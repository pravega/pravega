--- conflicted
+++ resolved
@@ -7,7 +7,7 @@
       { 
           "id": "/pravega/bkgroup/bookie", 
           "cpus": 1,
-          "mem": 500,
+          "mem": 1024,
           "instances": 3,
           "constraints": [["hostname", "UNIQUE"]],
           "container": {
@@ -39,7 +39,7 @@
               ],
 
               "docker": {
-                  "image": "zhaijia/bookkeeper",
+                  "image": "zhaijia/bookie",
                   "network": "HOST"
               }
           },
@@ -66,6 +66,18 @@
               "ZK": "master.mesos:2181"
           },
 
+          "healthChecks": [
+          {
+              "protocol": "TCP",
+              "port": 3181,
+              "gracePeriodSeconds": 900,
+              "intervalSeconds": 60,
+              "timeoutSeconds": 20,
+              "maxConsecutiveFailures": 0,
+              "ignoreHttp1xx": false
+          }
+          ],
+
           "upgradeStrategy": {
               "maximumOverCapacity": 0,
               "minimumHealthCapacity": 0
@@ -76,21 +88,12 @@
     },
     {
       "id": "/pravega/hostgroup",
-<<<<<<< HEAD
-      "dependencies": ["/pravega/bkgroup"],
-      "dependencies": ["/pravega/controllergroup"],
+      "dependencies": ["/pravega/bkgroup","/pravega/controllergroup"],
       "apps": [
       { 
           "id": "/pravega/hostgroup/host",
-	  "backoffSeconds": 7200, 
+	  "backoffSeconds": 7200,
           "cpus": 0.4,
-=======
-      "dependencies": ["/pravega/bkgroup","/pravega/controllergroup"],
-      "apps": [
-      { 
-          "id": "/pravega/hostgroup/host", 
-          "cpus": 2,
->>>>>>> 184f90bc
           "mem": 1000,
           "instances": 2,
           "constraints": [["hostname", "UNIQUE"]],
@@ -120,6 +123,18 @@
 
           "requirePorts": true,
 
+          "healthChecks": [
+          {
+              "protocol": "TCP",
+              "port": 12345,
+              "gracePeriodSeconds": 900,
+              "intervalSeconds": 60,
+              "timeoutSeconds": 20,
+              "maxConsecutiveFailures": 0,
+              "ignoreHttp1xx": false
+          }
+          ],
+
           "upgradeStrategy": {
               "maximumOverCapacity": 0,
               "minimumHealthCapacity": 0
@@ -129,20 +144,13 @@
     },
     {
       "id": "/pravega/controllergroup",
-<<<<<<< HEAD
-      "dependencies": ["/pravega/bkgroup"],
-=======
->>>>>>> 184f90bc
+      "dependencies": ["/pravega/hostgroup"],
       "apps": [
       { 
           "id": "/pravega/controllergroup/controller", 
           "cpus": 0.4,
-<<<<<<< HEAD
           "mem": 500,
-=======
-          "mem": 1000,
->>>>>>> 184f90bc
-          "instances": 2,
+          "instances": 1,
           "constraints": [["hostname", "UNIQUE"]],
           "container": {
               "type": "DOCKER",
@@ -160,8 +168,6 @@
           ],
 
           "requirePorts": true,
-<<<<<<< HEAD
-=======
           "env": {
               "SERVER_OPTS": "-DZK_URL=master.mesos:2181"
           },
@@ -176,7 +182,6 @@
               "ignoreHttp1xx": false
           }
           ],
->>>>>>> 184f90bc
 
           "upgradeStrategy": {
               "maximumOverCapacity": 0,
