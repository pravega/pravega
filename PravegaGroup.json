{
  "id": "/pravega",
  "groups": [
    {
      "id": "/pravega/bkgroup",
      "apps": [
      { 
          "id": "/pravega/bkgroup/bookie", 
          "cpus": 2,
          "mem": 1000,
          "instances": 5,
          "constraints": [["hostname", "UNIQUE"]],
          "container": {
              "type": "DOCKER",
              "volumes": [
              {
                  "containerPath": "/bk/journal",
                  "hostPath": "/mnt/journal",
                  "mode": "RW"
              },
              {
                  "containerPath": "/bk/index",
                  "hostPath": "/mnt/index",
                  "mode": "RW"
              },
              {
                  "containerPath": "/bk/ledgers",
                  "hostPath": "/mnt/ledgers",
                  "mode": "RW"
              },
              {
                  "containerPath": "/opt/dl_all/distributedlog-service/logs/",
                  "hostPath": "/mnt/logs",
                  "mode": "RW"
              },
              {
                  "containerPath": "persist",
                  "mode": "RW",
                  "persistent": {
                      "size": 7000
                  }
              }
              ],

              "docker": {
                  "image": "zhaijia/bookie",
                  "network": "HOST",
                   "parameters": [
                                 { "key": "env",
                                   "value": "DLOG_EXTRA_OPTS=-Xms512m " 
				 }
		   ]

              }
          },

          "portDefinitions": [
          {
              "protocol": "tcp",
              "port": 3181
          }

          ],

          "requirePorts": true,

          "env": {
              "ZK": "master.mesos:2181"
          },
          "healthChecks": [
            {
               "protocol": "TCP",
               "port": 3181,
               "gracePeriodSeconds": 900,
               "intervalSeconds": 60,
               "timeoutSeconds": 20,
               "maxConsecutiveFailures": 0,
               "ignoreHttp1xx": false
            }
          ],
          "upgradeStrategy": {
              "maximumOverCapacity": 0,
              "minimumHealthCapacity": 0
          }

      }
      ]
    },
    {
      "id": "/pravega/hostgroup",
      "dependencies": ["/pravega/bkgroup"],
      "dependencies": ["/pravega/controllergroup"],
      "apps": [
      { 
          "id": "/pravega/hostgroup/host",
<<<<<<< HEAD
	  "backoffSeconds": 7200,
          "cpus": 0.4,
=======
	  "backoffSeconds": 7200, 
          "cpus": 2,
>>>>>>> b532b996
          "mem": 1000,
          "instances": 3,
          "constraints": [["hostname", "UNIQUE"]],
          "container": {
              "type": "DOCKER",
	    "volumes": [
              {
                  "containerPath": "/tmp/logs",
                  "hostPath": "/mnt/logs",
                  "mode": "RW"
              }
		],
              "docker": {
                  "image": "arvindkandhare/pravega_host",
                  "network": "HOST",
		  "forcePullImage": true
              }
          },

          "portDefinitions": [
          {
              "protocol": "tcp",
              "port": 12345
          }
          ],

          "requirePorts": true,
     
	  "healthChecks": [
            {
               "protocol": "TCP",
               "port": 12345,
               "gracePeriodSeconds": 900,
               "intervalSeconds": 60,
               "timeoutSeconds": 20,
               "maxConsecutiveFailures": 0,
               "ignoreHttp1xx": false
            }
          ],
          "upgradeStrategy": {
              "maximumOverCapacity": 0,
              "minimumHealthCapacity": 0
          }
      }
      ]
    },
    {
      "id": "/pravega/controllergroup",
<<<<<<< HEAD
      "dependencies": ["/pravega/hostgroup"],
=======
      "dependencies": ["/pravega/bkgroup"],
>>>>>>> b532b996
      "apps": [
      { 
          "id": "/pravega/controllergroup/controller", 
          "cpus": 0.4,
          "mem": 500,
<<<<<<< HEAD
          "instances": 1,
=======
          "instances": 2,
>>>>>>> b532b996
          "constraints": [["hostname", "UNIQUE"]],
          "container": {
              "type": "DOCKER",
              "docker": {
                  "image": "arvindkandhare/pravega_controller",
<<<<<<< HEAD
                  "network": "HOST"
=======
                  "network": "HOST",
		   "parameters": [
        				{ "key": "env",
        				  "value": "SERVER_OPTS=\"-DZK_URL=master.mesos:2181\"" }
		    ],
		  "forcePullImage": true
>>>>>>> b532b996
              }
          },

          "portDefinitions": [
          {
              "protocol": "tcp",
              "port": 9090 
          }
          ],

          "requirePorts": true,
          "healthChecks": [
            {
               "protocol": "TCP",
               "port": 9090,
               "gracePeriodSeconds": 900,
               "intervalSeconds": 60,
               "timeoutSeconds": 20,
               "maxConsecutiveFailures": 0,
               "ignoreHttp1xx": false
            }
          ],
          "upgradeStrategy": {
              "maximumOverCapacity": 0,
              "minimumHealthCapacity": 0
          }
      }
      ]
    }
  ]
}
<|MERGE_RESOLUTION|>--- conflicted
+++ resolved
@@ -47,7 +47,7 @@
                   "network": "HOST",
                    "parameters": [
                                  { "key": "env",
-                                   "value": "DLOG_EXTRA_OPTS=-Xms512m " 
+                                   "value": "DLOG_EXTRA_OPTS=-Xms512m "
 				 }
 		   ]
 
@@ -93,13 +93,8 @@
       "apps": [
       { 
           "id": "/pravega/hostgroup/host",
-<<<<<<< HEAD
 	  "backoffSeconds": 7200,
-          "cpus": 0.4,
-=======
-	  "backoffSeconds": 7200, 
           "cpus": 2,
->>>>>>> b532b996
           "mem": 1000,
           "instances": 3,
           "constraints": [["hostname", "UNIQUE"]],
@@ -127,7 +122,7 @@
           ],
 
           "requirePorts": true,
-     
+
 	  "healthChecks": [
             {
                "protocol": "TCP",
@@ -148,36 +143,23 @@
     },
     {
       "id": "/pravega/controllergroup",
-<<<<<<< HEAD
-      "dependencies": ["/pravega/hostgroup"],
-=======
-      "dependencies": ["/pravega/bkgroup"],
->>>>>>> b532b996
       "apps": [
       { 
           "id": "/pravega/controllergroup/controller", 
           "cpus": 0.4,
           "mem": 500,
-<<<<<<< HEAD
-          "instances": 1,
-=======
           "instances": 2,
->>>>>>> b532b996
           "constraints": [["hostname", "UNIQUE"]],
           "container": {
               "type": "DOCKER",
               "docker": {
                   "image": "arvindkandhare/pravega_controller",
-<<<<<<< HEAD
-                  "network": "HOST"
-=======
                   "network": "HOST",
 		   "parameters": [
         				{ "key": "env",
         				  "value": "SERVER_OPTS=\"-DZK_URL=master.mesos:2181\"" }
 		    ],
 		  "forcePullImage": true
->>>>>>> b532b996
               }
           },
 
@@ -189,6 +171,9 @@
           ],
 
           "requirePorts": true,
+          "env": {
+              "SERVER_OPTS": "-DZK_URL=master.mesos:2181"
+          },
           "healthChecks": [
             {
                "protocol": "TCP",
