--- conflicted
+++ resolved
@@ -235,7 +235,6 @@
         echo "Successfully downloaded a total of $actual_log_count log files."
     fi
 
-<<<<<<< HEAD
     if [ "$SKIP_LOG_BUNDLE_COMPRESSION" != "true" ]; then
       if command -v zip; then
         zip -r "$logs_dir.zip" "$logs_dir" > /dev/null
@@ -243,12 +242,6 @@
         tar --remove-files -zcf "$TAR_NAME.gz" "$logs_dir"
       fi
       rm -rf "$logs_dir"
-=======
-    if command -v zip; then
-      zip -r "$logs_dir.zip" "$logs_dir" 2&>1 /dev/null
-    else
-      tar --remove-files -zcf "$TAR_NAME.gz" "$logs_dir"
->>>>>>> 051381f7
     fi
 
     logs_fetched=1
