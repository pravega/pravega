/**
 * Copyright (c) 2017 Dell Inc., or its subsidiaries. All Rights Reserved.
 *
 * Licensed under the Apache License, Version 2.0 (the "License");
 * you may not use this file except in compliance with the License.
 * You may obtain a copy of the License at
 *
 *     http://www.apache.org/licenses/LICENSE-2.0
 */
package io.pravega.test.system;

import io.pravega.client.ClientConfig;
import io.pravega.client.EventStreamClientFactory;
import io.pravega.client.admin.ReaderGroupManager;
import io.pravega.client.netty.impl.ConnectionFactory;
import io.pravega.client.netty.impl.ConnectionFactoryImpl;
import io.pravega.client.stream.EventRead;
import io.pravega.client.stream.EventStreamReader;
import io.pravega.client.stream.EventStreamWriter;
import io.pravega.client.stream.EventWriterConfig;
import io.pravega.client.stream.ReaderConfig;
import io.pravega.client.stream.ReaderGroupConfig;
import io.pravega.client.stream.ReinitializationRequiredException;
import io.pravega.client.stream.ScalingPolicy;
import io.pravega.client.stream.Stream;
import io.pravega.client.stream.StreamConfiguration;
import io.pravega.client.stream.impl.ControllerImpl;
import io.pravega.client.stream.impl.ControllerImplConfig;
import io.pravega.client.stream.impl.JavaSerializer;
import io.pravega.test.system.framework.Environment;
import io.pravega.test.system.framework.SystemTestRunner;
import io.pravega.test.system.framework.Utils;
import io.pravega.test.system.framework.services.Service;
import lombok.Cleanup;
import lombok.extern.slf4j.Slf4j;
import org.junit.Before;
import org.junit.BeforeClass;
import org.junit.Rule;
import org.junit.Test;
import org.junit.rules.Timeout;
import org.junit.runner.RunWith;

import java.io.Serializable;
import java.net.URI;
import java.util.List;
import java.util.UUID;

import static org.apache.commons.lang.RandomStringUtils.randomAlphanumeric;
import static org.junit.Assert.assertEquals;
import static org.junit.Assert.assertTrue;
import static org.junit.Assert.fail;

@Slf4j
@RunWith(SystemTestRunner.class)
public class PravegaTest extends AbstractReadWriteTest {

    private final static String STREAM_NAME = "testStreamSampleY";
    private final static String STREAM_SCOPE = "testScopeSampleY" + randomAlphanumeric(5);
    private final static String READER_GROUP = "ExampleReaderGroupY";
    private final static int NUM_EVENTS = 100;

    @Rule
    public Timeout globalTimeout = Timeout.seconds(5 * 60);

    private final ScalingPolicy scalingPolicy = ScalingPolicy.fixed(4);
    private final StreamConfiguration config = StreamConfiguration.builder()
                                                                  .scalingPolicy(scalingPolicy)
                                                                  .build();

    /**
     * This is used to setup the various services required by the system test framework.
     */
    @Environment
    public static void initialize() {
        URI zkUri = startZookeeperInstance();
        startBookkeeperInstances(zkUri);
        URI controllerUri = ensureControllerRunning(zkUri);
        ensureSegmentStoreRunning(zkUri, controllerUri);
    }

    @BeforeClass
    public static void beforeClass() {
        // This is the placeholder to perform any operation on the services before executing the system tests
    }

    /**
     * Invoke the createStream method, ensure we are able to create stream.
     */
    @Before
    public void createStream() {

        Service conService = Utils.createPravegaControllerService(null);

        List<URI> ctlURIs = conService.getServiceDetails();
        URI controllerUri = ctlURIs.get(0);

        log.info("Invoking create stream with Controller URI: {}", controllerUri);
        @Cleanup
        ConnectionFactory connectionFactory = new ConnectionFactoryImpl(ClientConfig.builder().build());
        @Cleanup
        ControllerImpl controller = new ControllerImpl(ControllerImplConfig.builder()
                                    .clientConfig(ClientConfig.builder().controllerURI(controllerUri).build())
                                    .build(), connectionFactory.getInternalExecutor());

<<<<<<< HEAD
        assertTrue(controller.createScope(STREAM_SCOPE).join());
        assertTrue(controller.createStream(config).join());
=======
        assertTrue(controller.createScope(STREAM_SCOPE).get());
        assertTrue(controller.createStream(STREAM_SCOPE, STREAM_NAME, config).get());
>>>>>>> 670adc38
    }

    /**
     * Invoke the simpleTest, ensure we are able to produce  events.
     * The test fails incase of exceptions while writing to the stream.
     *
     */
    @Test
    public void simpleTest() {

        Service conService = Utils.createPravegaControllerService(null);
        List<URI> ctlURIs = conService.getServiceDetails();
        URI controllerUri = ctlURIs.get(0);

        @Cleanup
        EventStreamClientFactory clientFactory = EventStreamClientFactory.withScope(STREAM_SCOPE, ClientConfig.builder().controllerURI(controllerUri).build());
        log.info("Invoking Writer test with Controller URI: {}", controllerUri);
        @Cleanup
        EventStreamWriter<Serializable> writer = clientFactory.createEventWriter(STREAM_NAME,
                                                                                 new JavaSerializer<>(),
                                                                                 EventWriterConfig.builder().build());
        for (int i = 0; i < NUM_EVENTS; i++) {
            String event = "Publish " + i + "\n";
            log.debug("Producing event: {} ", event);
            // any exceptions while writing the event will fail the test.
            writer.writeEvent("", event);
            writer.flush();
        }
        log.info("Invoking Reader test.");
        ReaderGroupManager groupManager = ReaderGroupManager.withScope(STREAM_SCOPE, ClientConfig.builder().controllerURI(controllerUri).build());
        groupManager.createReaderGroup(READER_GROUP, ReaderGroupConfig.builder().stream(Stream.of(STREAM_SCOPE, STREAM_NAME)).build());
        EventStreamReader<String> reader = clientFactory.createReader(UUID.randomUUID().toString(),
                                                                      READER_GROUP,
                                                                      new JavaSerializer<>(),
                                                                      ReaderConfig.builder().build());
        int readCount = 0;

        EventRead<String> event = null;
        do {
            try {
                event = reader.readNextEvent(1000);
                log.debug("Read event: {}.", event.getEvent());
                if (event.getEvent() != null) {
                    readCount++;
                }
            } catch (ReinitializationRequiredException e) {
                log.error("Exception while reading event using readerId: {}", reader, e);
                fail("Reinitialization Exception is not expected");
            }
            // try reading until all the written events are read, else the test will timeout.
        } while ((event.getEvent() != null || event.isCheckpoint()) && readCount < NUM_EVENTS);
        assertEquals("Read count should be equal to write count", NUM_EVENTS, readCount);
        reader.close();
        groupManager.deleteReaderGroup(READER_GROUP);
    }
}<|MERGE_RESOLUTION|>--- conflicted
+++ resolved
@@ -102,13 +102,8 @@
                                     .clientConfig(ClientConfig.builder().controllerURI(controllerUri).build())
                                     .build(), connectionFactory.getInternalExecutor());
 
-<<<<<<< HEAD
         assertTrue(controller.createScope(STREAM_SCOPE).join());
-        assertTrue(controller.createStream(config).join());
-=======
-        assertTrue(controller.createScope(STREAM_SCOPE).get());
-        assertTrue(controller.createStream(STREAM_SCOPE, STREAM_NAME, config).get());
->>>>>>> 670adc38
+        assertTrue(controller.createStream(STREAM_SCOPE, STREAM_NAME, config).join());
     }
 
     /**
