--- conflicted
+++ resolved
@@ -214,12 +214,8 @@
                 log.info("Starting writer{}", i);
                 final EventStreamWriter<Long> writer = clientFactory.createEventWriter(STREAM_NAME,
                         new JavaSerializer<Long>(),
-<<<<<<< HEAD
                         EventWriterConfig.builder().maxBackoffMillis(WRITER_MAX_BACKOFF_MILLIS)
                                 .retryAttempts(WRITER_MAX_RETRY_ATTEMPTS).build());
-=======
-                        EventWriterConfig.builder().retryAttempts(10).maxBackoffMillis(10000).build());
->>>>>>> 7179e613
                 writerList.add(writer);
             }
 
