--- conflicted
+++ resolved
@@ -10,10 +10,10 @@
 
 package io.pravega.test.system;
 
+import io.pravega.client.ClientConfig;
 import io.pravega.client.admin.ReaderGroupManager;
 import io.pravega.client.admin.StreamManager;
 import io.pravega.client.admin.impl.StreamManagerImpl;
-import io.pravega.client.netty.impl.ConnectionFactoryImpl;
 import io.pravega.client.stream.ScalingPolicy;
 import io.pravega.client.stream.StreamConfiguration;
 import io.pravega.client.stream.impl.ClientFactoryImpl;
@@ -114,21 +114,20 @@
 
         controllerExecutorService = ExecutorServiceHelpers.newScheduledThreadPool(2,
                 "BookieFailoverTest-controller");
-
         //get Controller Uri
         controller = new ControllerImpl(ControllerImplConfig.builder()
-                .clientConfig(Utils.buildClientConfig(controllerURIDirect))
+                .clientConfig(ClientConfig.builder().controllerURI(controllerURIDirect).build())
                 .maxBackoffMillis(5000).build(),
                 controllerExecutorService);
 
         testState = new TestState(false);
         //read and write count variables
         testState.writersListComplete.add(0, testState.writersComplete);
-        streamManager = new StreamManagerImpl(Utils.buildClientConfig(controllerURIDirect));
+        streamManager = new StreamManagerImpl(ClientConfig.builder().controllerURI(controllerURIDirect).build());
         createScopeAndStream(SCOPE, STREAM, config, streamManager);
         log.info("Scope passed to client factory {}", SCOPE);
-        clientFactory = new ClientFactoryImpl(SCOPE, controller, new ConnectionFactoryImpl(Utils.buildClientConfig(controllerURIDirect)));
-        readerGroupManager = ReaderGroupManager.withScope(SCOPE, Utils.buildClientConfig(controllerURIDirect));
+        clientFactory = new ClientFactoryImpl(SCOPE, controller);
+        readerGroupManager = ReaderGroupManager.withScope(SCOPE, ClientConfig.builder().controllerURI(controllerURIDirect).build());
     }
 
     @After
@@ -150,7 +149,6 @@
 
         // Give some time to create readers before forcing a bookie failover.
         Exceptions.handleInterrupted(() -> Thread.sleep(BOOKIE_FAILOVER_WAIT_MILLIS));
-<<<<<<< HEAD
 
         // Scale down bookie.
         Futures.getAndHandleExceptions(bookkeeperService.scaleService(2), ExecutionException::new);
@@ -190,47 +188,6 @@
         // Cleanup if validation is successful.
         cleanUp(SCOPE, STREAM, readerGroupManager, readerGroupName);
 
-=======
-
-        // Scale down bookie.
-        Futures.getAndHandleExceptions(bookkeeperService.scaleService(2), ExecutionException::new);
-
-        log.info("Sleeping for {} seconds.", BOOKIE_FAILOVER_WAIT_MILLIS / 1000);
-        Exceptions.handleInterrupted(() -> Thread.sleep(BOOKIE_FAILOVER_WAIT_MILLIS));
-
-        long writeCountBeforeSleep  = testState.getEventWrittenCount();
-        log.info("Write count is {} after {} seconds sleep after bookie failover.", writeCountBeforeSleep, BOOKIE_FAILOVER_WAIT_MILLIS / 1000);
-
-        log.info("Sleeping for {} seconds.", BOOKIE_FAILOVER_WAIT_MILLIS / 1000);
-        Exceptions.handleInterrupted(() -> Thread.sleep(BOOKIE_FAILOVER_WAIT_MILLIS));
-
-        long writeCountAfterSleep  = testState.getEventWrittenCount();
-        log.info("Write count is {} after {} seconds sleep after bookie failover.", writeCountAfterSleep, 2 * (BOOKIE_FAILOVER_WAIT_MILLIS / 1000));
-
-        Assert.assertEquals("Unexpected writes performed during Bookie failover.", writeCountAfterSleep, writeCountBeforeSleep);
-        log.info("Writes failed when bookie is scaled down.");
-
-        // Bring up a new bookie instance.
-        Futures.getAndHandleExceptions(bookkeeperService.scaleService(3), ExecutionException::new);
-
-        // Give some more time to writers to write more events.
-        Exceptions.handleInterrupted(() -> Thread.sleep(BOOKIE_FAILOVER_WAIT_MILLIS));
-        stopWriters();
-
-        // Also, verify writes happened after bookie is brought back.
-        long finalWriteCount = testState.getEventWrittenCount();
-        log.info("Final write count {}.", finalWriteCount);
-        Assert.assertTrue(finalWriteCount > writeCountAfterSleep);
-
-        stopReaders();
-
-        // Verify that there is no data loss/duplication.
-        validateResults();
-
-        // Cleanup if validation is successful.
-        cleanUp(SCOPE, STREAM, readerGroupManager, readerGroupName);
-
->>>>>>> 38a40f37
         testState.checkForAnomalies();
         log.info("Test BookieFailover succeeds.");
     }
