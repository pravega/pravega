--- conflicted
+++ resolved
@@ -1,15 +1,11 @@
 /**
-<<<<<<< HEAD
- * Copyright (c) 2017 Dell Inc., or its subsidiaries. All Rights Reserved.
-=======
  * Copyright (c) Dell Inc., or its subsidiaries. All Rights Reserved.
  *
->>>>>>> 38a40f37
  * Licensed under the Apache License, Version 2.0 (the "License");
  * you may not use this file except in compliance with the License.
  * You may obtain a copy of the License at
  *
- * http://www.apache.org/licenses/LICENSE-2.0
+ *     http://www.apache.org/licenses/LICENSE-2.0
  */
 package io.pravega.test.system;
 
@@ -17,7 +13,6 @@
 import io.pravega.client.admin.ReaderGroupManager;
 import io.pravega.client.admin.StreamManager;
 import io.pravega.client.admin.impl.StreamManagerImpl;
-import io.pravega.client.netty.impl.ConnectionFactoryImpl;
 import io.pravega.client.stream.ScalingPolicy;
 import io.pravega.client.stream.StreamConfiguration;
 import io.pravega.client.stream.impl.ClientFactoryImpl;
@@ -100,20 +95,23 @@
         assertTrue(segmentStoreInstance.isRunning());
         log.info("Pravega Segmentstore service instance details: {}", segmentStoreInstance.getServiceDetails());
         //executor service
-        executorService = ExecutorServiceHelpers.newScheduledThreadPool(NUM_READERS + NUM_WRITERS + 2, "MultiReaderTxnWriterWithFailoverTest-main");
-        controllerExecutorService = ExecutorServiceHelpers.newScheduledThreadPool(2, "MultiReaderTxnWriterWithFailoverTest-controller");
-        final ClientConfig clientConfig = Utils.buildClientConfig(controllerURIDirect);
+        executorService = ExecutorServiceHelpers.newScheduledThreadPool(NUM_READERS + NUM_WRITERS + 2,
+                                                                        "MultiReaderTxnWriterWithFailoverTest-main");
+        controllerExecutorService = ExecutorServiceHelpers.newScheduledThreadPool(2,
+                                                                                  "MultiReaderTxnWriterWithFailoverTest-controller");
         //get Controller Uri
-        controller = new ControllerImpl(ControllerImplConfig.builder()
-                                                            .clientConfig(clientConfig)
-                                                            .maxBackoffMillis(5000).build(), controllerExecutorService);
+        controller = new ControllerImpl(
+                                        ControllerImplConfig.builder()
+                                                            .clientConfig(ClientConfig.builder().controllerURI(controllerURIDirect).build())
+                                                            .maxBackoffMillis(5000).build(),
+                                        controllerExecutorService);
         testState = new TestState(true);
         //read and write count variables
-        streamManager = new StreamManagerImpl(clientConfig);
+        streamManager = new StreamManagerImpl( ClientConfig.builder().controllerURI(controllerURIDirect).build());
         createScopeAndStream(scope, STREAM_NAME, config, streamManager);
         log.info("Scope passed to client factory {}", scope);
-        clientFactory = new ClientFactoryImpl(scope, controller, new ConnectionFactoryImpl(clientConfig));
-        readerGroupManager = ReaderGroupManager.withScope(scope, clientConfig);
+        clientFactory = new ClientFactoryImpl(scope, controller);
+        readerGroupManager = ReaderGroupManager.withScope(scope,  ClientConfig.builder().controllerURI(controllerURIDirect).build());
     }
 
     @After
@@ -130,7 +128,7 @@
         //scale the controller and segmentStore back to 1 instance.
         Futures.getAndHandleExceptions(controllerInstance.scaleService(1), ExecutionException::new);
         Futures.getAndHandleExceptions(segmentStoreInstance.scaleService(1), ExecutionException::new);
-    }
+}
 
     @Test
     public void multiReaderTxnWriterWithFailOverTest() throws Exception {
