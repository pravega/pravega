/**
 * Copyright (c) 2017 Dell Inc., or its subsidiaries. All Rights Reserved.
 *
 * Licensed under the Apache License, Version 2.0 (the "License");
 * you may not use this file except in compliance with the License.
 * You may obtain a copy of the License at
 *
 *     http://www.apache.org/licenses/LICENSE-2.0
 */
package io.pravega.test.system;

import io.pravega.client.ClientFactory;
import io.pravega.client.admin.ReaderGroupManager;
<<<<<<< HEAD
=======
import io.pravega.client.admin.StreamManager;
import io.pravega.client.admin.impl.StreamManagerImpl;
>>>>>>> dd3bc7d5
import io.pravega.client.stream.ScalingPolicy;
import io.pravega.client.stream.StreamConfiguration;
import io.pravega.client.stream.impl.ClientFactoryImpl;
import io.pravega.client.stream.impl.ControllerImpl;
import io.pravega.client.stream.impl.ControllerImplConfig;
import io.pravega.common.concurrent.ExecutorServiceHelpers;
import io.pravega.test.system.framework.Environment;
import io.pravega.test.system.framework.SystemTestRunner;
import io.pravega.test.system.framework.services.PravegaControllerService;
import io.pravega.test.system.framework.services.PravegaSegmentStoreService;
import io.pravega.test.system.framework.services.Service;
import io.pravega.test.system.framework.services.ZookeeperService;
import java.net.URI;
import java.net.URISyntaxException;
import java.util.List;
import java.util.Random;
import java.util.stream.Collectors;
import lombok.extern.slf4j.Slf4j;
import mesosphere.marathon.client.utils.MarathonException;
import org.junit.After;
import org.junit.Before;
import org.junit.Rule;
import org.junit.Test;
import org.junit.rules.Timeout;
import org.junit.runner.RunWith;

import static org.junit.Assert.assertTrue;

@Slf4j
@RunWith(SystemTestRunner.class)
public class MultiReaderTxnWriterWithFailoverTest extends AbstractFailoverTests {

    private static final int NUM_WRITERS = 5;
    private static final int NUM_READERS = 5;
    private static final String STREAM_NAME = "testMultiReaderWriterTxnStream";
    //The execution time for @Before + @After + @Test methods should be less than 15 mins. Else the test will timeout.
    @Rule
    public Timeout globalTimeout = Timeout.seconds(15 * 60);
    private final String scope = "testMultiReaderWriterTxnScope" + new Random().nextInt(Integer.MAX_VALUE);
    private final String readerGroupName = "testMultiReaderWriterTxnReaderGroup" + new Random().nextInt(Integer.MAX_VALUE);
    private ScalingPolicy scalingPolicy = ScalingPolicy.fixed(NUM_READERS);
    private final StreamConfiguration config = StreamConfiguration.builder().scope(scope)
            .streamName(STREAM_NAME).scalingPolicy(scalingPolicy).build();
    private ClientFactory clientFactory;
    private ReaderGroupManager readerGroupManager;
<<<<<<< HEAD
=======
    private StreamManager streamManager;
>>>>>>> dd3bc7d5

    @Environment
    public static void initialize() throws InterruptedException, MarathonException, URISyntaxException {
        URI zkUri = startZookeeperInstance();
        startBookkeeperInstances(zkUri);
        URI controllerUri = startPravegaControllerInstances(zkUri);
        startPravegaSegmentStoreInstances(zkUri, controllerUri);
    }

    @Before
    public void setup() {

        // Get zk details to verify if controller, SSS are running
        Service zkService = new ZookeeperService("zookeeper");
        List<URI> zkUris = zkService.getServiceDetails();
        log.debug("Zookeeper service details: {}", zkUris);
        //get the zk ip details and pass it to  host, controller
        URI zkUri = zkUris.get(0);

        // Verify controller is running.
        controllerInstance = new PravegaControllerService("controller", zkUri);
        assertTrue(controllerInstance.isRunning());
        List<URI> conURIs = controllerInstance.getServiceDetails();
        log.info("Pravega Controller service instance details: {}", conURIs);

        // Fetch all the RPC endpoints and construct the client URIs.
        final List<String> uris = conURIs.stream().filter(uri -> uri.getPort() == 9092).map(URI::getAuthority)
                .collect(Collectors.toList());

        controllerURIDirect = URI.create("tcp://" + String.join(",", uris));
        log.info("Controller Service direct URI: {}", controllerURIDirect);

        // Verify segment store is running.
        segmentStoreInstance = new PravegaSegmentStoreService("segmentstore", zkUri, controllerURIDirect);
        assertTrue(segmentStoreInstance.isRunning());
        log.info("Pravega Segmentstore service instance details: {}", segmentStoreInstance.getServiceDetails());
        //executor service
        executorService = ExecutorServiceHelpers.newScheduledThreadPool(NUM_READERS + NUM_WRITERS + 2,
                                                                        "MultiReaderTxnWriterWithFailoverTest-main");
        controllerExecutorService = ExecutorServiceHelpers.newScheduledThreadPool(2,
                                                                                  "MultiReaderTxnWriterWithFailoverTest-controller");
        //get Controller Uri
        controller = new ControllerImpl(controllerURIDirect,
                                        ControllerImplConfig.builder().maxBackoffMillis(5000).build(),
                                        controllerExecutorService);

        testState = new TestState();
        testState.txnWrite.set(true);
        //read and write count variables
        testState.writersListComplete.add(0, testState.writersComplete);
<<<<<<< HEAD
        createScopeAndStream(scope, STREAM_NAME, config, controllerURIDirect);
=======
        streamManager = new StreamManagerImpl(controllerURIDirect);
        createScopeAndStream(scope, STREAM_NAME, config, streamManager);
>>>>>>> dd3bc7d5
        log.info("Scope passed to client factory {}", scope);
        clientFactory = new ClientFactoryImpl(scope, controller);
        readerGroupManager = ReaderGroupManager.withScope(scope, controllerURIDirect);
    }

    @After
    public void tearDown() {
        testState.stopReadFlag.set(true);
        testState.stopWriteFlag.set(true);
        //interrupt writers and readers threads if they are still running.
        testState.writers.forEach(future -> future.cancel(true));
        testState.readers.forEach(future -> future.cancel(true));
<<<<<<< HEAD
=======
        streamManager.close();
>>>>>>> dd3bc7d5
        clientFactory.close(); //close the clientFactory/connectionFactory.
        readerGroupManager.close();
        executorService.shutdownNow();
        controllerExecutorService.shutdownNow();
        testState.eventsReadFromPravega.clear();
        testState.txnStatusFutureList.clear();
        //scale the controller and segmentStore back to 1 instance.
        controllerInstance.scaleService(1, true);
        segmentStoreInstance.scaleService(1, true);
    }

    @Test
    public void multiReaderTxnWriterWithFailOverTest() throws Exception {

        createWriters(clientFactory, NUM_WRITERS, scope, STREAM_NAME);
        createReaders(clientFactory, readerGroupName, scope, readerGroupManager, STREAM_NAME, NUM_READERS);

        //run the failover test
<<<<<<< HEAD
        performFailoverTest();

        stopWriters();
        stopReaders();
        validateResults(readerGroupManager, readerGroupName);

        cleanUp(scope, STREAM_NAME); //cleanup if validation is successful.
=======
        performFailoverForTestsInvolvingTxns();

        stopWriters();
        waitForTxnsToComplete();
        stopReaders();
        validateResults();

        cleanUp(scope, STREAM_NAME, readerGroupManager, readerGroupName); //cleanup if validation is successful.
>>>>>>> dd3bc7d5

        log.info("Test MultiReaderWriterTxnWithFailOver succeeds");
    }
}<|MERGE_RESOLUTION|>--- conflicted
+++ resolved
@@ -11,11 +11,8 @@
 
 import io.pravega.client.ClientFactory;
 import io.pravega.client.admin.ReaderGroupManager;
-<<<<<<< HEAD
-=======
 import io.pravega.client.admin.StreamManager;
 import io.pravega.client.admin.impl.StreamManagerImpl;
->>>>>>> dd3bc7d5
 import io.pravega.client.stream.ScalingPolicy;
 import io.pravega.client.stream.StreamConfiguration;
 import io.pravega.client.stream.impl.ClientFactoryImpl;
@@ -61,10 +58,7 @@
             .streamName(STREAM_NAME).scalingPolicy(scalingPolicy).build();
     private ClientFactory clientFactory;
     private ReaderGroupManager readerGroupManager;
-<<<<<<< HEAD
-=======
     private StreamManager streamManager;
->>>>>>> dd3bc7d5
 
     @Environment
     public static void initialize() throws InterruptedException, MarathonException, URISyntaxException {
@@ -115,12 +109,8 @@
         testState.txnWrite.set(true);
         //read and write count variables
         testState.writersListComplete.add(0, testState.writersComplete);
-<<<<<<< HEAD
-        createScopeAndStream(scope, STREAM_NAME, config, controllerURIDirect);
-=======
         streamManager = new StreamManagerImpl(controllerURIDirect);
         createScopeAndStream(scope, STREAM_NAME, config, streamManager);
->>>>>>> dd3bc7d5
         log.info("Scope passed to client factory {}", scope);
         clientFactory = new ClientFactoryImpl(scope, controller);
         readerGroupManager = ReaderGroupManager.withScope(scope, controllerURIDirect);
@@ -133,10 +123,7 @@
         //interrupt writers and readers threads if they are still running.
         testState.writers.forEach(future -> future.cancel(true));
         testState.readers.forEach(future -> future.cancel(true));
-<<<<<<< HEAD
-=======
         streamManager.close();
->>>>>>> dd3bc7d5
         clientFactory.close(); //close the clientFactory/connectionFactory.
         readerGroupManager.close();
         executorService.shutdownNow();
@@ -155,15 +142,6 @@
         createReaders(clientFactory, readerGroupName, scope, readerGroupManager, STREAM_NAME, NUM_READERS);
 
         //run the failover test
-<<<<<<< HEAD
-        performFailoverTest();
-
-        stopWriters();
-        stopReaders();
-        validateResults(readerGroupManager, readerGroupName);
-
-        cleanUp(scope, STREAM_NAME); //cleanup if validation is successful.
-=======
         performFailoverForTestsInvolvingTxns();
 
         stopWriters();
@@ -172,7 +150,6 @@
         validateResults();
 
         cleanUp(scope, STREAM_NAME, readerGroupManager, readerGroupName); //cleanup if validation is successful.
->>>>>>> dd3bc7d5
 
         log.info("Test MultiReaderWriterTxnWithFailOver succeeds");
     }
