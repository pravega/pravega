--- conflicted
+++ resolved
@@ -250,11 +250,7 @@
             @Cleanup
             EventStreamWriter<Long> writer = clientFactory.createEventWriter(STREAM_NAME,
                     new JavaSerializer<Long>(),
-<<<<<<< HEAD
-                    EventWriterConfig.builder().transactionTimeoutTime(3600000).transactionTimeoutScaleGracePeriod(29000).build());
-=======
                     EventWriterConfig.builder().transactionTimeoutTime(25000).transactionTimeoutScaleGracePeriod(29000).build());
->>>>>>> dd3bc7d5
             while (!exitFlag.get()) {
                 try {
                     //create a transaction with 10 events.
