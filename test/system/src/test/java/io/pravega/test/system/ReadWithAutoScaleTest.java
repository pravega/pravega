/**
 * Copyright (c) 2017 Dell Inc., or its subsidiaries. All Rights Reserved.
 *
 * Licensed under the Apache License, Version 2.0 (the "License");
 * you may not use this file except in compliance with the License.
 * You may obtain a copy of the License at
 *
 *     http://www.apache.org/licenses/LICENSE-2.0
 */
package io.pravega.test.system;

import io.pravega.client.ClientFactory;
import io.pravega.client.admin.ReaderGroupManager;
import io.pravega.common.concurrent.Futures;
import io.pravega.common.util.Retry;
import io.pravega.test.system.framework.Environment;
import io.pravega.test.system.framework.SystemTestRunner;
import io.pravega.test.system.framework.services.BookkeeperService;
import io.pravega.test.system.framework.services.PravegaControllerService;
import io.pravega.test.system.framework.services.PravegaSegmentStoreService;
import io.pravega.test.system.framework.services.Service;
import io.pravega.test.system.framework.services.ZookeeperService;
import io.pravega.client.stream.EventStreamReader;
import io.pravega.client.stream.EventStreamWriter;
import io.pravega.client.stream.EventWriterConfig;
import io.pravega.client.stream.ReaderConfig;
import io.pravega.client.stream.ReaderGroupConfig;
import io.pravega.client.stream.ReinitializationRequiredException;
import io.pravega.client.stream.ScalingPolicy;
import io.pravega.client.stream.StreamConfiguration;
import io.pravega.client.stream.Transaction;
import io.pravega.client.stream.impl.ControllerImpl;
import io.pravega.client.stream.impl.Controller;
import io.pravega.client.stream.impl.JavaSerializer;
import java.net.URI;
import java.net.URISyntaxException;
import java.util.Collection;
import java.util.Collections;
import java.util.List;
import java.util.Random;
import java.util.TreeSet;
import java.util.concurrent.CompletableFuture;
import java.util.concurrent.ConcurrentLinkedQueue;
import java.util.concurrent.ExecutionException;
import java.util.concurrent.Executors;
import java.util.concurrent.ScheduledExecutorService;
import java.util.concurrent.atomic.AtomicBoolean;
import java.util.concurrent.atomic.AtomicLong;

import lombok.Cleanup;
import lombok.extern.slf4j.Slf4j;
import org.junit.Assert;
import org.junit.Before;
import org.junit.Test;
import org.junit.runner.RunWith;

import static java.time.Duration.ofSeconds;
import static java.util.concurrent.TimeUnit.SECONDS;
import static org.junit.Assert.assertEquals;
import static org.junit.Assert.assertTrue;

@Slf4j
@RunWith(SystemTestRunner.class)
public class ReadWithAutoScaleTest extends AbstractScaleTests {

    private final static String STREAM_NAME = "testTxnScaleUpWithRead";
    private final static String READER_GROUP_NAME = "testReaderGroup" + new Random().nextInt(Integer.MAX_VALUE);

    //Initial number of segments is 2.
    private static final ScalingPolicy SCALING_POLICY = ScalingPolicy.byEventRate(1, 2, 2);
    private static final StreamConfiguration CONFIG = StreamConfiguration.builder().scope(SCOPE)
            .streamName(STREAM_NAME).scalingPolicy(SCALING_POLICY).build();

    private static final ScheduledExecutorService EXECUTOR_SERVICE = Executors.newSingleThreadScheduledExecutor();

    @Environment
    public static void setup() throws Exception {

        //1. check if zk is running, if not start it
        Service zkService = new ZookeeperService("zookeeper");
        if (!zkService.isRunning()) {
            zkService.start(true);
        }

        List<URI> zkUris = zkService.getServiceDetails();
        log.debug("Zookeeper service details: {}", zkUris);

        //get the zk ip details and pass it to bk, host, controller
        //2, check if bk is running, otherwise start, get the zk ip
        Service bkService = new BookkeeperService("bookkeeper", zkUris.get(0));
        if (!bkService.isRunning()) {
            bkService.start(true);
        }
        log.debug("Bookkeeper service details: {}", bkService.getServiceDetails());

        //3. start controller
        Service conService = new PravegaControllerService("controller", zkUris.get(0));
        if (!conService.isRunning()) {
            conService.start(true);
        }
        List<URI> conUris = conService.getServiceDetails();
        log.debug("Pravega Controller service details: {}", conUris);

        //4.start host
        Service segService = new PravegaSegmentStoreService("segmentstore", zkUris.get(0), conUris.get(0));
        if (!segService.isRunning()) {
            segService.start(true);
        }
        log.debug("Pravega host service details: {}", segService.getServiceDetails());

    }

    /**
     * Invoke the createStream method, ensure we are able to create scope, stream.
     *
     * @throws InterruptedException if interrupted
     * @throws URISyntaxException   If URI is invalid
     * @throws ExecutionException   if error in create stream
     */
    @Before
    public void createStream() throws InterruptedException, URISyntaxException, ExecutionException {

        Controller controller = getController();

        //create a scope
        Boolean createScopeStatus = controller.createScope(SCOPE).get();
        log.debug("Create scope status {}", createScopeStatus);

        //create a stream
        Boolean createStreamStatus = controller.createStream(CONFIG).get();
        log.debug("Create stream status {}", createStreamStatus);
    }

<<<<<<< HEAD
    @Test(timeout = 10 * 60 * 1000) //timeout of 6 mins.
=======
    @Test(timeout = 10 * 60 * 1000) //timeout of 10 mins.
>>>>>>> 4afdfb7c
    public void scaleTestsWithReader() {

        URI controllerUri = getControllerURI();
        ControllerImpl controller = getController();
        ConcurrentLinkedQueue<Long> eventsReadFromPravega = new ConcurrentLinkedQueue<>();

        final AtomicBoolean stopWriteFlag = new AtomicBoolean(false);
        final AtomicBoolean stopReadFlag = new AtomicBoolean(false);
        final AtomicLong eventData = new AtomicLong(); //data used by each of the writers.
        final AtomicLong eventReadCount = new AtomicLong(); // used by readers to maintain a count of events.

        @Cleanup
        ClientFactory clientFactory = getClientFactory();

        //1. Start writing events to the Stream.
        CompletableFuture<Void> writer1 = startNewTxnWriter(eventData, clientFactory, stopWriteFlag);

        //2. Start a reader group with 2 readers (The stream is configured with 2 segments.)

        //2.1 Create a reader group.
        log.info("Creating Reader group : {}", READER_GROUP_NAME);
        @Cleanup
        ReaderGroupManager readerGroupManager = ReaderGroupManager.withScope(SCOPE, controllerUri);
        readerGroupManager.createReaderGroup(READER_GROUP_NAME, ReaderGroupConfig.builder().startingTime(0).build(),
                Collections.singleton(STREAM_NAME));

        //2.2 Create readers.
        CompletableFuture<Void> reader1 = startReader("reader1", clientFactory, READER_GROUP_NAME,
                eventsReadFromPravega, eventData, eventReadCount, stopReadFlag );
        CompletableFuture<Void> reader2 = startReader("reader2", clientFactory, READER_GROUP_NAME,
                eventsReadFromPravega, eventData, eventReadCount, stopReadFlag);

        //3 Now increase the number of TxnWriters to trigger scale operation.
        log.info("Increasing the number of writers to 6");
        CompletableFuture<Void> writer2 = startNewTxnWriter(eventData, clientFactory, stopWriteFlag);
        CompletableFuture<Void> writer3 = startNewTxnWriter(eventData, clientFactory, stopWriteFlag);
        CompletableFuture<Void> writer4 = startNewTxnWriter(eventData, clientFactory, stopWriteFlag);
        CompletableFuture<Void> writer5 = startNewTxnWriter(eventData, clientFactory, stopWriteFlag);
        CompletableFuture<Void> writer6 = startNewTxnWriter(eventData, clientFactory, stopWriteFlag);

        //4 Wait until the scale operation is triggered (else time out)
        //    validate the data read by the readers ensuring all the events are read and there are no duplicates.
        CompletableFuture<Void> testResult = Retry.withExpBackoff(10, 10, 40, ofSeconds(10).toMillis())
                .retryingOn(ScaleOperationNotDoneException.class)
                .throwingOn(RuntimeException.class)
                .runAsync(() -> controller.getCurrentSegments(SCOPE, STREAM_NAME)
                        .thenAccept(x -> {
                            int currentNumOfSegments = x.getSegments().size();
                            if (currentNumOfSegments == 2) {
                                log.info("The current number of segments is equal to 2, ScaleOperation did not happen");
                                //Scaling operation did not happen, retry operation.
                                throw new ScaleOperationNotDoneException();
                            } else if (currentNumOfSegments > 2) {
                                //scale operation successful.
                                log.info("Current Number of segments is {}", currentNumOfSegments);
                                stopWriteFlag.set(true);
                            } else {
                                Assert.fail("Current number of Segments reduced to less than 2. Failure of test");
                            }
                        }), EXECUTOR_SERVICE)
                .thenCompose(v -> CompletableFuture.allOf(writer1, writer2, writer3, writer4, writer5, writer6))
                .thenCompose(v -> {
                    stopReadFlag.set(true);
                    log.info("All writers have stopped. Setting Stop_Read_Flag. Event Written Count:{}, Event Read " +
                            "Count: {}", eventData.get(), eventsReadFromPravega.size());
                    return CompletableFuture.allOf(reader1, reader2);
                })
                .thenRun(() -> validateResults(eventData.get(), eventsReadFromPravega));

        Futures.getAndHandleExceptions(testResult
                .whenComplete((r, e) -> {
                    recordResult(testResult, "ScaleUpWithTxnWithReaderGroup");
                }), RuntimeException::new);
        readerGroupManager.deleteReaderGroup(READER_GROUP_NAME);
    }

    //Helper methods
    private void validateResults(final long lastEventCount, final Collection<Long> readEvents) {
        log.info("Last Event Count is {}", lastEventCount);
        assertTrue("Overflow in the number of events published ", lastEventCount > 0);
        // Number of event read should be equal to number of events published.
        assertEquals(lastEventCount, readEvents.size());
        assertEquals(lastEventCount, new TreeSet<>(readEvents).size()); //check unique events.
    }

    private CompletableFuture<Void> startReader(final String id, final ClientFactory clientFactory, final String
            readerGroupName, final ConcurrentLinkedQueue<Long> readResult, final AtomicLong writeCount, final
    AtomicLong readCount, final AtomicBoolean exitFlag) {

        return CompletableFuture.runAsync(() -> {
            @Cleanup
            final EventStreamReader<Long> reader = clientFactory.createReader(id,
                    readerGroupName,
                    new JavaSerializer<Long>(),
                    ReaderConfig.builder().build());
            long count;
            while (!(exitFlag.get() && readCount.get() == writeCount.get())) {
                // exit only if exitFlag is true  and read Count equals write count.
                try {
                    final Long longEvent = reader.readNextEvent(SECONDS.toMillis(60)).getEvent();
                    if (longEvent != null) {
                        //update if event read is not null.
                        readResult.add(longEvent);
                        count = readCount.incrementAndGet();
                        log.debug("Reader {}, read count {}", id, count);
                    } else {
                        log.debug("Null event, reader {}, read count {}", id, readCount.get());
                    }
                } catch (ReinitializationRequiredException e) {
                    log.warn("Test Exception while reading from the stream", e);
                    break;
                }
            }
        });
    }

    private CompletableFuture<Void> startNewTxnWriter(final AtomicLong data, final ClientFactory clientFactory,
                                                      final AtomicBoolean exitFlag) {
        return CompletableFuture.runAsync(() -> {
            @Cleanup
            EventStreamWriter<Long> writer = clientFactory.createEventWriter(STREAM_NAME,
                    new JavaSerializer<Long>(),
                    EventWriterConfig.builder().transactionTimeoutTime(25000).transactionTimeoutScaleGracePeriod(29000).build());
            while (!exitFlag.get()) {
                try {
                    //create a transaction with 10 events.
                    Transaction<Long> transaction = Retry.withExpBackoff(10, 10, 20, ofSeconds(1).toMillis())
                            .retryingOn(TxnCreationFailedException.class)
                            .throwingOn(RuntimeException.class)
                            .run(() -> createTransaction(writer, exitFlag));

                    for (int i = 0; i < 100; i++) {
                        long value = data.incrementAndGet();
                        transaction.writeEvent(String.valueOf(value), value);
                    }
                    transaction.commit();

                } catch (Throwable e) {
                    log.warn("test exception writing events in a transaction.", e);
                    break;
                }
            }
        });
    }

    private Transaction<Long> createTransaction(EventStreamWriter<Long> writer, final AtomicBoolean exitFlag) {
        Transaction<Long> txn = null;
        try {
            txn = writer.beginTxn();
            log.info("Transaction created with id:{} ", txn.getTxnId());
        } catch (RuntimeException ex) {
            log.info("Exception encountered while trying to begin Transaction ", ex.getCause());
            final Class<? extends Throwable> exceptionClass = ex.getCause().getClass();
            if (exceptionClass.equals(io.grpc.StatusRuntimeException.class) && !exitFlag.get())  {
                //Exit flag is true no need to retry.
                log.warn("Cause for failure is {} and we need to retry", exceptionClass.getName());
                throw new TxnCreationFailedException(); // we can retry on this exception.
            } else {
                throw ex;
            }
        }
        return txn;
    }

    private class TxnCreationFailedException extends RuntimeException {
    }
}<|MERGE_RESOLUTION|>--- conflicted
+++ resolved
@@ -131,11 +131,7 @@
         log.debug("Create stream status {}", createStreamStatus);
     }
 
-<<<<<<< HEAD
-    @Test(timeout = 10 * 60 * 1000) //timeout of 6 mins.
-=======
     @Test(timeout = 10 * 60 * 1000) //timeout of 10 mins.
->>>>>>> 4afdfb7c
     public void scaleTestsWithReader() {
 
         URI controllerUri = getControllerURI();
