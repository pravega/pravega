/**
 * Copyright Pravega Authors.
 *
 * Licensed under the Apache License, Version 2.0 (the "License");
 * you may not use this file except in compliance with the License.
 * You may obtain a copy of the License at
 *
 *     http://www.apache.org/licenses/LICENSE-2.0
 *
 * Unless required by applicable law or agreed to in writing, software
 * distributed under the License is distributed on an "AS IS" BASIS,
 * WITHOUT WARRANTIES OR CONDITIONS OF ANY KIND, either express or implied.
 * See the License for the specific language governing permissions and
 * limitations under the License.
 */
package io.pravega.test.system;

import io.pravega.client.ClientConfig;
import io.pravega.client.admin.ReaderGroupManager;
import io.pravega.client.admin.StreamManager;
import io.pravega.client.connection.impl.ConnectionFactory;
import io.pravega.client.connection.impl.SocketConnectionFactoryImpl;
import io.pravega.client.control.impl.Controller;
import io.pravega.client.control.impl.ControllerImpl;
import io.pravega.client.control.impl.ControllerImplConfig;
import io.pravega.client.stream.Checkpoint;
import io.pravega.client.stream.EventRead;
import io.pravega.client.stream.EventStreamReader;
import io.pravega.client.stream.EventStreamWriter;
import io.pravega.client.stream.EventWriterConfig;
import io.pravega.client.stream.ReaderConfig;
import io.pravega.client.stream.ReaderGroup;
import io.pravega.client.stream.ReaderGroupConfig;
import io.pravega.client.stream.RetentionPolicy;
import io.pravega.client.stream.ScalingPolicy;
import io.pravega.client.stream.Stream;
import io.pravega.client.stream.StreamConfiguration;
import io.pravega.client.stream.StreamCut;
import io.pravega.client.stream.impl.ClientFactoryImpl;
import io.pravega.client.stream.impl.JavaSerializer;
import io.pravega.client.stream.impl.StreamImpl;
import io.pravega.common.concurrent.ExecutorServiceHelpers;
import io.pravega.common.concurrent.Futures;
import io.pravega.common.hash.RandomFactory;
import io.pravega.shared.NameUtils;
import io.pravega.test.common.AssertExtensions;
import io.pravega.test.system.framework.Environment;
import io.pravega.test.system.framework.SystemTestRunner;
import io.pravega.test.system.framework.Utils;
import io.pravega.test.system.framework.services.Service;
import lombok.Cleanup;
import lombok.extern.slf4j.Slf4j;
import mesosphere.marathon.client.MarathonException;
import org.junit.After;
import org.junit.Before;
import org.junit.Rule;
import org.junit.Test;
import org.junit.rules.Timeout;
import org.junit.runner.RunWith;

import java.net.URI;
import java.time.Duration;
import java.util.Arrays;
import java.util.Collections;
import java.util.HashMap;
import java.util.List;
import java.util.Map;
import java.util.Random;
import java.util.concurrent.CompletableFuture;
import java.util.concurrent.ExecutionException;
import java.util.concurrent.ScheduledExecutorService;
import java.util.concurrent.atomic.AtomicLong;
import java.util.stream.Collectors;

import static org.junit.Assert.assertEquals;
import static org.junit.Assert.assertNull;
import static org.junit.Assert.assertTrue;
import static org.junit.Assert.assertFalse;
import static org.junit.Assert.assertNull;


@Slf4j
@RunWith(SystemTestRunner.class)
public class ConsumptionBasedRetentionWithMultipleReaderGroupsTest extends AbstractReadWriteTest {

    private static final String SCOPE = "testConsumptionBasedRetentionScope" + RandomFactory.create().nextInt(Integer.MAX_VALUE);
    private static final String SCOPE_1 = "testCBR1Scope" + RandomFactory.create().nextInt(Integer.MAX_VALUE);
    private static final String STREAM = "testConsumptionBasedRetentionStream" + RandomFactory.create().nextInt(Integer.MAX_VALUE);
    private static final String STREAM_1 = "testCBR1Stream" + RandomFactory.create().nextInt(Integer.MAX_VALUE);
    private static final String STREAM_2 = "timeBasedRetentionStream" + RandomFactory.create().nextInt(Integer.MAX_VALUE);
    private static final String READER_GROUP_1 = "testConsumptionBasedRetentionReaderGroup1" + RandomFactory.create().nextInt(Integer.MAX_VALUE);
    private static final String READER_GROUP_2 = "testConsumptionBasedRetentionReaderGroup2" + RandomFactory.create().nextInt(Integer.MAX_VALUE);
    private static final String READER_GROUP_3 = "testCBR1ReaderGroup1" + RandomFactory.create().nextInt(Integer.MAX_VALUE);
    private static final String READER_GROUP_4 = "timeBasedRetentionReaderGroup" + RandomFactory.create().nextInt(Integer.MAX_VALUE);
    private static final String SIZE_30_EVENT = "data of size 30";
    private static Random random = RandomFactory.create();
    private static final long CLOCK_ADVANCE_INTERVAL = 5 * 1000000000L;

    private static final int READ_TIMEOUT = 1000;
    private static final int MAX_SIZE_IN_STREAM = 180;
    private static final int MIN_SIZE_IN_STREAM = 90;
    private static final int MIN_TIME_IN_STREAM = 10;
    private static final int MAX_TIME_IN_STREAM = 600;
    private static final ScalingPolicy SCALING_POLICY = ScalingPolicy.fixed(1);
    private static final RetentionPolicy RETENTION_POLICY_BY_SIZE = RetentionPolicy.bySizeBytes(MIN_SIZE_IN_STREAM, MAX_SIZE_IN_STREAM);
    private static final RetentionPolicy RETENTION_POLICY_BY_TIME = RetentionPolicy.byTime(Duration.ofSeconds(MIN_TIME_IN_STREAM), Duration.ofSeconds(MAX_TIME_IN_STREAM));
    private static final StreamConfiguration STREAM_CONFIGURATION = StreamConfiguration.builder().scalingPolicy(SCALING_POLICY).retentionPolicy(RETENTION_POLICY_BY_SIZE).build();
    private static final StreamConfiguration TIME_BASED_RETENTION_STREAM_CONFIGURATION = StreamConfiguration.builder().scalingPolicy(SCALING_POLICY).retentionPolicy(RETENTION_POLICY_BY_TIME).build();
    @Rule
    public final Timeout globalTimeout = Timeout.seconds(4 * 60);

    private final ReaderConfig readerConfig = ReaderConfig.builder().build();
    private final ScheduledExecutorService executor = ExecutorServiceHelpers.newScheduledThreadPool(4, "executor");
    private final ScheduledExecutorService streamCutExecutor = ExecutorServiceHelpers.newScheduledThreadPool(2, "streamCutExecutor");
    private URI controllerURI = null;
    private StreamManager streamManager = null;
    private Controller controller = null;
    private ClientConfig clientConfig;
    private Service controllerService = null;
    private Service segmentStoreService = null;

    /**
     * This is used to setup the various services required by the system test framework.
     * @throws MarathonException    when error in setup
     */
    @Environment
    public static void initialize() throws MarathonException {
        URI zkUri = startZookeeperInstance();
        startBookkeeperInstances(zkUri);
        URI controllerUri = ensureControllerRunning(zkUri);
        ensureSegmentStoreRunning(zkUri, controllerUri);
    }

    @Before
    public void setup() {
        Service zkService = Utils.createZookeeperService();
        assertTrue(zkService.isRunning());
        List<URI> zkUris = zkService.getServiceDetails();
        log.info("zookeeper service details: {}", zkUris);
        controllerService = Utils.createPravegaControllerService(zkUris.get(0));
        if (!controllerService.isRunning()) {
            controllerService.start(true);
        }
        List<URI> controllerUris = controllerService.getServiceDetails();
        // Fetch all the RPC endpoints and construct the client URIs.
        List<String> uris = controllerUris.stream().filter(ISGRPC).map(URI::getAuthority).collect(Collectors.toList());
        controllerURI = URI.create(TCP + String.join(",", uris));
        clientConfig = Utils.buildClientConfig(controllerURI);
        controller = new ControllerImpl(ControllerImplConfig.builder()
                .clientConfig(clientConfig)
                .maxBackoffMillis(5000).build(), executor);
        streamManager = StreamManager.create(clientConfig);

        segmentStoreService = Utils.createPravegaSegmentStoreService(zkUris.get(0), controllerURI);
    }

    @After
    public void tearDown() throws ExecutionException {
        streamManager.close();
        controller.close();
        ExecutorServiceHelpers.shutdown(executor);
        ExecutorServiceHelpers.shutdown(streamCutExecutor);
        Futures.getAndHandleExceptions(controllerService.scaleService(1), ExecutionException::new);
        Futures.getAndHandleExceptions(segmentStoreService.scaleService(1), ExecutionException::new);
    }

    @Test
    public void multipleSubscriberCBRTest() throws Exception {
        assertTrue("Creating scope", streamManager.createScope(SCOPE));
        assertTrue("Creating stream", streamManager.createStream(SCOPE, STREAM, STREAM_CONFIGURATION));

        @Cleanup
        ConnectionFactory connectionFactory = new SocketConnectionFactoryImpl(ClientConfig.builder().build());
        @Cleanup
        ClientFactoryImpl clientFactory = new ClientFactoryImpl(SCOPE, controller, connectionFactory);
        @Cleanup
        EventStreamWriter<String> writer = clientFactory.createEventWriter(STREAM, new JavaSerializer<>(),
                EventWriterConfig.builder().build());

        // Write 7 events to the stream.
        writingEventsToStream(7, writer, SCOPE, STREAM);

        @Cleanup
        ReaderGroupManager readerGroupManager = ReaderGroupManager.withScope(SCOPE, clientConfig);
        ReaderGroupConfig readerGroupConfig = getReaderGroupConfig(SCOPE, STREAM, ReaderGroupConfig.StreamDataRetention.MANUAL_RELEASE_AT_USER_STREAMCUT);
        boolean createRG1 = readerGroupManager.createReaderGroup(READER_GROUP_1, readerGroupConfig);
        assertTrue("Reader group 1 is not created", createRG1);
        boolean createRG2 = readerGroupManager.createReaderGroup(READER_GROUP_2, readerGroupConfig);
        assertTrue("Reader group 2 is not created", createRG2);

        ReaderGroup readerGroup1 = readerGroupManager.getReaderGroup(READER_GROUP_1);
        ReaderGroup readerGroup2 = readerGroupManager.getReaderGroup(READER_GROUP_2);
        AtomicLong clock = new AtomicLong();
        @Cleanup
        EventStreamReader<String> reader1 = clientFactory.createReader(READER_GROUP_1 + "-" + 1,
                READER_GROUP_1, new JavaSerializer<>(), readerConfig, clock::get, clock::get);
        @Cleanup
        EventStreamReader<String> reader2 = clientFactory.createReader(READER_GROUP_2 + "-" + 1,
                READER_GROUP_2, new JavaSerializer<>(), readerConfig, clock::get, clock::get);

        // Read three events with reader1.
        readingEventsFromStream(3, reader1);

        log.info("{} generating 1st stream-cuts for {}/{}", READER_GROUP_1, SCOPE, STREAM);
        Map<Stream, StreamCut> streamCuts1 = generateStreamCuts(readerGroup1, reader1, clock);
        log.info("{} generated 1st Stream cut at -> {}", READER_GROUP_1, streamCuts1);

        // Read four events with reader2.
        readingEventsFromStream(4, reader2);

        log.info("{} generating 1st stream-cuts for {}/{}", READER_GROUP_2, SCOPE, STREAM);
        Map<Stream, StreamCut> streamCuts2 = generateStreamCuts(readerGroup2, reader2, clock);
        log.info("{} updating its retention stream-cut to {}", READER_GROUP_1, streamCuts1);
        readerGroup1.updateRetentionStreamCut(streamCuts1);
        log.info("{} updating its retention stream-cut to {}", READER_GROUP_2, streamCuts2);
        readerGroup2.updateRetentionStreamCut(streamCuts2);

        // Retention set has one stream cut at 0/210
        // READER_GROUP_1 updated stream cut at 0/90, READER_GROUP_2 updated stream cut at 0/120
        // Subscriber lower bound is 0/90, truncation should happen at this point
        // The timeout is set to 2 minutes a little longer than the retention period which is set to 1 minutes
        // in order to confirm that the retention has taken place.
        // Check to make sure truncation happened at streamcut generated by first subscriber
        AssertExtensions.assertEventuallyEquals("Truncation did not take place at offset 90.", true, () -> controller.getSegmentsAtTime(
                        new StreamImpl(SCOPE, STREAM), 0L).join().values().stream().anyMatch(off -> off == 90),
                5000, 2 * 60 * 1000L);

        // fill stream with 4 events
        writingEventsToStream(4, writer, SCOPE, STREAM);

        //Read 5 events with reader 1 and reader 2
        readingEventsFromStream(5, reader1);
        readingEventsFromStream(5, reader2);

        log.info("{} generating 2nd stream-cuts for {}/{}", READER_GROUP_1, SCOPE, STREAM);
        streamCuts1 = generateStreamCuts(readerGroup1, reader1, clock);
        log.info("{} generated 2nd Stream cut at -> {}", READER_GROUP_1, streamCuts1);

        log.info("{} generating 2nd stream-cuts for {}/{}", READER_GROUP_2, SCOPE, STREAM);
        streamCuts2 = generateStreamCuts(readerGroup2, reader2, clock);

        log.info("{} updating its retention stream-cut to {}", READER_GROUP_1, streamCuts1);
        readerGroup1.updateRetentionStreamCut(streamCuts1);
        log.info("{} updating its retention stream-cut to {}", "RG2", streamCuts2);
        readerGroup2.updateRetentionStreamCut(streamCuts2);

        // Retention set has two stream cut at 0/210, 0/330
        // READER_GROUP_1 updated stream cut at 0/270, READER_GROUP_2 updated stream cut at 0/300
        // Subscriber lower bound is 0/270, but since truncating at SLB leaves less data in the stream than minimum limit
        // So truncating at stream cut 0/210 which leaves more data in the stream than min limit
        // The timeout is set to 2 minutes a little longer than the retention period which is set to 1 minutes
        // in order to confirm that the retention has taken place.
        // Check to make sure truncation happened at min stream cut from retention set
        AssertExtensions.assertEventuallyEquals("Truncation did not take place at offset 210.", true, () -> controller.getSegmentsAtTime(
                        new StreamImpl(SCOPE, STREAM), 0L).join().values().stream().anyMatch(off -> off == 210),
                5000, 2 * 60 * 1000L);

        // fill stream with 5 more events
        writingEventsToStream(5, writer, SCOPE, STREAM);

        // Retention set has two stream cut at 0/330, 0/480
        // READER_GROUP_1 updated stream cut at 0/270, READER_GROUP_2 updated stream cut at 0/300
        // Subscriber lower bound is 0/270, but since truncating at SLB leaves more data in the stream than maximum limit
        // So truncating at stream cut i.e. 0/330 which leave less data in the stream the maximum limit
        // The timeout is set to 2 minutes a little longer than the retention period which is set to 1 minutes
        // in order to confirm that the retention has taken place.
        // Check to make sure truncation happened at max stream cut
        AssertExtensions.assertEventuallyEquals("Truncation did not take place at offset 330.", true, () -> controller.getSegmentsAtTime(
                        new StreamImpl(SCOPE, STREAM), 0L).join().values().stream().anyMatch(off -> off == 330),
                5000, 2 * 60 * 1000L);

    }

    @Test
    public void updateRetentionPolicyForCBRTest() throws Exception {
        assertTrue("Creating scope", streamManager.createScope(SCOPE_1));
        assertTrue("Creating stream", streamManager.createStream(SCOPE_1, STREAM_1, STREAM_CONFIGURATION));
        assertTrue("Creating stream", streamManager.createStream(SCOPE_1, STREAM_2, TIME_BASED_RETENTION_STREAM_CONFIGURATION));

        @Cleanup
        ConnectionFactory connectionFactory = new SocketConnectionFactoryImpl(ClientConfig.builder().build());
        @Cleanup
        ClientFactoryImpl clientFactory = new ClientFactoryImpl(SCOPE_1, controller, connectionFactory);
        @Cleanup
        EventStreamWriter<String> writer = clientFactory.createEventWriter(STREAM_1, new JavaSerializer<>(),
                EventWriterConfig.builder().build());
        @Cleanup
        EventStreamWriter<String> writer2 = clientFactory.createEventWriter(STREAM_2, new JavaSerializer<>(),
                EventWriterConfig.builder().build());

        // Write 7 events to the stream_1.
        writingEventsToStream(7, writer, SCOPE_1, STREAM_1);
        // Write 10 events to the stream_2.
        writingEventsToStream(10, writer2, SCOPE_1, STREAM_2);

        @Cleanup
        ReaderGroupManager readerGroupManager = ReaderGroupManager.withScope(SCOPE_1, clientConfig);
        ReaderGroupConfig readerGroupConfig = getReaderGroupConfig(SCOPE_1, STREAM_1, ReaderGroupConfig.StreamDataRetention.MANUAL_RELEASE_AT_USER_STREAMCUT);
        ReaderGroupConfig readerGroupConfig2 = getReaderGroupConfig(SCOPE_1, STREAM_2, ReaderGroupConfig.StreamDataRetention.MANUAL_RELEASE_AT_USER_STREAMCUT);

        assertTrue("Reader group is not created", readerGroupManager.createReaderGroup(READER_GROUP_3, readerGroupConfig));
        assertTrue("Reader group is not created", readerGroupManager.createReaderGroup(READER_GROUP_4, readerGroupConfig2));
        assertEquals(1, controller.listSubscribers(SCOPE_1, STREAM_1).join().size());
        assertEquals(1, controller.listSubscribers(SCOPE_1, STREAM_2).join().size());

        @Cleanup
        ReaderGroup readerGroup = readerGroupManager.getReaderGroup(READER_GROUP_3);
        @Cleanup
        ReaderGroup readerGroup2 = readerGroupManager.getReaderGroup(READER_GROUP_4);
        AtomicLong clock = new AtomicLong();
        @Cleanup
        EventStreamReader<String> reader = clientFactory.createReader(READER_GROUP_3 + "-" + 1,
                READER_GROUP_3, new JavaSerializer<>(), readerConfig, clock::get, clock::get);
        @Cleanup
        EventStreamReader<String> reader2 = clientFactory.createReader(READER_GROUP_4 + "-" + 1,
                READER_GROUP_4, new JavaSerializer<>(), readerConfig, clock::get, clock::get);

        // Read three events with reader.
        readingEventsFromStream(3, reader);
        // Read five events with reader2.
        readingEventsFromStream(5, reader2);

        log.info("{} generating 1st stream-cuts for {}/{}", READER_GROUP_3, SCOPE_1, STREAM_1);
        Map<Stream, StreamCut> streamCuts = generateStreamCuts(readerGroup, reader, clock);
        log.info("{} generating 1st stream-cuts for {}/{}", READER_GROUP_4, SCOPE_1, STREAM_2);
        Map<Stream, StreamCut> streamCuts2 = generateStreamCuts(readerGroup2, reader2, clock);

        log.info("{} updating its retention stream-cut to {}", READER_GROUP_3, streamCuts);
        readerGroup.updateRetentionStreamCut(streamCuts);
        log.info("{} updating its retention stream-cut to {}", READER_GROUP_4, streamCuts2);
        readerGroup2.updateRetentionStreamCut(streamCuts2);

        // Retention set has one stream cut at 0/210
        // READER_GROUP_3 updated stream cut at 0/90
        // Subscriber lower bound is 0/90, truncation should happen at this point
        // The timeout is set to 2 minutes a little longer than the retention period which is set to 1 minutes
        // in order to confirm that the retention has taken place.
        AssertExtensions.assertEventuallyEquals("Truncation did not take place at offset 90.", true, () -> controller.getSegmentsAtTime(
                        new StreamImpl(SCOPE_1, STREAM_1), 0L).join().values().stream().anyMatch(off -> off == 90),
                5000, 2 * 60 * 1000L);
        //READER_GROUP_4 updated stream cut at 0/150
        //Retention set has one stream cut at 0/300 but this is not satisfying the time based min criteria, so no truncation should happen
        assertEquals(true, controller.getSegmentsAtTime(
                new StreamImpl(SCOPE_1, STREAM_2), 0L).join().values().stream().anyMatch(off -> off == 0));

        ReaderGroupConfig nonSubscriberReaderGroupConfig = getReaderGroupConfig(SCOPE_1, STREAM_1, ReaderGroupConfig.StreamDataRetention.NONE);
        ReaderGroupConfig nonSubscriberReaderGroupConfig2 = getReaderGroupConfig(SCOPE_1, STREAM_2, ReaderGroupConfig.StreamDataRetention.NONE);
        //Changing the readergroup from subscriber to non-subscriber
        readerGroup.resetReaderGroup(nonSubscriberReaderGroupConfig);
        readerGroup2.resetReaderGroup(nonSubscriberReaderGroupConfig2);
        assertEquals(0, controller.listSubscribers(SCOPE_1, STREAM_1).join().size());
        assertEquals(0, controller.listSubscribers(SCOPE_1, STREAM_2).join().size());

        // Fill 5 more events to the stream.
        writingEventsToStream(5, writer, SCOPE_1, STREAM_1);
        writingEventsToStream(5, writer2, SCOPE_1, STREAM_2);

        // Retention set has two stream cut at 0/210...0/360
        // READER_GROUP_3 is not a subscriber as its retention type is updated to NONE
        // The timeout is set to 2 minutes a little longer than the retention period which is set to 1 minutes
        // in order to confirm that the retention has taken place.
        // Check to make sure truncation happened at streamcut in the retention set
        AssertExtensions.assertEventuallyEquals("Truncation did not take place at offset 210.", true, () -> controller.getSegmentsAtTime(
                        new StreamImpl(SCOPE_1, STREAM_1), 0L).join().values().stream().anyMatch(off -> off == 210),
                5000, 2 * 60 * 1000L);
        //Retention set has two stream cuts at 0/300...0/450
        //Stream cut 0/300 generated in the previous retention cycle satisfies the min and max criteria. So truncation should happen at this
        assertEquals(true, controller.getSegmentsAtTime(
                new StreamImpl(SCOPE_1, STREAM_2), 0L).join().values().stream().anyMatch(off -> off == 300));

        //Changing the readergroup from non-subscriber to subscriber again
        readerGroup.resetReaderGroup(readerGroupConfig);
        readerGroup2.resetReaderGroup(readerGroupConfig2);
        assertEquals(1, controller.listSubscribers(SCOPE_1, STREAM_1).join().size());
        assertEquals(1, controller.listSubscribers(SCOPE_1, STREAM_2).join().size());

        // Recreates the reader
        reader = clientFactory.createReader(READER_GROUP_3 + "-" + 1, READER_GROUP_3, new JavaSerializer<>(),
                ReaderConfig.builder().build(), clock::get, clock::get);
        reader2 = clientFactory.createReader(READER_GROUP_4 + "-" + 1, READER_GROUP_4, new JavaSerializer<>(),
                ReaderConfig.builder().build(), clock::get, clock::get);

        // fill stream with 3 events
        writingEventsToStream(3, writer, SCOPE_1, STREAM_1);
        // fill stream with 4 events
        writingEventsToStream(4, writer2, SCOPE_1, STREAM_2);

        //Read 3 events with reader from the segment offset
        readingEventsFromStream(3, reader);
        readingEventsFromStream(3, reader2);

        log.info("{} generating 2nd stream-cuts for {}/{}", READER_GROUP_3, SCOPE_1, STREAM_1);
        streamCuts = generateStreamCuts(readerGroup, reader, clock);
        log.info("{} updating its retention stream-cut to {}", READER_GROUP_3, streamCuts);
        readerGroup.updateRetentionStreamCut(streamCuts);

        log.info("{} generating 2nd stream-cuts for {}/{}", READER_GROUP_4, SCOPE_1, STREAM_2);
        streamCuts2 = generateStreamCuts(readerGroup2, reader2, clock);
        log.info("{} updating its retention stream-cut to {}", READER_GROUP_4, streamCuts2);
        readerGroup2.updateRetentionStreamCut(streamCuts2);

        // Retention set has two stream cut at 0/360, 0/450
        // READER_GROUP_3 updated stream cut at 0/300, Subscriber lower bound is 0/300
        // So truncating at stream cut 0/300 which leaves more data in the stream than min limit
        // The timeout is set to 2 minutes a little longer than the retention period which is set to 1 minutes
        // in order to confirm that the retention has taken place.
        // Check to make sure truncation happened at SLB
        AssertExtensions.assertEventuallyEquals("Truncation did not take place at offset 300.", true, () -> controller.getSegmentsAtTime(
                        new StreamImpl(SCOPE_1, STREAM_1), 0L).join().values().stream().anyMatch(off -> off == 300),
                5000, 2 * 60 * 1000L);
        // Retention set has two stream cuts at 0/450...0/570
        // READER_GROUP_4 updated stream cut at 0/390, Subscriber lower bound is 0/390
        // Since 0/450 is the stream cut satisfying min and max bounds and SLB is lower than this.
        // Truncation should happen at SLB
        assertEquals(true, controller.getSegmentsAtTime(
                new StreamImpl(SCOPE_1, STREAM_2), 0L).join().values().stream().anyMatch(off -> off == 390));
    }

    @Test
<<<<<<< HEAD
    public void streamScalingCBRTest() throws Exception {
        String scope = "streamScalingCBRScope" + random.nextInt(Integer.MAX_VALUE);
        String streamName = "streamScalingCBRStream" + random.nextInt(Integer.MAX_VALUE);
        String readerGroupName = "streamScalingCBRReaderGroup" + random.nextInt(Integer.MAX_VALUE);
        StreamConfiguration streamConfiguration = StreamConfiguration.builder()
                .scalingPolicy(ScalingPolicy.byEventRate(1, 2, 1))
                .retentionPolicy(RetentionPolicy.bySizeBytes(MIN_SIZE_IN_STREAM, MAX_SIZE_IN_STREAM))
                .build();
        assertTrue("Creating scope", streamManager.createScope(scope));
        assertTrue("Creating stream", streamManager.createStream(scope, streamName, streamConfiguration));
        @Cleanup
        ConnectionFactory connectionFactory = new SocketConnectionFactoryImpl(ClientConfig.builder().build());
        @Cleanup
        ClientFactoryImpl clientFactory = new ClientFactoryImpl(scope, controller, connectionFactory);
        @Cleanup
        EventStreamWriter<String> writer = clientFactory.createEventWriter(streamName, new JavaSerializer<>(),
                EventWriterConfig.builder().build());
        // Write two events.
        writingEventsToStream(2, writer, scope, streamName);
        @Cleanup
        ReaderGroupManager readerGroupManager = ReaderGroupManager.withScope(scope, clientConfig);
        ReaderGroupConfig readerGroupConfig = getReaderGroupConfig(scope, streamName, ReaderGroupConfig.StreamDataRetention.MANUAL_RELEASE_AT_USER_STREAMCUT);

        assertTrue("Reader group is not created", readerGroupManager.createReaderGroup(readerGroupName, readerGroupConfig));
        assertEquals(1, controller.listSubscribers(scope, streamName).join().size());

        @Cleanup
        ReaderGroup readerGroup = readerGroupManager.getReaderGroup(readerGroupName);
        AtomicLong clock = new AtomicLong();
        @Cleanup
        EventStreamReader<String> reader = clientFactory.createReader(readerGroupName + "-" + 1,
                readerGroupName, new JavaSerializer<>(), readerConfig, clock::get, clock::get);

        // Read two events with reader.
        readingEventsFromStream(2, reader);

        Map<Double, Double> keyRanges = new HashMap<>();
        keyRanges.put(0.0, 0.5);
        keyRanges.put(0.5, 1.0);
        Stream stream = new StreamImpl(scope, streamName);
        Boolean status = controller.scaleStream(stream,
                Collections.singletonList(0L),
                keyRanges,
                executor).getFuture().get();
        assertTrue(status);

        // Write 7 events.
        writingEventsToStream(7, writer, scope, streamName);

        EventRead<String> eosEvent = reader.readNextEvent(READ_TIMEOUT);
        assertNull(eosEvent.getEvent()); //Reader does not yet see the data because there has been no CP
        CompletableFuture<Checkpoint> checkpoint = readerGroup.initiateCheckpoint("cp1", executor);
        clock.addAndGet(CLOCK_ADVANCE_INTERVAL);
        EventRead<String> cpEvent = reader.readNextEvent(READ_TIMEOUT);
        assertEquals("cp1", cpEvent.getCheckpointName());
        // Read three events with reader.
        readingEventsFromStream(3, reader);
        log.info("{} generating 1st stream-cut for {}/{}", readerGroupName, scope, streamName);
        Map<Stream, StreamCut> streamCuts = generateStreamCuts(readerGroup, reader, clock);

        log.info("{} updating its retention stream-cut to {}", readerGroupName, streamCuts);
        readerGroup.updateRetentionStreamCut(streamCuts);
        AssertExtensions.assertEventuallyEquals("Truncation did not take place.", true, () -> controller.getSegmentsAtTime(
                        new StreamImpl(scope, streamName), 0L).join().equals(streamCuts.values().stream().findFirst().get().asImpl().getPositions()),
                5000, 2 * 60 * 1000L);

        // Read two events with reader.
        readingEventsFromStream(2, reader);
        //Stream scaling down
        status =controller.scaleStream(stream, Arrays.asList(NameUtils.computeSegmentId(1, 1), NameUtils.computeSegmentId(2, 1)),
                Collections.singletonMap(0.0, 1.0), executor).getFuture().get();
        assertTrue(status);

        // Write 3 events.
        writingEventsToStream(3, writer, scope, streamName);
        log.info("{} generating 2nd stream-cut for {}/{}", readerGroupName, scope, streamName);
        Map<Stream, StreamCut> streamCuts2 = generateStreamCuts(readerGroup, reader, clock);

        log.info("{} updating its retention stream-cut to {}", readerGroupName, streamCuts2);
        readerGroup.updateRetentionStreamCut(streamCuts2);
        AssertExtensions.assertEventuallyEquals("Truncation did not take place.", true, () -> controller.getSegmentsAtTime(
                        new StreamImpl(scope, streamName), 0L).join().equals(streamCuts2.values().stream().findFirst().get().asImpl().getPositions()),
                5000, 2 * 60 * 1000L);
    }

=======
    public void multipleControllerFailoverAndRestartCBRTest() throws Exception {
        Random random = RandomFactory.create();
        String scope = "testCBR2Scope" + random.nextInt(Integer.MAX_VALUE);
        String stream = "multiControllerStream" + random.nextInt(Integer.MAX_VALUE);
        String readerGroupName = "testmultiControllerReaderGroup" + random.nextInt(Integer.MAX_VALUE);
        // scale to three controller instances.
        scaleAndUpdateControllerURI(3);
        // scale to two segment store instances.
        Futures.getAndHandleExceptions(segmentStoreService.scaleService(2), ExecutionException::new);
        log.info("Successfully statred 2 instance of segment store service");
        assertTrue("Creating scope", streamManager.createScope(scope));
        assertTrue("Creating stream", streamManager.createStream(scope, stream, STREAM_CONFIGURATION));

        ConnectionFactory connectionFactory = new SocketConnectionFactoryImpl(ClientConfig.builder().build());

        ClientFactoryImpl clientFactory = new ClientFactoryImpl(scope, controller, connectionFactory);

        EventStreamWriter<String> writer = clientFactory.createEventWriter(stream, new JavaSerializer<>(),
                EventWriterConfig.builder().build());
        // Write three event.
        writingEventsToStream(3, writer, scope, stream);

        ReaderGroupManager readerGroupManager = ReaderGroupManager.withScope(scope, clientConfig);
        ReaderGroupConfig readerGroupConfig = getReaderGroupConfig(scope, stream, ReaderGroupConfig.StreamDataRetention.AUTOMATIC_RELEASE_AT_LAST_CHECKPOINT);

        assertTrue("Reader group is not created", readerGroupManager.createReaderGroup(readerGroupName, readerGroupConfig));
        assertEquals(1, controller.listSubscribers(scope, stream).join().size());

        ReaderGroup readerGroup = readerGroupManager.getReaderGroup(readerGroupName);
        AtomicLong clock = new AtomicLong();

        EventStreamReader<String> reader = clientFactory.createReader(readerGroupName + "-" + 1,
                readerGroupName, new JavaSerializer<>(), readerConfig, clock::get, clock::get);
        // Read one event with reader.
        readingEventsFromStream(1, reader);

        CompletableFuture<Checkpoint> checkpoint = initiateCheckPoint("Checkpoint", readerGroup, reader, clock);
        EventRead<String> read = reader.readNextEvent(READ_TIMEOUT);
        log.info("Reading next event after checkpoint {}", read.getEvent());
        Checkpoint cpResult = checkpoint.join();
        assertTrue(checkpoint.isDone());

        // Write two more events.
        writingEventsToStream(2, writer, scope, stream);

        // Retention set has one stream cut at 0/150
        // READER_GROUP_1 updated stream cut at 0/30
        // Subscriber lower bound is 0/30, truncation should happen at this point
        // The timeout is set to 2 minutes a little longer than the retention period which is set to 1 minutes
        // in order to confirm that the retention has taken place.
        AssertExtensions.assertEventuallyEquals("Truncation did not take place at offset 30.", true, () -> controller.getSegmentsAtTime(
                        new StreamImpl(scope, stream), 0L).join().values().stream().anyMatch(off -> off == 30),
                5000, 2 * 60 * 1000L);

        // Validating the failover scenario - Start
        log.info("Controller and segment store failover scenario started");
        // Write three events.
        writingEventsToStream(3, writer, scope, stream);
        // Read one event with reader.
        readingEventsFromStream(1, reader);

        checkpoint = initiateCheckPoint("Checkpoint3", readerGroup, reader, clock);
        read = reader.readNextEvent(READ_TIMEOUT);
        log.info("Reading next event after checkpoint3 {}", read.getEvent());
        cpResult = checkpoint.join();
        assertTrue(checkpoint.isDone());

        //Controller Failover
        scaleAndUpdateControllerURI(1);
        log.info("Successfully scaled down controller to 1 instance");
        //SegmentStore Failover
        Futures.getAndHandleExceptions(segmentStoreService.scaleService(1), ExecutionException::new);
        log.info("Successfully scaled down segment store to 1 instance");

        // Retention set has two stream cut at 0/150...0/240
        // READER_GROUP_1 updated stream cut at 0/90
        // Subscriber lower bound is 0/90, truncation should happen at this point
        AssertExtensions.assertEventuallyEquals("Truncation did not take place at offset 90.", true, () -> controller.getSegmentsAtTime(
                        new StreamImpl(scope, stream), 0L).join().values().stream().anyMatch(off -> off == 90),
                5000,  2 * 60 * 1000L);

        // Validating the restart scenario - Start
        checkpoint = initiateCheckPoint("Checkpoint4", readerGroup, reader, clock);
        read = reader.readNextEvent(READ_TIMEOUT);
        log.info("Reading next event after checkpoint4 {}", read.getEvent());
        cpResult = checkpoint.join();
        assertTrue(checkpoint.isDone());

        //Closing all the resources before restart
        reader.close();
        readerGroup.close();
        readerGroupManager.close();
        writer.close();
        clientFactory.close();
        connectionFactory.close();
        Futures.getAndHandleExceptions(controllerService.scaleService(0), ExecutionException::new);
        log.info("Successfully stopped 1 instance of controller service");
        Futures.getAndHandleExceptions(segmentStoreService.scaleService(0), ExecutionException::new);
        log.info("Successfully stopped 1 instance of segment store service");

        Futures.getAndHandleExceptions(segmentStoreService.scaleService(1), ExecutionException::new);
        log.info("Successfully started 1 instance of segment store service");
        scaleAndUpdateControllerURI(1);
        log.info("Successfully started 1 instance of controller service");

        // Retention set has two stream cut at 0/150...0/240
        // READER_GROUP_1 updated stream cut at 0/120
        // Subscriber lower bound is 0/120, truncation should happen at this point
        AssertExtensions.assertEventuallyEquals("Truncation did not take place at offset 120.", true, () -> controller.getSegmentsAtTime(
                        new StreamImpl(scope, stream), 0L).join().values().stream().anyMatch(off -> off == 120),
                5000,  2 * 60 * 1000L);
        log.info("Test Executed successfully");
    }
>>>>>>> 05831c06

    private void writingEventsToStream(int numberOfEvents, EventStreamWriter<String> writer, String scope, String stream) {
        for (int event = 0; event < numberOfEvents; event++) {
            log.info("Writing event to {}/{}", scope, stream);
            writer.writeEvent(SIZE_30_EVENT).join();
        }
    }

    private void readingEventsFromStream(int numberOfEvents, EventStreamReader<String> reader) {
        EventRead<String> read;
        for (int event = 0; event < numberOfEvents; event++) {
            read = reader.readNextEvent(READ_TIMEOUT);
            assertEquals(SIZE_30_EVENT, read.getEvent());
        }
    }

    private Map<Stream, StreamCut> generateStreamCuts(ReaderGroup readerGroup, EventStreamReader<String> reader, AtomicLong clock) {
        CompletableFuture<Map<Stream, StreamCut>> futureCuts = readerGroup.generateStreamCuts(streamCutExecutor);
        clock.addAndGet(CLOCK_ADVANCE_INTERVAL);
        EventRead<String> read = reader.readNextEvent(READ_TIMEOUT);
        assertEquals(SIZE_30_EVENT, read.getEvent());
        assertTrue("Stream-cut generation did not complete for reader group", Futures.await(futureCuts, 10000));
        return futureCuts.join();
    }

        private ReaderGroupConfig getReaderGroupConfig(String scope, String stream, ReaderGroupConfig.StreamDataRetention type) {
            ReaderGroupConfig readerGroupConfig = null;
            switch (type) {
                case MANUAL_RELEASE_AT_USER_STREAMCUT:
                case NONE:
                    readerGroupConfig = ReaderGroupConfig.builder()
                                        .retentionType(type)
                                        .disableAutomaticCheckpoints()
                                        .stream(Stream.of(scope, stream)).build();
                    break;

                case AUTOMATIC_RELEASE_AT_LAST_CHECKPOINT:
                    readerGroupConfig = ReaderGroupConfig.builder()
                                        .retentionType(type)
                                        .stream(Stream.of(scope, stream)).build();
                    break;
            }
            return readerGroupConfig;
        }

        private CompletableFuture<Checkpoint> initiateCheckPoint(String checkPointName, ReaderGroup readerGroup, EventStreamReader<String> reader, AtomicLong clock) {
            CompletableFuture<Checkpoint> checkpoint = readerGroup.initiateCheckpoint(checkPointName, executor);
            clock.addAndGet(CLOCK_ADVANCE_INTERVAL);
            assertFalse(checkpoint.isDone());
            EventRead<String> read = reader.readNextEvent(READ_TIMEOUT);
            assertTrue(read.isCheckpoint());
            assertEquals(checkPointName, read.getCheckpointName());
            assertNull(read.getEvent());
            return checkpoint;
        }

        private void scaleAndUpdateControllerURI(int instanceCount) throws ExecutionException {
            Futures.getAndHandleExceptions(controllerService.scaleService(instanceCount), ExecutionException::new);
            List<URI> controllerUris = controllerService.getServiceDetails();
            log.info("Pravega Controller service  details: {}", controllerUris);
            List<String> uris = controllerUris.stream().filter(ISGRPC).map(URI::getAuthority).collect(Collectors.toList());
            assertEquals(instanceCount + " controller instances should be running", instanceCount, uris.size());
            controllerURI = URI.create(TCP + String.join(",", uris));
            clientConfig = Utils.buildClientConfig(controllerURI);
            controller = new ControllerImpl(ControllerImplConfig.builder()
                    .clientConfig(clientConfig)
                    .maxBackoffMillis(5000).build(), executor);
            streamManager = StreamManager.create(clientConfig);
        }
}<|MERGE_RESOLUTION|>--- conflicted
+++ resolved
@@ -73,7 +73,6 @@
 import java.util.stream.Collectors;
 
 import static org.junit.Assert.assertEquals;
-import static org.junit.Assert.assertNull;
 import static org.junit.Assert.assertTrue;
 import static org.junit.Assert.assertFalse;
 import static org.junit.Assert.assertNull;
@@ -93,7 +92,6 @@
     private static final String READER_GROUP_3 = "testCBR1ReaderGroup1" + RandomFactory.create().nextInt(Integer.MAX_VALUE);
     private static final String READER_GROUP_4 = "timeBasedRetentionReaderGroup" + RandomFactory.create().nextInt(Integer.MAX_VALUE);
     private static final String SIZE_30_EVENT = "data of size 30";
-    private static Random random = RandomFactory.create();
     private static final long CLOCK_ADVANCE_INTERVAL = 5 * 1000000000L;
 
     private static final int READ_TIMEOUT = 1000;
@@ -417,93 +415,6 @@
     }
 
     @Test
-<<<<<<< HEAD
-    public void streamScalingCBRTest() throws Exception {
-        String scope = "streamScalingCBRScope" + random.nextInt(Integer.MAX_VALUE);
-        String streamName = "streamScalingCBRStream" + random.nextInt(Integer.MAX_VALUE);
-        String readerGroupName = "streamScalingCBRReaderGroup" + random.nextInt(Integer.MAX_VALUE);
-        StreamConfiguration streamConfiguration = StreamConfiguration.builder()
-                .scalingPolicy(ScalingPolicy.byEventRate(1, 2, 1))
-                .retentionPolicy(RetentionPolicy.bySizeBytes(MIN_SIZE_IN_STREAM, MAX_SIZE_IN_STREAM))
-                .build();
-        assertTrue("Creating scope", streamManager.createScope(scope));
-        assertTrue("Creating stream", streamManager.createStream(scope, streamName, streamConfiguration));
-        @Cleanup
-        ConnectionFactory connectionFactory = new SocketConnectionFactoryImpl(ClientConfig.builder().build());
-        @Cleanup
-        ClientFactoryImpl clientFactory = new ClientFactoryImpl(scope, controller, connectionFactory);
-        @Cleanup
-        EventStreamWriter<String> writer = clientFactory.createEventWriter(streamName, new JavaSerializer<>(),
-                EventWriterConfig.builder().build());
-        // Write two events.
-        writingEventsToStream(2, writer, scope, streamName);
-        @Cleanup
-        ReaderGroupManager readerGroupManager = ReaderGroupManager.withScope(scope, clientConfig);
-        ReaderGroupConfig readerGroupConfig = getReaderGroupConfig(scope, streamName, ReaderGroupConfig.StreamDataRetention.MANUAL_RELEASE_AT_USER_STREAMCUT);
-
-        assertTrue("Reader group is not created", readerGroupManager.createReaderGroup(readerGroupName, readerGroupConfig));
-        assertEquals(1, controller.listSubscribers(scope, streamName).join().size());
-
-        @Cleanup
-        ReaderGroup readerGroup = readerGroupManager.getReaderGroup(readerGroupName);
-        AtomicLong clock = new AtomicLong();
-        @Cleanup
-        EventStreamReader<String> reader = clientFactory.createReader(readerGroupName + "-" + 1,
-                readerGroupName, new JavaSerializer<>(), readerConfig, clock::get, clock::get);
-
-        // Read two events with reader.
-        readingEventsFromStream(2, reader);
-
-        Map<Double, Double> keyRanges = new HashMap<>();
-        keyRanges.put(0.0, 0.5);
-        keyRanges.put(0.5, 1.0);
-        Stream stream = new StreamImpl(scope, streamName);
-        Boolean status = controller.scaleStream(stream,
-                Collections.singletonList(0L),
-                keyRanges,
-                executor).getFuture().get();
-        assertTrue(status);
-
-        // Write 7 events.
-        writingEventsToStream(7, writer, scope, streamName);
-
-        EventRead<String> eosEvent = reader.readNextEvent(READ_TIMEOUT);
-        assertNull(eosEvent.getEvent()); //Reader does not yet see the data because there has been no CP
-        CompletableFuture<Checkpoint> checkpoint = readerGroup.initiateCheckpoint("cp1", executor);
-        clock.addAndGet(CLOCK_ADVANCE_INTERVAL);
-        EventRead<String> cpEvent = reader.readNextEvent(READ_TIMEOUT);
-        assertEquals("cp1", cpEvent.getCheckpointName());
-        // Read three events with reader.
-        readingEventsFromStream(3, reader);
-        log.info("{} generating 1st stream-cut for {}/{}", readerGroupName, scope, streamName);
-        Map<Stream, StreamCut> streamCuts = generateStreamCuts(readerGroup, reader, clock);
-
-        log.info("{} updating its retention stream-cut to {}", readerGroupName, streamCuts);
-        readerGroup.updateRetentionStreamCut(streamCuts);
-        AssertExtensions.assertEventuallyEquals("Truncation did not take place.", true, () -> controller.getSegmentsAtTime(
-                        new StreamImpl(scope, streamName), 0L).join().equals(streamCuts.values().stream().findFirst().get().asImpl().getPositions()),
-                5000, 2 * 60 * 1000L);
-
-        // Read two events with reader.
-        readingEventsFromStream(2, reader);
-        //Stream scaling down
-        status =controller.scaleStream(stream, Arrays.asList(NameUtils.computeSegmentId(1, 1), NameUtils.computeSegmentId(2, 1)),
-                Collections.singletonMap(0.0, 1.0), executor).getFuture().get();
-        assertTrue(status);
-
-        // Write 3 events.
-        writingEventsToStream(3, writer, scope, streamName);
-        log.info("{} generating 2nd stream-cut for {}/{}", readerGroupName, scope, streamName);
-        Map<Stream, StreamCut> streamCuts2 = generateStreamCuts(readerGroup, reader, clock);
-
-        log.info("{} updating its retention stream-cut to {}", readerGroupName, streamCuts2);
-        readerGroup.updateRetentionStreamCut(streamCuts2);
-        AssertExtensions.assertEventuallyEquals("Truncation did not take place.", true, () -> controller.getSegmentsAtTime(
-                        new StreamImpl(scope, streamName), 0L).join().equals(streamCuts2.values().stream().findFirst().get().asImpl().getPositions()),
-                5000, 2 * 60 * 1000L);
-    }
-
-=======
     public void multipleControllerFailoverAndRestartCBRTest() throws Exception {
         Random random = RandomFactory.create();
         String scope = "testCBR2Scope" + random.nextInt(Integer.MAX_VALUE);
@@ -617,7 +528,93 @@
                 5000,  2 * 60 * 1000L);
         log.info("Test Executed successfully");
     }
->>>>>>> 05831c06
+    @Test
+    public void streamScalingCBRTest() throws Exception {
+        Random random = RandomFactory.create();
+        String scope = "streamScalingCBRScope" + random.nextInt(Integer.MAX_VALUE);
+        String streamName = "streamScalingCBRStream" + random.nextInt(Integer.MAX_VALUE);
+        String readerGroupName = "streamScalingCBRReaderGroup" + random.nextInt(Integer.MAX_VALUE);
+        StreamConfiguration streamConfiguration = StreamConfiguration.builder()
+                .scalingPolicy(ScalingPolicy.byEventRate(1, 2, 1))
+                .retentionPolicy(RetentionPolicy.bySizeBytes(MIN_SIZE_IN_STREAM, MAX_SIZE_IN_STREAM))
+                .build();
+        assertTrue("Creating scope", streamManager.createScope(scope));
+        assertTrue("Creating stream", streamManager.createStream(scope, streamName, streamConfiguration));
+        @Cleanup
+        ConnectionFactory connectionFactory = new SocketConnectionFactoryImpl(ClientConfig.builder().build());
+        @Cleanup
+        ClientFactoryImpl clientFactory = new ClientFactoryImpl(scope, controller, connectionFactory);
+        @Cleanup
+        EventStreamWriter<String> writer = clientFactory.createEventWriter(streamName, new JavaSerializer<>(),
+                EventWriterConfig.builder().build());
+        // Write two events.
+        writingEventsToStream(2, writer, scope, streamName);
+        @Cleanup
+        ReaderGroupManager readerGroupManager = ReaderGroupManager.withScope(scope, clientConfig);
+        ReaderGroupConfig readerGroupConfig = getReaderGroupConfig(scope, streamName, ReaderGroupConfig.StreamDataRetention.MANUAL_RELEASE_AT_USER_STREAMCUT);
+
+        assertTrue("Reader group is not created", readerGroupManager.createReaderGroup(readerGroupName, readerGroupConfig));
+        assertEquals(1, controller.listSubscribers(scope, streamName).join().size());
+
+        @Cleanup
+        ReaderGroup readerGroup = readerGroupManager.getReaderGroup(readerGroupName);
+        AtomicLong clock = new AtomicLong();
+        @Cleanup
+        EventStreamReader<String> reader = clientFactory.createReader(readerGroupName + "-" + 1,
+                readerGroupName, new JavaSerializer<>(), readerConfig, clock::get, clock::get);
+
+        // Read two events with reader.
+        readingEventsFromStream(2, reader);
+
+        Map<Double, Double> keyRanges = new HashMap<>();
+        keyRanges.put(0.0, 0.5);
+        keyRanges.put(0.5, 1.0);
+        Stream stream = new StreamImpl(scope, streamName);
+        Boolean status = controller.scaleStream(stream,
+                Collections.singletonList(0L),
+                keyRanges,
+                executor).getFuture().get();
+        assertTrue(status);
+
+        // Write 7 events.
+        writingEventsToStream(7, writer, scope, streamName);
+
+        EventRead<String> eosEvent = reader.readNextEvent(READ_TIMEOUT);
+        assertNull(eosEvent.getEvent()); //Reader does not yet see the data because there has been no CP
+        CompletableFuture<Checkpoint> checkpoint = readerGroup.initiateCheckpoint("cp1", executor);
+        clock.addAndGet(CLOCK_ADVANCE_INTERVAL);
+        EventRead<String> cpEvent = reader.readNextEvent(READ_TIMEOUT);
+        assertEquals("cp1", cpEvent.getCheckpointName());
+        // Read three events with reader.
+        readingEventsFromStream(3, reader);
+        log.info("{} generating 1st stream-cut for {}/{}", readerGroupName, scope, streamName);
+        Map<Stream, StreamCut> streamCuts = generateStreamCuts(readerGroup, reader, clock);
+
+        log.info("{} updating its retention stream-cut to {}", readerGroupName, streamCuts);
+        readerGroup.updateRetentionStreamCut(streamCuts);
+        AssertExtensions.assertEventuallyEquals("Truncation did not take place.", true, () -> controller.getSegmentsAtTime(
+                        new StreamImpl(scope, streamName), 0L).join().equals(streamCuts.values().stream().findFirst().get().asImpl().getPositions()),
+                5000, 2 * 60 * 1000L);
+
+        // Read two events with reader.
+        readingEventsFromStream(2, reader);
+        //Stream scaling down
+        status =controller.scaleStream(stream, Arrays.asList(NameUtils.computeSegmentId(1, 1), NameUtils.computeSegmentId(2, 1)),
+                Collections.singletonMap(0.0, 1.0), executor).getFuture().get();
+        assertTrue(status);
+
+        // Write 3 events.
+        writingEventsToStream(3, writer, scope, streamName);
+        log.info("{} generating 2nd stream-cut for {}/{}", readerGroupName, scope, streamName);
+        Map<Stream, StreamCut> streamCuts2 = generateStreamCuts(readerGroup, reader, clock);
+
+        log.info("{} updating its retention stream-cut to {}", readerGroupName, streamCuts2);
+        readerGroup.updateRetentionStreamCut(streamCuts2);
+        AssertExtensions.assertEventuallyEquals("Truncation did not take place.", true, () -> controller.getSegmentsAtTime(
+                        new StreamImpl(scope, streamName), 0L).join().equals(streamCuts2.values().stream().findFirst().get().asImpl().getPositions()),
+                5000, 2 * 60 * 1000L);
+    }
+
 
     private void writingEventsToStream(int numberOfEvents, EventStreamWriter<String> writer, String scope, String stream) {
         for (int event = 0; event < numberOfEvents; event++) {
