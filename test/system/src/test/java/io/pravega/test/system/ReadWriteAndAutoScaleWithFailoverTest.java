--- conflicted
+++ resolved
@@ -49,16 +49,12 @@
     private static final int INIT_NUM_WRITERS = 2;
     private static final int ADD_NUM_WRITERS = 2;
     private static final int NUM_READERS = 2;
-<<<<<<< HEAD
     private static final int TOTAL_NUM_WRITERS = INIT_NUM_WRITERS + ADD_NUM_WRITERS;
-=======
-    private static final int TOTAL_NUM_WRITERS = 8;
 
     //The execution time for @Before + @After + @Test methods should be less than 15 mins. Else the test will timeout.
     @Rule
     public Timeout globalTimeout = Timeout.seconds(15 * 60);
 
->>>>>>> ae778f1d
     private final String scope = "testReadWriteAndAutoScaleScope" + new Random().nextInt(Integer.MAX_VALUE);
     private final String readerGroupName = "testReadWriteAndAutoScaleReaderGroup" + new Random().nextInt(Integer.MAX_VALUE);
     private final ScalingPolicy scalingPolicy = ScalingPolicy.byEventRate(1, 2, 2);
@@ -104,9 +100,8 @@
 
         //executor service
         executorService = Executors.newScheduledThreadPool(NUM_READERS + TOTAL_NUM_WRITERS);
-        // total retry duration is around 32+ seconds.
-        controller = new ControllerImpl(controllerURIDirect, ControllerImplConfig.builder().retryAttempts(12)
-                .maxBackoffMillis(5000).build(), executorService);
+        //get Controller Uri
+        controller = new ControllerImpl(controllerURIDirect, ControllerImplConfig.builder().retryAttempts(1).build(), executorService);
         testState = new TestState();
         testState.writersListComplete.add(0, testState.writersComplete);
         testState.writersListComplete.add(1, testState.newWritersComplete);
