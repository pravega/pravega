--- conflicted
+++ resolved
@@ -156,16 +156,12 @@
             //run the failover test while scaling
             performFailoverTest();
 
-            waitForScaling(scope, AUTO_SCALE_STREAM);
+            waitForScaling(scope, AUTO_SCALE_STREAM, config);
 
-<<<<<<< HEAD
             //bring the instances back to 3 before performing failover
             controllerInstance.scaleService(3, true);
             segmentStoreInstance.scaleService(3, true);
             Exceptions.handleInterrupted(() -> Thread.sleep(WAIT_AFTER_FAILOVER_MILLIS));
-=======
-        waitForScaling(scope, AUTO_SCALE_STREAM, config);
->>>>>>> 4afdfb7c
 
             //run the failover test after scaling
             performFailoverTest();
