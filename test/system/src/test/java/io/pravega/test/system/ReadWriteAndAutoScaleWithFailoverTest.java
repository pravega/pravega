/**
 * Copyright (c) 2017 Dell Inc., or its subsidiaries. All Rights Reserved.
 *
 * Licensed under the Apache License, Version 2.0 (the "License");
 * you may not use this file except in compliance with the License.
 * You may obtain a copy of the License at
 *
 *     http://www.apache.org/licenses/LICENSE-2.0
 */
package io.pravega.test.system;

import io.pravega.client.ClientFactory;
import io.pravega.client.admin.ReaderGroupManager;
import io.pravega.client.admin.StreamManager;
import io.pravega.client.admin.impl.StreamManagerImpl;
import io.pravega.client.stream.ScalingPolicy;
import io.pravega.client.stream.StreamConfiguration;
import io.pravega.client.stream.impl.ClientFactoryImpl;
import io.pravega.client.stream.impl.ControllerImpl;
import io.pravega.client.stream.impl.ControllerImplConfig;
import io.pravega.common.Exceptions;
import io.pravega.common.concurrent.ExecutorServiceHelpers;
import io.pravega.common.concurrent.Futures;
import io.pravega.test.system.framework.Environment;
import io.pravega.test.system.framework.SystemTestRunner;
import io.pravega.test.system.framework.Utils;
import io.pravega.test.system.framework.services.Service;
import lombok.extern.slf4j.Slf4j;
import mesosphere.marathon.client.MarathonException;
import org.junit.After;
import org.junit.Before;
import org.junit.Rule;
import org.junit.Test;
import org.junit.rules.Timeout;
import org.junit.runner.RunWith;
import java.net.URI;
import java.net.URISyntaxException;
import java.util.List;
import java.util.Random;
import java.util.concurrent.ExecutionException;
import java.util.stream.Collectors;
import static org.junit.Assert.assertTrue;

@Slf4j
@RunWith(SystemTestRunner.class)
public class ReadWriteAndAutoScaleWithFailoverTest extends AbstractFailoverTests {

    private static final int INIT_NUM_WRITERS = 2;
    private static final int ADD_NUM_WRITERS = 2;
    private static final int NUM_READERS = 2;
    private static final int TOTAL_NUM_WRITERS = INIT_NUM_WRITERS + ADD_NUM_WRITERS;

    //The execution time for @Before + @After + @Test methods should be less than 25 mins. Else the test will timeout.
    @Rule
    public Timeout globalTimeout = Timeout.seconds(25 * 60);

    private final String scope = "testReadWriteAndAutoScaleScope" + new Random().nextInt(Integer.MAX_VALUE);
    private final String readerGroupName = "testReadWriteAndAutoScaleReaderGroup" + new Random().nextInt(Integer.MAX_VALUE);
    private final ScalingPolicy scalingPolicy = ScalingPolicy.byEventRate(1, 2, 2);
    private final StreamConfiguration config = StreamConfiguration.builder().scope(scope)
            .streamName(AUTO_SCALE_STREAM).scalingPolicy(scalingPolicy).build();
    private ClientFactory clientFactory;
    private ReaderGroupManager readerGroupManager;
    private StreamManager streamManager;

    @Environment
    public static void initialize() throws MarathonException, URISyntaxException, ExecutionException {
        URI zkUri = startZookeeperInstance();
        startBookkeeperInstances(zkUri);
        URI controllerUri = startPravegaControllerInstances(zkUri);
        startPravegaSegmentStoreInstances(zkUri, controllerUri);
    }

    @Before
    public void setup() {
        // Get zk details to verify if controller, SSS are running
        Service zkService = Utils.createZookeeperService();
        List<URI> zkUris = zkService.getServiceDetails();
        log.debug("Zookeeper service details: {}", zkUris);
        //get the zk ip details and pass it to  host, controller
        URI zkUri = zkUris.get(0);

        // Verify controller is running.
        controllerInstance = Utils.createPravegaControllerService(zkUri);
        assertTrue(controllerInstance.isRunning());
        List<URI> conURIs = controllerInstance.getServiceDetails();
        log.info("Pravega Controller service instance details: {}", conURIs);

        // Fetch all the RPC endpoints and construct the client URIs.
        final List<String> uris = conURIs.stream().filter(uri -> Utils.isDockerLocalExecEnabled() ? uri.getPort() == Utils.DOCKER_CONTROLLER_PORT
                : uri.getPort() == Utils.MARATHON_CONTROLLER_PORT).map(URI::getAuthority)
                .collect(Collectors.toList());

        controllerURIDirect = URI.create("tcp://" + String.join(",", uris));
        log.info("Controller Service direct URI: {}", controllerURIDirect);

        // Verify segment store is running.
        segmentStoreInstance = Utils.createPravegaSegmentStoreService(zkUri, controllerURIDirect);
        assertTrue(segmentStoreInstance.isRunning());
        log.info("Pravega Segmentstore service instance details: {}", segmentStoreInstance.getServiceDetails());

        //executor service
        executorService = ExecutorServiceHelpers.newScheduledThreadPool(NUM_READERS + TOTAL_NUM_WRITERS + 1,
                                                                        "ReadWriteAndAutoScaleWithFailoverTest-main");
        controllerExecutorService = ExecutorServiceHelpers.newScheduledThreadPool(2,
                                                                                  "ReadWriteAndAutoScaleWithFailoverTest-controller");
        //get Controller Uri
        controller = new ControllerImpl(controllerURIDirect,
                                        ControllerImplConfig.builder().maxBackoffMillis(5000).build(),
                                        controllerExecutorService);
        testState = new TestState(false);
        testState.writersListComplete.add(0, testState.writersComplete);
        testState.writersListComplete.add(1, testState.newWritersComplete);
        streamManager = new StreamManagerImpl(controllerURIDirect);
        createScopeAndStream(scope, AUTO_SCALE_STREAM, config, streamManager);
        log.info("Scope passed to client factory {}", scope);

        clientFactory = new ClientFactoryImpl(scope, controller);
        readerGroupManager = ReaderGroupManager.withScope(scope, controllerURIDirect);
    }

    @After
    public void tearDown() throws ExecutionException {
        testState.stopReadFlag.set(true);
        testState.stopWriteFlag.set(true);
        testState.checkForAnomalies();
        //interrupt writers and readers threads if they are still running.
        testState.cancelAllPendingWork();
        streamManager.close();
        clientFactory.close();
        readerGroupManager.close();
        executorService.shutdownNow();
        controllerExecutorService.shutdownNow();
        //scale the controller and segmentStore back to 1 instance.
        Futures.getAndHandleExceptions(controllerInstance.scaleService(1), ExecutionException::new);
        Futures.getAndHandleExceptions(segmentStoreInstance.scaleService(1), ExecutionException::new);
    }


    @Test(timeout = 25 * 60 * 1000)
    public void readWriteAndAutoScaleWithFailoverTest() throws Exception {
        try {
            createWriters(clientFactory, INIT_NUM_WRITERS, scope, AUTO_SCALE_STREAM);
            createReaders(clientFactory, readerGroupName, scope, readerGroupManager, AUTO_SCALE_STREAM, NUM_READERS);

            //run the failover test before scaling
            performFailoverTest();

            //bring the instances back to 3 before performing failover during scaling
            controllerInstance.scaleService(3, true);
            segmentStoreInstance.scaleService(3, true);
            Exceptions.handleInterrupted(() -> Thread.sleep(WAIT_AFTER_FAILOVER_MILLIS));

<<<<<<< HEAD
        //bring the instances back to 3 before performing failover during scaling
        Futures.getAndHandleExceptions(controllerInstance.scaleService(3), ExecutionException::new);
        Futures.getAndHandleExceptions(segmentStoreInstance.scaleService(3), ExecutionException::new);
        Exceptions.handleInterrupted(() -> Thread.sleep(WAIT_AFTER_FAILOVER_MILLIS));
=======
            addNewWriters(clientFactory, ADD_NUM_WRITERS, scope, AUTO_SCALE_STREAM);
>>>>>>> 50996fd7

            //run the failover test while scaling
            performFailoverTest();

            waitForScaling(scope, AUTO_SCALE_STREAM, config);

            //bring the instances back to 3 before performing failover
            controllerInstance.scaleService(3, true);
            segmentStoreInstance.scaleService(3, true);
            Exceptions.handleInterrupted(() -> Thread.sleep(WAIT_AFTER_FAILOVER_MILLIS));

<<<<<<< HEAD
        //bring the instances back to 3 before performing failover
        Futures.getAndHandleExceptions(controllerInstance.scaleService(3), ExecutionException::new);
        Futures.getAndHandleExceptions(segmentStoreInstance.scaleService(3), ExecutionException::new);
        Exceptions.handleInterrupted(() -> Thread.sleep(WAIT_AFTER_FAILOVER_MILLIS));
=======
            //run the failover test after scaling
            performFailoverTest();
>>>>>>> 50996fd7

            stopWriters();
            stopReaders();
            validateResults();

            cleanUp(scope, AUTO_SCALE_STREAM, readerGroupManager, readerGroupName); //cleanup if validation is successful.
            log.info("Test ReadWriteAndAutoScaleWithFailover succeeds");
        } finally {
            testState.checkForAnomalies();
        }
    }
}<|MERGE_RESOLUTION|>--- conflicted
+++ resolved
@@ -146,39 +146,25 @@
             //run the failover test before scaling
             performFailoverTest();
 
-            //bring the instances back to 3 before performing failover during scaling
-            controllerInstance.scaleService(3, true);
-            segmentStoreInstance.scaleService(3, true);
-            Exceptions.handleInterrupted(() -> Thread.sleep(WAIT_AFTER_FAILOVER_MILLIS));
-
-<<<<<<< HEAD
         //bring the instances back to 3 before performing failover during scaling
         Futures.getAndHandleExceptions(controllerInstance.scaleService(3), ExecutionException::new);
         Futures.getAndHandleExceptions(segmentStoreInstance.scaleService(3), ExecutionException::new);
         Exceptions.handleInterrupted(() -> Thread.sleep(WAIT_AFTER_FAILOVER_MILLIS));
-=======
+
             addNewWriters(clientFactory, ADD_NUM_WRITERS, scope, AUTO_SCALE_STREAM);
->>>>>>> 50996fd7
 
             //run the failover test while scaling
             performFailoverTest();
 
             waitForScaling(scope, AUTO_SCALE_STREAM, config);
 
-            //bring the instances back to 3 before performing failover
-            controllerInstance.scaleService(3, true);
-            segmentStoreInstance.scaleService(3, true);
-            Exceptions.handleInterrupted(() -> Thread.sleep(WAIT_AFTER_FAILOVER_MILLIS));
-
-<<<<<<< HEAD
         //bring the instances back to 3 before performing failover
         Futures.getAndHandleExceptions(controllerInstance.scaleService(3), ExecutionException::new);
         Futures.getAndHandleExceptions(segmentStoreInstance.scaleService(3), ExecutionException::new);
         Exceptions.handleInterrupted(() -> Thread.sleep(WAIT_AFTER_FAILOVER_MILLIS));
-=======
+
             //run the failover test after scaling
             performFailoverTest();
->>>>>>> 50996fd7
 
             stopWriters();
             stopReaders();
