--- conflicted
+++ resolved
@@ -157,17 +157,12 @@
             //run the failover test while scaling
             performFailoverTest();
 
-            waitForScaling(scope, AUTO_SCALE_STREAM);
+            waitForScaling(scope, AUTO_SCALE_STREAM, config);
 
-<<<<<<< HEAD
             //bring the instances back to 3 before performing failover
             controllerInstance.scaleService(3, true);
             segmentStoreInstance.scaleService(3, true);
             Exceptions.handleInterrupted(() -> Thread.sleep(WAIT_AFTER_FAILOVER_MILLIS));
-=======
-        waitForScaling(scope, AUTO_SCALE_STREAM, config);
->>>>>>> a047835c
-
             //run the failover test after scaling
             performFailoverTest();
 
