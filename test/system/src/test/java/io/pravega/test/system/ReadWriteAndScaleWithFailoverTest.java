--- conflicted
+++ resolved
@@ -200,11 +200,7 @@
         stopReaders();
         validateResults();
 
-<<<<<<< HEAD
-        cleanUp(scope, SCALE_STREAM); //cleanup if validation is successful.
-=======
         cleanUp(scope, SCALE_STREAM, readerGroupManager, readerGroupName); //cleanup if validation is successful.
->>>>>>> dd3bc7d5
         log.info("Test ReadWriteAndScaleWithFailover succeeds");
     }
 }