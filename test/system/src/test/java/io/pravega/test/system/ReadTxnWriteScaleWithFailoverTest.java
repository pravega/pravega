--- conflicted
+++ resolved
@@ -141,57 +141,18 @@
 
     @Test(timeout = 25 * 60 * 1000)
     public void readTxnWriteScaleWithFailoverTest() throws Exception {
-<<<<<<< HEAD
-        createWriters(clientFactory, NUM_WRITERS, scope, stream);
-        createReaders(clientFactory, readerGroupName, scope, readerGroupManager, stream, NUM_READERS);
-
-        //run the failover test before scaling
-        performFailoverForTestsInvolvingTxns();
+        try {
+            createWriters(clientFactory, NUM_WRITERS, scope, stream);
+            createReaders(clientFactory, readerGroupName, scope, readerGroupManager, stream, NUM_READERS);
+
+            //run the failover test before scaling
+            performFailoverForTestsInvolvingTxns();
 
         //bring the instances back to 3 before performing failover during scaling
         Futures.getAndHandleExceptions(controllerInstance.scaleService(3), ExecutionException::new);
         Futures.getAndHandleExceptions(segmentStoreInstance.scaleService(3), ExecutionException::new);
 
         Exceptions.handleInterrupted(() -> Thread.sleep(WAIT_AFTER_FAILOVER_MILLIS));
-
-        //scale manually
-        log.debug("Number of Segments before manual scale: {}", controller.getCurrentSegments(scope, stream)
-                .get().getSegments().size());
-
-        Map<Double, Double> keyRanges = new HashMap<>();
-        keyRanges.put(0.0, 0.2);
-        keyRanges.put(0.2, 0.4);
-        keyRanges.put(0.4, 0.6);
-        keyRanges.put(0.6, 0.8);
-        keyRanges.put(0.8, 1.0);
-
-        CompletableFuture<Boolean> scaleStatus = controller.scaleStream(new StreamImpl(scope, stream),
-                Collections.singletonList(0),
-                keyRanges,
-                executorService).getFuture();
-        Futures.exceptionListener(scaleStatus, t -> log.error("Scale Operation completed with an error", t));
-
-        //run the failover test while scaling
-        performFailoverForTestsInvolvingTxns();
-
-        //do a get on scaleStatus
-        if (Futures.await(scaleStatus)) {
-            log.info("Scale operation has completed: {}", scaleStatus.get());
-            if (!scaleStatus.get()) {
-                log.error("Scale operation did not complete", scaleStatus.get());
-                Assert.fail("Scale operation did not complete successfully");
-=======
-        try {
-            createWriters(clientFactory, NUM_WRITERS, scope, stream);
-            createReaders(clientFactory, readerGroupName, scope, readerGroupManager, stream, NUM_READERS);
-
-            //run the failover test before scaling
-            performFailoverForTestsInvolvingTxns();
-
-            //bring the instances back to 3 before performing failover during scaling
-            controllerInstance.scaleService(3, true);
-            segmentStoreInstance.scaleService(3, true);
-            Exceptions.handleInterrupted(() -> Thread.sleep(WAIT_AFTER_FAILOVER_MILLIS));
 
             //scale manually
             log.debug("Number of Segments before manual scale: {}", controller.getCurrentSegments(scope, stream)
@@ -222,23 +183,15 @@
                 }
             } else {
                 Assert.fail("Scale operation threw an exception");
->>>>>>> 50996fd7
             }
 
             log.debug("Number of Segments post manual scale: {}", controller.getCurrentSegments(scope, stream)
                     .get().getSegments().size());
 
-<<<<<<< HEAD
         //bring the instances back to 3 before performing failover after scaling
         Futures.getAndHandleExceptions(controllerInstance.scaleService(3), ExecutionException::new);
         Futures.getAndHandleExceptions(segmentStoreInstance.scaleService(3), ExecutionException::new);
         Exceptions.handleInterrupted(() -> Thread.sleep(WAIT_AFTER_FAILOVER_MILLIS));
-=======
-            //bring the instances back to 3 before performing failover after scaling
-            controllerInstance.scaleService(3, true);
-            segmentStoreInstance.scaleService(3, true);
-            Exceptions.handleInterrupted(() -> Thread.sleep(WAIT_AFTER_FAILOVER_MILLIS));
->>>>>>> 50996fd7
 
             //run the failover test after scaling
             performFailoverForTestsInvolvingTxns();
