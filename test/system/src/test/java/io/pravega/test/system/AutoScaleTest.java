/**
 * Copyright (c) 2017 Dell Inc., or its subsidiaries. All Rights Reserved.
 *
 * Licensed under the Apache License, Version 2.0 (the "License");
 * you may not use this file except in compliance with the License.
 * You may obtain a copy of the License at
 *
 *     http://www.apache.org/licenses/LICENSE-2.0
 */
package io.pravega.test.system;

import io.grpc.Status;
import io.grpc.StatusRuntimeException;
import io.pravega.client.ClientFactory;
import io.pravega.client.stream.EventStreamWriter;
import io.pravega.client.stream.EventWriterConfig;
import io.pravega.client.stream.ScalingPolicy;
import io.pravega.client.stream.StreamConfiguration;
import io.pravega.client.stream.Transaction;
import io.pravega.client.stream.impl.Controller;
import io.pravega.client.stream.impl.ControllerImpl;
import io.pravega.client.stream.impl.JavaSerializer;
import io.pravega.client.stream.impl.StreamImpl;
import io.pravega.common.concurrent.FutureHelpers;
import io.pravega.common.util.Retry;
import io.pravega.test.system.framework.Environment;
import io.pravega.test.system.framework.SystemTestRunner;
import io.pravega.test.system.framework.services.BookkeeperService;
import io.pravega.test.system.framework.services.PravegaControllerService;
import io.pravega.test.system.framework.services.PravegaSegmentStoreService;
import io.pravega.test.system.framework.services.Service;
import io.pravega.test.system.framework.services.ZookeeperService;
import java.net.URI;
import java.net.URISyntaxException;
import java.time.Duration;
import java.util.Collections;
import java.util.HashMap;
import java.util.List;
import java.util.Map;
import java.util.Objects;
import java.util.concurrent.CompletableFuture;
import java.util.concurrent.ExecutionException;
import java.util.concurrent.Executors;
import java.util.concurrent.ScheduledExecutorService;
import java.util.concurrent.atomic.AtomicBoolean;
import lombok.Cleanup;
import lombok.extern.slf4j.Slf4j;
import org.junit.Before;
import org.junit.Test;
import org.junit.runner.RunWith;

import static org.junit.Assert.assertTrue;

@Slf4j
@RunWith(SystemTestRunner.class)
public class AutoScaleTest extends AbstractScaleTests {

    private final static String SCALE_UP_STREAM_NAME = "testScaleUp";
    private final static String SCALE_UP_TXN_STREAM_NAME = "testTxnScaleUp";
    private final static String SCALE_DOWN_STREAM_NAME = "testScaleDown";

    private static final ScalingPolicy SCALING_POLICY = ScalingPolicy.byEventRate(1, 2, 1);
    private static final StreamConfiguration CONFIG_UP = StreamConfiguration.builder().scope(SCOPE)
            .streamName(SCALE_UP_STREAM_NAME).scalingPolicy(SCALING_POLICY).build();

    private static final StreamConfiguration CONFIG_TXN = StreamConfiguration.builder().scope(SCOPE)
            .streamName(SCALE_UP_TXN_STREAM_NAME).scalingPolicy(SCALING_POLICY).build();

    private static final StreamConfiguration CONFIG_DOWN = StreamConfiguration.builder().scope(SCOPE)
            .streamName(SCALE_DOWN_STREAM_NAME).scalingPolicy(SCALING_POLICY).build();
    private static final ScheduledExecutorService EXECUTOR_SERVICE = Executors.newScheduledThreadPool(5);

    @Environment
    public static void setup() {

        //1. check if zk is running, if not start it
        Service zkService = new ZookeeperService("zookeeper");
        if (!zkService.isRunning()) {
            zkService.start(true);
        }

        List<URI> zkUris = zkService.getServiceDetails();
        log.debug("zookeeper service details: {}", zkUris);
        //get the zk ip details and pass it to bk, host, controller
        URI zkUri = zkUris.get(0);
        //2, check if bk is running, otherwise start, get the zk ip
        Service bkService = new BookkeeperService("bookkeeper", zkUri);
        if (!bkService.isRunning()) {
            bkService.start(true);
        }

        List<URI> bkUris = bkService.getServiceDetails();
        log.debug("bookkeeper service details: {}", bkUris);

        //3. start controller
        Service conService = new PravegaControllerService("controller", zkUri);
        if (!conService.isRunning()) {
            conService.start(true);
        }

        List<URI> conUris = conService.getServiceDetails();
        log.debug("Pravega Controller service details: {}", conUris);

        //4.start host
        Service segService = new PravegaSegmentStoreService("segmentstore", zkUri, conUris.get(0));
        if (!segService.isRunning()) {
            segService.start(true);
        }

        List<URI> segUris = segService.getServiceDetails();
        log.debug("pravega host service details: {}", segUris);
        URI segUri = segUris.get(0);
    }

    /**
     * Invoke the createStream method, ensure we are able to create stream.
     *
     * @throws InterruptedException if interrupted
     * @throws URISyntaxException   If URI is invalid
     * @throws ExecutionException   if error in create stream
     */
    @Before
    public void createStream() throws InterruptedException, URISyntaxException, ExecutionException {

        //create a scope
        Controller controller = getController();

        Boolean createScopeStatus = controller.createScope(SCOPE).get();
        log.debug("create scope status {}", createScopeStatus);
        
        //create a stream
        Boolean createStreamStatus = controller.createStream(CONFIG_UP).get();
        log.debug("create stream status for scale up stream {}", createStreamStatus);

        createStreamStatus = controller.createStream(CONFIG_DOWN).get();
        log.debug("create stream status for scaledown stream {}", createStreamStatus);

        log.debug("scale down stream starting segments:" + controller.getCurrentSegments(SCOPE, SCALE_DOWN_STREAM_NAME).get().getSegments().size());

        Map<Double, Double> keyRanges = new HashMap<>();
        keyRanges.put(0.0, 0.5);
        keyRanges.put(0.5, 1.0);

        Boolean status = controller.scaleStream(new StreamImpl(SCOPE, SCALE_DOWN_STREAM_NAME),
                Collections.singletonList(0),
                keyRanges,
                EXECUTOR_SERVICE).getFuture().get();
        assertTrue(status);

        createStreamStatus = controller.createStream(CONFIG_TXN).get();
        log.debug("create stream status for txn stream {}", createStreamStatus);
    }

    @Test (timeout = 300000) // 5 minutes
    public void scaleTests() throws URISyntaxException, InterruptedException {
        CompletableFuture<Void> scaleup = scaleUpTest();
        CompletableFuture<Void> scaleDown = scaleDownTest();
        CompletableFuture<Void> scalewithTxn = scaleUpTxnTest();
        FutureHelpers.getAndHandleExceptions(CompletableFuture.allOf(scaleup, scaleDown, scalewithTxn)
                .whenComplete((r, e) -> {
                    recordResult(scaleup, "ScaleUp");
                    recordResult(scaleDown, "ScaleDown");
                    recordResult(scalewithTxn, "ScaleWithTxn");

                }), RuntimeException::new);
    }

    /**
     * Invoke the simple scale up Test, produce traffic from multiple writers in parallel.
     * The test will periodically check if a scale event has occured by talking to controller via
     * controller client.
     *
     * @throws InterruptedException if interrupted
     * @throws URISyntaxException   If URI is invalid
     */
    private CompletableFuture<Void> scaleUpTest() throws InterruptedException,
            URISyntaxException {

        ClientFactory clientFactory = getClientFactory();
        ControllerImpl controller = getController();

        final AtomicBoolean exit = new AtomicBoolean(false);

        startNewWriter(clientFactory, exit);
        startNewWriter(clientFactory, exit);
        startNewWriter(clientFactory, exit);
        startNewWriter(clientFactory, exit);
        startNewWriter(clientFactory, exit);
        startNewWriter(clientFactory, exit);

        // overall wait for test to complete in 260 seconds (4.2 minutes) or scale up, whichever happens first.
        return Retry.withExpBackoff(10, 10, 30, Duration.ofSeconds(10).toMillis())
                .retryingOn(ScaleOperationNotDoneException.class)
                .throwingOn(RuntimeException.class)
                .runAsync(() -> controller.getCurrentSegments(SCOPE, SCALE_UP_STREAM_NAME)
                        .thenAccept(x -> {
                            log.debug("size ==" + x.getSegments().size());
                            if (x.getSegments().size() == 1) {
                                throw new ScaleOperationNotDoneException();
                            } else {
                                log.info("scale up done successfully");

                                exit.set(true);
                            }
                        }), EXECUTOR_SERVICE);
    }

    /**
     * Invoke the simple scale down Test, produce no into a stream.
     * The test will periodically check if a scale event has occured by talking to controller via
     * controller client.
     *
     * @throws InterruptedException if interrupted
     * @throws URISyntaxException   If URI is invalid
     */
    private CompletableFuture<Void> scaleDownTest() throws InterruptedException, URISyntaxException {

        final ControllerImpl controller = getController();

        final AtomicBoolean exit = new AtomicBoolean(false);

        // overall wait for test to complete in 260 seconds (4.2 minutes) or scale down, whichever happens first.
        return Retry.withExpBackoff(10, 10, 30, Duration.ofSeconds(10).toMillis())
                .retryingOn(ScaleOperationNotDoneException.class)
                .throwingOn(RuntimeException.class)
                .runAsync(() -> controller.getCurrentSegments(SCOPE, SCALE_DOWN_STREAM_NAME)
                        .thenAccept(x -> {
                            if (x.getSegments().size() == 2) {
                                throw new ScaleOperationNotDoneException();
                            } else {
                                log.info("scale down done successfully");

                                exit.set(true);
                            }
                        }), EXECUTOR_SERVICE);
    }

    /**
     * Invoke the scale up Test with transactional writes. Produce traffic from multiple writers in parallel.
     * Each writer writes using transactions.
     * Transactions are committed quickly to give
     * The test will periodically check if a scale event has occured by talking to controller via
     * controller client.
     *
     * @throws InterruptedException if interrupted
     * @throws URISyntaxException   If URI is invalid
     */
    private CompletableFuture<Void> scaleUpTxnTest() throws InterruptedException,
            URISyntaxException {

        ControllerImpl controller = getController();

        final AtomicBoolean exit = new AtomicBoolean(false);

        ClientFactory clientFactory = getClientFactory();
        startNewTxnWriter(clientFactory, exit);

        // overall wait for test to complete in 260 seconds (4.2 minutes) or scale up, whichever happens first.
        return Retry.withExpBackoff(10, 10, 30, Duration.ofSeconds(10).toMillis())
                .retryingOn(ScaleOperationNotDoneException.class)
                .throwingOn(RuntimeException.class)
                .runAsync(() -> controller.getCurrentSegments(SCOPE, SCALE_UP_TXN_STREAM_NAME)
                        .thenAccept(x -> {
                            if (x.getSegments().size() == 1) {
                                throw new ScaleOperationNotDoneException();
                            } else {
                                log.info("txn test scale up done successfully");
                                exit.set(true);
                            }
                        }), EXECUTOR_SERVICE);
    }

    private void startNewWriter(ClientFactory clientFactory, AtomicBoolean exit) {
        CompletableFuture.runAsync(() -> {
            @Cleanup
            EventStreamWriter<String> writer = clientFactory.createEventWriter(SCALE_UP_STREAM_NAME,
                    new JavaSerializer<>(),
                    EventWriterConfig.builder().build());

            while (!exit.get()) {
                try {
                    writer.writeEvent("0", "test").get();
                } catch (Throwable e) {
                    log.warn("test exception writing events: {}", e);
                    break;
                }
            }
        });
    }

    private void startNewTxnWriter(ClientFactory clientFactory, AtomicBoolean exit) {
        CompletableFuture.runAsync(() -> {
            @Cleanup
            EventStreamWriter<String> writer = clientFactory.createEventWriter(SCALE_UP_TXN_STREAM_NAME,
                    new JavaSerializer<>(),
<<<<<<< HEAD
                    EventWriterConfig.builder().transactionTimeoutTime(3600000).transactionTimeoutScaleGracePeriod(29000).build());
=======
                    EventWriterConfig.builder().transactionTimeoutTime(25000).transactionTimeoutScaleGracePeriod(29000).build());
>>>>>>> dd3bc7d5

            while (!exit.get()) {
                try {
                    Transaction<String> transaction = writer.beginTxn();

                    for (int i = 0; i < 100; i++) {
                        transaction.writeEvent("0", "txntest");
                    }

                    transaction.commit();
                } catch (Throwable e) {
                    if (!(e instanceof RuntimeException && e.getCause() != null &&
                            e.getCause() instanceof io.grpc.StatusRuntimeException &&
                            ((io.grpc.StatusRuntimeException) e.getCause()).getStatus().getCode().equals(Status.Code.INTERNAL) &&
                            Objects.equals(((StatusRuntimeException) e.getCause()).getStatus().getDescription(),
                                    "io.pravega.controller.task.Stream.StreamTransactionMetadataTasks not yet ready"))) {
                        log.warn("test exception writing events in a transaction : {}", e);
                        break;
                    }
                }
            }
        });
    }
}<|MERGE_RESOLUTION|>--- conflicted
+++ resolved
@@ -293,11 +293,7 @@
             @Cleanup
             EventStreamWriter<String> writer = clientFactory.createEventWriter(SCALE_UP_TXN_STREAM_NAME,
                     new JavaSerializer<>(),
-<<<<<<< HEAD
-                    EventWriterConfig.builder().transactionTimeoutTime(3600000).transactionTimeoutScaleGracePeriod(29000).build());
-=======
                     EventWriterConfig.builder().transactionTimeoutTime(25000).transactionTimeoutScaleGracePeriod(29000).build());
->>>>>>> dd3bc7d5
 
             while (!exit.get()) {
                 try {
