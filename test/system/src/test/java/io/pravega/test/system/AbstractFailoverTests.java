/**
 * Copyright (c) 2017 Dell Inc., or its subsidiaries. All Rights Reserved.
 *
 * Licensed under the Apache License, Version 2.0 (the "License");
 * you may not use this file except in compliance with the License.
 * You may obtain a copy of the License at
 *
 *     http://www.apache.org/licenses/LICENSE-2.0
 */
package io.pravega.test.system;

import com.google.common.base.Preconditions;
import io.netty.util.internal.ConcurrentSet;
import io.pravega.client.ClientFactory;
import io.pravega.client.admin.ReaderGroupManager;
import io.pravega.client.admin.StreamManager;
import io.pravega.client.segment.impl.Segment;
import io.pravega.client.stream.EventStreamReader;
import io.pravega.client.stream.EventStreamWriter;
import io.pravega.client.stream.EventWriterConfig;
import io.pravega.client.stream.ReaderConfig;
import io.pravega.client.stream.ReaderGroupConfig;
import io.pravega.client.stream.StreamConfiguration;
import io.pravega.client.stream.Transaction;
import io.pravega.client.stream.impl.Controller;
import io.pravega.client.stream.impl.JavaSerializer;
import io.pravega.client.stream.impl.StreamSegments;
import io.pravega.common.Exceptions;
import io.pravega.common.concurrent.Futures;
import io.pravega.common.util.Retry;
import io.pravega.test.system.framework.services.BookkeeperService;
import io.pravega.test.system.framework.services.PravegaControllerService;
import io.pravega.test.system.framework.services.PravegaSegmentStoreService;
import io.pravega.test.system.framework.services.Service;
import io.pravega.test.system.framework.services.ZookeeperService;
import lombok.extern.slf4j.Slf4j;
import org.junit.Assert;

import java.net.URI;
import java.util.ArrayList;
import java.util.Collections;
import java.util.List;
import java.util.Map;
import java.util.UUID;
import java.util.concurrent.CompletableFuture;
import java.util.concurrent.ConcurrentHashMap;
import java.util.concurrent.ExecutionException;
import java.util.concurrent.ScheduledExecutorService;
import java.util.concurrent.atomic.AtomicBoolean;
import java.util.concurrent.atomic.AtomicLong;
import java.util.concurrent.atomic.AtomicReference;
import java.util.stream.Collectors;
<<<<<<< HEAD

import lombok.extern.slf4j.Slf4j;
import org.junit.Assert;
=======
>>>>>>> 3f1920a2

import static java.util.Collections.synchronizedList;
import static java.util.concurrent.TimeUnit.SECONDS;
import static org.junit.Assert.assertEquals;
import static org.junit.Assert.assertTrue;

@Slf4j
abstract class AbstractFailoverTests {

    static final String AUTO_SCALE_STREAM = "testReadWriteAndAutoScaleStream";
    static final String SCALE_STREAM = "testReadWriteAndScaleStream";
    //Duration for which the system test waits for writes/reads to happen post failover.
    //10s (SessionTimeout) + 10s (RebalanceContainers) + 20s (For Container recovery + start) + NetworkDelays
    static final int WAIT_AFTER_FAILOVER_MILLIS = 40 * 1000;
    static final int WRITER_MAX_BACKOFF_MILLIS = 5 * 1000;
    static final int WRITER_MAX_RETRY_ATTEMPTS = 20;
    static final int NUM_EVENTS_PER_TRANSACTION = 500;
    static final int SCALE_WAIT_ITERATIONS = 12;

    final String readerName = "reader";
    Service controllerInstance;
    Service segmentStoreInstance;
    URI controllerURIDirect = null;
    ScheduledExecutorService executorService;
    ScheduledExecutorService controllerExecutorService;
    Controller controller;
    TestState testState;

    static class TestState {
        //read and write count variables
        final AtomicBoolean stopReadFlag = new AtomicBoolean(false);
        final AtomicBoolean stopWriteFlag = new AtomicBoolean(false);
        final AtomicReference<Throwable> getWriteException = new AtomicReference<>();
        final AtomicReference<Throwable> getTxnWriteException = new AtomicReference<>();
        final AtomicReference<Throwable> getReadException =  new AtomicReference<>();
        //list of all writer's futures
        final List<CompletableFuture<Void>> writers = synchronizedList(new ArrayList<CompletableFuture<Void>>());
        //list of all reader's futures
        final List<CompletableFuture<Void>> readers = synchronizedList(new ArrayList<CompletableFuture<Void>>());
        final List<CompletableFuture<Void>> writersListComplete = synchronizedList(new ArrayList<>());
        final CompletableFuture<Void> writersComplete = new CompletableFuture<>();
        final CompletableFuture<Void> newWritersComplete = new CompletableFuture<>();
        final CompletableFuture<Void> readersComplete = new CompletableFuture<>();
        final List<CompletableFuture<Void>> txnStatusFutureList = synchronizedList(new ArrayList<>());
<<<<<<< HEAD

        final ConcurrentSet<UUID> committingTxn = new ConcurrentSet<>();
        final ConcurrentSet<UUID> abortedTxn = new ConcurrentSet<>();
        final AtomicLong eventData = new AtomicLong();
        final boolean txnWrite;

        private final ConcurrentHashMap<Long, Integer> eventMap = new ConcurrentHashMap<>();

        TestState(boolean txnWrite) {
            this.txnWrite = txnWrite;
        }

        void eventWritten(Long event) {
            eventMap.putIfAbsent(event, 0);
        }

        void eventRead(Long event) {
            eventMap.compute(event, (x, y) -> {
                if (y == null) {
                    return 1;
                } else {
                    return y + 1;
                }
            });
        }

        Long getNext() {
            return eventData.getAndIncrement();
        }

        int getEventWrittenCount() {
            return eventMap.size();
        }

        int getEventReadCount() {
            return eventMap.values().stream().mapToInt(Integer::intValue).sum();
        }

        void printAnomalies() {
            List<Long> notRead = eventMap.entrySet().stream().filter(x -> x.getValue() == 0)
                    .map(Map.Entry::getKey).collect(Collectors.toList());
            if (notRead.size() > 0) {
                log.error("Anomalies, unread events => {}", notRead);
            }

            Map<Long, Integer> duplicates = eventMap.entrySet().stream().filter(x -> x.getValue() > 1)
                    .collect(Collectors.toMap(Map.Entry::getKey, Map.Entry::getValue));
            if (duplicates.size() > 0) {
                log.error("Anomalies, duplicate events with count => {}", duplicates);
            }

            int eventReadCount = getEventReadCount();
            int eventWrittenCount = getEventWrittenCount();
            if (eventReadCount != eventWrittenCount) {
                log.error("Read write count mismatch => readCount = {}, writeCount = {}", eventReadCount, eventWrittenCount);
            }

            if (committingTxn.size() > 0) {
                log.error("Txn left committing: {}", committingTxn);
            }

            if (abortedTxn.size() > 0) {
                log.error("Txn aborted: {}", abortedTxn);
            }
        }

        void eventsWritten(List<Long> eventsWritten) {
            eventsWritten.forEach(event -> eventMap.putIfAbsent(event, 0));
=======
        final AtomicBoolean txnWrite = new AtomicBoolean(false);

        public void cancelAllPendingWork() {
            readers.forEach(future -> {
                try {
                    future.cancel(true);
                } catch (Exception e) {
                    log.error("exception thrown while cancelling reader and writer threads", e);
                }
            });

            writers.forEach(future -> {
                try {
                    future.cancel(true);
                } catch (Exception e) {
                    log.error("exception thrown while cancelling reader and writer threads", e);
                }
            });
>>>>>>> 3f1920a2
        }
    }

    void performFailoverTest() {

        log.info("Test with 3 controller, segment store instances running and without a failover scenario");
        long currentWriteCount1 = testState.getEventWrittenCount();
        long currentReadCount1 = testState.getEventReadCount();
        log.info("Read count: {}, write count: {} without any failover", currentReadCount1, currentWriteCount1);

        //check reads and writes after sleeps
        log.info("Sleeping for {} ", WAIT_AFTER_FAILOVER_MILLIS);
        Exceptions.handleInterrupted(() -> Thread.sleep(WAIT_AFTER_FAILOVER_MILLIS));

        long currentWriteCount2 = testState.getEventWrittenCount();
        long currentReadCount2 = testState.getEventReadCount();
        log.info("Read count: {}, write count: {} without any failover after sleep before scaling", currentReadCount2, currentWriteCount2);
        //ensure writes are happening
        assertTrue(currentWriteCount2 > currentWriteCount1);
        //ensure reads are happening
        assertTrue(currentReadCount2 > currentReadCount1);

        //Scale down segment store instances to 2
        segmentStoreInstance.scaleService(2, true);
        //zookeeper will take about 30 seconds to detect that the node has gone down
        Exceptions.handleInterrupted(() -> Thread.sleep(WAIT_AFTER_FAILOVER_MILLIS));
        log.info("Scaling down Segment Store instances from 3 to 2");

        currentWriteCount1 = testState.getEventWrittenCount();
        currentReadCount1 = testState.getEventReadCount();
        log.info("Read count: {}, write count: {} after Segment Store  failover after sleep", currentReadCount1, currentWriteCount1);
        //ensure writes are happening
        assertTrue(currentWriteCount1 > currentWriteCount2);
        //ensure reads are happening
        assertTrue(currentReadCount1 > currentReadCount2);

        //Scale down controller instances to 2
        controllerInstance.scaleService(2, true);
        //zookeeper will take about 30 seconds to detect that the node has gone down
        Exceptions.handleInterrupted(() -> Thread.sleep(WAIT_AFTER_FAILOVER_MILLIS));
        log.info("Scaling down controller instances from 3 to 2");

        currentWriteCount2 = testState.getEventWrittenCount();
        currentReadCount2 = testState.getEventReadCount();
        log.info("Read count: {}, write count: {} after controller failover after sleep", currentReadCount2, currentWriteCount2);
        //ensure writes are happening
        assertTrue(currentWriteCount2 > currentWriteCount1);
        //ensure reads are happening
        assertTrue(currentReadCount2 > currentReadCount1);

        //Scale down segment  store, controller to 1 instance each.
        segmentStoreInstance.scaleService(1, true);
        controllerInstance.scaleService(1, true);
        //zookeeper will take about 30 seconds to detect that the node has gone down
        Exceptions.handleInterrupted(() -> Thread.sleep(WAIT_AFTER_FAILOVER_MILLIS));
        log.info("Scaling down  to 1 controller, 1 Segment Store  instance");

        currentWriteCount1 = testState.getEventWrittenCount();
        currentReadCount1 = testState.getEventReadCount();
        log.info("Stop write flag status: {}, stop read flag status: {} ", testState.stopWriteFlag.get(), testState.stopReadFlag.get());
        log.info("Read count: {}, write count: {} with Segment Store  and controller failover after sleep", currentReadCount1, currentWriteCount1);
    }

    void performFailoverForTestsInvolvingTxns() {

        log.info("Test with 3 controller, segment store instances running and without a failover scenario");
        log.info("Read count: {}, write count: {} without any failover",
                testState.getEventReadCount(), testState.getEventWrittenCount());

        //check reads and writes after sleeps
        log.info("Sleeping for {} ", WAIT_AFTER_FAILOVER_MILLIS);
        Exceptions.handleInterrupted(() -> Thread.sleep(WAIT_AFTER_FAILOVER_MILLIS));
        log.info("Read count: {}, write count: {} without any failover after sleep before scaling",
                testState.getEventReadCount(),  testState.getEventWrittenCount());

        //Scale down segment store instances to 2
        segmentStoreInstance.scaleService(2, true);
        //zookeeper will take about 30 seconds to detect that the node has gone down
        Exceptions.handleInterrupted(() -> Thread.sleep(WAIT_AFTER_FAILOVER_MILLIS));
        log.info("Scaling down Segment Store instances from 3 to 2");
        log.info("Read count: {}, write count: {} after Segment Store  failover after sleep",
                testState.getEventReadCount(),  testState.getEventWrittenCount());

        //Scale down controller instances to 2
        controllerInstance.scaleService(2, true);
        //zookeeper will take about 30 seconds to detect that the node has gone down
        Exceptions.handleInterrupted(() -> Thread.sleep(WAIT_AFTER_FAILOVER_MILLIS));
        log.info("Scaling down controller instances from 3 to 2");
        log.info("Read count: {}, write count: {} after controller failover after sleep",
                testState.getEventReadCount(),  testState.getEventWrittenCount());

        //Scale down segment store, controller to 1 instance each.
        segmentStoreInstance.scaleService(1, true);
        controllerInstance.scaleService(1, true);
        //zookeeper will take about 30 seconds to detect that the node has gone down
        Exceptions.handleInterrupted(() -> Thread.sleep(WAIT_AFTER_FAILOVER_MILLIS));
        log.info("Scaling down  to 1 controller, 1 Segment Store  instance");
        log.info("Stop write flag status: {}, stop read flag status: {} ",
                testState.stopWriteFlag.get(), testState.stopReadFlag.get());
        log.info("Read count: {}, write count: {} with Segment Store  and controller failover after sleep",
                testState.getEventReadCount(),  testState.getEventWrittenCount());
    }

    CompletableFuture<Void> startWriting(final EventStreamWriter<Long> writer) {
        return CompletableFuture.runAsync(() -> {
            while (!testState.stopWriteFlag.get()) {
                try {
                    long value = testState.getNext();
                    Exceptions.handleInterrupted(() -> Thread.sleep(100));
                    log.debug("Event write count before write call {}", value);
                    writer.writeEvent(String.valueOf(value), value);
                    log.debug("Event write count before flush {}", value);
                    writer.flush();
                    testState.eventWritten(value);
                    log.debug("Writing event {}", value);
                } catch (Throwable e) {
                    log.error("Test exception in writing events: ", e);
                    testState.getWriteException.set(e);
                }
            }
            closeWriter(writer);
        }, executorService);
    }

    private void closeWriter(EventStreamWriter<Long> writer) {
        try {
            log.info("Closing writer");
            writer.close();
        } catch (Throwable e) {
            log.error("Error while closing writer", e);
            testState.getWriteException.compareAndSet(null, e);
        }
    }

    void waitForTxnsToComplete() {
        log.info("Wait for txns to complete");
        if (!Futures.await(Futures.allOf(testState.txnStatusFutureList))) {
            log.error("Transaction futures did not complete with exceptions");
        }
        // check for exceptions during transaction commits
        if (testState.getTxnWriteException.get() != null) {
            log.info("Unable to commit transaction:", testState.getTxnWriteException.get());
            Assert.fail("Unable to commit transaction. Test failure");
        }
    }

    CompletableFuture<Void> startWritingIntoTxn(final EventStreamWriter<Long> writer) {
        return CompletableFuture.runAsync(() -> {
            while (!testState.stopWriteFlag.get()) {
                Transaction<Long> transaction = null;
                AtomicBoolean txnIsDone = new AtomicBoolean(false);

                try {
                    List<Long> eventsInTxn = new ArrayList<>(NUM_EVENTS_PER_TRANSACTION);
                    transaction = writer.beginTxn();

                    for (int j = 0; j < NUM_EVENTS_PER_TRANSACTION; j++) {
                        long value = testState.getNext();
                        eventsInTxn.add(value);
                        transaction.writeEvent(String.valueOf(value), value);
                        log.debug("Writing event: {} into transaction: {}", value, transaction.getTxnId());
                    }
                    //commit Txn
                    transaction.commit();
                    txnIsDone.set(true);

                    //wait for transaction to get committed
                    testState.txnStatusFutureList.add(checkTxnStatus(transaction, eventsInTxn));
                } catch (Throwable e) {
                    // Given that we have retry logic both in the interaction with controller and
                    // segment store, we should fail the test case in the presence of any exception
                    // caught here.
                    txnIsDone.set(true);
                    log.warn("Exception while writing events in the transaction: ", e);
                    if (transaction != null) {
                        log.debug("Transaction with id: {}  failed", transaction.getTxnId());
                    }
                    testState.getTxnWriteException.set(e);
                    return;
                }
            }
            closeWriter(writer);
        }, executorService);
    }

    private CompletableFuture<Void> checkTxnStatus(Transaction<Long> txn,
                                                   final List<Long> eventsWritten) {
        testState.committingTxn.add(txn.getTxnId());
        return Retry.indefinitelyWithExpBackoff("Txn did not get committed").runAsync(() -> {
            Transaction.Status status = txn.checkStatus();
            log.debug("Txn id {} status is {}", txn.getTxnId(), status);
            if (status.equals(Transaction.Status.COMMITTED)) {
                testState.eventsWritten(eventsWritten);
                testState.committingTxn.remove(txn.getTxnId());
                log.info("Event write count: {}", testState.getEventWrittenCount());
            } else if (status.equals(Transaction.Status.ABORTED)) {
                log.debug("Transaction with id: {} aborted", txn.getTxnId());
                testState.abortedTxn.add(txn.getTxnId());
            } else {
                throw new TxnNotCompleteException();
            }

            return CompletableFuture.completedFuture(null);
        }, executorService);
    }

    CompletableFuture<Void> startReading(final EventStreamReader<Long> reader) {
        return CompletableFuture.runAsync(() -> {
            log.info("Exit flag status: {}, Read count: {}, Write count: {}", testState.stopReadFlag.get(),
                    testState.getEventReadCount(), testState.getEventWrittenCount());
            while (!(testState.stopReadFlag.get() && testState.getEventReadCount() == testState.getEventWrittenCount())) {
                log.info("Entering read loop");
                // exit only if exitFlag is true  and read Count equals write count.
                try {
                    final Long longEvent = reader.readNextEvent(SECONDS.toMillis(5)).getEvent();
                    log.debug("Reading event {}", longEvent);
                    if (longEvent != null) {
                        //update if event read is not null.
                        testState.eventRead(longEvent);
                        log.debug("Event read count {}", testState.getEventReadCount());
                    } else {
                        log.debug("Read timeout");
                    }
                } catch (Throwable e) {
                    log.error("Test exception in reading events: ", e);
                    testState.getReadException.set(e);
                }
            }
            log.info("Completed reading");
            closeReader(reader);
        }, executorService);
    }

    private void closeReader(EventStreamReader<Long> reader) {
        try {
            log.info("Closing reader");
            reader.close();
        } catch (Throwable e) {
            log.error("Error while closing reader", e);
            testState.getReadException.compareAndSet(null, e);
        }
    }

    void cleanUp(String scope, String stream, ReaderGroupManager readerGroupManager, String readerGroupName ) throws InterruptedException, ExecutionException {
        CompletableFuture<Boolean> sealStreamStatus = Retry.indefinitelyWithExpBackoff("Failed to seal stream. retrying ...")
                .runAsync(() -> controller.sealStream(scope, stream), executorService);
        log.info("Sealing stream {}", stream);
        assertTrue(sealStreamStatus.get());
        CompletableFuture<Boolean> deleteStreamStatus = controller.deleteStream(scope, stream);
        log.info("Deleting stream {}", stream);
        assertTrue(deleteStreamStatus.get());
        log.info("Deleting readergroup {}", readerGroupName);
        readerGroupManager.deleteReaderGroup(readerGroupName);
        CompletableFuture<Boolean> deleteScopeStatus = controller.deleteScope(scope);
        log.info("Deleting scope {}", scope);
        assertTrue(deleteScopeStatus.get());
    }

    void createScopeAndStream(String scope, String stream, StreamConfiguration config, StreamManager streamManager) {
        Boolean createScopeStatus = streamManager.createScope(scope);
        log.info("Creating scope with scope name {}", scope);
        log.debug("Create scope status {}", createScopeStatus);
        Boolean createStreamStatus = streamManager.createStream(scope, stream, config);
        log.debug("Create stream status {}", createStreamStatus);

    }

    void createWriters(ClientFactory clientFactory, final int writers, String scope, String stream) {
        Preconditions.checkNotNull(testState.writersListComplete.get(0));
        log.info("Client factory details {}", clientFactory.toString());
        log.info("Creating {} writers", writers);
        List<EventStreamWriter<Long>> writerList = new ArrayList<>(writers);
        List<CompletableFuture<Void>> writerFutureList = new ArrayList<>();
        log.info("Writers writing in the scope {}", scope);
        CompletableFuture.runAsync(() -> {
            for (int i = 0; i < writers; i++) {
                log.info("Starting writer{}", i);

                if (!testState.txnWrite) {
                    final EventStreamWriter<Long> tmpWriter = clientFactory.createEventWriter(stream,
                            new JavaSerializer<Long>(),
                            EventWriterConfig.builder().maxBackoffMillis(WRITER_MAX_BACKOFF_MILLIS)
                                    .retryAttempts(WRITER_MAX_RETRY_ATTEMPTS).build());
                    writerList.add(tmpWriter);
                    final CompletableFuture<Void> writerFuture = startWriting(tmpWriter);
                    Futures.exceptionListener(writerFuture, t -> log.error("Error while writing events:", t));
                    writerFutureList.add(writerFuture);
                } else  {
                    final EventStreamWriter<Long> tmpWriter = clientFactory.createEventWriter(stream,
                            new JavaSerializer<Long>(),
                            EventWriterConfig.builder().maxBackoffMillis(WRITER_MAX_BACKOFF_MILLIS)
                                    .retryAttempts(WRITER_MAX_RETRY_ATTEMPTS)
                                    .transactionTimeoutTime(59000).transactionTimeoutScaleGracePeriod(60000).build());
                    writerList.add(tmpWriter);
                    final CompletableFuture<Void> txnWriteFuture = startWritingIntoTxn(tmpWriter);
                    Futures.exceptionListener(txnWriteFuture, t -> log.error("Error while writing events into transaction:", t));
                    writerFutureList.add(txnWriteFuture);
                }

            }
        }).thenRun(() -> {
            testState.writers.addAll(writerFutureList);
            Futures.completeAfter(() -> Futures.allOf(writerFutureList),
                    testState.writersListComplete.get(0));
            Futures.exceptionListener(testState.writersListComplete.get(0),
                    t -> log.error("Exception while waiting for writers to complete", t));
        });
    }

    void createReaders(ClientFactory clientFactory, String readerGroupName, String scope,
                       ReaderGroupManager readerGroupManager, String stream, final int readers) {
        log.info("Creating Reader group: {}, with readergroup manager using scope: {}", readerGroupName, scope);
        readerGroupManager.createReaderGroup(readerGroupName, ReaderGroupConfig.builder().startingTime(0).build(),
                Collections.singleton(stream));
        log.info("Reader group name: {}, Reader group scope: {}, Online readers: {}",
                readerGroupManager.getReaderGroup(readerGroupName).getGroupName(), readerGroupManager
                        .getReaderGroup(readerGroupName).getScope(), readerGroupManager
                        .getReaderGroup(readerGroupName).getOnlineReaders());
        log.info("Creating {} readers", readers);
        List<EventStreamReader<Long>> readerList = new ArrayList<>(readers);
        List<CompletableFuture<Void>> readerFutureList = new ArrayList<>();
        log.info("Scope that is seen by readers {}", scope);

        CompletableFuture.runAsync(() -> {
            for (int i = 0; i < readers; i++) {
                log.info("Starting reader: {}, with id: {}", i, readerName + i);
                final EventStreamReader<Long> reader = clientFactory.createReader(readerName + i,
                        readerGroupName,
                        new JavaSerializer<Long>(),
                        ReaderConfig.builder().build());
                readerList.add(reader);
                final CompletableFuture<Void> readerFuture = startReading(reader);
                Futures.exceptionListener(readerFuture, t -> log.error("Error while reading events:", t));
                readerFutureList.add(readerFuture);
            }
        }).thenRun(() -> {
            testState.readers.addAll(readerFutureList);
            Futures.completeAfter(() -> Futures.allOf(readerFutureList), testState.readersComplete);
            Futures.exceptionListener(testState.readersComplete,
                    t -> log.error("Exception while waiting for all readers to complete", t));
        });
    }

    void addNewWriters(ClientFactory clientFactory, final int writers, String scope, String stream) {
        Preconditions.checkNotNull(testState.writersListComplete.get(1));
        log.info("Client factory details {}", clientFactory.toString());
        log.info("Creating {} writers", writers);
        List<EventStreamWriter<Long>> newlyAddedWriterList = new ArrayList<>();
        List<CompletableFuture<Void>> newWritersFutureList = new ArrayList<>();
        log.info("Writers writing in the scope {}", scope);
        CompletableFuture.runAsync(() -> {
            for (int i = 0; i < writers; i++) {
                log.info("Starting writer{}", i);
                if (!testState.txnWrite) {
                    final EventStreamWriter<Long> tmpWriter = clientFactory.createEventWriter(stream,
                            new JavaSerializer<Long>(),
                            EventWriterConfig.builder().maxBackoffMillis(WRITER_MAX_BACKOFF_MILLIS)
                                    .retryAttempts(WRITER_MAX_RETRY_ATTEMPTS).build());
                    newlyAddedWriterList.add(tmpWriter);
                    final CompletableFuture<Void> writerFuture = startWriting(tmpWriter);
                    Futures.exceptionListener(writerFuture, t -> log.error("Error while writing events:", t));
                    newWritersFutureList.add(writerFuture);
                } else  {
                    final EventStreamWriter<Long> tmpWriter = clientFactory.createEventWriter(stream,
                            new JavaSerializer<Long>(),
                            EventWriterConfig.builder().maxBackoffMillis(WRITER_MAX_BACKOFF_MILLIS)
                                    .retryAttempts(WRITER_MAX_RETRY_ATTEMPTS)
                                    .transactionTimeoutTime(59000).transactionTimeoutScaleGracePeriod(60000).build());
                    newlyAddedWriterList.add(tmpWriter);
                    final CompletableFuture<Void> txnWriteFuture = startWritingIntoTxn(tmpWriter);
                    Futures.exceptionListener(txnWriteFuture, t -> log.error("Error while writing events into transaction:", t));
                    newWritersFutureList.add(txnWriteFuture);
                }
            }
        }).thenRun(() -> {
            testState.writers.addAll(newWritersFutureList);
            Futures.completeAfter(() -> Futures.allOf(newWritersFutureList), testState.writersListComplete.get(1));
            Futures.exceptionListener(testState.writersListComplete.get(1),
                    t -> log.error("Exception while waiting for writers to complete", t));
        });
    }

    void stopWriters() {
        //Stop Writers
        log.info("Stop write flag status {}", testState.stopWriteFlag);
        testState.stopWriteFlag.set(true);

        log.info("Wait for writers execution to complete");
        if (!Futures.await(Futures.allOf(testState.writersListComplete))) {
            log.error("Writers stopped with exceptions");
        }

        // check for exceptions during writes
        if (testState.getWriteException.get() != null) {
            log.info("Unable to write events:", testState.getWriteException.get());
            Assert.fail("Unable to write events. Test failure");
        }
    }

    void stopReaders() {
        //Stop Readers
        log.info("Stop read flag status {}", testState.stopReadFlag);
        testState.stopReadFlag.set(true);

        log.info("Wait for readers execution to complete");
        if (!Futures.await(testState.readersComplete)) {
            log.error("Readers stopped with exceptions");
        }
        //check for exceptions during read
        if (testState.getReadException.get() != null) {
            log.info("Unable to read events:", testState.getReadException.get());
            Assert.fail("Unable to read events. Test failure");
        }
    }

    void validateResults() {
        log.info("All writers and readers have stopped. Event Written Count:{}, Event Read " +
                "Count: {}", testState.getEventWrittenCount(), testState.getEventReadCount());
        assertEquals(testState.getEventWrittenCount(), testState.getEventReadCount());
    }

    void waitForScaling(String scope, String stream, StreamConfiguration initialConfig) {
        int initialMaxSegmentNumber = initialConfig.getScalingPolicy().getMinNumSegments() - 1;
        boolean scaled = false;
        for (int waitCounter = 0; waitCounter < SCALE_WAIT_ITERATIONS; waitCounter++) {
            StreamSegments streamSegments = controller.getCurrentSegments(scope, stream).join();
            if (streamSegments.getSegments().stream().mapToInt(Segment::getSegmentNumber).max().orElse(-1) > initialMaxSegmentNumber) {
                scaled = true;
                break;
            }
        }

        assertTrue("scaling did not happen within desired time", scaled);
    }

    static URI startZookeeperInstance() {
        Service zkService = new ZookeeperService("zookeeper");
        if (!zkService.isRunning()) {
            zkService.start(true);
        }
        List<URI> zkUris = zkService.getServiceDetails();
        log.debug("Zookeeper service details: {}", zkUris);
        return zkUris.get(0);
    }

    static void startBookkeeperInstances(final URI zkUri) {
        Service bkService = new BookkeeperService("bookkeeper", zkUri);
        if (!bkService.isRunning()) {
            bkService.start(true);
        }
        List<URI> bkUris = bkService.getServiceDetails();
        log.debug("Bookkeeper service details: {}", bkUris);
    }

    static URI startPravegaControllerInstances(final URI zkUri) {
        Service controllerService = new PravegaControllerService("controller", zkUri);
        if (!controllerService.isRunning()) {
            controllerService.start(true);
        }
        controllerService.scaleService(3, true);
        List<URI> conUris = controllerService.getServiceDetails();
        log.debug("Pravega Controller service  details: {}", conUris);
        // Fetch all the RPC endpoints and construct the client URIs.
        final List<String> uris = conUris.stream().filter(uri -> uri.getPort() == 9092).map(URI::getAuthority)
                .collect(Collectors.toList());
        URI controllerURI = URI.create("tcp://" + String.join(",", uris));
        log.info("Controller Service direct URI: {}", controllerURI);
        return controllerURI;
    }

    static void startPravegaSegmentStoreInstances(final URI zkUri, final URI controllerURI) {
        Service segService = new PravegaSegmentStoreService("segmentstore", zkUri, controllerURI);
        if (!segService.isRunning()) {
            segService.start(true);
        }
        segService.scaleService(3, true);
        List<URI> segUris = segService.getServiceDetails();
        log.debug("Pravega Segmentstore service  details: {}", segUris);
    }

    static class TxnNotCompleteException extends RuntimeException {
    }

}<|MERGE_RESOLUTION|>--- conflicted
+++ resolved
@@ -33,9 +33,6 @@
 import io.pravega.test.system.framework.services.PravegaSegmentStoreService;
 import io.pravega.test.system.framework.services.Service;
 import io.pravega.test.system.framework.services.ZookeeperService;
-import lombok.extern.slf4j.Slf4j;
-import org.junit.Assert;
-
 import java.net.URI;
 import java.util.ArrayList;
 import java.util.Collections;
@@ -50,12 +47,9 @@
 import java.util.concurrent.atomic.AtomicLong;
 import java.util.concurrent.atomic.AtomicReference;
 import java.util.stream.Collectors;
-<<<<<<< HEAD
 
 import lombok.extern.slf4j.Slf4j;
 import org.junit.Assert;
-=======
->>>>>>> 3f1920a2
 
 import static java.util.Collections.synchronizedList;
 import static java.util.concurrent.TimeUnit.SECONDS;
@@ -100,7 +94,6 @@
         final CompletableFuture<Void> newWritersComplete = new CompletableFuture<>();
         final CompletableFuture<Void> readersComplete = new CompletableFuture<>();
         final List<CompletableFuture<Void>> txnStatusFutureList = synchronizedList(new ArrayList<>());
-<<<<<<< HEAD
 
         final ConcurrentSet<UUID> committingTxn = new ConcurrentSet<>();
         final ConcurrentSet<UUID> abortedTxn = new ConcurrentSet<>();
@@ -111,6 +104,24 @@
 
         TestState(boolean txnWrite) {
             this.txnWrite = txnWrite;
+        }
+
+        void cancelAllPendingWork() {
+            readers.forEach(future -> {
+                try {
+                    future.cancel(true);
+                } catch (Exception e) {
+                    log.error("exception thrown while cancelling reader and writer threads", e);
+                }
+            });
+
+            writers.forEach(future -> {
+                try {
+                    future.cancel(true);
+                } catch (Exception e) {
+                    log.error("exception thrown while cancelling reader and writer threads", e);
+                }
+            });
         }
 
         void eventWritten(Long event) {
@@ -169,26 +180,6 @@
 
         void eventsWritten(List<Long> eventsWritten) {
             eventsWritten.forEach(event -> eventMap.putIfAbsent(event, 0));
-=======
-        final AtomicBoolean txnWrite = new AtomicBoolean(false);
-
-        public void cancelAllPendingWork() {
-            readers.forEach(future -> {
-                try {
-                    future.cancel(true);
-                } catch (Exception e) {
-                    log.error("exception thrown while cancelling reader and writer threads", e);
-                }
-            });
-
-            writers.forEach(future -> {
-                try {
-                    future.cancel(true);
-                } catch (Exception e) {
-                    log.error("exception thrown while cancelling reader and writer threads", e);
-                }
-            });
->>>>>>> 3f1920a2
         }
     }
 
