--- conflicted
+++ resolved
@@ -260,19 +260,15 @@
                 FutureHelpers.exceptionListener(writerFuture, t -> log.error("Error while writing events:", t));
                 writerFutureList.add(writerFuture);
             }
-<<<<<<< HEAD
         }).thenRun(() -> {
             FutureHelpers.completeAfter(() -> FutureHelpers.allOf(writerFutureList),
                     testState.writersListComplete.get(0));
             FutureHelpers.exceptionListener(testState.writersComplete,
                     t -> log.error("Exception while waiting for writers to complete", t));
-=======
         });
         FutureHelpers.completeAfter(() -> FutureHelpers.allOf(writerFutureList), testState.writersListComplete.get(0));
         FutureHelpers.exceptionListener(testState.writersComplete,
                                         t -> log.error("Exception while waiting for writers to complete", t));
->>>>>>> a418da07
-
         });
     }
 
