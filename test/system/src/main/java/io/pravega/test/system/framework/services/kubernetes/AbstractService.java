--- conflicted
+++ resolved
@@ -132,21 +132,12 @@
         // generate Pravega Spec.
         final Map<String, Object> pravegaPersistentVolumeSpec = getPersistentVolumeClaimSpec("20Gi", "standard");
 
-<<<<<<< HEAD
         String bookkeeperImg = DOCKER_REGISTRY + PREFIX + "/" + BOOKKEEPER_IMAGE_NAME;
         String pravegaImg = DOCKER_REGISTRY + PREFIX + "/" + PRAVEGA_IMAGE_NAME;
 
         if (isLaterOperator) {
 
             final Map<String, Object> bookkeeperSpec = ImmutableMap.<String, Object>builder().put("image", ImmutableMap.of("repository", bookkeeperImg))
-=======
-        String BOOKKEEPER_IMAGE = DOCKER_REGISTRY + PREFIX + "/" + BOOKKEEPER_IMAGE_NAME;
-        String PRAVEGA_IMAGE = DOCKER_REGISTRY + PREFIX + "/" + PRAVEGA_IMAGE_NAME;
-
-        if(IS_LATER_OPERATOR){
-
-            final Map<String, Object> bookkeeperSpec = ImmutableMap.<String, Object>builder().put("image", ImmutableMap.of("repository", BOOKKEEPER_IMAGE))
->>>>>>> 4d3c30c6
                     .put("replicas", bookieCount)
                     .put("resources", getResources("2000m", "5Gi", "1000m", "3Gi"))
                     .put("storage", ImmutableMap.builder()
@@ -157,10 +148,6 @@
                     .put("autoRecovery", true)
                     .build();
 
-<<<<<<< HEAD
-=======
-
->>>>>>> 4d3c30c6
             final Map<String, Object> pravegaSpec = ImmutableMap.<String, Object>builder().put("controllerReplicas", controllerCount)
                     .put("segmentStoreReplicas", segmentStoreCount)
                     .put("debugLogging", true)
@@ -168,11 +155,7 @@
                     .put("controllerResources", getResources("2000m", "3Gi", "1000m", "1Gi"))
                     .put("segmentStoreResources", getResources("2000m", "5Gi", "1000m", "3Gi"))
                     .put("options", props)
-<<<<<<< HEAD
                     .put("image", ImmutableMap.of("repository", pravegaImg))
-=======
-                    .put("image", ImmutableMap.of("repository", PRAVEGA_IMAGE))
->>>>>>> 4d3c30c6
                     .put("tier2", tier2Spec())
                     .build();
 
@@ -186,17 +169,10 @@
                             .put("version", PRAVEGA_VERSION)
                             .build())
                     .build();
-<<<<<<< HEAD
         } else {
 
             final Map<String, Object> bookkeeperSpec = ImmutableMap.<String, Object>builder().put("image",
                     getImageSpec(bookkeeperImg, PRAVEGA_BOOKKEEPER_VERSION))
-=======
-        }else{
-
-            final Map<String, Object> bookkeeperSpec = ImmutableMap.<String, Object>builder().put("image",
-                    getImageSpec(BOOKKEEPER_IMAGE, PRAVEGA_BOOKKEEPER_VERSION))
->>>>>>> 4d3c30c6
                     .put("replicas", bookieCount)
                     .put("resources", getResources("2000m", "5Gi", "1000m", "3Gi"))
                     .put("storage", ImmutableMap.builder()
@@ -214,11 +190,7 @@
                     .put("controllerResources", getResources("2000m", "3Gi", "1000m", "1Gi"))
                     .put("segmentStoreResources", getResources("2000m", "5Gi", "1000m", "3Gi"))
                     .put("options", props)
-<<<<<<< HEAD
-                    .put("image", getImageSpec(pravegaImg, PRAVEGA_VERSION))
-=======
-                    .put("image", getImageSpec(PRAVEGA_IMAGE, PRAVEGA_VERSION))
->>>>>>> 4d3c30c6
+                    .put("image", getImageSpec(pravegaImg, PRAVEGA_VERSION)) b
                     .put("tier2", tier2Spec())
                     .build();
 
@@ -290,21 +262,12 @@
 
     private V1beta1CustomResourceDefinition getPravegaCRD() {
 
-<<<<<<< HEAD
         String pravegaOperatorTag = PRAVEGA_OPERATOR_IMAGE.substring(PRAVEGA_OPERATOR_IMAGE.lastIndexOf(":") + 1);
         if (!pravegaOperatorTag.equals("latest")) {
             String version = pravegaOperatorTag.substring(0, pravegaOperatorTag.lastIndexOf("."));
             float v = Float.parseFloat(version);
             if (v < 0.4) {
                 isLaterOperator = false;
-=======
-        String PRAVEGA_OPERATOR_TAG = PRAVEGA_OPERATOR_IMAGE.substring(PRAVEGA_OPERATOR_IMAGE.lastIndexOf(":")+1);
-        if(!PRAVEGA_OPERATOR_TAG.equals("latest")){
-            String version = PRAVEGA_OPERATOR_TAG.substring(0,PRAVEGA_OPERATOR_TAG.lastIndexOf("."));
-            float v = Float.parseFloat(version);
-            if(v < 0.4){
-                IS_LATER_OPERATOR = false;
->>>>>>> 4d3c30c6
             }
         }
 
