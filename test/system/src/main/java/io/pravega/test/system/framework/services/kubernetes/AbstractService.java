/**
 * Copyright Pravega Authors.
 *
 * Licensed under the Apache License, Version 2.0 (the "License");
 * you may not use this file except in compliance with the License.
 * You may obtain a copy of the License at
 *
 *     http://www.apache.org/licenses/LICENSE-2.0
 *
 * Unless required by applicable law or agreed to in writing, software
 * distributed under the License is distributed on an "AS IS" BASIS,
 * WITHOUT WARRANTIES OR CONDITIONS OF ANY KIND, either express or implied.
 * See the License for the specific language governing permissions and
 * limitations under the License.
 */
package io.pravega.test.system.framework.services.kubernetes;

import com.google.common.base.Splitter;
import com.google.common.collect.ImmutableMap;
import io.kubernetes.client.openapi.models.V1Secret;
import io.kubernetes.client.openapi.models.V1SecretBuilder;
import io.kubernetes.client.openapi.models.V1ObjectMeta;
import io.kubernetes.client.openapi.models.V1ConfigMap;
import io.kubernetes.client.openapi.models.V1ConfigMapBuilder;
import io.kubernetes.client.util.Yaml;
import io.pravega.common.concurrent.Futures;
import io.pravega.test.system.framework.Utils;
import io.pravega.test.system.framework.kubernetes.ClientFactory;
import io.pravega.test.system.framework.kubernetes.K8sClient;
import io.pravega.test.system.framework.services.Service;

import org.apache.commons.io.IOUtils;
import java.io.IOException;
import java.io.InputStream;
import java.net.URI;
import java.nio.charset.StandardCharsets;
import java.util.HashMap;
import java.util.Map;
import java.util.concurrent.CompletableFuture;
import java.util.stream.Collectors;
import lombok.extern.slf4j.Slf4j;

import static io.pravega.common.Exceptions.checkNotNullOrEmpty;
import static java.util.Collections.singletonList;

@Slf4j
public abstract class AbstractService implements Service {

    public static final int CONTROLLER_GRPC_PORT = 9090;
    public static final int CONTROLLER_REST_PORT = 10080;
    protected static final String DOCKER_REGISTRY =  System.getProperty("dockerRegistryUrl", "");
    protected static final String PREFIX = System.getProperty("imagePrefix", "pravega");
    protected static final String TCP = "tcp://";
    protected static final String TLS = "tls://";
    static final int DEFAULT_CONTROLLER_COUNT = 1;
    static final int DEFAULT_SEGMENTSTORE_COUNT = 1;
    static final int DEFAULT_BOOKIE_COUNT = 3;
    static final int ZKPORT = 2181;

    static final int SEGMENTSTORE_PORT = 12345;
    static final int BOOKKEEPER_PORT = 3181;
    static final String NAMESPACE = System.getProperty("namespace", "default");
    static final String CUSTOM_RESOURCE_GROUP_PRAVEGA = "pravega.pravega.io";
    static final String CUSTOM_RESOURCE_VERSION_PRAVEGA = "v1beta1";
    static final String CUSTOM_RESOURCE_API_VERSION = CUSTOM_RESOURCE_GROUP_PRAVEGA + "/" + CUSTOM_RESOURCE_VERSION_PRAVEGA;
    static final String CUSTOM_RESOURCE_PLURAL_PRAVEGA = "pravegaclusters";
    static final String CUSTOM_RESOURCE_KIND_PRAVEGA = "PravegaCluster";
    static final String PRAVEGA_CONTROLLER_LABEL = System.getProperty("controllerLabel", "pravega-controller");
    static final String PRAVEGA_SEGMENTSTORE_LABEL = System.getProperty("segmentstoreLabel", "pravega-segmentstore");
    static final String SECRET_NAME_USED_FOR_TLS = System.getProperty("tlsSecretName", "selfsigned-cert-tls");
    static final String SECRET_NAME_USED_FOR_AUTH = "password-auth";
    static final String BOOKKEEPER_LABEL = System.getProperty("bookkeeperLabel", "bookie");
    static final String PRAVEGA_ID = System.getProperty("pravegaID", "pravega");
    static final String IMAGE_PULL_POLICY = System.getProperty("imagePullPolicy", "Always");
    static final String BOOKKEEPER_ID = System.getProperty("bookkeeperID", "pravega-bk");
    static final String CUSTOM_RESOURCE_GROUP_BOOKKEEPER = "bookkeeper.pravega.io";
    static final String CUSTOM_RESOURCE_VERSION_BOOKKEEPER = "v1alpha1";
    static final String CUSTOM_RESOURCE_API_VERSION_BOOKKEEPER = CUSTOM_RESOURCE_GROUP_BOOKKEEPER + "/" + CUSTOM_RESOURCE_VERSION_BOOKKEEPER;
    static final String CUSTOM_RESOURCE_PLURAL_BOOKKEEPER = "bookkeeperclusters";
    static final String CUSTOM_RESOURCE_KIND_BOOKKEEPER = "BookkeeperCluster";
    static final String CONFIG_MAP_BOOKKEEPER = System.getProperty("bookkeeperConfigMap", "bk-config-map");

    private static final String PRAVEGA_VERSION = System.getProperty("imageVersion", "latest");
    private static final String PRAVEGA_IMAGE_NAME = System.getProperty("pravegaImageName", "pravega");
    private static final String BOOKKEEPER_IMAGE_NAME = System.getProperty("bookkeeperImageName", "bookkeeper");
    private static final String TIER2_NFS = "nfs";
    private static final String TIER2_TYPE = System.getProperty("tier2Type", TIER2_NFS);
    private static final String BOOKKEEPER_VERSION = System.getProperty("bookkeeperImageVersion", "latest");
    private static final String ZK_SERVICE_NAME = "zookeeper-client:2181";
    private static final String JOURNALDIRECTORIES = "/bk/journal/j0,/bk/journal/j1,/bk/journal/j2,/bk/journal/j3";
    private static final String LEDGERDIRECTORIES = "/bk/ledgers/l0,/bk/ledgers/l1,/bk/ledgers/l2,/bk/ledgers/l3";

    final K8sClient k8sClient;
    private final String id;

    AbstractService(final String id) {
        this.k8sClient = ClientFactory.INSTANCE.getK8sClient();
        this.id = id;
    }

    @Override
    public String getID() {
        return id;
    }

    CompletableFuture<Object> deployPravegaOnlyCluster(final URI zkUri, int controllerCount, int segmentStoreCount, ImmutableMap<String, String> props) {
        if (Utils.isSkipServiceInstallationEnabled()) {
            log.info("Skipping PravegaCluster installation.");
            return CompletableFuture.completedFuture(null);
        }
        return registerTLSSecret()
                .thenCompose(v -> k8sClient.createSecret(NAMESPACE, authSecret()))
                .thenCompose(v -> k8sClient.createAndUpdateCustomObject(CUSTOM_RESOURCE_GROUP_PRAVEGA, CUSTOM_RESOURCE_VERSION_PRAVEGA,
                NAMESPACE, CUSTOM_RESOURCE_PLURAL_PRAVEGA,
                getPravegaOnlyDeployment(zkUri.getAuthority(),
                        controllerCount,
                        segmentStoreCount,
                        props)));
    }

    private Map<String, Object> getPravegaOnlyDeployment(String zkLocation, int controllerCount, int segmentStoreCount, ImmutableMap<String, String> props) {
        // generate Pravega Spec.
        final Map<String, Object> pravegaPersistentVolumeSpec = getPersistentVolumeClaimSpec("20Gi", "standard");
        final String pravegaImg = DOCKER_REGISTRY + PREFIX + "/" + PRAVEGA_IMAGE_NAME;
        final Map<String, Object> pravegaImgSpec;

         pravegaImgSpec = ImmutableMap.of("repository", pravegaImg);

        final Map<String, Object> pravegaSpec = ImmutableMap.<String, Object>builder().put("controllerReplicas", controllerCount)
                .put("segmentStoreReplicas", segmentStoreCount)
                .put("debugLogging", true)
                .put("cacheVolumeClaimTemplate", pravegaPersistentVolumeSpec)
                .put("controllerResources", getResources("2000m", "2Gi", "1000m", "2Gi"))
                .put("segmentStoreResources", getResources("2000m", "6Gi", "1000m", "6Gi"))
                .put("options", props)
                .put("image", pravegaImgSpec)
                .put("longtermStorage", tier2Spec())
                .put("segmentStoreJVMOptions", getSegmentStoreJVMOptions())
                .put("controllerjvmOptions", getControllerJVMOptions())
                .build();

        final Map<String, Object> staticTlsSpec = ImmutableMap.<String, Object>builder()
                .put("controllerSecret", SECRET_NAME_USED_FOR_TLS)
                .put("segmentStoreSecret", SECRET_NAME_USED_FOR_TLS)
                .build();

        final Map<String, Object> tlsSpec = ImmutableMap.<String, Object>builder()
                .put("static", staticTlsSpec)
                .build();

        final Map<String, Object> authGenericSpec = ImmutableMap.<String, Object>builder()
                .put("enabled", true)
                .put("passwordAuthSecret", SECRET_NAME_USED_FOR_AUTH)
                .build();

        return ImmutableMap.<String, Object>builder()
                .put("apiVersion", CUSTOM_RESOURCE_API_VERSION)
                .put("kind", CUSTOM_RESOURCE_KIND_PRAVEGA)
                .put("metadata", ImmutableMap.of("name", PRAVEGA_ID, "namespace", NAMESPACE))
                .put("spec", buildPravegaClusterSpecWithBookieUri(zkLocation, pravegaSpec, tlsSpec, authGenericSpec))
                .build();
    }

    protected Map<String, Object> buildPravegaClusterSpecWithBookieUri(String zkLocation, Map<String, Object> pravegaSpec,
                                                                       Map<String, Object> tlsSpec, Map<String, Object> authGenericSpec) {

        ImmutableMap.Builder<String, Object> builder = ImmutableMap.<String, Object>builder();
        builder.put("zookeeperUri", zkLocation)
                .put("bookkeeperUri", BOOKKEEPER_ID + "-" + BOOKKEEPER_LABEL + "-headless" + ":" + BOOKKEEPER_PORT)
                .put("pravega", pravegaSpec);
        builder.put("version", PRAVEGA_VERSION);

        if (Utils.TLS_AND_AUTH_ENABLED) {
            builder.put("tls", tlsSpec);
        }
        if (Utils.AUTH_ENABLED) {
            builder.put("authentication", authGenericSpec);
        }
        return builder.build();
    }

    protected static Map<String, Object> buildPatchedPravegaClusterSpec(String service, int replicaCount, String component) {

        final Map<String, Object> componentSpec = ImmutableMap.<String, Object>builder()
                .put(service, replicaCount)
                .build();

        return ImmutableMap.<String, Object>builder()
                .put("apiVersion", CUSTOM_RESOURCE_API_VERSION)
                .put("kind", CUSTOM_RESOURCE_KIND_PRAVEGA)
                .put("metadata", ImmutableMap.of("name", PRAVEGA_ID, "namespace", NAMESPACE))
                .put("spec", ImmutableMap.builder()
                        .put(component, componentSpec)
                        .build())
                .build();
    }

    private Map<String, Object> tier2Spec() {
        final Map<String, Object> spec;
        if (TIER2_TYPE.equalsIgnoreCase(TIER2_NFS)) {
            spec = ImmutableMap.of("filesystem", ImmutableMap.of("persistentVolumeClaim",
                                                                 ImmutableMap.of("claimName", "pravega-tier2")));
        } else {
            // handle other types of tier2 like HDFS and Extended S3 Object Store.
            spec = ImmutableMap.of(TIER2_TYPE, getTier2Config());
        }
        return spec;
    }

    private Map<String, Object> getTier2Config() {
        String tier2Config = System.getProperty("tier2Config");
        checkNotNullOrEmpty(tier2Config, "tier2Config");
        Map<String, String> split = Splitter.on(',').trimResults().withKeyValueSeparator("=").split(tier2Config);
        return split.entrySet().stream().collect(Collectors.toMap(Map.Entry::getKey, e -> {
            try {
                return Integer.parseInt(e.getValue());
            } catch (NumberFormatException ex) {
                // return all non integer configuration as String.
                return e.getValue();
            }
        }));
    }

    // Removal of the JVM option 'UseCGroupMemoryLimitForHeap' is required with JVM environments >= 10. This option
    // is supplied by default by the operators. We cannot 'deactivate' it using the XX:- counterpart as it is unrecognized.
    private String[] getSegmentStoreJVMOptions() {
<<<<<<< HEAD
        return new String[]{"-XX:+UseContainerSupport", "-XX:+IgnoreUnrecognizedVMOptions", "-XX:MaxDirectMemorySize=3g"};
=======
        return new String[]{"-XX:+UseContainerSupport", "-XX:+IgnoreUnrecognizedVMOptions", "-XX:MaxDirectMemorySize=5g", "-Xmx1024m"};
>>>>>>> 75ca5c52
    }

    private String[] getControllerJVMOptions() {
        return new String[]{"-XX:+UseContainerSupport", "-XX:+IgnoreUnrecognizedVMOptions", "-Xmx1024m"};
    }

    private String[] getBookkeeperMemoryOptions() {
        return new String[]{"-XX:+UseContainerSupport", "-XX:+IgnoreUnrecognizedVMOptions", "-Xmx1024m"};
    }


    private Map<String, Object> getPersistentVolumeClaimSpec(String size, String storageClass) {
        return ImmutableMap.<String, Object>builder()
                .put("accessModes", singletonList("ReadWriteOnce"))
                .put("storageClassName", storageClass)
                .put("resources", ImmutableMap.of("requests", ImmutableMap.of("storage", size)))
                .build();
    }

    protected Map<String, Object> getImageSpec(String imageName, String tag) {
        return ImmutableMap.<String, Object>builder().put("repository", imageName)
                .put("tag", tag)
                .put("pullPolicy", IMAGE_PULL_POLICY)
                .build();
    }

    private Map<String, Object> getResources(String limitsCpu, String limitsMem, String requestsCpu, String requestsMem) {
        return ImmutableMap.<String, Object>builder()
                .put("limits", ImmutableMap.builder()
                        .put("cpu", limitsCpu)
                        .put("memory", limitsMem)
                        .build())
                .put("requests", ImmutableMap.builder()
                        .put("cpu", requestsCpu)
                        .put("memory", requestsMem)
                        .build())
                .build();
    }

    private static V1Secret getTLSSecret() throws IOException {
        String data = "";
        String yamlInputPath = "secret.yaml";
        try (InputStream inputStream = Utils.class.getClassLoader().getResourceAsStream(yamlInputPath)) {
            data = IOUtils.toString(inputStream, StandardCharsets.UTF_8);
        }
        Yaml.addModelMap("v1", "Secret", V1Secret.class);
        V1Secret yamlSecret = Yaml.loadAs(data, V1Secret.class);
        return yamlSecret;
    }

    private CompletableFuture<V1Secret> registerTLSSecret() {
        if (!Utils.TLS_AND_AUTH_ENABLED) {
            return CompletableFuture.completedFuture(null);
        }
        try {
            V1Secret secret = getTLSSecret();
            V1Secret existingSecret  = Futures.getThrowingException(k8sClient.getSecret(SECRET_NAME_USED_FOR_TLS, NAMESPACE));
            if (existingSecret != null) {
                Futures.getThrowingException(k8sClient.deleteSecret(SECRET_NAME_USED_FOR_TLS, NAMESPACE));
            }
            return k8sClient.createSecret(NAMESPACE, secret);
        } catch (Exception e) {
            log.error("Could not register secret: ", e);
        }
        return CompletableFuture.completedFuture(null);
    }

    private V1Secret authSecret() {
        Map<String, String>  dataMap = new HashMap<>();
        dataMap.put("password.txt", "YWRtaW46MzUzMDMwMzAzYTM4MzYzNTM0MzE2MTYxNjQ2NDMyMzE2MTM4MzkzMjM4NjQzNzYxMzgzMTMxMzQzOTYxMzA2MTM4NjQ2NDM3MzQ2MjM2NjU2MjM0NjIzMTMwMzgzNTYzNjIzMDMyMzE2NjY2NjQzNzY0NjMzMjM1NjMzMDM0MzA2MzM0NjE2MjY1M2E2MTY1MzEzNDM4MzkzNDM5MzQzMzMyMzczOTMyMzgzNzMyNjU2MTYxNjQ2NjMyNjEzNDM5NjQzMzY2NjM2MTY0MzkzNDY2NjU2MjY1NjE2NTY0MzA2NDYxMzMzNDM2NjIzNzMxMzE2MzM5MzIzOTM1MzQzMzM1NjI2MzY2NjY2NTY1MzUzNjMzNjM2NjM1NjEzNzM0MzQ2MTY2MzczMzYxMzEzMTMxNjYzMDM4MzAzNjM1MzkzMDM0MzQ2NjM0Mzc2NDMyMzYzOTM5MzA2NDM5Mzk2NTM4NjUzMTYyMzMzNDM4MzU2NDY1MzE2MzMxMzgzMjYzMzMzMTY2NjQ2MTMxOiosUkVBRF9VUERBVEUKdGVzdHJlYWQ6MzUzMDMwMzAzYTYxMzM2MTM2NjYzOTMwMzg2NjMxMzg2MjMxMzIzOTY1NjMzMTM5NjMzNjMyNjM2MzMxMzYzNzM5MzQ2MTY1NjUzNzYzNjQzOTYzNjUzNjYzMzMzNDMwNjIzNjMxMzM2NjM0NjIzNDMxNjIzNTMxNjQzNTY0MzY2NDY1NjY2MzYyM2E2NTYzNjYzNzY1NjE2MjM4NjYzMzY2NjQzMDMzMzI2NjMwNjQ2NDM1NjQzOTYyMzczNjM3Mzg2NTYyMzY2MzY2NjUzMDM4MzgzNDYxMzAzMDM2NjMzODMzNjUzMjYxMzc2MTYzMzIzODMyNjMzNDMzMzc2NjMyNjIzNTY2NjMzNjMyMzc2NDYyNjUzODM4MzEzMjM5MzAzNzM2MzgzOTM1MzAzMjM2NjE2NjYzMzczNzMwMzk2NjMwMzAzNDM4MzMzMDMxNjQzOTYyMzk2NTM5NjMzMjY1NjQzODM4MzY2MTYxMzAzNjMxMzU2MTM1NjIzNDMxMzIzOTM1NjUzMDY1OiosUkVBRAoK");
        return new V1SecretBuilder()
                .withStringData(dataMap)
                .withApiVersion("v1")
                .withKind("Secret")
                .withMetadata(new V1ObjectMeta().name(SECRET_NAME_USED_FOR_AUTH))
                .withType("Opaque")
                .withStringData(dataMap)
                .build();
    }

    CompletableFuture<Object> deployBookkeeperCluster(final URI zkUri, int bookieCount, ImmutableMap<String, String> props) {
        if (Utils.isSkipServiceInstallationEnabled()) {
            log.info("Skipping BookKeeper Cluster Installation.");
            return CompletableFuture.completedFuture(null);
        }
        return k8sClient.createConfigMap(NAMESPACE, getBookkeeperOperatorConfigMap())
                // request operator to deploy bookkeeper nodes.
                .thenCompose(v -> k8sClient.createAndUpdateCustomObject(CUSTOM_RESOURCE_GROUP_BOOKKEEPER, CUSTOM_RESOURCE_VERSION_BOOKKEEPER,
                        NAMESPACE, CUSTOM_RESOURCE_PLURAL_BOOKKEEPER,
                        getBookkeeperDeployment(zkUri.getAuthority(),
                                bookieCount,
                                props)));
    }

    private V1ConfigMap getBookkeeperOperatorConfigMap() {
            Map<String, String>  dataMap = new HashMap<>();
            dataMap.put("PRAVEGA_CLUSTER_NAME", PRAVEGA_ID);
            dataMap.put("WAIT_FOR", ZK_SERVICE_NAME);

        return new V1ConfigMapBuilder().withApiVersion("v1")
                .withKind("ConfigMap")
                .withMetadata(new V1ObjectMeta().name(CONFIG_MAP_BOOKKEEPER))
                .withData(dataMap)
                .build();
    }

    private Map<String, Object> getBookkeeperDeployment(String zkLocation, int bookieCount, ImmutableMap<String, String> props) {
        // generate BookkeeperSpec.
        final Map<String, Object> bkPersistentVolumeSpec = getPersistentVolumeClaimSpec("10Gi", "standard");
        final Map<String, Object> bookkeeperSpec = ImmutableMap.<String, Object>builder().put("image", getImageSpec(DOCKER_REGISTRY + PREFIX + "/" + BOOKKEEPER_IMAGE_NAME, BOOKKEEPER_VERSION))
                .put("replicas", bookieCount)
                .put("version", BOOKKEEPER_VERSION)
                .put("resources", getResources("2000m", "5Gi", "1000m", "3Gi"))
                .put("storage", ImmutableMap.builder()
                        .put("indexVolumeClaimTemplate", bkPersistentVolumeSpec)
                        .put("ledgerVolumeClaimTemplate", bkPersistentVolumeSpec)
                        .put("journalVolumeClaimTemplate", bkPersistentVolumeSpec)
                        .build())

                .put("envVars", CONFIG_MAP_BOOKKEEPER)
                .put("zookeeperUri", zkLocation)
                .put("autoRecovery", true)
                .put("options", ImmutableMap.builder()  .put("journalDirectories", JOURNALDIRECTORIES)
                        .put("ledgerDirectories", LEDGERDIRECTORIES)
                        .build())
                .put("jvmOptions", ImmutableMap.builder()
                        .put("memoryOpts", getBookkeeperMemoryOptions())
                        .build())
                .build();

        return ImmutableMap.<String, Object>builder()
                .put("apiVersion", CUSTOM_RESOURCE_API_VERSION_BOOKKEEPER)
                .put("kind", CUSTOM_RESOURCE_KIND_BOOKKEEPER)
                .put("metadata", ImmutableMap.of("name", BOOKKEEPER_ID, "namespace", NAMESPACE))
                .put("spec", bookkeeperSpec)
                .build();
    }

    /**
     * Helper method to create the BK Cluster Spec which specifies just those values in the
     * spec which need to be patched. Other values remain same as were specified at the time of
     * deployment.
     * @param service Name of the service to be patched (bookkeeper/ segment store/ controller).
     * @param replicaCount Number of replicas.
     *
     * @return the new Pravega Cluster Spec containing the values that need to be patched.
     */

    protected static Map<String, Object> buildPatchedBookkeeperClusterSpec(String service, int replicaCount) {

        return ImmutableMap.<String, Object>builder()
                .put("apiVersion", CUSTOM_RESOURCE_API_VERSION_BOOKKEEPER)
                .put("kind", CUSTOM_RESOURCE_KIND_BOOKKEEPER)
                .put("metadata", ImmutableMap.of("name", BOOKKEEPER_ID, "namespace", NAMESPACE))
                .put("spec", ImmutableMap.builder()
                        .put(service, replicaCount)
                        .build())
                .build();
    }

    @Override
    public void clean() {
        // this is a NOP for KUBERNETES based implementation.
    }
}<|MERGE_RESOLUTION|>--- conflicted
+++ resolved
@@ -224,11 +224,7 @@
     // Removal of the JVM option 'UseCGroupMemoryLimitForHeap' is required with JVM environments >= 10. This option
     // is supplied by default by the operators. We cannot 'deactivate' it using the XX:- counterpart as it is unrecognized.
     private String[] getSegmentStoreJVMOptions() {
-<<<<<<< HEAD
-        return new String[]{"-XX:+UseContainerSupport", "-XX:+IgnoreUnrecognizedVMOptions", "-XX:MaxDirectMemorySize=3g"};
-=======
-        return new String[]{"-XX:+UseContainerSupport", "-XX:+IgnoreUnrecognizedVMOptions", "-XX:MaxDirectMemorySize=5g", "-Xmx1024m"};
->>>>>>> 75ca5c52
+        return new String[]{"-XX:+UseContainerSupport", "-XX:+IgnoreUnrecognizedVMOptions", "-XX:MaxDirectMemorySize=4g", "-Xmx1024m"};
     }
 
     private String[] getControllerJVMOptions() {
