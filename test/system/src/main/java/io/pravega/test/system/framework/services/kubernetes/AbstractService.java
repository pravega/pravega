/**
 * Copyright (c) Dell Inc., or its subsidiaries. All Rights Reserved.
 *
 * Licensed under the Apache License, Version 2.0 (the "License");
 * you may not use this file except in compliance with the License.
 * You may obtain a copy of the License at
 *
 *     http://www.apache.org/licenses/LICENSE-2.0
 */
package io.pravega.test.system.framework.services.kubernetes;

import com.google.common.base.Splitter;
import com.google.common.collect.ImmutableMap;
import io.kubernetes.client.models.V1Container;
import io.kubernetes.client.models.V1ContainerBuilder;
import io.kubernetes.client.models.V1ContainerPortBuilder;
import io.kubernetes.client.models.V1Deployment;
import io.kubernetes.client.models.V1DeploymentBuilder;
import io.kubernetes.client.models.V1DeploymentSpecBuilder;
import io.kubernetes.client.models.V1EnvVarBuilder;
import io.kubernetes.client.models.V1EnvVarSourceBuilder;
import io.kubernetes.client.models.V1LabelSelectorBuilder;
import io.kubernetes.client.models.V1ObjectFieldSelectorBuilder;
import io.kubernetes.client.models.V1ObjectMetaBuilder;
import io.kubernetes.client.models.V1PodSpecBuilder;
import io.kubernetes.client.models.V1PodTemplateSpecBuilder;
import io.kubernetes.client.models.V1beta1CustomResourceDefinition;
import io.kubernetes.client.models.V1beta1CustomResourceDefinitionBuilder;
import io.kubernetes.client.models.V1beta1CustomResourceDefinitionNamesBuilder;
import io.kubernetes.client.models.V1beta1CustomResourceDefinitionSpecBuilder;
import io.kubernetes.client.models.V1beta1CustomResourceDefinitionStatus;
import io.kubernetes.client.models.V1beta1PolicyRuleBuilder;
import io.kubernetes.client.models.V1beta1Role;
import io.kubernetes.client.models.V1beta1RoleBinding;
import io.kubernetes.client.models.V1beta1RoleBindingBuilder;
import io.kubernetes.client.models.V1beta1RoleBuilder;
import io.kubernetes.client.models.V1beta1RoleRefBuilder;
import io.kubernetes.client.models.V1beta1SubjectBuilder;
import io.pravega.test.system.framework.kubernetes.ClientFactory;
import io.pravega.test.system.framework.kubernetes.K8sClient;
import io.pravega.test.system.framework.services.Service;

import java.net.URI;
import java.util.Map;
import java.util.concurrent.CompletableFuture;
import java.util.stream.Collectors;
import lombok.extern.slf4j.Slf4j;

import static io.pravega.common.Exceptions.checkNotNullOrEmpty;
import static java.util.Collections.singletonList;

@Slf4j
public abstract class AbstractService implements Service {

    public static final int CONTROLLER_GRPC_PORT = 9090;
    public static final int CONTROLLER_REST_PORT = 10080;
    protected static final String DOCKER_REGISTRY =  System.getProperty("dockerRegistryUrl", "");
    protected static final String PREFIX = System.getProperty("imagePrefix", "pravega");
    protected static final String TCP = "tcp://";
    static final int DEFAULT_CONTROLLER_COUNT = 1;
    static final int DEFAULT_SEGMENTSTORE_COUNT = 1;
    static final int DEFAULT_BOOKIE_COUNT = 3;
    static final int MIN_READY_SECONDS = 10; // minimum duration the operator is up and running to be considered ready.
    static final int ZKPORT = 2181;

    static final int SEGMENTSTORE_PORT = 12345;
    static final int BOOKKEEPER_PORT = 3181;
    static final String NAMESPACE = "default";

    static final String PRAVEGA_OPERATOR = "pravega-operator";
    static final String CUSTOM_RESOURCE_GROUP_PRAVEGA = "pravega.pravega.io";
    static final String CUSTOM_RESOURCE_VERSION_PRAVEGA = "v1alpha1";
    static final String CUSTOM_RESOURCE_PLURAL_PRAVEGA = "pravegaclusters";
    static final String CUSTOM_RESOURCE_KIND_PRAVEGA = "PravegaCluster";
    static final String PRAVEGA_CONTROLLER_LABEL = "pravega-controller";
    static final String PRAVEGA_SEGMENTSTORE_LABEL = "pravega-segmentstore";
    static final String BOOKKEEPER_LABEL = "bookie";
    static final String PRAVEGA_ID = "pravega";
    static final String ZOOKEEPER_OPERATOR_IMAGE = System.getProperty("zookeeperOperatorImage", "pravega/zookeeper-operator:latest");
    static final String IMAGE_PULL_POLICY = System.getProperty("imagePullPolicy", "Always");
    private static final String PRAVEGA_VERSION = System.getProperty("imageVersion", "latest");
    private static final String PRAVEGA_BOOKKEEPER_VERSION = System.getProperty("pravegaBookkeeperVersion", PRAVEGA_VERSION);
    private static final String PRAVEGA_OPERATOR_IMAGE = System.getProperty("pravegaOperatorImage", "pravega/pravega-operator:latest");
    private static final String PRAVEGA_IMAGE_NAME = System.getProperty("pravegaImageName", "pravega");
    private static final String BOOKKEEPER_IMAGE_NAME = System.getProperty("bookkeeperImageName", "bookkeeper");
    private static final String TIER2_NFS = "nfs";
    private static final String TIER2_TYPE = System.getProperty("tier2Type", TIER2_NFS);

    final K8sClient k8sClient;
    private final String id;

    AbstractService(final String id) {
        this.k8sClient = ClientFactory.INSTANCE.getK8sClient();
        this.id = id;
    }

    @Override
    public String getID() {
        return id;
    }

    CompletableFuture<Object> deployPravegaUsingOperator(final URI zkUri, int controllerCount, int segmentStoreCount, int bookieCount, ImmutableMap<String, String> props) {
    return k8sClient.createCRD(getPravegaCRD())
                        .thenCompose(v -> k8sClient.createRole(NAMESPACE, getPravegaOperatorRole()))
                        .thenCompose(v -> k8sClient.createRoleBinding(NAMESPACE, getPravegaOperatorRoleBinding()))
                        //deploy pravega operator.
                        .thenCompose(v -> k8sClient.createDeployment(NAMESPACE, getPravegaOperatorDeployment()))
                        // wait until pravega operator is running, only one instance of operator is running.
                        .thenCompose(v -> k8sClient.waitUntilPodIsRunning(NAMESPACE, "name", PRAVEGA_OPERATOR, 1))
                        // request operator to deploy zookeeper nodes.
                        .thenCompose(v -> k8sClient.createAndUpdateCustomObject(CUSTOM_RESOURCE_GROUP_PRAVEGA, CUSTOM_RESOURCE_VERSION_PRAVEGA,
                                                                                NAMESPACE, CUSTOM_RESOURCE_PLURAL_PRAVEGA,
                                                                                getPravegaDeployment(zkUri.getAuthority(),
                                                                                                   controllerCount,
                                                                                                   segmentStoreCount,
                                                                                                   bookieCount, props)));
    }

    private Map<String, Object> getPravegaDeployment(String zkLocation, int controllerCount, int segmentStoreCount, int bookieCount, ImmutableMap<String, String> props) {
        // generate BookkeeperSpec.
        final Map<String, Object> bkPersistentVolumeSpec = getPersistentVolumeClaimSpec("10Gi", "standard");
        // use the latest version of bookkeeper.
        final Map<String, Object> bookkeeperSpec = ImmutableMap.<String, Object>builder().put("image",
                                                                                             getImageSpec(DOCKER_REGISTRY + PREFIX + "/" + BOOKKEEPER_IMAGE_NAME, PRAVEGA_BOOKKEEPER_VERSION))
                                                                                        .put("replicas", bookieCount)
                                                                                        .put("storage", ImmutableMap.builder()
                                                                                                                    .put("ledgerVolumeClaimTemplate", bkPersistentVolumeSpec)
                                                                                                                    .put("journalVolumeClaimTemplate", bkPersistentVolumeSpec)
                                                                                                                    .build())
                                                                                        .put("autoRecovery", true)
                                                                                        .build();

        // generate Pravega Spec.
        final Map<String, Object> pravegaPersistentVolumeSpec = getPersistentVolumeClaimSpec("20Gi", "standard");
<<<<<<< HEAD

=======
        final ImmutableMap<String, String> options = ImmutableMap.<String, String>builder()
                // Segment store properties.
                .put("autoScale.muteInSeconds", "120")
                .put("autoScale.cooldownInSeconds", "120")
                .put("autoScale.cacheExpiryInSeconds", "120")
                .put("autoScale.cacheCleanUpInSeconds", "120")
                .put("curator-default-session-timeout", "10000")
                .put("bookkeeper.bkAckQuorumSize", "3")
                .put("hdfs.replaceDataNodesOnFailure", "false")
                // Controller properties.
                .put("controller.transaction.maxLeaseValue", "120000")
                .put("controller.retention.frequencyMinutes", "2")
                .put("log.level", "DEBUG")
                .build();
>>>>>>> 38a40f37
        final Map<String, Object> pravegaSpec = ImmutableMap.<String, Object>builder().put("controllerReplicas", controllerCount)
                                                                                      .put("segmentStoreReplicas", segmentStoreCount)
                                                                                      .put("debugLogging", true)
                                                                                      .put("cacheVolumeClaimTemplate", pravegaPersistentVolumeSpec)
                                                                                      //.put("options", props.getProperties())
                                                                                      .put("options", props)
                                                                                      .put("image",
                                                                                       getImageSpec(DOCKER_REGISTRY + PREFIX + "/" + PRAVEGA_IMAGE_NAME, PRAVEGA_VERSION))
                                                                                      .put("tier2", tier2Spec())
                                                                                      .build();
        return ImmutableMap.<String, Object>builder()
                .put("apiVersion", "pravega.pravega.io/v1alpha1")
                .put("kind", CUSTOM_RESOURCE_KIND_PRAVEGA)
                .put("metadata", ImmutableMap.of("name", PRAVEGA_ID, "namespace", NAMESPACE))
                .put("spec", ImmutableMap.builder().put("zookeeperUri", zkLocation)
                                         .put("bookkeeper", bookkeeperSpec)
                                         .put("pravega", pravegaSpec)
                                         .build())
                .build();
    }

    protected Map<String, Object> getImageSpec(String imageName, String tag) {
        return ImmutableMap.<String, Object>builder().put("repository", imageName)
                                                     .put("tag", tag)
                                                     .put("pullPolicy", IMAGE_PULL_POLICY)
                                                     .build();
    }

    private Map<String, Object> tier2Spec() {
        final Map<String, Object> spec;
        if (TIER2_TYPE.equalsIgnoreCase(TIER2_NFS)) {
            spec = ImmutableMap.of("filesystem", ImmutableMap.of("persistentVolumeClaim",
                                                                 ImmutableMap.of("claimName", "pravega-tier2")));
        } else {
            // handle other types of tier2 like HDFS and Extended S3 Object Store.
            spec = ImmutableMap.of(TIER2_TYPE, getTier2Config());
        }
        return spec;
    }

    private Map<String, Object> getTier2Config() {
        String tier2Config = System.getProperty("tier2Config");
        checkNotNullOrEmpty(tier2Config, "tier2Config");
        Map<String, String> split = Splitter.on(',').trimResults().withKeyValueSeparator("=").split(tier2Config);
        return split.entrySet().stream().collect(Collectors.toMap(Map.Entry::getKey, e -> {
            try {
                return Integer.parseInt(e.getValue());
            } catch (NumberFormatException ex) {
                // return all non integer configuration as String.
                return e.getValue();
            }
        }));
    }

    private Map<String, Object> getPersistentVolumeClaimSpec(String size, String storageClass) {
        return ImmutableMap.<String, Object>builder()
                .put("accessModes", singletonList("ReadWriteOnce"))
                .put("storageClassName", storageClass)
                .put("resources", ImmutableMap.of("requests", ImmutableMap.of("storage", size)))
                .build();
    }

    private V1beta1CustomResourceDefinition getPravegaCRD() {

        return new V1beta1CustomResourceDefinitionBuilder()
                .withApiVersion("apiextensions.k8s.io/v1beta1")
                .withKind("CustomResourceDefinition")
                .withMetadata(new V1ObjectMetaBuilder().withName("pravegaclusters.pravega.pravega.io").build())
                .withSpec(new V1beta1CustomResourceDefinitionSpecBuilder()
                                  .withGroup(CUSTOM_RESOURCE_GROUP_PRAVEGA)
                                  .withNames(new V1beta1CustomResourceDefinitionNamesBuilder()
                                                     .withKind(CUSTOM_RESOURCE_KIND_PRAVEGA)
                                                     .withListKind("PravegaClusterList")
                                                     .withPlural(CUSTOM_RESOURCE_PLURAL_PRAVEGA)
                                                     .withSingular("pravegacluster")
                                                     .build())
                                  .withScope("Namespaced")
                                  .withVersion(CUSTOM_RESOURCE_VERSION_PRAVEGA)
                                  .withNewSubresources()
                                  .withStatus(new V1beta1CustomResourceDefinitionStatus())
                                  .endSubresources()
                                  .build())
                .build();

    }

    private V1beta1Role getPravegaOperatorRole() {
        return new V1beta1RoleBuilder()
                .withKind("Role")
                .withApiVersion("rbac.authorization.k8s.io/v1beta1")
                .withMetadata(new V1ObjectMetaBuilder().withName(PRAVEGA_OPERATOR).build())
                .withRules(new V1beta1PolicyRuleBuilder().withApiGroups(CUSTOM_RESOURCE_GROUP_PRAVEGA)
                                                         .withResources("*")
                                                         .withVerbs("*")
                                                         .build(),
                           new V1beta1PolicyRuleBuilder().withApiGroups("")
                                                         .withResources("pods", "services", "endpoints", "persistentvolumeclaims", "events", "configmaps", "secrets")
                                                         .withVerbs("*")
                                                         .build(),
                           new V1beta1PolicyRuleBuilder().withApiGroups("apps")
                                                         .withResources("deployments", "daemonsets", "replicasets", "statefulsets")
                                                         .withVerbs("*")
                                                         .build())
                .build();
    }

    private V1beta1RoleBinding getPravegaOperatorRoleBinding() {
        return new V1beta1RoleBindingBuilder().withKind("RoleBinding")
                                              .withApiVersion("rbac.authorization.k8s.io/v1beta1")
                                              .withMetadata(new V1ObjectMetaBuilder()
                                                                    .withName("default-account-pravega-operator")
                                                                    .build())
                                              .withSubjects(new V1beta1SubjectBuilder().withKind("ServiceAccount")
                                                                                       .withName(NAMESPACE)
                                                                                       .withNamespace(NAMESPACE)
                                                                                       .build())
                                              .withRoleRef(new V1beta1RoleRefBuilder().withKind("Role")
                                                                                      .withName(PRAVEGA_OPERATOR)
                                                                                      .withApiGroup("rbac.authorization.k8s.io")
                                                                                      .build())
                                              .build();
    }

    private V1Deployment getPravegaOperatorDeployment() {
        V1Container container = new V1ContainerBuilder().withName(PRAVEGA_OPERATOR)
                                                        .withImage(PRAVEGA_OPERATOR_IMAGE)
                                                        .withPorts(new V1ContainerPortBuilder().withContainerPort(60000).build())
                                                        .withCommand(PRAVEGA_OPERATOR)
                                                        // start the pravega-operator in test mode to disable minimum replica count check.
                                                        .withArgs("-test")
                                                        .withImagePullPolicy(IMAGE_PULL_POLICY)
                                                        .withEnv(new V1EnvVarBuilder().withName("WATCH_NAMESPACE")
                                                                                      .withValueFrom(new V1EnvVarSourceBuilder()
                                                                                                             .withFieldRef(new V1ObjectFieldSelectorBuilder()
                                                                                                                                   .withFieldPath("metadata.namespace")
                                                                                                                                   .build())
                                                                                                             .build())
                                                                                      .build(),
                                                                 new V1EnvVarBuilder().withName("OPERATOR_NAME")
                                                                                      .withValue(PRAVEGA_OPERATOR)
                                                                                      .build())
                                                        .build();
        return new V1DeploymentBuilder().withMetadata(new V1ObjectMetaBuilder().withName(PRAVEGA_OPERATOR)
                                                                               .withNamespace(NAMESPACE)
                                                                               .build())
                                        .withKind("Deployment")
                                        .withApiVersion("apps/v1")
                                        .withSpec(new V1DeploymentSpecBuilder().withMinReadySeconds(MIN_READY_SECONDS)
                                                                               .withReplicas(1)
                                                                               .withSelector(new V1LabelSelectorBuilder()
                                                                                                     .withMatchLabels(ImmutableMap.of("name", PRAVEGA_OPERATOR))
                                                                                                     .build())
                                                                               .withTemplate(new V1PodTemplateSpecBuilder()
                                                                                                     .withMetadata(new V1ObjectMetaBuilder()
                                                                                                                           .withLabels(ImmutableMap.of("name", PRAVEGA_OPERATOR))
                                                                                                                           .build())
                                                                                                     .withSpec(new V1PodSpecBuilder()
                                                                                                                       .withContainers(container)
                                                                                                                       .build())
                                                                                                     .build())
                                                                               .build())
                                        .build();
    }

    @Override
    public void clean() {
        // this is a NOP for KUBERNETES based implementation.
    }
}<|MERGE_RESOLUTION|>--- conflicted
+++ resolved
@@ -44,18 +44,14 @@
 import java.util.Map;
 import java.util.concurrent.CompletableFuture;
 import java.util.stream.Collectors;
-import lombok.extern.slf4j.Slf4j;
 
 import static io.pravega.common.Exceptions.checkNotNullOrEmpty;
 import static java.util.Collections.singletonList;
 
-@Slf4j
 public abstract class AbstractService implements Service {
 
     public static final int CONTROLLER_GRPC_PORT = 9090;
     public static final int CONTROLLER_REST_PORT = 10080;
-    protected static final String DOCKER_REGISTRY =  System.getProperty("dockerRegistryUrl", "");
-    protected static final String PREFIX = System.getProperty("imagePrefix", "pravega");
     protected static final String TCP = "tcp://";
     static final int DEFAULT_CONTROLLER_COUNT = 1;
     static final int DEFAULT_SEGMENTSTORE_COUNT = 1;
@@ -78,9 +74,11 @@
     static final String PRAVEGA_ID = "pravega";
     static final String ZOOKEEPER_OPERATOR_IMAGE = System.getProperty("zookeeperOperatorImage", "pravega/zookeeper-operator:latest");
     static final String IMAGE_PULL_POLICY = System.getProperty("imagePullPolicy", "Always");
+    private static final String DOCKER_REGISTRY =  System.getProperty("dockerRegistryUrl", "");
     private static final String PRAVEGA_VERSION = System.getProperty("imageVersion", "latest");
     private static final String PRAVEGA_BOOKKEEPER_VERSION = System.getProperty("pravegaBookkeeperVersion", PRAVEGA_VERSION);
     private static final String PRAVEGA_OPERATOR_IMAGE = System.getProperty("pravegaOperatorImage", "pravega/pravega-operator:latest");
+    private static final String PREFIX = System.getProperty("imagePrefix", "pravega");
     private static final String PRAVEGA_IMAGE_NAME = System.getProperty("pravegaImageName", "pravega");
     private static final String BOOKKEEPER_IMAGE_NAME = System.getProperty("bookkeeperImageName", "bookkeeper");
     private static final String TIER2_NFS = "nfs";
@@ -99,8 +97,8 @@
         return id;
     }
 
-    CompletableFuture<Object> deployPravegaUsingOperator(final URI zkUri, int controllerCount, int segmentStoreCount, int bookieCount, ImmutableMap<String, String> props) {
-    return k8sClient.createCRD(getPravegaCRD())
+    CompletableFuture<Object> deployPravegaUsingOperator(final URI zkUri, int controllerCount, int segmentStoreCount, int bookieCount) {
+        return k8sClient.createCRD(getPravegaCRD())
                         .thenCompose(v -> k8sClient.createRole(NAMESPACE, getPravegaOperatorRole()))
                         .thenCompose(v -> k8sClient.createRoleBinding(NAMESPACE, getPravegaOperatorRoleBinding()))
                         //deploy pravega operator.
@@ -113,10 +111,11 @@
                                                                                 getPravegaDeployment(zkUri.getAuthority(),
                                                                                                    controllerCount,
                                                                                                    segmentStoreCount,
-                                                                                                   bookieCount, props)));
-    }
-
-    private Map<String, Object> getPravegaDeployment(String zkLocation, int controllerCount, int segmentStoreCount, int bookieCount, ImmutableMap<String, String> props) {
+                                                                                                   bookieCount)));
+    }
+
+    private Map<String, Object> getPravegaDeployment(String zkLocation, int controllerCount, int segmentStoreCount, int bookieCount) {
+
         // generate BookkeeperSpec.
         final Map<String, Object> bkPersistentVolumeSpec = getPersistentVolumeClaimSpec("10Gi", "standard");
         // use the latest version of bookkeeper.
@@ -132,9 +131,6 @@
 
         // generate Pravega Spec.
         final Map<String, Object> pravegaPersistentVolumeSpec = getPersistentVolumeClaimSpec("20Gi", "standard");
-<<<<<<< HEAD
-
-=======
         final ImmutableMap<String, String> options = ImmutableMap.<String, String>builder()
                 // Segment store properties.
                 .put("autoScale.muteInSeconds", "120")
@@ -149,15 +145,13 @@
                 .put("controller.retention.frequencyMinutes", "2")
                 .put("log.level", "DEBUG")
                 .build();
->>>>>>> 38a40f37
         final Map<String, Object> pravegaSpec = ImmutableMap.<String, Object>builder().put("controllerReplicas", controllerCount)
                                                                                       .put("segmentStoreReplicas", segmentStoreCount)
                                                                                       .put("debugLogging", true)
                                                                                       .put("cacheVolumeClaimTemplate", pravegaPersistentVolumeSpec)
-                                                                                      //.put("options", props.getProperties())
-                                                                                      .put("options", props)
+                                                                                      .put("options", options)
                                                                                       .put("image",
-                                                                                       getImageSpec(DOCKER_REGISTRY + PREFIX + "/" + PRAVEGA_IMAGE_NAME, PRAVEGA_VERSION))
+                                                                                           getImageSpec(DOCKER_REGISTRY + PREFIX + "/" + PRAVEGA_IMAGE_NAME, PRAVEGA_VERSION))
                                                                                       .put("tier2", tier2Spec())
                                                                                       .build();
         return ImmutableMap.<String, Object>builder()
@@ -171,7 +165,7 @@
                 .build();
     }
 
-    protected Map<String, Object> getImageSpec(String imageName, String tag) {
+    private Map<String, Object> getImageSpec(String imageName, String tag) {
         return ImmutableMap.<String, Object>builder().put("repository", imageName)
                                                      .put("tag", tag)
                                                      .put("pullPolicy", IMAGE_PULL_POLICY)
