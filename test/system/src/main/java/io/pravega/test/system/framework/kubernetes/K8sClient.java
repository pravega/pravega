/**
 * Copyright (c) 2017 Dell Inc., or its subsidiaries. All Rights Reserved.
 *
 * Licensed under the Apache License, Version 2.0 (the "License");
 * you may not use this file except in compliance with the License.
 * You may obtain a copy of the License at
 *
 *     http://www.apache.org/licenses/LICENSE-2.0
 */
package io.pravega.test.system.framework.kubernetes;

import com.google.gson.JsonSyntaxException;
import com.google.gson.reflect.TypeToken;
import io.kubernetes.client.ApiCallback;
import io.kubernetes.client.ApiClient;
import io.kubernetes.client.ApiException;
import io.kubernetes.client.Configuration;
import io.kubernetes.client.PodLogs;
import io.kubernetes.client.apis.ApiextensionsV1beta1Api;
import io.kubernetes.client.apis.AppsV1Api;
import io.kubernetes.client.apis.CoreV1Api;
import io.kubernetes.client.apis.CustomObjectsApi;
import io.kubernetes.client.apis.RbacAuthorizationV1beta1Api;
import io.kubernetes.client.models.V1ContainerState;
import io.kubernetes.client.models.V1ContainerStateTerminated;
import io.kubernetes.client.models.V1ContainerStatus;
import io.kubernetes.client.models.V1DeleteOptions;
import io.kubernetes.client.models.V1Deployment;
import io.kubernetes.client.models.V1Namespace;
import io.kubernetes.client.models.V1ObjectMeta;
import io.kubernetes.client.models.V1Pod;
import io.kubernetes.client.models.V1PodList;
import io.kubernetes.client.models.V1PodStatus;
import io.kubernetes.client.models.V1ServiceAccount;
import io.kubernetes.client.models.V1beta1ClusterRole;
import io.kubernetes.client.models.V1beta1ClusterRoleBinding;
import io.kubernetes.client.models.V1beta1CustomResourceDefinition;
import io.kubernetes.client.models.V1beta1Role;
import io.kubernetes.client.models.V1beta1RoleBinding;
import io.kubernetes.client.util.Config;
import io.kubernetes.client.util.Watch;
import io.pravega.common.Exceptions;
import io.pravega.common.concurrent.ExecutorServiceHelpers;
import io.pravega.common.concurrent.Futures;
import io.pravega.common.util.Retry;
import io.pravega.test.system.framework.TestFrameworkException;
import lombok.Cleanup;
import lombok.Lombok;
import lombok.SneakyThrows;
import lombok.extern.slf4j.Slf4j;

import java.io.IOException;
import java.io.InputStream;
import java.nio.file.Files;
import java.nio.file.Paths;
import java.time.Duration;
import java.util.List;
import java.util.Map;
import java.util.Optional;
import java.util.concurrent.CompletableFuture;
import java.util.concurrent.ScheduledExecutorService;
import java.util.concurrent.TimeUnit;
import java.util.concurrent.atomic.AtomicBoolean;
import java.util.function.Predicate;
import java.util.stream.Collectors;

import static io.pravega.common.concurrent.Futures.exceptionallyExpecting;
import static io.pravega.test.system.framework.TestFrameworkException.Type.ConnectionFailed;
import static javax.ws.rs.core.Response.Status.CONFLICT;

@Slf4j
public class K8sClient {

    private static final int DEFAULT_TIMEOUT_MINUTES = 5; // timeout of http client.
    private static final int RETRY_MAX_DELAY_MS = 10_000; // max time between retries to check if pod has completed.
    private static final int RETRY_COUNT = 50; // Max duration of a pod is 1 hour.
    private static final int LOG_DOWNLOAD_RETRY_COUNT = 4;
    private static final String PRETTY_PRINT = "false";
    private final ApiClient client;
    private final PodLogs logUtility;
    // size of the executor is 3 (1 thread is used to watch the pod status, 2 threads for background log copy).
    private final ScheduledExecutorService executor = ExecutorServiceHelpers.newScheduledThreadPool(3, "pravega-k8s-client");
    private final Retry.RetryWithBackoff retryWithBackoff = Retry.withExpBackoff(1000, 10, RETRY_COUNT, RETRY_MAX_DELAY_MS);
    private final Predicate<Throwable> isConflict = t -> {
        if (t instanceof ApiException && ((ApiException) t).getCode() == CONFLICT.getStatusCode()) {
            log.info("Ignoring Response code {} from KUBERNETES api server", CONFLICT.getStatusCode());
            return true;
        }
        log.error("Exception observed from KUBERNETES api server", t);
        return false;
    };

    K8sClient() {
        this.client = initializeApiClient();
        this.logUtility = new PodLogs();
    }

    /**
     * Create an instance of K8 api client and initialize with the KUBERNETES config. The config used follows the below pattern.
     *      1. If $KUBECONFIG is defined, use that config file.
     *      2. If $HOME/.kube/config can be found, use that.
     *      3. If the in-cluster service account can be found, assume in cluster config.
     *      4. Default to localhost:8080 as a last resort.
     */
    private ApiClient initializeApiClient() {
        ApiClient client;
        try {
            log.debug("Initialize KUBERNETES api client");
            client = Config.defaultClient();
            client.setDebugging(false); // this can be set to true enable http dump.
            client.getHttpClient().setReadTimeout(DEFAULT_TIMEOUT_MINUTES, TimeUnit.MINUTES);
            Configuration.setDefaultApiClient(client);
            Runtime.getRuntime().addShutdownHook(new Thread(this::close));
        } catch (IOException e) {
            throw new TestFrameworkException(ConnectionFailed, "Connection to the k8 cluster failed, ensure .kube/config is configured correctly.", e);
        }
        return client;
    }

    /**
     * Method used to create a namespace. This blocks until the namespace is created.
     * @param namespace Namespace to be created.
     * @return V1Namespace.
     */
    @SneakyThrows(ApiException.class)
    public V1Namespace createNamespace(final String namespace) {
        CoreV1Api api = new CoreV1Api();
        try {
            V1Namespace existing = api.readNamespace(namespace, PRETTY_PRINT, Boolean.FALSE, Boolean.FALSE);
            if (existing != null) {
                log.info("Namespace {} already exists, ignoring namespace create operation.", namespace);
                return existing;
            }
        } catch (ApiException ignore) {
            // ignore exception and proceed with Namespace creation.
        }

        V1Namespace body = new V1Namespace();
        // Set the required api version and kind of resource
        body.setApiVersion("v1");
        body.setKind("Namespace");

        // Setup the standard object metadata
        V1ObjectMeta meta = new V1ObjectMeta();
        meta.setName(namespace);
        body.setMetadata(meta);

        return api.createNamespace(body, PRETTY_PRINT);
    }

    /**
     * Deploy a pod. This ignores exception when the pod has already been deployed.
     * @param namespace Namespace.
     * @param pod Pod details.
     * @return Future which is completed once the deployemnt has been triggered.
     */
    @SneakyThrows(ApiException.class)
    public CompletableFuture<V1Pod> deployPod(final String namespace, final V1Pod pod) {
        CoreV1Api api = new CoreV1Api();
        K8AsyncCallback<V1Pod> callback = new K8AsyncCallback<>("createPod");
        api.createNamespacedPodAsync(namespace, pod, PRETTY_PRINT, callback);
        return exceptionallyExpecting(callback.getFuture(), isConflict, null);
    }

    /**
     * Method used to fetch the status of a Pod. V1PodStatus also helps to indicate the container status.
     * @param namespace Namespace.
     * @param podName Name of the pod.
     * @return A future representing the status of the pod.
     */
    @SneakyThrows(ApiException.class)
    public CompletableFuture<V1PodStatus> getStatusOfPod(final String namespace, final String podName) {
        CoreV1Api api = new CoreV1Api();
        K8AsyncCallback<V1PodList> callback = new K8AsyncCallback<>("listPods");
        api.listNamespacedPodAsync(namespace, PRETTY_PRINT, null, null, true, "POD_NAME=" + podName, null,
                                   null, null, false, callback);
        return callback.getFuture()
                       .thenApply(v1PodList -> {
                           Optional<V1Pod> vpod = v1PodList.getItems().stream().filter(v1Pod -> v1Pod.getMetadata().getName().equals(podName) &&
                                   v1Pod.getMetadata().getNamespace().equals(namespace)).findFirst();
                           return vpod.map(V1Pod::getStatus).orElseThrow(() -> new RuntimeException("pod not found" + podName));
                       });
    }


    /**
     * Method to fetch the status of all pods which match a label.
     * @param namespace Namespace on which the pod(s) reside.
     * @param labelName Name of the label.
     * @param labelValue Value of the label.
     * @return Future representing the list of pod status.
     */
    @SneakyThrows(ApiException.class)
    public CompletableFuture<List<V1PodStatus>> getStatusOfPodWithLabel(final String namespace, final String labelName, final String labelValue) {
        CoreV1Api api = new CoreV1Api();
        K8AsyncCallback<V1PodList> callback = new K8AsyncCallback<>("listPods");
        api.listNamespacedPodAsync(namespace, PRETTY_PRINT, null, null, true, labelName + "=" + labelValue, null,
                                   null, null, false, callback);
        return callback.getFuture()
                       .thenApply(v1PodList -> {
                           List<V1Pod> podList = v1PodList.getItems();
                           log.debug("{} pod(s) found with label {}={}.", podList.size(), labelName, labelValue);
                           return podList.stream().map(V1Pod::getStatus).collect(Collectors.toList());
                       });
    }

    /**
     * Create a deployment on KUBERNETES, if the deployment is already present then it is ignored.
     * @param namespace Namespace.
     * @param deploy Deployment object.
     * @return A future which represents the creation of the Deployment.
     */
    @SneakyThrows(ApiException.class)
    public CompletableFuture<V1Deployment> createDeployment(final String namespace, final V1Deployment deploy) {
        AppsV1Api api = new AppsV1Api();
        K8AsyncCallback<V1Deployment> callback = new K8AsyncCallback<>("deployment");
        api.createNamespacedDeploymentAsync(namespace, deploy, PRETTY_PRINT, callback);
        return exceptionallyExpecting(callback.getFuture(), isConflict, null);
    }

    /**
     * Fetch the deployment status.
     * @param deploymentName Name of the deployment
     * @param namespace Namespace where the deployment exists.
     * @return Future representing the Deployement.
     */
    @SneakyThrows(ApiException.class)
    public CompletableFuture<V1Deployment> getDeploymentStatus(final String deploymentName, final String namespace) {
        AppsV1Api api = new AppsV1Api();
        K8AsyncCallback<V1Deployment> callback = new K8AsyncCallback<>("readNamespacedDeployment");
        api.readNamespacedDeploymentStatusAsync(deploymentName, namespace, PRETTY_PRINT, callback);
        return callback.getFuture();
    }


    /**
     * Create a Custom object for a Custom Resource Definition (CRD). This is useful while interacting with operators.
     * @param customResourceGroup Custom resource group.
     * @param version Version.
     * @param namespace Namespace.
     * @param plural plural of the CRD.
     * @param request Actual request.
     * @return Future representing the custom object creation.
     */
    @SneakyThrows(ApiException.class)
    public CompletableFuture<Object> createCustomObject(String customResourceGroup, String version, String namespace,
                                                        String plural, Map<String, Object> request) {
        CustomObjectsApi api = new CustomObjectsApi();
        K8AsyncCallback<Object> callback = new K8AsyncCallback<>("createCustomObject");
        api.createNamespacedCustomObjectAsync(customResourceGroup, version, namespace, plural, request, PRETTY_PRINT, callback);
        return callback.getFuture();
    }

    /**
     * This is used to update a custom object. This is useful to modify the custom object configuration, number of
     * instances is one type of configuration. If the object does not exist then a new object is created.
     * @param customResourceGroup Custom resource group.
     * @param version version.
     * @param namespace Namespace.
     * @param plural Plural of the CRD.
     * @param request Actual request.
     * @return A Future representing the status of create/update.
     */
    @SuppressWarnings("unchecked")
    public CompletableFuture<Object> createAndUpdateCustomObject(String customResourceGroup, String version, String namespace,
                                                                 String plural, Map<String, Object> request) {
        CustomObjectsApi api = new CustomObjectsApi();
        //Fetch the name of the custom object.
        String name = ((Map<String, String>) request.get("metadata")).get("name");
        return getCustomObject(customResourceGroup, version, namespace, plural, name)
                .thenCompose(o -> {
                    log.info("Instance {} of custom resource {}  exists, update it with the new request", name, customResourceGroup);
                    try {
                        //patch object
                        K8AsyncCallback<Object> cb1 = new K8AsyncCallback<>("patchCustomObject");
                        api.patchNamespacedCustomObjectAsync(customResourceGroup, version, namespace, plural, name, request, cb1);
                        return cb1.getFuture();
                    } catch (ApiException e) {
                        throw Lombok.sneakyThrow(e);
                    }
                }).exceptionally(t -> {
                    log.warn("Exception while trying to fetch instance {} of custom resource {}, try to create it.", name, customResourceGroup, t);
                    try {
                        //create object
                        K8AsyncCallback<Object> cb = new K8AsyncCallback<>("createCustomObject");
                        api.createNamespacedCustomObjectAsync(customResourceGroup, version, namespace, plural, request, PRETTY_PRINT, cb);
                        return cb.getFuture();
                    } catch (ApiException e) {
                        throw Lombok.sneakyThrow(e);
                    }
                });
    }

    /**
     * Fetch Custom Object for a given custom resource group.
     * @param customResourceGroup Custom resource group.
     * @param version Version.
     * @param namespace Namespace.
     * @param plural Plural of the CRD.
     * @param name Name of the object.
     * @return A future which returns the details of the object. The future completes exceptionally if the object is not present.
     */
    @SneakyThrows(ApiException.class)
    public CompletableFuture<Object> getCustomObject(String customResourceGroup, String version, String namespace,
                                                     String plural, String name) {
        CustomObjectsApi api = new CustomObjectsApi();
        K8AsyncCallback<Object> callback = new K8AsyncCallback<>("getCustomObject");
        api.getNamespacedCustomObjectAsync(customResourceGroup, version, namespace, plural, name, callback);
        return callback.getFuture();
    }

    /**
     * Delete Custom Object for a given resource group.
     * @param customResourceGroup Custom resource group.
     * @param version Version.
     * @param namespace Namespace.
     * @param plural Plural of the CRD.
     * @param name Name of the object.
     * @return Future which completes once the delete request is accepted.
     */
    @SneakyThrows(ApiException.class)
    public CompletableFuture<Object> deleteCustomObject(String customResourceGroup, String version, String namespace,
                                                        String plural, String name) {

        CustomObjectsApi api = new CustomObjectsApi();
        V1DeleteOptions options = new V1DeleteOptions();
        options.setOrphanDependents(false);
        K8AsyncCallback<Object> callback = new K8AsyncCallback<>("getCustomObject");
        api.deleteNamespacedCustomObjectAsync(customResourceGroup, version, namespace, plural, name, options,
                                              0, false, null, callback);

        return callback.getFuture();
    }

    /**
     * Delete persistent volume claim.
     * @param namespace Namespace.
     * @param name Persistent volume claim name.
     */
    @SneakyThrows(ApiException.class)
    public void deletePVC(String namespace, String name) {
        CoreV1Api api = new CoreV1Api();
        try {
            api.deleteNamespacedPersistentVolumeClaim(name, namespace, new V1DeleteOptions(), PRETTY_PRINT, null, null, null);
        } catch (JsonSyntaxException e) {
            // https://github.com/kubernetes-client/java/issues/86
            if (e.getCause() instanceof IllegalStateException) {
                IllegalStateException ise = (IllegalStateException) e.getCause();
                if (ise.getMessage() != null && ise.getMessage().contains("Expected a string but was BEGIN_OBJECT")) {
                    log.debug("Ignoring exception", e);
                    return;
                }
            }
            throw e;
        }
    }

    /**
     * Create a Custom Resource Definition (CRD).
     * @param crd Custom resource defnition.
     * @return A future indicating the status of this operation.
     */
    @SneakyThrows(ApiException.class)
    public CompletableFuture<V1beta1CustomResourceDefinition> createCRD(final V1beta1CustomResourceDefinition crd) {
        ApiextensionsV1beta1Api api = new ApiextensionsV1beta1Api();
        K8AsyncCallback<V1beta1CustomResourceDefinition> callback = new K8AsyncCallback<>("create CRD");
        api.createCustomResourceDefinitionAsync(crd, PRETTY_PRINT, callback);
        return exceptionallyExpecting(callback.getFuture(), isConflict, null);
    }

    /**
     * Create a cluster role.
     * @param role Cluster Role.
     * @return A future indicating the status of this operation.
     */
    @SneakyThrows(ApiException.class)
    public CompletableFuture<V1beta1ClusterRole> createClusterRole(V1beta1ClusterRole role) {
        RbacAuthorizationV1beta1Api api = new RbacAuthorizationV1beta1Api();
        K8AsyncCallback<V1beta1ClusterRole> callback = new K8AsyncCallback<>("createClusterRole");
        api.createClusterRoleAsync(role, PRETTY_PRINT, callback);
        return exceptionallyExpecting(callback.getFuture(), isConflict, null);
    }

    /**
     * Create a role.
     * @param namespace Namespace where the role is created.
     * @param role Role.
     * @return A future indicating the status of this operation.
     */
    @SneakyThrows(ApiException.class)
    public CompletableFuture<V1beta1Role> createRole(String namespace, V1beta1Role role) {
        RbacAuthorizationV1beta1Api api = new RbacAuthorizationV1beta1Api();
        K8AsyncCallback<V1beta1Role> callback = new K8AsyncCallback<>("createRole");
        api.createNamespacedRoleAsync(namespace, role, PRETTY_PRINT, callback);
        return exceptionallyExpecting(callback.getFuture(), isConflict, null);
    }

    /**
     * Create cluster role binding.
     * @param binding The cluster role binding.
     * @return A future indicating the status of the create role binding operation.
     */
    @SneakyThrows(ApiException.class)
    public CompletableFuture<V1beta1ClusterRoleBinding> createClusterRoleBinding(V1beta1ClusterRoleBinding binding) {
        RbacAuthorizationV1beta1Api api = new RbacAuthorizationV1beta1Api();
        K8AsyncCallback<V1beta1ClusterRoleBinding> callback = new K8AsyncCallback<>("createClusterRoleBinding");
        api.createClusterRoleBindingAsync(binding, PRETTY_PRINT, callback);
        return exceptionallyExpecting(callback.getFuture(), isConflict, null);
    }

    /**
     * Create role binding.
     * @param namespace The namespace where the binding should be created.
     * @param binding The cluster role binding.
     * @return A future indicating the status of the create role binding operation.
     */
    @SneakyThrows(ApiException.class)
    public CompletableFuture<V1beta1RoleBinding> createRoleBinding(String namespace, V1beta1RoleBinding binding) {
        RbacAuthorizationV1beta1Api api = new RbacAuthorizationV1beta1Api();
        K8AsyncCallback<V1beta1RoleBinding> callback = new K8AsyncCallback<>("createRoleBinding");
        api.createNamespacedRoleBindingAsync(namespace, binding, PRETTY_PRINT, callback);
        return exceptionallyExpecting(callback.getFuture(), isConflict, null);
    }

    /**
     * Create a service account.
     * @param namespace The namespace.
     * @param account Service Account.
     * @return A future indicating the status of create service account operation.
     */
    @SneakyThrows(ApiException.class)
    public CompletableFuture<V1ServiceAccount> createServiceAccount(String namespace, V1ServiceAccount account) {
        CoreV1Api api = new CoreV1Api();
        K8AsyncCallback<V1ServiceAccount> callback = new K8AsyncCallback<>("createServiceAccount");
        api.createNamespacedServiceAccountAsync(namespace, account, PRETTY_PRINT, callback );
        return exceptionallyExpecting(callback.getFuture(), isConflict, null);
    }

    /**
     * A method which returns a completed future once a given Pod has completed execution. This is useful to track test execution.
     * This method uses a Watch to track the status of the pod. The maximum wait time is based on the retry configuration.
     * @param namespace Namespace.
     * @param podName Pod name.
     * @return A future which is complete once the pod completes.
     */
    public CompletableFuture<V1ContainerStateTerminated> waitUntilPodCompletes(final String namespace, final String podName) {

        CompletableFuture<V1ContainerStateTerminated> future = new CompletableFuture<>();

        Retry.RetryAndThrowConditionally retryConfig = retryWithBackoff
                .retryWhen(t -> {
                    Throwable ex = Exceptions.unwrap(t);
                    if (ex.getCause() instanceof IOException) {
                        log.warn("Exception while fetching status of pod, will attempt a retry", ex.getCause());
                        return true;
                    }
                    log.error("Exception while fetching status of pod", ex);
                    return false;
                });

        retryConfig.runInExecutor(() -> {
            Optional<V1ContainerStateTerminated> state = createAWatchAndReturnOnTermination(namespace, podName);
            if (state.isPresent()) {
                future.complete(state.get());
            } else {
                throw new RuntimeException("Watch did not return terminated state for pod " + podName);
            }
        }, executor);
        return future;
    }

    /**
     * Create a Watch for a pod and return once the pod has terminated.
     * @param namespace Namespace.
     * @param podName Name of the pod.
     * @return V1ContainerStateTerminated.
     */
    @SneakyThrows({ApiException.class, IOException.class})
    private Optional<V1ContainerStateTerminated> createAWatchAndReturnOnTermination(String namespace, String podName) {
        log.debug("Creating a watch for pod {}/{}", namespace, podName);
        CoreV1Api api = new CoreV1Api();
        @Cleanup
        Watch<V1Pod> watch = Watch.createWatch(
                client,
                api.listNamespacedPodCall(namespace, PRETTY_PRINT, null, null, true, "POD_NAME=" + podName, null,
                                          null, null, Boolean.TRUE, null, null),
                new TypeToken<Watch.Response<V1Pod>>() {
                }.getType());

        for (Watch.Response<V1Pod> v1PodResponse : watch) {

            List<V1ContainerStatus> containerStatuses = v1PodResponse.object.getStatus().getContainerStatuses();
            log.debug("Container status for the pod {} is {}", podName, containerStatuses);
            if (containerStatuses == null || containerStatuses.size() == 0) {
                log.debug("Container status is not part of the pod {}/{}, wait for the next update from KUBERNETES Cluster", namespace, podName);
                continue;
            }
            // We check only the first container as there is only one container in the pod.
            V1ContainerState containerStatus = containerStatuses.get(0).getState();
            log.debug("Current container status is {}", containerStatus);
            if (containerStatus.getTerminated() != null) {
                log.info("Pod {}/{} has terminated", namespace, podName);
                return Optional.of(containerStatus.getTerminated());
            }
        }
        return Optional.empty();
    }

    /**
     * A method which returns a completed future once the desired number of pod(s) are running with a given label.
     * @param namespace Namespace
     * @param labelName Label name.
     * @param labelValue Value of the Label.
     * @param expectedPodCount Number of pods that need to be running.
     * @return A future which completes once the number of running pods matches the given criteria.
     */
    public CompletableFuture<Void> waitUntilPodIsRunning(String namespace, String labelName, String labelValue, int expectedPodCount) {

        AtomicBoolean shouldRetry = new AtomicBoolean(true);

        return Futures.loop(shouldRetry::get,
                            () -> Futures.delayedFuture(Duration.ofSeconds(5), executor) // wait for 5 seconds before checking for status.
                                         .thenCompose(v -> getStatusOfPodWithLabel(namespace, labelName, labelValue)) // fetch status of pods with the given label.
                                         .thenApply(podStatuses -> podStatuses.stream()
                                                                              // check for pods where all containers are running.
                                                                              .filter(podStatus -> {
                                                                                  if (podStatus.getContainerStatuses() == null) {
                                                                                      return false;
                                                                                  } else {
                                                                                      return podStatus.getContainerStatuses()
                                                                                                      .stream()
                                                                                                      .allMatch(st -> st.getState().getRunning() != null);
                                                                                  }
                                                                              }).count()),
                            runCount -> { // Number of pods which are running
                                log.debug("Expected running pod count : {}, actual running pod count :{}.", expectedPodCount, runCount);
                                if (runCount == expectedPodCount) {
                                    shouldRetry.set(false);
                                }
                            }, executor);
    }

    /**
     * Download logs of the specified pod.
     *
     * @param fromPod Pod logs to be copied.
     * @param toFile Destination file of the logs.
     * @return A Future which completes once the download operation completes.
     */
    public CompletableFuture<Void> downloadLogs(final V1Pod fromPod, final String toFile) {

<<<<<<< HEAD
        return Retry.withExpBackoff(500, 10, 3)
=======
        return Retry.withExpBackoff(500, 10, LOG_DOWNLOAD_RETRY_COUNT, RETRY_MAX_DELAY_MS)
>>>>>>> 893da29b
                    .retryingOn(TestFrameworkException.class)
                    .throwingOn(RuntimeException.class)
                    .runInExecutor(() -> {
                        final String podName = fromPod.getMetadata().getName();
                        log.debug("copy logs from pod {} to file {}", podName, toFile);
                        try {
                            @Cleanup
                            InputStream logStream = logUtility.streamNamespacedPodLog(fromPod);
                            Files.copy(logStream, Paths.get(toFile));
                            log.debug("log copy completed for pod {}", podName);
                        } catch (ApiException | IOException e) {
                            log.error("Error while copying files from pod {}.", podName);
                            throw new TestFrameworkException(TestFrameworkException.Type.RequestFailed, "Error while copying files", e);
                        }
                    }, executor);
    }

    /**
     * Close resources used by KUBERNETES client.
     */
    public void close() {
        log.debug("Shutting down executor used by K8sClient");
        ExecutorServiceHelpers.shutdown(executor);

    }

    private static class K8AsyncCallback<T> implements ApiCallback<T> {
        private final String method;
        private final CompletableFuture<T> future = new CompletableFuture<>();

        K8AsyncCallback(String method) {
            this.method = method;
        }

        @Override
        public void onFailure(ApiException e, int responseCode, Map<String, List<String>> responseHeaders) {
            log.error("Exception observed for method {} with response code {}", method, responseCode, e);
            future.completeExceptionally(e);
        }

        @Override
        public void onSuccess(T t, int i, Map<String, List<String>> map) {
            log.info("Method {} completed successfully with response code {} and value {}", method, i, t);
            future.complete(t);
        }

        @Override
        public void onUploadProgress(long bytesWritten, long contentLength, boolean done) {
            // NOP.
        }

        @Override
        public void onDownloadProgress(long bytesRead, long contentLength, boolean done) {
            // NOP.
        }

        CompletableFuture<T> getFuture() {
            return future;
        }
    }
}<|MERGE_RESOLUTION|>--- conflicted
+++ resolved
@@ -549,11 +549,7 @@
      */
     public CompletableFuture<Void> downloadLogs(final V1Pod fromPod, final String toFile) {
 
-<<<<<<< HEAD
-        return Retry.withExpBackoff(500, 10, 3)
-=======
         return Retry.withExpBackoff(500, 10, LOG_DOWNLOAD_RETRY_COUNT, RETRY_MAX_DELAY_MS)
->>>>>>> 893da29b
                     .retryingOn(TestFrameworkException.class)
                     .throwingOn(RuntimeException.class)
                     .runInExecutor(() -> {
