--- conflicted
+++ resolved
@@ -28,12 +28,7 @@
 @Slf4j
 public class ZookeeperDockerService extends DockerBasedService {
 
-<<<<<<< HEAD
-    private static final String ZOOKEEPER_IMAGE_NAME = System.getProperty("zookeeperImageName", "zookeeper") + ":";
-    private static final String ZOOKEEPER_IMAGE_VERSION = System.getProperty("zookeeperImageVersion", "latest");
-=======
     private static final String ZK_IMAGE = "zookeeper:3.5.4-beta";
->>>>>>> 38a40f37
     private final long instances = 1;
     private final double cpu = 1.0 * Math.pow(10.0, 9.0);
     private final long mem = 1024 * 1024 * 1024L;
@@ -63,7 +58,7 @@
 
         final TaskSpec taskSpec = TaskSpec
                 .builder()
-                .containerSpec(ContainerSpec.builder().image(IMAGE_PATH + IMAGE_PREFIX + ZOOKEEPER_IMAGE_NAME + ZOOKEEPER_IMAGE_VERSION)
+                .containerSpec(ContainerSpec.builder().image(ZK_IMAGE)
                         .hostname(serviceName)
                         .labels(labels)
                         .healthcheck(ContainerConfig.Healthcheck.builder().test(defaultHealthCheck(ZKSERVICE_ZKPORT)).build()).build())
