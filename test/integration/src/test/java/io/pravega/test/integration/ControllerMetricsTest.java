/**
 * Copyright (c) 2017 Dell Inc., or its subsidiaries. All Rights Reserved.
 *
 * Licensed under the Apache License, Version 2.0 (the "License");
 * you may not use this file except in compliance with the License.
 * You may obtain a copy of the License at
 *
 *     http://www.apache.org/licenses/LICENSE-2.0
 */
package io.pravega.test.integration;

import io.micrometer.core.instrument.Counter;
import io.micrometer.core.instrument.Timer;
import io.pravega.client.ClientConfig;
import io.pravega.client.EventStreamClientFactory;
import io.pravega.client.admin.ReaderGroupManager;
import io.pravega.client.admin.StreamManager;
import io.pravega.client.stream.ReaderGroup;
import io.pravega.client.stream.ReaderGroupConfig;
import io.pravega.client.stream.ScalingPolicy;
import io.pravega.client.stream.Stream;
import io.pravega.client.stream.StreamConfiguration;
import io.pravega.client.stream.StreamCut;
import io.pravega.common.concurrent.ExecutorServiceHelpers;
import io.pravega.common.concurrent.Futures;
import io.pravega.common.hash.RandomFactory;
import io.pravega.segmentstore.contracts.StreamSegmentStore;
import io.pravega.segmentstore.contracts.tables.TableStore;
import io.pravega.segmentstore.server.host.handler.PravegaConnectionListener;
import io.pravega.segmentstore.server.store.ServiceBuilder;
import io.pravega.segmentstore.server.store.ServiceBuilderConfig;
import io.pravega.shared.metrics.MetricRegistryUtils;
import io.pravega.shared.metrics.MetricsConfig;
import io.pravega.shared.metrics.MetricsProvider;
import io.pravega.shared.metrics.StatsProvider;
import io.pravega.test.common.AssertExtensions;
import io.pravega.test.common.TestUtils;
import io.pravega.test.common.TestingServerStarter;
import io.pravega.test.integration.demo.ControllerWrapper;
import java.net.URI;
import java.time.Duration;
import java.util.concurrent.Executors;
import java.util.concurrent.ScheduledExecutorService;
import lombok.Cleanup;
import lombok.extern.slf4j.Slf4j;
import org.apache.curator.test.TestingServer;
import org.junit.After;
import org.junit.Assert;
import org.junit.Before;
import org.junit.Test;

import static io.pravega.shared.MetricsNames.CREATE_STREAM;
import static io.pravega.shared.MetricsNames.CREATE_STREAM_LATENCY;
import static io.pravega.shared.MetricsNames.DELETE_STREAM;
import static io.pravega.shared.MetricsNames.DELETE_STREAM_LATENCY;
import static io.pravega.shared.MetricsNames.SEAL_STREAM;
import static io.pravega.shared.MetricsNames.SEAL_STREAM_LATENCY;
import static io.pravega.shared.MetricsNames.TRUNCATE_STREAM_LATENCY;
import static io.pravega.shared.MetricsNames.UPDATE_STREAM;
import static io.pravega.shared.MetricsNames.UPDATE_STREAM_LATENCY;
import static io.pravega.shared.MetricsNames.globalMetricName;
import static io.pravega.shared.MetricsTags.streamTags;
import static io.pravega.test.integration.ReadWriteUtils.readEvents;
import static io.pravega.test.integration.ReadWriteUtils.writeEvents;
import static org.mockito.Mockito.mock;

/**
 * Check the end to end correctness of metrics published by the Controller.
 */
@Slf4j
public class ControllerMetricsTest {

    private final int controllerPort = TestUtils.getAvailableListenPort();
    private final String serviceHost = "localhost";
    private final URI controllerURI = URI.create("tcp://" + serviceHost + ":" + controllerPort);
    private final int servicePort = TestUtils.getAvailableListenPort();
    private final int containerCount = 4;
    private TestingServer zkTestServer;
    private PravegaConnectionListener server;
    private ControllerWrapper controllerWrapper;
    private ServiceBuilder serviceBuilder;
    private ScheduledExecutorService executor;
    private StatsProvider statsProvider = null;

    @Before
    public void setUp() throws Exception {
        MetricsConfig metricsConfig = MetricsConfig.builder()
                                                   .with(MetricsConfig.ENABLE_STATSD_REPORTER, false)
                                                   .build();
        metricsConfig.setDynamicCacheEvictionDuration(Duration.ofMinutes(5));

        MetricsProvider.initialize(metricsConfig);
        statsProvider = MetricsProvider.getMetricsProvider();
        statsProvider.startWithoutExporting();
        log.info("Metrics Stats provider is started");

        executor = Executors.newSingleThreadScheduledExecutor();
        zkTestServer = new TestingServerStarter().start();

        serviceBuilder = ServiceBuilder.newInMemoryBuilder(ServiceBuilderConfig.getDefaultConfig());
        serviceBuilder.initialize();
        StreamSegmentStore store = serviceBuilder.createStreamSegmentService();

        server = new PravegaConnectionListener(false, servicePort, store, mock(TableStore.class));
        server.startListening();

        controllerWrapper = new ControllerWrapper(zkTestServer.getConnectString(),
                false,
                controllerPort,
                serviceHost,
                servicePort,
                containerCount);
        controllerWrapper.awaitRunning();
    }

    @After
    public void tearDown() throws Exception {
        if (this.statsProvider != null) {
            statsProvider.close();
            statsProvider = null;
            log.info("Metrics statsProvider is now closed.");
        }

        ExecutorServiceHelpers.shutdown(executor);
        controllerWrapper.close();
        server.close();
        serviceBuilder.close();
        zkTestServer.close();
    }

    /**
     * This test verifies that the appropriate metrics for Stream operations are updated correctly (counters, latency
     * histograms). Note that this test performs "at least" assertions on metrics as in an environment with concurrent
     * tests running, it might be possible that metrics get updated by other tests.
     */
    @Test(timeout = 300000)
    public void streamMetricsTest() {
        final String scope = "controllerMetricsTestScope";
        final String streamName = "controllerMetricsTestStream";
        final String readerGroupName = "RGControllerMetricsTestStream";
        final int parallelism = 4;
        final int eventsWritten = 10;
        int iterations = 3;

        // At this point, we have at least 6 internal streams.
        StreamConfiguration streamConfiguration = StreamConfiguration.builder()
                                                                     .scalingPolicy(ScalingPolicy.fixed(parallelism))
                                                                     .build();
        StreamManager streamManager = StreamManager.create(controllerURI);
        streamManager.createScope(scope);
        @Cleanup
        EventStreamClientFactory clientFactory = EventStreamClientFactory.withScope(scope, ClientConfig.builder()
                                                                                                       .controllerURI(controllerURI)
                                                                                                       .build());
        @Cleanup
        ReaderGroupManager groupManager = ReaderGroupManager.withScope(scope, controllerURI);

        for (int i = 0; i < iterations; i++) {
            final String iterationStreamName = streamName + i;
            final String iterationReaderGroupName = readerGroupName + RandomFactory.getSeed();

            // Check that the number of streams in metrics has been incremented.
            streamManager.createStream(scope, iterationStreamName, streamConfiguration);
            Counter createdStreamsCounter = MetricRegistryUtils.getCounter(getCounterMetricName(CREATE_STREAM));
            AssertExtensions.assertGreaterThanOrEqual("The counter of created streams", i, (long) createdStreamsCounter.count());
            groupManager.createReaderGroup(iterationReaderGroupName, ReaderGroupConfig.builder().disableAutomaticCheckpoints()
                                                                                                .stream(scope + "/" + iterationStreamName)
                                                                                                .build());

            for (long j = 1; j < iterations + 1; j++) {
                @Cleanup
                ReaderGroup readerGroup = groupManager.getReaderGroup(iterationReaderGroupName);
                // Update the Stream and check that the number of updated streams and per-stream updates is incremented.
                streamManager.updateStream(scope, iterationStreamName, streamConfiguration);
                Counter updatedStreamsCounter = MetricRegistryUtils.getCounter(getCounterMetricName(globalMetricName(UPDATE_STREAM)));
                Counter streamUpdatesCounter = MetricRegistryUtils.getCounter(
<<<<<<< HEAD
                        getCounterMetricName(nameFromStream(UPDATE_STREAM, scope, iterationStreamName)));
=======
                        getCounterMetricNameWithoutSuffix(UPDATE_STREAM), streamTags(scope, iterationStreamName));

>>>>>>> b8219870
                Assert.assertTrue(iterations * i + j <= updatedStreamsCounter.count());
                Assert.assertTrue(j <= streamUpdatesCounter.count());

                // Read and write some events.
                writeEvents(clientFactory, iterationStreamName, eventsWritten);
                Futures.allOf(readEvents(clientFactory, iterationReaderGroupName, parallelism));

                // Get a StreamCut for truncating the Stream.
                StreamCut streamCut = readerGroup.generateStreamCuts(executor).join().get(Stream.of(scope, iterationStreamName));

                // Truncate the Stream and check that the number of truncated Streams and per-Stream truncations is incremented.
                streamManager.truncateStream(scope, iterationStreamName, streamCut);
                Counter streamTruncationCounter = MetricRegistryUtils.getCounter(getCounterMetricName(globalMetricName(UPDATE_STREAM)));
                Counter perStreamTruncationCounter = MetricRegistryUtils.getCounter(
<<<<<<< HEAD
                        getCounterMetricName(nameFromStream(UPDATE_STREAM, scope, iterationStreamName)));
=======
                        getCounterMetricNameWithoutSuffix(UPDATE_STREAM), streamTags(scope, iterationStreamName));
>>>>>>> b8219870
                Assert.assertTrue(iterations * i + j <= streamTruncationCounter.count());
                Assert.assertTrue(j <= perStreamTruncationCounter.count());
            }

            // Check metrics accounting for sealed and deleted streams.
            streamManager.sealStream(scope, iterationStreamName);
            Counter streamSealCounter = MetricRegistryUtils.getCounter(getCounterMetricName(SEAL_STREAM));
            Assert.assertTrue(i + 1 <= streamSealCounter.count());
            streamManager.deleteStream(scope, iterationStreamName);
            Counter streamDeleteCounter = MetricRegistryUtils.getCounter(getCounterMetricName(DELETE_STREAM));
            Assert.assertTrue(i + 1 <= streamDeleteCounter.count());
        }

        checkStatsRegisteredValues(iterations, CREATE_STREAM_LATENCY, SEAL_STREAM_LATENCY, DELETE_STREAM_LATENCY);
        checkStatsRegisteredValues(iterations * iterations, UPDATE_STREAM_LATENCY, TRUNCATE_STREAM_LATENCY);
    }

    private void checkStatsRegisteredValues(int minExpectedValues, String... metricNames) {
        for (String metricName: metricNames) {
            Timer latencyValues = MetricRegistryUtils.getTimer(getTimerMetricName(metricName));
            Assert.assertNotNull(latencyValues);
            Assert.assertTrue(minExpectedValues <= latencyValues.takeSnapshot().count());
        }
    }

    private static String getCounterMetricName(String metricName) {
        return "pravega." + metricName + ".Counter";
    }

    private static String getCounterMetricNameWithoutSuffix(String metricName) {
        return "pravega." + metricName;
    }

    private static String getTimerMetricName(String metricName) {
        return "pravega.controller." + metricName;
    }
}<|MERGE_RESOLUTION|>--- conflicted
+++ resolved
@@ -174,12 +174,7 @@
                 streamManager.updateStream(scope, iterationStreamName, streamConfiguration);
                 Counter updatedStreamsCounter = MetricRegistryUtils.getCounter(getCounterMetricName(globalMetricName(UPDATE_STREAM)));
                 Counter streamUpdatesCounter = MetricRegistryUtils.getCounter(
-<<<<<<< HEAD
-                        getCounterMetricName(nameFromStream(UPDATE_STREAM, scope, iterationStreamName)));
-=======
                         getCounterMetricNameWithoutSuffix(UPDATE_STREAM), streamTags(scope, iterationStreamName));
-
->>>>>>> b8219870
                 Assert.assertTrue(iterations * i + j <= updatedStreamsCounter.count());
                 Assert.assertTrue(j <= streamUpdatesCounter.count());
 
@@ -194,11 +189,7 @@
                 streamManager.truncateStream(scope, iterationStreamName, streamCut);
                 Counter streamTruncationCounter = MetricRegistryUtils.getCounter(getCounterMetricName(globalMetricName(UPDATE_STREAM)));
                 Counter perStreamTruncationCounter = MetricRegistryUtils.getCounter(
-<<<<<<< HEAD
-                        getCounterMetricName(nameFromStream(UPDATE_STREAM, scope, iterationStreamName)));
-=======
                         getCounterMetricNameWithoutSuffix(UPDATE_STREAM), streamTags(scope, iterationStreamName));
->>>>>>> b8219870
                 Assert.assertTrue(iterations * i + j <= streamTruncationCounter.count());
                 Assert.assertTrue(j <= perStreamTruncationCounter.count());
             }
