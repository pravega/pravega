/**
 * Copyright (c) 2017 Dell Inc., or its subsidiaries. All Rights Reserved.
 *
 * Licensed under the Apache License, Version 2.0 (the "License");
 * you may not use this file except in compliance with the License.
 * You may obtain a copy of the License at
 *
 *     http://www.apache.org/licenses/LICENSE-2.0
 */
package io.pravega.test.integration.endtoendtest;

import io.pravega.client.ClientConfig;
import io.pravega.client.admin.ReaderGroupManager;
import io.pravega.client.admin.impl.ReaderGroupManagerImpl;
import io.pravega.client.netty.impl.ConnectionFactoryImpl;
import io.pravega.client.netty.impl.ConnectionPoolImpl;
import io.pravega.client.stream.Checkpoint;
import io.pravega.client.stream.EventRead;
import io.pravega.client.stream.EventStreamReader;
import io.pravega.client.stream.EventStreamWriter;
import io.pravega.client.stream.EventWriterConfig;
import io.pravega.client.stream.ReaderConfig;
import io.pravega.client.stream.ReaderGroup;
import io.pravega.client.stream.ReaderGroupConfig;
import io.pravega.client.stream.ScalingPolicy;
import io.pravega.client.stream.Stream;
import io.pravega.client.stream.StreamConfiguration;
import io.pravega.client.stream.impl.ClientFactoryImpl;
import io.pravega.client.stream.impl.Controller;
import io.pravega.client.stream.impl.JavaSerializer;
import io.pravega.client.stream.impl.StreamImpl;
import io.pravega.common.concurrent.ExecutorServiceHelpers;
import io.pravega.segmentstore.contracts.StreamSegmentStore;
import io.pravega.segmentstore.contracts.tables.TableStore;
import io.pravega.segmentstore.server.host.handler.PravegaConnectionListener;
import io.pravega.segmentstore.server.store.ServiceBuilder;
import io.pravega.segmentstore.server.store.ServiceBuilderConfig;
import io.pravega.test.common.InlineExecutor;
import io.pravega.test.common.TestUtils;
import io.pravega.test.common.TestingServerStarter;
import io.pravega.test.integration.demo.ControllerWrapper;
import java.util.Collections;
import java.util.HashMap;
import java.util.Map;
<<<<<<< HEAD
import java.util.concurrent.CompletableFuture;
=======
>>>>>>> 2d64d34e
import java.util.concurrent.ScheduledExecutorService;
import lombok.Cleanup;
import lombok.extern.slf4j.Slf4j;
import org.apache.curator.test.TestingServer;
import org.junit.After;
import org.junit.Before;
import org.junit.Test;

import static io.pravega.test.common.AssertExtensions.assertEventuallyEquals;
import static org.junit.Assert.assertEquals;
import static org.junit.Assert.assertNotNull;
import static org.junit.Assert.assertNull;
import static org.junit.Assert.assertTrue;

@Slf4j
public class EndToEndChannelLeakTest {

    private static final String SCOPE = "test";
    private static final String STREAM_NAME = "test";
    private static final String READER_GROUP = "reader";
    private static final long ASSERT_TIMEOUT = 10000;

    private final int controllerPort = TestUtils.getAvailableListenPort();
    private final String serviceHost = "localhost";
    private final int servicePort = TestUtils.getAvailableListenPort();
    private final int containerCount = 4;
    private final JavaSerializer<String> serializer = new JavaSerializer<>();
    private TestingServer zkTestServer;
    private PravegaConnectionListener server;
    private ControllerWrapper controllerWrapper;
    private ServiceBuilder serviceBuilder;
    private ScheduledExecutorService executor;

    @Before
    public void setUp() throws Exception {
        executor = new InlineExecutor();
        zkTestServer = new TestingServerStarter().start();

        serviceBuilder = ServiceBuilder.newInMemoryBuilder(ServiceBuilderConfig.getDefaultConfig());
        serviceBuilder.initialize();
        StreamSegmentStore store = serviceBuilder.createStreamSegmentService();
        TableStore tableStore = serviceBuilder.createTableStoreService();

        server = new PravegaConnectionListener(false, servicePort, store, tableStore);
        server.startListening();

        controllerWrapper = new ControllerWrapper(zkTestServer.getConnectString(),
                false, controllerPort, serviceHost, servicePort, containerCount);
        controllerWrapper.awaitRunning();
    }

    @After
    public void tearDown() throws Exception {
        ExecutorServiceHelpers.shutdown(executor);
        controllerWrapper.close();
        server.close();
        serviceBuilder.close();
        zkTestServer.close();
    }

    @Test(timeout = 30000)
    public void testDetectChannelLeakSegmentSealedPooled() throws Exception {
        StreamConfiguration config = StreamConfiguration.builder()
                                                        .scalingPolicy(ScalingPolicy.fixed(1))
                                                        .build();
        Controller controller = controllerWrapper.getController();
        controllerWrapper.getControllerService().createScope(SCOPE).get();
        controller.createStream(SCOPE, STREAM_NAME, config).get();
        //Set the max number connections to verify channel creation behaviour
        final ClientConfig clientConfig = ClientConfig.builder().maxConnectionsPerSegmentStore(5).build();

        ConnectionPoolImpl connectionPool = new ConnectionPoolImpl(clientConfig);
        @Cleanup
        ConnectionFactoryImpl connectionFactory =
                new ConnectionFactoryImpl(clientConfig, connectionPool,
                                          new InlineExecutor());
        @Cleanup
        ClientFactoryImpl clientFactory = new ClientFactoryImpl(SCOPE, controller, connectionFactory);

        //Create a writer.
        @Cleanup
        EventStreamWriter<String> writer = clientFactory.createEventWriter(SCOPE, new JavaSerializer<>(),
                EventWriterConfig.builder().build());

        @Cleanup
        ReaderGroupManager groupManager = new ReaderGroupManagerImpl(SCOPE, controller, clientFactory,
                connectionFactory);
        groupManager.createReaderGroup(READER_GROUP, ReaderGroupConfig.builder().disableAutomaticCheckpoints().groupRefreshTimeMillis(0)
                                       .stream(Stream.of(SCOPE, STREAM_NAME)).build());

        @Cleanup
        EventStreamReader<String> reader1 = clientFactory.createReader("readerId1", READER_GROUP, new JavaSerializer<>(),
                ReaderConfig.builder().build());
        //Write an event.
        writer.writeEvent("0", "zero").get();

        //Read an event.
        EventRead<String> event = reader1.readNextEvent(10000);
        assertEquals("zero", event.getEvent());

        // scale
        Stream stream = new StreamImpl(SCOPE, SCOPE);
        Map<Double, Double> map = new HashMap<>();
        map.put(0.0, 0.33);
        map.put(0.33, 0.66);
        map.put(0.66, 1.0);
        Boolean result = controller.scaleStream(stream, Collections.singletonList(0L), map, executor).getFuture().get();
        assertTrue(result);

        event = reader1.readNextEvent(0);
        assertNull(event.getEvent());

        @Cleanup
        ReaderGroup readerGroup = groupManager.getReaderGroup(READER_GROUP);
        readerGroup.initiateCheckpoint("cp", executor);

        event = reader1.readNextEvent(5000);
        assertEquals("cp", event.getCheckpointName());

        //Write more events.
        writer.writeEvent("0", "one").get();
        writer.writeEvent("0", "two").get();
        writer.writeEvent("1", "three").get();

        event = reader1.readNextEvent(10000);
        assertNotNull(event.getEvent());

        assertChannelCount(5, connectionPool);

        event = reader1.readNextEvent(10000);
        assertNotNull(event.getEvent());
        assertChannelCount(5, connectionPool);

        event = reader1.readNextEvent(10000);
        assertNotNull(event.getEvent());
        assertChannelCount(5, connectionPool);
    }

    @Test(timeout = 30000)
    public void testDetectChannelLeakMultiReaderPooled() throws Exception {
        StreamConfiguration config = StreamConfiguration.builder()
                                                        .scalingPolicy(ScalingPolicy.byEventRate(10, 2, 1))
                                                        .build();
        //Set the max number connections to verify channel creation behaviour
        final ClientConfig clientConfig = ClientConfig.builder().maxConnectionsPerSegmentStore(5).build();

        Controller controller = controllerWrapper.getController();
        controllerWrapper.getControllerService().createScope(SCOPE).get();
        controller.createStream(SCOPE, STREAM_NAME, config).get();
        ConnectionPoolImpl connectionPool = new ConnectionPoolImpl(clientConfig);
        @Cleanup
        ConnectionFactoryImpl connectionFactory = new ConnectionFactoryImpl(clientConfig, connectionPool, executor);
        @Cleanup
        ClientFactoryImpl clientFactory = new ClientFactoryImpl(SCOPE, controller, connectionFactory);
        int expectedChannelCount = 0; // open socket count.
        assertChannelCount(expectedChannelCount, connectionPool);
        
        //Create a writer and write an event.
        @Cleanup
        EventStreamWriter<String> writer = clientFactory.createEventWriter(STREAM_NAME, new JavaSerializer<>(),
                EventWriterConfig.builder().build());
        writer.writeEvent("0", "zero").get();

        expectedChannelCount += 1; // connection to segment 0.
        assertChannelCount(expectedChannelCount, connectionPool);
        
        @Cleanup
        ReaderGroupManager groupManager = new ReaderGroupManagerImpl(SCOPE, controller, clientFactory,
                connectionFactory);
        assertChannelCount(expectedChannelCount, connectionPool); // no changes expected.
      
        groupManager.createReaderGroup(READER_GROUP, ReaderGroupConfig.builder().disableAutomaticCheckpoints().groupRefreshTimeMillis(0)
                                       .stream(Stream.of(SCOPE, STREAM_NAME)).build());

        //create a reader and read an event.
        @Cleanup
        EventStreamReader<String> reader1 = clientFactory.createReader("readerId1", READER_GROUP, serializer,
                ReaderConfig.builder().build());
        //Creating a reader spawns a revisioned stream client which opens 4 sockets ( read, write, metadataClient and conditionalUpdates).
        EventRead<String> event = reader1.readNextEvent(10000);
        //reader creates a new connection to the segment 0;
        assertEquals("zero", event.getEvent());
        //Connection to segment 0 does not cause an increase in number of open connections since we have reached the maxConnection count.
        assertChannelCount(5, connectionPool);

        // scale
        Stream stream = new StreamImpl(SCOPE, STREAM_NAME);
        Map<Double, Double> map = new HashMap<>();
        map.put(0.0, 0.33);
        map.put(0.33, 0.66);
        map.put(0.66, 1.0);
        Boolean result = controller.scaleStream(stream, Collections.singletonList(0L), map, executor).getFuture().get();
        assertTrue(result);
        //No changes to the channel count.
        assertChannelCount(5, connectionPool);

        //Write more events.
        writer.writeEvent("1", "one").get();
        writer.writeEvent("2", "two").get();
        writer.writeEvent("3", "three").get();
        writer.writeEvent("4", "four").get();
        writer.writeEvent("5", "five").get();
        writer.writeEvent("6", "six").get();

        //2 new flows  are opened.(+3 connections to the segments 1,2,3 after scale by the writer,
        // -1 flow to segment 0 which is sealed.)
        assertChannelCount(5, connectionPool);

        //Add a new reader
        @Cleanup
        EventStreamReader<String> reader2 = clientFactory.createReader("readerId2", READER_GROUP, serializer,
                ReaderConfig.builder().build());
        //Creating a reader spawns a revisioned stream client which opens 4 flows ( read, write, metadataClient and conditionalUpdates).

        event = reader1.readNextEvent(10000);
        assertNotNull(event.getEvent());

        //+1 flow (-1 since segment 0 of stream is sealed + 2 connections to two segments of stream (there are
        // 2 readers and 3 segments and the reader1 will be assigned 2 segments))
        assertChannelCount(5, connectionPool);

        event = reader2.readNextEvent(10000);
        assertNotNull(event.getEvent());

        //+1 flow (a new flow to the remaining stream segment)
        expectedChannelCount += 1;
        assertChannelCount(5, connectionPool);
    }
    
    @Test//(timeout = 30000)
    public void testDetectChannelLeakSegmentSealed() throws Exception {
        StreamConfiguration config = StreamConfiguration.builder()
                                                        .scalingPolicy(ScalingPolicy.fixed(1))
                                                        .build();
        Controller controller = controllerWrapper.getController();
        controllerWrapper.getControllerService().createScope(SCOPE).get();
        controller.createStream(SCOPE, STREAM_NAME, config).get();
        //Set the max number connections to verify channel creation behaviour
        final ClientConfig clientConfig = ClientConfig.builder().maxConnectionsPerSegmentStore(500).build();

        ConnectionPoolImpl connectionPool = new ConnectionPoolImpl(clientConfig);
        @Cleanup
        ConnectionFactoryImpl connectionFactory =
                new ConnectionFactoryImpl(clientConfig, connectionPool, executor);
        @Cleanup
        ClientFactoryImpl clientFactory = new ClientFactoryImpl(SCOPE, controller, connectionFactory);

        int channelCount = 0;
        assertChannelCount(channelCount, connectionPool);
        
        @Cleanup
        ReaderGroupManager groupManager = new ReaderGroupManagerImpl(SCOPE, controller, clientFactory,
                                                                     connectionFactory);
        groupManager.createReaderGroup(READER_GROUP, ReaderGroupConfig.builder().disableAutomaticCheckpoints().groupRefreshTimeMillis(0)
                                       .stream(Stream.of(SCOPE, STREAM_NAME)).build());
        
        //Should not add any connections
        assertChannelCount(channelCount, connectionPool);
        
        //Create a writer.
        @Cleanup
        EventStreamWriter<String> writer = clientFactory.createEventWriter(SCOPE, new JavaSerializer<>(),
                EventWriterConfig.builder().build());

        //Write an event.
        writer.writeEvent("0", "zero").get();
        channelCount += 1;
        assertChannelCount(channelCount, connectionPool);
        

        @Cleanup
        EventStreamReader<String> reader1 = clientFactory.createReader("readerId1", READER_GROUP, new JavaSerializer<>(),
                ReaderConfig.builder().build());
<<<<<<< HEAD
        
        channelCount += 4; //One for segment 3 for state synchronizer
        assertChannelCount(channelCount, connectionPool);
        
=======
        //Write an event.
        writer.writeEvent("0", "zero").get();
        
        connectionPool.pruneUnusedConnections();
        int channelCount = connectionFactory.getActiveChannelCount(); //store the open channel count before reading.

>>>>>>> 2d64d34e
        //Read an event.
        EventRead<String> event = reader1.readNextEvent(10000);
        assertEquals("zero", event.getEvent());

        channelCount += 1;
        assertChannelCount(channelCount, connectionPool);
        
        // scale
        Stream stream = new StreamImpl(SCOPE, SCOPE);
        Map<Double, Double> map = new HashMap<>();
        map.put(0.0, 0.33);
        map.put(0.33, 0.66);
        map.put(0.66, 1.0);
        Boolean result = controller.scaleStream(stream, Collections.singletonList(0L), map, executor).getFuture().get();
        assertTrue(result);

        event = reader1.readNextEvent(0);
        assertNull(event.getEvent());
        channelCount -= 1; //Reader should see EOS
        assertChannelCount(channelCount, connectionPool);
        
        writer.writeEvent("1", "one").get(); //should detect end of segment
        channelCount += 2; //Close one segment open 3.
        assertChannelCount(channelCount, connectionPool);
        
        ReaderGroup readerGroup = groupManager.getReaderGroup(READER_GROUP);
        readerGroup.getMetrics().unreadBytes();
        CompletableFuture<Checkpoint> future = readerGroup.initiateCheckpoint("cp1", executor);
        //3 more from the state synchronizer
        channelCount += 4;
        assertChannelCount(channelCount, connectionPool);
        event = reader1.readNextEvent(5000);
        assertEquals("cp1", event.getCheckpointName());
        
<<<<<<< HEAD
        event = reader1.readNextEvent(5000);
        assertEquals("one", event.getEvent());
        channelCount += 3; //From new segments on reader
        assertChannelCount(channelCount, connectionPool);
        
        future.join();
        //Checkpoint should close connections back down
        readerGroup.close();
        channelCount -= 4;
        assertChannelCount(channelCount, connectionPool);

        //Write more events.
        writer.writeEvent("2", "two").get();
        writer.writeEvent("3", "three").get();
        writer.writeEvent("4", "four").get();
=======
        channelCount += 2; //from the new segments and close of old segment
        assertChannelCount(channelCount, connectionPool);

        event = reader1.readNextEvent(10000);
        assertNotNull(event.getEvent());
        //Number of sockets will increase by 3 for the new segments and decrease by 1 from the old segment 
        channelCount += 2;
        assertChannelCount(channelCount, connectionPool);
>>>>>>> 2d64d34e

        assertNotNull(event.getEvent());
        //no changes to socket count.
        assertChannelCount(channelCount, connectionPool);

        event = reader1.readNextEvent(10000);
        assertNotNull(event.getEvent());
        //no changes to socket count.
        assertChannelCount(channelCount, connectionPool);
        
        reader1.close();
        //3 from segments 4 from group state.
        channelCount -= 7;
        assertChannelCount(channelCount, connectionPool);
        groupManager.close();
        writer.close();
        assertChannelCount(0, connectionPool);

    }

    @Test(timeout = 30000)
    public void testDetectChannelLeakMultiReader() throws Exception {
        StreamConfiguration config = StreamConfiguration.builder()
                                                        .scalingPolicy(ScalingPolicy.byEventRate(10, 2, 1))
                                                        .build();
        //Set the max number connections to verify channel creation behaviour
        final ClientConfig clientConfig = ClientConfig.builder().maxConnectionsPerSegmentStore(500).build();
        ConnectionPoolImpl connectionPool = new ConnectionPoolImpl(clientConfig);
        Controller controller = controllerWrapper.getController();
        controllerWrapper.getControllerService().createScope(SCOPE).get();
        controller.createStream(SCOPE, STREAM_NAME, config).get();
        @Cleanup
        ConnectionFactoryImpl connectionFactory = new ConnectionFactoryImpl(clientConfig, connectionPool,
                                                                            new InlineExecutor());
        @Cleanup
        ClientFactoryImpl clientFactory = new ClientFactoryImpl(SCOPE, controller, connectionFactory);
        int expectedChannelCount = 0; // open socket count.
        assertChannelCount(expectedChannelCount, connectionPool);
        
        //Create a writer and write an event.
        @Cleanup
        EventStreamWriter<String> writer = clientFactory.createEventWriter(STREAM_NAME, new JavaSerializer<>(),
                EventWriterConfig.builder().build());
        writer.writeEvent("0", "zero").get();

        expectedChannelCount += 1; // connection to segment 0.
        assertChannelCount(expectedChannelCount, connectionPool);
        
        @Cleanup
        ReaderGroupManager groupManager = new ReaderGroupManagerImpl(SCOPE, controller, clientFactory,
                connectionFactory);
        assertChannelCount(expectedChannelCount, connectionPool); // no changes expected.
      
        groupManager.createReaderGroup(READER_GROUP, ReaderGroupConfig.builder().disableAutomaticCheckpoints().groupRefreshTimeMillis(0)
                                       .stream(Stream.of(SCOPE, STREAM_NAME)).build());

        //create a reader and read an event.
        @Cleanup
        EventStreamReader<String> reader1 = clientFactory.createReader("readerId1", READER_GROUP, serializer,
                ReaderConfig.builder().build());
        //Creating a reader spawns a revisioned stream client which opens 4 sockets ( read, write, metadataClient and conditionalUpdates).
        expectedChannelCount += 4;
        EventRead<String> event = reader1.readNextEvent(10000);
        
        //reader creates a new connection to the segment 0;
        expectedChannelCount += 1;
        assertEquals("zero", event.getEvent());
        assertChannelCount(expectedChannelCount, connectionPool);
<<<<<<< HEAD
        event = reader1.readNextEvent(0);
        assertNull(event.getEvent());
=======
>>>>>>> 2d64d34e

        // scale
        Stream stream = new StreamImpl(SCOPE, STREAM_NAME);
        Map<Double, Double> map = new HashMap<>();
        map.put(0.0, 0.33);
        map.put(0.33, 0.66);
        map.put(0.66, 1.0);
        Boolean result = controller.scaleStream(stream, Collections.singletonList(0L), map, executor).getFuture().get();
        assertTrue(result);
        //No changes to the channel count.
        assertChannelCount(expectedChannelCount, connectionPool);
<<<<<<< HEAD
        
=======

>>>>>>> 2d64d34e
        //Write more events.
        writer.writeEvent("1", "one").get();
        writer.writeEvent("2", "two").get();
        writer.writeEvent("3", "three").get();
        writer.writeEvent("4", "four").get();
        writer.writeEvent("5", "five").get();
        writer.writeEvent("6", "six").get();
        
        event = reader1.readNextEvent(0);
        assertNull(event.getEvent());
        event = reader1.readNextEvent(0);
        assertNull(event.getEvent());
        //should decrease channel count from close connection
        expectedChannelCount -= 1;
        assertChannelCount(expectedChannelCount, connectionPool);
        
        ReaderGroup readerGroup = groupManager.getReaderGroup(READER_GROUP);
        CompletableFuture<Checkpoint> future = readerGroup.initiateCheckpoint("cp1", executor);
        //4 more from the state synchronizer
        expectedChannelCount += 4;
        assertChannelCount(expectedChannelCount, connectionPool);
        event = reader1.readNextEvent(5000);
        assertEquals("cp1", event.getCheckpointName());
        future.join();
        //Checkpoint should close connections back down
        readerGroup.close();
        expectedChannelCount -= 4;
        assertChannelCount(expectedChannelCount, connectionPool);

<<<<<<< HEAD
=======
        //2 new flows  are opened.(+3 connections to the segments 1,2,3 after scale by the writer,
        // -1 flow to segment 0 which is sealed.)
        expectedChannelCount += 2;
        assertChannelCount(expectedChannelCount, connectionPool);
>>>>>>> 2d64d34e

         //Add a new reader
        @Cleanup
        EventStreamReader<String> reader2 = clientFactory.createReader("readerId2", READER_GROUP, serializer,
                ReaderConfig.builder().build());
        //Creating a reader spawns a revisioned stream client which opens 4 sockets ( read, write, metadataClient and conditionalUpdates).
        expectedChannelCount += 4;
        assertChannelCount(expectedChannelCount, connectionPool);
<<<<<<< HEAD

        event = reader1.readNextEvent(0);
        assertNull(event.getEvent());

         //2 new connections are opened.(+3 connections to the segments 1,2,3 after scale by the writer,
        // -1 connection to segment 0 which is sealed.)
        expectedChannelCount += 2;
        assertChannelCount(expectedChannelCount, connectionPool);
=======
        event = reader1.readNextEvent(10000);
        assertNotNull(event.getEvent());
>>>>>>> 2d64d34e

        //+1 flow (-1 since segment 0 of stream is sealed + 2 connections to two segments of stream (there are
        // 2 readers and 3 segments and the reader1 will be assigned 2 segments))
        expectedChannelCount += 1;
        assertChannelCount(expectedChannelCount, connectionPool);

        event = reader2.readNextEvent(10000);
        assertNotNull(event.getEvent());

        //+1 flow (a new flow to the remaining stream segment)
        expectedChannelCount += 1;
        assertChannelCount(expectedChannelCount, connectionPool);
    }
    
    private void assertChannelCount(int expectedChannelCount, ConnectionPoolImpl connectionPool) throws Exception {
        assertEventuallyEquals(expectedChannelCount, () -> {
<<<<<<< HEAD
            connectionPool.pruneUnusedConnections();
=======
            connectionPool.pruneUnusedConnections();            
>>>>>>> 2d64d34e
            return connectionPool.getActiveChannelCount();
        }, ASSERT_TIMEOUT);
    }
    
}<|MERGE_RESOLUTION|>--- conflicted
+++ resolved
@@ -42,10 +42,7 @@
 import java.util.Collections;
 import java.util.HashMap;
 import java.util.Map;
-<<<<<<< HEAD
 import java.util.concurrent.CompletableFuture;
-=======
->>>>>>> 2d64d34e
 import java.util.concurrent.ScheduledExecutorService;
 import lombok.Cleanup;
 import lombok.extern.slf4j.Slf4j;
@@ -184,7 +181,7 @@
         assertChannelCount(5, connectionPool);
     }
 
-    @Test(timeout = 30000)
+    @Test//(timeout = 30000)
     public void testDetectChannelLeakMultiReaderPooled() throws Exception {
         StreamConfiguration config = StreamConfiguration.builder()
                                                         .scalingPolicy(ScalingPolicy.byEventRate(10, 2, 1))
@@ -241,6 +238,10 @@
         assertTrue(result);
         //No changes to the channel count.
         assertChannelCount(5, connectionPool);
+        
+        //Reaches EOS
+        event = reader1.readNextEvent(1000);
+        assertNull(event.getEvent());
 
         //Write more events.
         writer.writeEvent("1", "one").get();
@@ -254,28 +255,25 @@
         // -1 flow to segment 0 which is sealed.)
         assertChannelCount(5, connectionPool);
 
-        //Add a new reader
-        @Cleanup
-        EventStreamReader<String> reader2 = clientFactory.createReader("readerId2", READER_GROUP, serializer,
-                ReaderConfig.builder().build());
-        //Creating a reader spawns a revisioned stream client which opens 4 flows ( read, write, metadataClient and conditionalUpdates).
-
+        ReaderGroup readerGroup = groupManager.getReaderGroup(READER_GROUP);
+        CompletableFuture<Checkpoint> future = readerGroup.initiateCheckpoint("cp1", executor);
+        //4 more from the state synchronizer
+        assertChannelCount(5, connectionPool);
+        event = reader1.readNextEvent(5000);
+        assertEquals("cp1", event.getCheckpointName());
+        event = reader1.readNextEvent(5000);
+        assertNotNull(event.getEvent());
+        future.join();
+        //Checkpoint should close connections back down
+        readerGroup.close();
+        assertChannelCount(5, connectionPool);
+        
         event = reader1.readNextEvent(10000);
         assertNotNull(event.getEvent());
-
-        //+1 flow (-1 since segment 0 of stream is sealed + 2 connections to two segments of stream (there are
-        // 2 readers and 3 segments and the reader1 will be assigned 2 segments))
-        assertChannelCount(5, connectionPool);
-
-        event = reader2.readNextEvent(10000);
-        assertNotNull(event.getEvent());
-
-        //+1 flow (a new flow to the remaining stream segment)
-        expectedChannelCount += 1;
         assertChannelCount(5, connectionPool);
     }
     
-    @Test//(timeout = 30000)
+    @Test(timeout = 30000)
     public void testDetectChannelLeakSegmentSealed() throws Exception {
         StreamConfiguration config = StreamConfiguration.builder()
                                                         .scalingPolicy(ScalingPolicy.fixed(1))
@@ -319,19 +317,10 @@
         @Cleanup
         EventStreamReader<String> reader1 = clientFactory.createReader("readerId1", READER_GROUP, new JavaSerializer<>(),
                 ReaderConfig.builder().build());
-<<<<<<< HEAD
         
         channelCount += 4; //One for segment 3 for state synchronizer
         assertChannelCount(channelCount, connectionPool);
         
-=======
-        //Write an event.
-        writer.writeEvent("0", "zero").get();
-        
-        connectionPool.pruneUnusedConnections();
-        int channelCount = connectionFactory.getActiveChannelCount(); //store the open channel count before reading.
-
->>>>>>> 2d64d34e
         //Read an event.
         EventRead<String> event = reader1.readNextEvent(10000);
         assertEquals("zero", event.getEvent());
@@ -366,8 +355,7 @@
         event = reader1.readNextEvent(5000);
         assertEquals("cp1", event.getCheckpointName());
         
-<<<<<<< HEAD
-        event = reader1.readNextEvent(5000);
+        event = reader1.readNextEvent(10000);
         assertEquals("one", event.getEvent());
         channelCount += 3; //From new segments on reader
         assertChannelCount(channelCount, connectionPool);
@@ -382,18 +370,7 @@
         writer.writeEvent("2", "two").get();
         writer.writeEvent("3", "three").get();
         writer.writeEvent("4", "four").get();
-=======
-        channelCount += 2; //from the new segments and close of old segment
-        assertChannelCount(channelCount, connectionPool);
-
-        event = reader1.readNextEvent(10000);
-        assertNotNull(event.getEvent());
-        //Number of sockets will increase by 3 for the new segments and decrease by 1 from the old segment 
-        channelCount += 2;
-        assertChannelCount(channelCount, connectionPool);
->>>>>>> 2d64d34e
-
-        assertNotNull(event.getEvent());
+   
         //no changes to socket count.
         assertChannelCount(channelCount, connectionPool);
 
@@ -460,11 +437,6 @@
         expectedChannelCount += 1;
         assertEquals("zero", event.getEvent());
         assertChannelCount(expectedChannelCount, connectionPool);
-<<<<<<< HEAD
-        event = reader1.readNextEvent(0);
-        assertNull(event.getEvent());
-=======
->>>>>>> 2d64d34e
 
         // scale
         Stream stream = new StreamImpl(SCOPE, STREAM_NAME);
@@ -476,11 +448,15 @@
         assertTrue(result);
         //No changes to the channel count.
         assertChannelCount(expectedChannelCount, connectionPool);
-<<<<<<< HEAD
-        
-=======
-
->>>>>>> 2d64d34e
+
+        event = reader1.readNextEvent(0);
+        assertNull(event.getEvent());
+        event = reader1.readNextEvent(0);
+        assertNull(event.getEvent());
+        //should decrease channel count from close connection
+        expectedChannelCount -= 1;
+        assertChannelCount(expectedChannelCount, connectionPool);
+        
         //Write more events.
         writer.writeEvent("1", "one").get();
         writer.writeEvent("2", "two").get();
@@ -489,12 +465,8 @@
         writer.writeEvent("5", "five").get();
         writer.writeEvent("6", "six").get();
         
-        event = reader1.readNextEvent(0);
-        assertNull(event.getEvent());
-        event = reader1.readNextEvent(0);
-        assertNull(event.getEvent());
-        //should decrease channel count from close connection
-        expectedChannelCount -= 1;
+        //Open 3 new segments close one old one. 
+        expectedChannelCount += 2;
         assertChannelCount(expectedChannelCount, connectionPool);
         
         ReaderGroup readerGroup = groupManager.getReaderGroup(READER_GROUP);
@@ -504,61 +476,39 @@
         assertChannelCount(expectedChannelCount, connectionPool);
         event = reader1.readNextEvent(5000);
         assertEquals("cp1", event.getCheckpointName());
+        
+        //Add a new reader
+        @Cleanup
+        EventStreamReader<String> reader2 = clientFactory.createReader("readerId2", READER_GROUP, serializer,
+                ReaderConfig.builder().build());
+        //Creating a reader spawns a revisioned stream client which opens 4 sockets ( read, write, metadataClient and conditionalUpdates).
+        expectedChannelCount += 4;
+        assertChannelCount(expectedChannelCount, connectionPool);
+
+        event = reader1.readNextEvent(5000);
+        assertNotNull(event.getEvent());
+        event = reader2.readNextEvent(5000);
+        assertNotNull(event.getEvent());
+        //3 more from the new segments
+        expectedChannelCount += 3;
+        assertChannelCount(expectedChannelCount, connectionPool);
+        
         future.join();
         //Checkpoint should close connections back down
         readerGroup.close();
         expectedChannelCount -= 4;
         assertChannelCount(expectedChannelCount, connectionPool);
-
-<<<<<<< HEAD
-=======
-        //2 new flows  are opened.(+3 connections to the segments 1,2,3 after scale by the writer,
-        // -1 flow to segment 0 which is sealed.)
-        expectedChannelCount += 2;
-        assertChannelCount(expectedChannelCount, connectionPool);
->>>>>>> 2d64d34e
-
-         //Add a new reader
-        @Cleanup
-        EventStreamReader<String> reader2 = clientFactory.createReader("readerId2", READER_GROUP, serializer,
-                ReaderConfig.builder().build());
-        //Creating a reader spawns a revisioned stream client which opens 4 sockets ( read, write, metadataClient and conditionalUpdates).
-        expectedChannelCount += 4;
-        assertChannelCount(expectedChannelCount, connectionPool);
-<<<<<<< HEAD
-
-        event = reader1.readNextEvent(0);
-        assertNull(event.getEvent());
-
-         //2 new connections are opened.(+3 connections to the segments 1,2,3 after scale by the writer,
-        // -1 connection to segment 0 which is sealed.)
-        expectedChannelCount += 2;
-        assertChannelCount(expectedChannelCount, connectionPool);
-=======
-        event = reader1.readNextEvent(10000);
-        assertNotNull(event.getEvent());
->>>>>>> 2d64d34e
-
-        //+1 flow (-1 since segment 0 of stream is sealed + 2 connections to two segments of stream (there are
-        // 2 readers and 3 segments and the reader1 will be assigned 2 segments))
-        expectedChannelCount += 1;
-        assertChannelCount(expectedChannelCount, connectionPool);
-
-        event = reader2.readNextEvent(10000);
-        assertNotNull(event.getEvent());
-
-        //+1 flow (a new flow to the remaining stream segment)
-        expectedChannelCount += 1;
+        
+        
+        reader1.close();
+        reader2.close();
+        expectedChannelCount -= 8 + 3;
         assertChannelCount(expectedChannelCount, connectionPool);
     }
     
     private void assertChannelCount(int expectedChannelCount, ConnectionPoolImpl connectionPool) throws Exception {
         assertEventuallyEquals(expectedChannelCount, () -> {
-<<<<<<< HEAD
-            connectionPool.pruneUnusedConnections();
-=======
             connectionPool.pruneUnusedConnections();            
->>>>>>> 2d64d34e
             return connectionPool.getActiveChannelCount();
         }, ASSERT_TIMEOUT);
     }
