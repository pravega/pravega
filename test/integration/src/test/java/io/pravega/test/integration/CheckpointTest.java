/**
 * Copyright (c) 2017 Dell Inc., or its subsidiaries.
 *
<<<<<<< HEAD
 * Copyright (c) 2017 Dell Inc., or its subsidiaries.
=======
 * Licensed under the Apache License, Version 2.0 (the "License");
 * you may not use this file except in compliance with the License.
 * You may obtain a copy of the License at
>>>>>>> 786d2702
 *
 *     http://www.apache.org/licenses/LICENSE-2.0
 *
 * Unless required by applicable law or agreed to in writing, software
 * distributed under the License is distributed on an "AS IS" BASIS,
 * WITHOUT WARRANTIES OR CONDITIONS OF ANY KIND, either express or implied.
 * See the License for the specific language governing permissions and
 * limitations under the License.
 */
package io.pravega.test.integration;

import io.pravega.service.contracts.StreamSegmentStore;
import io.pravega.service.server.host.handler.PravegaConnectionListener;
import io.pravega.service.server.store.ServiceBuilder;
import io.pravega.service.server.store.ServiceBuilderConfig;
import io.pravega.client.stream.Checkpoint;
import io.pravega.client.stream.EventRead;
import io.pravega.client.stream.EventStreamReader;
import io.pravega.client.stream.EventStreamWriter;
import io.pravega.client.stream.EventWriterConfig;
import io.pravega.client.stream.ReaderConfig;
import io.pravega.client.stream.ReaderGroup;
import io.pravega.client.stream.ReaderGroupConfig;
import io.pravega.client.stream.ReinitializationRequiredException;
import io.pravega.client.stream.ScalingPolicy;
import io.pravega.client.stream.Sequence;
import io.pravega.client.stream.StreamConfiguration;
import io.pravega.client.stream.impl.JavaSerializer;
import io.pravega.client.stream.mock.MockClientFactory;
import io.pravega.client.stream.mock.MockStreamManager;
import io.pravega.test.common.InlineExecutor;
import io.pravega.test.common.TestUtils;
import io.netty.util.internal.logging.InternalLoggerFactory;
import io.netty.util.internal.logging.Slf4JLoggerFactory;
import java.util.Collections;
import java.util.concurrent.CompletableFuture;
import java.util.concurrent.ExecutionException;
import java.util.concurrent.TimeUnit;
import java.util.concurrent.TimeoutException;
import java.util.concurrent.atomic.AtomicLong;

import lombok.Cleanup;
import org.junit.After;
import org.junit.Before;
import org.junit.Test;

import static org.junit.Assert.*;

public class CheckpointTest {

    private static final long CLOCK_ADVANCE_INTERVAL = 60 * 1000000000L;
    private ServiceBuilder serviceBuilder;

    @Before
    public void setup() throws Exception {
        InternalLoggerFactory.setDefaultFactory(Slf4JLoggerFactory.INSTANCE);
        this.serviceBuilder = ServiceBuilder.newInMemoryBuilder(ServiceBuilderConfig.getDefaultConfig());
        this.serviceBuilder.initialize();
    }

    @After
    public void teardown() {
        this.serviceBuilder.close();
    }

    @Test(timeout = 20000)
    public void testCheckpointAndRestore() throws ReinitializationRequiredException, InterruptedException,
                                           ExecutionException, TimeoutException {
        String endpoint = "localhost";
        String streamName = "abc";
        String readerName = "reader";
        String readerGroupName = "group";
        int port = TestUtils.getAvailableListenPort();
        String testString = "Hello world\n";
        String scope = "Scope1";
        StreamSegmentStore store = this.serviceBuilder.createStreamSegmentService();
        @Cleanup
        PravegaConnectionListener server = new PravegaConnectionListener(false, port, store);
        server.startListening();
        @Cleanup
        MockStreamManager streamManager = new MockStreamManager(scope, endpoint, port);
        MockClientFactory clientFactory = streamManager.getClientFactory();
        ReaderGroupConfig groupConfig = ReaderGroupConfig.builder().startingPosition(Sequence.MIN_VALUE).build();
        streamManager.createScope(scope);
        streamManager.createStream(scope, streamName, StreamConfiguration.builder()
                                                                         .scope(scope)
                                                                         .streamName(streamName)
                                                                         .scalingPolicy(ScalingPolicy.fixed(1))
                                                                         .build());
        ReaderGroup readerGroup = streamManager.createReaderGroup(readerGroupName, groupConfig,
                                                                  Collections.singleton(streamName));
        JavaSerializer<String> serializer = new JavaSerializer<>();
        EventStreamWriter<String> producer = clientFactory.createEventWriter(streamName, serializer,
                                                                             EventWriterConfig.builder().build());
        producer.writeEvent(testString);
        producer.writeEvent(testString);
        producer.writeEvent(testString);
        producer.flush();

        AtomicLong clock = new AtomicLong();
        @Cleanup
        EventStreamReader<String> reader = clientFactory.createReader(readerName, readerGroupName, serializer,
                                                                      ReaderConfig.builder().build(), clock::get,
                                                                      clock::get);
        clock.addAndGet(CLOCK_ADVANCE_INTERVAL);
        EventRead<String> read = reader.readNextEvent(60000);
        assertEquals(testString, read.getEvent());

        clock.addAndGet(CLOCK_ADVANCE_INTERVAL);
        read = reader.readNextEvent(60000);
        assertEquals(testString, read.getEvent());

        clock.addAndGet(CLOCK_ADVANCE_INTERVAL);
        CompletableFuture<Checkpoint> checkpoint = readerGroup.initiateCheckpoint("Checkpoint", new InlineExecutor());
        assertFalse(checkpoint.isDone());
        read = reader.readNextEvent(60000);
        assertTrue(read.isCheckpoint());
        assertEquals("Checkpoint", read.getCheckpointName());
        assertNull(read.getEvent());

        clock.addAndGet(CLOCK_ADVANCE_INTERVAL);
        read = reader.readNextEvent(60000);
        assertEquals(testString, read.getEvent());
        Checkpoint cpResult = checkpoint.get(5, TimeUnit.SECONDS);
        assertTrue(checkpoint.isDone());
        assertEquals("Checkpoint", cpResult.getName());
        read = reader.readNextEvent(100);
        assertNull(read.getEvent());
        assertFalse(read.isCheckpoint());

        clock.addAndGet(CLOCK_ADVANCE_INTERVAL);
        readerGroup.resetReadersToCheckpoint(cpResult);
        try {
            reader.readNextEvent(60000);
            fail();
        } catch (ReinitializationRequiredException e) {
            //Expected
        }
        reader.close();
        reader = clientFactory.createReader(readerName, readerGroupName, serializer, ReaderConfig.builder().build());

        clock.addAndGet(CLOCK_ADVANCE_INTERVAL);
        read = reader.readNextEvent(60000);
        assertEquals(testString, read.getEvent());

        clock.addAndGet(CLOCK_ADVANCE_INTERVAL);
        read = reader.readNextEvent(100);
        assertNull(read.getEvent());
        assertFalse(read.isCheckpoint());
    }

    @Test(timeout = 20000)
    public void testMoreReadersThanSegments() throws ReinitializationRequiredException, InterruptedException,
                                              ExecutionException, TimeoutException {
        String endpoint = "localhost";
        String streamName = "abc";
        String readerGroupName = "group";
        int port = TestUtils.getAvailableListenPort();
        String testString = "Hello world\n";
        String scope = "Scope1";
        StreamSegmentStore store = this.serviceBuilder.createStreamSegmentService();
        @Cleanup
        PravegaConnectionListener server = new PravegaConnectionListener(false, port, store);
        server.startListening();
        @Cleanup
        MockStreamManager streamManager = new MockStreamManager(scope, endpoint, port);
        MockClientFactory clientFactory = streamManager.getClientFactory();
        ReaderGroupConfig groupConfig = ReaderGroupConfig.builder().startingPosition(Sequence.MIN_VALUE).build();
        streamManager.createScope(scope);
        streamManager.createStream(scope, streamName, StreamConfiguration.builder()
                                                                         .scope(scope)
                                                                         .streamName(streamName)
                                                                         .scalingPolicy(ScalingPolicy.fixed(1))
                                                                         .build());
        ReaderGroup readerGroup = streamManager.createReaderGroup(readerGroupName, groupConfig,
                                                                  Collections.singleton(streamName));
        JavaSerializer<String> serializer = new JavaSerializer<>();
        EventStreamWriter<String> producer = clientFactory.createEventWriter(streamName, serializer,
                                                                             EventWriterConfig.builder().build());
        producer.writeEvent(testString);
        producer.writeEvent(testString);
        producer.writeEvent(testString);
        producer.flush();

        AtomicLong clock = new AtomicLong();
        @Cleanup
        EventStreamReader<String> reader1 = clientFactory.createReader("reader1", readerGroupName, serializer,
                                                                       ReaderConfig.builder().build(), clock::get,
                                                                       clock::get);
        @Cleanup
        EventStreamReader<String> reader2 = clientFactory.createReader("reader2", readerGroupName, serializer,
                                                                       ReaderConfig.builder().build(), clock::get,
                                                                       clock::get);
        clock.addAndGet(CLOCK_ADVANCE_INTERVAL);
        CompletableFuture<Checkpoint> checkpoint = readerGroup.initiateCheckpoint("Checkpoint", new InlineExecutor());
        assertFalse(checkpoint.isDone());
        EventRead<String> read = reader1.readNextEvent(60000);
        assertTrue(read.isCheckpoint());
        assertEquals("Checkpoint", read.getCheckpointName());
        assertNull(read.getEvent());
        read = reader2.readNextEvent(60000);
        assertTrue(read.isCheckpoint());
        assertEquals("Checkpoint", read.getCheckpointName());
        assertNull(read.getEvent());
        
        Checkpoint cpResult = checkpoint.get(5, TimeUnit.SECONDS);
        assertTrue(checkpoint.isDone());
        assertEquals("Checkpoint", cpResult.getName());
    }
}<|MERGE_RESOLUTION|>--- conflicted
+++ resolved
@@ -1,13 +1,9 @@
 /**
  * Copyright (c) 2017 Dell Inc., or its subsidiaries.
  *
-<<<<<<< HEAD
- * Copyright (c) 2017 Dell Inc., or its subsidiaries.
-=======
  * Licensed under the Apache License, Version 2.0 (the "License");
  * you may not use this file except in compliance with the License.
  * You may obtain a copy of the License at
->>>>>>> 786d2702
  *
  *     http://www.apache.org/licenses/LICENSE-2.0
  *
