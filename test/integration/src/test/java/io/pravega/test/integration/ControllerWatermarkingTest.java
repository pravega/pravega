--- conflicted
+++ resolved
@@ -111,13 +111,8 @@
         controller.createStream(scope, stream, config).join();
         controller.createStream(scope, NameUtils.getMarkStreamForStream(stream), config).join();
         Stream streamObj = new StreamImpl(scope, stream);
-<<<<<<< HEAD
-        WriterPosition pos1 = new WriterPosition(Collections.singletonMap(new Segment(scope, stream, 0L), 10L));
-        WriterPosition pos2 = new WriterPosition(Collections.singletonMap(new Segment(scope, stream, 0L), 20L));
-=======
         WriterPosition pos1 = WriterPosition.builder().segments(Collections.singletonMap(new Segment(scope, stream, 0L), 10L)).build();
         WriterPosition pos2 = WriterPosition.builder().segments(Collections.singletonMap(new Segment(scope, stream, 0L), 20L)).build();
->>>>>>> f2beda8f
         
         controller.noteTimestampFromWriter("1", streamObj, 1L, pos1).join();
         controller.noteTimestampFromWriter("2", streamObj, 2L, pos2).join();
