/**
 * Copyright (c) 2017 Dell Inc., or its subsidiaries. All Rights Reserved.
 *
 * Licensed under the Apache License, Version 2.0 (the "License");
 * you may not use this file except in compliance with the License.
 * You may obtain a copy of the License at
 *
 *     http://www.apache.org/licenses/LICENSE-2.0
 */
package io.pravega.test.integration;

import io.pravega.client.ClientConfig;
import io.pravega.client.admin.StreamManager;
import io.pravega.client.admin.impl.StreamManagerImpl;
import io.pravega.client.netty.impl.ConnectionFactory;
import io.pravega.client.netty.impl.ConnectionFactoryImpl;
import io.pravega.common.concurrent.Futures;
import io.pravega.test.common.TestingServerStarter;
import io.pravega.test.integration.demo.ControllerWrapper;
import io.pravega.segmentstore.contracts.StreamSegmentStore;
import io.pravega.segmentstore.server.host.handler.PravegaConnectionListener;
import io.pravega.segmentstore.server.store.ServiceBuilder;
import io.pravega.segmentstore.server.store.ServiceBuilderConfig;
import io.pravega.client.stream.ScalingPolicy;
import io.pravega.client.stream.StreamConfiguration;
import io.pravega.client.stream.impl.Controller;
import io.pravega.test.common.TestUtils;
import lombok.Cleanup;
import lombok.extern.slf4j.Slf4j;
import org.apache.curator.test.TestingServer;
import org.junit.After;
import org.junit.Before;
import org.junit.Test;

import static org.junit.Assert.assertFalse;
import static org.junit.Assert.assertTrue;

/**
 * Controller stream metadata tests.
 */
@Slf4j
public class ControllerStreamMetadataTest {
    private static final String SCOPE = "testScope";
    private static final String STREAM = "testStream";
    private TestingServer zkTestServer = null;
    private PravegaConnectionListener server = null;
    private ControllerWrapper controllerWrapper = null;
    private Controller controller = null;
    private StreamConfiguration streamConfiguration = null;

    @Before
    public void setUp() throws Exception {
        final int controllerPort = TestUtils.getAvailableListenPort();
        final String serviceHost = "localhost";
        final int servicePort = TestUtils.getAvailableListenPort();
        final int containerCount = 4;

        try {
            // 1. Start ZK
            this.zkTestServer = new TestingServerStarter().start();

            // 2. Start Pravega service.
            ServiceBuilder serviceBuilder = ServiceBuilder.newInMemoryBuilder(ServiceBuilderConfig.getDefaultConfig());
            serviceBuilder.initialize();
            StreamSegmentStore store = serviceBuilder.createStreamSegmentService();

            this.server = new PravegaConnectionListener(false, servicePort, store);
            this.server.startListening();

            // 3. Start controller
            this.controllerWrapper = new ControllerWrapper(zkTestServer.getConnectString(), false,
                    controllerPort, serviceHost, servicePort, containerCount);
            this.controllerWrapper.awaitRunning();
            this.controller = controllerWrapper.getController();
            this.streamConfiguration = StreamConfiguration.builder()
                    .scope(SCOPE)
                    .streamName(STREAM)
                    .scalingPolicy(ScalingPolicy.fixed(1))
                    .build();
        } catch (Exception e) {
            log.error("Error during setup", e);
            throw e;
        }
    }

    @After
    public void tearDown() {
        try {
            if (this.controllerWrapper != null) {
                this.controllerWrapper.close();
                this.controllerWrapper = null;
            }
            if (this.server != null) {
                this.server.close();
                this.server = null;
            }
            if (this.zkTestServer != null) {
                this.zkTestServer.close();
                this.zkTestServer = null;
            }
        } catch (Exception e) {
            log.warn("Exception while tearing down", e);
        }
    }

    @Test(timeout = 10000)
    public void streamMetadataTest() throws Exception {
        // Create test scope. This operation should succeed.
        assertTrue(controller.createScope(SCOPE).join());

        // Delete the test scope. This operation should also succeed.
        assertTrue(controller.deleteScope(SCOPE).join());

        // Try creating a stream. It should fail, since the scope does not exist.
        assertFalse(Futures.await(controller.createStream(streamConfiguration)));

        // Again create the scope.
        assertTrue(controller.createScope(SCOPE).join());

        // Try creating the stream again. It should succeed now, since the scope exists.
        assertTrue(controller.createStream(streamConfiguration).join());

        // Delete test scope. This operation should fail, since it is not empty.
        assertFalse(Futures.await(controller.deleteScope(SCOPE)));

        // Try creating already existing scope.
        assertFalse(controller.createScope(SCOPE).join());

        // Try creating already existing stream.
        assertFalse(controller.createStream(streamConfiguration).join());

        // Delete test stream. This operation should fail, since it is not yet SEALED.
        assertFalse(Futures.await(controller.deleteStream(SCOPE, STREAM)));

        // Seal the test stream. This operation should succeed.
        assertTrue(controller.sealStream(SCOPE, STREAM).join());

        // Delete test stream. This operation should succeed.
        assertTrue(controller.deleteStream(SCOPE, STREAM).join());

        // Delete test stream again. Now it should fail.
        assertFalse(controller.deleteStream(SCOPE, STREAM).join());

        // Delete test scope. This operation sholud succeed.
        assertTrue(controller.deleteScope(SCOPE).join());

        // Delete a non-existent scope.
        assertFalse(controller.deleteScope("non_existent_scope").join());

        // Create a scope with invalid characters. It should fail.
        assertFalse(Futures.await(controller.createScope("abc/def")));

        // Try creating stream with invalid characters. It should fail.
        assertFalse(Futures.await(controller.createStream(StreamConfiguration.builder()
                                                                             .scope(SCOPE)
                                                                             .streamName("abc/def")
                                                                             .scalingPolicy(ScalingPolicy.fixed(1))
                                                                             .build())));
    }

    @Test(timeout = 10000)
    public void streamManagerImpltest() {
        @Cleanup
<<<<<<< HEAD
        StreamManager streamManager = new StreamManagerImpl(controller, null);
=======
        ConnectionFactory cf = new ConnectionFactoryImpl(ClientConfig.builder().build());
        @Cleanup
        StreamManager streamManager = new StreamManagerImpl(controller, cf);
>>>>>>> 034c4593

        // Create and delete scope
        assertTrue(streamManager.createScope(SCOPE));
        assertTrue(streamManager.deleteScope(SCOPE));

        // Create scope twice
        assertTrue(streamManager.createScope(SCOPE));
        assertFalse(streamManager.createScope(SCOPE));
        assertTrue(streamManager.deleteScope(SCOPE));

        // Delete twice
        assertFalse(streamManager.deleteScope(SCOPE));
    }
}<|MERGE_RESOLUTION|>--- conflicted
+++ resolved
@@ -161,13 +161,9 @@
     @Test(timeout = 10000)
     public void streamManagerImpltest() {
         @Cleanup
-<<<<<<< HEAD
-        StreamManager streamManager = new StreamManagerImpl(controller, null);
-=======
         ConnectionFactory cf = new ConnectionFactoryImpl(ClientConfig.builder().build());
         @Cleanup
         StreamManager streamManager = new StreamManagerImpl(controller, cf);
->>>>>>> 034c4593
 
         // Create and delete scope
         assertTrue(streamManager.createScope(SCOPE));
