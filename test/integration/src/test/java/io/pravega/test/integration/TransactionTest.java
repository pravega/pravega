/**
 * Copyright Pravega Authors.
 *
 * Licensed under the Apache License, Version 2.0 (the "License");
 * you may not use this file except in compliance with the License.
 * You may obtain a copy of the License at
 *
 *     http://www.apache.org/licenses/LICENSE-2.0
 *
 * Unless required by applicable law or agreed to in writing, software
 * distributed under the License is distributed on an "AS IS" BASIS,
 * WITHOUT WARRANTIES OR CONDITIONS OF ANY KIND, either express or implied.
 * See the License for the specific language governing permissions and
 * limitations under the License.
 */
package io.pravega.test.integration;

import io.pravega.client.stream.EventStreamReader;
import io.pravega.client.stream.EventStreamWriter;
import io.pravega.client.stream.EventWriterConfig;
import io.pravega.client.stream.ReaderConfig;
import io.pravega.client.stream.ReaderGroupConfig;
import io.pravega.client.stream.ReinitializationRequiredException;
import io.pravega.client.stream.Stream;
import io.pravega.client.stream.StreamConfiguration;
import io.pravega.client.stream.Transaction;
import io.pravega.client.stream.TransactionalEventStreamWriter;
import io.pravega.client.stream.TxnFailedException;
import io.pravega.client.stream.impl.JavaSerializer;
import io.pravega.client.stream.mock.MockClientFactory;
import io.pravega.client.stream.mock.MockStreamManager;
import io.pravega.segmentstore.contracts.StreamSegmentStore;
import io.pravega.segmentstore.contracts.tables.TableStore;
import io.pravega.segmentstore.server.host.handler.PravegaConnectionListener;
import io.pravega.segmentstore.server.store.ServiceBuilder;
import io.pravega.segmentstore.server.store.ServiceBuilderConfig;
import io.pravega.test.common.AssertExtensions;
import io.pravega.test.common.LeakDetectorTestSuite;
import io.pravega.test.common.TestUtils;
import java.io.Serializable;
import lombok.Cleanup;
<<<<<<< HEAD
import org.junit.AfterClass;
import org.junit.BeforeClass;
=======
import lombok.extern.slf4j.Slf4j;
import org.junit.After;
import org.junit.Assert;
import org.junit.Before;
>>>>>>> 463747ce
import org.junit.Test;

import static org.junit.Assert.assertEquals;

@Slf4j
public class TransactionTest extends LeakDetectorTestSuite {
    private static final ServiceBuilder SERVICE_BUILDER = ServiceBuilder.newInMemoryBuilder(ServiceBuilderConfig.getDefaultConfig());

    @BeforeClass
    public static void setup() throws Exception {
        SERVICE_BUILDER.initialize();
    }

    @AfterClass
    public static void teardown() {
        SERVICE_BUILDER.close();
    }

    @Test(timeout = 10000)
    @SuppressWarnings("deprecation")
    public void testTransactionalWritesOrderedCorrectly() throws TxnFailedException, ReinitializationRequiredException {
        int readTimeout = 5000;
        String readerName = "reader";
        String groupName = "testTransactionalWritesOrderedCorrectly-group";
        String endpoint = "localhost";
        String streamName = "testTransactionalWritesOrderedCorrectly";
        int port = TestUtils.getAvailableListenPort();
        String txnEvent = "TXN Event\n";
        String nonTxEvent = "Non-TX Event\n";
        String routingKey = "RoutingKey";
        StreamSegmentStore store = SERVICE_BUILDER.createStreamSegmentService();
        TableStore tableStore = SERVICE_BUILDER.createTableStoreService();

        @Cleanup
        PravegaConnectionListener server = new PravegaConnectionListener(false, port, store, tableStore,
                SERVICE_BUILDER.getLowPriorityExecutor());
        server.startListening();
        @Cleanup
        MockStreamManager streamManager = new MockStreamManager("scope", endpoint, port);
        streamManager.createScope("scope");
        streamManager.createStream("scope", streamName, StreamConfiguration.builder().build());
        streamManager.createReaderGroup(groupName,
                                        ReaderGroupConfig.builder()
                                                         .stream(Stream.of("scope", streamName))
                                                         .disableAutomaticCheckpoints()
                                                         .build());
        @Cleanup
        MockClientFactory clientFactory = streamManager.getClientFactory();
        EventWriterConfig eventWriterConfig = EventWriterConfig.builder().transactionTimeoutTime(60000).build();
        @Cleanup
        EventStreamWriter<String> producer = clientFactory.createEventWriter(streamName, new JavaSerializer<>(),
                                                                                eventWriterConfig);
        @Cleanup
        TransactionalEventStreamWriter<String> txnProducer = clientFactory.createTransactionalEventWriter(streamName,
                                                                                                          new JavaSerializer<>(),
                                                                                                          eventWriterConfig);
        producer.writeEvent(routingKey, nonTxEvent);
        Transaction<String> transaction = txnProducer.beginTxn();
        producer.writeEvent(routingKey, nonTxEvent);
        transaction.writeEvent(routingKey, txnEvent);
        producer.writeEvent(routingKey, nonTxEvent);
        transaction.writeEvent(routingKey, txnEvent);
        producer.flush();
        producer.writeEvent(routingKey, nonTxEvent);
        transaction.writeEvent(routingKey, txnEvent);
        producer.writeEvent(routingKey, nonTxEvent);
        transaction.writeEvent(routingKey, txnEvent);
        transaction.flush();
        producer.writeEvent(routingKey, nonTxEvent);
        transaction.writeEvent(routingKey, txnEvent);
        producer.flush();
        transaction.writeEvent(routingKey, txnEvent);
        transaction.commit();
        producer.writeEvent(routingKey, nonTxEvent);
        AssertExtensions.assertThrows(TxnFailedException.class, () -> transaction.writeEvent(routingKey, txnEvent));

        @Cleanup
        EventStreamReader<Serializable> consumer = streamManager.getClientFactory().createReader(readerName,
                                                                                                 groupName,
                                                                                                 new JavaSerializer<>(),
                                                                                                 ReaderConfig.builder().build());

        assertEquals(nonTxEvent, consumer.readNextEvent(readTimeout).getEvent());
        assertEquals(nonTxEvent, consumer.readNextEvent(readTimeout).getEvent());
        assertEquals(nonTxEvent, consumer.readNextEvent(readTimeout).getEvent());
        assertEquals(nonTxEvent, consumer.readNextEvent(readTimeout).getEvent());
        assertEquals(nonTxEvent, consumer.readNextEvent(readTimeout).getEvent());
        assertEquals(nonTxEvent, consumer.readNextEvent(readTimeout).getEvent());

        assertEquals(txnEvent, consumer.readNextEvent(readTimeout).getEvent());
        assertEquals(txnEvent, consumer.readNextEvent(readTimeout).getEvent());
        assertEquals(txnEvent, consumer.readNextEvent(readTimeout).getEvent());
        assertEquals(txnEvent, consumer.readNextEvent(readTimeout).getEvent());
        assertEquals(txnEvent, consumer.readNextEvent(readTimeout).getEvent());
        assertEquals(txnEvent, consumer.readNextEvent(readTimeout).getEvent());

        assertEquals(nonTxEvent, consumer.readNextEvent(readTimeout).getEvent());
    }

    @Test(timeout = 10000)
    @SuppressWarnings("deprecation")
    public void testDoubleCommit() throws TxnFailedException {
        String endpoint = "localhost";
        String streamName = "testDoubleCommit";
        int port = TestUtils.getAvailableListenPort();
        String event = "Event\n";
        String routingKey = "RoutingKey";
        StreamSegmentStore store = SERVICE_BUILDER.createStreamSegmentService();
        TableStore tableStore = SERVICE_BUILDER.createTableStoreService();

        @Cleanup
        PravegaConnectionListener server = new PravegaConnectionListener(false, port, store, tableStore,
                SERVICE_BUILDER.getLowPriorityExecutor());
        server.startListening();
        @Cleanup
        MockStreamManager streamManager = new MockStreamManager("scope", endpoint, port);
        streamManager.createScope("scope");
        streamManager.createStream("scope", streamName, null);
        @Cleanup
        MockClientFactory clientFactory = streamManager.getClientFactory();
        EventWriterConfig eventWriterConfig = EventWriterConfig.builder()
                          .transactionTimeoutTime(60000)
                          .build();
        @Cleanup
        TransactionalEventStreamWriter<String> producer = clientFactory.createTransactionalEventWriter(streamName,
                                                                                                       new JavaSerializer<>(),
                                                                                                       eventWriterConfig);
        Transaction<String> transaction = producer.beginTxn();
        transaction.writeEvent(routingKey, event);
        transaction.commit();
        AssertExtensions.assertThrows(TxnFailedException.class, () -> transaction.commit());
    }

    @Test(timeout = 10000)
    @SuppressWarnings("deprecation")
    public void testDrop() throws TxnFailedException, ReinitializationRequiredException {
        String endpoint = "localhost";
        String groupName = "testDrop-group";
        String streamName = "testDrop";
        int port = TestUtils.getAvailableListenPort();
        String txnEvent = "TXN Event\n";
        String nonTxEvent = "Non-TX Event\n";
        String routingKey = "RoutingKey";
        StreamSegmentStore store = SERVICE_BUILDER.createStreamSegmentService();
        TableStore tableStore = SERVICE_BUILDER.createTableStoreService();

        @Cleanup
        PravegaConnectionListener server = new PravegaConnectionListener(false, port, store, tableStore,
                SERVICE_BUILDER.getLowPriorityExecutor());
        server.startListening();
        @Cleanup
        MockStreamManager streamManager = new MockStreamManager("scope", endpoint, port);
        streamManager.createScope("scope");
        streamManager.createStream("scope", streamName, StreamConfiguration.builder().build());
        streamManager.createReaderGroup(groupName,
                                        ReaderGroupConfig.builder()
                                                         .stream(Stream.of("scope", streamName))
                                                         .disableAutomaticCheckpoints()
                                                         .build());
        @Cleanup
        MockClientFactory clientFactory = streamManager.getClientFactory();
        EventWriterConfig eventWriterConfig = EventWriterConfig.builder()
                          .transactionTimeoutTime(60000)
                          .build();
        @Cleanup
        TransactionalEventStreamWriter<String> txnProducer = clientFactory.createTransactionalEventWriter(streamName,
                                                                                                       new JavaSerializer<>(),
                                                                                                       eventWriterConfig);

        Transaction<String> transaction = txnProducer.beginTxn();
        transaction.writeEvent(routingKey, txnEvent);
        transaction.flush();
        transaction.abort();
        transaction.abort();

        AssertExtensions.assertThrows(TxnFailedException.class, () -> transaction.writeEvent(routingKey, txnEvent));
        AssertExtensions.assertThrows(TxnFailedException.class, () -> transaction.commit());
        @Cleanup
        EventStreamReader<Serializable> consumer = streamManager.getClientFactory().createReader("reader",
                                                                                                 groupName,
                                                                                                 new JavaSerializer<>(),
                                                                                                 ReaderConfig.builder().build());
        @Cleanup
        EventStreamWriter<String> producer = clientFactory.createEventWriter(streamName, new JavaSerializer<>(),
                                                                             eventWriterConfig);
        producer.writeEvent(routingKey, nonTxEvent);
        producer.flush();
        assertEquals(nonTxEvent, consumer.readNextEvent(1500).getEvent());
    }

    @Test(timeout = 30000)
    public void testDeleteStreamWithOpenTransaction() throws Exception {
        String endpoint = "localhost";
        String scopeName = "scope";
        String streamName = "abc";
        int port = TestUtils.getAvailableListenPort();
        StreamSegmentStore store = this.serviceBuilder.createStreamSegmentService();
        TableStore tableStore = serviceBuilder.createTableStoreService();

        @Cleanup
        PravegaConnectionListener server = new PravegaConnectionListener(false, port, store, tableStore,
                serviceBuilder.getLowPriorityExecutor());
        server.startListening();
        @Cleanup
        MockStreamManager streamManager = new MockStreamManager(scopeName, endpoint, port);
        streamManager.createScope(scopeName);
        streamManager.createStream(scopeName, streamName, StreamConfiguration.builder().build());

        MockClientFactory clientFactory = streamManager.getClientFactory();

        @Cleanup
        final TransactionalEventStreamWriter<String> writer =
                clientFactory.createTransactionalEventWriter("writerId1", streamName, new JavaSerializer<>(),
                        EventWriterConfig.builder().build());

        // Transactions 0-4 will be opened, written, flushed, committed.
        // Transactions 5-6 will be opened, written, flushed.
        // Transactions 7-8 will be opened, written.
        // Transactions 9-10 will be opened.
        for (int i = 0; i < 11; i++) {
            final Transaction<String> txn = writer.beginTxn();
            log.info("i={}, txnId={}", i, txn.getTxnId());
            if (i <= 8) {
                txn.writeEvent("foo");
            }
            if (i <= 6) {
                txn.flush();
            }
            if (i <= 4) {
                txn.commit();
            }
        }
        boolean sealed = streamManager.sealStream(scopeName, streamName);
        Assert.assertTrue(sealed);
        boolean deleted = streamManager.deleteStream(scopeName, streamName);
        Assert.assertTrue(deleted);
    }
}<|MERGE_RESOLUTION|>--- conflicted
+++ resolved
@@ -39,15 +39,10 @@
 import io.pravega.test.common.TestUtils;
 import java.io.Serializable;
 import lombok.Cleanup;
-<<<<<<< HEAD
 import org.junit.AfterClass;
 import org.junit.BeforeClass;
-=======
 import lombok.extern.slf4j.Slf4j;
-import org.junit.After;
 import org.junit.Assert;
-import org.junit.Before;
->>>>>>> 463747ce
 import org.junit.Test;
 
 import static org.junit.Assert.assertEquals;
@@ -244,12 +239,12 @@
         String scopeName = "scope";
         String streamName = "abc";
         int port = TestUtils.getAvailableListenPort();
-        StreamSegmentStore store = this.serviceBuilder.createStreamSegmentService();
-        TableStore tableStore = serviceBuilder.createTableStoreService();
-
-        @Cleanup
-        PravegaConnectionListener server = new PravegaConnectionListener(false, port, store, tableStore,
-                serviceBuilder.getLowPriorityExecutor());
+        StreamSegmentStore store = SERVICE_BUILDER.createStreamSegmentService();
+        TableStore tableStore = SERVICE_BUILDER.createTableStoreService();
+
+        @Cleanup
+        PravegaConnectionListener server = new PravegaConnectionListener(false, port, store, tableStore,
+                                                                         SERVICE_BUILDER.getLowPriorityExecutor());
         server.startListening();
         @Cleanup
         MockStreamManager streamManager = new MockStreamManager(scopeName, endpoint, port);
