--- conflicted
+++ resolved
@@ -173,11 +173,7 @@
                                        .getSegments().iterator().next();
 
         @Cleanup("close")
-<<<<<<< HEAD
-        SegmentOutputStream out = segmentproducerClient.createOutputStreamForSegment(segment, EventWriterConfig.builder().build());
-=======
-        SegmentOutputStream out = segmentproducerClient.createOutputStreamForSegment(segment, segmentSealedCallback);
->>>>>>> c0b1b6f6
+        SegmentOutputStream out = segmentproducerClient.createOutputStreamForSegment(segment, segmentSealedCallback, EventWriterConfig.builder().build());
         out.write(new PendingEvent(null, ByteBuffer.wrap(testString.getBytes()), new CompletableFuture<>()));
         out.flush();
 
