/**
 * Copyright (c) 2017 Dell Inc., or its subsidiaries. All Rights Reserved.
 *
 * Licensed under the Apache License, Version 2.0 (the "License");
 * you may not use this file except in compliance with the License.
 * You may obtain a copy of the License at
 *
 *     http://www.apache.org/licenses/LICENSE-2.0
 */
package io.pravega.test.integration;

import static org.junit.Assert.assertEquals;
import static org.junit.Assert.assertNotNull;
import static org.junit.Assert.assertNull;
import static org.junit.Assert.assertTrue;

import java.util.Collections;
import java.util.HashMap;
import java.util.Map;
import java.util.concurrent.Executors;
import java.util.concurrent.ScheduledExecutorService;
import java.util.concurrent.atomic.AtomicBoolean;
import java.util.concurrent.atomic.AtomicInteger;

import org.apache.curator.test.TestingServer;
import org.junit.After;
import org.junit.Before;
import org.junit.BeforeClass;
import org.junit.Test;

import io.pravega.client.ClientFactory;
import io.pravega.client.admin.ReaderGroupManager;
import io.pravega.client.admin.impl.ReaderGroupManagerImpl;
import io.pravega.client.netty.impl.ConnectionFactory;
import io.pravega.client.netty.impl.ConnectionFactoryImpl;
import io.pravega.client.stream.EventRead;
import io.pravega.client.stream.EventStreamReader;
import io.pravega.client.stream.EventStreamWriter;
import io.pravega.client.stream.EventWriterConfig;
import io.pravega.client.stream.ReaderConfig;
import io.pravega.client.stream.ReaderGroup;
import io.pravega.client.stream.ReaderGroupConfig;
import io.pravega.client.stream.ScalingPolicy;
import io.pravega.client.stream.Stream;
import io.pravega.client.stream.StreamConfiguration;
import io.pravega.client.stream.impl.ClientFactoryImpl;
import io.pravega.client.stream.impl.Controller;
import io.pravega.client.stream.impl.JavaSerializer;
import io.pravega.client.stream.impl.StreamImpl;
import io.pravega.client.stream.notifications.Listener;
import io.pravega.client.stream.notifications.events.EndOfDataEvent;
import io.pravega.client.stream.notifications.events.SegmentEvent;
import io.pravega.common.util.ReusableLatch;
import io.pravega.segmentstore.contracts.StreamSegmentStore;
import io.pravega.segmentstore.server.host.handler.PravegaConnectionListener;
import io.pravega.segmentstore.server.store.ServiceBuilder;
import io.pravega.segmentstore.server.store.ServiceBuilderConfig;
import io.pravega.test.common.InlineExecutor;
import io.pravega.test.common.TestUtils;
import io.pravega.test.common.TestingServerStarter;
import io.pravega.test.integration.demo.ControllerWrapper;
import lombok.Cleanup;
import lombok.extern.slf4j.Slf4j;

@Slf4j
public class ReaderGroupNotificationTest {

    private static final String SCOPE = "test";
    private final int controllerPort = TestUtils.getAvailableListenPort();
    private final String serviceHost = "localhost";
    private final int servicePort = TestUtils.getAvailableListenPort();
    private final int containerCount = 4;
    private TestingServer zkTestServer;
    private PravegaConnectionListener server;
    private ControllerWrapper controllerWrapper;
    private ServiceBuilder serviceBuilder;
    private ScheduledExecutorService executor;
    private AtomicBoolean listenerInvoked = new AtomicBoolean();
    private AtomicInteger numberOfReaders = new AtomicInteger(0);
    private AtomicInteger numberOfSegments = new AtomicInteger(0);
    private ReusableLatch listenerLatch = new ReusableLatch();

    @BeforeClass
    public static void beforeClass() {
        System.setProperty("pravega.client.segmentEvent.poll.interval.seconds", String.valueOf(5));
        System.setProperty("pravega.client.endOfDataEvent.poll.interval.seconds", String.valueOf(5));
    }

    @Before
    public void setUp() throws Exception {
        executor = Executors.newSingleThreadScheduledExecutor();
        zkTestServer = new TestingServerStarter().start();

        serviceBuilder = ServiceBuilder.newInMemoryBuilder(ServiceBuilderConfig.getDefaultConfig());
        serviceBuilder.initialize();
        StreamSegmentStore store = serviceBuilder.createStreamSegmentService();

        server = new PravegaConnectionListener(false, servicePort, store);
        server.startListening();

        controllerWrapper = new ControllerWrapper(zkTestServer.getConnectString(),
                false,
                controllerPort,
                serviceHost,
                servicePort,
                containerCount);
        controllerWrapper.awaitRunning();
        listenerLatch.reset();
        listenerInvoked.set(false);
    }

    @After
    public void tearDown() throws Exception {
        executor.shutdown();
        controllerWrapper.close();
        server.close();
        serviceBuilder.close();
        zkTestServer.close();
    }

    @Test(timeout = 40000)
    public void testSegmentNotifications() throws Exception {
        final String streamName = "stream1";
        StreamConfiguration config = StreamConfiguration.builder()
                                                        .scope(SCOPE)
                                                        .streamName(streamName)
                                                        .scalingPolicy(ScalingPolicy.byEventRate(10, 2, 1))
                                                        .build();
        Controller controller = controllerWrapper.getController();
        controllerWrapper.getControllerService().createScope(SCOPE).get();
        controller.createStream(config).get();
        @Cleanup
        ConnectionFactory connectionFactory = new ConnectionFactoryImpl(false);
        @Cleanup
        ClientFactory clientFactory = new ClientFactoryImpl(SCOPE, controller, connectionFactory);
        @Cleanup
        EventStreamWriter<String> writer = clientFactory.createEventWriter(streamName, new JavaSerializer<>(),
                EventWriterConfig.builder().build());
        writer.writeEvent("0", "data1").get();

        // scale
        Stream stream = new StreamImpl(SCOPE, streamName);
        Map<Double, Double> map = new HashMap<>();
        map.put(0.0, 0.5);
        map.put(0.5, 1.0);
        Boolean result = controller.scaleStream(stream, Collections.singletonList(0), map, executor).getFuture().get();
        assertTrue(result);
        writer.writeEvent("0", "data2").get();

        @Cleanup
        ReaderGroupManager groupManager = new ReaderGroupManagerImpl(SCOPE, controller, clientFactory,
                connectionFactory);
        ReaderGroup readerGroup = groupManager.createReaderGroup("reader", ReaderGroupConfig
<<<<<<< HEAD
                .builder().automaticCheckpointIntervalMillis(-1).build(), Collections.singleton(streamName));
=======
                .builder().disableAutomaticCheckpoints().build(), Collections
                .singleton("test"));
>>>>>>> 5b969ca1
        @Cleanup
        EventStreamReader<String> reader1 = clientFactory.createReader("readerId", "reader", new JavaSerializer<>(),
                ReaderConfig.builder().build());

        //Add segment event listener
        Listener<SegmentEvent> l1 = event -> {
            listenerInvoked.set(true);
            numberOfReaders.set(event.getNumOfReaders());
            numberOfSegments.set(event.getNumOfSegments());
            listenerLatch.release();
        };
        ScheduledExecutorService executor = new InlineExecutor();
        readerGroup.getSegmentEventNotifier(executor).registerListener(l1);

        EventRead<String> event1 = reader1.readNextEvent(15000);
        EventRead<String> event2 = reader1.readNextEvent(15000);
        assertNotNull(event1);
        assertEquals("data1", event1.getEvent());
        assertNotNull(event2);
        assertEquals("data2", event2.getEvent());

        listenerLatch.await();
        assertTrue("Listener invoked", listenerInvoked.get());
        assertEquals(2, numberOfSegments.get());
        assertEquals(1, numberOfReaders.get());
    }

    @Test(timeout = 40000)
    public void testEndOfStreamNotifications() throws Exception {
        final String streamName = "stream2";
        StreamConfiguration config = StreamConfiguration.builder()
                                                        .scope(SCOPE)
                                                        .streamName(streamName)
                                                        .scalingPolicy(ScalingPolicy.byEventRate(10, 2, 1))
                                                        .build();
        Controller controller = controllerWrapper.getController();
        controllerWrapper.getControllerService().createScope(SCOPE).get();
        controller.createStream(config).get();
        @Cleanup
        ConnectionFactory connectionFactory = new ConnectionFactoryImpl(false);
        @Cleanup
        ClientFactory clientFactory = new ClientFactoryImpl(SCOPE, controller, connectionFactory);
        @Cleanup
        EventStreamWriter<String> writer = clientFactory.createEventWriter(streamName, new JavaSerializer<>(),
                EventWriterConfig.builder().build());
        writer.writeEvent("0", "data1").get();

        // scale
        Stream stream = new StreamImpl(SCOPE, streamName);
        Map<Double, Double> map = new HashMap<>();
        map.put(0.0, 0.5);
        map.put(0.5, 1.0);
        Boolean result = controller.scaleStream(stream, Collections.singletonList(0), map, executor).getFuture().get();
        assertTrue(result);
        writer.writeEvent("0", "data2").get();
        assertTrue(controller.sealStream(SCOPE, streamName).get()); // seal stream

        @Cleanup
        ReaderGroupManager groupManager = new ReaderGroupManagerImpl(SCOPE, controller, clientFactory,
                connectionFactory);
        ReaderGroup readerGroup = groupManager.createReaderGroup("reader", ReaderGroupConfig
                .builder().automaticCheckpointIntervalMillis(-1).build(), Collections.singleton(streamName));
        @Cleanup
        EventStreamReader<String> reader1 = clientFactory.createReader("readerId", "reader", new JavaSerializer<>(),
                ReaderConfig.builder().build());

        //Add segment event listener
        Listener<EndOfDataEvent> l1 = event -> {
            listenerInvoked.set(true);
            listenerLatch.release();
        };
        ScheduledExecutorService executor = new InlineExecutor();
        readerGroup.getEndOfDataEventNotifier(executor).registerListener(l1);

        EventRead<String> event1 = reader1.readNextEvent(10000);
        EventRead<String> event2 = reader1.readNextEvent(10000);
        EventRead<String> event3 = reader1.readNextEvent(10000);
        assertNotNull(event1);
        assertEquals("data1", event1.getEvent());
        assertNotNull(event2);
        assertEquals("data2", event2.getEvent());
        assertNull(event3.getEvent());

        listenerLatch.await();
        assertTrue("Listener invoked", listenerInvoked.get());
    }

}<|MERGE_RESOLUTION|>--- conflicted
+++ resolved
@@ -151,12 +151,7 @@
         ReaderGroupManager groupManager = new ReaderGroupManagerImpl(SCOPE, controller, clientFactory,
                 connectionFactory);
         ReaderGroup readerGroup = groupManager.createReaderGroup("reader", ReaderGroupConfig
-<<<<<<< HEAD
-                .builder().automaticCheckpointIntervalMillis(-1).build(), Collections.singleton(streamName));
-=======
-                .builder().disableAutomaticCheckpoints().build(), Collections
-                .singleton("test"));
->>>>>>> 5b969ca1
+                .builder().disableAutomaticCheckpoints().build(), Collections.singleton(streamName));
         @Cleanup
         EventStreamReader<String> reader1 = clientFactory.createReader("readerId", "reader", new JavaSerializer<>(),
                 ReaderConfig.builder().build());
@@ -218,7 +213,7 @@
         ReaderGroupManager groupManager = new ReaderGroupManagerImpl(SCOPE, controller, clientFactory,
                 connectionFactory);
         ReaderGroup readerGroup = groupManager.createReaderGroup("reader", ReaderGroupConfig
-                .builder().automaticCheckpointIntervalMillis(-1).build(), Collections.singleton(streamName));
+                .builder().disableAutomaticCheckpoints().build(), Collections.singleton(streamName));
         @Cleanup
         EventStreamReader<String> reader1 = clientFactory.createReader("readerId", "reader", new JavaSerializer<>(),
                 ReaderConfig.builder().build());
