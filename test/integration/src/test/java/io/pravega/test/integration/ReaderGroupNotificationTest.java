--- conflicted
+++ resolved
@@ -13,14 +13,9 @@
 import io.pravega.client.ClientConfig;
 import io.pravega.client.admin.ReaderGroupManager;
 import io.pravega.client.admin.impl.ReaderGroupManagerImpl;
-<<<<<<< HEAD
 import io.pravega.client.netty.impl.ConnectionFactory;
 import io.pravega.client.netty.impl.ConnectionFactoryImpl;
 import io.pravega.client.segment.impl.Segment;
-=======
-import io.pravega.client.connection.impl.ConnectionFactory;
-import io.pravega.client.connection.impl.SocketConnectionFactoryImpl;
->>>>>>> 8bd2bf4e
 import io.pravega.client.stream.EventRead;
 import io.pravega.client.stream.EventStreamReader;
 import io.pravega.client.stream.EventStreamWriter;
@@ -72,13 +67,10 @@
 import java.util.stream.Collectors;
 
 import lombok.Cleanup;
+import lombok.extern.slf4j.Slf4j;
 import lombok.val;
-<<<<<<< HEAD
 import org.apache.commons.lang3.tuple.ImmutablePair;
 import org.apache.commons.lang3.tuple.Pair;
-=======
-import lombok.extern.slf4j.Slf4j;
->>>>>>> 8bd2bf4e
 import org.apache.curator.test.TestingServer;
 import org.junit.After;
 import org.junit.Before;
@@ -155,15 +147,9 @@
         controllerWrapper.getControllerService().createScope(SCOPE).get();
         controller.createStream(SCOPE, streamName, config).get();
         @Cleanup
-<<<<<<< HEAD
         ConnectionFactory connectionFactory = new ConnectionFactoryImpl(ClientConfig.builder()
                 .controllerURI(URI.create("tcp://localhost"))
                 .build());
-=======
-        ConnectionFactory connectionFactory = new SocketConnectionFactoryImpl(ClientConfig.builder()
-                                                                                    .controllerURI(URI.create("tcp://localhost"))
-                                                                                    .build());
->>>>>>> 8bd2bf4e
         @Cleanup
         ClientFactoryImpl clientFactory = new ClientFactoryImpl(SCOPE, controller, connectionFactory);
         @Cleanup
@@ -312,15 +298,9 @@
         controllerWrapper.getControllerService().createScope(SCOPE).get();
         controller.createStream(SCOPE, streamName, config).get();
         @Cleanup
-<<<<<<< HEAD
         ConnectionFactory connectionFactory = new ConnectionFactoryImpl(ClientConfig.builder()
                 .controllerURI(URI.create("tcp://localhost"))
                 .build());
-=======
-        ConnectionFactory connectionFactory = new SocketConnectionFactoryImpl(ClientConfig.builder()
-                                                                                    .controllerURI(URI.create("tcp://localhost"))
-                                                                                    .build());
->>>>>>> 8bd2bf4e
         @Cleanup
         ClientFactoryImpl clientFactory = new ClientFactoryImpl(SCOPE, controller, connectionFactory);
         @Cleanup
