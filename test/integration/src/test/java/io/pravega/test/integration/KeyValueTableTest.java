--- conflicted
+++ resolved
@@ -72,17 +72,10 @@
 
         // 2. Start Pravega SegmentStore service.
         this.serviceBuilder = ServiceBuilder.newInMemoryBuilder(ServiceBuilderConfig.getDefaultConfig());
-<<<<<<< HEAD
         serviceBuilder.initialize();
         this.tableStore = serviceBuilder.createTableStoreService();
 
-        this.serverListener = new PravegaConnectionListener(false, servicePort, serviceBuilder.createStreamSegmentService(), tableStore);
-=======
-        this.serviceBuilder.initialize();
-        this.tableStore = this.serviceBuilder.createTableStoreService();
-        int port = TestUtils.getAvailableListenPort();
-        this.serverListener = new PravegaConnectionListener(false, port, mock(StreamSegmentStore.class), this.tableStore, executorService());
->>>>>>> f0da5a9f
+        this.serverListener = new PravegaConnectionListener(false, servicePort, serviceBuilder.createStreamSegmentService(), this.tableStore, executorService());
         this.serverListener.startListening();
 
         // 3. Start Pravega Controller service
