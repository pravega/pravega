/**
 * Copyright (c) Dell Inc., or its subsidiaries. All Rights Reserved.
 *
 * Licensed under the Apache License, Version 2.0 (the "License");
 * you may not use this file except in compliance with the License.
 * You may obtain a copy of the License at
 *
 *     http://www.apache.org/licenses/LICENSE-2.0
 */
package io.pravega.test.integration;

import io.pravega.client.ClientConfig;
import io.pravega.client.KeyValueTableFactory;
import io.pravega.client.admin.KeyValueTableInfo;
import io.pravega.client.connection.impl.ConnectionPool;
import io.pravega.client.connection.impl.ConnectionPoolImpl;
import io.pravega.client.connection.impl.SocketConnectionFactoryImpl;
import io.pravega.client.control.impl.Controller;
<<<<<<< HEAD
=======
import io.pravega.client.netty.impl.ConnectionFactory;
import io.pravega.client.netty.impl.ConnectionFactoryImpl;
import io.pravega.client.stream.Serializer;
>>>>>>> 2a94228b
import io.pravega.client.tables.KeyValueTable;
import io.pravega.client.tables.KeyValueTableClientConfiguration;
import io.pravega.client.tables.KeyValueTableConfiguration;
import io.pravega.client.tables.impl.KeyValueTableFactoryImpl;
import io.pravega.client.tables.impl.KeyValueTableTestBase;
import io.pravega.common.util.AsyncIterator;
import io.pravega.common.util.ByteArraySegment;
import io.pravega.segmentstore.contracts.StreamSegmentNotExistsException;
import io.pravega.segmentstore.contracts.tables.TableStore;
import io.pravega.segmentstore.server.host.handler.PravegaConnectionListener;
import io.pravega.segmentstore.server.store.ServiceBuilder;
import io.pravega.segmentstore.server.store.ServiceBuilderConfig;
import io.pravega.test.common.AssertExtensions;
import io.pravega.test.common.TestUtils;
import io.pravega.test.common.TestingServerStarter;
import io.pravega.test.integration.demo.ControllerWrapper;
import java.time.Duration;
import java.util.Collections;
import java.util.HashMap;
import java.util.Iterator;
import java.util.Map;
<<<<<<< HEAD
=======
import lombok.extern.slf4j.Slf4j;
>>>>>>> 2a94228b
import lombok.val;
import lombok.extern.slf4j.Slf4j;
import org.apache.curator.test.TestingServer;
import org.junit.After;
import org.junit.Assert;
import org.junit.Before;
import org.junit.Test;

/**
 * Integration test for {@link KeyValueTable}s using real Segment Store, Controller and connection.
 *
 */
@Slf4j
public class KeyValueTableTest extends KeyValueTableTestBase {
    private static final String ENDPOINT = "localhost";
    private static final String SCOPE = "Scope";
    private static final KeyValueTableConfiguration DEFAULT_CONFIG = KeyValueTableConfiguration.builder().partitionCount(5).build();
    private static final Duration TIMEOUT = Duration.ofSeconds(30);
    private ServiceBuilder serviceBuilder;
    private TableStore tableStore;
    private PravegaConnectionListener serverListener = null;
    private ConnectionPool connectionPool;
    private TestingServer zkTestServer = null;
    private ControllerWrapper controllerWrapper = null;
    private Controller controller;
    private KeyValueTableFactory keyValueTableFactory;
    private final int controllerPort = TestUtils.getAvailableListenPort();
    private final String serviceHost = ENDPOINT;
    private final int servicePort = TestUtils.getAvailableListenPort();
    private final int containerCount = 4;

    @Before
    public void setup() throws Exception {
        super.setup();

        // 1. Start ZK
        this.zkTestServer = new TestingServerStarter().start();

        // 2. Start Pravega SegmentStore service.
        this.serviceBuilder = ServiceBuilder.newInMemoryBuilder(ServiceBuilderConfig.getDefaultConfig());
        serviceBuilder.initialize();
        this.tableStore = serviceBuilder.createTableStoreService();

        this.serverListener = new PravegaConnectionListener(false, servicePort, serviceBuilder.createStreamSegmentService(), this.tableStore, executorService());
        this.serverListener.startListening();

        // 3. Start Pravega Controller service
        this.controllerWrapper = new ControllerWrapper(zkTestServer.getConnectString(), false,
                controllerPort, serviceHost, servicePort, containerCount);
        this.controllerWrapper.awaitRunning();
        this.controller = controllerWrapper.getController();

        //4. Create Scope
<<<<<<< HEAD
        this.isScopeCreated = this.controller.createScope(SCOPE).get();
        ClientConfig clientConfig = ClientConfig.builder().build();
        SocketConnectionFactoryImpl connectionFactory = new SocketConnectionFactoryImpl(clientConfig);
        this.connectionPool = new ConnectionPoolImpl(clientConfig, connectionFactory);
        this.keyValueTableFactory = new KeyValueTableFactoryImpl(SCOPE, this.controller, this.connectionPool);
=======
        this.controller.createScope(SCOPE).get();
        this.connectionFactory = new ConnectionFactoryImpl(ClientConfig.builder().build());
        this.keyValueTableFactory = new KeyValueTableFactoryImpl(SCOPE, this.controller, this.connectionFactory);
>>>>>>> 2a94228b
    }


    @After
    public void tearDown() throws Exception {
        this.controller.close();
        this.connectionPool.close();
        this.controllerWrapper.close();
        this.serverListener.close();
        this.serviceBuilder.close();
        this.zkTestServer.close();
    }

    /**
     * Smoke Test. Verify that the KeyValueTable can be created and listed.
     */
    @Test
    public void testCreateListKeyValueTable() {
        val kvt1 = newKeyValueTableName();
        boolean created = this.controller.createKeyValueTable(kvt1.getScope(), kvt1.getKeyValueTableName(), DEFAULT_CONFIG).join();
        Assert.assertTrue(created);

        val segments = this.controller.getCurrentSegmentsForKeyValueTable(kvt1.getScope(), kvt1.getKeyValueTableName()).join();
        Assert.assertEquals(DEFAULT_CONFIG.getPartitionCount(), segments.getSegments().size());

        for (val s : segments.getSegments()) {
            // We know there's nothing in these segments. But if the segments hadn't been created, then this will throw
            // an exception.
            this.tableStore.get(s.getKVTScopedName(), Collections.singletonList(new ByteArraySegment(new byte[1])), TIMEOUT).join();
        }

        // Verify re-creation does not work.
        Assert.assertFalse(this.controller.createKeyValueTable(kvt1.getScope(), kvt1.getKeyValueTableName(), DEFAULT_CONFIG).join());

        // Create 2 more KVTables
        val kvt2 = newKeyValueTableName();
        created = this.controller.createKeyValueTable(kvt2.getScope(), kvt2.getKeyValueTableName(), DEFAULT_CONFIG).join();
        Assert.assertTrue(created);

        val kvt3 = newKeyValueTableName();
        created = this.controller.createKeyValueTable(kvt3.getScope(), kvt3.getKeyValueTableName(), DEFAULT_CONFIG).join();
        Assert.assertTrue(created);

        // Check list tables...
        AsyncIterator<KeyValueTableInfo> kvTablesIterator =  this.controller.listKeyValueTables(SCOPE);
        Iterator<KeyValueTableInfo> iter = kvTablesIterator.asIterator();
        Map<String, Integer> countMap = new HashMap<String, Integer>(3);
        while (iter.hasNext()) {
            KeyValueTableInfo kvtInfo = iter.next();
            if (kvtInfo.getScope().equals(SCOPE)) {
                if (countMap.containsKey(kvtInfo.getKeyValueTableName())) {
                    Integer newCount = Integer.valueOf(countMap.get(kvtInfo.getKeyValueTableName()).intValue() + 1);
                    countMap.put(iter.next().getKeyValueTableName(), newCount);
                } else {
                    countMap.put(kvtInfo.getKeyValueTableName(), 1);
                }
            }
        }
        Assert.assertEquals(3, countMap.size());
        Assert.assertEquals(1, countMap.get(kvt1.getKeyValueTableName()).intValue());
        Assert.assertEquals(1, countMap.get(kvt2.getKeyValueTableName()).intValue());
        Assert.assertEquals(1, countMap.get(kvt3.getKeyValueTableName()).intValue());
    }

    /**
     * Smoke Test. Verify that the KeyValueTable can be created and deleted.
     */
    @Test
    public void testCreateDeleteKeyValueTable() {
        val kvt1 = newKeyValueTableName();
        boolean created = this.controller.createKeyValueTable(kvt1.getScope(), kvt1.getKeyValueTableName(), DEFAULT_CONFIG).join();
        Assert.assertTrue(created);
        val segments = this.controller.getCurrentSegmentsForKeyValueTable(kvt1.getScope(), kvt1.getKeyValueTableName()).join();
        Assert.assertEquals(DEFAULT_CONFIG.getPartitionCount(), segments.getSegments().size());

        for (val s : segments.getSegments()) {
            // We know there's nothing in these segments. But if the segments hadn't been created, then this will throw
            // an exception.
            log.info("Segment Number {}", s.getSegmentId());
            this.tableStore.get(s.getKVTScopedName(), Collections.singletonList(new ByteArraySegment(new byte[1])), TIMEOUT).join();
        }

        // Delete and verify segments have been deleted too.
        val deleted = this.controller.deleteKeyValueTable(kvt1.getScope(), kvt1.getKeyValueTableName()).join();
        Assert.assertTrue(deleted);

        Assert.assertFalse(this.controller.deleteKeyValueTable(kvt1.getScope(), kvt1.getKeyValueTableName()).join());
        for (val s : segments.getSegments()) {
            AssertExtensions.assertSuppliedFutureThrows(
                    "Segment " + s + " has not been deleted.",
                    () -> this.tableStore.get(s.getKVTScopedName(), Collections.singletonList(new ByteArraySegment(new byte[1])), TIMEOUT),
                    ex -> ex instanceof StreamSegmentNotExistsException);
        }

    }

    @Override
    protected KeyValueTable<Integer, String> createKeyValueTable() {
        return createKeyValueTable(KEY_SERIALIZER, VALUE_SERIALIZER);
    }

    @Override
    protected <K, V> KeyValueTable<K, V> createKeyValueTable(Serializer<K> keySerializer, Serializer<V> valueSerializer) {
        val kvt = newKeyValueTableName();
        boolean created = this.controller.createKeyValueTable(kvt.getScope(), kvt.getKeyValueTableName(), DEFAULT_CONFIG).join();
        Assert.assertTrue(created);
        return this.keyValueTableFactory.forKeyValueTable(kvt.getKeyValueTableName(), keySerializer, valueSerializer,
                KeyValueTableClientConfiguration.builder().build());
    }

    private KeyValueTableInfo newKeyValueTableName() {
        return new KeyValueTableInfo(SCOPE, String.format("KVT-%d", System.nanoTime()));
    }

}<|MERGE_RESOLUTION|>--- conflicted
+++ resolved
@@ -16,12 +16,7 @@
 import io.pravega.client.connection.impl.ConnectionPoolImpl;
 import io.pravega.client.connection.impl.SocketConnectionFactoryImpl;
 import io.pravega.client.control.impl.Controller;
-<<<<<<< HEAD
-=======
-import io.pravega.client.netty.impl.ConnectionFactory;
-import io.pravega.client.netty.impl.ConnectionFactoryImpl;
 import io.pravega.client.stream.Serializer;
->>>>>>> 2a94228b
 import io.pravega.client.tables.KeyValueTable;
 import io.pravega.client.tables.KeyValueTableClientConfiguration;
 import io.pravega.client.tables.KeyValueTableConfiguration;
@@ -43,10 +38,6 @@
 import java.util.HashMap;
 import java.util.Iterator;
 import java.util.Map;
-<<<<<<< HEAD
-=======
-import lombok.extern.slf4j.Slf4j;
->>>>>>> 2a94228b
 import lombok.val;
 import lombok.extern.slf4j.Slf4j;
 import org.apache.curator.test.TestingServer;
@@ -100,17 +91,11 @@
         this.controller = controllerWrapper.getController();
 
         //4. Create Scope
-<<<<<<< HEAD
-        this.isScopeCreated = this.controller.createScope(SCOPE).get();
+        this.controller.createScope(SCOPE).get();
         ClientConfig clientConfig = ClientConfig.builder().build();
         SocketConnectionFactoryImpl connectionFactory = new SocketConnectionFactoryImpl(clientConfig);
         this.connectionPool = new ConnectionPoolImpl(clientConfig, connectionFactory);
         this.keyValueTableFactory = new KeyValueTableFactoryImpl(SCOPE, this.controller, this.connectionPool);
-=======
-        this.controller.createScope(SCOPE).get();
-        this.connectionFactory = new ConnectionFactoryImpl(ClientConfig.builder().build());
-        this.keyValueTableFactory = new KeyValueTableFactoryImpl(SCOPE, this.controller, this.connectionFactory);
->>>>>>> 2a94228b
     }
 
 
