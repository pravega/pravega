--- conflicted
+++ resolved
@@ -148,13 +148,8 @@
         final StreamConfiguration config = StreamConfiguration.builder()
                                                               .scalingPolicy(ScalingPolicy.fixed(2))
                                                               .build();
-<<<<<<< HEAD
         CompletableFuture<Boolean> updateStatus = controller.updateStream("scope", "streamName", config);
-        assertThrows("FAILURE: Updating the configuration of a non-existent stream", updateStatus, t -> true);
-=======
-        CompletableFuture<Boolean> updateStatus = controller.updateStream(config);
         assertFutureThrows("FAILURE: Updating the configuration of a non-existent stream", updateStatus, t -> true);
->>>>>>> daeac3c9
 
         // get currently active segments
 
