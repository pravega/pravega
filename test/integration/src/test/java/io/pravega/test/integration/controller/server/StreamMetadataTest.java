--- conflicted
+++ resolved
@@ -76,12 +76,8 @@
         final String scope2 = "scope2";
         final String streamName2 = "stream2";
 
-<<<<<<< HEAD
-        controllerWrapper.getControllerService().createScope(scope1, 0L).get();
-=======
         assertEquals(CreateScopeStatus.Status.SUCCESS,
                      controllerWrapper.getControllerService().createScope(scope1).get().getStatus());
->>>>>>> 4dec5b20
         final ScalingPolicy scalingPolicy = ScalingPolicy.fixed(2);
         final StreamConfiguration config1 = StreamConfiguration.builder()
                                                                .scalingPolicy(scalingPolicy)
