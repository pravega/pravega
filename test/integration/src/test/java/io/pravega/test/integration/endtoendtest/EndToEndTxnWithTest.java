/**
 * Copyright (c) 2017 Dell Inc., or its subsidiaries. All Rights Reserved.
 *
 * Licensed under the Apache License, Version 2.0 (the "License");
 * you may not use this file except in compliance with the License.
 * You may obtain a copy of the License at
 *
 *     http://www.apache.org/licenses/LICENSE-2.0
 */
package io.pravega.test.integration.endtoendtest;

import io.pravega.client.ClientConfig;
import io.pravega.client.ClientFactory;
import io.pravega.client.admin.ReaderGroupManager;
import io.pravega.client.admin.impl.ReaderGroupManagerImpl;
import io.pravega.client.netty.impl.ConnectionFactory;
import io.pravega.client.netty.impl.ConnectionFactoryImpl;
import io.pravega.client.stream.EventRead;
import io.pravega.client.stream.EventStreamReader;
import io.pravega.client.stream.EventStreamWriter;
import io.pravega.client.stream.EventWriterConfig;
import io.pravega.client.stream.ReaderConfig;
import io.pravega.client.stream.ReaderGroupConfig;
import io.pravega.client.stream.ScalingPolicy;
import io.pravega.client.stream.Stream;
import io.pravega.client.stream.StreamConfiguration;
import io.pravega.client.stream.Transaction;
import io.pravega.client.stream.impl.ClientFactoryImpl;
import io.pravega.client.stream.impl.Controller;
import io.pravega.client.stream.impl.JavaSerializer;
import io.pravega.client.stream.impl.StreamImpl;
import io.pravega.segmentstore.contracts.StreamSegmentStore;
import io.pravega.segmentstore.server.host.handler.PravegaConnectionListener;
import io.pravega.segmentstore.server.store.ServiceBuilder;
import io.pravega.segmentstore.server.store.ServiceBuilderConfig;
import io.pravega.test.common.AssertExtensions;
import io.pravega.test.common.TestUtils;
import io.pravega.test.common.TestingServerStarter;
import io.pravega.test.common.ThreadPooledTestSuite;
import io.pravega.test.integration.demo.ControllerWrapper;
import java.util.Collections;
import java.util.HashMap;
import java.util.Map;
import java.util.UUID;
import lombok.Cleanup;
import lombok.extern.slf4j.Slf4j;
import org.apache.curator.test.TestingServer;
import org.junit.After;
import org.junit.Before;
import org.junit.Test;

import static org.junit.Assert.assertEquals;
import static org.junit.Assert.assertNotNull;
import static org.junit.Assert.assertTrue;

@Slf4j
public class EndToEndTxnWithTest extends ThreadPooledTestSuite {

    private final int controllerPort = TestUtils.getAvailableListenPort();
    private final String serviceHost = "localhost";
    private final int servicePort = TestUtils.getAvailableListenPort();
    private final int containerCount = 4;
    private TestingServer zkTestServer;
    private PravegaConnectionListener server;
    private ControllerWrapper controllerWrapper;
    private ServiceBuilder serviceBuilder;

    @Override
    protected int getThreadPoolSize() {
        return 1;
    }

    @Before
    public void setUp() throws Exception {
        zkTestServer = new TestingServerStarter().start();

        serviceBuilder = ServiceBuilder.newInMemoryBuilder(ServiceBuilderConfig.getDefaultConfig());
        serviceBuilder.initialize();
        StreamSegmentStore store = serviceBuilder.createStreamSegmentService();

        server = new PravegaConnectionListener(false, servicePort, store);
        server.startListening();

        controllerWrapper = new ControllerWrapper(zkTestServer.getConnectString(),
                false,
                controllerPort,
                serviceHost,
                servicePort,
                containerCount);
        controllerWrapper.awaitRunning();
    }

    @After
    public void tearDown() throws Exception {
        controllerWrapper.close();
        server.close();
        serviceBuilder.close();
        zkTestServer.close();
    }

    @Test(timeout = 10000)
    public void testTxnWithScale() throws Exception {
        StreamConfiguration config = StreamConfiguration.builder()
                                                        .scope("test")
                                                        .streamName("test")
                                                        .scalingPolicy(ScalingPolicy.byEventRate(10, 2, 1))
                                                        .build();
        Controller controller = controllerWrapper.getController();
        controllerWrapper.getControllerService().createScope("test").get();
        controller.createStream(config).get();
        @Cleanup
        ConnectionFactory connectionFactory = new ConnectionFactoryImpl(ClientConfig.builder().build());
        @Cleanup
        ClientFactory clientFactory = new ClientFactoryImpl("test", controller, connectionFactory);
        @Cleanup
        EventStreamWriter<String> test = clientFactory.createEventWriter("test", new JavaSerializer<>(),
                EventWriterConfig.builder().transactionTimeoutScaleGracePeriod(10000).transactionTimeoutTime(10000).build());
        Transaction<String> transaction = test.beginTxn();
        transaction.writeEvent("0", "txntest1");
        transaction.commit();

        // scale
        Stream stream = new StreamImpl("test", "test");
        Map<Double, Double> map = new HashMap<>();
        map.put(0.0, 0.33);
        map.put(0.33, 0.66);
        map.put(0.66, 1.0);
<<<<<<< HEAD
        Boolean result = controller.scaleStream(stream, Collections.singletonList(0L), map, executorService).getFuture().get();
=======
        Boolean result = controller.scaleStream(stream, Collections.singletonList(0), map, executorService()).getFuture().get();
>>>>>>> 6df804dd

        assertTrue(result);

        transaction = test.beginTxn();
        transaction.writeEvent("0", "txntest2");
        transaction.commit();
        @Cleanup
        ReaderGroupManager groupManager = new ReaderGroupManagerImpl("test", controller, clientFactory, connectionFactory);
        groupManager.createReaderGroup("reader", ReaderGroupConfig.builder().disableAutomaticCheckpoints().stream("test/test").build());
        @Cleanup
        EventStreamReader<String> reader = clientFactory.createReader("readerId", "reader", new JavaSerializer<>(),
                ReaderConfig.builder().build());
        EventRead<String> event = reader.readNextEvent(10000);
        assertNotNull(event);
        assertEquals("txntest1", event.getEvent());
        event = reader.readNextEvent(10000);
        assertNotNull(event);
        assertEquals("txntest2", event.getEvent());
    }

    @Test(timeout = 10000)
    public void testTxnConfig() throws Exception {
        // create stream test
        StreamConfiguration config = StreamConfiguration.builder()
                .scope("test")
                .streamName("test")
                .scalingPolicy(ScalingPolicy.byEventRate(10, 2, 1))
                .build();
        Controller controller = controllerWrapper.getController();
        controllerWrapper.getControllerService().createScope("test").get();
        controller.createStream(config).get();
        @Cleanup
        ConnectionFactory connectionFactory = new ConnectionFactoryImpl(ClientConfig.builder().build());
        @Cleanup
        ClientFactory clientFactory = new ClientFactoryImpl("test", controller, connectionFactory);

        // create writers with different configs and try creating transactions against those configs
        EventWriterConfig defaultConfig = EventWriterConfig.builder().build();
        assertNotNull(createTxn(clientFactory, defaultConfig, "test"));

        EventWriterConfig validConfig = EventWriterConfig.builder().transactionTimeoutScaleGracePeriod(10000).transactionTimeoutTime(10000).build();
        assertNotNull(createTxn(clientFactory, validConfig, "test"));

        EventWriterConfig leaseMoreThanScaleGraceConfig = EventWriterConfig.builder()
                .transactionTimeoutScaleGracePeriod(10000).transactionTimeoutTime(11000).build();
        AssertExtensions.assertThrows("lease more than scale grace period not honoured",
                () -> createTxn(clientFactory, leaseMoreThanScaleGraceConfig, "test"), e -> e.getCause() instanceof IllegalArgumentException);

        EventWriterConfig highScaleGraceConfig = EventWriterConfig.builder().transactionTimeoutScaleGracePeriod(100 * 1000).build();
        AssertExtensions.assertThrows("high scale grace period not honoured",
                () -> createTxn(clientFactory, highScaleGraceConfig, "test"), e -> e.getCause() instanceof IllegalArgumentException);

        EventWriterConfig lowTimeoutConfig = EventWriterConfig.builder().transactionTimeoutTime(1000).build();
        AssertExtensions.assertThrows("low timeout period not honoured",
                () -> createTxn(clientFactory, lowTimeoutConfig, "test"), e -> e.getCause() instanceof IllegalArgumentException);

        EventWriterConfig highTimeoutConfig = EventWriterConfig.builder().transactionTimeoutTime(200 * 1000).build();
        AssertExtensions.assertThrows("high timeouot period not honoured",
                () -> createTxn(clientFactory, highTimeoutConfig, "test"), e -> e.getCause() instanceof IllegalArgumentException);
    }

    private UUID createTxn(ClientFactory clientFactory, EventWriterConfig config, String streamName) {
        @Cleanup
        EventStreamWriter<String> test = clientFactory.createEventWriter(streamName, new JavaSerializer<>(),
                config);
        return test.beginTxn().getTxnId();
    }
}<|MERGE_RESOLUTION|>--- conflicted
+++ resolved
@@ -125,11 +125,7 @@
         map.put(0.0, 0.33);
         map.put(0.33, 0.66);
         map.put(0.66, 1.0);
-<<<<<<< HEAD
-        Boolean result = controller.scaleStream(stream, Collections.singletonList(0L), map, executorService).getFuture().get();
-=======
-        Boolean result = controller.scaleStream(stream, Collections.singletonList(0), map, executorService()).getFuture().get();
->>>>>>> 6df804dd
+        Boolean result = controller.scaleStream(stream, Collections.singletonList(0L), map, executorService()).getFuture().get();
 
         assertTrue(result);
 
