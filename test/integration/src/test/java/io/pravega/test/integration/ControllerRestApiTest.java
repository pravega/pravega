--- conflicted
+++ resolved
@@ -252,12 +252,8 @@
         URI controllerUri = SETUP_UTILS.getControllerUri();
         @Cleanup("shutdown")
         InlineExecutor inlineExecutor = new InlineExecutor();
-<<<<<<< HEAD
-        try (StreamManager streamManager = new StreamManagerImpl(createController(controllerUri, inlineExecutor), null)) {
-=======
         try (ConnectionFactory cf = new ConnectionFactoryImpl(ClientConfig.builder().build());
              StreamManager streamManager = new StreamManagerImpl(createController(controllerUri, inlineExecutor), cf)) {
->>>>>>> 034c4593
             log.info("Creating scope: {}", testScope);
             streamManager.createScope(testScope);
 
