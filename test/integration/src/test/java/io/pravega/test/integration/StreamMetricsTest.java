/**
 * Copyright (c) Dell Inc., or its subsidiaries. All Rights Reserved.
 *
 * Licensed under the Apache License, Version 2.0 (the "License");
 * you may not use this file except in compliance with the License.
 * You may obtain a copy of the License at
 *
 *     http://www.apache.org/licenses/LICENSE-2.0
 */
package io.pravega.test.integration;

import com.google.common.collect.ImmutableMap;
import io.pravega.client.ClientConfig;
import io.pravega.client.EventStreamClientFactory;
import io.pravega.client.control.impl.Controller;
import io.pravega.client.stream.EventWriterConfig;
import io.pravega.client.stream.ScalingPolicy;
import io.pravega.client.stream.Stream;
import io.pravega.client.stream.StreamConfiguration;
import io.pravega.client.stream.ReaderGroupConfig;
import io.pravega.client.stream.Transaction;
import io.pravega.client.stream.TransactionalEventStreamWriter;
import io.pravega.client.stream.impl.JavaSerializer;
import io.pravega.client.stream.impl.StreamImpl;
import io.pravega.common.concurrent.ExecutorServiceHelpers;
import io.pravega.controller.metrics.StreamMetrics;
import io.pravega.segmentstore.contracts.StreamSegmentStore;
import io.pravega.segmentstore.contracts.tables.TableStore;
import io.pravega.segmentstore.server.host.delegationtoken.PassingTokenVerifier;
import io.pravega.segmentstore.server.host.handler.PravegaConnectionListener;
import io.pravega.segmentstore.server.host.stat.AutoScaleMonitor;
import io.pravega.segmentstore.server.host.stat.AutoScalerConfig;
import io.pravega.segmentstore.server.store.ServiceBuilder;
import io.pravega.segmentstore.server.store.ServiceBuilderConfig;
import io.pravega.controller.stream.api.grpc.v1.Controller.CreateReaderGroupResponse;
import io.pravega.shared.MetricsNames;
import io.pravega.shared.NameUtils;
import io.pravega.shared.metrics.MetricRegistryUtils;
import io.pravega.shared.metrics.MetricsConfig;
import io.pravega.shared.metrics.MetricsProvider;
import io.pravega.shared.metrics.StatsProvider;
import io.pravega.test.common.AssertExtensions;
import io.pravega.test.common.TestUtils;
import io.pravega.test.common.TestingServerStarter;
import io.pravega.test.integration.demo.ControllerWrapper;
import java.net.URI;
import java.time.Duration;
import java.util.Arrays;
import java.util.Collections;
import java.util.HashMap;
import java.util.Map;
import java.util.UUID;
import java.util.concurrent.ScheduledExecutorService;
import lombok.Cleanup;
import lombok.extern.slf4j.Slf4j;
import org.apache.curator.test.TestingServer;
import org.junit.After;
import org.junit.Before;
import org.junit.Test;

import static io.pravega.shared.MetricsTags.readerGroupTags;
import static io.pravega.shared.MetricsTags.streamTags;
import static org.junit.Assert.assertEquals;
import static org.junit.Assert.fail;

@Slf4j
public class StreamMetricsTest {

    private final ScalingPolicy scalingPolicy = ScalingPolicy.fixed(1);
    private final StreamConfiguration config = StreamConfiguration.builder().scalingPolicy(scalingPolicy).build();
    private TestingServer zkTestServer = null;
    private PravegaConnectionListener server = null;
    private ControllerWrapper controllerWrapper = null;
    private Controller controller = null;
    private StatsProvider statsProvider = null;
    private ServiceBuilder serviceBuilder = null;
    private AutoScaleMonitor monitor = null;
    private int controllerPort;
    private ScheduledExecutorService executor = ExecutorServiceHelpers.newScheduledThreadPool(1, "test");

    @Before
    public void setup() throws Exception {
        controllerPort = TestUtils.getAvailableListenPort();
        final String serviceHost = "localhost";
        final int servicePort = TestUtils.getAvailableListenPort();
        final int containerCount = 4;

        // 1. Start Metrics service
        log.info("Initializing metrics provider ...");

        MetricsConfig metricsConfig = MetricsConfig.builder()
                .with(MetricsConfig.ENABLE_STATISTICS, true)
                .with(MetricsConfig.ENABLE_STATSD_REPORTER, false)
                .build();
        metricsConfig.setDynamicCacheEvictionDuration(Duration.ofSeconds(60));

        MetricsProvider.initialize(metricsConfig);
        statsProvider = MetricsProvider.getMetricsProvider();
        statsProvider.startWithoutExporting();
        log.info("Metrics Stats provider is started");

        // 2. Start ZK
        this.zkTestServer = new TestingServerStarter().start();

        // 3. Start Pravega SegmentStore service.
        serviceBuilder = ServiceBuilder.newInMemoryBuilder(ServiceBuilderConfig.getDefaultConfig());
        serviceBuilder.initialize();
        StreamSegmentStore store = serviceBuilder.createStreamSegmentService();
        monitor = new AutoScaleMonitor(store, AutoScalerConfig.builder().build());
        TableStore tableStore = serviceBuilder.createTableStoreService();

        this.server = new PravegaConnectionListener(false, false, "localhost", servicePort, store, tableStore,
                monitor.getStatsRecorder(), monitor.getTableSegmentStatsRecorder(), new PassingTokenVerifier(),
                null, null, true, this.serviceBuilder.getLowPriorityExecutor());
        this.server.startListening();

        // 4. Start Pravega Controller service
        this.controllerWrapper = new ControllerWrapper(zkTestServer.getConnectString(), false,
                controllerPort, serviceHost, servicePort, containerCount);
        this.controllerWrapper.awaitRunning();
        this.controller = controllerWrapper.getController();
    }

    @After
    public void tearDown() throws Exception {
        if (this.statsProvider != null) {
            statsProvider.close();
            statsProvider = null;
            log.info("Metrics statsProvider is now closed.");
        }

        if (this.controllerWrapper != null) {
            this.controllerWrapper.close();
            this.controllerWrapper = null;
        }

        if (this.server != null) {
            this.server.close();
            this.server = null;
        }

        if (this.monitor != null) {
            this.monitor.close();
            this.monitor = null;
        }

        if (this.serviceBuilder != null) {
            this.serviceBuilder.close();
            this.serviceBuilder = null;
        }

        if (this.zkTestServer != null) {
            this.zkTestServer.close();
            this.zkTestServer = null;
        }
        ExecutorServiceHelpers.shutdown(executor);
    }

    @Test(timeout = 30000)
    public void testStreamsAndScopesBasicMetricsTests() throws Exception {
        String scopeName = "scopeBasic";
        String streamName = "streamBasic";

        String streamScopedName = NameUtils.getScopedStreamName(scopeName, streamName);
        ReaderGroupConfig rgConfig = ReaderGroupConfig.builder().disableAutomaticCheckpoints()
                .stream(streamScopedName)
                .retentionType(ReaderGroupConfig.StreamDataRetention.AUTOMATIC_RELEASE_AT_LAST_CHECKPOINT)
                .build();
        rgConfig = ReaderGroupConfig.cloneConfig(rgConfig, UUID.randomUUID(), 0L);
        // Here, the system scope and streams are already created.
        assertEquals(1, (long) MetricRegistryUtils.getCounter(MetricsNames.CREATE_SCOPE).count());
        assertEquals(4, (long) MetricRegistryUtils.getCounter(MetricsNames.CREATE_STREAM).count());

        controllerWrapper.getControllerService().createScope(scopeName).get();
        if (!controller.createStream(scopeName, streamName, config).get()) {
            log.error("Stream {} for basic testing already existed, exiting", scopeName + "/" + streamName);
            return;
        }
        // Check that the new scope and stream are accounted in metrics.
        assertEquals(2, (long) MetricRegistryUtils.getCounter(MetricsNames.CREATE_SCOPE).count());
        assertEquals(5, (long) MetricRegistryUtils.getCounter(MetricsNames.CREATE_STREAM).count());

        // Update the Stream.
        controllerWrapper.getControllerService().updateStream(scopeName, streamName, StreamConfiguration.builder().scalingPolicy(ScalingPolicy.fixed(10)).build()).get();
        assertEquals(1, (long) MetricRegistryUtils.getCounter(MetricsNames.globalMetricName(MetricsNames.UPDATE_STREAM)).count());

        final String subscriber = "subscriber1";
        CreateReaderGroupResponse createRGStatus = controllerWrapper.getControllerService().createReaderGroup(scopeName, subscriber, rgConfig, System.currentTimeMillis()).get();
        assertEquals(CreateReaderGroupResponse.Status.SUCCESS, createRGStatus.getStatus());
        assertEquals(1, (long) MetricRegistryUtils.getCounter(MetricsNames.globalMetricName(MetricsNames.CREATE_READER_GROUP)).count());

        final String subscriberScopedName = NameUtils.getScopedReaderGroupName(scopeName, subscriber);
        ImmutableMap<Long, Long> streamCut1 = ImmutableMap.of(0L, 10L);
        controllerWrapper.getControllerService().updateSubscriberStreamCut(scopeName, streamName, subscriberScopedName,
                rgConfig.getReaderGroupId().toString(), 0L, streamCut1).get();
        assertEquals(1, (long) MetricRegistryUtils.getCounter(MetricsNames.globalMetricName(MetricsNames.UPDATE_SUBSCRIBER)).count());

        controllerWrapper.getControllerService().updateReaderGroup(scopeName, subscriber, rgConfig).get();
        assertEquals(1, (long) MetricRegistryUtils.getCounter(MetricsNames.globalMetricName(MetricsNames.UPDATE_READER_GROUP)).count());

        controllerWrapper.getControllerService().deleteReaderGroup(scopeName, subscriber,
                rgConfig.getReaderGroupId().toString()).get();
        assertEquals(1, (long) MetricRegistryUtils.getCounter(MetricsNames.globalMetricName(MetricsNames.DELETE_READER_GROUP)).count());

        // Seal the Stream.
        controllerWrapper.getControllerService().sealStream(scopeName, streamName).get();
        assertEquals(1, (long) MetricRegistryUtils.getCounter(MetricsNames.SEAL_STREAM).count());

        // Delete the Stream and Scope and check for the respective metrics.
        controllerWrapper.getControllerService().deleteStream(scopeName, streamName).get();
        controllerWrapper.getControllerService().deleteScope(scopeName).get();
        assertEquals(1, (long) MetricRegistryUtils.getCounter(MetricsNames.DELETE_STREAM).count());
        assertEquals(1, (long) MetricRegistryUtils.getCounter(MetricsNames.DELETE_SCOPE).count());

        String failedScope = "failedScope";
        String failedStream = "failedStream";
        String failedRG = "failedRG";
        String[] failedScopeTags = streamTags(failedScope, "");
        String[] failedScopeStreamTags = streamTags(failedScope, failedStream);
<<<<<<< HEAD
        String[] failedRGTags = readerGroupTags(failedRG, failedRG);
        // Exercise the metrics for failed stream and scope creation/deletion.
        StreamMetrics.getInstance().createScopeFailed(failedScope);
        StreamMetrics.getInstance().deleteScopeFailed(failedScope);
        StreamMetrics.getInstance().createStreamFailed(failedScope, failedStream);
=======
        String[] failedRGTags = streamTags(failedRG, failedRG);
        // Exercise the metrics for failed stream and scope creation/deletion.
        StreamMetrics.getInstance().createScopeFailed(failedScope);
        StreamMetrics.getInstance().createStreamFailed(failedScope, failedStream);
        StreamMetrics.getInstance().deleteScopeFailed(failedScope);
>>>>>>> 00aa91e5
        StreamMetrics.getInstance().deleteStreamFailed(failedScope, failedStream);
        StreamMetrics.getInstance().updateStreamFailed(failedScope, failedStream);
        StreamMetrics.getInstance().truncateStreamFailed(failedScope, failedStream);
        StreamMetrics.getInstance().sealStreamFailed(failedScope, failedStream);
        StreamMetrics.getInstance().createReaderGroupFailed(failedRG, failedRG);
        StreamMetrics.getInstance().deleteReaderGroupFailed(failedRG, failedRG);
        StreamMetrics.getInstance().updateReaderGroupFailed(failedRG, failedRG);
        StreamMetrics.getInstance().updateTruncationSCFailed(failedRG, failedRG);
        assertEquals(1, (long) MetricRegistryUtils.getCounter(MetricsNames.CREATE_SCOPE_FAILED, failedScopeTags).count());
<<<<<<< HEAD
        assertEquals(1, (long) MetricRegistryUtils.getCounter(MetricsNames.DELETE_SCOPE_FAILED, failedScopeTags).count());
        assertEquals(1, (long) MetricRegistryUtils.getCounter(MetricsNames.CREATE_STREAM_FAILED, failedScopeStreamTags).count());
        assertEquals(1, (long) MetricRegistryUtils.getCounter(MetricsNames.DELETE_STREAM_FAILED, failedScopeStreamTags).count());
=======
        assertEquals(1, (long) MetricRegistryUtils.getCounter(MetricsNames.CREATE_STREAM_FAILED, failedScopeStreamTags).count());
        assertEquals(1, (long) MetricRegistryUtils.getCounter(MetricsNames.DELETE_STREAM_FAILED, failedScopeTags).count());
        assertEquals(1, (long) MetricRegistryUtils.getCounter(MetricsNames.DELETE_SCOPE_FAILED, failedScopeStreamTags).count());
>>>>>>> 00aa91e5
        assertEquals(1, (long) MetricRegistryUtils.getCounter(MetricsNames.UPDATE_STREAM_FAILED, failedScopeStreamTags).count());
        assertEquals(1, (long) MetricRegistryUtils.getCounter(MetricsNames.TRUNCATE_STREAM_FAILED, failedScopeStreamTags).count());
        assertEquals(1, (long) MetricRegistryUtils.getCounter(MetricsNames.SEAL_STREAM_FAILED, failedScopeStreamTags).count());
        assertEquals(1, (long) MetricRegistryUtils.getCounter(MetricsNames.CREATE_READER_GROUP_FAILED, failedRGTags).count());
        assertEquals(1, (long) MetricRegistryUtils.getCounter(MetricsNames.DELETE_READER_GROUP_FAILED, failedRGTags).count());
        assertEquals(1, (long) MetricRegistryUtils.getCounter(MetricsNames.UPDATE_READER_GROUP_FAILED, failedRGTags).count());
<<<<<<< HEAD
        assertEquals(1, (long) MetricRegistryUtils.getCounter(MetricsNames.UPDATE_SUBSCRIBER_FAILED, streamTags(failedRG, failedRG)).count());
=======
        assertEquals(1, (long) MetricRegistryUtils.getCounter(MetricsNames.UPDATE_SUBSCRIBER_FAILED, failedRGTags).count());
>>>>>>> 00aa91e5
    }

    @Test(timeout = 30000)
    public void testSegmentSplitMerge() throws Exception {
        String scaleScopeName = "scaleScope";
        String scaleStreamName = "scaleStream";

        controllerWrapper.getControllerService().createScope(scaleScopeName).get();
        if (!controller.createStream(scaleScopeName, scaleStreamName, config).get()) {
            log.error("Stream {} for scale testing already existed, exiting", scaleScopeName + "/" + scaleStreamName);
            return;
        }
        Stream scaleStream = new StreamImpl(scaleScopeName, scaleStreamName);

        //split to 3 segments
        Map<Double, Double> keyRanges = new HashMap<>();
        keyRanges.put(0.0, 0.33);
        keyRanges.put(0.33, 0.66);
        keyRanges.put(0.66, 1.0);

        if (!controller.scaleStream(scaleStream, Collections.singletonList(0L), keyRanges, executor).getFuture().get()) {
            log.error("Scale stream: splitting segment into three failed, exiting");
            return;
        }

        assertEquals(3, (long) MetricRegistryUtils.getGauge(MetricsNames.SEGMENTS_COUNT, streamTags(scaleScopeName, scaleStreamName)).value());
        assertEquals(1, (long) MetricRegistryUtils.getGauge(MetricsNames.SEGMENTS_SPLITS, streamTags(scaleScopeName, scaleStreamName)).value());
        assertEquals(0, (long) MetricRegistryUtils.getGauge(MetricsNames.SEGMENTS_MERGES, streamTags(scaleScopeName, scaleStreamName)).value());

        //merge back to 2 segments
        keyRanges = new HashMap<>();
        keyRanges.put(0.0, 0.5);
        keyRanges.put(0.5, 1.0);

        if (!controller.scaleStream(scaleStream, Arrays.asList(1L, 2L, 3L), keyRanges, executor).getFuture().get()) {
            log.error("Scale stream: merging segments into two failed, exiting");
            return;
        }

        assertEquals(2, (long) MetricRegistryUtils.getGauge(MetricsNames.SEGMENTS_COUNT, streamTags(scaleScopeName, scaleStreamName)).value());
        assertEquals(1, (long) MetricRegistryUtils.getGauge(MetricsNames.SEGMENTS_SPLITS, streamTags(scaleScopeName, scaleStreamName)).value());
        assertEquals(1, (long) MetricRegistryUtils.getGauge(MetricsNames.SEGMENTS_MERGES, streamTags(scaleScopeName, scaleStreamName)).value());
    }

    @Test(timeout = 30000)
    public void testTransactionMetrics() throws Exception {
        String txScopeName = "scopeTx";
        String txStreamName = "streamTx";

        controllerWrapper.getControllerService().createScope(txScopeName).get();
        if (!controller.createStream(txScopeName, txStreamName, config).get()) {
            log.error("Stream {} for tx testing already existed, exiting", txScopeName + "/" + txStreamName);
            return;
        }

        @Cleanup
        EventStreamClientFactory clientFactory = EventStreamClientFactory.withScope(txScopeName, ClientConfig.builder()
                .controllerURI(URI.create("tcp://localhost:" + controllerPort)).build());
        @Cleanup
        TransactionalEventStreamWriter<String> writer = clientFactory.createTransactionalEventWriter(Stream.of(txScopeName, txStreamName).getStreamName(),
                new JavaSerializer<>(), EventWriterConfig.builder().build());

        Transaction<String> transaction = writer.beginTxn();

        assertEquals(1, (long) MetricRegistryUtils.getCounter(MetricsNames.CREATE_TRANSACTION, streamTags(txScopeName, txStreamName)).count());

        transaction.writeEvent("Test");
        transaction.flush();
        transaction.commit();

        AssertExtensions.assertEventuallyEquals(true, () -> transaction.checkStatus().equals(Transaction.Status.COMMITTED), 10000);
        AssertExtensions.assertEventuallyEquals(true, () -> MetricRegistryUtils.getCounter(MetricsNames.COMMIT_TRANSACTION, streamTags(txScopeName, txStreamName)) != null, 10000);
        assertEquals(1, (long) MetricRegistryUtils.getCounter(MetricsNames.COMMIT_TRANSACTION, streamTags(txScopeName, txStreamName)).count());

        Transaction<String> transaction2 = writer.beginTxn();
        transaction2.writeEvent("Test");
        transaction2.abort();

        AssertExtensions.assertEventuallyEquals(true, () -> transaction2.checkStatus().equals(Transaction.Status.ABORTED), 10000);
        AssertExtensions.assertEventuallyEquals(true, () -> MetricRegistryUtils.getCounter(MetricsNames.ABORT_TRANSACTION, streamTags(txScopeName, txStreamName)) != null, 10000);
        assertEquals(1, (long) MetricRegistryUtils.getCounter(MetricsNames.ABORT_TRANSACTION, streamTags(txScopeName, txStreamName)).count());
    }

    @Test(timeout = 30000)
    public void testRollingTxnMetrics() throws Exception {
        String scaleRollingTxnScopeName = "scaleRollingTxnScope";
        String scaleRollingTxnStreamName = "scaleRollingTxnStream";

        controllerWrapper.getControllerService().createScope(scaleRollingTxnScopeName).get();
        if (!controller.createStream(scaleRollingTxnScopeName, scaleRollingTxnStreamName, config).get()) {
            fail("Stream " + scaleRollingTxnScopeName + "/" + scaleRollingTxnStreamName + " for scale testing already existed, test failed");
        }

        @Cleanup
        EventStreamClientFactory clientFactory = EventStreamClientFactory.withScope(scaleRollingTxnScopeName, ClientConfig.builder()
                .controllerURI(URI.create("tcp://localhost:" + controllerPort)).build());
        @Cleanup
        TransactionalEventStreamWriter<String> writer = clientFactory.createTransactionalEventWriter(Stream.of(scaleRollingTxnScopeName, scaleRollingTxnStreamName).getStreamName(),
                new JavaSerializer<>(), EventWriterConfig.builder().build());
        Transaction<String> transaction = writer.beginTxn();
        transaction.writeEvent("Transactional content");

        //split to 3 segments
        Map<Double, Double> keyRanges = new HashMap<>();
        keyRanges.put(0.0, 0.25);
        keyRanges.put(0.25, 0.75);
        keyRanges.put(0.75, 1.0);

        Stream scaleRollingTxnStream = new StreamImpl(scaleRollingTxnScopeName, scaleRollingTxnStreamName);
        if (!controller.scaleStream(scaleRollingTxnStream, Collections.singletonList(0L), keyRanges, executor).getFuture().get()) {
            fail("Scale stream: splitting segment into three failed, exiting");
        }

        assertEquals(3, (long) MetricRegistryUtils.getGauge(MetricsNames.SEGMENTS_COUNT, streamTags(scaleRollingTxnScopeName, scaleRollingTxnStreamName)).value());
        assertEquals(1, (long) MetricRegistryUtils.getGauge(MetricsNames.SEGMENTS_SPLITS, streamTags(scaleRollingTxnScopeName, scaleRollingTxnStreamName)).value());
        assertEquals(0, (long) MetricRegistryUtils.getGauge(MetricsNames.SEGMENTS_MERGES, streamTags(scaleRollingTxnScopeName, scaleRollingTxnStreamName)).value());

        transaction.flush();
        transaction.commit();

        String message = "Inconsistency found between metadata and metrics";
        AssertExtensions.assertEventuallyEquals(message, 3L, () -> (long) MetricRegistryUtils.getGauge(MetricsNames.SEGMENTS_COUNT, streamTags(scaleRollingTxnScopeName, scaleRollingTxnStreamName)).value(), 500, 30000);
        AssertExtensions.assertEventuallyEquals(message, 2L, () -> (long) MetricRegistryUtils.getGauge(MetricsNames.SEGMENTS_SPLITS, streamTags(scaleRollingTxnScopeName, scaleRollingTxnStreamName)).value(), 200, 30000);
        AssertExtensions.assertEventuallyEquals(message, 1L, () -> (long) MetricRegistryUtils.getGauge(MetricsNames.SEGMENTS_MERGES, streamTags(scaleRollingTxnScopeName, scaleRollingTxnStreamName)).value(), 200, 30000);
    }
}<|MERGE_RESOLUTION|>--- conflicted
+++ resolved
@@ -58,7 +58,6 @@
 import org.junit.Before;
 import org.junit.Test;
 
-import static io.pravega.shared.MetricsTags.readerGroupTags;
 import static io.pravega.shared.MetricsTags.streamTags;
 import static org.junit.Assert.assertEquals;
 import static org.junit.Assert.fail;
@@ -217,19 +216,11 @@
         String failedRG = "failedRG";
         String[] failedScopeTags = streamTags(failedScope, "");
         String[] failedScopeStreamTags = streamTags(failedScope, failedStream);
-<<<<<<< HEAD
-        String[] failedRGTags = readerGroupTags(failedRG, failedRG);
-        // Exercise the metrics for failed stream and scope creation/deletion.
-        StreamMetrics.getInstance().createScopeFailed(failedScope);
-        StreamMetrics.getInstance().deleteScopeFailed(failedScope);
-        StreamMetrics.getInstance().createStreamFailed(failedScope, failedStream);
-=======
         String[] failedRGTags = streamTags(failedRG, failedRG);
         // Exercise the metrics for failed stream and scope creation/deletion.
         StreamMetrics.getInstance().createScopeFailed(failedScope);
         StreamMetrics.getInstance().createStreamFailed(failedScope, failedStream);
         StreamMetrics.getInstance().deleteScopeFailed(failedScope);
->>>>>>> 00aa91e5
         StreamMetrics.getInstance().deleteStreamFailed(failedScope, failedStream);
         StreamMetrics.getInstance().updateStreamFailed(failedScope, failedStream);
         StreamMetrics.getInstance().truncateStreamFailed(failedScope, failedStream);
@@ -239,26 +230,16 @@
         StreamMetrics.getInstance().updateReaderGroupFailed(failedRG, failedRG);
         StreamMetrics.getInstance().updateTruncationSCFailed(failedRG, failedRG);
         assertEquals(1, (long) MetricRegistryUtils.getCounter(MetricsNames.CREATE_SCOPE_FAILED, failedScopeTags).count());
-<<<<<<< HEAD
-        assertEquals(1, (long) MetricRegistryUtils.getCounter(MetricsNames.DELETE_SCOPE_FAILED, failedScopeTags).count());
-        assertEquals(1, (long) MetricRegistryUtils.getCounter(MetricsNames.CREATE_STREAM_FAILED, failedScopeStreamTags).count());
-        assertEquals(1, (long) MetricRegistryUtils.getCounter(MetricsNames.DELETE_STREAM_FAILED, failedScopeStreamTags).count());
-=======
         assertEquals(1, (long) MetricRegistryUtils.getCounter(MetricsNames.CREATE_STREAM_FAILED, failedScopeStreamTags).count());
         assertEquals(1, (long) MetricRegistryUtils.getCounter(MetricsNames.DELETE_STREAM_FAILED, failedScopeTags).count());
         assertEquals(1, (long) MetricRegistryUtils.getCounter(MetricsNames.DELETE_SCOPE_FAILED, failedScopeStreamTags).count());
->>>>>>> 00aa91e5
         assertEquals(1, (long) MetricRegistryUtils.getCounter(MetricsNames.UPDATE_STREAM_FAILED, failedScopeStreamTags).count());
         assertEquals(1, (long) MetricRegistryUtils.getCounter(MetricsNames.TRUNCATE_STREAM_FAILED, failedScopeStreamTags).count());
         assertEquals(1, (long) MetricRegistryUtils.getCounter(MetricsNames.SEAL_STREAM_FAILED, failedScopeStreamTags).count());
         assertEquals(1, (long) MetricRegistryUtils.getCounter(MetricsNames.CREATE_READER_GROUP_FAILED, failedRGTags).count());
         assertEquals(1, (long) MetricRegistryUtils.getCounter(MetricsNames.DELETE_READER_GROUP_FAILED, failedRGTags).count());
         assertEquals(1, (long) MetricRegistryUtils.getCounter(MetricsNames.UPDATE_READER_GROUP_FAILED, failedRGTags).count());
-<<<<<<< HEAD
-        assertEquals(1, (long) MetricRegistryUtils.getCounter(MetricsNames.UPDATE_SUBSCRIBER_FAILED, streamTags(failedRG, failedRG)).count());
-=======
         assertEquals(1, (long) MetricRegistryUtils.getCounter(MetricsNames.UPDATE_SUBSCRIBER_FAILED, failedRGTags).count());
->>>>>>> 00aa91e5
     }
 
     @Test(timeout = 30000)
