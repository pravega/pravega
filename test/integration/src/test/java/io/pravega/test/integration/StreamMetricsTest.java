/**
 * Copyright (c) Dell Inc., or its subsidiaries. All Rights Reserved.
 *
 * Licensed under the Apache License, Version 2.0 (the "License");
 * you may not use this file except in compliance with the License.
 * You may obtain a copy of the License at
 *
 *     http://www.apache.org/licenses/LICENSE-2.0
 */
package io.pravega.test.integration;

import com.google.common.collect.ImmutableMap;
import io.pravega.client.ClientConfig;
import io.pravega.client.EventStreamClientFactory;
import io.pravega.client.stream.EventWriterConfig;
import io.pravega.client.stream.ScalingPolicy;
import io.pravega.client.stream.Stream;
import io.pravega.client.stream.StreamConfiguration;
import io.pravega.client.stream.Transaction;
import io.pravega.client.stream.TransactionalEventStreamWriter;
import io.pravega.client.control.impl.Controller;
import io.pravega.client.stream.impl.JavaSerializer;
import io.pravega.client.stream.impl.StreamImpl;
import io.pravega.common.concurrent.ExecutorServiceHelpers;
import io.pravega.controller.metrics.StreamMetrics;
import io.pravega.segmentstore.contracts.StreamSegmentStore;
import io.pravega.segmentstore.contracts.tables.TableStore;
import io.pravega.segmentstore.server.host.delegationtoken.PassingTokenVerifier;
import io.pravega.segmentstore.server.host.handler.PravegaConnectionListener;
import io.pravega.segmentstore.server.host.stat.AutoScaleMonitor;
import io.pravega.segmentstore.server.host.stat.AutoScalerConfig;
import io.pravega.segmentstore.server.store.ServiceBuilder;
import io.pravega.segmentstore.server.store.ServiceBuilderConfig;
import io.pravega.shared.MetricsNames;
import io.pravega.shared.metrics.MetricRegistryUtils;
import io.pravega.shared.metrics.MetricsConfig;
import io.pravega.shared.metrics.MetricsProvider;
import io.pravega.shared.metrics.StatsProvider;
import io.pravega.test.common.AssertExtensions;
import io.pravega.test.common.TestUtils;
import io.pravega.test.common.TestingServerStarter;
import io.pravega.test.integration.demo.ControllerWrapper;
import lombok.Cleanup;
import lombok.extern.slf4j.Slf4j;
import org.apache.curator.test.TestingServer;
import org.junit.After;
import org.junit.Before;
import org.junit.Test;

import java.net.URI;
import java.time.Duration;
import java.util.Arrays;
import java.util.Collections;
import java.util.HashMap;
import java.util.Map;
import java.util.concurrent.Executors;
import java.util.concurrent.ScheduledExecutorService;

import static io.pravega.shared.MetricsTags.streamTags;
import static org.junit.Assert.assertEquals;
import static org.junit.Assert.fail;

@Slf4j
public class StreamMetricsTest {

    private final ScalingPolicy scalingPolicy = ScalingPolicy.fixed(1);
    private final StreamConfiguration config = StreamConfiguration.builder().scalingPolicy(scalingPolicy).build();
    private TestingServer zkTestServer = null;
    private PravegaConnectionListener server = null;
    private ControllerWrapper controllerWrapper = null;
    private Controller controller = null;
    private StatsProvider statsProvider = null;
    private ServiceBuilder serviceBuilder = null;
    private AutoScaleMonitor monitor = null;
    private int controllerPort;
    private ScheduledExecutorService executor = Executors.newSingleThreadScheduledExecutor();

    @Before
    public void setup() throws Exception {
        controllerPort = TestUtils.getAvailableListenPort();
        final String serviceHost = "localhost";
        final int servicePort = TestUtils.getAvailableListenPort();
        final int containerCount = 4;

        // 1. Start Metrics service
        log.info("Initializing metrics provider ...");

        MetricsConfig metricsConfig = MetricsConfig.builder()
                .with(MetricsConfig.ENABLE_STATISTICS, true)
                .with(MetricsConfig.ENABLE_STATSD_REPORTER, false)
                .build();
        metricsConfig.setDynamicCacheEvictionDuration(Duration.ofSeconds(60));

        MetricsProvider.initialize(metricsConfig);
        statsProvider = MetricsProvider.getMetricsProvider();
        statsProvider.startWithoutExporting();
        log.info("Metrics Stats provider is started");

        // 2. Start ZK
        this.zkTestServer = new TestingServerStarter().start();

        // 3. Start Pravega SegmentStore service.
        serviceBuilder = ServiceBuilder.newInMemoryBuilder(ServiceBuilderConfig.getDefaultConfig());
        serviceBuilder.initialize();
        StreamSegmentStore store = serviceBuilder.createStreamSegmentService();
        monitor = new AutoScaleMonitor(store, AutoScalerConfig.builder().build());
        TableStore tableStore = serviceBuilder.createTableStoreService();

        this.server = new PravegaConnectionListener(false, false, "localhost", servicePort, store, tableStore,
                monitor.getStatsRecorder(), monitor.getTableSegmentStatsRecorder(), new PassingTokenVerifier(),
                null, null, true, this.serviceBuilder.getLowPriorityExecutor());
        this.server.startListening();

        // 4. Start Pravega Controller service
        this.controllerWrapper = new ControllerWrapper(zkTestServer.getConnectString(), false,
                controllerPort, serviceHost, servicePort, containerCount);
        this.controllerWrapper.awaitRunning();
        this.controller = controllerWrapper.getController();
    }

    @After
    public void tearDown() throws Exception {
        if (this.statsProvider != null) {
            statsProvider.close();
            statsProvider = null;
            log.info("Metrics statsProvider is now closed.");
        }

        if (this.controllerWrapper != null) {
            this.controllerWrapper.close();
            this.controllerWrapper = null;
        }

        if (this.server != null) {
            this.server.close();
            this.server = null;
        }

        if (this.monitor != null) {
            this.monitor.close();
            this.monitor = null;
        }

        if (this.serviceBuilder != null) {
            this.serviceBuilder.close();
            this.serviceBuilder = null;
        }

        if (this.zkTestServer != null) {
            this.zkTestServer.close();
            this.zkTestServer = null;
        }
        ExecutorServiceHelpers.shutdown(executor);
    }

    @Test(timeout = 30000)
    public void testStreamsAndScopesBasicMetricsTests() throws Exception {
        String scopeName = "scopeBasic";
        String streamName = "streamBasic";

        // Here, the system scope and streams are already created.
        assertEquals(1, (long) MetricRegistryUtils.getCounter(MetricsNames.CREATE_SCOPE).count());
        assertEquals(8, (long) MetricRegistryUtils.getCounter(MetricsNames.CREATE_STREAM).count());

        controllerWrapper.getControllerService().createScope(scopeName).get();
        if (!controller.createStream(scopeName, streamName, config).get()) {
            log.error("Stream {} for basic testing already existed, exiting", scopeName + "/" + streamName);
            return;
        }
        // Check that the new scope and stream are accounted in metrics.
        assertEquals(2, (long) MetricRegistryUtils.getCounter(MetricsNames.CREATE_SCOPE).count());
        assertEquals(9, (long) MetricRegistryUtils.getCounter(MetricsNames.CREATE_STREAM).count());

        // Update the Stream.
        controllerWrapper.getControllerService().updateStream(scopeName, streamName, StreamConfiguration.builder().scalingPolicy(ScalingPolicy.fixed(10)).build()).get();
        assertEquals(1, (long) MetricRegistryUtils.getCounter(MetricsNames.globalMetricName(MetricsNames.UPDATE_STREAM)).count());

        // Seal the Stream.
        controllerWrapper.getControllerService().sealStream(scopeName, streamName).get();
        assertEquals(1, (long) MetricRegistryUtils.getCounter(MetricsNames.SEAL_STREAM).count());

        controllerWrapper.getControllerService().addSubscriber(scopeName, streamName, "subscriber1").get();
        ImmutableMap<Long, Long> streamCut1 = ImmutableMap.of(0L, 10L);
        controllerWrapper.getControllerService().updateSubscriberStreamCut(scopeName, streamName, "subscriber1", streamCut1).get();
        assertEquals(1, (long) MetricRegistryUtils.getCounter(MetricsNames.ADD_SUBSCRIBER).count());
        assertEquals(1, (long) MetricRegistryUtils.getCounter(MetricsNames.UPDATE_SUBSCRIBER).count());
        controllerWrapper.getControllerService().deleteSubscriber(scopeName, streamName, "subscriber1").get();
        assertEquals(1, (long) MetricRegistryUtils.getCounter(MetricsNames.REMOVE_SUBSCRIBER).count());

        // Delete the Stream and Scope and check for the respective metrics.
        controllerWrapper.getControllerService().deleteStream(scopeName, streamName).get();
        controllerWrapper.getControllerService().deleteScope(scopeName).get();
        assertEquals(1, (long) MetricRegistryUtils.getCounter(MetricsNames.DELETE_STREAM).count());
        assertEquals(1, (long) MetricRegistryUtils.getCounter(MetricsNames.DELETE_SCOPE).count());

        // Exercise the metrics for failed stream and scope creation/deletion.
        StreamMetrics.getInstance().createScopeFailed("failedScope");
        StreamMetrics.getInstance().createStreamFailed("failedScope", "failedStream");
        StreamMetrics.getInstance().deleteScopeFailed("failedScope");
        StreamMetrics.getInstance().deleteStreamFailed("failedScope", "failedStream");
        StreamMetrics.getInstance().updateStreamFailed("failedScope", "failedStream");
        StreamMetrics.getInstance().truncateStreamFailed("failedScope", "failedStream");
        StreamMetrics.getInstance().sealStreamFailed("failedScope", "failedStream");
        StreamMetrics.getInstance().addSubscriberFailed("failedScope", "failedStream");
<<<<<<< HEAD
        StreamMetrics.getInstance().removeSubscriberFailed("failedScope", "failedStream");
=======
        StreamMetrics.getInstance().deleteSubscriberFailed("failedScope", "failedStream");
>>>>>>> e48f7bd4
        StreamMetrics.getInstance().updateTruncationSCFailed("failedScope", "failedStream");
        assertEquals(1, (long) MetricRegistryUtils.getCounter(MetricsNames.CREATE_SCOPE_FAILED).count());
        assertEquals(1, (long) MetricRegistryUtils.getCounter(MetricsNames.CREATE_STREAM_FAILED).count());
        assertEquals(1, (long) MetricRegistryUtils.getCounter(MetricsNames.DELETE_STREAM_FAILED).count());
        assertEquals(1, (long) MetricRegistryUtils.getCounter(MetricsNames.DELETE_SCOPE_FAILED).count());
        assertEquals(1, (long) MetricRegistryUtils.getCounter(MetricsNames.UPDATE_STREAM_FAILED).count());
        assertEquals(1, (long) MetricRegistryUtils.getCounter(MetricsNames.TRUNCATE_STREAM_FAILED).count());
        assertEquals(1, (long) MetricRegistryUtils.getCounter(MetricsNames.SEAL_STREAM_FAILED).count());
        assertEquals(1, (long) MetricRegistryUtils.getCounter(MetricsNames.ADD_SUBSCRIBER_FAILED).count());
    }

    @Test(timeout = 30000)
    public void testSegmentSplitMerge() throws Exception {
        String scaleScopeName = "scaleScope";
        String scaleStreamName = "scaleStream";

        controllerWrapper.getControllerService().createScope(scaleScopeName).get();
        if (!controller.createStream(scaleScopeName, scaleStreamName, config).get()) {
            log.error("Stream {} for scale testing already existed, exiting", scaleScopeName + "/" + scaleStreamName);
            return;
        }
        Stream scaleStream = new StreamImpl(scaleScopeName, scaleStreamName);

        //split to 3 segments
        Map<Double, Double> keyRanges = new HashMap<>();
        keyRanges.put(0.0, 0.33);
        keyRanges.put(0.33, 0.66);
        keyRanges.put(0.66, 1.0);

        if (!controller.scaleStream(scaleStream, Collections.singletonList(0L), keyRanges, executor).getFuture().get()) {
            log.error("Scale stream: splitting segment into three failed, exiting");
            return;
        }

        assertEquals(3, (long) MetricRegistryUtils.getGauge(MetricsNames.SEGMENTS_COUNT, streamTags(scaleScopeName, scaleStreamName)).value());
        assertEquals(1, (long) MetricRegistryUtils.getGauge(MetricsNames.SEGMENTS_SPLITS, streamTags(scaleScopeName, scaleStreamName)).value());
        assertEquals(0, (long) MetricRegistryUtils.getGauge(MetricsNames.SEGMENTS_MERGES, streamTags(scaleScopeName, scaleStreamName)).value());

        //merge back to 2 segments
        keyRanges = new HashMap<>();
        keyRanges.put(0.0, 0.5);
        keyRanges.put(0.5, 1.0);

        if (!controller.scaleStream(scaleStream, Arrays.asList(1L, 2L, 3L), keyRanges, executor).getFuture().get()) {
            log.error("Scale stream: merging segments into two failed, exiting");
            return;
        }

        assertEquals(2, (long) MetricRegistryUtils.getGauge(MetricsNames.SEGMENTS_COUNT, streamTags(scaleScopeName, scaleStreamName)).value());
        assertEquals(1, (long) MetricRegistryUtils.getGauge(MetricsNames.SEGMENTS_SPLITS, streamTags(scaleScopeName, scaleStreamName)).value());
        assertEquals(1, (long) MetricRegistryUtils.getGauge(MetricsNames.SEGMENTS_MERGES, streamTags(scaleScopeName, scaleStreamName)).value());
    }

    @Test(timeout = 30000)
    public void testTransactionMetrics() throws Exception {
        String txScopeName = "scopeTx";
        String txStreamName = "streamTx";

        controllerWrapper.getControllerService().createScope(txScopeName).get();
        if (!controller.createStream(txScopeName, txStreamName, config).get()) {
            log.error("Stream {} for tx testing already existed, exiting", txScopeName + "/" + txStreamName);
            return;
        }

        @Cleanup
        EventStreamClientFactory clientFactory = EventStreamClientFactory.withScope(txScopeName, ClientConfig.builder()
                .controllerURI(URI.create("tcp://localhost:" + controllerPort)).build());
        @Cleanup
        TransactionalEventStreamWriter<String> writer = clientFactory.createTransactionalEventWriter(Stream.of(txScopeName, txStreamName).getStreamName(),
                new JavaSerializer<>(), EventWriterConfig.builder().build());

        Transaction<String> transaction = writer.beginTxn();

        assertEquals(1, (long) MetricRegistryUtils.getCounter(MetricsNames.CREATE_TRANSACTION, streamTags(txScopeName, txStreamName)).count());

        transaction.writeEvent("Test");
        transaction.flush();
        transaction.commit();

        AssertExtensions.assertEventuallyEquals(true, () -> transaction.checkStatus().equals(Transaction.Status.COMMITTED), 10000);
        AssertExtensions.assertEventuallyEquals(true, () -> MetricRegistryUtils.getCounter(MetricsNames.COMMIT_TRANSACTION, streamTags(txScopeName, txStreamName)) != null, 10000);
        assertEquals(1, (long) MetricRegistryUtils.getCounter(MetricsNames.COMMIT_TRANSACTION, streamTags(txScopeName, txStreamName)).count());

        Transaction<String> transaction2 = writer.beginTxn();
        transaction2.writeEvent("Test");
        transaction2.abort();

        AssertExtensions.assertEventuallyEquals(true, () -> transaction2.checkStatus().equals(Transaction.Status.ABORTED), 10000);
        AssertExtensions.assertEventuallyEquals(true, () -> MetricRegistryUtils.getCounter(MetricsNames.ABORT_TRANSACTION, streamTags(txScopeName, txStreamName)) != null, 10000);
        assertEquals(1, (long) MetricRegistryUtils.getCounter(MetricsNames.ABORT_TRANSACTION, streamTags(txScopeName, txStreamName)).count());
    }

    @Test(timeout = 30000)
    public void testRollingTxnMetrics() throws Exception {
        String scaleRollingTxnScopeName = "scaleRollingTxnScope";
        String scaleRollingTxnStreamName = "scaleRollingTxnStream";

        controllerWrapper.getControllerService().createScope(scaleRollingTxnScopeName).get();
        if (!controller.createStream(scaleRollingTxnScopeName, scaleRollingTxnStreamName, config).get()) {
            fail("Stream " + scaleRollingTxnScopeName + "/" + scaleRollingTxnStreamName + " for scale testing already existed, test failed");
        }

        @Cleanup
        EventStreamClientFactory clientFactory = EventStreamClientFactory.withScope(scaleRollingTxnScopeName, ClientConfig.builder()
                .controllerURI(URI.create("tcp://localhost:" + controllerPort)).build());
        @Cleanup
        TransactionalEventStreamWriter<String> writer = clientFactory.createTransactionalEventWriter(Stream.of(scaleRollingTxnScopeName, scaleRollingTxnStreamName).getStreamName(),
                new JavaSerializer<>(), EventWriterConfig.builder().build());
        Transaction<String> transaction = writer.beginTxn();
        transaction.writeEvent("Transactional content");

        //split to 3 segments
        Map<Double, Double> keyRanges = new HashMap<>();
        keyRanges.put(0.0, 0.25);
        keyRanges.put(0.25, 0.75);
        keyRanges.put(0.75, 1.0);

        Stream scaleRollingTxnStream = new StreamImpl(scaleRollingTxnScopeName, scaleRollingTxnStreamName);
        if (!controller.scaleStream(scaleRollingTxnStream, Collections.singletonList(0L), keyRanges, executor).getFuture().get()) {
            fail("Scale stream: splitting segment into three failed, exiting");
        }

        assertEquals(3, (long) MetricRegistryUtils.getGauge(MetricsNames.SEGMENTS_COUNT, streamTags(scaleRollingTxnScopeName, scaleRollingTxnStreamName)).value());
        assertEquals(1, (long) MetricRegistryUtils.getGauge(MetricsNames.SEGMENTS_SPLITS, streamTags(scaleRollingTxnScopeName, scaleRollingTxnStreamName)).value());
        assertEquals(0, (long) MetricRegistryUtils.getGauge(MetricsNames.SEGMENTS_MERGES, streamTags(scaleRollingTxnScopeName, scaleRollingTxnStreamName)).value());

        transaction.flush();
        transaction.commit();

        String message = "Inconsistency found between metadata and metrics";
        AssertExtensions.assertEventuallyEquals(message, 3L, () -> (long) MetricRegistryUtils.getGauge(MetricsNames.SEGMENTS_COUNT, streamTags(scaleRollingTxnScopeName, scaleRollingTxnStreamName)).value(), 500, 30000);
        AssertExtensions.assertEventuallyEquals(message, 2L, () -> (long) MetricRegistryUtils.getGauge(MetricsNames.SEGMENTS_SPLITS, streamTags(scaleRollingTxnScopeName, scaleRollingTxnStreamName)).value(), 200, 30000);
        AssertExtensions.assertEventuallyEquals(message, 1L, () -> (long) MetricRegistryUtils.getGauge(MetricsNames.SEGMENTS_MERGES, streamTags(scaleRollingTxnScopeName, scaleRollingTxnStreamName)).value(), 200, 30000);
    }
}<|MERGE_RESOLUTION|>--- conflicted
+++ resolved
@@ -202,11 +202,7 @@
         StreamMetrics.getInstance().truncateStreamFailed("failedScope", "failedStream");
         StreamMetrics.getInstance().sealStreamFailed("failedScope", "failedStream");
         StreamMetrics.getInstance().addSubscriberFailed("failedScope", "failedStream");
-<<<<<<< HEAD
-        StreamMetrics.getInstance().removeSubscriberFailed("failedScope", "failedStream");
-=======
         StreamMetrics.getInstance().deleteSubscriberFailed("failedScope", "failedStream");
->>>>>>> e48f7bd4
         StreamMetrics.getInstance().updateTruncationSCFailed("failedScope", "failedStream");
         assertEquals(1, (long) MetricRegistryUtils.getCounter(MetricsNames.CREATE_SCOPE_FAILED).count());
         assertEquals(1, (long) MetricRegistryUtils.getCounter(MetricsNames.CREATE_STREAM_FAILED).count());
