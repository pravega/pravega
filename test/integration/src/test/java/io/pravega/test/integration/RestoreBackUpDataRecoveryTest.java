/**
 * Copyright (c) Dell Inc., or its subsidiaries. All Rights Reserved.
 *
 * Licensed under the Apache License, Version 2.0 (the "License");
 * you may not use this file except in compliance with the License.
 * You may obtain a copy of the License at
 *
 *     http://www.apache.org/licenses/LICENSE-2.0
 */
package io.pravega.test.integration;

import io.pravega.client.ClientConfig;
import io.pravega.client.EventStreamClientFactory;
import io.pravega.client.SynchronizerClientFactory;
import io.pravega.client.admin.ReaderGroupManager;
import io.pravega.client.admin.StreamManager;
import io.pravega.client.admin.impl.ReaderGroupManagerImpl;
import io.pravega.client.admin.impl.StreamManagerImpl;
import io.pravega.client.connection.impl.ConnectionFactory;
import io.pravega.client.connection.impl.ConnectionPool;
import io.pravega.client.connection.impl.ConnectionPoolImpl;
import io.pravega.client.connection.impl.SocketConnectionFactoryImpl;
import io.pravega.client.control.impl.Controller;
import io.pravega.client.segment.impl.Segment;
import io.pravega.client.state.Revision;
import io.pravega.client.state.RevisionedStreamClient;
import io.pravega.client.state.SynchronizerConfig;
import io.pravega.client.stream.EventRead;
import io.pravega.client.stream.EventStreamReader;
import io.pravega.client.stream.EventStreamWriter;
import io.pravega.client.stream.EventWriterConfig;
import io.pravega.client.stream.Position;
import io.pravega.client.stream.ReaderConfig;
import io.pravega.client.stream.ReaderGroup;
import io.pravega.client.stream.ReaderGroupConfig;
import io.pravega.client.stream.ScalingPolicy;
import io.pravega.client.stream.Stream;
import io.pravega.client.stream.StreamConfiguration;
<<<<<<< HEAD
import io.pravega.client.stream.StreamCut;
import io.pravega.client.stream.TimeWindow;
=======
>>>>>>> 3133e693
import io.pravega.client.stream.Transaction;
import io.pravega.client.stream.TransactionalEventStreamWriter;
import io.pravega.client.stream.TxnFailedException;
import io.pravega.client.stream.impl.ClientFactoryImpl;
import io.pravega.client.stream.impl.JavaSerializer;
import io.pravega.client.stream.impl.StreamCutImpl;
import io.pravega.client.stream.impl.UTF8StringSerializer;
<<<<<<< HEAD
import io.pravega.client.watermark.WatermarkSerializer;
=======
>>>>>>> 3133e693
import io.pravega.common.Exceptions;
import io.pravega.common.TimeoutTimer;
import io.pravega.common.concurrent.Futures;
import io.pravega.common.concurrent.Services;
import io.pravega.segmentstore.contracts.SegmentProperties;
import io.pravega.segmentstore.contracts.StreamSegmentInformation;
import io.pravega.segmentstore.contracts.StreamSegmentNotExistsException;
import io.pravega.segmentstore.contracts.StreamSegmentStore;
import io.pravega.segmentstore.server.SegmentStoreWithSegmentTracker;
import io.pravega.segmentstore.server.containers.ContainerRecoveryUtils;
import io.pravega.segmentstore.server.OperationLogFactory;
import io.pravega.segmentstore.server.containers.ContainerConfig;
import io.pravega.segmentstore.server.containers.DebugStreamSegmentContainer;
import io.pravega.segmentstore.server.containers.DebugStreamSegmentContainerTests;
import io.pravega.segmentstore.server.host.handler.PravegaConnectionListener;
import io.pravega.segmentstore.server.logs.DurableLogConfig;
import io.pravega.segmentstore.server.logs.DurableLogFactory;
import io.pravega.segmentstore.server.store.ServiceBuilder;
import io.pravega.segmentstore.server.store.ServiceBuilderConfig;
import io.pravega.segmentstore.server.store.ServiceConfig;
import io.pravega.segmentstore.storage.AsyncStorageWrapper;
import io.pravega.segmentstore.storage.DurableDataLogException;
import io.pravega.segmentstore.storage.SegmentRollingPolicy;
import io.pravega.segmentstore.storage.Storage;
import io.pravega.segmentstore.storage.StorageFactory;
import io.pravega.segmentstore.storage.impl.bookkeeper.BookKeeperConfig;
import io.pravega.segmentstore.storage.impl.bookkeeper.BookKeeperLogFactory;
import io.pravega.segmentstore.storage.impl.bookkeeper.BookKeeperServiceRunner;
import io.pravega.segmentstore.storage.mocks.InMemoryStorageFactory;
import io.pravega.segmentstore.storage.rolling.RollingStorage;
import io.pravega.shared.NameUtils;
import io.pravega.shared.watermarks.Watermark;
import io.pravega.test.common.AssertExtensions;
import io.pravega.test.common.TestUtils;
import io.pravega.test.common.ThreadPooledTestSuite;
import io.pravega.test.integration.demo.ControllerWrapper;
import lombok.Cleanup;
import lombok.extern.slf4j.Slf4j;
import lombok.val;
import org.apache.curator.framework.CuratorFramework;
import org.apache.curator.framework.CuratorFrameworkFactory;
import org.apache.curator.retry.ExponentialBackoffRetry;
import org.junit.After;
import org.junit.Assert;
import org.junit.Test;

import java.net.URI;
import java.time.Duration;
import java.util.ArrayList;
import java.util.Collection;
import java.util.Collections;
import java.util.HashMap;
import java.util.Iterator;
import java.util.Map;
import java.util.Random;
import java.util.concurrent.CompletableFuture;
import java.util.concurrent.CompletionException;
import java.util.concurrent.ConcurrentHashMap;
import java.util.concurrent.LinkedBlockingQueue;
import java.util.concurrent.TimeUnit;
import java.util.concurrent.TimeoutException;
import java.util.concurrent.atomic.AtomicBoolean;
import java.util.concurrent.atomic.AtomicInteger;
import java.util.concurrent.atomic.AtomicLong;
import java.util.concurrent.atomic.AtomicReference;
import java.util.stream.Collectors;

<<<<<<< HEAD
import static java.util.concurrent.TimeUnit.SECONDS;
import static org.junit.Assert.assertNotNull;
import static org.junit.Assert.assertNull;
import static org.junit.Assert.assertTrue;

=======
>>>>>>> 3133e693
/**
 * Integration test to verify data recovery.
 * Recovery scenario: when data written to Pravega is already flushed to the long term storage.
 * Tests replicate different environments for data recovery.
 */
@Slf4j
public class RestoreBackUpDataRecoveryTest extends ThreadPooledTestSuite {
<<<<<<< HEAD
    protected static final Duration TIMEOUT = Duration.ofMillis(100 * 1000);

    private static final int CONTAINER_ID = 0;
=======
    private static final Duration TIMEOUT = Duration.ofMillis(100 * 1000);
    private static final Duration READ_TIMEOUT = Duration.ofMillis(500);
    private static final Duration TRANSACTION_TIMEOUT = Duration.ofMillis(10000);
>>>>>>> 3133e693

    /**
     * Write 300 events to different segments.
     */
    private static final int TOTAL_NUM_EVENTS = 300;

    private static final String APPEND_FORMAT = "Segment_%s_Append_%d";
    private static final long DEFAULT_ROLLING_SIZE = (int) (APPEND_FORMAT.length() * 1.5);

    private static final Random RANDOM = new Random(1234);

    /**
     * Scope and streams to read and write events.
     */
    private static final String SCOPE = "testMetricsScope";
    private static final String STREAM1 = "testMetricsStream" + RANDOM.nextInt(Integer.MAX_VALUE);
    private static final String STREAM2 = "testMetricsStream" + RANDOM.nextInt(Integer.MAX_VALUE);
    private static final String EVENT = "12345";
    private static final int NUM_EVENTS = 100;
    private static final ContainerConfig DEFAULT_CONFIG = ContainerConfig
            .builder()
            .with(ContainerConfig.SEGMENT_METADATA_EXPIRATION_SECONDS, 10 * 60)
            .build();
    // Configurations for DebugSegmentContainer
    private static final ContainerConfig CONTAINER_CONFIG = ContainerConfig
            .builder()
            .with(ContainerConfig.SEGMENT_METADATA_EXPIRATION_SECONDS, (int) DEFAULT_CONFIG.getSegmentMetadataExpiration().getSeconds())
            .with(ContainerConfig.MAX_ACTIVE_SEGMENT_COUNT, 100)
            .build();
    private static final DurableLogConfig DURABLE_LOG_CONFIG = DurableLogConfig
            .builder()
            .with(DurableLogConfig.CHECKPOINT_MIN_COMMIT_COUNT, 1)
            .with(DurableLogConfig.CHECKPOINT_COMMIT_COUNT, 10)
            .with(DurableLogConfig.CHECKPOINT_TOTAL_COMMIT_LENGTH, 10L * 1024 * 1024)
            .build();

    private final ScalingPolicy scalingPolicy = ScalingPolicy.fixed(1);
    private final StreamConfiguration config = StreamConfiguration.builder().scalingPolicy(scalingPolicy).build();

    private BookKeeperRunner bookKeeperRunner = null;
    private StorageFactory storageFactory;
    private BookKeeperLogFactory dataLogFactory;
<<<<<<< HEAD
    private BookKeeperStarter bookKeeperStarter = null;
    private AtomicLong timer = new AtomicLong();
=======
>>>>>>> 3133e693

    @After
    public void tearDown() throws Exception {
        if (this.dataLogFactory != null) {
            this.dataLogFactory.close();
<<<<<<< HEAD
            this.dataLogFactory = null;
        }

        if (this.bookKeeperStarter != null) {
            this.bookKeeperStarter.close();
            this.bookKeeperStarter = null;
=======
        }

        if (this.bookKeeperRunner != null) {
            this.bookKeeperRunner.close();
>>>>>>> 3133e693
        }
        timer.set(0);
    }

    @Override
    protected int getThreadPoolSize() {
        return 100;
    }

    /**
     * Sets up a new BookKeeper & ZooKeeper.
     */
    private static class BookKeeperRunner implements AutoCloseable {
        private final int bkPort;
        private final BookKeeperServiceRunner bookKeeperServiceRunner;
        private final AtomicReference<BookKeeperConfig> bkConfig = new AtomicReference<>();
        private final AtomicReference<CuratorFramework> zkClient = new AtomicReference<>();
        private final AtomicReference<BookKeeperServiceRunner> bkService = new AtomicReference<>();

        BookKeeperRunner(int instanceId, int bookieCount) throws Exception {
            bkPort = TestUtils.getAvailableListenPort();
            val bookiePorts = new ArrayList<Integer>();
            for (int i = 0; i < bookieCount; i++) {
                bookiePorts.add(TestUtils.getAvailableListenPort());
            }
            this.bookKeeperServiceRunner = BookKeeperServiceRunner.builder()
                    .startZk(true)
                    .zkPort(bkPort)
                    .ledgersPath("/pravega/bookkeeper/ledgers")
                    .bookiePorts(bookiePorts)
                    .build();
            try {
                this.bookKeeperServiceRunner.startAll();
            } catch (Exception e) {
                log.error("Exception occurred while starting bookKeeper service.", e);
                this.close();
                throw e;
            }
            bkService.set(this.bookKeeperServiceRunner);

            // Create a ZKClient with a unique namespace.
            String baseNamespace = "pravega/" + instanceId + "_" + Long.toHexString(System.nanoTime());
            this.zkClient.set(CuratorFrameworkFactory
                    .builder()
                    .connectString("localhost:" + bkPort)
                    .namespace(baseNamespace)
                    .retryPolicy(new ExponentialBackoffRetry(1000, 5))
                    .build());

            this.zkClient.get().start();

            String logMetaNamespace = "segmentstore/containers" + instanceId;
            this.bkConfig.set(BookKeeperConfig
                    .builder()
                    .with(BookKeeperConfig.ZK_ADDRESS, "localhost:" + bkPort)
                    .with(BookKeeperConfig.ZK_METADATA_PATH, logMetaNamespace)
                    .with(BookKeeperConfig.BK_LEDGER_PATH, "/pravega/bookkeeper/ledgers")
                    .with(BookKeeperConfig.BK_ENSEMBLE_SIZE, bookieCount)
                    .with(BookKeeperConfig.BK_WRITE_QUORUM_SIZE, bookieCount)
                    .with(BookKeeperConfig.BK_ACK_QUORUM_SIZE, bookieCount)
                    .with(BookKeeperConfig.BK_WRITE_TIMEOUT, 1000)
                    .build());
        }

        @Override
        public void close() throws Exception {
            val process = this.bkService.getAndSet(null);
            if (process != null) {
                process.close();
            }

            val bk = this.bookKeeperServiceRunner;
            if (bk != null) {
                bk.close();
            }

            val zkClient = this.zkClient.getAndSet(null);
            if (zkClient != null) {
                zkClient.close();
            }
        }
    }

<<<<<<< HEAD
    SegmentStoreStarter startSegmentStore(StorageFactory storageFactory, BookKeeperLogFactory dataLogFactory, int containerCount)
            throws DurableDataLogException {
        return new SegmentStoreStarter(storageFactory, dataLogFactory, containerCount);
    }

=======
>>>>>>> 3133e693
    /**
     * Creates a segment store.
     */
    private static class SegmentStoreRunner {
        private final int servicePort = TestUtils.getAvailableListenPort();
        private final ServiceBuilder serviceBuilder;
        private final SegmentStoreWithSegmentTracker segmentsTracker;
        private final PravegaConnectionListener server;

<<<<<<< HEAD
        SegmentStoreStarter(StorageFactory storageFactory, BookKeeperLogFactory dataLogFactory, int containerCount)
=======
        SegmentStoreRunner(StorageFactory storageFactory, BookKeeperLogFactory dataLogFactory, int containerCount)
>>>>>>> 3133e693
                throws DurableDataLogException {
            ServiceBuilderConfig.Builder configBuilder = ServiceBuilderConfig
                    .builder()
                    .include(ServiceConfig.builder()
                            .with(ServiceConfig.CONTAINER_COUNT, containerCount));
            if (storageFactory != null) {
                if (dataLogFactory != null) {
                    this.serviceBuilder = ServiceBuilder.newInMemoryBuilder(configBuilder.build())
                            .withStorageFactory(setup -> storageFactory)
                            .withDataLogFactory(setup -> dataLogFactory);
                } else {
                    this.serviceBuilder = ServiceBuilder.newInMemoryBuilder(configBuilder.build())
                            .withStorageFactory(setup -> storageFactory);
                }
            } else {
                this.serviceBuilder = ServiceBuilder.newInMemoryBuilder(ServiceBuilderConfig.getDefaultConfig());
            }
            this.serviceBuilder.initialize();
            this.segmentsTracker = new SegmentStoreWithSegmentTracker(serviceBuilder.createStreamSegmentService(),
                    serviceBuilder.createTableStoreService());
            this.server = new PravegaConnectionListener(false, servicePort, this.segmentsTracker, this.segmentsTracker,
                    this.serviceBuilder.getLowPriorityExecutor());
            this.server.startListening();
        }

        public void close() {
            this.server.close();
            this.serviceBuilder.close();
        }
    }

<<<<<<< HEAD
    ControllerStarter startController(int bkPort, int servicePort, int containerCount) throws InterruptedException {
        return new ControllerStarter(bkPort, servicePort, containerCount);
    }

=======
>>>>>>> 3133e693
    /**
     * Creates a controller instance and runs it.
     */
    private static class ControllerRunner {
        private final int controllerPort = TestUtils.getAvailableListenPort();
        private final String serviceHost = "localhost";
        private final ControllerWrapper controllerWrapper;
        private final Controller controller;
        private final URI controllerURI = URI.create("tcp://" + serviceHost + ":" + controllerPort);

<<<<<<< HEAD
        ControllerStarter(int bkPort, int servicePort, int containerCount) throws InterruptedException {
=======
        ControllerRunner(int bkPort, int servicePort, int containerCount) throws InterruptedException {
>>>>>>> 3133e693
            this.controllerWrapper = new ControllerWrapper("localhost:" + bkPort, false,
                    controllerPort, serviceHost, servicePort, containerCount);
            this.controllerWrapper.awaitRunning();
            this.controller = controllerWrapper.getController();
        }

        public void close() throws Exception {
            this.controller.close();
            this.controllerWrapper.close();
        }
    }

    /**
<<<<<<< HEAD
     * Tests the data recovery scenario with just one segment container. Segments recovery is also attained using just one
=======
     * Creates a client to read and write events.
     */
    private static class ClientRunner {
        private final ConnectionFactory connectionFactory;
        private final ClientFactoryImpl clientFactory;
        private final ReaderGroupManager readerGroupManager;

        ClientRunner(ControllerRunner controllerRunner) {
            this.connectionFactory = new SocketConnectionFactoryImpl(ClientConfig.builder()
                    .controllerURI(controllerRunner.controllerURI).build());
            this.clientFactory = new ClientFactoryImpl(SCOPE, controllerRunner.controller, connectionFactory);
            this.readerGroupManager = new ReaderGroupManagerImpl(SCOPE, controllerRunner.controller, clientFactory);
        }

        public void close() {
            this.readerGroupManager.close();
            this.clientFactory.close();
            this.connectionFactory.close();
        }
    }

    /**
     * Tests the data recovery scenario with just one segment container. Segments recovery is attained using just one
>>>>>>> 3133e693
     * debug segment container.
     *  What test does, step by step:
     *  1. Starts Pravega locally with just one segment container.
     *  2. Writes 300 events to two different segments.
     *  3. Waits for all segments created to be flushed to the long term storage.
     *  4. Shuts down the controller, segment store and bookeeper/zookeeper.
     *  5. Deletes container metadata segment and its attribute segment from the old LTS.
     *  5. Starts just one debug segment container using a new bookeeper/zookeeper and the old LTS.
     *  6. Re-creates the container metadata segment in Tier1 and let's it flushed to the LTS.
     *  7. Starts segment store and controller.
     *  8. Reads all 600 events again.
     * @throws Exception    In case of an exception occurred while execution.
     */
<<<<<<< HEAD
=======
    @Test(timeout = 180000)
    public void testDurableDataLogFailRecoverySingleContainer() throws Exception {
        testRecovery(1, 1, false);
    }

    /**
     * Tests the data recovery scenario with multiple segment containers. Segments recovery is attained using multiple
     * debug segment containers as well.
     *  What test does, step by step:
     *  1. Starts Pravega locally with just 4 segment containers.
     *  2. Writes 300 events to two different segments.
     *  3. Waits for all segments created to be flushed to the long term storage.
     *  4. Shuts down the controller, segment store and bookeeper/zookeeper.
     *  5. Deletes container metadata segment and its attribute segment from the old LTS.
     *  5. Starts 4 debug segment containers using a new bookeeper/zookeeper and the old LTS.
     *  6. Re-creates the container metadata segment in Tier1 and let's it flushed to the LTS.
     *  7. Starts segment store and controller.
     *  8. Reads all 600 events again.
     * @throws Exception    In case of an exception occurred while execution.
     */
    @Test(timeout = 180000)
    public void testDurableDataLogFailRecoveryMultipleContainers() throws Exception {
        testRecovery(4, 3, false);
    }

    /**
     * Tests the data recovery scenario with transactional writer. Events are written using a transactional writer.
     *  What test does, step by step:
     *  1. Starts Pravega locally with just 4 segment containers.
     *  2. Writes 300 events in the form of transactions to two different segments.
     *  3. Waits for all segments created to be flushed to the long term storage.
     *  4. Shuts down the controller, segment store and bookeeper/zookeeper.
     *  5. Deletes container metadata segment and its attribute segment from the old LTS.
     *  5. Starts 4 debug segment containers using a new bookeeper/zookeeper and the old LTS.
     *  6. Re-creates the container metadata segment in Tier1 and let's it flushed to the LTS.
     *  7. Starts segment store and controller.
     *  8. Reads all 600 events again.
     * @throws Exception    In case of an exception occurred while execution.
     */
>>>>>>> 3133e693
    @Test(timeout = 180000)
    public void testDurableDataLogFailRecoveryTransactionalWriter() throws Exception {
        testRecovery(4, 1, true);
    }

    /**
     * Performs a data recovery test(with all segments flushed to the long-term storage beforehand) using the given parameters.
     * @param containerCount    The number of containers to be used in the pravega instance and the number of debug segment
     *                          containers that will be started.
     * @param withTransaction   A boolean to indicate weather to write events in the form of transactions or not.
     * @throws Exception        In case of an exception occurred while execution.
     */
    private void testRecovery(int containerCount, int bookieCount, boolean withTransaction) throws Exception {
        int instanceId = 0;
<<<<<<< HEAD
        int containerCount = 1;
=======

>>>>>>> 3133e693
        // Creating a long term storage only once here.
        this.storageFactory = new InMemoryStorageFactory(executorService());
        log.info("Created a long term storage.");

        // Start a new BK & ZK, segment store and controller
<<<<<<< HEAD
        this.bookKeeperStarter = setUpNewBK(instanceId++);
        @Cleanup
        SegmentStoreStarter segmentStoreStarter = startSegmentStore(this.storageFactory, null, containerCount);
        @Cleanup
        ControllerStarter controllerStarter = startController(this.bookKeeperStarter.bkPort, segmentStoreStarter.servicePort,
=======
        this.bookKeeperRunner = new BookKeeperRunner(instanceId++, bookieCount);
        @Cleanup
        SegmentStoreRunner segmentStoreRunner = new SegmentStoreRunner(this.storageFactory, null, containerCount);
        @Cleanup
        ControllerRunner controllerRunner = new ControllerRunner(this.bookKeeperRunner.bkPort, segmentStoreRunner.servicePort,
>>>>>>> 3133e693
                containerCount);

        // Create two streams for writing data onto two different segments
        createScopeStream(controllerRunner.controller, SCOPE, STREAM1);
        createScopeStream(controllerRunner.controller, SCOPE, STREAM2);
        log.info("Created two streams.");

        // Create a client to read and write events.
        @Cleanup
        ClientRunner clientRunner = new ClientRunner(controllerRunner);
        // Write events to the streams.
        writeEventsToStreams(clientRunner.clientFactory, withTransaction);

        // Verify events have been written by reading from the streams.
        readEventsFromStreams(clientRunner.clientFactory, clientRunner.readerGroupManager);
        log.info("Verified that events were written, by reading them.");

        clientRunner.close(); // Close the client.

        controllerRunner.close(); // Shut down the controller

        // Get names of all the segments created.
<<<<<<< HEAD
        ConcurrentHashMap<String, Boolean> allSegments = segmentStoreStarter.segmentsTracker.getSegments();
=======
        ConcurrentHashMap<String, Boolean> allSegments = segmentStoreRunner.segmentsTracker.getSegments();
>>>>>>> 3133e693
        log.info("No. of segments created = {}", allSegments.size());

        // Get the long term storage from the running pravega instance
        @Cleanup
        Storage storage = new AsyncStorageWrapper(new RollingStorage(this.storageFactory.createSyncStorage(),
                new SegmentRollingPolicy(DEFAULT_ROLLING_SIZE)), executorService());

        // wait for all segments to be flushed to the long term storage.
<<<<<<< HEAD
        waitForSegmentsInStorage(allSegments.keySet(), segmentStoreStarter.segmentsTracker, storage)
                .get(TIMEOUT.toMillis(), TimeUnit.MILLISECONDS);

        segmentStoreStarter.close(); // Shutdown SegmentStore
=======
        waitForSegmentsInStorage(allSegments.keySet(), segmentStoreRunner.segmentsTracker, storage)
                .get(TIMEOUT.toMillis(), TimeUnit.MILLISECONDS);

        segmentStoreRunner.close(); // Shutdown SegmentStore
>>>>>>> 3133e693
        log.info("Segment Store Shutdown");

        this.bookKeeperRunner.close(); // Shutdown BookKeeper & ZooKeeper
        log.info("BookKeeper & ZooKeeper shutdown");

        // start a new BookKeeper and ZooKeeper.
        this.bookKeeperRunner = new BookKeeperRunner(instanceId++, bookieCount);
        this.dataLogFactory = new BookKeeperLogFactory(this.bookKeeperRunner.bkConfig.get(), this.bookKeeperRunner.zkClient.get(),
                executorService());
        this.dataLogFactory.initialize();
        log.info("Started a new BookKeeper and ZooKeeper.");

        // Create the environment for DebugSegmentContainer.
        @Cleanup
        DebugStreamSegmentContainerTests.TestContext context = DebugStreamSegmentContainerTests.createContext(executorService());

        // create debug segment container instances using new new dataLog and old storage.
        Map<Integer, DebugStreamSegmentContainer> debugStreamSegmentContainerMap = startDebugSegmentContainers(context,
                containerCount, this.dataLogFactory, this.storageFactory);

        // Delete container metadata segment and attributes index segment corresponding to the container Id from the long term storage
        for (int containerId = 0; containerId < containerCount; containerId++) {
            ContainerRecoveryUtils.deleteMetadataAndAttributeSegments(storage, containerId).get(TIMEOUT.toMillis(), TimeUnit.MILLISECONDS);
        }

        // List segments from storage and recover them using debug segment container instance.
        ContainerRecoveryUtils.recoverAllSegments(storage, debugStreamSegmentContainerMap, executorService());

        // Waits for metadata segments to be flushed to LTS and then stops the debug segment containers
        stopDebugSegmentContainersPostFlush(containerCount, debugStreamSegmentContainerMap, storage);
        log.info("Segments have been recovered.");

        this.dataLogFactory.close();
        // Start a new segment store and controller
<<<<<<< HEAD
        segmentStoreStarter = startSegmentStore(this.storageFactory, this.dataLogFactory, containerCount);
        controllerStarter = startController(this.bookKeeperStarter.bkPort, segmentStoreStarter.servicePort, containerCount);
=======
        segmentStoreRunner = new SegmentStoreRunner(this.storageFactory, this.dataLogFactory, containerCount);
        controllerRunner = new ControllerRunner(this.bookKeeperRunner.bkPort, segmentStoreRunner.servicePort, containerCount);
>>>>>>> 3133e693
        log.info("Started segment store and controller again.");

        // Create the client with new controller.
        clientRunner = new ClientRunner(controllerRunner);

        // Try creating the same segments again with the new controller
        createScopeStream(controllerRunner.controller, SCOPE, STREAM1);
        createScopeStream(controllerRunner.controller, SCOPE, STREAM2);

        // Try reading all events again to verify that the recovery was successful.
        readEventsFromStreams(clientRunner.clientFactory, clientRunner.readerGroupManager);
        log.info("Read all events again to verify that segments were recovered.");
    }

    // Creates debug segment container instances, puts them in a map and returns it.
    private Map<Integer, DebugStreamSegmentContainer> startDebugSegmentContainers(DebugStreamSegmentContainerTests.TestContext
                                                                                          context, int containerCount,
                                                                                  BookKeeperLogFactory dataLogFactory,
                                                                                  StorageFactory storageFactory) throws Exception {
        // Start a debug segment container corresponding to the given container Id and put it in the Hashmap with the Id.
        Map<Integer, DebugStreamSegmentContainer> debugStreamSegmentContainerMap = new HashMap<>();
        OperationLogFactory localDurableLogFactory = new DurableLogFactory(DURABLE_LOG_CONFIG, dataLogFactory, executorService());

        // Create a debug segment container instances using a
        for (int containerId = 0; containerId < containerCount; containerId++) {
            DebugStreamSegmentContainerTests.MetadataCleanupContainer debugStreamSegmentContainer = new
                    DebugStreamSegmentContainerTests.MetadataCleanupContainer(containerId, CONTAINER_CONFIG, localDurableLogFactory,
                    context.readIndexFactory, context.attributeIndexFactory, context.writerFactory, storageFactory,
                    context.getDefaultExtensions(), executorService());

            Services.startAsync(debugStreamSegmentContainer, executorService()).get(TIMEOUT.toMillis(), TimeUnit.MILLISECONDS);
            debugStreamSegmentContainerMap.put(containerId, debugStreamSegmentContainer);
        }
        return debugStreamSegmentContainerMap;
    }

    // Closes the debug segment container instances in the given map after waiting for the metadata segment to be flushed to
    // the given storage.
    private void stopDebugSegmentContainersPostFlush(int containerCount, Map<Integer, DebugStreamSegmentContainer> debugStreamSegmentContainerMap,
                                                     Storage storage) throws Exception {
        for (int containerId = 0; containerId < containerCount; containerId++) {
            String metadataSegmentName = NameUtils.getMetadataSegmentName(containerId);
            waitForSegmentsInStorage(Collections.singleton(metadataSegmentName), debugStreamSegmentContainerMap.get(containerId),
                    storage)
                    .get(TIMEOUT.toMillis(), TimeUnit.MILLISECONDS);
            log.info("Long term storage has been update with a new container metadata segment.");

            // Stop the debug segment container
            Services.stopAsync(debugStreamSegmentContainerMap.get(containerId), executorService()).get(TIMEOUT.toMillis(), TimeUnit.MILLISECONDS);
            debugStreamSegmentContainerMap.get(containerId).close();
        }
    }

    // Writes events to the streams with/without transactions.
    private void writeEventsToStreams(ClientFactoryImpl clientFactory, boolean withTransaction)
            throws TxnFailedException {
        if (withTransaction) {
            log.info("Writing transactional events on to stream: {}", STREAM1);
            writeTransactionalEvents(STREAM1, clientFactory); // write 300 events on one segment
            log.info("Writing transactional events on to stream: {}", STREAM2);
            writeTransactionalEvents(STREAM2, clientFactory); // write 300 events on other segment
        } else {
            log.info("Writing events on to stream: {}", STREAM1);
            writeEvents(STREAM1, clientFactory); // write 300 events on one segment
            log.info("Writing events on to stream: {}", STREAM2);
            writeEvents(STREAM2, clientFactory); // write 300 events on other segment
        }
    }

    // Reads all events from the streams.
    private void readEventsFromStreams(ClientFactoryImpl clientFactory, ReaderGroupManager readerGroupManager) {
        readAllEvents(STREAM1, clientFactory, readerGroupManager, "RG" + RANDOM.nextInt(Integer.MAX_VALUE),
                "R" + RANDOM.nextInt(Integer.MAX_VALUE));
        readAllEvents(STREAM2, clientFactory, readerGroupManager, "RG" + RANDOM.nextInt(Integer.MAX_VALUE),
                "R" + RANDOM.nextInt(Integer.MAX_VALUE));
    }

<<<<<<< HEAD
    /**
     * Tests the data recovery scenario with readers stalling while reading. Readers read some events and then they are
     * stopped. Durable data log is erased and restored. It's validated that readers are able to read rest of the unread
     * events.
     *  What test does, step by step:
     *  1. Starts Pravega locally with just 4 segment containers.
     *  2. Writes 300 events to two different segments.
     *  3. Waits for all segments created to be flushed to the long term storage.
     *  4. Let readers read N number of events.
     *  5. Shuts down the controller, segment store and bookeeper/zookeeper.
     *  6. Deletes container metadata segment and its attribute segment from the old LTS.
     *  7. Starts 4 debug segment containers using a new bookeeper/zookeeper and the old LTS.
     *  8. Re-creates the container metadata segment in Tier1 and let's it flushed to the LTS.
     *  9. Starts segment store and controller.
     *  10. Let readers read rest of the 300-N number of events.
     * @throws Exception    In case of an exception occurred while execution.
     */
    @Test(timeout = 180000)
    public void testDurableDataLogFailRecoveryReadersStall() throws Exception {
        int instanceId = 0;
        int containerCount = 4;
        String testReader1 = "readerDRIntegrationTest1";
        String testReader2 = "readerDRIntegrationTest2";
        String testReaderGroup1 = "readerGroupDRIntegrationTest1";
        String testReaderGroup2 = "readerGroupDRIntegrationTest2";

        // Creating a long term storage only once here.
        this.storageFactory = new InMemoryStorageFactory(executorService());
        log.info("Created a long term storage.");

        // Start a new BK & ZK, segment store and controller
        this.bookKeeperStarter = setUpNewBK(instanceId++);
        @Cleanup
        SegmentStoreStarter segmentStoreStarter = startSegmentStore(this.storageFactory, null, containerCount);
        @Cleanup
        ControllerStarter controllerStarter = startController(this.bookKeeperStarter.bkPort, segmentStoreStarter.servicePort,
                containerCount);

        // Create two streams for writing data onto two different segments
        createScopeStream(controllerStarter.controller, SCOPE, STREAM1);
        createScopeStream(controllerStarter.controller, SCOPE, STREAM2);
        log.info("Created two streams.");

        @Cleanup
        ConnectionFactory connectionFactory = new SocketConnectionFactoryImpl(ClientConfig.builder()
                .controllerURI(controllerStarter.controllerURI).build());
        @Cleanup
        ClientFactoryImpl clientFactory = new ClientFactoryImpl(SCOPE, controllerStarter.controller, connectionFactory);
        @Cleanup
        ReaderGroupManager readerGroupManager = new ReaderGroupManagerImpl(SCOPE, controllerStarter.controller, clientFactory);

        log.info("Writing events on to stream: {}", STREAM1);
        writeTransactionalEvents(STREAM1, clientFactory); // write 300 events on one segment
        log.info("Writing events on to stream: {}", STREAM2);
        writeTransactionalEvents(STREAM2, clientFactory); // write 300 events on other segment

        // Create two readers for reading both the streams.
        EventStreamReader<String> reader1 = createReader(clientFactory, readerGroupManager, SCOPE, STREAM1, testReaderGroup1, testReader1);
        EventStreamReader<String> reader2 = createReader(clientFactory, readerGroupManager, SCOPE, STREAM2, testReaderGroup2, testReader2);

        // Let readers read N number of events and mark their positions.
        Position p1 = readNEvents(reader1, NUM_EVENTS);
        Position p2 = readNEvents(reader2, NUM_EVENTS);

        ReaderGroup readerGroup1 = readerGroupManager.getReaderGroup(testReaderGroup1);
        ReaderGroup readerGroup2 = readerGroupManager.getReaderGroup(testReaderGroup2);

        readerGroup1.readerOffline(testReader1, p1);
        readerGroup2.readerOffline(testReader2, p2);

        readerGroupManager.close();
        clientFactory.close();

        controllerStarter.close(); // Shut down the controller

        // Get names of all the segments created.
        ConcurrentHashMap<String, Boolean> allSegments = segmentStoreStarter.segmentsTracker.getSegments();
        log.info("No. of segments created = {}", allSegments.size());

        // Get the long term storage from the running pravega instance
        @Cleanup
        Storage storage = new AsyncStorageWrapper(new RollingStorage(this.storageFactory.createSyncStorage(),
                new SegmentRollingPolicy(DEFAULT_ROLLING_SIZE)), executorService());

        // wait for all segments to be flushed to the long term storage.
        waitForSegmentsInStorage(allSegments.keySet(), segmentStoreStarter.segmentsTracker, storage)
                .get(TIMEOUT.toMillis(), TimeUnit.MILLISECONDS);

        segmentStoreStarter.close(); // Shutdown SegmentStore
        log.info("Segment Store Shutdown");

        this.bookKeeperStarter.close(); // Shutdown BookKeeper & ZooKeeper
        this.bookKeeperStarter = null;
        log.info("BookKeeper & ZooKeeper shutdown");

        // start a new BookKeeper and ZooKeeper.
        this.bookKeeperStarter = setUpNewBK(instanceId++);
        this.dataLogFactory = new BookKeeperLogFactory(this.bookKeeperStarter.bkConfig.get(), this.bookKeeperStarter.zkClient.get(),
                executorService());
        this.dataLogFactory.initialize();
        log.info("Started a new BookKeeper and ZooKeeper.");

        // Create the environment for DebugSegmentContainer.
        @Cleanup
        DebugStreamSegmentContainerTests.TestContext context = DebugStreamSegmentContainerTests.createContext(executorService());
        // Use dataLogFactory from new BK instance.
        OperationLogFactory localDurableLogFactory = new DurableLogFactory(DURABLE_LOG_CONFIG, this.dataLogFactory,
                executorService());

        // Start a debug segment container corresponding to the given container Id and put it in the Hashmap with the Id.
        Map<Integer, DebugStreamSegmentContainer> debugStreamSegmentContainerMap = new HashMap<>();

        // Create a debug segment container instances using a new dataLog and old storage.
        for (int containerId = 0; containerId < containerCount; containerId++) {
            DebugStreamSegmentContainerTests.MetadataCleanupContainer debugStreamSegmentContainer = new
                    DebugStreamSegmentContainerTests.MetadataCleanupContainer(containerId, CONTAINER_CONFIG, localDurableLogFactory,
                    context.readIndexFactory, context.attributeIndexFactory, context.writerFactory, this.storageFactory,
                    context.getDefaultExtensions(), executorService());

            Services.startAsync(debugStreamSegmentContainer, executorService()).get(TIMEOUT.toMillis(), TimeUnit.MILLISECONDS);
            debugStreamSegmentContainerMap.put(containerId, debugStreamSegmentContainer);

            // Delete container metadata segment and attributes index segment corresponding to the container Id from the long term storage
            ContainerRecoveryUtils.deleteMetadataAndAttributeSegments(storage, containerId).get(TIMEOUT.toMillis(), TimeUnit.MILLISECONDS);
        }

        // List segments from storage and recover them using debug segment container instance.
        ContainerRecoveryUtils.recoverAllSegments(storage, debugStreamSegmentContainerMap, executorService());

        for (int containerId = 0; containerId < containerCount; containerId++) {
            // Wait for metadata segment to be flushed to LTS
            String metadataSegmentName = NameUtils.getMetadataSegmentName(containerId);
            waitForSegmentsInStorage(Collections.singleton(metadataSegmentName), debugStreamSegmentContainerMap.get(containerId),
                    storage)
                    .get(TIMEOUT.toMillis(), TimeUnit.MILLISECONDS);
            log.info("Long term storage has been update with a new container metadata segment.");

            // Stop the debug segment container
            Services.stopAsync(debugStreamSegmentContainerMap.get(containerId), executorService()).get(TIMEOUT.toMillis(), TimeUnit.MILLISECONDS);
            debugStreamSegmentContainerMap.get(containerId).close();
        }
        log.info("Segments have been recovered.");

        this.dataLogFactory.close();
        // Start a new segment store and controller
        segmentStoreStarter = startSegmentStore(this.storageFactory, this.dataLogFactory, containerCount);
        controllerStarter = startController(this.bookKeeperStarter.bkPort, segmentStoreStarter.servicePort, containerCount);
        log.info("Started segment store and controller again.");

        connectionFactory = new SocketConnectionFactoryImpl(ClientConfig.builder()
                .controllerURI(controllerStarter.controllerURI).build());
        clientFactory = new ClientFactoryImpl(SCOPE, controllerStarter.controller, connectionFactory);
        readerGroupManager = new ReaderGroupManagerImpl(SCOPE, controllerStarter.controller, clientFactory);

        // Try creating the same segments again with the new controller
        createScopeStream(controllerStarter.controller, SCOPE, STREAM1);
        createScopeStream(controllerStarter.controller, SCOPE, STREAM2);

        // Get reader group.
        readerGroup1 = readerGroupManager.getReaderGroup(testReaderGroup1);
        readerGroup2 = readerGroupManager.getReaderGroup(testReaderGroup2);
        Assert.assertNotNull(readerGroup1);
        Assert.assertNotNull(readerGroup2);

        reader1 = clientFactory.createReader(testReader1, testReaderGroup1, new UTF8StringSerializer(), ReaderConfig.builder().build());
        reader2 = clientFactory.createReader(testReader2, testReaderGroup2, new UTF8StringSerializer(), ReaderConfig.builder().build());

        // Read rest of the events.
        readNEvents(reader1, TOTAL_NUM_EVENTS - NUM_EVENTS);
        readNEvents(reader2, TOTAL_NUM_EVENTS - NUM_EVENTS);

        // Reading next event should return null.
        assertNull(reader1.readNextEvent(5000).getEvent());
        assertNull(reader2.readNextEvent(5000).getEvent());
        reader1.close();
        reader2.close();
    }

    /**
     * Tests the data recovery scenario with watermarking events.
     *  What test does, step by step:
     *  1. Starts Pravega locally with just 4 segment containers.
     *  2. Writes 300 events to two different segments with watermarks.
     *  3. Waits for all segments created to be flushed to the long term storage.
     *  4. Shuts down the controller, segment store and bookeeper/zookeeper.
     *  5. Deletes container metadata segment and its attribute segment from the old LTS.
     *  6. Starts 4 debug segment containers using a new bookeeper/zookeeper and the old LTS.
     *  7. Re-creates the container metadata segment in Tier1 and let's it flushed to the LTS.
     *  8. Starts segment store and controller.
     *  9. Read all events and verify that all events are below the bounds.
     * @throws Exception    In case of an exception occurred while execution.
     */
    @Test(timeout = 180000)
    public void testDurableDataLogFailRecoveryWatermarking() throws Exception {
        int instanceId = 0;
        int containerCount = 4;
        String scope = "scopeTx";
        String stream = "streamTx";

        // Creating a long term storage only once here.
        this.storageFactory = new InMemoryStorageFactory(executorService());
        log.info("Created a long term storage.");

        // Start a new BK & ZK, segment store and controller
        this.bookKeeperStarter = setUpNewBK(instanceId++);
        @Cleanup
        SegmentStoreStarter segmentStoreStarter = startSegmentStore(this.storageFactory, null, containerCount);
        @Cleanup
        ControllerStarter controllerStarter = startController(this.bookKeeperStarter.bkPort, segmentStoreStarter.servicePort,
                containerCount);

        Controller controller = controllerStarter.controller;
        StreamConfiguration config = StreamConfiguration.builder().scalingPolicy(ScalingPolicy.fixed(5)).build();

        URI controllerUri = URI.create("tcp://localhost:" + controllerStarter.controllerPort);
        StreamManager streamManager = StreamManager.create(controllerUri);
        streamManager.createScope(scope);
        streamManager.createStream(scope, stream, config);

        Stream streamObj = Stream.of(scope, stream);

        // create 2 writers
        ClientConfig clientConfig = ClientConfig.builder().controllerURI(controllerUri).build();
        @Cleanup
        EventStreamClientFactory clientFactory = EventStreamClientFactory.withScope(scope, clientConfig);
        JavaSerializer<Long> javaSerializer = new JavaSerializer<>();
        @Cleanup
        TransactionalEventStreamWriter<Long> writer1 = clientFactory
                .createTransactionalEventWriter("writer1", stream, new JavaSerializer<>(),
                        EventWriterConfig.builder().transactionTimeoutTime(10000).build());
        @Cleanup
        TransactionalEventStreamWriter<Long> writer2 = clientFactory
                .createTransactionalEventWriter("writer2", stream, new JavaSerializer<>(),
                        EventWriterConfig.builder().transactionTimeoutTime(10000).build());

        AtomicBoolean stopFlag = new AtomicBoolean(false);
        // write events
        CompletableFuture<Void> writer1Future = writeTxEvents(writer1, stopFlag);
        CompletableFuture<Void> writer2Future = writeTxEvents(writer2, stopFlag);

        // scale the stream several times so that we get complex positions
        scale(controller, streamObj, config);

        @Cleanup
        SynchronizerClientFactory syncClientFactory = SynchronizerClientFactory.withScope(scope, clientConfig);

        String markStream = NameUtils.getMarkStreamForStream(stream);
        RevisionedStreamClient<Watermark> watermarkReader = syncClientFactory.createRevisionedStreamClient(markStream,
                new WatermarkSerializer(),
                SynchronizerConfig.builder().build());

        LinkedBlockingQueue<Watermark> watermarks = new LinkedBlockingQueue<>();
        fetchWatermarks(watermarkReader, watermarks, stopFlag);

        AssertExtensions.assertEventuallyEquals(true, () -> watermarks.size() >= 2, 100000);

        stopFlag.set(true);

        writer1Future.join();
        writer2Future.join();

        controllerStarter.close(); // Shut down the controller

        // Get names of all the segments created.
        ConcurrentHashMap<String, Boolean> allSegments = segmentStoreStarter.segmentsTracker.getSegments();
        log.info("No. of segments created = {}", allSegments.size());

        // Get the long term storage from the running pravega instance
        @Cleanup
        Storage storage = new AsyncStorageWrapper(new RollingStorage(this.storageFactory.createSyncStorage(),
                new SegmentRollingPolicy(DEFAULT_ROLLING_SIZE)), executorService());

        // wait for all segments to be flushed to the long term storage.
        waitForSegmentsInStorage(allSegments.keySet(), segmentStoreStarter.segmentsTracker, storage)
                .get(TIMEOUT.toMillis(), TimeUnit.MILLISECONDS);

        segmentStoreStarter.close(); // Shutdown SegmentStore
        log.info("Segment Store Shutdown");

        this.bookKeeperStarter.close(); // Shutdown BookKeeper & ZooKeeper
        this.bookKeeperStarter = null;
        log.info("BookKeeper & ZooKeeper shutdown");

        // start a new BookKeeper and ZooKeeper.
        this.bookKeeperStarter = setUpNewBK(instanceId++);
        this.dataLogFactory = new BookKeeperLogFactory(this.bookKeeperStarter.bkConfig.get(), this.bookKeeperStarter.zkClient.get(),
                executorService());
        this.dataLogFactory.initialize();
        log.info("Started a new BookKeeper and ZooKeeper.");

        // Create the environment for DebugSegmentContainer.
        @Cleanup
        DebugStreamSegmentContainerTests.TestContext context = DebugStreamSegmentContainerTests.createContext(executorService());
        // Use dataLogFactory from new BK instance.
        OperationLogFactory localDurableLogFactory = new DurableLogFactory(DURABLE_LOG_CONFIG, this.dataLogFactory,
                executorService());

        // Start a debug segment container corresponding to the given container Id and put it in the Hashmap with the Id.
        Map<Integer, DebugStreamSegmentContainer> debugStreamSegmentContainerMap = new HashMap<>();

        // Create a debug segment container instances using a new dataLog and old storage.
        for (int containerId = 0; containerId < containerCount; containerId++) {
            DebugStreamSegmentContainerTests.MetadataCleanupContainer debugStreamSegmentContainer = new
                    DebugStreamSegmentContainerTests.MetadataCleanupContainer(containerId, CONTAINER_CONFIG, localDurableLogFactory,
                    context.readIndexFactory, context.attributeIndexFactory, context.writerFactory, this.storageFactory,
                    context.getDefaultExtensions(), executorService());

            Services.startAsync(debugStreamSegmentContainer, executorService()).get(TIMEOUT.toMillis(), TimeUnit.MILLISECONDS);
            debugStreamSegmentContainerMap.put(containerId, debugStreamSegmentContainer);

            // Delete container metadata segment and attributes index segment corresponding to the container Id from the long term storage
            ContainerRecoveryUtils.deleteMetadataAndAttributeSegments(storage, containerId).get(TIMEOUT.toMillis(), TimeUnit.MILLISECONDS);
        }

        // List segments from storage and recover them using debug segment container instance.
        ContainerRecoveryUtils.recoverAllSegments(storage, debugStreamSegmentContainerMap, executorService());

        for (int containerId = 0; containerId < containerCount; containerId++) {
            // Wait for metadata segment to be flushed to LTS
            String metadataSegmentName = NameUtils.getMetadataSegmentName(containerId);
            waitForSegmentsInStorage(Collections.singleton(metadataSegmentName), debugStreamSegmentContainerMap.get(containerId),
                    storage)
                    .get(TIMEOUT.toMillis(), TimeUnit.MILLISECONDS);
            log.info("Long term storage has been update with a new container metadata segment.");

            // Stop the debug segment container
            Services.stopAsync(debugStreamSegmentContainerMap.get(containerId), executorService()).get(TIMEOUT.toMillis(), TimeUnit.MILLISECONDS);
            debugStreamSegmentContainerMap.get(containerId).close();
        }
        log.info("Segments have been recovered.");

        this.dataLogFactory.close();
        // Start a new segment store and controller
        segmentStoreStarter = startSegmentStore(this.storageFactory, this.dataLogFactory, containerCount);
        controllerStarter = startController(this.bookKeeperStarter.bkPort, segmentStoreStarter.servicePort, containerCount);
        log.info("Started segment store and controller again.");

        controllerUri = URI.create("tcp://localhost:" + controllerStarter.controllerPort);
        clientConfig = ClientConfig.builder().controllerURI(controllerUri).build();
        clientFactory = EventStreamClientFactory.withScope(scope, clientConfig);
        @Cleanup
        ConnectionFactory connectionFactory = new SocketConnectionFactoryImpl(ClientConfig.builder()
                .controllerURI(controllerUri)
                .build());

        // read events from the stream
        @Cleanup
        ReaderGroupManager readerGroupManager = new ReaderGroupManagerImpl(scope, clientConfig, connectionFactory);

        Watermark watermark0 = watermarks.take();
        Watermark watermark1 = watermarks.take();
        assertTrue(watermark0.getLowerTimeBound() <= watermark0.getUpperTimeBound());
        assertTrue(watermark1.getLowerTimeBound() <= watermark1.getUpperTimeBound());
        assertTrue(watermark0.getLowerTimeBound() < watermark1.getLowerTimeBound());

        Map<Segment, Long> positionMap0 = watermark0.getStreamCut().entrySet().stream().collect(
                Collectors.toMap(x -> new Segment(scope, stream, x.getKey().getSegmentId()), Map.Entry::getValue));
        Map<Segment, Long> positionMap1 = watermark1.getStreamCut().entrySet().stream().collect(
                Collectors.toMap(x -> new Segment(scope, stream, x.getKey().getSegmentId()), Map.Entry::getValue));

        StreamCut streamCutFirst = new StreamCutImpl(streamObj, positionMap0);
        StreamCut streamCutSecond = new StreamCutImpl(streamObj, positionMap1);
        Map<Stream, StreamCut> firstMarkStreamCut = Collections.singletonMap(streamObj, streamCutFirst);
        Map<Stream, StreamCut> secondMarkStreamCut = Collections.singletonMap(streamObj, streamCutSecond);

        // read from stream cut of first watermark
        String readerGroup = "rgTx";
        readerGroupManager.createReaderGroup(readerGroup, ReaderGroupConfig.builder().stream(streamObj)
                .startingStreamCuts(firstMarkStreamCut)
                .endingStreamCuts(secondMarkStreamCut)
                .build());

        @Cleanup
        final EventStreamReader<Long> reader = clientFactory.createReader("myreaderTx", readerGroup, javaSerializer,
                ReaderConfig.builder().build());

        EventRead<Long> event = reader.readNextEvent(10000L);
        TimeWindow currentTimeWindow = reader.getCurrentTimeWindow(streamObj);
        while (event.getEvent() != null && currentTimeWindow.getLowerTimeBound() == null && currentTimeWindow.getUpperTimeBound() == null) {
            event = reader.readNextEvent(10000L);
            currentTimeWindow = reader.getCurrentTimeWindow(streamObj);
        }

        assertNotNull(currentTimeWindow.getUpperTimeBound());

        // read all events and verify that all events are below the bounds
        while (event.getEvent() != null) {
            Long time = event.getEvent();
            log.info("timewindow = {} event = {}", currentTimeWindow, time);
            assertTrue(currentTimeWindow.getLowerTimeBound() == null || time >= currentTimeWindow.getLowerTimeBound());
            assertTrue(currentTimeWindow.getUpperTimeBound() == null || time <= currentTimeWindow.getUpperTimeBound());

            TimeWindow nextTimeWindow = reader.getCurrentTimeWindow(streamObj);
            assertTrue(currentTimeWindow.getLowerTimeBound() == null || nextTimeWindow.getLowerTimeBound() >= currentTimeWindow.getLowerTimeBound());
            assertTrue(currentTimeWindow.getUpperTimeBound() == null || nextTimeWindow.getUpperTimeBound() >= currentTimeWindow.getUpperTimeBound());
            currentTimeWindow = nextTimeWindow;

            event = reader.readNextEvent(10000L);
            if (event.isCheckpoint()) {
                event = reader.readNextEvent(10000L);
            }
        }

        assertNotNull(currentTimeWindow.getLowerTimeBound());
    }

    private void fetchWatermarks(RevisionedStreamClient<Watermark> watermarkReader, LinkedBlockingQueue<Watermark> watermarks,
                                 AtomicBoolean stop) {
        AtomicReference<Revision> revision = new AtomicReference<>(watermarkReader.fetchOldestRevision());

        Futures.loop(() -> !stop.get(), () -> Futures.delayedTask(() -> {
            Iterator<Map.Entry<Revision, Watermark>> marks = watermarkReader.readFrom(revision.get());
            if (marks.hasNext()) {
                Map.Entry<Revision, Watermark> next = marks.next();
                log.info("watermark = {}", next.getValue());

                watermarks.add(next.getValue());
                revision.set(next.getKey());
            }
            return null;
        }, Duration.ofSeconds(10), executorService()), executorService());
    }

    private CompletableFuture<Void> writeTxEvents(TransactionalEventStreamWriter<Long> writer, AtomicBoolean stopFlag) {
        AtomicInteger count = new AtomicInteger(0);
        return Futures.loop(() -> !stopFlag.get(), () -> Futures.delayedFuture(() -> {
            AtomicLong currentTime = new AtomicLong();
            Transaction<Long> txn = writer.beginTxn();
            return CompletableFuture.runAsync(() -> {
                try {
                    for (int i = 0; i < TOTAL_NUM_EVENTS; i++) {
                        currentTime.set(timer.incrementAndGet());
                        txn.writeEvent(count.toString(), currentTime.get());
                    }
                    txn.commit(currentTime.get());
                } catch (TxnFailedException e) {
                    throw new CompletionException(e);
                }
            });
        }, 1000L, executorService()), executorService());
    }

    private void scale(Controller controller, Stream streamObj, StreamConfiguration configuration) {
        // perform several scales
        int numOfSegments = configuration.getScalingPolicy().getMinNumSegments();
        double delta = 1.0 / numOfSegments;
        for (long segmentNumber = 0; segmentNumber < numOfSegments - 1; segmentNumber++) {
            double rangeLow = segmentNumber * delta;
            double rangeHigh = (segmentNumber + 1) * delta;
            double rangeMid = (rangeHigh + rangeLow) / 2;

            Map<Double, Double> map = new HashMap<>();
            map.put(rangeLow, rangeMid);
            map.put(rangeMid, rangeHigh);
            controller.scaleStream(streamObj, Collections.singletonList(segmentNumber), map, executorService()).getFuture().join();
        }
    }

    private EventStreamReader<String> createReader(ClientFactoryImpl clientFactory,
                                                   ReaderGroupManager readerGroupManager, String scope, String stream,
                                                   String readerGroupName, String readerName) {
        readerGroupManager.createReaderGroup(readerGroupName,
                ReaderGroupConfig
                        .builder()
                        .stream(Stream.of(scope, stream))
                        .automaticCheckpointIntervalMillis(2000)
                        .build());

        return clientFactory.createReader(readerName,
                readerGroupName,
                new UTF8StringSerializer(),
                ReaderConfig.builder().build());
    }

    private Position readNEvents(EventStreamReader<String> reader, int num) {
        Position position = null;
        for (int q = 0; q < num;) {
            try {
                EventRead<String> eventRead = reader.readNextEvent(SECONDS.toMillis(5000));
                Assert.assertEquals("Event written and read back don't match", EVENT, eventRead.getEvent());
                q++;
                position = eventRead.getPosition();
            } catch (Exception e) {
                Assert.fail("Error occurred while reading the events.");
            }
        }
        return position;
    }

    public void createScopeStream(Controller controller, String scopeName, String streamName) {
=======
    // Creates the given scope and stream using the given controller instance.
    private void createScopeStream(Controller controller, String scopeName, String streamName) {
>>>>>>> 3133e693
        ClientConfig clientConfig = ClientConfig.builder().build();
        try (ConnectionPool cp = new ConnectionPoolImpl(clientConfig, new SocketConnectionFactoryImpl(clientConfig));
             StreamManager streamManager = new StreamManagerImpl(controller, cp)) {
            //create scope
            Boolean createScopeStatus = streamManager.createScope(scopeName);
            log.info("Create scope status {}", createScopeStatus);
            //create stream
            Boolean createStreamStatus = streamManager.createStream(scopeName, streamName, config);
            log.info("Create stream status {}", createStreamStatus);
        }
    }

    // Writes the required number of events to the given stream without using transactions.
    private void writeEvents(String streamName, ClientFactoryImpl clientFactory) {
        EventStreamWriter<String> writer = clientFactory.createEventWriter(streamName,
                new UTF8StringSerializer(),
                EventWriterConfig.builder().build());
        for (int i = 0; i < TOTAL_NUM_EVENTS;) {
            writer.writeEvent("", EVENT).join();
            i++;
        }
        writer.flush();
        writer.close();
    }

<<<<<<< HEAD
    private void writeTransactionalEvents(String streamName, ClientFactoryImpl clientFactory) throws TxnFailedException {
        EventWriterConfig writerConfig = EventWriterConfig.builder().transactionTimeoutTime(10000).build();
=======
    // Writes the required number of events to the given stream with using transactions.
    private void writeTransactionalEvents(String streamName, ClientFactoryImpl clientFactory) throws TxnFailedException {
        EventWriterConfig writerConfig = EventWriterConfig.builder().transactionTimeoutTime(TRANSACTION_TIMEOUT.toMillis()).build();
>>>>>>> 3133e693
        @Cleanup
        TransactionalEventStreamWriter<String> txnWriter = clientFactory.createTransactionalEventWriter(streamName, new UTF8StringSerializer(),
                writerConfig);

        Transaction<String> transaction = txnWriter.beginTxn();
        for (int i = 0; i < TOTAL_NUM_EVENTS; i++) {
            transaction.writeEvent("0", EVENT);
        }
        transaction.flush();
        transaction.commit();
        txnWriter.close();
    }

<<<<<<< HEAD
=======
    // Reads the required number of events from the stream.
>>>>>>> 3133e693
    private void readAllEvents(String streamName, ClientFactoryImpl clientFactory, ReaderGroupManager readerGroupManager,
                               String readerGroupName, String readerName) {
        readerGroupManager.createReaderGroup(readerGroupName,
                ReaderGroupConfig
                        .builder()
                        .stream(Stream.of(SCOPE, streamName))
                        .build());

        EventStreamReader<String> reader = clientFactory.createReader(readerName,
                readerGroupName,
                new UTF8StringSerializer(),
                ReaderConfig.builder().build());

        for (int q = 0; q < TOTAL_NUM_EVENTS;) {
            String eventRead = reader.readNextEvent(READ_TIMEOUT.toMillis()).getEvent();
            Assert.assertEquals("Event written and read back don't match", EVENT, eventRead);
            q++;
        }
        reader.close();
    }

    // Waits for the segments to be flushed to the storage using the information from the given DebugStreamSegmentContainer instance.
    private CompletableFuture<Void> waitForSegmentsInStorage(Collection<String> segmentNames, DebugStreamSegmentContainer container,
                                                             Storage storage) {
        ArrayList<CompletableFuture<Void>> segmentsCompletion = new ArrayList<>();
        for (String segmentName : segmentNames) {
            SegmentProperties sp = container.getStreamSegmentInfo(segmentName, TIMEOUT).join();
            log.info("Segment properties = {}", sp);
            segmentsCompletion.add(waitForSegmentInStorage(sp, storage));
        }

        return Futures.allOf(segmentsCompletion);
    }

    // Waits for the segments to be flushed to the storage using the information from the given StramSegmentStore instance.
    private CompletableFuture<Void> waitForSegmentsInStorage(Collection<String> segmentNames, StreamSegmentStore baseStore,
                                                             Storage storage) {
        ArrayList<CompletableFuture<Void>> segmentsCompletion = new ArrayList<>();
        SegmentProperties sp;
        for (String segmentName : segmentNames) {
            try {
                sp = baseStore.getStreamSegmentInfo(segmentName, TIMEOUT).join();
            } catch (Throwable e) {
                if (Exceptions.unwrap(e) instanceof StreamSegmentNotExistsException) {
                    log.info("Segment '{}' doesn't exist.", segmentName);
                    continue;
                } else {
                    throw e;
                }
            }
            log.info("Segment properties = {}", sp);
            segmentsCompletion.add(waitForSegmentInStorage(sp, storage));
        }

        return Futures.allOf(segmentsCompletion);
    }

    private CompletableFuture<Void> waitForSegmentInStorage(SegmentProperties sp, Storage storage) {
        if (sp.getLength() == 0) {
            // Empty segments may or may not exist in Storage, so don't bother complicating ourselves with this.
            return CompletableFuture.completedFuture(null);
        }

        // We want to make sure that both the main segment and its attribute segment have been sync-ed to Storage. In case
        // of the attribute segment, the only thing we can easily do is verify that it has been sealed when the main segment
        // it is associated with has also been sealed.
        String attributeSegmentName = NameUtils.getAttributeSegmentName(sp.getName());
        TimeoutTimer timer = new TimeoutTimer(TIMEOUT);
        AtomicBoolean tryAgain = new AtomicBoolean(true);
        return Futures.loop(
                tryAgain::get,
                () -> {
                    val segInfo = getStorageSegmentInfo(sp.getName(), timer, storage);
                    val attrInfo = getStorageSegmentInfo(attributeSegmentName, timer, storage);
                    return CompletableFuture.allOf(segInfo, attrInfo)
                            .thenCompose(v -> {
                                SegmentProperties storageProps = segInfo.join();
                                SegmentProperties attrProps = attrInfo.join();
                                if (sp.isSealed()) {
                                    tryAgain.set(!storageProps.isSealed() || !(attrProps.isSealed() || attrProps.isDeleted()));
                                } else {
                                    tryAgain.set(sp.getLength() != storageProps.getLength());
                                }

                                if (tryAgain.get() && !timer.hasRemaining()) {
                                    return Futures.<Void>failedFuture(new TimeoutException(
                                            String.format("Segment %s did not complete in Storage in the allotted time.", sp.getName())));
                                } else {
                                    return Futures.delayedFuture(Duration.ofMillis(100), executorService());
                                }
                            });
                },
                executorService());
    }

    private CompletableFuture<SegmentProperties> getStorageSegmentInfo(String segmentName, TimeoutTimer timer, Storage storage) {
        return Futures
                .exceptionallyExpecting(storage.getStreamSegmentInfo(segmentName, timer.getRemaining()),
                        ex -> ex instanceof StreamSegmentNotExistsException,
                        StreamSegmentInformation.builder().name(segmentName).deleted(true).build());
    }
}<|MERGE_RESOLUTION|>--- conflicted
+++ resolved
@@ -36,11 +36,6 @@
 import io.pravega.client.stream.ScalingPolicy;
 import io.pravega.client.stream.Stream;
 import io.pravega.client.stream.StreamConfiguration;
-<<<<<<< HEAD
-import io.pravega.client.stream.StreamCut;
-import io.pravega.client.stream.TimeWindow;
-=======
->>>>>>> 3133e693
 import io.pravega.client.stream.Transaction;
 import io.pravega.client.stream.TransactionalEventStreamWriter;
 import io.pravega.client.stream.TxnFailedException;
@@ -48,10 +43,6 @@
 import io.pravega.client.stream.impl.JavaSerializer;
 import io.pravega.client.stream.impl.StreamCutImpl;
 import io.pravega.client.stream.impl.UTF8StringSerializer;
-<<<<<<< HEAD
-import io.pravega.client.watermark.WatermarkSerializer;
-=======
->>>>>>> 3133e693
 import io.pravega.common.Exceptions;
 import io.pravega.common.TimeoutTimer;
 import io.pravega.common.concurrent.Futures;
@@ -119,14 +110,6 @@
 import java.util.concurrent.atomic.AtomicReference;
 import java.util.stream.Collectors;
 
-<<<<<<< HEAD
-import static java.util.concurrent.TimeUnit.SECONDS;
-import static org.junit.Assert.assertNotNull;
-import static org.junit.Assert.assertNull;
-import static org.junit.Assert.assertTrue;
-
-=======
->>>>>>> 3133e693
 /**
  * Integration test to verify data recovery.
  * Recovery scenario: when data written to Pravega is already flushed to the long term storage.
@@ -134,15 +117,9 @@
  */
 @Slf4j
 public class RestoreBackUpDataRecoveryTest extends ThreadPooledTestSuite {
-<<<<<<< HEAD
-    protected static final Duration TIMEOUT = Duration.ofMillis(100 * 1000);
-
-    private static final int CONTAINER_ID = 0;
-=======
     private static final Duration TIMEOUT = Duration.ofMillis(100 * 1000);
     private static final Duration READ_TIMEOUT = Duration.ofMillis(500);
     private static final Duration TRANSACTION_TIMEOUT = Duration.ofMillis(10000);
->>>>>>> 3133e693
 
     /**
      * Write 300 events to different segments.
@@ -185,29 +162,16 @@
     private BookKeeperRunner bookKeeperRunner = null;
     private StorageFactory storageFactory;
     private BookKeeperLogFactory dataLogFactory;
-<<<<<<< HEAD
-    private BookKeeperStarter bookKeeperStarter = null;
     private AtomicLong timer = new AtomicLong();
-=======
->>>>>>> 3133e693
 
     @After
     public void tearDown() throws Exception {
         if (this.dataLogFactory != null) {
             this.dataLogFactory.close();
-<<<<<<< HEAD
-            this.dataLogFactory = null;
-        }
-
-        if (this.bookKeeperStarter != null) {
-            this.bookKeeperStarter.close();
-            this.bookKeeperStarter = null;
-=======
         }
 
         if (this.bookKeeperRunner != null) {
             this.bookKeeperRunner.close();
->>>>>>> 3133e693
         }
         timer.set(0);
     }
@@ -291,14 +255,6 @@
         }
     }
 
-<<<<<<< HEAD
-    SegmentStoreStarter startSegmentStore(StorageFactory storageFactory, BookKeeperLogFactory dataLogFactory, int containerCount)
-            throws DurableDataLogException {
-        return new SegmentStoreStarter(storageFactory, dataLogFactory, containerCount);
-    }
-
-=======
->>>>>>> 3133e693
     /**
      * Creates a segment store.
      */
@@ -308,11 +264,7 @@
         private final SegmentStoreWithSegmentTracker segmentsTracker;
         private final PravegaConnectionListener server;
 
-<<<<<<< HEAD
-        SegmentStoreStarter(StorageFactory storageFactory, BookKeeperLogFactory dataLogFactory, int containerCount)
-=======
         SegmentStoreRunner(StorageFactory storageFactory, BookKeeperLogFactory dataLogFactory, int containerCount)
->>>>>>> 3133e693
                 throws DurableDataLogException {
             ServiceBuilderConfig.Builder configBuilder = ServiceBuilderConfig
                     .builder()
@@ -344,13 +296,6 @@
         }
     }
 
-<<<<<<< HEAD
-    ControllerStarter startController(int bkPort, int servicePort, int containerCount) throws InterruptedException {
-        return new ControllerStarter(bkPort, servicePort, containerCount);
-    }
-
-=======
->>>>>>> 3133e693
     /**
      * Creates a controller instance and runs it.
      */
@@ -361,11 +306,7 @@
         private final Controller controller;
         private final URI controllerURI = URI.create("tcp://" + serviceHost + ":" + controllerPort);
 
-<<<<<<< HEAD
-        ControllerStarter(int bkPort, int servicePort, int containerCount) throws InterruptedException {
-=======
         ControllerRunner(int bkPort, int servicePort, int containerCount) throws InterruptedException {
->>>>>>> 3133e693
             this.controllerWrapper = new ControllerWrapper("localhost:" + bkPort, false,
                     controllerPort, serviceHost, servicePort, containerCount);
             this.controllerWrapper.awaitRunning();
@@ -379,9 +320,7 @@
     }
 
     /**
-<<<<<<< HEAD
-     * Tests the data recovery scenario with just one segment container. Segments recovery is also attained using just one
-=======
+
      * Creates a client to read and write events.
      */
     private static class ClientRunner {
@@ -405,7 +344,6 @@
 
     /**
      * Tests the data recovery scenario with just one segment container. Segments recovery is attained using just one
->>>>>>> 3133e693
      * debug segment container.
      *  What test does, step by step:
      *  1. Starts Pravega locally with just one segment container.
@@ -419,8 +357,6 @@
      *  8. Reads all 600 events again.
      * @throws Exception    In case of an exception occurred while execution.
      */
-<<<<<<< HEAD
-=======
     @Test(timeout = 180000)
     public void testDurableDataLogFailRecoverySingleContainer() throws Exception {
         testRecovery(1, 1, false);
@@ -460,7 +396,6 @@
      *  8. Reads all 600 events again.
      * @throws Exception    In case of an exception occurred while execution.
      */
->>>>>>> 3133e693
     @Test(timeout = 180000)
     public void testDurableDataLogFailRecoveryTransactionalWriter() throws Exception {
         testRecovery(4, 1, true);
@@ -475,29 +410,16 @@
      */
     private void testRecovery(int containerCount, int bookieCount, boolean withTransaction) throws Exception {
         int instanceId = 0;
-<<<<<<< HEAD
-        int containerCount = 1;
-=======
-
->>>>>>> 3133e693
         // Creating a long term storage only once here.
         this.storageFactory = new InMemoryStorageFactory(executorService());
         log.info("Created a long term storage.");
 
         // Start a new BK & ZK, segment store and controller
-<<<<<<< HEAD
-        this.bookKeeperStarter = setUpNewBK(instanceId++);
-        @Cleanup
-        SegmentStoreStarter segmentStoreStarter = startSegmentStore(this.storageFactory, null, containerCount);
-        @Cleanup
-        ControllerStarter controllerStarter = startController(this.bookKeeperStarter.bkPort, segmentStoreStarter.servicePort,
-=======
         this.bookKeeperRunner = new BookKeeperRunner(instanceId++, bookieCount);
         @Cleanup
         SegmentStoreRunner segmentStoreRunner = new SegmentStoreRunner(this.storageFactory, null, containerCount);
         @Cleanup
         ControllerRunner controllerRunner = new ControllerRunner(this.bookKeeperRunner.bkPort, segmentStoreRunner.servicePort,
->>>>>>> 3133e693
                 containerCount);
 
         // Create two streams for writing data onto two different segments
@@ -520,11 +442,7 @@
         controllerRunner.close(); // Shut down the controller
 
         // Get names of all the segments created.
-<<<<<<< HEAD
-        ConcurrentHashMap<String, Boolean> allSegments = segmentStoreStarter.segmentsTracker.getSegments();
-=======
         ConcurrentHashMap<String, Boolean> allSegments = segmentStoreRunner.segmentsTracker.getSegments();
->>>>>>> 3133e693
         log.info("No. of segments created = {}", allSegments.size());
 
         // Get the long term storage from the running pravega instance
@@ -533,17 +451,10 @@
                 new SegmentRollingPolicy(DEFAULT_ROLLING_SIZE)), executorService());
 
         // wait for all segments to be flushed to the long term storage.
-<<<<<<< HEAD
-        waitForSegmentsInStorage(allSegments.keySet(), segmentStoreStarter.segmentsTracker, storage)
-                .get(TIMEOUT.toMillis(), TimeUnit.MILLISECONDS);
-
-        segmentStoreStarter.close(); // Shutdown SegmentStore
-=======
         waitForSegmentsInStorage(allSegments.keySet(), segmentStoreRunner.segmentsTracker, storage)
                 .get(TIMEOUT.toMillis(), TimeUnit.MILLISECONDS);
 
         segmentStoreRunner.close(); // Shutdown SegmentStore
->>>>>>> 3133e693
         log.info("Segment Store Shutdown");
 
         this.bookKeeperRunner.close(); // Shutdown BookKeeper & ZooKeeper
@@ -578,13 +489,8 @@
 
         this.dataLogFactory.close();
         // Start a new segment store and controller
-<<<<<<< HEAD
-        segmentStoreStarter = startSegmentStore(this.storageFactory, this.dataLogFactory, containerCount);
-        controllerStarter = startController(this.bookKeeperStarter.bkPort, segmentStoreStarter.servicePort, containerCount);
-=======
         segmentStoreRunner = new SegmentStoreRunner(this.storageFactory, this.dataLogFactory, containerCount);
         controllerRunner = new ControllerRunner(this.bookKeeperRunner.bkPort, segmentStoreRunner.servicePort, containerCount);
->>>>>>> 3133e693
         log.info("Started segment store and controller again.");
 
         // Create the client with new controller.
@@ -662,7 +568,6 @@
                 "R" + RANDOM.nextInt(Integer.MAX_VALUE));
     }
 
-<<<<<<< HEAD
     /**
      * Tests the data recovery scenario with readers stalling while reading. Readers read some events and then they are
      * stopped. Durable data log is erased and restored. It's validated that readers are able to read rest of the unread
@@ -1152,11 +1057,8 @@
         return position;
     }
 
-    public void createScopeStream(Controller controller, String scopeName, String streamName) {
-=======
     // Creates the given scope and stream using the given controller instance.
     private void createScopeStream(Controller controller, String scopeName, String streamName) {
->>>>>>> 3133e693
         ClientConfig clientConfig = ClientConfig.builder().build();
         try (ConnectionPool cp = new ConnectionPoolImpl(clientConfig, new SocketConnectionFactoryImpl(clientConfig));
              StreamManager streamManager = new StreamManagerImpl(controller, cp)) {
@@ -1182,14 +1084,9 @@
         writer.close();
     }
 
-<<<<<<< HEAD
-    private void writeTransactionalEvents(String streamName, ClientFactoryImpl clientFactory) throws TxnFailedException {
-        EventWriterConfig writerConfig = EventWriterConfig.builder().transactionTimeoutTime(10000).build();
-=======
     // Writes the required number of events to the given stream with using transactions.
     private void writeTransactionalEvents(String streamName, ClientFactoryImpl clientFactory) throws TxnFailedException {
         EventWriterConfig writerConfig = EventWriterConfig.builder().transactionTimeoutTime(TRANSACTION_TIMEOUT.toMillis()).build();
->>>>>>> 3133e693
         @Cleanup
         TransactionalEventStreamWriter<String> txnWriter = clientFactory.createTransactionalEventWriter(streamName, new UTF8StringSerializer(),
                 writerConfig);
@@ -1203,10 +1100,7 @@
         txnWriter.close();
     }
 
-<<<<<<< HEAD
-=======
     // Reads the required number of events from the stream.
->>>>>>> 3133e693
     private void readAllEvents(String streamName, ClientFactoryImpl clientFactory, ReaderGroupManager readerGroupManager,
                                String readerGroupName, String readerName) {
         readerGroupManager.createReaderGroup(readerGroupName,
