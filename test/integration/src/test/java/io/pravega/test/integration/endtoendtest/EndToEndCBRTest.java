/**
 * Copyright Pravega Authors.
 *
 * Licensed under the Apache License, Version 2.0 (the "License");
 * you may not use this file except in compliance with the License.
 * You may obtain a copy of the License at
 *
 *     http://www.apache.org/licenses/LICENSE-2.0
 *
 * Unless required by applicable law or agreed to in writing, software
 * distributed under the License is distributed on an "AS IS" BASIS,
 * WITHOUT WARRANTIES OR CONDITIONS OF ANY KIND, either express or implied.
 * See the License for the specific language governing permissions and
 * limitations under the License.
 */
package io.pravega.test.integration.endtoendtest;

import io.pravega.client.ClientConfig;
import io.pravega.client.admin.ReaderGroupManager;
import io.pravega.client.admin.impl.ReaderGroupManagerImpl;
import io.pravega.client.connection.impl.ConnectionFactory;
import io.pravega.client.connection.impl.SocketConnectionFactoryImpl;
import io.pravega.client.segment.impl.Segment;
import io.pravega.client.stream.Checkpoint;
import io.pravega.client.stream.EventRead;
import io.pravega.client.stream.EventStreamReader;
import io.pravega.client.stream.EventStreamWriter;
import io.pravega.client.stream.EventWriterConfig;
import io.pravega.client.stream.ReaderConfig;
import io.pravega.client.stream.ReaderGroup;
import io.pravega.client.stream.ReaderGroupConfig;
import io.pravega.client.stream.RetentionPolicy;
import io.pravega.client.stream.ScalingPolicy;
import io.pravega.client.stream.Stream;
import io.pravega.client.stream.StreamConfiguration;
import io.pravega.client.stream.StreamCut;
import io.pravega.client.stream.impl.ClientFactoryImpl;
import io.pravega.client.stream.impl.StreamCutImpl;
import io.pravega.client.stream.impl.StreamImpl;
import io.pravega.controller.server.eventProcessor.LocalController;
import io.pravega.shared.NameUtils;
import io.pravega.test.common.AssertExtensions;
import io.pravega.test.common.InlineExecutor;
import java.util.HashMap;
import java.util.Map;
import java.util.concurrent.CompletableFuture;
import java.util.concurrent.TimeUnit;
import java.util.concurrent.atomic.AtomicLong;
import lombok.Cleanup;
import org.junit.Test;

import static org.junit.Assert.assertEquals;
import static org.junit.Assert.assertFalse;
import static org.junit.Assert.assertNull;
import static org.junit.Assert.assertTrue;

public class EndToEndCBRTest extends AbstractEndToEndTest {

    private static final long CLOCK_ADVANCE_INTERVAL = 60 * 1000000000L;

    @Test(timeout = 60000)
    public void testReaderGroupAutoRetention() throws Exception {
        String scope = "test";
        String streamName = "testReaderGroupAutoRetention";
        String groupName = "testReaderGroupAutoRetention-group";
        StreamConfiguration config = StreamConfiguration.builder()
                .scalingPolicy(ScalingPolicy.fixed(1))
                .retentionPolicy(RetentionPolicy.bySizeBytes(10, Long.MAX_VALUE))
                .build();
<<<<<<< HEAD
        LocalController controller = (LocalController) controllerWrapper.getController();
        controllerWrapper.getControllerService().createScope(scope, 0L).get();
=======
        LocalController controller = (LocalController) PRAVEGA.getLocalController();
        controller.createScope(scope).get();
>>>>>>> 4dec5b20
        controller.createStream(scope, streamName, config).get();
        Stream stream = Stream.of(scope, streamName);
        @Cleanup
        ConnectionFactory connectionFactory = new SocketConnectionFactoryImpl(ClientConfig.builder()
                .controllerURI(PRAVEGA.getControllerURI())
                .build());
        @Cleanup
        ClientFactoryImpl clientFactory = new ClientFactoryImpl(scope, controller, connectionFactory);

        // write events
        @Cleanup
        EventStreamWriter<String> writer = clientFactory.createEventWriter(streamName, serializer,
                EventWriterConfig.builder().build());
        writer.writeEvent("1", "e1").join();
        writer.writeEvent("2", "e2").join();

        // Create a ReaderGroup
        @Cleanup
        ReaderGroupManager groupManager = new ReaderGroupManagerImpl(scope, controller, clientFactory);
        groupManager.createReaderGroup(groupName, ReaderGroupConfig
                .builder().disableAutomaticCheckpoints()
                .retentionType(ReaderGroupConfig.StreamDataRetention.AUTOMATIC_RELEASE_AT_LAST_CHECKPOINT)
                .stream(stream).build());

        // Create a Reader
        AtomicLong clock = new AtomicLong();
        @Cleanup
        EventStreamReader<String> reader = clientFactory.createReader("reader1", groupName, serializer,
                ReaderConfig.builder().build(), clock::get,
                clock::get);
        clock.addAndGet(CLOCK_ADVANCE_INTERVAL);
        EventRead<String> read = reader.readNextEvent(60000);
        assertEquals("e1", read.getEvent());

        clock.addAndGet(CLOCK_ADVANCE_INTERVAL);
        @Cleanup("shutdown")
        final InlineExecutor backgroundExecutor = new InlineExecutor();
        ReaderGroup readerGroup = groupManager.getReaderGroup(groupName);
        CompletableFuture<Checkpoint> checkpoint = readerGroup.initiateCheckpoint("Checkpoint", backgroundExecutor);
        assertFalse(checkpoint.isDone());
        read = reader.readNextEvent(60000);
        assertTrue(read.isCheckpoint());
        assertEquals("Checkpoint", read.getCheckpointName());
        assertNull(read.getEvent());

        clock.addAndGet(CLOCK_ADVANCE_INTERVAL);
        read = reader.readNextEvent(60000);
        assertEquals("e2", read.getEvent());
        Checkpoint cpResult = checkpoint.get(5, TimeUnit.SECONDS);
        assertTrue(checkpoint.isDone());
        assertEquals("Checkpoint", cpResult.getName());
        read = reader.readNextEvent(100);
        assertNull(read.getEvent());
        assertFalse(read.isCheckpoint());

        AssertExtensions.assertEventuallyEquals(true, () -> controller.getSegmentsAtTime(new StreamImpl(scope, streamName), 0L)
                .join().values().stream().anyMatch(off -> off > 0), 30 * 1000L);
        String group2 = groupName + "2";
        groupManager.createReaderGroup(group2, ReaderGroupConfig.builder().disableAutomaticCheckpoints().stream(NameUtils.getScopedStreamName(scope, streamName)).build());
        EventStreamReader<String> reader2 = clientFactory.createReader("reader2", group2, serializer, ReaderConfig.builder().build());
        EventRead<String> eventRead2 = reader2.readNextEvent(10000);
        assertEquals("e2", eventRead2.getEvent());
    }

    @Test(timeout = 60000)
    public void testReaderGroupManualRetention() throws Exception {
        String scope = "test";
        String streamName = "testReaderGroupManualRetention";
        String groupName = "testReaderGroupManualRetention-group";
        StreamConfiguration config = StreamConfiguration.builder()
                .scalingPolicy(ScalingPolicy.fixed(1))
                .retentionPolicy(RetentionPolicy.bySizeBytes(10, Long.MAX_VALUE))
                .build();
<<<<<<< HEAD
        LocalController controller = (LocalController) controllerWrapper.getController();
        controllerWrapper.getControllerService().createScope(scope, 0L).get();
=======
        LocalController controller = (LocalController) PRAVEGA.getLocalController();
        controller.createScope(scope).get();
>>>>>>> 4dec5b20
        controller.createStream(scope, streamName, config).get();
        Stream stream = Stream.of(scope, streamName);
        @Cleanup
        ConnectionFactory connectionFactory = new SocketConnectionFactoryImpl(ClientConfig.builder()
                .controllerURI(PRAVEGA.getControllerURI())
                .build());
        @Cleanup
        ClientFactoryImpl clientFactory = new ClientFactoryImpl(scope, controller, connectionFactory);

        // write events
        @Cleanup
        EventStreamWriter<String> writer = clientFactory.createEventWriter(streamName, serializer,
                EventWriterConfig.builder().build());
        writer.writeEvent("1", "e1").join();
        writer.writeEvent("2", "e2").join();

        // Create a ReaderGroup
        @Cleanup
        ReaderGroupManager groupManager = new ReaderGroupManagerImpl(scope, controller, clientFactory);
        groupManager.createReaderGroup(groupName, ReaderGroupConfig
                .builder().disableAutomaticCheckpoints()
                .retentionType(ReaderGroupConfig.StreamDataRetention.MANUAL_RELEASE_AT_USER_STREAMCUT)
                .stream(stream).build());

        // Create a Reader
        AtomicLong clock = new AtomicLong();
        @Cleanup
        EventStreamReader<String> reader = clientFactory.createReader("reader1", groupName, serializer,
                ReaderConfig.builder().build(), clock::get,
                clock::get);
        clock.addAndGet(CLOCK_ADVANCE_INTERVAL);
        EventRead<String> read = reader.readNextEvent(60000);
        assertEquals("e1", read.getEvent());

        clock.addAndGet(CLOCK_ADVANCE_INTERVAL);
        read = reader.readNextEvent(60000);
        assertEquals("e2", read.getEvent());

        ReaderGroup readerGroup = groupManager.getReaderGroup(groupName);

        Map<Segment, Long> segmentMap = new HashMap<>();
        segmentMap.put(new Segment(scope, streamName, 0), 17L);
        Map<Stream, StreamCut> scResult2 = new HashMap<>();
        scResult2.put(stream, new StreamCutImpl(stream, segmentMap));

        readerGroup.updateRetentionStreamCut(scResult2);

        AssertExtensions.assertEventuallyEquals(true, () -> controller.getSegmentsAtTime(stream, 0L)
                .join().values().stream().anyMatch(off -> off > 0), 30 * 1000L);
        String group2 = groupName + "2";
        groupManager.createReaderGroup(group2, ReaderGroupConfig.builder().disableAutomaticCheckpoints().stream(NameUtils.getScopedStreamName(scope, streamName)).build());
        EventStreamReader<String> reader2 = clientFactory.createReader("reader2", group2, serializer, ReaderConfig.builder().build());
        EventRead<String> eventRead2 = reader2.readNextEvent(10000);
        assertEquals("e2", eventRead2.getEvent());
    }
}<|MERGE_RESOLUTION|>--- conflicted
+++ resolved
@@ -67,13 +67,8 @@
                 .scalingPolicy(ScalingPolicy.fixed(1))
                 .retentionPolicy(RetentionPolicy.bySizeBytes(10, Long.MAX_VALUE))
                 .build();
-<<<<<<< HEAD
-        LocalController controller = (LocalController) controllerWrapper.getController();
-        controllerWrapper.getControllerService().createScope(scope, 0L).get();
-=======
         LocalController controller = (LocalController) PRAVEGA.getLocalController();
         controller.createScope(scope).get();
->>>>>>> 4dec5b20
         controller.createStream(scope, streamName, config).get();
         Stream stream = Stream.of(scope, streamName);
         @Cleanup
@@ -147,13 +142,8 @@
                 .scalingPolicy(ScalingPolicy.fixed(1))
                 .retentionPolicy(RetentionPolicy.bySizeBytes(10, Long.MAX_VALUE))
                 .build();
-<<<<<<< HEAD
-        LocalController controller = (LocalController) controllerWrapper.getController();
-        controllerWrapper.getControllerService().createScope(scope, 0L).get();
-=======
         LocalController controller = (LocalController) PRAVEGA.getLocalController();
         controller.createScope(scope).get();
->>>>>>> 4dec5b20
         controller.createStream(scope, streamName, config).get();
         Stream stream = Stream.of(scope, streamName);
         @Cleanup
