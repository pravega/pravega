--- conflicted
+++ resolved
@@ -179,11 +179,7 @@
 
         Segment segment = FutureHelpers.getAndHandleExceptions(controller.getCurrentSegments(scope, stream), RuntimeException::new).getSegments().iterator().next();
         @Cleanup("close")
-<<<<<<< HEAD
-        SegmentOutputStream out = segmentClient.createOutputStreamForSegment(segment, EventWriterConfig.builder().build());
-=======
-        SegmentOutputStream out = segmentClient.createOutputStreamForSegment(segment, segmentSealedCallback);
->>>>>>> c0b1b6f6
+        SegmentOutputStream out = segmentClient.createOutputStreamForSegment(segment, segmentSealedCallback, EventWriterConfig.builder().build());
         CompletableFuture<Boolean> ack = new CompletableFuture<>();
         out.write(new PendingEvent(null, ByteBuffer.wrap(testString.getBytes()), ack));
         assertTrue(ack.get(5, TimeUnit.SECONDS));
