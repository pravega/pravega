/**
 * Copyright Pravega Authors.
 *
 * Licensed under the Apache License, Version 2.0 (the "License");
 * you may not use this file except in compliance with the License.
 * You may obtain a copy of the License at
 *
 *     http://www.apache.org/licenses/LICENSE-2.0
 *
 * Unless required by applicable law or agreed to in writing, software
 * distributed under the License is distributed on an "AS IS" BASIS,
 * WITHOUT WARRANTIES OR CONDITIONS OF ANY KIND, either express or implied.
 * See the License for the specific language governing permissions and
 * limitations under the License.
 */
package io.pravega.test.integration;

import io.netty.buffer.ByteBuf;
import io.netty.buffer.Unpooled;
import io.netty.channel.embedded.EmbeddedChannel;
import io.netty.handler.codec.LengthFieldBasedFrameDecoder;
import io.pravega.client.ClientConfig;
import io.pravega.client.admin.impl.StreamManagerImpl;
import io.pravega.client.connection.impl.ConnectionPoolImpl;
import io.pravega.client.connection.impl.RawClient;
import io.pravega.client.connection.impl.SocketConnectionFactoryImpl;
import io.pravega.client.control.impl.Controller;
import io.pravega.client.security.auth.DelegationTokenProviderFactory;
import io.pravega.client.segment.impl.ConditionalOutputStream;
import io.pravega.client.segment.impl.ConditionalOutputStreamFactoryImpl;
import io.pravega.client.segment.impl.Segment;
import io.pravega.client.segment.impl.SegmentOutputStream;
import io.pravega.client.segment.impl.SegmentOutputStreamFactoryImpl;
import io.pravega.client.stream.EventStreamWriter;
import io.pravega.client.stream.EventWriterConfig;
import io.pravega.client.stream.ScalingPolicy;
import io.pravega.client.stream.Serializer;
import io.pravega.client.stream.StreamConfiguration;
import io.pravega.client.stream.impl.ByteBufferSerializer;
import io.pravega.client.stream.impl.ClientFactoryImpl;
import io.pravega.client.stream.impl.JavaSerializer;
import io.pravega.client.stream.impl.PendingEvent;
import io.pravega.client.stream.mock.MockClientFactory;
import io.pravega.client.stream.mock.MockController;
import io.pravega.client.stream.mock.MockStreamManager;
import io.pravega.common.Timer;
import io.pravega.common.concurrent.Futures;
<<<<<<< HEAD
import io.pravega.segmentstore.contracts.Attributes;
import io.pravega.segmentstore.contracts.SegmentType;
=======
import io.pravega.segmentstore.contracts.AttributeId;
import io.pravega.segmentstore.contracts.Attributes;
>>>>>>> 12f6c639
import io.pravega.segmentstore.contracts.StreamSegmentStore;
import io.pravega.segmentstore.contracts.StreamSegmentNotExistsException;
import io.pravega.segmentstore.contracts.SegmentProperties;
import io.pravega.segmentstore.contracts.tables.TableStore;
import io.pravega.segmentstore.server.host.handler.AppendProcessor;
import io.pravega.segmentstore.server.host.handler.IndexAppend;
import io.pravega.segmentstore.server.host.handler.PravegaConnectionListener;
import io.pravega.segmentstore.server.host.handler.PravegaRequestProcessor;
import io.pravega.segmentstore.server.host.handler.ServerConnectionInboundHandler;
import io.pravega.segmentstore.server.host.handler.TrackedConnection;
import io.pravega.segmentstore.server.store.ServiceBuilder;
import io.pravega.segmentstore.server.store.ServiceBuilderConfig;
import io.pravega.segmentstore.server.store.ServiceConfig;
import io.pravega.segmentstore.server.writer.WriterConfig;
import io.pravega.shared.NameUtils;
import io.pravega.shared.metrics.MetricNotifier;
import io.pravega.shared.protocol.netty.Append;
import io.pravega.shared.protocol.netty.AppendDecoder;
import io.pravega.shared.protocol.netty.CommandDecoder;
import io.pravega.shared.protocol.netty.CommandEncoder;
import io.pravega.shared.protocol.netty.ExceptionLoggingHandler;
import io.pravega.shared.protocol.netty.PravegaNodeUri;
import io.pravega.shared.protocol.netty.Reply;
import io.pravega.shared.protocol.netty.Request;
import io.pravega.shared.protocol.netty.WireCommand;
import io.pravega.shared.protocol.netty.WireCommands;
import io.pravega.shared.protocol.netty.WireCommands.AppendSetup;
import io.pravega.shared.protocol.netty.WireCommands.CreateSegment;
import io.pravega.shared.protocol.netty.WireCommands.DataAppended;
import io.pravega.shared.protocol.netty.WireCommands.Event;
import io.pravega.shared.protocol.netty.WireCommands.NoSuchSegment;
import io.pravega.shared.protocol.netty.WireCommands.SegmentCreated;
import io.pravega.shared.protocol.netty.WireCommands.SetupAppend;
import io.pravega.test.common.AssertExtensions;
import io.pravega.test.common.InlineExecutor;
import io.pravega.test.common.LeakDetectorTestSuite;
import io.pravega.test.common.TestUtils;
import java.nio.ByteBuffer;
<<<<<<< HEAD
import java.nio.charset.Charset;
import java.time.Duration;
=======
import java.time.Duration;
import java.util.Map;
>>>>>>> 12f6c639
import java.util.UUID;
import java.util.concurrent.CompletableFuture;
import java.util.concurrent.ExecutionException;
import java.util.concurrent.Future;
import java.util.concurrent.TimeUnit;
import java.util.concurrent.TimeoutException;
import java.util.concurrent.atomic.AtomicLong;
import java.util.function.Consumer;
import lombok.Cleanup;
import lombok.extern.slf4j.Slf4j;
import lombok.val;
import org.junit.AfterClass;
import org.junit.BeforeClass;
import org.junit.Test;

import static io.pravega.shared.protocol.netty.WireCommands.MAX_WIRECOMMAND_SIZE;
import static io.pravega.shared.protocol.netty.WireCommands.TYPE_PLUS_LENGTH_SIZE;
import static org.junit.Assert.assertEquals;
import static org.junit.Assert.assertFalse;
import static org.junit.Assert.assertNotNull;
import static org.junit.Assert.assertTrue;
import static org.mockito.Mockito.mock;

@Slf4j
public class AppendTest extends LeakDetectorTestSuite {
    private static final ServiceBuilder SERVICE_BUILDER = ServiceBuilder.newInMemoryBuilder(ServiceBuilderConfig.builder()
                                                                              .include(ServiceConfig.builder().with(ServiceConfig.CONTAINER_COUNT, 1))
                                                                              .include(WriterConfig.builder().with(WriterConfig.MAX_ROLLOVER_SIZE, 10485760L))
                                                                              .build());
    private static final Duration TIMEOUT = Duration.ofMinutes(1);

    private final Consumer<Segment> segmentSealedCallback = segment -> { };

    @BeforeClass
    public static void setup() throws Exception {
        SERVICE_BUILDER.initialize();
    }

    @AfterClass
    public static void teardown() {
        SERVICE_BUILDER.close();
    }

    @Test(timeout = 10000)
    public void testSetupOnNonExistentSegment() throws Exception {
        String segment = "testSetupOnNonExistentSegment";
        StreamSegmentStore store = SERVICE_BUILDER.createStreamSegmentService();
        @Cleanup
        EmbeddedChannel channel = createChannel(store);

        UUID uuid = UUID.randomUUID();
        NoSuchSegment setup = (NoSuchSegment) sendRequest(channel, new SetupAppend(1, uuid, segment, ""));

        assertEquals(segment, setup.getSegment());
    }

    @Test(timeout = 10000)
    public void sendReceivingAppend() throws Exception {
        String segment = "sendReceivingAppend";
        ByteBuf data = Unpooled.wrappedBuffer("Hello world\n".getBytes());
        StreamSegmentStore store = SERVICE_BUILDER.createStreamSegmentService();

        @Cleanup
        EmbeddedChannel channel = createChannel(store);

        SegmentCreated created = (SegmentCreated) sendRequest(channel, new CreateSegment(1, segment, CreateSegment.NO_SCALE, 0, "", 1024L));
        assertEquals(segment, created.getSegment());

        UUID uuid = UUID.randomUUID();
        AppendSetup setup = (AppendSetup) sendRequest(channel, new SetupAppend(2, uuid, segment, ""));

        assertEquals(segment, setup.getSegment());
        assertEquals(uuid, setup.getWriterId());

        DataAppended ack = (DataAppended) sendRequest(channel,
                                                      new Append(segment, uuid, data.readableBytes(), new Event(data), 1L));
        assertEquals(uuid, ack.getWriterId());
        assertEquals(data.readableBytes(), ack.getEventNumber());
        assertEquals(Long.MIN_VALUE, ack.getPreviousEventNumber());
    }
    
    @Test(timeout = 10000)
    public void sendLargeAppend() throws Exception {
        String segment = "sendLargeAppend";
        ByteBuf data = Unpooled.wrappedBuffer(new byte[Serializer.MAX_EVENT_SIZE]);
        StreamSegmentStore store = SERVICE_BUILDER.createStreamSegmentService();

        @Cleanup
        EmbeddedChannel channel = createChannel(store);

        SegmentCreated created = (SegmentCreated) sendRequest(channel, new CreateSegment(1, segment, CreateSegment.NO_SCALE, 0, "", 1024L));
        assertEquals(segment, created.getSegment());

        UUID uuid = UUID.randomUUID();
        AppendSetup setup = (AppendSetup) sendRequest(channel, new SetupAppend(2, uuid, segment, ""));

        assertEquals(segment, setup.getSegment());
        assertEquals(uuid, setup.getWriterId());

        DataAppended ack = (DataAppended) sendRequest(channel,
                                                      new Append(segment, uuid, data.readableBytes(), new Event(data), 1L));
        assertEquals(uuid, ack.getWriterId());
        assertEquals(data.readableBytes(), ack.getEventNumber());
        assertEquals(Long.MIN_VALUE, ack.getPreviousEventNumber());
    }

    @Test(timeout = 10000)
    public void testMultipleAppends() throws Exception {
        String segment = "testMultipleAppends";
        ByteBuf data = Unpooled.wrappedBuffer("Hello world\n".getBytes());
        StreamSegmentStore store = SERVICE_BUILDER.createStreamSegmentService();
        @Cleanup
        EmbeddedChannel channel = createChannel(store);

        SegmentCreated created = (SegmentCreated) sendRequest(channel, new CreateSegment(1, segment, CreateSegment.NO_SCALE, 0, "", 1024L));
        assertEquals(segment, created.getSegment());

        // validates that index segment is created
        SegmentProperties properties = store.getStreamSegmentInfo(NameUtils.getIndexSegmentName(segment), Duration.ofMinutes(1)).join();
        Map<AttributeId, Long> attributes =  properties.getAttributes();
        assertEquals(Long.valueOf(10L), attributes.get(Attributes.ALLOWED_INDEX_SEG_EVENT_SIZE));

        UUID uuid = UUID.randomUUID();
        AppendSetup setup = (AppendSetup) sendRequest(channel, new SetupAppend(2, uuid, segment, ""));

        assertEquals(segment, setup.getSegment());
        assertEquals(uuid, setup.getWriterId());

        data.retain();
        DataAppended ack = (DataAppended) sendRequest(channel,
                new Append(segment, uuid, 1, new Event(data), 1L));
        assertEquals(uuid, ack.getWriterId());
        assertEquals(1, ack.getEventNumber());
        assertEquals(Long.MIN_VALUE, ack.getPreviousEventNumber());

        DataAppended ack2 = (DataAppended) sendRequest(channel,
                new Append(segment, uuid, 2, new Event(data), 1L));
        assertEquals(uuid, ack2.getWriterId());
        assertEquals(2, ack2.getEventNumber());
        assertEquals(1, ack2.getPreviousEventNumber());

<<<<<<< HEAD
    @Test(timeout = 10000)
    public void testMultipleIndexAppends() throws Exception {
        String segment = "testMultipleIndexAppends";
        String indexSegment = "testMultipleIndexAppends#index";
        ByteBuf data = Unpooled.wrappedBuffer("Hello world\n".getBytes());
        StreamSegmentStore store = SERVICE_BUILDER.createStreamSegmentService();

        @Cleanup
        EmbeddedChannel channel = createChannel(store);

        SegmentCreated created = (SegmentCreated) sendRequest(channel, new CreateSegment(1, segment, CreateSegment.NO_SCALE, 0, "", 1024L));
        assertEquals(segment, created.getSegment());

        UUID uuid = UUID.randomUUID();
        AppendSetup setup = (AppendSetup) sendRequest(channel, new SetupAppend(2, uuid, segment, ""));

        assertEquals(segment, setup.getSegment());
        assertEquals(uuid, setup.getWriterId());

        data.retain();
        // Append 1 on main Segment
        DataAppended ack = (DataAppended) sendRequest(channel,
                new Append(segment, uuid, 1, new Event(data), 1L));
        assertEquals(uuid, ack.getWriterId());
        assertEquals(1, ack.getEventNumber());
        assertEquals(Long.MIN_VALUE, ack.getPreviousEventNumber());

        // Read the Actual data from main Segment. Will be helpful in asserting the indexdata
        WireCommands.SegmentRead result = (WireCommands.SegmentRead) sendRequest(channel, new WireCommands.ReadSegment(segment, 0, 20, "", 1L));
        ByteBuf resultAfterOneAppend = result.getData();
        System.out.println("dataResult : " + resultAfterOneAppend.toString(Charset.defaultCharset()));

        // As only one append is done on Main segment we should have Event_count on index segment as 1
        assertEventCountAttributeforSegment(indexSegment, store, 1);

        //Append 2 on main segment
        DataAppended ack2 = (DataAppended) sendRequest(channel,
                new Append(segment, uuid, 2, new Event(data), 1L));
        assertEquals(uuid, ack2.getWriterId());
        assertEquals(2, ack2.getEventNumber());
        assertEquals(1, ack2.getPreviousEventNumber());

        // Read the Actual data from main Segment. Will be helpfull in asserting the indexdata
        WireCommands.SegmentRead resultMain = (WireCommands.SegmentRead) sendRequest(channel, new WireCommands.ReadSegment(segment, 0, 100, "", 1L));
        ByteBuf resultAfterTwoAppend = resultMain.getData();
        assertEquals(2 * resultAfterOneAppend.readableBytes(), resultAfterTwoAppend.readableBytes());
        System.out.println("dataResult Main : " + resultAfterTwoAppend.toString(Charset.defaultCharset()));

        // Read IndexSegment from 0 Offset.
        int readOffset = 0;
        WireCommands.SegmentRead resultIndexSegment1 = (WireCommands.SegmentRead) sendRequest(channel, new WireCommands.ReadSegment(indexSegment, readOffset, 40, "", 1L));
        ByteBuf actual1 = Unpooled.buffer(100);
        actual1.writeBytes(resultIndexSegment1.getData());
        IndexAppend indexAppend1 = IndexAppend.fromBytes(actual1.array());
        assertEquals(1, indexAppend1.getEventCount());
        assertEquals(resultAfterOneAppend.readableBytes(), indexAppend1.getEventLength());

        System.out.println("dataResult index data 1 event number : " + indexAppend1.getEventLength() + " eventCount : " + indexAppend1.getEventCount() + " timestamp : " + indexAppend1.getTimeStamp()
                + " offset from readResult " + resultIndexSegment1.getOffset() + " length of data returned " + indexAppend1.toBytes().length);

        // Read IndexSegment from next Offset this will give second append info
        readOffset += indexAppend1.toBytes().length;
        WireCommands.SegmentRead resultIndexSegment2 = (WireCommands.SegmentRead) sendRequest(channel, new WireCommands.ReadSegment(indexSegment, readOffset, 32, "", 1L));
        ByteBuf actual2 = Unpooled.buffer(32);
        actual2.writeBytes(resultIndexSegment2.getData());
        IndexAppend indexAppend2 = IndexAppend.fromBytes(actual2.array());

        // check the getSegment info and chck the attribute EVENt_COUNT

        assertEquals(2, indexAppend2.getEventCount());
        assertEquals(resultAfterTwoAppend.readableBytes(), indexAppend2.getEventLength());

        System.out.println("dataResult index data 2 event number : " + indexAppend2.getEventLength() + " eventCount : " + indexAppend2.getEventCount() + " timestamp : " + indexAppend2.getTimeStamp()
                + " offset from readResult " + resultIndexSegment2.getOffset() + " length of data returned " + indexAppend1.toBytes().length);

        // Two appends are done on Main segment we should have Event_count on index segment as 2
        assertEventCountAttributeforSegment(indexSegment, store, 2);
    }

    private void assertEventCountAttributeforSegment(String segment, StreamSegmentStore store, long expectedEventCount) {
        // Assert Index Segment attribute values.
        val si = store.getStreamSegmentInfo(segment, TIMEOUT).join();
        val segmentType = SegmentType.fromAttributes(si.getAttributes());
        assertFalse(segmentType.isInternal() || segmentType.isCritical() || segmentType.isSystem() || segmentType.isTableSegment());
        assertEquals(SegmentType.STREAM_SEGMENT, segmentType);

        val attributes = si.getAttributes();
        assertEquals(expectedEventCount, (long) attributes.get(Attributes.EVENT_COUNT));

        System.out.println("%% index segment IndexCount : " + (long) attributes.get(Attributes.EVENT_COUNT));
=======
        WireCommands.SegmentDeleted deleted = (WireCommands.SegmentDeleted) sendRequest(channel, new WireCommands.DeleteSegment(1, segment, ""));
        assertEquals(segment, deleted.getSegment());

        //validates that index segment is deleted
        AssertExtensions.assertThrows(StreamSegmentNotExistsException.class, () -> store.getStreamSegmentInfo(NameUtils.getIndexSegmentName(segment), Duration.ofMinutes(1)).join());
>>>>>>> 12f6c639
    }

    static Reply sendRequest(EmbeddedChannel channel, Request request) throws Exception {
        channel.writeInbound(request);
        log.info("Request {} sent to Segment store", request);
        Object encodedReply = channel.readOutbound();
        for (int i = 0; encodedReply == null && i < 500; i++) {
            channel.runPendingTasks();
            Thread.sleep(10);
            encodedReply = channel.readOutbound();
        }
        if (encodedReply == null) {
            log.error("Error while try waiting for a response from Segment Store");
            throw new IllegalStateException("No reply to request: " + request);
        }
        WireCommand decoded = CommandDecoder.parseCommand((ByteBuf) encodedReply);
        ((ByteBuf) encodedReply).release();
        assertNotNull(decoded);
        return (Reply) decoded;
    }

    static EmbeddedChannel createChannel(StreamSegmentStore store) {
        ServerConnectionInboundHandler lsh = new ServerConnectionInboundHandler();
        EmbeddedChannel channel = new EmbeddedChannel(new ExceptionLoggingHandler(""),
                new CommandEncoder(null, MetricNotifier.NO_OP_METRIC_NOTIFIER),
                new LengthFieldBasedFrameDecoder(MAX_WIRECOMMAND_SIZE, 4, 4),
                new CommandDecoder(),
                new AppendDecoder(),
                lsh);
        lsh.setRequestProcessor(AppendProcessor.defaultBuilder()
                                               .store(store)
                                               .connection(new TrackedConnection(lsh))
                                               .nextRequestProcessor(new PravegaRequestProcessor(store, mock(TableStore.class), lsh))
                                               .build());
        return channel;
    }

    @Test(timeout = 10000)
    public void appendThroughSegmentClient() throws Exception {
        String endpoint = "localhost";
        int port = TestUtils.getAvailableListenPort();
        String testString = "Hello world\n";
        String scope = "scope";
        String stream = "appendThroughSegmentClient";
        StreamSegmentStore store = SERVICE_BUILDER.createStreamSegmentService();
        TableStore tableStore = SERVICE_BUILDER.createTableStoreService();
        @Cleanup
        PravegaConnectionListener server = new PravegaConnectionListener(false, port, store, tableStore,
                SERVICE_BUILDER.getLowPriorityExecutor());
        server.startListening();

        @Cleanup
        SocketConnectionFactoryImpl clientCF = new SocketConnectionFactoryImpl(ClientConfig.builder().build());
        @Cleanup
        ConnectionPoolImpl connectionPool = new ConnectionPoolImpl(ClientConfig.builder().build(), clientCF);
        @Cleanup
        Controller controller = new MockController(endpoint, port, connectionPool, true);
        controller.createScope(scope);
        controller.createStream(scope, stream, StreamConfiguration.builder().build());

        SegmentOutputStreamFactoryImpl segmentClient = new SegmentOutputStreamFactoryImpl(controller, connectionPool);

        Segment segment = Futures.getAndHandleExceptions(controller.getCurrentSegments(scope, stream), RuntimeException::new).getSegments().iterator().next();
        @Cleanup
        SegmentOutputStream out = segmentClient.createOutputStreamForSegment(segment, segmentSealedCallback, EventWriterConfig.builder().build(),
                DelegationTokenProviderFactory.createWithEmptyToken());
        CompletableFuture<Void> ack = new CompletableFuture<>();
        out.write(PendingEvent.withHeader(null, ByteBuffer.wrap(testString.getBytes()), ack));
        ack.get(5, TimeUnit.SECONDS);
    }
    
    @Test(timeout = 10000)
    public void appendThroughConditionalClient() throws Exception {
        String endpoint = "localhost";
        int port = TestUtils.getAvailableListenPort();
        String testString = "Hello world\n";
        String scope = "scope";
        String stream = "appendThroughConditionalClient";
        StreamSegmentStore store = SERVICE_BUILDER.createStreamSegmentService();
        TableStore tableStore = SERVICE_BUILDER.createTableStoreService();
        @Cleanup
        PravegaConnectionListener server = new PravegaConnectionListener(false, port, store, tableStore,
                SERVICE_BUILDER.getLowPriorityExecutor());
        server.startListening();

        @Cleanup
        SocketConnectionFactoryImpl clientCF = new SocketConnectionFactoryImpl(ClientConfig.builder().build());
        @Cleanup
        ConnectionPoolImpl connectionPool = new ConnectionPoolImpl(ClientConfig.builder().build(), clientCF);
        @Cleanup
        Controller controller = new MockController(endpoint, port, connectionPool, true);
        controller.createScope(scope);
        controller.createStream(scope, stream, StreamConfiguration.builder().build());

        ConditionalOutputStreamFactoryImpl segmentClient = new ConditionalOutputStreamFactoryImpl(controller, connectionPool);

        Segment segment = Futures.getAndHandleExceptions(controller.getCurrentSegments(scope, stream), RuntimeException::new).getSegments().iterator().next();
        @Cleanup
        ConditionalOutputStream out = segmentClient.createConditionalOutputStream(segment,
                DelegationTokenProviderFactory.createWithEmptyToken(), EventWriterConfig.builder().build());
        
        assertTrue(out.write(ByteBuffer.wrap(testString.getBytes()), 0));
    }

    @Test(timeout = 10000)
    public void appendThroughStreamingClient() throws InterruptedException, ExecutionException, TimeoutException {
        String endpoint = "localhost";
        String streamName = "appendThroughStreamingClient";
        int port = TestUtils.getAvailableListenPort();
        String testString = "Hello world\n";
        StreamSegmentStore store = SERVICE_BUILDER.createStreamSegmentService();
        TableStore tableStore = SERVICE_BUILDER.createTableStoreService();
        @Cleanup
        PravegaConnectionListener server = new PravegaConnectionListener(false, port, store, tableStore,
                SERVICE_BUILDER.getLowPriorityExecutor());
        server.startListening();
        @Cleanup
        MockStreamManager streamManager = new MockStreamManager("Scope", endpoint, port);
        @Cleanup
        MockClientFactory clientFactory = streamManager.getClientFactory();
        streamManager.createScope("Scope");
        streamManager.createStream("Scope", streamName, null);
        @Cleanup
        EventStreamWriter<String> producer = clientFactory.createEventWriter(streamName, new JavaSerializer<>(), EventWriterConfig.builder().build());
        Future<Void> ack = producer.writeEvent(testString);
        ack.get(5, TimeUnit.SECONDS);
    }
    

    @Test(timeout = 100000)
    public void appendALotOfData() {
        String endpoint = "localhost";
        String scope = "Scope";
        String streamName = "appendALotOfData";
        int port = TestUtils.getAvailableListenPort();
        long heapSize = Runtime.getRuntime().maxMemory();
        long messageSize = Math.min(1024 * 1024, heapSize / 20000);
        ByteBuffer payload = ByteBuffer.allocate((int) messageSize);
        StreamSegmentStore store = SERVICE_BUILDER.createStreamSegmentService();
        TableStore tableStore = SERVICE_BUILDER.createTableStoreService();
        @Cleanup("shutdown")
        InlineExecutor tokenExpiryExecutor = new InlineExecutor();
        @Cleanup
        PravegaConnectionListener server = new PravegaConnectionListener(false, port, store, tableStore, tokenExpiryExecutor);
        server.startListening();
        ClientConfig config = ClientConfig.builder().build();
        SocketConnectionFactoryImpl clientCF = new SocketConnectionFactoryImpl(config);
        @Cleanup
        ConnectionPoolImpl connectionPool = new ConnectionPoolImpl(config, clientCF);
        Controller controller = new MockController(endpoint, port, connectionPool, true);
        @Cleanup
        StreamManagerImpl streamManager = new StreamManagerImpl(controller, connectionPool);
        streamManager.createScope(scope);
        @Cleanup
        ClientFactoryImpl clientFactory = new ClientFactoryImpl(scope, controller, config);
        streamManager.createStream("Scope", streamName,
                                   StreamConfiguration.builder().scalingPolicy(ScalingPolicy.fixed(1)).build());
        @Cleanup
        EventStreamWriter<ByteBuffer> producer = clientFactory.createEventWriter(streamName, new ByteBufferSerializer(),
                                                                                 EventWriterConfig.builder().build());
        @Cleanup
        RawClient rawClient = new RawClient(new PravegaNodeUri(endpoint, port), connectionPool);
        for (int i = 0; i < 10; i++) {
            for (int j = 0; j < 100; j++) {
                producer.writeEvent(payload.slice());
            }
            producer.flush();
            long requestId = rawClient.getFlow().getNextSequenceNumber();
            String scopedName = new Segment(scope, streamName, 0).getScopedName();
            WireCommands.TruncateSegment request = new WireCommands.TruncateSegment(requestId, scopedName,
                                                                                    i * 100L * (payload.remaining() + TYPE_PLUS_LENGTH_SIZE), "");
            Reply reply = rawClient.sendRequest(requestId, request).join();
            assertFalse(reply.toString(), reply.isFailure());
        }
        producer.close();
    }


    @Test(timeout = 20000)
    public void miniBenchmark() throws InterruptedException, ExecutionException, TimeoutException {
        String endpoint = "localhost";
        String streamName = "miniBenchmark";
        int port = TestUtils.getAvailableListenPort();
        byte[] testPayload = new byte[1000];
        StreamSegmentStore store = SERVICE_BUILDER.createStreamSegmentService();
        TableStore tableStore = SERVICE_BUILDER.createTableStoreService();
        @Cleanup
        PravegaConnectionListener server = new PravegaConnectionListener(false, port, store, tableStore, SERVICE_BUILDER.getLowPriorityExecutor());
        server.startListening();
        @Cleanup
        MockStreamManager streamManager = new MockStreamManager("Scope", endpoint, port);
        @Cleanup
        MockClientFactory clientFactory = streamManager.getClientFactory();
        streamManager.createScope("Scope");
        streamManager.createStream("Scope", streamName, null);
        @Cleanup
        EventStreamWriter<ByteBuffer> producer = clientFactory.createEventWriter(streamName, new ByteBufferSerializer(), EventWriterConfig.builder().build());
        long blockingTime = timeWrites(testPayload, 3000, producer, true);
        long nonBlockingTime = timeWrites(testPayload, 60000, producer, false);
        System.out.println("Blocking took: " + blockingTime + "ms.");
        System.out.println("Non blocking took: " + nonBlockingTime + "ms.");        
        assertTrue(blockingTime < 10000);
        assertTrue(nonBlockingTime < 10000);
    }

    private long timeWrites(byte[] testPayload, int number, EventStreamWriter<ByteBuffer> producer, boolean synchronous)
            throws InterruptedException, ExecutionException, TimeoutException {
        Timer timer = new Timer();
        AtomicLong maxLatency = new AtomicLong(0);
        for (int i = 0; i < number; i++) {
            Timer latencyTimer = new Timer();
            CompletableFuture<Void> ack = producer.writeEvent(ByteBuffer.wrap(testPayload));
            ack.thenRun(() -> {
                long elapsed = latencyTimer.getElapsedNanos();
                maxLatency.getAndUpdate(l -> Math.max(elapsed, l));
            });
            if (synchronous) {
                ack.get(5, TimeUnit.SECONDS);
            }
        }
        producer.flush();
        System.out.println("Max latency: " + (maxLatency.get() / 1000000.0));
        return timer.getElapsedMillis();
    }

}<|MERGE_RESOLUTION|>--- conflicted
+++ resolved
@@ -45,13 +45,9 @@
 import io.pravega.client.stream.mock.MockStreamManager;
 import io.pravega.common.Timer;
 import io.pravega.common.concurrent.Futures;
-<<<<<<< HEAD
+import io.pravega.segmentstore.contracts.AttributeId;
 import io.pravega.segmentstore.contracts.Attributes;
 import io.pravega.segmentstore.contracts.SegmentType;
-=======
-import io.pravega.segmentstore.contracts.AttributeId;
-import io.pravega.segmentstore.contracts.Attributes;
->>>>>>> 12f6c639
 import io.pravega.segmentstore.contracts.StreamSegmentStore;
 import io.pravega.segmentstore.contracts.StreamSegmentNotExistsException;
 import io.pravega.segmentstore.contracts.SegmentProperties;
@@ -90,13 +86,9 @@
 import io.pravega.test.common.LeakDetectorTestSuite;
 import io.pravega.test.common.TestUtils;
 import java.nio.ByteBuffer;
-<<<<<<< HEAD
-import java.nio.charset.Charset;
-import java.time.Duration;
-=======
 import java.time.Duration;
 import java.util.Map;
->>>>>>> 12f6c639
+import java.nio.charset.Charset;
 import java.util.UUID;
 import java.util.concurrent.CompletableFuture;
 import java.util.concurrent.ExecutionException;
@@ -238,8 +230,14 @@
         assertEquals(2, ack2.getEventNumber());
         assertEquals(1, ack2.getPreviousEventNumber());
 
-<<<<<<< HEAD
-    @Test(timeout = 10000)
+        WireCommands.SegmentDeleted deleted = (WireCommands.SegmentDeleted) sendRequest(channel, new WireCommands.DeleteSegment(1, segment, ""));
+        assertEquals(segment, deleted.getSegment());
+
+        //validates that index segment is deleted
+        AssertExtensions.assertThrows(StreamSegmentNotExistsException.class, () -> store.getStreamSegmentInfo(NameUtils.getIndexSegmentName(segment), Duration.ofMinutes(1)).join());
+    }
+
+    @Test//(timeout = 10000)
     public void testMultipleIndexAppends() throws Exception {
         String segment = "testMultipleIndexAppends";
         String indexSegment = "testMultipleIndexAppends#index";
@@ -328,14 +326,7 @@
         val attributes = si.getAttributes();
         assertEquals(expectedEventCount, (long) attributes.get(Attributes.EVENT_COUNT));
 
-        System.out.println("%% index segment IndexCount : " + (long) attributes.get(Attributes.EVENT_COUNT));
-=======
-        WireCommands.SegmentDeleted deleted = (WireCommands.SegmentDeleted) sendRequest(channel, new WireCommands.DeleteSegment(1, segment, ""));
-        assertEquals(segment, deleted.getSegment());
-
-        //validates that index segment is deleted
-        AssertExtensions.assertThrows(StreamSegmentNotExistsException.class, () -> store.getStreamSegmentInfo(NameUtils.getIndexSegmentName(segment), Duration.ofMinutes(1)).join());
->>>>>>> 12f6c639
+        System.out.println("%% index segment Innew AttributeUpdate(EVENT_COUNT, AttributeUpdateType.Accumulate, 0L),dexCount : " + (long) attributes.get(Attributes.EVENT_COUNT));
     }
 
     static Reply sendRequest(EmbeddedChannel channel, Request request) throws Exception {
