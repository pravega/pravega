/**
 * Copyright (c) Dell Inc., or its subsidiaries. All Rights Reserved.
 *
 * Licensed under the Apache License, Version 2.0 (the "License");
 * you may not use this file except in compliance with the License.
 * You may obtain a copy of the License at
 *
 *     http://www.apache.org/licenses/LICENSE-2.0
 */
package io.pravega.test.integration;

import io.netty.buffer.ByteBuf;
import io.netty.buffer.Unpooled;
import io.netty.channel.embedded.EmbeddedChannel;
import io.netty.handler.codec.LengthFieldBasedFrameDecoder;
import io.pravega.client.ClientConfig;
import io.pravega.client.admin.impl.StreamManagerImpl;
import io.pravega.client.netty.impl.ConnectionFactory;
import io.pravega.client.netty.impl.ConnectionFactoryImpl;
import io.pravega.client.netty.impl.RawClient;
import io.pravega.client.security.auth.DelegationTokenProviderFactory;
import io.pravega.client.segment.impl.ConditionalOutputStream;
import io.pravega.client.segment.impl.ConditionalOutputStreamFactoryImpl;
import io.pravega.client.segment.impl.Segment;
import io.pravega.client.segment.impl.SegmentOutputStream;
import io.pravega.client.segment.impl.SegmentOutputStreamFactoryImpl;
import io.pravega.client.stream.EventStreamWriter;
import io.pravega.client.stream.EventWriterConfig;
import io.pravega.client.stream.ScalingPolicy;
import io.pravega.client.stream.Serializer;
import io.pravega.client.stream.StreamConfiguration;
<<<<<<< HEAD
import io.pravega.client.control.impl.Controller;
import io.pravega.client.stream.impl.ByteBufferSerializer;
import io.pravega.client.stream.impl.ClientFactoryImpl;
=======
import io.pravega.client.stream.impl.ByteBufferSerializer;
import io.pravega.client.stream.impl.ClientFactoryImpl;
import io.pravega.client.stream.impl.Controller;
>>>>>>> 15b0f5eb
import io.pravega.client.stream.impl.JavaSerializer;
import io.pravega.client.stream.impl.PendingEvent;
import io.pravega.client.stream.mock.MockClientFactory;
import io.pravega.client.stream.mock.MockController;
import io.pravega.client.stream.mock.MockStreamManager;
import io.pravega.common.Timer;
import io.pravega.common.concurrent.Futures;
import io.pravega.segmentstore.contracts.StreamSegmentStore;
import io.pravega.segmentstore.contracts.tables.TableStore;
import io.pravega.segmentstore.server.host.handler.AppendProcessor;
import io.pravega.segmentstore.server.host.handler.PravegaConnectionListener;
import io.pravega.segmentstore.server.host.handler.PravegaRequestProcessor;
import io.pravega.segmentstore.server.host.handler.ServerConnectionInboundHandler;
import io.pravega.segmentstore.server.store.ServiceBuilder;
import io.pravega.segmentstore.server.store.ServiceBuilderConfig;
import io.pravega.segmentstore.server.store.ServiceConfig;
import io.pravega.segmentstore.server.writer.WriterConfig;
import io.pravega.shared.metrics.MetricNotifier;
import io.pravega.shared.protocol.netty.Append;
import io.pravega.shared.protocol.netty.AppendDecoder;
import io.pravega.shared.protocol.netty.CommandDecoder;
import io.pravega.shared.protocol.netty.CommandEncoder;
import io.pravega.shared.protocol.netty.ExceptionLoggingHandler;
import io.pravega.shared.protocol.netty.PravegaNodeUri;
import io.pravega.shared.protocol.netty.Reply;
import io.pravega.shared.protocol.netty.Request;
import io.pravega.shared.protocol.netty.WireCommand;
import io.pravega.shared.protocol.netty.WireCommands;
import io.pravega.shared.protocol.netty.WireCommands.AppendSetup;
import io.pravega.shared.protocol.netty.WireCommands.CreateSegment;
import io.pravega.shared.protocol.netty.WireCommands.DataAppended;
import io.pravega.shared.protocol.netty.WireCommands.Event;
import io.pravega.shared.protocol.netty.WireCommands.NoSuchSegment;
import io.pravega.shared.protocol.netty.WireCommands.SegmentCreated;
import io.pravega.shared.protocol.netty.WireCommands.SetupAppend;
import io.pravega.test.common.InlineExecutor;
import io.pravega.test.common.LeakDetectorTestSuite;
import io.pravega.test.common.TestUtils;
import java.nio.ByteBuffer;
import java.util.UUID;
import java.util.concurrent.CompletableFuture;
import java.util.concurrent.ExecutionException;
import java.util.concurrent.Future;
import java.util.concurrent.TimeUnit;
import java.util.concurrent.TimeoutException;
import java.util.function.Consumer;
import lombok.Cleanup;
import lombok.val;
import org.junit.After;
import org.junit.Before;
import org.junit.Test;

import static io.pravega.shared.protocol.netty.WireCommands.MAX_WIRECOMMAND_SIZE;
import static io.pravega.shared.protocol.netty.WireCommands.TYPE_PLUS_LENGTH_SIZE;
import static org.junit.Assert.assertEquals;
import static org.junit.Assert.assertFalse;
import static org.junit.Assert.assertNotNull;
import static org.junit.Assert.assertTrue;
import static org.mockito.Mockito.mock;

public class AppendTest extends LeakDetectorTestSuite {
    private ServiceBuilder serviceBuilder;
    private final Consumer<Segment> segmentSealedCallback = segment -> { };

    @Before
    public void setup() throws Exception {
        val config = ServiceBuilderConfig.builder()
                                         .include(ServiceConfig.builder().with(ServiceConfig.CONTAINER_COUNT, 1))
                                         .include(WriterConfig.builder().with(WriterConfig.MAX_ROLLOVER_SIZE, 10485760L))
                                         .build();
        this.serviceBuilder = ServiceBuilder.newInMemoryBuilder(config);
        this.serviceBuilder.initialize();
    }

    @After
    public void teardown() {
        this.serviceBuilder.close();
    }

    @Test(timeout = 10000)
    public void testSetupOnNonExistentSegment() throws Exception {
        String segment = "123";
        StreamSegmentStore store = this.serviceBuilder.createStreamSegmentService();
        @Cleanup
        EmbeddedChannel channel = createChannel(store);

        UUID uuid = UUID.randomUUID();
        NoSuchSegment setup = (NoSuchSegment) sendRequest(channel, new SetupAppend(1, uuid, segment, ""));

        assertEquals(segment, setup.getSegment());
    }

    @Test(timeout = 10000)
    public void sendReceivingAppend() throws Exception {
        String segment = "123";
        ByteBuf data = Unpooled.wrappedBuffer("Hello world\n".getBytes());
        StreamSegmentStore store = this.serviceBuilder.createStreamSegmentService();

        @Cleanup
        EmbeddedChannel channel = createChannel(store);

        SegmentCreated created = (SegmentCreated) sendRequest(channel, new CreateSegment(1, segment, CreateSegment.NO_SCALE, 0, ""));
        assertEquals(segment, created.getSegment());

        UUID uuid = UUID.randomUUID();
        AppendSetup setup = (AppendSetup) sendRequest(channel, new SetupAppend(2, uuid, segment, ""));

        assertEquals(segment, setup.getSegment());
        assertEquals(uuid, setup.getWriterId());

        DataAppended ack = (DataAppended) sendRequest(channel,
                                                      new Append(segment, uuid, data.readableBytes(), new Event(data), 1L));
        assertEquals(uuid, ack.getWriterId());
        assertEquals(data.readableBytes(), ack.getEventNumber());
        assertEquals(Long.MIN_VALUE, ack.getPreviousEventNumber());
    }
    
    @Test(timeout = 10000)
    public void sendLargeAppend() throws Exception {
        String segment = "123";
        ByteBuf data = Unpooled.wrappedBuffer(new byte[Serializer.MAX_EVENT_SIZE]);
        StreamSegmentStore store = this.serviceBuilder.createStreamSegmentService();

        @Cleanup
        EmbeddedChannel channel = createChannel(store);

        SegmentCreated created = (SegmentCreated) sendRequest(channel, new CreateSegment(1, segment, CreateSegment.NO_SCALE, 0, ""));
        assertEquals(segment, created.getSegment());

        UUID uuid = UUID.randomUUID();
        AppendSetup setup = (AppendSetup) sendRequest(channel, new SetupAppend(2, uuid, segment, ""));

        assertEquals(segment, setup.getSegment());
        assertEquals(uuid, setup.getWriterId());

        DataAppended ack = (DataAppended) sendRequest(channel,
                                                      new Append(segment, uuid, data.readableBytes(), new Event(data), 1L));
        assertEquals(uuid, ack.getWriterId());
        assertEquals(data.readableBytes(), ack.getEventNumber());
        assertEquals(Long.MIN_VALUE, ack.getPreviousEventNumber());
    }

    @Test(timeout = 10000)
    public void testMultipleAppends() throws Exception {
        String segment = "123";
        ByteBuf data = Unpooled.wrappedBuffer("Hello world\n".getBytes());
        StreamSegmentStore store = this.serviceBuilder.createStreamSegmentService();
        @Cleanup
        EmbeddedChannel channel = createChannel(store);

        SegmentCreated created = (SegmentCreated) sendRequest(channel, new CreateSegment(1, segment, CreateSegment.NO_SCALE, 0, ""));
        assertEquals(segment, created.getSegment());

        UUID uuid = UUID.randomUUID();
        AppendSetup setup = (AppendSetup) sendRequest(channel, new SetupAppend(2, uuid, segment, ""));

        assertEquals(segment, setup.getSegment());
        assertEquals(uuid, setup.getWriterId());

        data.retain();
        DataAppended ack = (DataAppended) sendRequest(channel,
                new Append(segment, uuid, 1, new Event(data), 1L));
        assertEquals(uuid, ack.getWriterId());
        assertEquals(1, ack.getEventNumber());
        assertEquals(Long.MIN_VALUE, ack.getPreviousEventNumber());

        DataAppended ack2 = (DataAppended) sendRequest(channel,
                new Append(segment, uuid, 2, new Event(data), 1L));
        assertEquals(uuid, ack2.getWriterId());
        assertEquals(2, ack2.getEventNumber());
        assertEquals(1, ack2.getPreviousEventNumber());
    }


    static Reply sendRequest(EmbeddedChannel channel, Request request) throws Exception {
        channel.writeInbound(request);
        Object encodedReply = channel.readOutbound();
        for (int i = 0; encodedReply == null && i < 50; i++) {
            channel.runPendingTasks();
            Thread.sleep(10);
            encodedReply = channel.readOutbound();
        }
        if (encodedReply == null) {
            throw new IllegalStateException("No reply to request: " + request);
        }
        WireCommand decoded = CommandDecoder.parseCommand((ByteBuf) encodedReply);
        ((ByteBuf) encodedReply).release();
        assertNotNull(decoded);
        return (Reply) decoded;
    }

    static EmbeddedChannel createChannel(StreamSegmentStore store) {
        ServerConnectionInboundHandler lsh = new ServerConnectionInboundHandler();
        EmbeddedChannel channel = new EmbeddedChannel(new ExceptionLoggingHandler(""),
                new CommandEncoder(null, MetricNotifier.NO_OP_METRIC_NOTIFIER),
                new LengthFieldBasedFrameDecoder(MAX_WIRECOMMAND_SIZE, 4, 4),
                new CommandDecoder(),
                new AppendDecoder(),
                lsh);
        lsh.setRequestProcessor(AppendProcessor.defaultBuilder()
                                               .store(store)
                                               .connection(lsh)
                                               .nextRequestProcessor(new PravegaRequestProcessor(store, mock(TableStore.class), lsh))
                                               .build());
        return channel;
    }

    @Test(timeout = 10000)
    public void appendThroughSegmentClient() throws Exception {
        String endpoint = "localhost";
        int port = TestUtils.getAvailableListenPort();
        String testString = "Hello world\n";
        String scope = "scope";
        String stream = "stream";
        StreamSegmentStore store = this.serviceBuilder.createStreamSegmentService();
        TableStore tableStore = serviceBuilder.createTableStoreService();
        @Cleanup
        PravegaConnectionListener server = new PravegaConnectionListener(false, port, store, tableStore,
                serviceBuilder.getLowPriorityExecutor());
        server.startListening();

        @Cleanup
        ConnectionFactory clientCF = new ConnectionFactoryImpl(ClientConfig.builder().build());
        Controller controller = new MockController(endpoint, port, clientCF, true);
        controller.createScope(scope);
        controller.createStream(scope, stream, StreamConfiguration.builder().build());

        SegmentOutputStreamFactoryImpl segmentClient = new SegmentOutputStreamFactoryImpl(controller, clientCF);

        Segment segment = Futures.getAndHandleExceptions(controller.getCurrentSegments(scope, stream), RuntimeException::new).getSegments().iterator().next();
        @Cleanup
        SegmentOutputStream out = segmentClient.createOutputStreamForSegment(segment, segmentSealedCallback, EventWriterConfig.builder().build(),
                DelegationTokenProviderFactory.createWithEmptyToken());
        CompletableFuture<Void> ack = new CompletableFuture<>();
        out.write(PendingEvent.withHeader(null, ByteBuffer.wrap(testString.getBytes()), ack));
        ack.get(5, TimeUnit.SECONDS);
    }
    
    @Test(timeout = 10000)
    public void appendThroughConditionalClient() throws Exception {
        String endpoint = "localhost";
        int port = TestUtils.getAvailableListenPort();
        String testString = "Hello world\n";
        String scope = "scope";
        String stream = "stream";
        StreamSegmentStore store = this.serviceBuilder.createStreamSegmentService();
        TableStore tableStore = serviceBuilder.createTableStoreService();
        @Cleanup
        PravegaConnectionListener server = new PravegaConnectionListener(false, port, store, tableStore,
                serviceBuilder.getLowPriorityExecutor());
        server.startListening();

        @Cleanup
        ConnectionFactory clientCF = new ConnectionFactoryImpl(ClientConfig.builder().build());
        Controller controller = new MockController(endpoint, port, clientCF, true);
        controller.createScope(scope);
        controller.createStream(scope, stream, StreamConfiguration.builder().build());

        ConditionalOutputStreamFactoryImpl segmentClient = new ConditionalOutputStreamFactoryImpl(controller, clientCF);

        Segment segment = Futures.getAndHandleExceptions(controller.getCurrentSegments(scope, stream), RuntimeException::new).getSegments().iterator().next();
        @Cleanup
        ConditionalOutputStream out = segmentClient.createConditionalOutputStream(segment,
                DelegationTokenProviderFactory.createWithEmptyToken(), EventWriterConfig.builder().build());
        
        assertTrue(out.write(ByteBuffer.wrap(testString.getBytes()), 0));
    }

    @Test(timeout = 10000)
    public void appendThroughStreamingClient() throws InterruptedException, ExecutionException, TimeoutException {
        String endpoint = "localhost";
        String streamName = "abc";
        int port = TestUtils.getAvailableListenPort();
        String testString = "Hello world\n";
        StreamSegmentStore store = this.serviceBuilder.createStreamSegmentService();
        TableStore tableStore = serviceBuilder.createTableStoreService();
        @Cleanup
        PravegaConnectionListener server = new PravegaConnectionListener(false, port, store, tableStore,
                this.serviceBuilder.getLowPriorityExecutor());
        server.startListening();
        @Cleanup
        MockStreamManager streamManager = new MockStreamManager("Scope", endpoint, port);
        @Cleanup
        MockClientFactory clientFactory = streamManager.getClientFactory();
        streamManager.createScope("Scope");
        streamManager.createStream("Scope", streamName, null);
        @Cleanup
        EventStreamWriter<String> producer = clientFactory.createEventWriter(streamName, new JavaSerializer<>(), EventWriterConfig.builder().build());
        Future<Void> ack = producer.writeEvent(testString);
        ack.get(5, TimeUnit.SECONDS);
    }
    
<<<<<<< HEAD

=======
    
>>>>>>> 15b0f5eb
    @Test(timeout = 100000)
    public void appendALotOfData() {
        String endpoint = "localhost";
        String scope = "Scope";
        String streamName = "abc";
        int port = TestUtils.getAvailableListenPort();
        long heapSize = Runtime.getRuntime().maxMemory();
        long messageSize = Math.min(1024 * 1024, heapSize / 20000);
        ByteBuffer payload = ByteBuffer.allocate((int) messageSize);
        StreamSegmentStore store = this.serviceBuilder.createStreamSegmentService();
        TableStore tableStore = serviceBuilder.createTableStoreService();
        @Cleanup("shutdown")
        InlineExecutor tokenExpiryExecutor = new InlineExecutor();
        @Cleanup
        PravegaConnectionListener server = new PravegaConnectionListener(false, port, store, tableStore, tokenExpiryExecutor);
        server.startListening();
        ConnectionFactoryImpl connectionFactory = new ConnectionFactoryImpl(ClientConfig.builder().build());
        MockController controller = new MockController(endpoint, port, connectionFactory, true);
        @Cleanup
        StreamManagerImpl streamManager = new StreamManagerImpl(controller, connectionFactory);
        streamManager.createScope(scope);
        @Cleanup
        ClientFactoryImpl clientFactory = new ClientFactoryImpl(scope, controller);
        streamManager.createStream("Scope", streamName,
                                   StreamConfiguration.builder().scalingPolicy(ScalingPolicy.fixed(1)).build());
        @Cleanup
        EventStreamWriter<ByteBuffer> producer = clientFactory.createEventWriter(streamName, new ByteBufferSerializer(),
                                                                                 EventWriterConfig.builder().build());
        @Cleanup
        RawClient rawClient = new RawClient(new PravegaNodeUri(endpoint, port), connectionFactory);
        for (int i = 0; i < 10; i++) {
            for (int j = 0; j < 100; j++) {
                producer.writeEvent(payload.slice());
            }
            producer.flush();
            long requestId = rawClient.getFlow().getNextSequenceNumber();
            String scopedName = new Segment(scope, streamName, 0).getScopedName();
            WireCommands.TruncateSegment request = new WireCommands.TruncateSegment(requestId, scopedName,
                                                                                    i * 100L * (payload.remaining() + TYPE_PLUS_LENGTH_SIZE), "");
            Reply reply = rawClient.sendRequest(requestId, request).join();
            assertFalse(reply.toString(), reply.isFailure());
        }
        producer.close();
    }
<<<<<<< HEAD


=======
    
    
>>>>>>> 15b0f5eb
    @Test(timeout = 20000)
    public void miniBenchmark() throws InterruptedException, ExecutionException, TimeoutException {
        String endpoint = "localhost";
        String streamName = "abc";
        int port = TestUtils.getAvailableListenPort();
        String testString = "Hello world\n";
        StreamSegmentStore store = this.serviceBuilder.createStreamSegmentService();
        TableStore tableStore = serviceBuilder.createTableStoreService();
        @Cleanup
        PravegaConnectionListener server = new PravegaConnectionListener(false, port, store, tableStore, this.serviceBuilder.getLowPriorityExecutor());
        server.startListening();
        @Cleanup
        MockStreamManager streamManager = new MockStreamManager("Scope", endpoint, port);
        @Cleanup
        MockClientFactory clientFactory = streamManager.getClientFactory();
        streamManager.createScope("Scope");
        streamManager.createStream("Scope", streamName, null);
        @Cleanup
        EventStreamWriter<String> producer = clientFactory.createEventWriter(streamName, new JavaSerializer<>(), EventWriterConfig.builder().build());
        long blockingTime = timeWrites(testString, 200, producer, true);
        long nonBlockingTime = timeWrites(testString, 10000, producer, false);
        System.out.println("Blocking took: " + blockingTime + "ms.");
        System.out.println("Non blocking took: " + nonBlockingTime + "ms.");        
        assertTrue(blockingTime < 5000);
        assertTrue(nonBlockingTime < 5000);
    }

    private long timeWrites(String testString, int number, EventStreamWriter<String> producer, boolean synchronous)
            throws InterruptedException, ExecutionException, TimeoutException {
        Timer timer = new Timer();
        for (int i = 0; i < number; i++) {
            Future<Void> ack = producer.writeEvent(testString);
            if (synchronous) {
                ack.get(5, TimeUnit.SECONDS);
            }
        }
        producer.flush();
        return timer.getElapsedMillis();
    }
    
}<|MERGE_RESOLUTION|>--- conflicted
+++ resolved
@@ -29,15 +29,12 @@
 import io.pravega.client.stream.ScalingPolicy;
 import io.pravega.client.stream.Serializer;
 import io.pravega.client.stream.StreamConfiguration;
-<<<<<<< HEAD
 import io.pravega.client.control.impl.Controller;
 import io.pravega.client.stream.impl.ByteBufferSerializer;
 import io.pravega.client.stream.impl.ClientFactoryImpl;
-=======
 import io.pravega.client.stream.impl.ByteBufferSerializer;
 import io.pravega.client.stream.impl.ClientFactoryImpl;
 import io.pravega.client.stream.impl.Controller;
->>>>>>> 15b0f5eb
 import io.pravega.client.stream.impl.JavaSerializer;
 import io.pravega.client.stream.impl.PendingEvent;
 import io.pravega.client.stream.mock.MockClientFactory;
@@ -330,11 +327,7 @@
         ack.get(5, TimeUnit.SECONDS);
     }
     
-<<<<<<< HEAD
-
-=======
-    
->>>>>>> 15b0f5eb
+
     @Test(timeout = 100000)
     public void appendALotOfData() {
         String endpoint = "localhost";
@@ -379,13 +372,8 @@
         }
         producer.close();
     }
-<<<<<<< HEAD
-
-
-=======
-    
-    
->>>>>>> 15b0f5eb
+
+
     @Test(timeout = 20000)
     public void miniBenchmark() throws InterruptedException, ExecutionException, TimeoutException {
         String endpoint = "localhost";
