--- conflicted
+++ resolved
@@ -215,32 +215,11 @@
             this.tlsServerCertificatePath, this.tlsServerKeyPath, true, serviceBuilder.getLowPriorityExecutor());
 
         segmentStoreServer.startListening();
-<<<<<<< HEAD
-        log.info("Done starting Segment Store");
     }
 
     @SneakyThrows
     public Controller getController() {
         return this.controllerServerWrapper.getController();
-    }
-
-    @Override
-    public void close() {
-        ExecutorServiceHelpers.shutdown(executor);
-        try {
-            controllerServerWrapper.close();
-            segmentStoreServer.close();
-            serviceBuilder.close();
-            zookeeperServer.close();
-            if (passwordInputFile.exists()) {
-                passwordInputFile.delete();
-            }
-        } catch (Exception e) {
-            log.warn(e.getMessage(), e);
-            // ignore
-        }
-=======
->>>>>>> e346304d
     }
 
     private ServiceBuilder createServiceBuilder() {
