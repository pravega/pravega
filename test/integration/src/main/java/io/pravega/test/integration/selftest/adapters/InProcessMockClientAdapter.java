/**
 * Copyright (c) 2017 Dell Inc., or its subsidiaries. All Rights Reserved.
 * <p>
 * Licensed under the Apache License, Version 2.0 (the "License");
 * you may not use this file except in compliance with the License.
 * You may obtain a copy of the License at
 * <p>
 * http://www.apache.org/licenses/LICENSE-2.0
 */

package io.pravega.test.integration.selftest.adapters;

import io.pravega.client.ClientFactory;
import io.pravega.client.admin.StreamManager;
import io.pravega.client.stream.mock.MockStreamManager;
import io.pravega.common.concurrent.Futures;
import io.pravega.segmentstore.contracts.AttributeUpdate;
import io.pravega.segmentstore.contracts.ReadResult;
import io.pravega.segmentstore.contracts.SegmentProperties;
import io.pravega.segmentstore.contracts.StreamSegmentExistsException;
import io.pravega.segmentstore.contracts.StreamSegmentInformation;
import io.pravega.segmentstore.contracts.StreamSegmentNotExistsException;
import io.pravega.segmentstore.contracts.StreamSegmentStore;
import io.pravega.segmentstore.server.host.handler.PravegaConnectionListener;
import io.pravega.test.integration.selftest.TestConfig;
import java.time.Duration;
import java.util.Collection;
import java.util.Collections;
import java.util.HashSet;
import java.util.Map;
import java.util.Set;
import java.util.UUID;
import java.util.concurrent.CompletableFuture;
import java.util.concurrent.ScheduledExecutorService;

/**
 * Client-based adapter that targets an in-process Client with a Mock Controller and Mock StreamSegmentStore.
 */
class InProcessMockClientAdapter extends ClientAdapterBase {
    //region Members

    private static final String LISTENING_ADDRESS = "localhost";
    private PravegaConnectionListener listener;
    private MockStreamManager streamManager;

    //endregion

    //region Constructor

    /**
     * Creates a new instance of the InProcessMockClientAdapter class.
     *
     * @param testConfig    The TestConfig to use.
     * @param testExecutor  An Executor to use for test-related async operations.
     */
    InProcessMockClientAdapter(TestConfig testConfig, ScheduledExecutorService testExecutor) {
        super(testConfig, testExecutor);
    }

    //endregion

    //region ClientAdapterBase Implementation

    @Override
    protected void startUp() throws Exception {
        int segmentStorePort = this.testConfig.getSegmentStorePort(0);
        this.listener = new PravegaConnectionListener(false, segmentStorePort, getStreamSegmentStore());
        this.listener.startListening();

        this.streamManager = new MockStreamManager(SCOPE, LISTENING_ADDRESS, segmentStorePort);
        this.streamManager.createScope(SCOPE);
        super.startUp();
    }

    @Override
    protected void shutDown() {
        super.shutDown();

        if (this.listener != null) {
            this.listener.close();
            this.listener = null;
        }

        if (this.streamManager != null) {
            this.streamManager.close();
            this.streamManager = null;
        }
    }

    @Override
    protected StreamManager getStreamManager() {
        return this.streamManager;
    }

    @Override
    protected ClientFactory getClientFactory() {
        return this.streamManager.getClientFactory();
    }

    @Override
    protected String getControllerUrl() {
        throw new UnsupportedOperationException("getControllerUrl is not supported for Mock implementations.");
    }

    @Override
    public boolean isFeatureSupported(Feature feature) {
        // This uses MockStreamManager, which only supports Create and Append.
        // Also the MockStreamSegmentStore does not support any other features as well.
        return feature == Feature.Create
                || feature == Feature.Append;
    }

    protected StreamSegmentStore getStreamSegmentStore() {
        return new MockStreamSegmentStore();
    }

    //endregion

    //region MockStreamSegmentStore

    private static class MockStreamSegmentStore implements StreamSegmentStore {
        private final Set<String> segments = Collections.synchronizedSet(new HashSet<>());

        @Override
        public CompletableFuture<Void> createStreamSegment(String streamSegmentName, Collection<AttributeUpdate> attributes, Duration timeout) {
            if (this.segments.add(streamSegmentName)) {
                return CompletableFuture.completedFuture(null);
            } else {
                return Futures.failedFuture(new StreamSegmentExistsException(streamSegmentName));
            }
        }

        @Override
        public CompletableFuture<Void> append(String streamSegmentName, byte[] data, Collection<AttributeUpdate> attributeUpdates, Duration timeout) {
            if (this.segments.contains(streamSegmentName)) {
                return CompletableFuture.completedFuture(null);
            } else {
                return Futures.failedFuture(new StreamSegmentNotExistsException(streamSegmentName));
            }
        }

        @Override
        public CompletableFuture<Void> append(String streamSegmentName, long offset, byte[] data, Collection<AttributeUpdate> attributeUpdates, Duration timeout) {
            return append(streamSegmentName, data, attributeUpdates, timeout);
        }

        @Override
        public CompletableFuture<SegmentProperties> getStreamSegmentInfo(String streamSegmentName, boolean waitForPendingOps, Duration timeout) {
            if (this.segments.contains(streamSegmentName)) {
                return CompletableFuture.completedFuture(StreamSegmentInformation.builder().name(streamSegmentName).build());
            } else {
                return Futures.failedFuture(new StreamSegmentNotExistsException(streamSegmentName));
            }
        }

        @Override
        public CompletableFuture<Void> updateAttributes(String streamSegmentName, Collection<AttributeUpdate> attributeUpdates, Duration timeout) {
            throw new UnsupportedOperationException("updateAttributes");
        }

        @Override
        public CompletableFuture<Map<UUID, Long>> getAttributes(String streamSegmentName, Collection<UUID> attributeIds, boolean cache, Duration timeout) {
            throw new UnsupportedOperationException("getAttributes");
        }

        @Override
        public CompletableFuture<ReadResult> read(String streamSegmentName, long offset, int maxLength, Duration timeout) {
            throw new UnsupportedOperationException("read");
        }

        @Override
<<<<<<< HEAD
        public CompletableFuture<SegmentProperties> mergeStreamSegment(String target, String source, Duration timeout) {
=======
        public CompletableFuture<Void> mergeStreamSegment(String target, String source, Duration timeout) {
>>>>>>> f15b3e8a
            throw new UnsupportedOperationException("mergeStreamSegment");
        }

        @Override
        public CompletableFuture<Long> sealStreamSegment(String streamSegmentName, Duration timeout) {
            throw new UnsupportedOperationException("sealStreamSegment");
        }

        @Override
        public CompletableFuture<Void> deleteStreamSegment(String streamSegmentName, Duration timeout) {
            throw new UnsupportedOperationException("deleteStreamSegment");
        }

        @Override
        public CompletableFuture<Void> truncateStreamSegment(String streamSegmentName, long offset, Duration timeout) {
            throw new UnsupportedOperationException("truncateStreamSegment");
        }
    }

    //endregion
}<|MERGE_RESOLUTION|>--- conflicted
+++ resolved
@@ -169,11 +169,7 @@
         }
 
         @Override
-<<<<<<< HEAD
         public CompletableFuture<SegmentProperties> mergeStreamSegment(String target, String source, Duration timeout) {
-=======
-        public CompletableFuture<Void> mergeStreamSegment(String target, String source, Duration timeout) {
->>>>>>> f15b3e8a
             throw new UnsupportedOperationException("mergeStreamSegment");
         }
 
@@ -184,7 +180,7 @@
 
         @Override
         public CompletableFuture<Void> deleteStreamSegment(String streamSegmentName, Duration timeout) {
-            throw new UnsupportedOperationException("deleteStreamSegment");
+            throw new UnsupportedOperationException("updateAttributes");
         }
 
         @Override
