/**
 * Copyright Pravega Authors.
 *
 * Licensed under the Apache License, Version 2.0 (the "License");
 * you may not use this file except in compliance with the License.
 * You may obtain a copy of the License at
 *
 *     http://www.apache.org/licenses/LICENSE-2.0
 *
 * Unless required by applicable law or agreed to in writing, software
 * distributed under the License is distributed on an "AS IS" BASIS,
 * WITHOUT WARRANTIES OR CONDITIONS OF ANY KIND, either express or implied.
 * See the License for the specific language governing permissions and
 * limitations under the License.
 */
package io.pravega.test.integration.utils;

import com.google.common.base.Preconditions;
import io.pravega.client.ClientConfig;
import io.pravega.client.EventStreamClientFactory;
import io.pravega.client.admin.ReaderGroupManager;
import io.pravega.client.admin.StreamManager;
import io.pravega.client.control.impl.Controller;
import io.pravega.client.control.impl.ControllerImpl;
import io.pravega.client.control.impl.ControllerImplConfig;
import io.pravega.client.stream.EventStreamReader;
import io.pravega.client.stream.EventStreamWriter;
import io.pravega.client.stream.EventWriterConfig;
import io.pravega.client.stream.ReaderConfig;
import io.pravega.client.stream.ReaderGroupConfig;
import io.pravega.client.stream.ScalingPolicy;
import io.pravega.client.stream.Stream;
import io.pravega.client.stream.StreamConfiguration;
import io.pravega.client.stream.impl.ClientFactoryImpl;
import io.pravega.common.concurrent.ExecutorServiceHelpers;
import io.pravega.controller.util.Config;
import io.pravega.segmentstore.contracts.StreamSegmentStore;
import io.pravega.segmentstore.contracts.tables.TableStore;
import io.pravega.segmentstore.server.host.delegationtoken.PassingTokenVerifier;
import io.pravega.segmentstore.server.host.handler.AdminConnectionListener;
import io.pravega.segmentstore.server.host.handler.PravegaConnectionListener;
import io.pravega.segmentstore.server.host.stat.SegmentStatsRecorder;
import io.pravega.segmentstore.server.host.stat.TableSegmentStatsRecorder;
import io.pravega.segmentstore.server.store.ServiceBuilder;
import io.pravega.segmentstore.server.store.ServiceBuilderConfig;
import io.pravega.shared.security.auth.DefaultCredentials;
import io.pravega.test.common.SecurityConfigDefaults;
import io.pravega.test.common.TestUtils;
import io.pravega.test.common.TestingServerStarter;
import io.pravega.test.integration.demo.ControllerWrapper;
import java.net.URI;
import java.util.UUID;
import java.util.concurrent.ScheduledExecutorService;
import java.util.concurrent.atomic.AtomicBoolean;
import javax.annotation.concurrent.NotThreadSafe;
import lombok.Cleanup;
import lombok.Getter;
import lombok.extern.slf4j.Slf4j;
import org.apache.curator.test.TestingServer;

import static io.pravega.test.integration.utils.TestUtils.pathToConfig;

/**
 * Utility functions for creating the test setup.
 */
@Slf4j
@NotThreadSafe
public final class SetupUtils {
    
    // The different services.
    @Getter
    private ScheduledExecutorService executor = null;
    @Getter
    private Controller controller = null;
    @Getter
    private EventStreamClientFactory clientFactory = null;
    private ControllerWrapper controllerWrapper = null;
    private PravegaConnectionListener server = null;
    private AdminConnectionListener adminListener = null;
    @Getter
    private TestingServer zkTestServer = null;

    // Manage the state of the class.
    private final AtomicBoolean started = new AtomicBoolean(false);

    // The test Scope name.
    @Getter
    private final String scope = "scope";
    private final int controllerRPCPort = TestUtils.getAvailableListenPort();
    private final int controllerRESTPort = TestUtils.getAvailableListenPort();
    @Getter
    private final int servicePort = TestUtils.getAvailableListenPort();
    @Getter
    private final int adminPort = TestUtils.getAvailableListenPort();
<<<<<<< HEAD
    @Getter
    private final ClientConfig clientConfig = ClientConfig.builder().controllerURI(URI.create("tcp://localhost:" + controllerRPCPort)).build();
    
=======
    private ClientConfig.ClientConfigBuilder clientConfigBuilder = ClientConfig.builder();

    /**
     * Returns the cli config for this instance.
     */
    public ClientConfig getClientConfig() {
        return clientConfigBuilder.build();
    }

>>>>>>> dded0ff1
    /**
     * Start all pravega related services required for the test deployment.
     *
     * @throws Exception on any errors.
     */
    public void startAllServices() throws Exception {
        startAllServices(null, false, false);
    }

    /**
     * Start all pravega related services required for the test deployment.
     *
     * @param numThreads the number of threads for the internal client threadpool.
     * @throws Exception on any errors.
     */
    public void startAllServices(Integer numThreads) throws Exception {
        startAllServices(null, false, false);
    }

    /**
     * Start all pravega related services required for the test deployment.
     *
     * @param enableAuth set to enale authentication
     * @param enableTls set to enable tls
     * @throws Exception on any errors.
     */
    public void startAllServices(boolean enableAuth, boolean enableTls) throws Exception {
        startAllServices(null, enableAuth, enableTls);
    }
    
    /**
     * Start all pravega related services required for the test deployment.
     *
     * @param numThreads the number of threads for the internal client threadpool.
     * @param enableAuth set to enale authentication
     * @param enableTls set to enable tls
     * @throws Exception on any errors.
     */
    public void startAllServices(Integer numThreads, boolean enableAuth, boolean enableTls) throws Exception {
        if (!this.started.compareAndSet(false, true)) {
            log.warn("Services already started, not attempting to start again");
            return;
        }

        if (enableAuth) {
            clientConfigBuilder = clientConfigBuilder.credentials(new DefaultCredentials(SecurityConfigDefaults.AUTH_ADMIN_PASSWORD,
                    SecurityConfigDefaults.AUTH_ADMIN_USERNAME));
        }

        if (enableTls) {
            clientConfigBuilder = clientConfigBuilder.trustStore(pathToConfig() + SecurityConfigDefaults.TLS_CA_CERT_FILE_NAME)
                    .controllerURI(URI.create("tls://localhost:" + controllerRPCPort))
                    .validateHostName(false);
        } else {
            clientConfigBuilder = clientConfigBuilder.controllerURI(URI.create("tcp://localhost:" + controllerRPCPort));
        }

        this.executor = ExecutorServiceHelpers.newScheduledThreadPool(2, "Controller pool");
        this.controller = new ControllerImpl(ControllerImplConfig.builder().clientConfig(getClientConfig()).build(),
                                             executor);
        this.clientFactory = new ClientFactoryImpl(scope, controller, getClientConfig());
        
        // Start zookeeper.
        this.zkTestServer = new TestingServerStarter().start();
        this.zkTestServer.start();

        // Start Pravega Service.
        ServiceBuilder serviceBuilder = ServiceBuilder.newInMemoryBuilder(ServiceBuilderConfig.getDefaultConfig());

        serviceBuilder.initialize();
        StreamSegmentStore store = serviceBuilder.createStreamSegmentService();
        TableStore tableStore = serviceBuilder.createTableStoreService();
        this.server = new PravegaConnectionListener(enableTls, false, "localhost",
                servicePort, store, tableStore, SegmentStatsRecorder.noOp(), TableSegmentStatsRecorder.noOp(),  new PassingTokenVerifier(),
                pathToConfig() + SecurityConfigDefaults.TLS_SERVER_CERT_FILE_NAME,
                pathToConfig() + SecurityConfigDefaults.TLS_SERVER_PRIVATE_KEY_FILE_NAME, true,
                serviceBuilder.getLowPriorityExecutor(), SecurityConfigDefaults.TLS_PROTOCOL_VERSION);

        this.server.startListening();
        log.info("Started Pravega Service");

        this.adminListener = new AdminConnectionListener(enableTls, false, "localhost", adminPort,
                store, tableStore, new PassingTokenVerifier(), pathToConfig() + SecurityConfigDefaults.TLS_SERVER_CERT_FILE_NAME,
                pathToConfig() + SecurityConfigDefaults.TLS_SERVER_PRIVATE_KEY_FILE_NAME, SecurityConfigDefaults.TLS_PROTOCOL_VERSION);
        this.adminListener.startListening();
        log.info("AdminConnectionListener started successfully.");

        // Start Controller.
        this.controllerWrapper = new ControllerWrapper(
                this.zkTestServer.getConnectString(), false, true, controllerRPCPort,
                "localhost", servicePort, Config.HOST_STORE_CONTAINER_COUNT, controllerRESTPort, enableAuth,
                pathToConfig() + SecurityConfigDefaults.AUTH_HANDLER_INPUT_FILE_NAME,
                "secret", true, 600, enableTls, SecurityConfigDefaults.TLS_PROTOCOL_VERSION,
                pathToConfig() + SecurityConfigDefaults.TLS_SERVER_CERT_FILE_NAME,
                pathToConfig() + SecurityConfigDefaults.TLS_SERVER_PRIVATE_KEY_FILE_NAME,
                pathToConfig() + SecurityConfigDefaults.TLS_SERVER_KEYSTORE_NAME,
                pathToConfig() + SecurityConfigDefaults.TLS_PASSWORD_FILE_NAME);

        this.controllerWrapper.awaitRunning();
        this.controllerWrapper.getController().createScope(scope).get();
        log.info("Initialized Pravega Controller");
    }

    /**
     * Stop the pravega cluster and release all resources.
     *
     * @throws Exception on any errors.
     */
    public void stopAllServices() throws Exception {
        if (!this.started.compareAndSet(true, false)) {
            log.warn("Services not yet started or already stopped, not attempting to stop");
            return;
        }

        this.controllerWrapper.close();
        this.server.close();
        this.adminListener.close();
        this.zkTestServer.close();
        this.clientFactory.close();
        this.controller.close();
        this.executor.shutdown();
    }

    /**
     * Create the test stream.
     *
     * @param streamName     Name of the test stream.
     * @param numSegments    Number of segments to be created for this stream.
     *
     */
    public void createTestStream(final String streamName, final int numSegments) {
        Preconditions.checkState(this.started.get(), "Services not yet started");
        Preconditions.checkNotNull(streamName);
        Preconditions.checkArgument(numSegments > 0);

        @Cleanup
        StreamManager streamManager = StreamManager.create(getClientConfig());
        streamManager.createScope(scope);
        streamManager.createStream(scope, streamName,
                                   StreamConfiguration.builder()
                                                      .scalingPolicy(ScalingPolicy.fixed(numSegments))
                                                      .build());
        log.info("Created stream: " + streamName);
    }

    /**
     * Create a stream writer for writing Integer events.
     *
     * @param streamName    Name of the test stream.
     *
     * @return Stream writer instance.
     */
    public EventStreamWriter<Integer> getIntegerWriter(final String streamName) {
        Preconditions.checkState(this.started.get(), "Services not yet started");
        Preconditions.checkNotNull(streamName);

        return clientFactory.createEventWriter(streamName, new IntegerSerializer(),
                                               EventWriterConfig.builder().build());
    }

    /**
     * Create a stream reader for reading Integer events.
     *
     * @param streamName         Name of the test stream.
     * @param readerGroupManager RGM.
     * @return Stream reader instance.
     */
    public EventStreamReader<Integer> getIntegerReader(final String streamName, ReaderGroupManager readerGroupManager) {
        Preconditions.checkState(this.started.get(), "Services not yet started");
        Preconditions.checkNotNull(streamName);
        Preconditions.checkNotNull(readerGroupManager);

        final String readerGroup = "testReaderGroup" + scope + streamName;
        readerGroupManager.createReaderGroup(
                readerGroup,
                ReaderGroupConfig.builder().stream(Stream.of(scope, streamName)).build());

        final String readerGroupId = UUID.randomUUID().toString();
        return clientFactory.createReader(readerGroupId, readerGroup, new IntegerSerializer(),
                ReaderConfig.builder().build());
    }

    public ReaderGroupManager createReaderGroupManager(final String streamName) {
        Preconditions.checkState(this.started.get(), "Services not yet started");
        Preconditions.checkNotNull(streamName);

        return ReaderGroupManager.withScope(scope, getClientConfig());
    }

    public URI getControllerUri() {
        return getClientConfig().getControllerURI();
    }

    public URI getControllerRestUri() {
        return URI.create("http://localhost:" + controllerRESTPort);
    }
}<|MERGE_RESOLUTION|>--- conflicted
+++ resolved
@@ -92,11 +92,6 @@
     private final int servicePort = TestUtils.getAvailableListenPort();
     @Getter
     private final int adminPort = TestUtils.getAvailableListenPort();
-<<<<<<< HEAD
-    @Getter
-    private final ClientConfig clientConfig = ClientConfig.builder().controllerURI(URI.create("tcp://localhost:" + controllerRPCPort)).build();
-    
-=======
     private ClientConfig.ClientConfigBuilder clientConfigBuilder = ClientConfig.builder();
 
     /**
@@ -106,7 +101,6 @@
         return clientConfigBuilder.build();
     }
 
->>>>>>> dded0ff1
     /**
      * Start all pravega related services required for the test deployment.
      *
