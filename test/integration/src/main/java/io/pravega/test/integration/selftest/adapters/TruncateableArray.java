--- conflicted
+++ resolved
@@ -136,11 +136,12 @@
     }
 
     @Override
-<<<<<<< HEAD
+    public Reader getBufferViewReader() {
+        throw new UnsupportedOperationException("getBufferViewReader() not supported.");
+    }
+
+    @Override
     public ArrayView slice(int offset, int length) {
-=======
-    public BufferView slice(int offset, int length) {
->>>>>>> 15b0f5eb
         throw new UnsupportedOperationException("slice() not supported.");
     }
 
@@ -168,11 +169,7 @@
     public byte[] getCopy() {
         throw new UnsupportedOperationException("getCopy() not supported.");
     }
-<<<<<<< HEAD
-
-=======
-    
->>>>>>> 15b0f5eb
+
     //endregion
 
     //region Operations
