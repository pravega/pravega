/**
 * Copyright (c) Dell Inc., or its subsidiaries. All Rights Reserved.
 *
 * Licensed under the Apache License, Version 2.0 (the "License");
 * you may not use this file except in compliance with the License.
 * You may obtain a copy of the License at
 *
 *     http://www.apache.org/licenses/LICENSE-2.0
 */
package io.pravega.test.common;

import java.io.IOException;
import java.io.InputStream;
import java.util.Collection;
import java.util.Comparator;
import java.util.List;
import java.util.Map;
import java.util.concurrent.Callable;
import java.util.concurrent.CompletableFuture;
import java.util.concurrent.CompletionException;
import java.util.concurrent.ExecutionException;
import java.util.concurrent.Semaphore;
import java.util.concurrent.TimeUnit;
import java.util.concurrent.atomic.AtomicReference;
import java.util.function.BiPredicate;
import java.util.function.Predicate;
import java.util.function.Supplier;
import org.junit.Assert;

import static org.junit.Assert.assertEquals;

/**
 * Additional Assert Methods that are useful during testing.
 */
public class AssertExtensions {

    /**
     * Invokes `eval` in a loop over and over (with a small sleep) and asserts that the value eventually reaches `expected`.
     * @param <T>                   The type of the value to compare.
     * @param expected              The expected return value.
     * @param eval                  The function to test
     * @param timeoutMillis         The timeout in milliseconds after which an assertion error should be thrown.
     * @throws Exception            If the is an assertion error, and exception from `eval`, or the thread is interrupted.
     */
    public static <T> void assertEventuallyEquals(T expected, Callable<T> eval, long timeoutMillis) throws Exception {
        assertEventuallyEquals(expected, eval, 10, timeoutMillis);
    }

    /**
     * Invokes `eval` in a loop over and over (with a small sleep) and asserts that the value eventually reaches `expected`.
     * @param <T>                   The type of the value to compare.
     * @param expected              The expected return value.
     * @param eval                  The function to test
     * @param checkIntervalMillis   The number of milliseconds to wait between two checks.
     * @param timeoutMillis         The timeout in milliseconds after which an assertion error should be thrown.
     * @throws Exception            If the is an assertion error, and exception from `eval`, or the thread is interrupted.
     */
<<<<<<< HEAD
    private static <T> void assertEventuallyEquals(T expected, Callable<T> eval, int checkIntervalMillis, long timeoutMillis) throws Exception {
        long currentTime = System.currentTimeMillis();
        long endTime = currentTime + timeoutMillis;
        while (currentTime < endTime) {
=======
    public static <T> void assertEventuallyEquals(T expected, Callable<T> eval, int checkIntervalMillis, long timeoutMillis) throws Exception {
        long remainingMillis = timeoutMillis;
        while (remainingMillis > 0) {
>>>>>>> 38a40f37
            if ((expected == null && eval.call() == null) || (expected != null && expected.equals(eval.call()))) {
                return;
            }
            Thread.sleep(checkIntervalMillis);
<<<<<<< HEAD
            currentTime = System.currentTimeMillis();
=======
>>>>>>> 38a40f37
        }
        assertEquals(expected, eval.call());
    }

    /**
     * Invokes `eval` in a loop over and over (with a small sleep) and asserts that the value eventually reaches `expected`.
     *
     * @param <T>                 The type of the value to compare.
     * @param message             The message ot include.
     * @param expected            The expected return value.
     * @param eval                The function to test
     * @param checkIntervalMillis The number of milliseconds to wait between two checks.
     * @param timeoutMillis       The timeout in milliseconds after which an assertion error should be thrown.
     * @throws Exception If the is an assertion error, and exception from `eval`, or the thread is interrupted.
     */
    public static <T> void assertEventuallyEquals(String message, T expected, Callable<T> eval, int checkIntervalMillis, long timeoutMillis) throws Exception {
        long remainingMillis = timeoutMillis;
        while (remainingMillis > 0) {
            if ((expected == null && eval.call() == null) || (expected != null && expected.equals(eval.call()))) {
                return;
            }
            Thread.sleep(checkIntervalMillis);
        }
        assertEquals(message, expected, eval.call());
    }

    /**
     * Asserts that an exception of the Type provided is thrown.
     *
     * @param run  The Runnable to execute.
     * @param type The type of exception to expect.
     */
    public static void assertThrows(Class<? extends Exception> type, RunnableWithException run) {
        try {
            run.run();
            Assert.fail("No exception thrown where: " + type.getName() + " was expected");
        } catch (CompletionException | ExecutionException e) {
            if (!type.isAssignableFrom(e.getCause().getClass())) {
                throw new RuntimeException(
                        "Exception of the wrong type. Was expecting " + type + " but got: " + e.getCause().getClass().getName(),
                        e);
            }
        } catch (Exception e) {
            if (!type.isAssignableFrom(e.getClass())) {
                throw new RuntimeException(
                        "Exception of the wrong type. Was expecting " + type + " but got: " + e.getClass().getName(),
                        e);
            }
        }
    }

    /**
     * Asserts that a function throws an expected exception.
     *
     * @param message  The message to include in the Assert calls.
     * @param runnable The function to test.
     * @param tester   A predicate that indicates whether the exception (if thrown) is as expected.
     */
    public static void assertThrows(String message, RunnableWithException runnable, Predicate<Throwable> tester) {
        try {
            runnable.run();
            Assert.fail(message + " No exception has been thrown.");
        } catch (CompletionException | ExecutionException ex) {
            if (!tester.test(ex.getCause())) {
                throw new AssertionError(message + " Exception thrown was of unexpected type: " + ex.getCause(), ex);
            }
        } catch (Exception ex) {
            if (!tester.test(ex)) {
                throw new AssertionError(message + " Exception thrown was of unexpected type: " + ex, ex);
            }
        }
    }

    /**
     * Asserts that a future (that has not yet been invoked) throws an expected exception.
     *
     * @param message        The message to include in the Assert calls.
     * @param futureSupplier A Supplier that returns a new CompletableFuture, to test.
     * @param tester         A predicate that indicates whether the exception (if thrown) is as expected.
     * @param <T>            The type of the future's result.
     */
    public static <T> void assertSuppliedFutureThrows(String message,
            Supplier<CompletableFuture<T>> futureSupplier, Predicate<Throwable> tester) {
        try {
            futureSupplier.get().join();
            Assert.fail(message + " No exception has been thrown.");
        } catch (CompletionException ex) {
            if (!tester.test(getRealException(ex))) {
                Assert.fail(message + " Exception thrown was of unexpected type: " + getRealException(ex));
            }
        } catch (Exception ex) {
            if (!tester.test(ex)) {
                Assert.fail(message + " Exception thrown was of unexpected type: " + ex);
            }
        }
    }

    /**
     * Asserts that a future throws an expected exception.
     *
     * @param message The message to include in the Assert calls.
     * @param future  A the CompletableFuture to test.
     * @param tester  A predicate that indicates whether the exception (if thrown) is as expected.
     * @param <T>     The type of the future's result.
     */
    public static <T> void assertFutureThrows(String message, CompletableFuture<T> future, Predicate<Throwable> tester) {
        try {
            future.join();
            Assert.fail(message + " No exception has been thrown.");
        } catch (CompletionException ex) {
            if (!tester.test(getRealException(ex))) {
                Assert.fail(message + " Exception thrown was of unexpected type: " + getRealException(ex));
            }
        } catch (Exception ex) {
            if (!tester.test(ex)) {
                Assert.fail(message + " Exception thrown was of unexpected type: " + ex);
            }
        }
    }

    /**
     * Asserts that the contents of the given arrays are the same.
     *
     * @param message The message to include in the Assert calls.
     * @param array1  The first array to check.
     * @param offset1 The offset within the first array to start checking at.
     * @param array2  The second array to check.
     * @param offset2 The offset within the second array to start checking at.
     * @param length  The number of elements to check.
     */
    public static void assertArrayEquals(String message, byte[] array1, int offset1, byte[] array2, int offset2, int length) {
        // We could do argument checks here, but the array access below will throw the appropriate exceptions if any of these args are out of bounds.
        for (int i = 0; i < length; i++) {
            if (array1[i + offset1] != array2[i + offset2]) {
                Assert.fail(String.format(
                        "%s Arrays differ at check-offset %d. Array1[%d]=%d, Array2[%d]=%d.",
                        message,
                        i,
                        offset1 + i,
                        array1[i + offset1],
                        offset2 + i,
                        array2[i + offset2]));
            }
        }
    }

    /**
     * Asserts that the contents of the given InputStream are the same.
     *
     * @param message   The message to include in the Assert calls.
     * @param s1        The first InputStream to check.
     * @param s2        The second InputStream to check.
     * @param maxLength The maximum number of bytes to check.
     * @throws IOException If unable to read from any of the given streams.
     */
    public static void assertStreamEquals(String message, InputStream s1, InputStream s2, int maxLength) throws IOException {
        int readSoFar = 0;
        while (readSoFar < maxLength) {
            int b1 = s1.read();
            int b2 = s2.read();
            if (b1 != b2) {
                // This also includes the case when one stream ends prematurely.
                Assert.fail(String.format("%s InputStreams differ at index %d. Expected %d, actual %d.", message, readSoFar, b1, b2));
            }

            readSoFar++;
            if (b1 < 0) {
                break; // We have reached the end of both streams.
            }
        }
    }

    /**
     * Asserts that the contents of the given collections are the same (in any order).
     *
     * @param message  The message to include in the Assert calls.
     * @param expected A collection to check against.
     * @param actual   The collection to check.
     * @param <T>      The type of the collection's elements.
     */
    public static <T extends Comparable<? super T>> void assertContainsSameElements(String message, Collection<T> expected, Collection<T> actual) {
        Assert.assertEquals(String.format("%s Collections differ in size.", message), expected.size(), actual.size());
        for (T e : expected) {
            if (!actual.contains(e)) {
                Assert.fail(String.format("%s Element %s does not exist.", message, e));
            }
        }
    }

    /**
     * Asserts that the contents of the given collections are the same (in any order).
     *
     * @param message    The message to include in the Assert calls.
     * @param expected   A collection to check against.
     * @param actual     The collection to check.
     * @param comparator A Comparator to use to compare elements of the two collections.
     * @param <T>        The type of the collection's elements.
     */
    public static <T> void assertContainsSameElements(String message, Collection<T> expected, Collection<T> actual, Comparator<T> comparator) {
        Assert.assertEquals(String.format("%s Collections differ in size.", message), expected.size(), actual.size());
        for (T e : expected) {
            boolean contains = false;
            for (T a : actual) {
                if (comparator.compare(e, a) == 0) {
                    contains = true;
                    break;
                }
            }

            if (!contains) {
                Assert.fail(String.format("%s Element %s does not exist.", message, e));
            }
        }
    }

    /**
     * Asserts that the contents of the given maps are the same.
     *
     * @param message  The message to include in the Assert calls.
     * @param expected A Map to check against.
     * @param actual   The Map to check.
     * @param <K>      The type of the map's keys.
     * @param <V>      The type of the map's values.
     */
    public static <K extends Comparable<? super K>, V extends Comparable<? super V>> void assertMapEquals(String message, Map<K, V> expected, Map<K, V> actual) {
        Assert.assertEquals(String.format("%s Maps differ in size.", message), expected.size(), actual.size());
        for (Map.Entry<K, V> e : expected.entrySet()) {
            if (!actual.containsKey(e.getKey())) {
                Assert.fail(String.format("%s Element with key %s does not exist.", message, e.getKey()));
            }

            Assert.assertEquals(String.format("%s Element values for key %s differ.", message, e.getKey()), e.getValue(), actual.get(e.getKey()));
        }
    }

    /**
     * Asserts that the given lists contain equivalent elements (at the same indices), based on the given tester function.
     *
     * @param message  The message to include in the Assert calls.
     * @param expected The list to check against.
     * @param actual   The list to check.
     * @param tester   A BiPredicate that will be used to verify the elements at the same indices in each list are equivalent.
     * @param <T>      The type of the list's elements.
     */
    public static <T> void assertListEquals(String message, List<T> expected, List<T> actual, BiPredicate<T, T> tester) {
        Assert.assertEquals(String.format("%s Collections differ in size.", message), expected.size(), actual.size());
        for (int i = 0; i < expected.size(); i++) {
            T expectedItem = expected.get(i);
            T actualItem = actual.get(i);
            Assert.assertTrue(String.format("%s Elements at index %d differ. Expected '%s', found '%s'.", message, i, expectedItem, actualItem), tester.test(expectedItem, actualItem));
        }
    }

    /**
     * Asserts that actual < expected.
     *
     * @param message  The message to include in the Assert calls.
     * @param expected The larger value.
     * @param actual   The smaller value.
     */
    public static void assertLessThan(String message, long expected, long actual) {
        Assert.assertTrue(String.format("%s Expected: less than %d. Actual: %d.", message, expected, actual), expected > actual);
    }

    /**
     * Asserts that actual <= expected.
     *
     * @param message  The message to include in the Assert calls.
     * @param expected The larger value.
     * @param actual   The smaller value.
     */
    public static void assertLessThanOrEqual(String message, long expected, long actual) {
        Assert.assertTrue(String.format("%s Expected: less than or equal to %d. Actual: %d.", message, expected, actual), expected >= actual);
    }

    /**
     * Asserts that actual > expected.
     *
     * @param message  The message to include in the Assert calls.
     * @param expected The smaller value.
     * @param actual   The larger value.
     */
    public static void assertGreaterThan(String message, long expected, long actual) {
        Assert.assertTrue(String.format("%s Expected: greater than %d. Actual: %d.", message, expected, actual), expected < actual);
    }

    /**
     * Asserts that actual >= expected.
     *
     * @param message  The message to include in the Assert calls.
     * @param expected The smaller value.
     * @param actual   The larger value.
     */
    public static void assertGreaterThanOrEqual(String message, long expected, long actual) {
        Assert.assertTrue(String.format("%s Expected: greater than or equal to %d. Actual: %d.", message, expected, actual), expected <= actual);
    }

    /**
     * Asserts that string is null or equal to the empty string.
     *
     * @param message The message to include in the Assert calls.
     * @param string  The String to test.
     */
    public static void assertNullOrEmpty(String message, String string) {
        Assert.assertTrue(message, string == null || string.length() == 0);
    }

    /**
     * Asserts that string is not null or an empty string.
     *
     * @param message The message to include in the Assert calls.
     * @param string  The String to test.
     */
    public static void assertNotNullOrEmpty(String message, String string) {
        Assert.assertFalse(message, string == null || string.length() == 0);
    }

    /**
     * Asserts that a future (that has not yet been invoked) throws an expected exception or completes without
     * exception.
     *
     * @param message        The message to include in the Assert calls.
     * @param futureSupplier A Supplier that returns a new CompletableFuture, to test.
     * @param tester         A predicate that indicates whether the exception (if thrown) is as expected.
     * @param <T>            The type of the future's result.
     */
    public static <T> void assertMayThrow(String message, Supplier<CompletableFuture<T>> futureSupplier,
                                             Predicate<Throwable> tester) {
        try {
            futureSupplier.get().join();
        } catch (CompletionException ex) {
            if (!tester.test(getRealException(ex))) {
                Assert.fail(message + " Exception thrown was of unexpected type: " + getRealException(ex));
            }
        } catch (Exception ex) {
            if (!tester.test(ex)) {
                Assert.fail(message + " Exception thrown was of unexpected type: " + ex);
            }
        }
    }

    private static Throwable getRealException(Throwable ex) {
        if (ex instanceof CompletionException) {
            return getRealException(ex.getCause());
        }

        if (ex instanceof ExecutionException) {
            return getRealException(ex.getCause());
        }

        return ex;
    }

    @FunctionalInterface
    public interface RunnableWithException {
        void run() throws Exception;
    }

    /**
     * Asserts that the provided function blocks until the second function is run.
     *
     * @param blockingFunction The function that is expected to block
     * @param unblocker The function that is expected to unblock the blocking function.
     * @return The result of the blockingFunction.
     * @param <ResultT> The result of the blockingFunction.
     */
    public static <ResultT> ResultT assertBlocks(Callable<ResultT> blockingFunction, RunnableWithException unblocker) {
        final AtomicReference<ResultT> result = new AtomicReference<>(null);
        final AtomicReference<Throwable> exception = new AtomicReference<>(null);
        final Semaphore isBlocked = new Semaphore(0);
        Thread t = new Thread(new Runnable() {
            @Override
            public void run() {
                try {
                    result.set(blockingFunction.call());
                } catch (Throwable e) {
                    exception.set(e);
                }
                isBlocked.release();
            }
        });
        t.start();
        try {
            Assert.assertFalse(isBlocked.tryAcquire(200, TimeUnit.MILLISECONDS));
        } catch (InterruptedException e) {
            Thread.currentThread().interrupt();
            throw new RuntimeException(e);
        }
        try {
            unblocker.run();
        } catch (Exception e) {
            throw new RuntimeException("Blocking call threw an exception", e);
        }
        try {
            isBlocked.acquire();
            t.join();
        } catch (InterruptedException e) {
            Thread.currentThread().interrupt();
            throw new RuntimeException(e);
        }
        if (exception.get() != null) {
            throw new RuntimeException(exception.get());
        } else {
            return result.get();
        }
    }

    /**
     * Asserts that the provided function blocks until the second function is run.
     *
     * @param blockingFunction The function that is expected to block
     * @param unblocker The function that is expected to unblock the blocking function.
     */
    public static void assertBlocks(RunnableWithException blockingFunction, RunnableWithException unblocker) {
        final AtomicReference<Throwable> exception = new AtomicReference<>(null);
        final Semaphore isBlocked = new Semaphore(0);
        Thread t = new Thread(new Runnable() {
            @Override
            public void run() {
                try {
                    blockingFunction.run();
                } catch (Throwable e) {
                    exception.set(e);
                }
                isBlocked.release();
            }
        });
        t.start();
        try {
            if (isBlocked.tryAcquire(200, TimeUnit.MILLISECONDS)) {
                if (exception.get() != null) {
                    throw new RuntimeException("Blocking code threw an exception", exception.get());
                } else {
                    throw new AssertionError("Failed to block.");
                }
            }
        } catch (InterruptedException e) {
            Thread.currentThread().interrupt();
            throw new RuntimeException(e);
        }
        try {
            unblocker.run();
        } catch (Exception e) {
            throw new RuntimeException("Blocking call threw an exception", e);
        }
        try {
            if (!isBlocked.tryAcquire(2000, TimeUnit.MILLISECONDS)) {
                RuntimeException e = new RuntimeException("Failed to unblock");
                e.setStackTrace(t.getStackTrace());
                t.interrupt();
                throw new RuntimeException(e);
            }
            t.join();
        } catch (InterruptedException e) {
            Thread.currentThread().interrupt();
            throw new RuntimeException(e);
        }
        if (exception.get() != null) {
            throw new RuntimeException(exception.get());
        }
    }

    /**
    * Compares two floating point values with a given precision.
    *
    * @param a the first operand.
    * @param b the second operand.
    * @param precision the maximum absolute difference between the two values.
    * @return true if the two operands are both null or the represent the same
    * value within the given precision
    */
    public static boolean nearlyEquals(Double a, Double b, double precision) {
        if (a == null && b == null) {
            return true;
        }
        if (a != null && b != null) {
            return Math.abs(a - b) <= precision;
        }
        return false;
    }
}<|MERGE_RESOLUTION|>--- conflicted
+++ resolved
@@ -55,24 +55,13 @@
      * @param timeoutMillis         The timeout in milliseconds after which an assertion error should be thrown.
      * @throws Exception            If the is an assertion error, and exception from `eval`, or the thread is interrupted.
      */
-<<<<<<< HEAD
-    private static <T> void assertEventuallyEquals(T expected, Callable<T> eval, int checkIntervalMillis, long timeoutMillis) throws Exception {
-        long currentTime = System.currentTimeMillis();
-        long endTime = currentTime + timeoutMillis;
-        while (currentTime < endTime) {
-=======
     public static <T> void assertEventuallyEquals(T expected, Callable<T> eval, int checkIntervalMillis, long timeoutMillis) throws Exception {
         long remainingMillis = timeoutMillis;
         while (remainingMillis > 0) {
->>>>>>> 38a40f37
             if ((expected == null && eval.call() == null) || (expected != null && expected.equals(eval.call()))) {
                 return;
             }
             Thread.sleep(checkIntervalMillis);
-<<<<<<< HEAD
-            currentTime = System.currentTimeMillis();
-=======
->>>>>>> 38a40f37
         }
         assertEquals(expected, eval.call());
     }
