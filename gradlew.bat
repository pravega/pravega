--- conflicted
+++ resolved
@@ -5,8 +5,6 @@
 @rem
 @rem ##########################################################################
 
-<<<<<<< HEAD
-=======
 @rem
 @rem  Copyright (c) 2017 Dell Inc., or its subsidiaries. All Rights Reserved.
 @rem
@@ -17,7 +15,6 @@
 @rem      http://www.apache.org/licenses/LICENSE-2.0
 @rem
 
->>>>>>> 0dc3ae0d
 @rem Set local scope for the variables with windows NT shell
 if "%OS%"=="Windows_NT" setlocal
 
