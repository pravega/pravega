# Getting started


The best way to get to know Pravega is to start it up and run a sample Pravega
application.

## Running Pravega is simple


**Verify the following prerequisite**:

```
Java 8
```

**Download Pravega**

Download the Pravega release from the [github releases page](https://github.com/pravega/pravega/releases).
If you prefer to build Pravega yourself, you can download the code and run `./gradlew distribution`. More 
details are shown in the Pravega [README.md](https://github.com/pravega/pravega/blob/master/README.md).

```
$ tar xfvz pravega-0.1.0.tgz
```

**Run Pravega in standalone mode**

This launches all the components of Pravega on your local machine.
NOTE: this is for testing/demo purposes only, *do not* use this mode of deployment 
in Production! More options for [Running Pravega](deployment/deployment.md) are
covered in the running Pravega guide.           

```
$ cd pravega-0.1.0
$ bin/pravega-standalone
```

That's it.  Pravega should be up and running very soon.

You can find additional ways to run Pravega in [Running Pravega](deployment/deployment.md).

## Running a sample Pravega App is simple too

Pravega maintains a separate github repository for sample applications.  It is located at:
[https://github.com/pravega/pravega-samples](https://github.com/pravega/pravega-samples)

Lets download and run the "Hello World" Pravega sample reader and writer apps. Pravega
dependencies will be pulled from maven central.

Note: The samples can also use a locally compiled version of Pravega. For more information
about this see the note on maven publishing in the [README.md](https://github.com/pravega/pravega/blob/master/README.md).

**Download the Pravega-Samples git repo**

```
<<<<<<< HEAD
$ cd ~
=======
>>>>>>> a1f18bae
$ git clone https://github.com/pravega/pravega-samples
$ cd pravega-samples
```

**Generate the scripts to run the apps**

```
<<<<<<< HEAD
=======
$ cd pravega-samples
>>>>>>> a1f18bae
$ ./gradlew installDist
```

**Run the sample "HelloWorldWriter"**
This runs a simple Java application that writes a "hello world" message
        as an event into a Pravega stream.
```
<<<<<<< HEAD
$ cd ./standalone-examples/build/install/pravega-standalone-examples
=======
$ cd pravega-samples/standalone-examples/build/install/pravega-standalone-examples
>>>>>>> a1f18bae
$ bin/helloWorldWriter
```
_Example HelloWorldWriter output_
```
...
Writing message: 'hello world' with routing-key: 'helloRoutingKey' to stream 'examples / helloStream'
...
```
See the [readme.md](https://github.com/pravega/pravega-samples/blob/master/standalone-examples/README.md) file in the standalone-examples for more details
    on running the HelloWorldWriter with different parameters

**Run the sample "HelloWorldReader"**

```
<<<<<<< HEAD
In a new console

$ cd ~/pravega-samples/standalone-examples/build/install/pravega-standalone-examples
=======
$ cd pravega-samples/standalone-examples/build/install/pravega-standalone-examples
>>>>>>> a1f18bae
$ bin/helloWorldReader
```

_Example HelloWorldReader output_
```
...
Reading all the events from examples/helloStream
...
Read event 'hello world'
No more events from examples/helloStream
...
```

See the readme.md file in the standalone-examples for more details on running the
    HelloWorldReader application

**Congratulations!**  You have successfully installed Pravega and ran a couple of simple Pravega applications.<|MERGE_RESOLUTION|>--- conflicted
+++ resolved
@@ -53,10 +53,6 @@
 **Download the Pravega-Samples git repo**
 
 ```
-<<<<<<< HEAD
-$ cd ~
-=======
->>>>>>> a1f18bae
 $ git clone https://github.com/pravega/pravega-samples
 $ cd pravega-samples
 ```
@@ -64,10 +60,6 @@
 **Generate the scripts to run the apps**
 
 ```
-<<<<<<< HEAD
-=======
-$ cd pravega-samples
->>>>>>> a1f18bae
 $ ./gradlew installDist
 ```
 
@@ -75,11 +67,7 @@
 This runs a simple Java application that writes a "hello world" message
         as an event into a Pravega stream.
 ```
-<<<<<<< HEAD
-$ cd ./standalone-examples/build/install/pravega-standalone-examples
-=======
 $ cd pravega-samples/standalone-examples/build/install/pravega-standalone-examples
->>>>>>> a1f18bae
 $ bin/helloWorldWriter
 ```
 _Example HelloWorldWriter output_
@@ -94,13 +82,7 @@
 **Run the sample "HelloWorldReader"**
 
 ```
-<<<<<<< HEAD
-In a new console
-
-$ cd ~/pravega-samples/standalone-examples/build/install/pravega-standalone-examples
-=======
 $ cd pravega-samples/standalone-examples/build/install/pravega-standalone-examples
->>>>>>> a1f18bae
 $ bin/helloWorldReader
 ```
 
