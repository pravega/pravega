site_name: 'Exploring Pravega'
site_url: 'http://pravega.io/docs'
site_description: 'Documentation to help you get familiar with Pravega'

repo_url: 'https://github.com/pravega/pravega'
edit_uri: 'tree/master/docs/'

theme: 'readthedocs'

pages:
  - Overview: 'index.md'
  - Getting Started: 'getting-started.md'
  - Understanding Pravega:
      - 'Pravega Concepts': 'pravega-concepts.md'
      - 'Terminology': 'terminology.md'
      - 'Key Features': 'key-features.md'
<<<<<<< HEAD
      - 'Pravega FAQ': 'faq.md'
#      - 'Segment Store Service': 'segment-store-service.md'
#      - 'Segment Container': 'segment-containers.md'
#      - 'Reader Groups': 'reader-groups-design.md'
#      - 'State Syncronizer': 'state-synchronizer-design.md'
#      - 'Wire Protocol': 'wire-protocol.md'
=======
>>>>>>> 379b153c
  - Developing Pravega Applications:
      - 'Java API Reference': 'javadoc.md'
      - 'Working with Reader and Writer': 'basic-reader-and-writer.md'
      - 'Working with State Synchronizer': 'state-synchronizer.md'
      - 'Working with Transactions': 'transactions.md'
  - Running Pravega:
      - 'Deployment Overview': 'deployment/deployment.md'
      - 'Running Locally': 'deployment/run-local.md'
      - 'Prerequisites (Manual Install)': 'deployment/prereqs.md'
      - 'Installation (Manual Install)': 'deployment/installation.md'
      - 'Deployment in Docker Swarm': 'deployment/docker-swarm.md'
      - 'Deployment on DC/OS': 'deployment/dcos-install.md'
      - 'Running in the Cloud (AWS)': 'deployment/aws-install.md'
  - Contributing to Pravega:
      - 'Coding guildelines': 'contributing.md'
<<<<<<< HEAD
      - 'Pravega Roadmap': 'roadmap.md'
=======
>>>>>>> 379b153c
      - 'Join the Community': 'join-community.md'
extra:
    version: 0.1

google_analytics: ['UA-1508605-1', 'pravega.io']<|MERGE_RESOLUTION|>--- conflicted
+++ resolved
@@ -14,15 +14,7 @@
       - 'Pravega Concepts': 'pravega-concepts.md'
       - 'Terminology': 'terminology.md'
       - 'Key Features': 'key-features.md'
-<<<<<<< HEAD
       - 'Pravega FAQ': 'faq.md'
-#      - 'Segment Store Service': 'segment-store-service.md'
-#      - 'Segment Container': 'segment-containers.md'
-#      - 'Reader Groups': 'reader-groups-design.md'
-#      - 'State Syncronizer': 'state-synchronizer-design.md'
-#      - 'Wire Protocol': 'wire-protocol.md'
-=======
->>>>>>> 379b153c
   - Developing Pravega Applications:
       - 'Java API Reference': 'javadoc.md'
       - 'Working with Reader and Writer': 'basic-reader-and-writer.md'
@@ -38,10 +30,7 @@
       - 'Running in the Cloud (AWS)': 'deployment/aws-install.md'
   - Contributing to Pravega:
       - 'Coding guildelines': 'contributing.md'
-<<<<<<< HEAD
       - 'Pravega Roadmap': 'roadmap.md'
-=======
->>>>>>> 379b153c
       - 'Join the Community': 'join-community.md'
 extra:
     version: 0.1
