<!--
Copyright (c) 2017 Dell Inc., or its subsidiaries. All Rights Reserved.

Licensed under the Apache License, Version 2.0 (the "License");
you may not use this file except in compliance with the License.
You may obtain a copy of the License at

    http://www.apache.org/licenses/LICENSE-2.0
-->
# Working with Pravega: Basic Reader and Writer

Lets examine how to build simple Pravega applications.  The simplest kind of
Pravega application uses a Pravega Reader to read from a Pravega Stream or a
Pravega Writer that writes to a Pravega Stream.  A simple example of both can be
found in the Pravega Samples "hello world" app. These sample applications
provide a very basic example of how a Java application could use the Pravega
Java Client Library to access Pravega functionality.

Instructions for running the sample applications can be found in the [Pravega
Samples
readme](https://github.com/pravega/pravega-samples/blob/master/standalone-examples/README.md).

You really should be familiar with Pravega Concepts (see Pravega Concepts)
before continuing reading this page.

## HelloWorldWriter

The HelloWorldWriter application is a simple demonstration of using the
EventStreamWriter to write an Event to Pravega.

Taking a look first at the HelloWorldWriter example application, the key part of
the code is in the run() method:

```
public void run(String routingKey, String message) {
    StreamManager streamManager = StreamManager.create(controllerURI);
  
    final boolean scopeIsNew = streamManager.createScope(scope);
    StreamConfiguration streamConfig = StreamConfiguration.builder()
            .scalingPolicy(ScalingPolicy.fixed(1))
            .build();
    final boolean streamIsNew = streamManager.createStream(scope, streamName, streamConfig);
  
    try (ClientFactory clientFactory = ClientFactory.withScope(scope, controllerURI);
         EventStreamWriter<String> writer = clientFactory.createEventWriter(streamName,
                                                          new JavaSerializer<String>(),
                                                   EventWriterConfig.builder().build())) {
             
         System.out.format("Writing message: '%s' with routing-key: '%s' to stream '%s / %s'%n",
                message, routingKey, scope, streamName);
         final AckFuture writeFuture = writer.writeEvent(routingKey, message);
    }
}
```

The purpose of the run() method is to create a Stream (lines 2-9) and output the
given Event to that Stream (lines 10-18).

## Creating a Stream and the StreamManager Interface

A Stream is created in the context of a Scope; the Scope acts as a namespace
mechanism so that different sets of Streams can be categorized for some purpose.
 For example, I might have a separate scope for each application.  I might
choose to create a set of Scopes, one for each department in my organization.
 In a multi-tenant environment, I might have a separate Scope per tenant.  As a
developer, I can choose whatever categorization scheme I need and use the Scope
concept for organizing my Streams along that categorization scheme.

Scopes and Streams are created and manipulated via the StreamManager Interface
to the Pravega Controller.  You need to have a URI to any of the Pravega
Controller instances in your cluster in order to create a StreamManager object.
 This is shown in line 2.

In the setup for the HelloWorld sample applications, the controllerURI is
configured as a command line parameter when the sample application is launched.
 For the "single node" deployment of Pravega, the Controller is listening on
localhost, port 9090.

The StreamManager provides access to various control plane functions in Pravega
related to Scopes and Streams:

| **Method**      | **Parameters**                                                    | **Discussion**                                                                                                 |
|-----------------|-------------------------------------------------------------------|----------------------------------------------------------------------------------------------------------------|
| (static) create | (URI controller)                                                  | Given a URI to one of the Pravega Controller instances in the Pravega Cluster, create a Stream Manager object. |
| createScope     | (String scopeName)                                                | Creates a Scope with the given name.                                                                           |
|                 |                                                                   | Returns true if the Scope is created, returns false if the Scope already exists.                                                                                                               |
|                 |                                                                   | You can call this method even if the Scope already exists, it won't harm anything.                                                                                                               |
| deleteScope     | (String scopeName)                                                | Deletes a Scope with the given name.                                                                           |
|                 |                                                                   | Returns true if the scope was deleted, false otherwise.                                                                                                               |
|                 |                                                                   | Note, if the Scope contains Streams, the deleteScope operation will fail with an exception.                                                                                                               |
|                 |                                                                   | If you delete a nonexistent Scope, the method will succeed and return false.                                                                                                               |
| createStream    | (String scopeName, String streamName, StreamConfiguration config) | Create a Stream within a given Scope.                                                                          |
|                 |                                                                   | Note that both scope name and stream name are limited by the following pattern: [a-zA-Z0-9]+ (i.e. letters and numbers only, no punctuation)                                                                                                               |
|                 |                                                                   | Note also: the Scope must exist, an exception is thrown if you create a Stream in a nonexistent scope.                                                                                                               |
|                 |                                                                   | A StreamConfiguration is built using a builder pattern                                                                                                               |
|                 |                                                                   | Returns true if the Stream is created, returns false if the Stream already exists.                                                                                                               |
|                 |                                                                   | You can call this method even if the Stream already exists, it won't harm anything.                                                                                                               |
| updateStream    | (String scopeName, String streamName, StreamConfiguration config) | Swap out the Stream's configuration.                                                                           |
|                 |                                                                   | Note the Stream must already exist, an exception is thrown if you update a nonexistent stream.                                                                                                              |
|                 |                                                                   | Returns true if the Stream was changed                                                                                                               |
| sealStream      | (String scopeName, String streamName)                             | Prevent any further writes to a Stream                                                                         |
|                 |                                                                   | Note the Stream must already exist, an exception is thrown if you seal a nonexistent stream.                                                                                                                |
|                 |                                                                   | Returns true if the Stream is successfully sealed                                                                                                               |
| deleteStream    | (String scopeName, String streamName)                             | Remove the Stream from Pravega and recover any resources used by that Stream                                   |
|                 |                                                                   | Note the Stream must already exist, an exception is thrown if you delete a nonexistent stream.                                                                                                              |
|                 |                                                                   | Returns true if the stream was deleted.                                                                                                               |

After line 3 in the code is finished, we have established that the Scope exists,
we can then go on and create the Stream in lines 5-8. 

The StreamManager needs 3 things to create a Stream, the Scope's name, the
Stream's name and a StreamConfiguration.  The most interesting task is to create
the StreamConfiguration.

Like many objects in Pravega, a Stream takes a configuration object that allows
a developer to control various behaviors of the Stream.  All configuration
objects in Pravega use a builder pattern for construction.  There are really two
important configuration items related to streams: Retention Policy and Scaling
Policy.  

Retention Policy allows the developer to control how long data is kept in a
Stream before it is deleted.  S/he can specify data should be kept for a certain
period of time (ideal for situations like regulatory compliance that mandate
certain retention periods) or to retain data until a certain number of bytes
have been consumed.  At the moment, Retention Policy is not completely
implemented.  By default, the RetentionPolicy is set as "unlimited" meaning, data
will not be removed from the Stream.

Scaling Policy is the way developers configure a Stream to take advantage
Pravega's auto-scaling feature.  In line 6, we use a fixed policy, meaning the
Stream is configured with the given number of Stream Segments and that won't
change.  The other options are to scale by a given number of Events per second
or a given number of Kilobytes per second.  In these two policies, the developer
specifies a target rate, a scaling factor and a minimum number of Segments.  The
target rate is straight forward, if ingest rate exceeds a certain number of
Events or Kilobytes of data for a sustained period of time, Pravega will attempt
to add new Stream Segments to the Stream.  If the rate drops below that
threshold for a sustained period of time, Pravega will attempt to merge adjacent
Stream Segments.  The scaling factor is a setting on the Scaling Policy that
determines how many Stream Segments should be added when the target rate (of
Events or Kilobytes) is exceeded.  The minimum number of Segments is a factor
that sets the minimum degree of read parallelism to be maintained; if this value
is set at 3, for example, there will always be 3 Stream Segments available on
the Stream.  Currently, this property is effective only when the stream is
created; at some point in the future, update stream will allow this factor to be
used to change the minimum degree of read parallelism on an existing Stream.

Once the StreamConfiguration object is created, creating the Stream is straight
forward (line 8).  After the Stream is created, we are all set to start writing
Event(s) to the Stream.

## Writing an Event using EventWriter

Applications use an EventStreamWriter object to write Events to a Stream.  The
key object to creating the EventStreamWriter is the ClientFactory.  The
ClientFactory is used to create Readers, Writers and other types of Pravega
Client objects such as the State Synchronizer (see [Working with Pravega: State
Synchronizer](state-synchronizer.md)).

Line 10 shows the creation of a ClientFactory.  A ClientFactory is created in
the context of a Scope, since all Readers, Writers and other Clients created by
the ClientFactory are created in the context of that Scope.  The ClientFactory
also needs a URI to one of the Pravega Controllers, just like StreamManager.

Because ClientFactory and the objects it creates consumes resources from
Pravega, it is a good practice to create these objects in a try-with-resources
statement.  Because ClientFactory and the objects it creates all implement
Autocloseable, the try-with-resources approach makes sure that regardless of how
your application ends, the Pravega resources will be properly closed in the
right order.

Now that we have a ClientFactory, we can use it to create a Writer.  There are
several things a developer needs to know before s/he creates a Writer:

1.  What is the name of the Stream to write to?  Note: the Scope has already
    been determined when the ClientFactory was created

2.  What Type of Event objects will be written to the Stream?

3.  What serializer will be used to convert an Event object to bytes?  Recall
    that Pravega only knows about sequences of bytes, it does not really know
    anything about Java objects.

4.  Does the Writer need to be configured with any special behavior?

In our example, lines 11-13 show all these decisions.  This Writer writes to the
Stream specified in the configuration of the HelloWorldWriter object itself (by
default the stream is named "helloStream" in the "examples" Scope).  The Writer
processes Java String objects as Events and uses the built in Java serializer
for Strings.  

The EventWriterConfig allows the developer to specify things like the number of
attempts to retry a request before giving up and associated exponential back
settings.  Pravega takes care to retry requests in the case where connection
failures or Pravega component outages may temporarily prevent a request from
succeeding, so application logic doesn't need to be complicated with dealing
with intermittent cluster failures.  In our case, we took the default settings
for EventWriterConfig in line 13.

Now we can write the Event to the Stream as shown in line 17.  EventStreamWriter
provides a writeEvent() operation that writes the given non-null Event object to
the Stream using a given routing key to determine which Stream Segment it should
appear on.  Many operations in Pravega, such as writeEvent(), are asynchronous
and return some sort of Future object.  If the application needed to make sure
the Event was durably written to Pravega and available for Readers, it could
wait on the Future before proceeding.  In the case of our simple "hello world"
example, we don't bother waiting.

EventStreamWriter can also be used to begin a Transaction.  We cover
Transactions in more detail elsewhere ([Working with Pravega:
Transactions](transactions.md)).

That's it for writing Events.  Now lets take a look at how to read Events using
Pravega.

## HelloWorldReader

The HelloWorldReader is a simple demonstration of using the EventStreamReader.
The application simply reads Events from the given Stream and prints a string
representation of those Events onto the console.

Just like the HelloWorldWriter example, the key part of the HelloWorldReader app
is in the run() method:

```
public void run() {
   StreamManager streamManager = StreamManager.create(controllerURI);
 
   final boolean scopeIsNew = streamManager.createScope(scope);
   StreamConfiguration streamConfig = StreamConfiguration.builder()
           .scalingPolicy(ScalingPolicy.fixed(1))
           .build();
   final boolean streamIsNew = streamManager.createStream(scope, streamName, streamConfig);
 
   final String readerGroup = UUID.randomUUID().toString().replace("-", "");
   final ReaderGroupConfig readerGroupConfig = ReaderGroupConfig.builder().startingPosition(Sequence.MIN_VALUE)
           .build();
   try (ReaderGroupManager readerGroupManager = ReaderGroupManager.withScope(scope, controllerURI)) {
       readerGroupManager.createReaderGroup(readerGroup, readerGroupConfig, Collections.singleton(streamName));
   }
 
   try (ClientFactory clientFactory = ClientFactory.withScope(scope, controllerURI);
        EventStreamReader<String> reader = clientFactory.createReader("reader",
                                                                      readerGroup,
                                                     new JavaSerializer<String>(),
                                                  ReaderConfig.builder().build())) {
        System.out.format("Reading all the events from %s/%s%n", scope, streamName);
        EventRead<String> event = null;
        do {
           try {
               event = reader.readNextEvent(READER_TIMEOUT_MS);
               if (event.getEvent() != null) {
                   System.out.format("Read event '%s'%n", event.getEvent());
               }
           } catch (ReinitializationRequiredException e) {
               //There are certain circumstances where the reader needs to be reinitialized
               e.printStackTrace();
           }
       } while (event.getEvent() != null);
       System.out.format("No more events from %s/%s%n", scope, streamName);
   }
```

Lines 2-8 set up the Scope and Stream just like in the HelloWorldWriter
application.  Lines 10-15 set up the ReaderGroup as the prerequisite to creating
the EventStreamReader and using it to read Events from the Stream (lines 17-36).

## ReaderGroup Basics

Any Reader in Pravega belongs to some ReaderGroup.  A ReaderGroup is a grouping
of one or more Readers that consume from a Stream in parallel.  Before we create
a Reader, we need to either create a ReaderGroup (or be aware of the name of an
existing ReaderGroup).  This application only uses the basics from ReaderGroup.

Lines 10-15 show basic ReaderGroup creation.  ReaderGroup objects are created
from a ReaderGroupManager object.  The ReaderGroupManager object, in turn, is
created on a given Scope with a URI to one of the Pravega Controllers, very much
like a ClientFactory is created.  A ReaderGroupManager object is created on line
14.  Note the creation is also in a try-with-resources statement to make sure
the ReaderGroupManager is properly cleaned up.   The ReaderGroupManager allows a
developer to create, delete and retrieve ReaderGroup objects by name.

To create a ReaderGroup, the developer needs a name for the ReaderGroup, a
configuration and a set of 1 or more Streams to read from.  

The ReaderGroup's name might be meaningful to the application, like
"WebClickStreamReaders".  In our case, on line 10, we have a simple UUID as the
name (note the modification of the UUID string to remove the "-" character
because ReaderGroup names can only have letters and numbers).  In cases where
you will have multiple Readers reading in parallel and each Reader in a separate
process, it is helpful to have a human readable name for the ReaderGroup.  In
our case, we have one Reader, reading in isolation, so a UUID is a safe way to
name the ReaderGroup.  Since the ReaderGroup is created via the
ReaderGroupManager and since the ReaderGroupManager is created within the
context of a Scope, we can safely conclude that ReaderGroup names are namespaced
by that Scope.  

The ReaderGroupConfig right now doesn't have much behavior.  The developer
specifies where in the Stream Reader should start consuming from (a starting
position).  In our case, on line 11, we start at the beginning of the Stream.
 Other configuration items, such as specifying checkpointing etc. are options
that will be available through the ReaderGroupConfig.  But for now, we keep it
simple.

The fact that a ReaderGroup can be configured to read from multiple Streams is
kind of cool.  Imagine a situation where I have a collection of Stream of sensor
data coming from a factory floor, each machine has its own Stream of sensor
data.  I can build applications that use a ReaderGroup per Stream so that the
app reasons about data from exactly one machine.  I can build other apps that
use a ReaderGroup configured to read from all of the Streams.  In our case, on
line 14, the ReaderGroup only reads from one Stream.

You can call createReaderGroup() with the same parameters multiple times, it
doesn't hurt anything, and the same ReaderGroup will be returned each time after
it is initially created.

Note that in other cases, if the developer knows the name of the ReaderGroup to
use and knows it has already been created, s/he can use getReaderGroup() on
ReaderGroupManager to retrieve the ReaderGroup object by name.

So at this point in the code, we have the Scope and Stream set up, we have the
ReaderGroup created and now we need to create a Reader and start reading Events.

## Reading Event using an EventStreamReader

Lines 17-36 show an example of setting up an EventStreamReader and reading
Events using that EventStreamReader.

First, we create a ClientFactory on line 17, in the same way we did it in the
HelloWorldWriter app.  

Then we use the ClientFactory to create an EventStreamReader object.  There are
four things the developer needs to create a Reader: a name for the reader, the
readerGroup it should be part of, the type of object expected on the Stream, the
serializer to use to convert from the bytes stored in Pravega into the Event
objects and a ReaderConfig.  Lines 18-21 show the creation of an
EventStreamReader.  The name of the Reader can be any valid Pravega name
(numbers and letters).  Of course, the name of the reader is namespaced within
the Scope.  We talked about the creation of the ReaderGroup in the previous
section.  Just like with the EventStreamWriter, EventStreamReader uses Java
generic types to allow a developer to specify a type safe Reader.  In our case,
we read Strings from the stream and use the standard Java String Serializer to
convert the bytes read from the stream into String objects.  Finally, the
ReaderConfig is created, but at the moment, there are no configuration items
associated with a Reader, so the empty ReaderConfig is just a place holder as
Pravega evolves to include configuration items on Readers.

Note that you cannot create the same Reader multiple times.  Basically overtime
you call createReader() it tries to add the Reader to the ReaderGroup.  If the
ReaderGroup already contains a Reader with that name, an exception is thrown.

Now that we have an EventStreamReader created, we can start using it to read
Events from the stream.  This is done on line 26.  The readNextEvent() operation
returns the next Event available on the Stream, or if there is no such Event,
blocks for a specified timeout period.  If, after the timeout period has expired
and no Event is available for reading, null is returned. That is why there is a
null check on line 27 (to avoid printing out a spurious "null" event message to
the console).  It is also used as the termination of the loop on line 34.  Note
that the Event itself is wrapped in an EventRead object. 

It is worth noting that readNextEvent() may throw an exception (handled in lines
30-33).  This exception would be handled in cases where the Readers in the
ReaderGroup need to be reset to a checkpoint or the ReaderGroup itself has been
altered and the set of Streams being read has therefore been changed. 

So that's it.  The simple HelloWorldReader loops, reading Events from a Stream
until there are no more Events, and then the application terminates.

## ReaderGroup Notifications

The ReaderGroup api supports different types of notifications. Currently, we
have two types implemented, but we plan to add more over time.
The type we currently support is the following:

1. Segment Notification

A segment notification is triggered when the total number of segments managed by the
reader group changes. During a scale operation segments can be split into
multiple or merged into some other segment causing the total number of segments
to change. The total number of segments can also change when the configuration
of the reader group changes, for example, when it adds or removes a stream.

The method for subscribing to segment notifications is shown below
```
@Cleanup
ReaderGroupManager groupManager = new ReaderGroupManagerImpl(SCOPE, controller, clientFactory,
        connectionFactory);
ReaderGroup readerGroup = groupManager.createReaderGroup(GROUP_NAME, ReaderGroupConfig
        .builder().build(), Collections.singleton(STREAM));

readerGroup.getSegmentNotifier(executor).registerListener(segmentNotification -> {
       int numOfReaders = segmentNotification.getNumOfReaders();
       int segments = segmentNotification.getNumOfSegments();
       if (numOfReaders < segments) {
          //Scale up number of readers based on application capacity
       } else {
         //More readers available time to shut down some
       }
});

```
The application can register a listener to be notified of `SegmentNotification` using
the `registerListener` api. This api takes
`io.pravega.client.stream.notifications.Listener` as a parameter. Here the
application can add custom logic to change the set of online readers according
to the number of segments. For example, if the number of segments increases,
then application might consider increasing the number of online readers. If the
number of segments instead decreases according to a segment notification, then the
application might want to change the set of online readers accordingly.

<<<<<<< HEAD
# Experimental batch reader

For applications that want to perform batch reads of historical stream data, the BatchClient provides a way to do this.
It allows for listing all of the segments in a stream, and reading their data. 

When the data is read this way, rather than joining a reader group which automatically partitions the data, the underlying structure of the stream is exposed and it is up to the application to decide how to process it. So events read in this way need not be read in order.

Obviously this API is not for every application, the main advantage is that it allows for low level integration with batch processing frameworks such as MapReduce. 

As an example to iterate over the segments in the stream:
```
Iterator<SegmentInfo> segments = client.listSegments(stream);
SegmentInfo segmentInfo = segments.next();
```
Or to read the events from a segment:
```
SegmentIterator<T> events = client.readSegment(segmentInfo.getSegment(), deserializer);
while (events.hasNext()) {
    processEvent(events.next());
}
```
=======
2. EndOfData Notification

An end of data notifier is triggered when the readers have read all the data of
the stream(s) managed by the reader group. This is useful to process the stream
data with a batch job where the application wants to read data of sealed
stream(s).

The method for subscribing to end of data notifications is shown below
```
@Cleanup
ReaderGroupManager groupManager = new ReaderGroupManagerImpl(SCOPE, controller, clientFactory,
        connectionFactory);
ReaderGroup readerGroup = groupManager.createReaderGroup(GROUP_NAME, ReaderGroupConfig
        .builder().build(), Collections.singleton(SEALED_STREAM));

readerGroup.getEndOfDataNotifier(executor).registerListener(notification -> {
      //custom action e.g: close all readers
});

```
The application can register a listener to be notified of `EndOfDataNotification` using
the `registerListener` api. This api takes
`io.pravega.client.stream.notifications.Listener` as a parameter. Here the
application can add custom logic that can be invoked once all the data of the
sealed streams are read.

>>>>>>> cd1d0af2
<|MERGE_RESOLUTION|>--- conflicted
+++ resolved
@@ -408,29 +408,6 @@
 number of segments instead decreases according to a segment notification, then the
 application might want to change the set of online readers accordingly.
 
-<<<<<<< HEAD
-# Experimental batch reader
-
-For applications that want to perform batch reads of historical stream data, the BatchClient provides a way to do this.
-It allows for listing all of the segments in a stream, and reading their data. 
-
-When the data is read this way, rather than joining a reader group which automatically partitions the data, the underlying structure of the stream is exposed and it is up to the application to decide how to process it. So events read in this way need not be read in order.
-
-Obviously this API is not for every application, the main advantage is that it allows for low level integration with batch processing frameworks such as MapReduce. 
-
-As an example to iterate over the segments in the stream:
-```
-Iterator<SegmentInfo> segments = client.listSegments(stream);
-SegmentInfo segmentInfo = segments.next();
-```
-Or to read the events from a segment:
-```
-SegmentIterator<T> events = client.readSegment(segmentInfo.getSegment(), deserializer);
-while (events.hasNext()) {
-    processEvent(events.next());
-}
-```
-=======
 2. EndOfData Notification
 
 An end of data notifier is triggered when the readers have read all the data of
@@ -457,4 +434,25 @@
 application can add custom logic that can be invoked once all the data of the
 sealed streams are read.
 
->>>>>>> cd1d0af2
+
+# Experimental batch reader
+
+For applications that want to perform batch reads of historical stream data, the BatchClient provides a way to do this.
+It allows for listing all of the segments in a stream, and reading their data. 
+
+When the data is read this way, rather than joining a reader group which automatically partitions the data, the underlying structure of the stream is exposed and it is up to the application to decide how to process it. So events read in this way need not be read in order.
+
+Obviously this API is not for every application, the main advantage is that it allows for low level integration with batch processing frameworks such as MapReduce. 
+
+As an example to iterate over the segments in the stream:
+```
+Iterator<SegmentInfo> segments = client.listSegments(stream);
+SegmentInfo segmentInfo = segments.next();
+```
+Or to read the events from a segment:
+```
+SegmentIterator<T> events = client.readSegment(segmentInfo.getSegment(), deserializer);
+while (events.hasNext()) {
+    processEvent(events.next());
+}
+```