/**
 * Copyright Pravega Authors.
 *
 * Licensed under the Apache License, Version 2.0 (the "License");
 * you may not use this file except in compliance with the License.
 * You may obtain a copy of the License at
 *
 *     http://www.apache.org/licenses/LICENSE-2.0
 *
 * Unless required by applicable law or agreed to in writing, software
 * distributed under the License is distributed on an "AS IS" BASIS,
 * WITHOUT WARRANTIES OR CONDITIONS OF ANY KIND, either express or implied.
 * See the License for the specific language governing permissions and
 * limitations under the License.
 */
package io.pravega.segmentstore.contracts;

import com.google.common.annotations.VisibleForTesting;
import io.pravega.segmentstore.contracts.tables.TableAttributes;
import java.util.Map;
import lombok.AccessLevel;
import lombok.AllArgsConstructor;
import lombok.RequiredArgsConstructor;

/**
 * Defines Segment Types. A Segment Type is a combination of Formats (how data are stored internally) and Roles (how is
 * the Segment used and how does the Segment Store rely on it).
 */
@RequiredArgsConstructor
public class SegmentType {
    //region Base Types
    /**
     * General Stream Segment with no special roles.
     */
    public static final SegmentType STREAM_SEGMENT = SegmentType.builder().build();
    /**
     * General Table Segment with no special roles.
     */
    public static final SegmentType TABLE_SEGMENT_HASH = SegmentType.builder().tableSegment().build();
<<<<<<< HEAD
    /**
     * General Sorted Table Segment with no special roles.
     */
    public static final SegmentType TABLE_SEGMENT_SORTED = SegmentType.builder().sortedTableSegment().build();
    /**
     * General Transient Segment with no special roles.
     */
    public static final SegmentType TRANSIENT_SEGMENT = SegmentType.builder().transientSegment().build();
=======
>>>>>>> eb0e8876

    //endregion

    //region Flags

    /*
     * Note to developers: DO NOT CHANGE the number (bit) representations of the fields below. They are used for bitwise
     * concatenation and their values are stored as Segment Attributes. Changing them would break backwards compatibility.
     * Adding new values is OK. Do not reuse retired values. Carefully consider the addition of new values as there are
     * a maximum of 64 flags that can be set using this scheme.
     */
    @VisibleForTesting
    static final long FORMAT_BASIC = 0b0000_0000L;
    @VisibleForTesting
    static final long FORMAT_TABLE_SEGMENT = 0b0000_0001L;
    @VisibleForTesting
    static final long FORMAT_FIXED_KEY_LENGTH_TABLE_SEGMENT = 0b0000_0100L | FORMAT_TABLE_SEGMENT;
    @VisibleForTesting
    static final long ROLE_INTERNAL = 0b0001_0000L;
    @VisibleForTesting
    static final long ROLE_SYSTEM = 0b0010_0000L | ROLE_INTERNAL;
    @VisibleForTesting
    static final long ROLE_CRITICAL = 0b0100_0000L;
    @VisibleForTesting
    static final long ROLE_TRANSIENT = 0b1000_0000;
    private final long flags;

    //endregion

    //region Properties

    @Override
    public int hashCode() {
        return Long.hashCode(this.flags);
    }

    @Override
    public boolean equals(Object obj) {
        if (obj instanceof SegmentType) {
            return this.flags == ((SegmentType) obj).flags;
        }

        return false;
    }

    /**
     * Gets a numeric value that encodes the Segment Type.
     *
     * @return The value.
     */
    public long getValue() {
        return this.flags;
    }

    /**
     * Whether this {@link SegmentType} refers to a Table Segment (Sorted or not). If not a Table Segment, then it is
     * generally accepted that the Segment is a "Basic" Segment with no structure that the Segment Store knows or cares about.
     *
     * @return True if Table Segment, false otherwise.
     */
    public boolean isTableSegment() {
        return (this.flags & FORMAT_TABLE_SEGMENT) == FORMAT_TABLE_SEGMENT;
    }

    /**
     * Whether this {@link SegmentType} refers to a Fixed-Key-Length Table Segment (which implies {@link #isTableSegment()}.
     *
     * @return True if Fixed-Key-Length Table Segment, false otherwise.
     */
    public boolean isFixedKeyLengthTableSegment() {
        return (this.flags & FORMAT_FIXED_KEY_LENGTH_TABLE_SEGMENT) == FORMAT_FIXED_KEY_LENGTH_TABLE_SEGMENT;
    }

    /**
     * Whether this {@link SegmentType} refers to a Transient Segment (which implies {@link #isTransientSegment()}.
     *
     * @return True if Transient Segment, false otherwise.
     */
    public boolean isTransientSegment() {
        return (this.flags & ROLE_TRANSIENT) == ROLE_TRANSIENT;
    }

    /**
     * Whether this {@link SegmentType} refers to a Segment (regardless of Format) that is for exclusive internal access.
     * If so, external requests may be denied on such Segments.
     *
     * @return True if internal, false otherwise.
     */
    public boolean isInternal() {
        return (this.flags & ROLE_INTERNAL) == ROLE_INTERNAL;
    }

    /**
     * Whether this {@link SegmentType} refers to a Segment (regardless of Format) that is required for the functioning
     * of the Segment Store. If so, this implies this Segment is also an {@link #isInternal()} Segment (not for external
     * access).
     *
     * @return True if a System Segment, false otherwise.
     */
    public boolean isSystem() {
        return (this.flags & ROLE_SYSTEM) == ROLE_SYSTEM;
    }

    /**
     * Whether this {@link SegmentType} refers to a Segment (regardless of Format or other Roles) that is ESSENTIAL to
     * the good functioning of the Segment Store. Such Segments require the highest priority in resource utilization or
     * speed of execution in order; if that cannot be guaranteed, the Segment Store may suffer a performance degradation
     * as a result.
     *
     * @return True if a Critical Segment, false otherwise.
     */
    public boolean isCritical() {
        return (this.flags & ROLE_CRITICAL) == ROLE_CRITICAL;
    }

    @Override
    public String toString() {
        StringBuilder result = new StringBuilder();
        result.append(String.format("[%s]: Base", this.flags));
        if (isFixedKeyLengthTableSegment()) {
            result.append(", Table Segment (Fixed-Key-Length)");
        } else if (isTableSegment()) {
            result.append(", Table Segment");
        }

        if (isTableSegment()) {
            result.append(", Transient");
        }

        if (isSystem()) {
            result.append(", System");
        }

        if (isCritical()) {
            result.append(", Critical");
        }

        if (isInternal()) {
            result.append(", Internal");
        }

        return result.toString();
    }

    //endregion

    //region Segment Attribute Integration

    /**
     * Creates a new {@link SegmentType} instance from the given {@link Map} that contains a Segment's Attributes.
     *
     * Attributes Checked:
     * - {@link Attributes#ATTRIBUTE_SEGMENT_TYPE} (base value)
     * - {@link TableAttributes#INDEX_OFFSET} (whether a Table Segment - if not already in base value)
     *
     * The {@link TableAttributes} is necessary to support upgrades. {@link SegmentType} was introduced in Pravega 0.9,
     * however Table Segments were introduced in prior versions. Fixed-Key-Length Table Segments were introduced post 0.9,
     * so they should already have the correct Segment Type set.
     *
     * @param segmentAttributes A {@link Map} containing the Segment's Attributes to load from.
     * @return A {@link SegmentType}.
     */
    public static SegmentType fromAttributes(Map<AttributeId, Long> segmentAttributes) {
        long type = segmentAttributes.getOrDefault(Attributes.ATTRIBUTE_SEGMENT_TYPE, FORMAT_BASIC);
        Builder builder = new Builder(type);
        if (segmentAttributes.containsKey(TableAttributes.INDEX_OFFSET)) {
            builder.tableSegment();
        }

        return builder.build();
    }

    /**
     * Stores the {@link #getValue()} into an {@link Attributes#ATTRIBUTE_SEGMENT_TYPE} entry in the given map. No other
     * entries in the given map are altered.
     *
     * @param segmentAttributes A {@link Map} representing the segment attributes to update.
     * @return True if the value was inserted or modified, false if an identical value already existed.
     */
    public boolean intoAttributes(Map<AttributeId, Long> segmentAttributes) {
        Long previous = segmentAttributes.put(Attributes.ATTRIBUTE_SEGMENT_TYPE, this.flags);
        return previous == null || previous != this.flags;
    }

    //endregion

    //region Builder

    /**
     * Creates a new {@link Builder} with an initial Basic Format.
     *
     * @return A new {@link Builder} instance.
     */
    public static Builder builder() {
        return new Builder(FORMAT_BASIC);
    }

    /**
     * Creates a new {@link Builder} that inherits from an existing {@link SegmentType} instance.
     *
     * @param base The {@link SegmentType} to inherit from.
     * @return A new {@link Builder} instance.
     */
    public static Builder builder(SegmentType base) {
        return new Builder(base.flags);
    }

    /**
     * Builder for {@link SegmentType}.
     */
    @AllArgsConstructor(access = AccessLevel.PRIVATE)
    public static class Builder {
        private long flags;

        public Builder tableSegment() {
            this.flags |= FORMAT_TABLE_SEGMENT;
            return this;
        }

        public Builder fixedKeyLengthTableSegment() {
            this.flags |= FORMAT_FIXED_KEY_LENGTH_TABLE_SEGMENT;
            return this;
        }

        public Builder transientSegment() {
            this.flags |= ROLE_TRANSIENT;
            return this;
        }

        public Builder system() {
            this.flags |= ROLE_SYSTEM;
            return this;
        }

        public Builder critical() {
            this.flags |= ROLE_CRITICAL;
            return this;
        }

        public Builder internal() {
            this.flags |= ROLE_INTERNAL;
            return this;
        }

        public SegmentType build() {
            return new SegmentType(this.flags);
        }
    }

    //endregion
}<|MERGE_RESOLUTION|>--- conflicted
+++ resolved
@@ -37,17 +37,10 @@
      * General Table Segment with no special roles.
      */
     public static final SegmentType TABLE_SEGMENT_HASH = SegmentType.builder().tableSegment().build();
-<<<<<<< HEAD
-    /**
-     * General Sorted Table Segment with no special roles.
-     */
-    public static final SegmentType TABLE_SEGMENT_SORTED = SegmentType.builder().sortedTableSegment().build();
     /**
      * General Transient Segment with no special roles.
      */
     public static final SegmentType TRANSIENT_SEGMENT = SegmentType.builder().transientSegment().build();
-=======
->>>>>>> eb0e8876
 
     //endregion
 
