/**
 * Copyright (c) 2017 Dell Inc., or its subsidiaries. All Rights Reserved.
 *
 * Licensed under the Apache License, Version 2.0 (the "License");
 * you may not use this file except in compliance with the License.
 * You may obtain a copy of the License at
 *
 *     http://www.apache.org/licenses/LICENSE-2.0
 */
package io.pravega.segmentstore.contracts;

import java.time.Duration;
import java.util.Collection;
import java.util.Map;
import java.util.UUID;
import java.util.concurrent.CompletableFuture;

/**
 * Defines all operations that are supported on a StreamSegment.
 */
public interface StreamSegmentStore {
    /**
     * Appends a range of bytes at the end of a StreamSegment and atomically updates the given attributes. The byte range
     * will be appended as a contiguous block, however there is no guarantee of ordering between different calls to this
     * method.
     *
     * @param streamSegmentName The name of the StreamSegment to append to.
     * @param data              The data to add.
     * @param attributeUpdates  A Collection of Attribute-Values to set or update. Only the attributes contained here will
     *                          be touched; all other attributes will be left intact. May be null (which indicates no updates).
     *                          This can update both Core or Extended Attributes. If an Extended Attribute is updated, its
     *                          latest value will be kept in memory for a while (based on Segment Metadata eviction or other rules),
     *                          which allow for efficient pipelining. If an Extended Attribute is not loaded, use getAttributes()
     *                          to load its latest value up.
     * @param timeout           Timeout for the operation
     * @return A CompletableFuture that, will completed normally, if the add was added. If the
     * operation failed, the future will be failed with the causing exception.
     * @throws NullPointerException     If any of the arguments are null, except attributeUpdates.
     * @throws IllegalArgumentException If the StreamSegment Name is invalid (NOTE: this doesn't
     *                                  check if the StreamSegment does not exist - that exception will be set in the
     *                                  returned CompletableFuture).
     */
    CompletableFuture<Void> append(String streamSegmentName, byte[] data, Collection<AttributeUpdate> attributeUpdates, Duration timeout);

    /**
     * Appends a range of bytes at the end of a StreamSegment an atomically updates the given attributes, but only if the
     * current length of the StreamSegment equals a certain value. The byte range will be appended as a contiguous block.
     * This method guarantees ordering (among subsequent calls).
     *
     * @param streamSegmentName The name of the StreamSegment to append to.
     * @param offset            The offset at which to append. If the current length of the StreamSegment does not equal
     *                          this value, the operation will fail with a BadOffsetException.
     * @param data              The data to add.
     * @param attributeUpdates  A Collection of Attribute-Values to set or update. Only the attributes contained here will
     *                          be touched; all other attributes will be left intact. May be null (which indicates no updates).
     *                          This can update both Core or Extended Attributes. If an Extended Attribute is updated, its
     *                          latest value will be kept in memory for a while (based on Segment Metadata eviction or other rules),
     *                          which allow for efficient pipelining. If an Extended Attribute is not loaded, use getAttributes()
     *                          to load its latest value up.
     * @param timeout           Timeout for the operation
     * @return A CompletableFuture that, when completed normally, will indicate the append completed successfully.
     * If the operation failed, the future will be failed with the causing exception.
     * @throws NullPointerException     If any of the arguments are null, except attributeUpdates.
     * @throws IllegalArgumentException If the StreamSegment Name is invalid (NOTE: this doesn't check if the StreamSegment
     *                                  does not exist - that exception will be set in the returned CompletableFuture).
     */
    CompletableFuture<Void> append(String streamSegmentName, long offset, byte[] data, Collection<AttributeUpdate> attributeUpdates, Duration timeout);

    /**
     * Performs an attribute update operation on the given Segment.
     *
     * @param streamSegmentName The name of the StreamSegment which will have its attributes updated.
     * @param attributeUpdates  A Collection of Attribute-Values to set or update. Only the attributes contained here will
     *                          be touched; all other attributes will be left intact. May be null (which indicates no updates).
     *                          This can update both Core or Extended Attributes. If an Extended Attribute is updated, its
     *                          latest value will be kept in memory for a while (based on Segment Metadata eviction or other rules),
     *                          which allow for efficient pipelining. If an Extended Attribute is not loaded, use getAttributes()
     *                          to load its latest value up.
     * @param timeout           Timeout for the operation
     * @return A CompletableFuture that, when completed normally, will indicate the update completed successfully.
     * If the operation failed, the future will be failed with the causing exception.
     * @throws NullPointerException     If any of the arguments are null.
     * @throws IllegalArgumentException If the StreamSegment Name is invalid (NOTE: this doesn't check if the StreamSegment
     *                                  does not exist - that exception will be set in the returned CompletableFuture).
     */
    CompletableFuture<Void> updateAttributes(String streamSegmentName, Collection<AttributeUpdate> attributeUpdates, Duration timeout);

    /**
     * Gets the values of the given Attributes (Core or Extended).
     *
     * Lookup order:
     * 1. (Core or Extended) In-memory Segment Metadata cache (which always has the latest value of an attribute).
     * 2. (Extended only) Backing Attribute Index for this Segment.
     *
     * @param streamSegmentName The name of the StreamSegment for which to get attributes.
     * @param attributeIds      A Collection of Attribute Ids to fetch. These may be Core or Extended Attributes.
     * @param cache             If set, then any Extended Attribute values that are not already in the in-memory Segment
     *                          Metadata cache will be atomically added using a conditional update (comparing against a missing value).
     *                          This argument will be ignored if the StreamSegment is currently Sealed.
     * @param timeout           Timeout for the operation.
     * @return A Completable future that, when completed, will contain a Map of Attribute Ids to their latest values. If
     * an attribute does not exist, it will not be populated in this map. If the operation failed, the future will be failed
     * with the causing exception.
     * @throws NullPointerException     If any of the arguments are null.
     * @throws IllegalArgumentException If the StreamSegment Name is invalid (NOTE: this doesn't check if the StreamSegment
     *                                  does not exist - that exception will be set in the returned CompletableFuture).
     */
    CompletableFuture<Map<UUID, Long>> getAttributes(String streamSegmentName, Collection<UUID> attributeIds, boolean cache, Duration timeout);

    /**
     * Initiates a Read operation on a particular StreamSegment and returns a ReadResult which can be used to consume the
     * read data.
     *
     * @param streamSegmentName The name of the StreamSegment to read from.
     * @param offset            The offset within the stream to start reading at.
     * @param maxLength         The maximum number of bytes to read.
     * @param timeout           Timeout for the operation.
     * @return A CompletableFuture that, when completed normally, will contain a ReadResult instance that can be used to
     * consume the read data. If the operation failed, the future will be failed with the causing exception.
     * @throws NullPointerException     If any of the arguments are null.
     * @throws IllegalArgumentException If any of the arguments are invalid.
     */
    CompletableFuture<ReadResult> read(String streamSegmentName, long offset, int maxLength, Duration timeout);

    /**
     * Gets information about a StreamSegment.
     *
     * @param streamSegmentName The name of the StreamSegment.
     * @param waitForPendingOps If true, it waits for all operations that are currently pending to complete before returning
     *                          the result. Use this parameter if you need consistency with respect to operation order
     *                          (for example, if a series of Appends were just added but not yet processed, a call to
     *                          this method with isSync==false would not guarantee those appends are taken into consideration).
     *                          A side effect of setting this to true is that the operation may take longer to process
     *                          because it needs to wait for pending ops to complete.
     * @param timeout           Timeout for the operation.
     * @return A CompletableFuture that, when completed normally, will contain the result. If the operation failed, the
     * future will be failed with the causing exception. Note that this result will only contain those attributes that
<<<<<<< HEAD
     * are loaded in memory (if any) or Core Attributes. To ensure that Extended Attributes are also included, consider using
     * getAttributes().
=======
     * are loaded in memory (if any) or Core Attributes. To ensure that Extended Attributes are also included, you must use
     * getAttributes(), which will fetch all attributes, regardless of where they are currently located.
>>>>>>> e4ea00a4
     * @throws IllegalArgumentException If any of the arguments are invalid.
     */
    CompletableFuture<SegmentProperties> getStreamSegmentInfo(String streamSegmentName, boolean waitForPendingOps, Duration timeout);

    /**
     * Creates a new StreamSegment.
     *
     * @param streamSegmentName The name of the StreamSegment to create.
     * @param attributes        A Collection of Attribute-Values to set on the newly created StreamSegment.
     * @param timeout           Timeout for the operation.
     * @return A CompletableFuture that, when completed normally, will indicate the operation completed. If the operation
     * failed, the future will be failed with the causing exception.
     * @throws IllegalArgumentException If any of the arguments are invalid.
     */
    CompletableFuture<Void> createStreamSegment(String streamSegmentName, Collection<AttributeUpdate> attributes, Duration timeout);

    /**
     * Creates a new Transaction and maps it to a Parent StreamSegment.
     *
     * @param parentStreamSegmentName The name of the Parent StreamSegment to create a transaction for.
     * @param transactionId           A unique identifier for the transaction to be created.
     * @param attributes              A Collection of Attribute-Values to set on the newly created Transaction.
     * @param timeout                 Timeout for the operation.
     * @return A CompletableFuture that, when completed normally, will contain the name of the newly created transaction.
     * If the operation failed, the future will be failed with the causing exception.
     * @throws IllegalArgumentException If any of the arguments are invalid.
     */
    CompletableFuture<String> createTransaction(String parentStreamSegmentName, UUID transactionId, Collection<AttributeUpdate> attributes, Duration timeout);

    /**
     * Merges a Sealed Transaction into its parent StreamSegment.
     *
     * @param transactionName The name of the Transaction StreamSegment to merge.
     * @param timeout         Timeout for the operation.
     * @return A CompletableFuture that, when completed normally, will indicate the operation completed. If the operation
     * failed, the future will be failed with the causing exception.
     * @throws IllegalArgumentException If any of the arguments are invalid.
     */
    CompletableFuture<Void> mergeTransaction(String transactionName, Duration timeout);

    /**
     * Seals a StreamSegment for modifications.
     *
     * @param streamSegmentName The name of the StreamSegment to seal.
     * @param timeout           Timeout for the operation
     * @return A CompletableFuture that, when completed normally, will contain the final length of the StreamSegment.
     * If the operation failed, the future will be failed with the causing exception.
     * @throws IllegalArgumentException If any of the arguments are invalid.
     */
    CompletableFuture<Long> sealStreamSegment(String streamSegmentName, Duration timeout);

    /**
     * Deletes a StreamSegment.
     *
     * @param streamSegmentName The name of the StreamSegment to delete.
     * @param timeout           Timeout for the operation.
     * @return A CompletableFuture that, when completed normally, will indicate the operation completed. If the operation
     * failed, the future will be failed with the causing exception.
     * @throws IllegalArgumentException If any of the arguments are invalid.
     */
    CompletableFuture<Void> deleteStreamSegment(String streamSegmentName, Duration timeout);

    /**
     * Truncates a StreamSegment at a given offset.
     *
     * @param streamSegmentName The name of the StreamSegment to truncate.
     * @param offset            The offset at which to truncate. This must be at least equal to the existing truncation
     *                          offset and no larger than the StreamSegment's length. After the operation is complete,
     *                          no offsets below this one will be accessible anymore.
     * @param timeout           Timeout for the operation.
     * @return A CompletableFuture that, when completed normally, will indicate the operation completed. If the operation
     * failed, the future will be failed with the causing exception.
     */
    CompletableFuture<Void> truncateStreamSegment(String streamSegmentName, long offset, Duration timeout);
}<|MERGE_RESOLUTION|>--- conflicted
+++ resolved
@@ -135,13 +135,8 @@
      * @param timeout           Timeout for the operation.
      * @return A CompletableFuture that, when completed normally, will contain the result. If the operation failed, the
      * future will be failed with the causing exception. Note that this result will only contain those attributes that
-<<<<<<< HEAD
-     * are loaded in memory (if any) or Core Attributes. To ensure that Extended Attributes are also included, consider using
-     * getAttributes().
-=======
      * are loaded in memory (if any) or Core Attributes. To ensure that Extended Attributes are also included, you must use
      * getAttributes(), which will fetch all attributes, regardless of where they are currently located.
->>>>>>> e4ea00a4
      * @throws IllegalArgumentException If any of the arguments are invalid.
      */
     CompletableFuture<SegmentProperties> getStreamSegmentInfo(String streamSegmentName, boolean waitForPendingOps, Duration timeout);
