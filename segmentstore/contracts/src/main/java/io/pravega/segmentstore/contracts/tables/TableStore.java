/**
 * Copyright (c) Dell Inc., or its subsidiaries. All Rights Reserved.
 *
 * Licensed under the Apache License, Version 2.0 (the "License");
 * you may not use this file except in compliance with the License.
 * You may obtain a copy of the License at
 *
 *     http://www.apache.org/licenses/LICENSE-2.0
 */
package io.pravega.segmentstore.contracts.tables;

<<<<<<< HEAD
import io.pravega.common.util.ArrayView;
=======
import com.google.common.annotations.Beta;
>>>>>>> 15b0f5eb
import io.pravega.common.util.AsyncIterator;
import io.pravega.common.util.BufferView;
import io.pravega.common.util.IllegalDataFormatException;
import io.pravega.segmentstore.contracts.BadSegmentTypeException;
import io.pravega.segmentstore.contracts.StreamSegmentExistsException;
import io.pravega.segmentstore.contracts.StreamSegmentNotExistsException;
import io.pravega.segmentstore.contracts.StreamSegmentStore;
import java.time.Duration;
import java.util.Collection;
import java.util.List;
import java.util.concurrent.CompletableFuture;

/**
 * Defines all operations that are supported on Table Segments.
 *
 * Conditional vs Unconditional Updates
 * * The {@link #put(String, List, Duration)} and {@link #remove(String, Collection, Duration)} methods support conditional
 * updates.
 * * If at least one of the {@link TableEntry} instances in the {@link #put} call has {@link TableEntry#key}.{@link TableKey#hasVersion} true,
 * or if at least one of the {@link TableKey} instances in the remove() call has {@link TableKey#hasVersion()} true, then
 * the operation will perform a Conditional Update. If the "hasVersion()" method returns false for ALL the items in the
 * respective collections, then the operation will perform an Unconditional Update.
 * * Conditional Updates compare the provided {@link TableKey#version} or {@link TableEntry#key} {@link TableKey#version}
 * against the version of the Key in the specified Table Segment. If the versions match, the Update (insert, update, remove)
 * will be allowed, otherwise it will be rejected. For a batched update (a Collection of {@link TableKey} or {@link TableEntry}),
 * all the items in the collection must meet the version comparison criteria in order for the entire batch to be accepted
 * (all items in the Collection will either all be accepted or all be rejected). Any Conditional Update (batch or not)
 * will be atomically checked-and-applied.
 * * Unconditional Updates (insert, update, remove) will take effect regardless of what the current Key version exists in
 * the Table Segment.
 *
 * Sorted vs Non-Sorted Table Segments:
 * * All Table Segments are a Hash-Table-like data structure, where Keys are mapped to Values.
 * * Non-Sorted Table Segments provide no ordering guarantees for {@link #keyIterator} or {@link #entryIterator}.
 * * Sorted Table Segments store additional information about the Keys and will return results for {@link #keyIterator}
 * or {@link #entryIterator} in lexicographic bitwise order. All other contracts are identical to the Non-Sorted variant.
 * * Sorted Table Segments will require additional storage space to store the ordered Keys and may require additional
 * processing time to maintain the said data structure. This extra storage space is proportional to the number and length
 * of Keys, but not the size of the values.
 * * Sorted Table Segments do not support conditional Table Segment Deletion {@link #deleteSegment(String, boolean, Duration)}
 * with `true` passed as the second argument.
 * * Sorted Table Segments Key Iterators ({@link #keyIterator}) will not return Key Versions. Versions can still be
 * retrieved for individual Keys using {@link #get} or using the Entry Iterator {@link #entryIterator}.
 */
public interface TableStore {
    /**
     * Gets a value indicating the maximum length of any Table Entry Key supported by the TableStore.
     */
    int MAXIMUM_KEY_LENGTH = 8192;

    /**
     * Gets a value indicating the maximum length of any Table Entry Value supported by the TableStore.
     */
    int MAXIMUM_VALUE_LENGTH = 1024 * 1024 - MAXIMUM_KEY_LENGTH;

    /**
     * Creates a new Segment and marks it as a Table Segment. This will be a non-sorted Table Segment.
     * See {@link #createSegment(String, boolean, Duration)} (invoked with sorted:=false).
     * This segment may not be used for Streaming purposes (i.e., it cannot be used with {@link StreamSegmentStore}).
     *
     * @param segmentName The name of the Table Segment to create.
     * @param timeout     Timeout for the operation.
     * @return A CompletableFuture that, when completed normally, will indicate the operation completed. If the operation
     * failed, the future will be failed with the causing exception. Notable Exceptions:
     * <ul>
     * <li>{@link StreamSegmentExistsException} If the Segment does exist (whether as a Table Segment or Stream Segment).
     * </ul>
     */
    default CompletableFuture<Void> createSegment(String segmentName, Duration timeout) {
        return createSegment(segmentName, false, timeout);
    }

    /**
     * Creates a new Segment and marks it as a Table Segment.
     * This segment may not be used for Streaming purposes (i.e., it cannot be used with {@link StreamSegmentStore}).
     *
     * @param segmentName The name of the Table Segment to create.
     * @param sorted      EXPERIMENTAL. If true, the created Table Segment will be a Sorted Table Segment, otherwise it
     *                    will be a plain Hash Table. See {@link TableStore} Javadoc for difference between the two.
     * @param timeout     Timeout for the operation.
     * @return A CompletableFuture that, when completed normally, will indicate the operation completed. If the operation
     * failed, the future will be failed with the causing exception. Notable Exceptions:
     * <ul>
     * <li>{@link StreamSegmentExistsException} If the Segment does exist (whether as a Table Segment or Stream Segment).
     * </ul>
     */
    CompletableFuture<Void> createSegment(String segmentName, boolean sorted, Duration timeout);

    /**
     * Deletes an existing Table Segment.
     *
     * @param segmentName The name of the Table Segment to delete.
     * @param mustBeEmpty If true, the Table Segment will only be deleted if it is empty (contains no keys). This is not
     *                    supported on Sorted Table Segments.
     * @param timeout     Timeout for the operation.
     * @return A CompletableFuture that, when completed normally, will indicate the operation completed. If the operation
     * failed, the future will be failed with the causing exception. Notable Exceptions:
     * <ul>
     * <li>{@link StreamSegmentNotExistsException} If the Table Segment does not exist.
     * <li>{@link BadSegmentTypeException} If segmentName refers to a non-Table Segment.
     * <li>{@link TableSegmentNotEmptyException} If mustBeEmpty is true and the Table Segment contains at least one key.
     * </ul>
     */
    CompletableFuture<Void> deleteSegment(String segmentName, boolean mustBeEmpty, Duration timeout);

    /**
     * Merges a Table Segment into another Table Segment.
     *
     * @param targetSegmentName The name of the Table Segment to merge into.
     * @param sourceSegmentName The name of the Table Segment to merge.
     * @param timeout           Timeout for the operation.
     * @return A CompletableFuture that, when completed normally, will indicate the operation completed. If the operation
     * failed, the future will be failed with the causing exception. Notable Exceptions:
     * <ul>
     * <li>{@link StreamSegmentNotExistsException} If either the Source or Target Table Segment do not exist.
     * <li>{@link BadSegmentTypeException} If sourceSegmentName or targetSegmentName refer to non-Table Segments.
     * </ul>
     */
    CompletableFuture<Void> merge(String targetSegmentName, String sourceSegmentName, Duration timeout);

    /**
     * Seals a Table Segment for modifications.
     *
     * @param segmentName The name of the Table Segment to seal.
     * @param timeout     Timeout for the operation
     * @return A CompletableFuture that, when completed normally, will indicate the operation completed. If the operation
     * failed, the future will be failed with the causing exception. Notable Exceptions:
     * <ul>
     * <li>{@link StreamSegmentNotExistsException} If the Table Segment does not exist.
     * <li>{@link BadSegmentTypeException} If segmentName refers to a non-Table Segment.
     * </ul>
     */
    CompletableFuture<Void> seal(String segmentName, Duration timeout);

    /**
     * Inserts new or updates existing Table Entries into the given Table Segment.
     *
     * @param segmentName The name of the Table Segment to insert/update the Table Entries.
     * @param entries     A List of {@link TableEntry} instances to insert or update. If {@link TableEntry#key} {@link TableKey#hasVersion}
     *                    returns true for at least one of the items in the list, then this will perform an atomic Conditional
     *                    Update. If {@link TableEntry#key} {@link TableKey#version} hasVersion} returns false for ALL items in the list, then this
     *                    will perform an Unconditional update.
     * @param timeout     Timeout for the operation.
     * @return A CompletableFuture that, when completed, will contain a List with the current version of the each TableEntry
     * Key provided. The versions will be in the same order as the TableEntry instances provided. If the operation failed,
     * the future will be failed with the causing exception. Notable exceptions:
     * <ul>
     * <li>{@link StreamSegmentNotExistsException} If the Table Segment does not exist.</li>
     * <li>{@link TableKeyTooLongException} If {@link TableEntry#key} exceeds {@link #MAXIMUM_KEY_LENGTH}.</li>
     * <li>{@link TableValueTooLongException} If {@link TableEntry#value} exceeds {@link #MAXIMUM_VALUE_LENGTH}.</li>
     * <li>{@link ConditionalTableUpdateException} If {@link TableEntry#key} {@link TableKey#hasVersion() hasVersion() } is true and
     * {@link TableEntry#key} {@link TableKey#version} does not match the Table Entry's Key current Table Version. </li>
     * <li>{@link BadSegmentTypeException} If segmentName refers to a non-Table Segment. </li>
     * </ul>
     */
    CompletableFuture<List<Long>> put(String segmentName, List<TableEntry> entries, Duration timeout);

    /**
     * Removes one or more Table Keys from the given Table Segment.
     *
     * @param segmentName The name of the Table Segment to remove the Keys from.
     * @param keys        A Collection of {@link TableKey} instances to remove. If {@link TableKey#hasVersion()} returns
     *                    true for at least one of the TableKeys in this collection, then this will perform an atomic
     *                    Conditional Update (Removal). If {@link TableKey#hasVersion()} returns false for ALL items in
     *                    the collection, then this will perform an Unconditional Update (Removal).
     * @param timeout     Timeout for the operation.
     * @return A CompletableFuture that, when completed, will indicate that the operation completed. If the operation failed,
     * the future will be failed with the causing exception. Notable exceptions:
     * <ul>
     * <li>{@link StreamSegmentNotExistsException} If the Table Segment does not exist.
     * <li>{@link TableKeyTooLongException} If {@link TableKey#key} exceeds {@link #MAXIMUM_KEY_LENGTH}.
     * <li>{@link ConditionalTableUpdateException} If {@link TableKey#hasVersion()} is true and {@link TableKey#version}
     * does not match the Table Entry's Key current Table Version.
     * <li>{@link BadSegmentTypeException} If segmentName refers to a non-Table Segment.
     * </ul>
     */
    CompletableFuture<Void> remove(String segmentName, Collection<TableKey> keys, Duration timeout);

    /**
     * Looks up a List of Keys in the given Table Segment.
     *
     * @param segmentName The name of the Table Segment to look up into.
     * @param keys        A List of {@link BufferView} instances representing the Keys to look up.
     * @param timeout     Timeout for the operation.
     * @return A CompletableFuture that, when completed, will contain the sought result. This will be organized as a List
     * of {@link TableEntry} instances in the same order as their Keys in the provided input list. If the operation failed,
     * the future will be failed with the causing exception. Notable exceptions:
     * <ul>
     * <li>{@link StreamSegmentNotExistsException} If the Table Segment does not exist.
     * <li>{@link TableKeyTooLongException} If any of the items in "keys" exceeds {@link #MAXIMUM_KEY_LENGTH}.
     * <li>{@link BadSegmentTypeException} If segmentName refers to a non-Table Segment.
     * </ul>
     */
    CompletableFuture<List<TableEntry>> get(String segmentName, List<BufferView> keys, Duration timeout);

    /**
     * Creates a new Iterator over all the {@link TableKey} instances in the given Table Segment. This is a resumable
     * iterator; this method can be reinvoked using the {@link IteratorItem#getState()} from the last processed item
     * and the resulting iterator will continue from where the previous one left off.
     *
     * It is important to note that this iterator may not provide a consistent view of the Table Segment. Due to its async
     * nature, it is expected that the resulting {@link AsyncIterator} may be long lived (especially for large tables).
     * Since it does not lock the Table Segment for updates or compactions while iterating, it is possible that it will
     * include changes made to the Table Segment after the initial invocation to this method (this is because, during
     * compactions, portions of the index may be truncated and rewritten using newer information). Whether this happens
     * or not, it is completely transparent to the caller and it will still iterate through all the {@link TableKey}s in
     * the table.
     *
<<<<<<< HEAD
     * @param segmentName The name of the Table Segment to iterate over.
     * @param args        Arguments for the Iterator.
=======
     * @param segmentName     The name of the Table Segment to iterate over.
     * @param serializedState (Optional) A {@link BufferView} representing the serialized form of the State. This can be
     *                        obtained from {@link IteratorItem#getState()}. If provided, the iteration will resume from
     *                        where it left off, otherwise it will start from the beginning.
     * @param fetchTimeout    Timeout for each invocation to {@link AsyncIterator#getNext()}.
>>>>>>> 15b0f5eb
     * @return A CompletableFuture that, when completed, will return an {@link AsyncIterator} that can be used to iterate
     * over all the {@link TableKey} instances in the Table. If the operation failed, the Future will be failed with the
     * causing exception. Notable exceptions:
     * <ul>
     * <li>{@link StreamSegmentNotExistsException} If the Table Segment does not exist.
     * <li>{@link BadSegmentTypeException} If segmentName refers to a non-Table Segment.
     * </ul>
     * @throws IllegalDataFormatException If serializedState is not null and cannot be deserialized.
     */
<<<<<<< HEAD
    CompletableFuture<AsyncIterator<IteratorItem<TableKey>>> keyIterator(String segmentName, IteratorArgs args);
=======
    CompletableFuture<AsyncIterator<IteratorItem<TableKey>>> keyIterator(String segmentName, BufferView serializedState, Duration fetchTimeout);
>>>>>>> 15b0f5eb

    /**
     * Creates a new Iterator over all the {@link TableEntry} instances in the given Table Segment.
     * <p>
     * Please refer to {@link #keyIterator} for notes about consistency and the ability to resume.
     *
<<<<<<< HEAD
     * @param segmentName The name of the Table Segment to iterate over.
     * @param args        Arguments for the Iterator.
=======
     * @param segmentName     The name of the Table Segment to iterate over.
     * @param serializedState (Optional) A {@link BufferView} representing the serialized form of the State. This can be
     *                        obtained from {@link IteratorItem#getState()}. If provided, the iteration will resume from
     *                        where it left off, otherwise it will start from the beginning.
     * @param fetchTimeout    Timeout for each invocation to {@link AsyncIterator#getNext()}.
>>>>>>> 15b0f5eb
     * @return A CompletableFuture that, when completed, will return an {@link AsyncIterator} that can be used to iterate
     * over all the {@link TableEntry} instances in the Table. If the operation failed, the Future will be failed with the
     * causing exception. Notable exceptions:
     * <ul>
     * <li>{@link StreamSegmentNotExistsException} If the Table Segment does not exist.
     * <li>{@link BadSegmentTypeException} If segmentName refers to a non-Table Segment.
     * </ul>
     * @throws IllegalDataFormatException If serializedState is not null and cannot be deserialized.
     */
<<<<<<< HEAD
    CompletableFuture<AsyncIterator<IteratorItem<TableEntry>>> entryIterator(String segmentName, IteratorArgs args);
=======
    CompletableFuture<AsyncIterator<IteratorItem<TableEntry>>> entryIterator(String segmentName, BufferView serializedState, Duration fetchTimeout);
>>>>>>> 15b0f5eb
}<|MERGE_RESOLUTION|>--- conflicted
+++ resolved
@@ -9,11 +9,7 @@
  */
 package io.pravega.segmentstore.contracts.tables;
 
-<<<<<<< HEAD
-import io.pravega.common.util.ArrayView;
-=======
 import com.google.common.annotations.Beta;
->>>>>>> 15b0f5eb
 import io.pravega.common.util.AsyncIterator;
 import io.pravega.common.util.BufferView;
 import io.pravega.common.util.IllegalDataFormatException;
@@ -222,16 +218,8 @@
      * or not, it is completely transparent to the caller and it will still iterate through all the {@link TableKey}s in
      * the table.
      *
-<<<<<<< HEAD
      * @param segmentName The name of the Table Segment to iterate over.
      * @param args        Arguments for the Iterator.
-=======
-     * @param segmentName     The name of the Table Segment to iterate over.
-     * @param serializedState (Optional) A {@link BufferView} representing the serialized form of the State. This can be
-     *                        obtained from {@link IteratorItem#getState()}. If provided, the iteration will resume from
-     *                        where it left off, otherwise it will start from the beginning.
-     * @param fetchTimeout    Timeout for each invocation to {@link AsyncIterator#getNext()}.
->>>>>>> 15b0f5eb
      * @return A CompletableFuture that, when completed, will return an {@link AsyncIterator} that can be used to iterate
      * over all the {@link TableKey} instances in the Table. If the operation failed, the Future will be failed with the
      * causing exception. Notable exceptions:
@@ -241,27 +229,15 @@
      * </ul>
      * @throws IllegalDataFormatException If serializedState is not null and cannot be deserialized.
      */
-<<<<<<< HEAD
     CompletableFuture<AsyncIterator<IteratorItem<TableKey>>> keyIterator(String segmentName, IteratorArgs args);
-=======
-    CompletableFuture<AsyncIterator<IteratorItem<TableKey>>> keyIterator(String segmentName, BufferView serializedState, Duration fetchTimeout);
->>>>>>> 15b0f5eb
 
     /**
      * Creates a new Iterator over all the {@link TableEntry} instances in the given Table Segment.
      * <p>
      * Please refer to {@link #keyIterator} for notes about consistency and the ability to resume.
      *
-<<<<<<< HEAD
      * @param segmentName The name of the Table Segment to iterate over.
      * @param args        Arguments for the Iterator.
-=======
-     * @param segmentName     The name of the Table Segment to iterate over.
-     * @param serializedState (Optional) A {@link BufferView} representing the serialized form of the State. This can be
-     *                        obtained from {@link IteratorItem#getState()}. If provided, the iteration will resume from
-     *                        where it left off, otherwise it will start from the beginning.
-     * @param fetchTimeout    Timeout for each invocation to {@link AsyncIterator#getNext()}.
->>>>>>> 15b0f5eb
      * @return A CompletableFuture that, when completed, will return an {@link AsyncIterator} that can be used to iterate
      * over all the {@link TableEntry} instances in the Table. If the operation failed, the Future will be failed with the
      * causing exception. Notable exceptions:
@@ -271,9 +247,5 @@
      * </ul>
      * @throws IllegalDataFormatException If serializedState is not null and cannot be deserialized.
      */
-<<<<<<< HEAD
     CompletableFuture<AsyncIterator<IteratorItem<TableEntry>>> entryIterator(String segmentName, IteratorArgs args);
-=======
-    CompletableFuture<AsyncIterator<IteratorItem<TableEntry>>> entryIterator(String segmentName, BufferView serializedState, Duration fetchTimeout);
->>>>>>> 15b0f5eb
 }