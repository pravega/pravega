--- conflicted
+++ resolved
@@ -230,8 +230,7 @@
      * </ul>
      * @throws IllegalDataFormatException If serializedState is not null and cannot be deserialized.
      */
-<<<<<<< HEAD
-    CompletableFuture<AsyncIterator<IteratorItem<TableEntry>>> entryIterator(String segmentName, byte[] serializedState, Duration fetchTimeout);
+    CompletableFuture<AsyncIterator<IteratorItem<TableEntry>>> entryIterator(String segmentName, BufferView serializedState, Duration fetchTimeout);
 
     /**
      * Creates a new {@link AsyncIterator} over all the {@link TableEntry} instances in the given Table Segment starting from a given offset.
@@ -251,7 +250,4 @@
      * @throws IllegalDataFormatException If serializedState is not null and cannot be deserialized.
      */
     CompletableFuture<AsyncIterator<IteratorItem<TableEntry>>> entryDeltaIterator(String segmentName, long fromPosition, Duration fetchTimeout);
-=======
-    CompletableFuture<AsyncIterator<IteratorItem<TableEntry>>> entryIterator(String segmentName, BufferView serializedState, Duration fetchTimeout);
->>>>>>> 15b0f5eb
 }