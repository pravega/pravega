--- conflicted
+++ resolved
@@ -10,11 +10,8 @@
 package io.pravega.segmentstore.server.host.handler;
 
 import io.pravega.segmentstore.contracts.StreamSegmentStore;
-<<<<<<< HEAD
 import io.pravega.segmentstore.contracts.tables.TableStore;
-=======
 import io.pravega.shared.metrics.MetricsProvider;
->>>>>>> c1346af5
 import io.pravega.shared.protocol.netty.WireCommands;
 import org.junit.After;
 import org.junit.Before;
@@ -32,12 +29,8 @@
     public void setUp() throws Exception {
         StreamSegmentStore store = mock(StreamSegmentStore.class);
         connection = mock(ServerConnection.class);
-<<<<<<< HEAD
         processor = new PravegaRequestProcessor(store, mock(TableStore.class), connection, null, (resource, token, expectedLevel) -> false,
-                                                            false);
-=======
-        processor = new PravegaRequestProcessor(store, connection, null, (resource, token, expectedLevel) -> false, MetricsProvider.getDynamicLogger(), false);
->>>>>>> c1346af5
+                                                           MetricsProvider.getDynamicLogger(), false);
     }
 
     @After
