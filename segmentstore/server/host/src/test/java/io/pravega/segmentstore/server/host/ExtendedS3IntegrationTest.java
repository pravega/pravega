/**
 * Copyright (c) Dell Inc., or its subsidiaries. All Rights Reserved.
 *
 * Licensed under the Apache License, Version 2.0 (the "License");
 * you may not use this file except in compliance with the License.
 * You may obtain a copy of the License at
 *
 *    http://www.apache.org/licenses/LICENSE-2.0
 */
package io.pravega.segmentstore.server.host;

import com.emc.object.s3.S3Config;
import com.emc.object.s3.jersey.S3JerseyClient;
import com.google.common.base.Preconditions;
import io.pravega.segmentstore.server.store.ServiceBuilder;
import io.pravega.segmentstore.server.store.ServiceBuilderConfig;
import io.pravega.segmentstore.storage.AsyncStorageWrapper;
import io.pravega.segmentstore.storage.Storage;
import io.pravega.segmentstore.storage.StorageFactory;
import io.pravega.segmentstore.storage.chunklayer.ChunkedSegmentStorage;
import io.pravega.segmentstore.storage.chunklayer.ChunkedSegmentStorageConfig;
import io.pravega.segmentstore.storage.impl.bookkeeper.BookKeeperConfig;
import io.pravega.segmentstore.storage.impl.bookkeeper.BookKeeperLogFactory;
import io.pravega.segmentstore.storage.rolling.RollingStorage;
import io.pravega.storage.extendeds3.ExtendedS3ChunkStorage;
import io.pravega.storage.extendeds3.ExtendedS3Storage;
import io.pravega.storage.extendeds3.ExtendedS3StorageConfig;
import io.pravega.storage.extendeds3.S3FileSystemImpl;
import io.pravega.test.common.TestUtils;
import java.net.URI;
import java.util.concurrent.ScheduledExecutorService;
import org.junit.After;
import org.junit.Before;

/**
 * End-to-end tests for SegmentStore, with integrated Extended S3 Storage and DurableDataLog.
 */
public class ExtendedS3IntegrationTest extends BookKeeperIntegrationTestBase {
    //region Test Configuration and Setup

    private String s3ConfigUri;
    private S3FileSystemImpl filesystemS3;

    /**
     * Starts BookKeeper.
     */
    @Override
    @Before
    public void setUp() throws Exception {
        super.setUp();
        s3ConfigUri = "http://127.0.0.1:" + TestUtils.getAvailableListenPort() + "?identity=x&secretKey=x";
        filesystemS3 = new S3FileSystemImpl(getBaseDir().toString());
        this.configBuilder.include(ExtendedS3StorageConfig.builder()
                .with(ExtendedS3StorageConfig.CONFIGURI, s3ConfigUri)
                .with(ExtendedS3StorageConfig.BUCKET, "kanpravegatest"));
    }

    @Override
    @After
    public void tearDown() throws Exception {
        super.tearDown();
    }

    //endregion

    //region StreamSegmentStoreTestBase Implementation

    @Override
    protected ServiceBuilder createBuilder(ServiceBuilderConfig.Builder configBuilder, int instanceId, boolean useChunkedSegmentStorage) {
        ServiceBuilderConfig builderConfig = getBuilderConfig(configBuilder, instanceId);
        return ServiceBuilder
                .newInMemoryBuilder(builderConfig)
                .withStorageFactory(setup -> useChunkedSegmentStorage ?
                        new LocalExtendedS3SimpleStorageFactory(setup.getConfig(ExtendedS3StorageConfig::builder), setup.getStorageExecutor())
                        : new LocalExtendedS3StorageFactory(setup.getConfig(ExtendedS3StorageConfig::builder), setup.getStorageExecutor()))
                .withDataLogFactory(setup -> new BookKeeperLogFactory(setup.getConfig(BookKeeperConfig::builder),
                        getBookkeeper().getZkClient(), setup.getCoreExecutor()));
    }

<<<<<<< HEAD
    /**
     * This method intentionally left blank as it's out of concern for ExtendedS3 Storage.
     * Link to the issue: https://github.com/pravega/pravega/issues/4970
     * It must be here as it is defined as abstract method in super class.
     */
    @Override
    public void testDataRecovery() {
    }

    /**
     * We are declaring a local factory here because we need a factory that creates adapters that interact
     * with the local file system for the purposes of testing. Ideally, however, we should mock the extended
     * S3 service rather than implement the storage functionality directly in the adapter.
     */
    private class LocalExtendedS3StorageFactoryCreator implements StorageFactoryCreator {

        @Override
        public StorageFactory createFactory(ConfigSetup setup, ScheduledExecutorService executor) {
            return new LocalExtendedS3StorageFactory(setup.getConfig(ExtendedS3StorageConfig::builder), executor);
        }

        @Override
        public String getName() {
            return "LocalExtendedStorageFactory";
        }
    }

=======
>>>>>>> 8f6619c7
    private class LocalExtendedS3StorageFactory implements StorageFactory {

        protected final ExtendedS3StorageConfig config;
        protected final ScheduledExecutorService storageExecutor;

        LocalExtendedS3StorageFactory(ExtendedS3StorageConfig config, ScheduledExecutorService executor) {
            this.config = Preconditions.checkNotNull(config, "config");
            this.storageExecutor = Preconditions.checkNotNull(executor, "executor");
        }

        @Override
        public Storage createStorageAdapter() {
            URI uri = URI.create(s3ConfigUri);
            S3Config s3Config = new S3Config(uri);

            s3Config = s3Config
                    .withRetryEnabled(false)
                    .withInitialRetryDelay(1)
                    .withProperty("com.sun.jersey.client.property.connectTimeout", 100);

            S3JerseyClient client = new S3ClientWrapper(s3Config, filesystemS3);
            return getStorage(client);
        }

        protected Storage getStorage(S3JerseyClient client) {
            return new AsyncStorageWrapper(new RollingStorage(new ExtendedS3Storage(client, config)), this.storageExecutor);
        }
    }

    private class LocalExtendedS3SimpleStorageFactory extends LocalExtendedS3StorageFactory {

        LocalExtendedS3SimpleStorageFactory(ExtendedS3StorageConfig config, ScheduledExecutorService executor) {
            super(config, executor);
        }

        protected Storage getStorage(S3JerseyClient client) {
            return new ChunkedSegmentStorage(
                    new ExtendedS3ChunkStorage(client, this.config),
                    this.storageExecutor,
                    ChunkedSegmentStorageConfig.DEFAULT_CONFIG);
        }
    }
    //endregion
}<|MERGE_RESOLUTION|>--- conflicted
+++ resolved
@@ -77,7 +77,6 @@
                         getBookkeeper().getZkClient(), setup.getCoreExecutor()));
     }
 
-<<<<<<< HEAD
     /**
      * This method intentionally left blank as it's out of concern for ExtendedS3 Storage.
      * Link to the issue: https://github.com/pravega/pravega/issues/4970
@@ -87,26 +86,6 @@
     public void testDataRecovery() {
     }
 
-    /**
-     * We are declaring a local factory here because we need a factory that creates adapters that interact
-     * with the local file system for the purposes of testing. Ideally, however, we should mock the extended
-     * S3 service rather than implement the storage functionality directly in the adapter.
-     */
-    private class LocalExtendedS3StorageFactoryCreator implements StorageFactoryCreator {
-
-        @Override
-        public StorageFactory createFactory(ConfigSetup setup, ScheduledExecutorService executor) {
-            return new LocalExtendedS3StorageFactory(setup.getConfig(ExtendedS3StorageConfig::builder), executor);
-        }
-
-        @Override
-        public String getName() {
-            return "LocalExtendedStorageFactory";
-        }
-    }
-
-=======
->>>>>>> 8f6619c7
     private class LocalExtendedS3StorageFactory implements StorageFactory {
 
         protected final ExtendedS3StorageConfig config;
