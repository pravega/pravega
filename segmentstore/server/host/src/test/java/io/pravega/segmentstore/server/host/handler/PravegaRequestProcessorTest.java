--- conflicted
+++ resolved
@@ -659,13 +659,10 @@
         e1 = TableEntry.versioned(keys.get(0), generateValue(rnd), 0L);
         cmd = getTableEntries(singletonList(e1));
         processor.updateTableEntries(new WireCommands.UpdateTableEntries(3, tableSegmentName, "", cmd, WireCommands.NULL_TABLE_SEGMENT_OFFSET));
-<<<<<<< HEAD
-
-        order.verify(connection).send(any());
-=======
         ArgumentCaptor<WireCommand> wireCommandsCaptor = ArgumentCaptor.forClass(WireCommand.class);
         order.verify(connection).send(wireCommandsCaptor.capture());
->>>>>>> 37c5082b
+        //processor.updateTableEntries(new WireCommands.UpdateTableEntries(3, tableSegmentName, "", cmd, WireCommands.NULL_TABLE_SEGMENT_OFFSET));
+        //order.verify(connection).send(any());
         verify(recorderMock).updateEntries(eq(tableSegmentName), eq(1), eq(true), any());
 
         List<Long> keyVersions = ((WireCommands.TableEntriesUpdated) wireCommandsCaptor.getAllValues().get(0)).getUpdatedVersions();
@@ -724,35 +721,20 @@
         processor.createTableSegment(new WireCommands.CreateTableSegment(1, tableSegmentName, false, ""));
         order.verify(connection).send(new WireCommands.SegmentCreated(1, tableSegmentName));
         TableEntry e1 = TableEntry.unversioned(keys.get(0), generateValue(rnd));
-<<<<<<< HEAD
-        processor.updateTableEntries(new WireCommands.UpdateTableEntries(2, tableSegmentName, "",
-                getTableEntries(singletonList(e1)), WireCommands.NULL_TABLE_SEGMENT_OFFSET));
-=======
         processor.updateTableEntries(new WireCommands.UpdateTableEntries(2, tableSegmentName, "", getTableEntries(singletonList(e1)), WireCommands.NULL_TABLE_SEGMENT_OFFSET));
->>>>>>> 37c5082b
         order.verify(connection).send(new WireCommands.TableEntriesUpdated(2, singletonList(0L)));
         verify(recorderMock).createTableSegment(eq(tableSegmentName), any());
         verify(recorderMock).updateEntries(eq(tableSegmentName), eq(1), eq(false), any());
 
         // Remove a Table Key
         WireCommands.TableKey key = new WireCommands.TableKey(toByteBuf(e1.getKey().getKey()), 0L);
-<<<<<<< HEAD
-        processor.removeTableKeys(new WireCommands.RemoveTableKeys(3, tableSegmentName, "", singletonList(key),
-                WireCommands.NULL_TABLE_SEGMENT_OFFSET));
-=======
         processor.removeTableKeys(new WireCommands.RemoveTableKeys(3, tableSegmentName, "", singletonList(key), WireCommands.NULL_TABLE_SEGMENT_OFFSET));
->>>>>>> 37c5082b
         order.verify(connection).send(new WireCommands.TableKeysRemoved(3, tableSegmentName));
         verify(recorderMock).removeKeys(eq(tableSegmentName), eq(1), eq(true), any());
 
         // Test with non-existent key.
         key = new WireCommands.TableKey(toByteBuf(e1.getKey().getKey()), 0L);
-<<<<<<< HEAD
-        processor.removeTableKeys(new WireCommands.RemoveTableKeys(4, tableSegmentName, "", singletonList(key),
-                WireCommands.NULL_TABLE_SEGMENT_OFFSET));
-=======
         processor.removeTableKeys(new WireCommands.RemoveTableKeys(4, tableSegmentName, "", singletonList(key), WireCommands.NULL_TABLE_SEGMENT_OFFSET));
->>>>>>> 37c5082b
         order.verify(connection).send(new WireCommands.TableKeyBadVersion(4, tableSegmentName, ""));
 
         long segmentLength = store.getStreamSegmentInfo(tableSegmentName, Duration.ofMinutes(1)).get().getLength();
@@ -824,12 +806,7 @@
         verify(recorderMock).createTableSegment(eq(tableSegmentName), any());
 
         TableEntry e1 = TableEntry.unversioned(keys.get(0), generateValue(rnd));
-<<<<<<< HEAD
-        processor.updateTableEntries(new WireCommands.UpdateTableEntries(4, tableSegmentName, "",
-                getTableEntries(singletonList(e1)), WireCommands.NULL_TABLE_SEGMENT_OFFSET));
-=======
         processor.updateTableEntries(new WireCommands.UpdateTableEntries(4, tableSegmentName, "", getTableEntries(singletonList(e1)), WireCommands.NULL_TABLE_SEGMENT_OFFSET));
->>>>>>> 37c5082b
         order.verify(connection).send(new WireCommands.TableEntriesUpdated(4, singletonList(0L)));
         verify(recorderMock).updateEntries(eq(tableSegmentName), eq(1), eq(false), any());
 
@@ -878,12 +855,7 @@
         recorderMockOrder.verify(recorderMock).getKeys(eq(tableSegmentName), eq(1), any());
 
         // Update a value to a key.
-<<<<<<< HEAD
-        processor.updateTableEntries(new WireCommands.UpdateTableEntries(3, tableSegmentName, "",
-                getTableEntries(singletonList(entry)), WireCommands.NULL_TABLE_SEGMENT_OFFSET));
-=======
         processor.updateTableEntries(new WireCommands.UpdateTableEntries(3, tableSegmentName, "", getTableEntries(singletonList(entry)), WireCommands.NULL_TABLE_SEGMENT_OFFSET));
->>>>>>> 37c5082b
         order.verify(connection).send(new WireCommands.TableEntriesUpdated(3, singletonList(0L)));
         recorderMockOrder.verify(recorderMock).updateEntries(eq(tableSegmentName), eq(1), eq(false), any());
 
@@ -922,12 +894,7 @@
         processor.createTableSegment(new WireCommands.CreateTableSegment(1, tableSegmentName, false, ""));
         order.verify(connection).send(new WireCommands.SegmentCreated(1, tableSegmentName));
         verify(recorderMock).createTableSegment(eq(tableSegmentName), any());
-<<<<<<< HEAD
-        processor.updateTableEntries(new WireCommands.UpdateTableEntries(2, tableSegmentName, "",
-                getTableEntries(asList(e1, e2, e3)), WireCommands.NULL_TABLE_SEGMENT_OFFSET));
-=======
         processor.updateTableEntries(new WireCommands.UpdateTableEntries(2, tableSegmentName, "", getTableEntries(asList(e1, e2, e3)), WireCommands.NULL_TABLE_SEGMENT_OFFSET));
->>>>>>> 37c5082b
         verify(recorderMock).updateEntries(eq(tableSegmentName), eq(3), eq(false), any());
 
         // 1. Now read the table keys where suggestedKeyCount is equal to number of entries in the Table Store.
@@ -998,12 +965,7 @@
         processor.createTableSegment(new WireCommands.CreateTableSegment(1, tableSegmentName, false, ""));
         order.verify(connection).send(new WireCommands.SegmentCreated(1, tableSegmentName));
         verify(recorderMock).createTableSegment(eq(tableSegmentName), any());
-<<<<<<< HEAD
-        processor.updateTableEntries(new WireCommands.UpdateTableEntries(2, tableSegmentName, "",
-                getTableEntries(asList(e1, e2, e3)), WireCommands.NULL_TABLE_SEGMENT_OFFSET));
-=======
         processor.updateTableEntries(new WireCommands.UpdateTableEntries(2, tableSegmentName, "", getTableEntries(asList(e1, e2, e3)), WireCommands.NULL_TABLE_SEGMENT_OFFSET));
->>>>>>> 37c5082b
         verify(recorderMock).updateEntries(eq(tableSegmentName), eq(3), eq(false), any());
 
         // 1. Now read the table entries where suggestedEntryCount is equal to number of entries in the Table Store.
