--- conflicted
+++ resolved
@@ -713,11 +713,7 @@
                 recorderMock, new PassingTokenVerifier(), false);
 
         // Generate keys.
-<<<<<<< HEAD
-        ArrayList<HashedArray> keys = generateKeys(3, rnd);
-=======
-        ArrayList<ArrayView> keys = generateKeys(2, rnd);
->>>>>>> 15b0f5eb
+        ArrayList<ArrayView> keys = generateKeys(3, rnd);
 
         // Create a table segment and add data.
         processor.createTableSegment(new WireCommands.CreateTableSegment(1, tableSegmentName, ""));
@@ -729,24 +725,14 @@
         verify(recorderMock).updateEntries(eq(tableSegmentName), eq(1), eq(false), any());
 
         // Remove a Table Key
-<<<<<<< HEAD
-        WireCommands.TableKey key = new WireCommands.TableKey(wrappedBuffer(e1.getKey().getKey().array()), 0L);
+        WireCommands.TableKey key = new WireCommands.TableKey(toByteBuf(e1.getKey().getKey()), 0L);
         processor.removeTableKeys(new WireCommands.RemoveTableKeys(3, tableSegmentName, "", singletonList(key), WireCommands.NULL_TABLE_SEGMENT_OFFSET));
-=======
-        WireCommands.TableKey key = new WireCommands.TableKey(toByteBuf(e1.getKey().getKey()), 0L);
-        processor.removeTableKeys(new WireCommands.RemoveTableKeys(3, tableSegmentName, "", singletonList(key), 0L));
->>>>>>> 15b0f5eb
         order.verify(connection).send(new WireCommands.TableKeysRemoved(3, tableSegmentName));
         verify(recorderMock).removeKeys(eq(tableSegmentName), eq(1), eq(true), any());
 
         // Test with non-existent key.
-<<<<<<< HEAD
-        key = new WireCommands.TableKey(wrappedBuffer(e1.getKey().getKey().array()), 0L);
+        key = new WireCommands.TableKey(toByteBuf(e1.getKey().getKey()), 0L);
         processor.removeTableKeys(new WireCommands.RemoveTableKeys(4, tableSegmentName, "", singletonList(key), WireCommands.NULL_TABLE_SEGMENT_OFFSET));
-=======
-        key = new WireCommands.TableKey(toByteBuf(e1.getKey().getKey()), 0L);
-        processor.removeTableKeys(new WireCommands.RemoveTableKeys(4, tableSegmentName, "", singletonList(key), 0L));
->>>>>>> 15b0f5eb
         order.verify(connection).send(new WireCommands.TableKeyBadVersion(4, tableSegmentName, ""));
 
         long segmentLength = store.getStreamSegmentInfo(tableSegmentName, Duration.ofMinutes(1)).get().getLength();
