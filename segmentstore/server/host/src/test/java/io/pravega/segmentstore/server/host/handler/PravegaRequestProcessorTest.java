/**
 * Copyright (c) Dell Inc., or its subsidiaries. All Rights Reserved.
 *
 * Licensed under the Apache License, Version 2.0 (the "License");
 * you may not use this file except in compliance with the License.
 * You may obtain a copy of the License at
 *
 * http://www.apache.org/licenses/LICENSE-2.0
 */
package io.pravega.segmentstore.server.host.handler;

import com.google.common.base.Preconditions;
import io.netty.buffer.ByteBuf;
import io.netty.buffer.Unpooled;
import io.pravega.common.concurrent.Futures;
import io.pravega.common.util.ArrayView;
import io.pravega.common.util.BufferView;
import io.pravega.common.util.ByteArraySegment;
import io.pravega.segmentstore.contracts.Attributes;
import io.pravega.segmentstore.contracts.MergeStreamSegmentResult;
import io.pravega.segmentstore.contracts.ReadResult;
import io.pravega.segmentstore.contracts.ReadResultEntry;
import io.pravega.segmentstore.contracts.ReadResultEntryType;
import io.pravega.segmentstore.contracts.SegmentProperties;
import io.pravega.segmentstore.contracts.StreamSegmentInformation;
import io.pravega.segmentstore.contracts.StreamSegmentMergedException;
import io.pravega.segmentstore.contracts.StreamSegmentNotExistsException;
import io.pravega.segmentstore.contracts.StreamSegmentStore;
import io.pravega.segmentstore.contracts.tables.TableEntry;
import io.pravega.segmentstore.contracts.tables.TableKey;
import io.pravega.segmentstore.contracts.tables.TableStore;
import io.pravega.segmentstore.server.host.delegationtoken.PassingTokenVerifier;
import io.pravega.segmentstore.server.host.stat.SegmentStatsRecorder;
import io.pravega.segmentstore.server.host.stat.TableSegmentStatsRecorder;
import io.pravega.segmentstore.server.mocks.SynchronousStreamSegmentStore;
import io.pravega.segmentstore.server.reading.ReadResultEntryBase;
import io.pravega.segmentstore.server.store.ServiceBuilder;
import io.pravega.segmentstore.server.store.ServiceBuilderConfig;
import io.pravega.segmentstore.server.store.ServiceConfig;
import io.pravega.segmentstore.server.store.StreamSegmentService;
import io.pravega.shared.NameUtils;
import io.pravega.shared.metrics.MetricsConfig;
import io.pravega.shared.metrics.MetricsProvider;
import io.pravega.shared.protocol.netty.ByteBufWrapper;
import io.pravega.shared.protocol.netty.WireCommand;
import io.pravega.shared.protocol.netty.WireCommands;
import io.pravega.test.common.AssertExtensions;
import io.pravega.test.common.InlineExecutor;
import io.pravega.test.common.TestUtils;
import java.time.Duration;
import java.util.AbstractMap;
import java.util.ArrayList;
import java.util.HashMap;
import java.util.List;
import java.util.Map;
import java.util.Properties;
import java.util.Random;
import java.util.UUID;
import java.util.concurrent.CancellationException;
import java.util.concurrent.CompletableFuture;
import java.util.stream.Collectors;
import lombok.Cleanup;
import lombok.Data;
import lombok.extern.slf4j.Slf4j;
import lombok.val;
import org.junit.Test;
import org.mockito.ArgumentCaptor;
import org.mockito.InOrder;
import org.mockito.Mockito;

import static io.netty.buffer.Unpooled.wrappedBuffer;
import static io.pravega.test.common.AssertExtensions.assertThrows;
import static java.util.Arrays.asList;
import static java.util.Collections.singletonList;
import static java.util.stream.Collectors.toList;
import static org.junit.Assert.assertEquals;
import static org.junit.Assert.assertFalse;
import static org.junit.Assert.assertTrue;
import static org.mockito.ArgumentMatchers.any;
import static org.mockito.ArgumentMatchers.anyString;
import static org.mockito.ArgumentMatchers.eq;
import static org.mockito.Mockito.doReturn;
import static org.mockito.Mockito.inOrder;
import static org.mockito.Mockito.mock;
import static org.mockito.Mockito.spy;
import static org.mockito.Mockito.times;
import static org.mockito.Mockito.verify;
import static org.mockito.Mockito.verifyNoMoreInteractions;
import static org.mockito.Mockito.when;

@Slf4j
public class PravegaRequestProcessorTest {

    private static final int MAX_KEY_LENGTH = 100;
    private static final int MAX_VALUE_LENGTH = 100;
    private final long requestId = 1L;

    static {
        MetricsProvider.initialize(MetricsConfig.builder().with(MetricsConfig.ENABLE_STATISTICS, true).build());
        MetricsProvider.getMetricsProvider().startWithoutExporting();
    }

    //region Stream Segments

    @Data
    private static class TestReadResult implements ReadResult {
        final long streamSegmentStartOffset;
        final int maxResultLength;
        boolean closed = false;
        final List<ReadResultEntry> results;
        long currentOffset = 0;

        @Override
        public boolean hasNext() {
            return !results.isEmpty();
        }

        @Override
        public ReadResultEntry next() {
            ReadResultEntry result = results.remove(0);
            currentOffset = result.getStreamSegmentOffset();
            return result;
        }

        @Override
        public void close() {
            closed = true;
        }

        @Override
        public int getConsumedLength() {
            return (int) (currentOffset - streamSegmentStartOffset);
        }
    }

    private static class TestReadResultEntry extends ReadResultEntryBase {
        TestReadResultEntry(ReadResultEntryType type, long streamSegmentOffset, int requestedReadLength) {
            super(type, streamSegmentOffset, requestedReadLength);
        }

        @Override
        protected void complete(BufferView readResultEntryContents) {
            super.complete(readResultEntryContents);
        }

        @Override
        public void fail(Throwable exception) {
            super.fail(exception);
        }

        @Override
        public void requestContent(Duration timeout) {
            Preconditions.checkState(getType() != ReadResultEntryType.EndOfStreamSegment, "EndOfStreamSegmentReadResultEntry does not have any content.");
        }
    }

    @Test(timeout = 20000)
    public void testReadSegment() {
        // Set up PravegaRequestProcessor instance to execute read segment request against
        String streamSegmentName = "scope/stream/testReadSegment";
        byte[] data = new byte[]{1, 2, 3, 4, 6, 7, 8, 9};
        int readLength = 1000;

        StreamSegmentStore store = mock(StreamSegmentStore.class);
        ServerConnection connection = mock(ServerConnection.class);
        PravegaRequestProcessor processor = new PravegaRequestProcessor(store, mock(TableStore.class), connection);

        TestReadResultEntry entry1 = new TestReadResultEntry(ReadResultEntryType.Cache, 0, readLength);
        entry1.complete(new ByteArraySegment(data));
        TestReadResultEntry entry2 = new TestReadResultEntry(ReadResultEntryType.Future, data.length, readLength);

        List<ReadResultEntry> results = new ArrayList<>();
        results.add(entry1);
        results.add(entry2);
        CompletableFuture<ReadResult> readResult = new CompletableFuture<>();
        readResult.complete(new TestReadResult(0, readLength, results));
        when(store.read(streamSegmentName, 0, readLength, PravegaRequestProcessor.TIMEOUT)).thenReturn(readResult);

        // Execute and Verify readSegment calling stack in connection and store is executed as design.
        processor.readSegment(new WireCommands.ReadSegment(streamSegmentName, 0, readLength, "", requestId));
        verify(store).read(streamSegmentName, 0, readLength, PravegaRequestProcessor.TIMEOUT);
        verify(connection).send(new WireCommands.SegmentRead(streamSegmentName, 0, true, false, Unpooled.wrappedBuffer(data), requestId));
        verifyNoMoreInteractions(connection);
        verifyNoMoreInteractions(store);
        entry2.complete(new ByteArraySegment(data));
        verifyNoMoreInteractions(connection);
        verifyNoMoreInteractions(store);
    }

    @Test(timeout = 20000)
    public void testReadSegmentEmptySealed() {
        // Set up PravegaRequestProcessor instance to execute read segment request against
        String streamSegmentName = "scope/stream/testReadSegment";
        int readLength = 1000;

        StreamSegmentStore store = mock(StreamSegmentStore.class);
        ServerConnection connection = mock(ServerConnection.class);
        PravegaRequestProcessor processor = new PravegaRequestProcessor(store,  mock(TableStore.class), connection);

        TestReadResultEntry entry1 = new TestReadResultEntry(ReadResultEntryType.EndOfStreamSegment, 0, readLength);

        List<ReadResultEntry> results = new ArrayList<>();
        results.add(entry1);
        CompletableFuture<ReadResult> readResult = new CompletableFuture<>();
        readResult.complete(new TestReadResult(0, readLength, results));
        when(store.read(streamSegmentName, 0, readLength, PravegaRequestProcessor.TIMEOUT)).thenReturn(readResult);

        // Execute and Verify readSegment calling stack in connection and store is executed as design.
        processor.readSegment(new WireCommands.ReadSegment(streamSegmentName, 0, readLength, "", requestId));
        verify(store).read(streamSegmentName, 0, readLength, PravegaRequestProcessor.TIMEOUT);
        verify(connection).send(new WireCommands.SegmentRead(streamSegmentName, 0, false, true, Unpooled.EMPTY_BUFFER, requestId));
        verifyNoMoreInteractions(connection);
        verifyNoMoreInteractions(store);
    }

    @Test(timeout = 20000)
    public void testReadSegmentWithCancellationException() {
        // Set up PravegaRequestProcessor instance to execute read segment request against
        String streamSegmentName = "scope/stream/testReadSegment";
        int readLength = 1000;

        StreamSegmentStore store = mock(StreamSegmentStore.class);
        ServerConnection connection = mock(ServerConnection.class);
        PravegaRequestProcessor processor = new PravegaRequestProcessor(store,  mock(TableStore.class), connection);

        CompletableFuture<ReadResult> readResult = new CompletableFuture<>();
        readResult.completeExceptionally(new CancellationException("cancel read"));
        // Simulate a CancellationException for a Read Segment.
        when(store.read(streamSegmentName, 0, readLength, PravegaRequestProcessor.TIMEOUT)).thenReturn(readResult);

        // Execute and Verify readSegment is calling stack in connection and store is executed as design.
        processor.readSegment(new WireCommands.ReadSegment(streamSegmentName, 0, readLength, "", requestId));
        verify(store).read(streamSegmentName, 0, readLength, PravegaRequestProcessor.TIMEOUT);
        // Since the underlying store cancels the read request verify if an empty SegmentRead Wirecommand is sent as a response.
        verify(connection).send(new WireCommands.SegmentRead(streamSegmentName, 0, true, false, Unpooled.EMPTY_BUFFER, requestId));
        verifyNoMoreInteractions(connection);
        verifyNoMoreInteractions(store);
    }


    @Test(timeout = 20000)
    public void testReadSegmentTruncated() {
        // Set up PravegaRequestProcessor instance to execute read segment request against
        String streamSegmentName = "scope/stream/testReadSegment";
        int readLength = 1000;

        StreamSegmentStore store = mock(StreamSegmentStore.class);
        ServerConnection connection = mock(ServerConnection.class);
        PravegaRequestProcessor processor = new PravegaRequestProcessor(store,  mock(TableStore.class), connection);

        TestReadResultEntry entry1 = new TestReadResultEntry(ReadResultEntryType.Truncated, 0, readLength);

        List<ReadResultEntry> results = new ArrayList<>();
        results.add(entry1);
        CompletableFuture<ReadResult> readResult = new CompletableFuture<>();
        readResult.complete(new TestReadResult(0, readLength, results));
        when(store.read(streamSegmentName, 0, readLength, PravegaRequestProcessor.TIMEOUT)).thenReturn(readResult);

        StreamSegmentInformation info = StreamSegmentInformation.builder()
                .name(streamSegmentName)
                .length(1234)
                .startOffset(123)
                .build();
        when(store.getStreamSegmentInfo(streamSegmentName, PravegaRequestProcessor.TIMEOUT))
                .thenReturn(CompletableFuture.completedFuture(info));

        // Execute and Verify readSegment calling stack in connection and store is executed as design.
        processor.readSegment(new WireCommands.ReadSegment(streamSegmentName, 0, readLength, "", requestId));
        verify(store).read(streamSegmentName, 0, readLength, PravegaRequestProcessor.TIMEOUT);
        verify(store).getStreamSegmentInfo(streamSegmentName, PravegaRequestProcessor.TIMEOUT);
        verify(connection).send(new WireCommands.SegmentIsTruncated(requestId, streamSegmentName, info.getStartOffset(), "", 0));
        verifyNoMoreInteractions(connection);
        verifyNoMoreInteractions(store);
    }

    @Test(timeout = 20000)
    public void testCreateSegment() throws Exception {
        // Set up PravegaRequestProcessor instance to execute requests against
        String streamSegmentName = "scope/stream/testCreateSegment";
        @Cleanup
        ServiceBuilder serviceBuilder = newInlineExecutionInMemoryBuilder(getBuilderConfig());
        serviceBuilder.initialize();
        StreamSegmentStore store = serviceBuilder.createStreamSegmentService();
        ServerConnection connection = mock(ServerConnection.class);
        InOrder order = inOrder(connection);
        val recorderMock = mock(SegmentStatsRecorder.class);
        PravegaRequestProcessor processor = new PravegaRequestProcessor(store, mock(TableStore.class), connection, recorderMock,
                TableSegmentStatsRecorder.noOp(), new PassingTokenVerifier(), false);

        // Execute and Verify createSegment/getStreamSegmentInfo calling stack is executed as design.
        processor.createSegment(new WireCommands.CreateSegment(1, streamSegmentName, WireCommands.CreateSegment.NO_SCALE, 0, ""));
        verify(recorderMock).createSegment(eq(streamSegmentName), eq(WireCommands.CreateSegment.NO_SCALE), eq(0), any());
        assertTrue(append(streamSegmentName, 1, store));
        processor.getStreamSegmentInfo(new WireCommands.GetStreamSegmentInfo(1, streamSegmentName, ""));
        assertTrue(append(streamSegmentName, 2, store));
        order.verify(connection).send(new WireCommands.SegmentCreated(1, streamSegmentName));
        order.verify(connection).send(Mockito.any(WireCommands.StreamSegmentInfo.class));

        // TestCreateSealDelete may executed before this test case,
        // so createSegmentStats may record 1 or 2 createSegment operation here.
    }

    @Test(timeout = 20000)
    public void testTransaction() throws Exception {
        String streamSegmentName = "scope/stream/testTxn";
        UUID txnid = UUID.randomUUID();
        @Cleanup
        ServiceBuilder serviceBuilder = newInlineExecutionInMemoryBuilder(getBuilderConfig());
        serviceBuilder.initialize();
        StreamSegmentStore store = serviceBuilder.createStreamSegmentService();
        ServerConnection connection = mock(ServerConnection.class);
        InOrder order = inOrder(connection);
        PravegaRequestProcessor processor = new PravegaRequestProcessor(store,  mock(TableStore.class), connection);

        processor.createSegment(new WireCommands.CreateSegment(requestId, streamSegmentName,
                WireCommands.CreateSegment.NO_SCALE, 0, ""));
        order.verify(connection).send(new WireCommands.SegmentCreated(requestId, streamSegmentName));

        String transactionName = NameUtils.getTransactionNameFromId(streamSegmentName, txnid);
        processor.createSegment(new WireCommands.CreateSegment(requestId, transactionName, WireCommands.CreateSegment.NO_SCALE, 0, ""));
        assertTrue(append(NameUtils.getTransactionNameFromId(streamSegmentName, txnid), 1, store));
        processor.getStreamSegmentInfo(new WireCommands.GetStreamSegmentInfo(requestId, transactionName, ""));
        assertTrue(append(NameUtils.getTransactionNameFromId(streamSegmentName, txnid), 2, store));
        order.verify(connection).send(new WireCommands.SegmentCreated(requestId, transactionName));
        order.verify(connection).send(Mockito.argThat(t -> {
            return t instanceof WireCommands.StreamSegmentInfo && ((WireCommands.StreamSegmentInfo) t).exists();
        }));
        processor.mergeSegments(new WireCommands.MergeSegments(requestId, streamSegmentName, transactionName, ""));
        order.verify(connection).send(new WireCommands.SegmentsMerged(requestId, streamSegmentName, transactionName, 2));
        processor.getStreamSegmentInfo(new WireCommands.GetStreamSegmentInfo(requestId, transactionName, ""));
        order.verify(connection)
                .send(new WireCommands.NoSuchSegment(requestId, NameUtils.getTransactionNameFromId(streamSegmentName, txnid), "", -1L));

        txnid = UUID.randomUUID();
        transactionName = NameUtils.getTransactionNameFromId(streamSegmentName, txnid);

        processor.createSegment(new WireCommands.CreateSegment(requestId, transactionName, WireCommands.CreateSegment.NO_SCALE, 0, ""));
        assertTrue(append(NameUtils.getTransactionNameFromId(streamSegmentName, txnid), 1, store));
        order.verify(connection).send(new WireCommands.SegmentCreated(requestId, transactionName));
        processor.getStreamSegmentInfo(new WireCommands.GetStreamSegmentInfo(requestId, transactionName, ""));
        order.verify(connection).send(Mockito.argThat(t -> {
            return t instanceof WireCommands.StreamSegmentInfo && ((WireCommands.StreamSegmentInfo) t).exists();
        }));
        processor.deleteSegment(new WireCommands.DeleteSegment(requestId, transactionName, ""));
        order.verify(connection).send(new WireCommands.SegmentDeleted(requestId, transactionName));
        processor.getStreamSegmentInfo(new WireCommands.GetStreamSegmentInfo(requestId, transactionName, ""));
        order.verify(connection)
                .send(new WireCommands.NoSuchSegment(requestId, NameUtils.getTransactionNameFromId(streamSegmentName, txnid), "", -1L));

        // Verify the case when the transaction segment is already sealed. This simulates the case when the process
        // crashed after sealing, but before issuing the merge.
        txnid = UUID.randomUUID();
        transactionName = NameUtils.getTransactionNameFromId(streamSegmentName, txnid);

        processor.createSegment(new WireCommands.CreateSegment(requestId, transactionName, WireCommands.CreateSegment.NO_SCALE, 0, ""));
        assertTrue(append(NameUtils.getTransactionNameFromId(streamSegmentName, txnid), 1, store));
        processor.getStreamSegmentInfo(new WireCommands.GetStreamSegmentInfo(requestId, transactionName, ""));
        assertTrue(append(NameUtils.getTransactionNameFromId(streamSegmentName, txnid), 2, store));

        // Seal the transaction in the SegmentStore.
        String txnName = NameUtils.getTransactionNameFromId(streamSegmentName, txnid);
        store.sealStreamSegment(txnName, Duration.ZERO).join();

        processor.mergeSegments(new WireCommands.MergeSegments(requestId, streamSegmentName, transactionName, ""));
        order.verify(connection).send(new WireCommands.SegmentsMerged(requestId, streamSegmentName, transactionName, 4));
        processor.getStreamSegmentInfo(new WireCommands.GetStreamSegmentInfo(requestId, transactionName, ""));
        order.verify(connection)
                .send(new WireCommands.NoSuchSegment(requestId, NameUtils.getTransactionNameFromId(streamSegmentName, txnid), "", -1L));

        order.verifyNoMoreInteractions();
    }

    @Test(timeout = 20000)
    public void testMergedTransaction() throws Exception {
        String streamSegmentName = "scope/stream/testMergedTxn";
        UUID txnid = UUID.randomUUID();
        @Cleanup
        ServiceBuilder serviceBuilder = newInlineExecutionInMemoryBuilder(getBuilderConfig());
        serviceBuilder.initialize();
        StreamSegmentStore store = spy(serviceBuilder.createStreamSegmentService());
        ServerConnection connection = mock(ServerConnection.class);
        InOrder order = inOrder(connection);
        doReturn(Futures.failedFuture(new StreamSegmentMergedException(streamSegmentName))).when(store).sealStreamSegment(
                anyString(), any());
        doReturn(Futures.failedFuture(new StreamSegmentMergedException(streamSegmentName))).when(store).mergeStreamSegment(
                anyString(), anyString(), any());

        PravegaRequestProcessor processor = new PravegaRequestProcessor(store,  mock(TableStore.class), connection);

        processor.createSegment(new WireCommands.CreateSegment(requestId, streamSegmentName,
                WireCommands.CreateSegment.NO_SCALE, 0, ""));
        order.verify(connection).send(new WireCommands.SegmentCreated(requestId, streamSegmentName));

        String transactionName = NameUtils.getTransactionNameFromId(streamSegmentName, txnid);

        processor.createSegment(new WireCommands.CreateSegment(requestId, transactionName, WireCommands.CreateSegment.NO_SCALE, 0, ""));
        order.verify(connection).send(new WireCommands.SegmentCreated(requestId, transactionName));
        processor.mergeSegments(new WireCommands.MergeSegments(requestId, streamSegmentName, transactionName, ""));
        order.verify(connection).send(new WireCommands.SegmentsMerged(requestId, streamSegmentName, transactionName, 0));

        txnid = UUID.randomUUID();
        transactionName = NameUtils.getTransactionNameFromId(streamSegmentName, txnid);

        doReturn(Futures.failedFuture(new StreamSegmentNotExistsException(streamSegmentName))).when(store).sealStreamSegment(
                anyString(), any());
        doReturn(Futures.failedFuture(new StreamSegmentNotExistsException(streamSegmentName))).when(store).mergeStreamSegment(
                anyString(), anyString(), any());

        processor.createSegment(new WireCommands.CreateSegment(requestId, transactionName, WireCommands.CreateSegment.NO_SCALE, 0, ""));
        order.verify(connection).send(new WireCommands.SegmentCreated(requestId, transactionName));
        processor.mergeSegments(new WireCommands.MergeSegments(requestId, streamSegmentName, transactionName, ""));

        order.verify(connection).send(new WireCommands.NoSuchSegment(requestId, NameUtils.getTransactionNameFromId(streamSegmentName,
                                                                                                                       txnid), "", -1L));
    }

    @Test(timeout = 20000)
    public void testMetricsOnSegmentMerge() throws Exception {
        String streamSegmentName = "scope/stream/txnSegment";
        UUID txnId = UUID.randomUUID();
        @Cleanup
        ServiceBuilder serviceBuilder = newInlineExecutionInMemoryBuilder(getBuilderConfig());
        serviceBuilder.initialize();
        StreamSegmentStore store = spy(serviceBuilder.createStreamSegmentService());
        ServerConnection connection = mock(ServerConnection.class);
        doReturn(Futures.failedFuture(new StreamSegmentMergedException(streamSegmentName))).when(store).sealStreamSegment(
                anyString(), any());

        //test txn segment merge
        CompletableFuture<MergeStreamSegmentResult> txnFuture = CompletableFuture.completedFuture(createMergeStreamSegmentResult(streamSegmentName, txnId));
        doReturn(txnFuture).when(store).mergeStreamSegment(anyString(), anyString(), any());
        SegmentStatsRecorder recorderMock = mock(SegmentStatsRecorder.class);
        PravegaRequestProcessor processor = new PravegaRequestProcessor(store, mock(TableStore.class), connection, recorderMock,
                TableSegmentStatsRecorder.noOp(), new PassingTokenVerifier(), false);

        processor.createSegment(new WireCommands.CreateSegment(0, streamSegmentName, WireCommands.CreateSegment.NO_SCALE, 0, ""));
        String transactionName = NameUtils.getTransactionNameFromId(streamSegmentName, txnId);
        processor.createSegment(new WireCommands.CreateSegment(1, transactionName, WireCommands.CreateSegment.NO_SCALE, 0, ""));
        processor.mergeSegments(new WireCommands.MergeSegments(2, streamSegmentName, transactionName, ""));
        verify(recorderMock).merge(streamSegmentName, 100L, 10, (long) streamSegmentName.hashCode());
    }

    private MergeStreamSegmentResult createMergeStreamSegmentResult(String streamSegmentName, UUID txnId) {
        Map<UUID, Long> attributes = new HashMap<>();
        attributes.put(Attributes.EVENT_COUNT, 10L);
        attributes.put(Attributes.CREATION_TIME, (long) streamSegmentName.hashCode());
        return new MergeStreamSegmentResult(100, 100, attributes);
    }
    
    private SegmentProperties createSegmentProperty(String streamSegmentName, UUID txnId) {

        Map<UUID, Long> attributes = new HashMap<>();
        attributes.put(Attributes.EVENT_COUNT, 10L);
        attributes.put(Attributes.CREATION_TIME, (long) streamSegmentName.hashCode());

        return StreamSegmentInformation.builder()
                .name(txnId == null ? streamSegmentName + "#." : streamSegmentName + "#transaction." + txnId)
                .sealed(true)
                .deleted(false)
                .lastModified(null)
                .startOffset(0)
                .length(100)
                .attributes(attributes)
                .build();
    }

    @Test(timeout = 20000)
    public void testSegmentAttribute() throws Exception {
        String streamSegmentName = "scope/stream/testSegmentAttribute";
        UUID attribute = UUID.randomUUID();
        @Cleanup
        ServiceBuilder serviceBuilder = newInlineExecutionInMemoryBuilder(getBuilderConfig());
        serviceBuilder.initialize();
        StreamSegmentStore store = serviceBuilder.createStreamSegmentService();
        ServerConnection connection = mock(ServerConnection.class);
        InOrder order = inOrder(connection);
        PravegaRequestProcessor processor = new PravegaRequestProcessor(store,  mock(TableStore.class), connection);

        // Execute and Verify createSegment/getStreamSegmentInfo calling stack is executed as design.
        processor.createSegment(new WireCommands.CreateSegment(1, streamSegmentName, WireCommands.CreateSegment.NO_SCALE, 0, ""));
        order.verify(connection).send(new WireCommands.SegmentCreated(1, streamSegmentName));

        processor.getSegmentAttribute(new WireCommands.GetSegmentAttribute(2, streamSegmentName, attribute, ""));
        order.verify(connection).send(new WireCommands.SegmentAttribute(2, WireCommands.NULL_ATTRIBUTE_VALUE));

        processor.updateSegmentAttribute(new WireCommands.UpdateSegmentAttribute(2, streamSegmentName, attribute, 1, WireCommands.NULL_ATTRIBUTE_VALUE, ""));
        order.verify(connection).send(new WireCommands.SegmentAttributeUpdated(2, true));
        processor.getSegmentAttribute(new WireCommands.GetSegmentAttribute(3, streamSegmentName, attribute, ""));
        order.verify(connection).send(new WireCommands.SegmentAttribute(3, 1));

        processor.updateSegmentAttribute(new WireCommands.UpdateSegmentAttribute(4, streamSegmentName, attribute, 5, WireCommands.NULL_ATTRIBUTE_VALUE, ""));
        order.verify(connection).send(new WireCommands.SegmentAttributeUpdated(4, false));
        processor.getSegmentAttribute(new WireCommands.GetSegmentAttribute(5, streamSegmentName, attribute, ""));
        order.verify(connection).send(new WireCommands.SegmentAttribute(5, 1));

        processor.updateSegmentAttribute(new WireCommands.UpdateSegmentAttribute(6, streamSegmentName, attribute, 10, 1, ""));
        order.verify(connection).send(new WireCommands.SegmentAttributeUpdated(6, true));
        processor.getSegmentAttribute(new WireCommands.GetSegmentAttribute(7, streamSegmentName, attribute, ""));
        order.verify(connection).send(new WireCommands.SegmentAttribute(7, 10));

        processor.updateSegmentAttribute(new WireCommands.UpdateSegmentAttribute(8, streamSegmentName, attribute, WireCommands.NULL_ATTRIBUTE_VALUE, 10, ""));
        order.verify(connection).send(new WireCommands.SegmentAttributeUpdated(8, true));
        processor.getSegmentAttribute(new WireCommands.GetSegmentAttribute(9, streamSegmentName, attribute, ""));
        order.verify(connection).send(new WireCommands.SegmentAttribute(9, WireCommands.NULL_ATTRIBUTE_VALUE));
    }

    @Test(timeout = 20000)
    public void testCreateSealTruncateDelete() throws Exception {
        // Set up PravegaRequestProcessor instance to execute requests against.
        String streamSegmentName = "scope/stream/testCreateSealDelete";
        @Cleanup
        ServiceBuilder serviceBuilder = newInlineExecutionInMemoryBuilder(getBuilderConfig());
        serviceBuilder.initialize();
        StreamSegmentStore store = serviceBuilder.createStreamSegmentService();
        ServerConnection connection = mock(ServerConnection.class);
        InOrder order = inOrder(connection);
        PravegaRequestProcessor processor = new PravegaRequestProcessor(store,  mock(TableStore.class), connection);

        // Create a segment and append 2 bytes.
        processor.createSegment(new WireCommands.CreateSegment(1, streamSegmentName, WireCommands.CreateSegment.NO_SCALE, 0, ""));
        assertTrue(append(streamSegmentName, 1, store));
        assertTrue(append(streamSegmentName, 2, store));

        processor.sealSegment(new WireCommands.SealSegment(requestId, streamSegmentName, ""));
        assertFalse(append(streamSegmentName, 2, store));

        // Truncate half.
        final long truncateOffset = store.getStreamSegmentInfo(streamSegmentName, PravegaRequestProcessor.TIMEOUT)
                .join().getLength() / 2;
        AssertExtensions.assertGreaterThan("Nothing to truncate.", 0, truncateOffset);
        processor.truncateSegment(new WireCommands.TruncateSegment(requestId, streamSegmentName, truncateOffset, ""));
        assertEquals(truncateOffset, store.getStreamSegmentInfo(streamSegmentName, PravegaRequestProcessor.TIMEOUT)
                .join().getStartOffset());

        // Truncate at the same offset - verify idempotence.
        processor.truncateSegment(new WireCommands.TruncateSegment(requestId, streamSegmentName, truncateOffset, ""));
        assertEquals(truncateOffset, store.getStreamSegmentInfo(streamSegmentName, PravegaRequestProcessor.TIMEOUT)
                .join().getStartOffset());

        // Truncate at a lower offset - verify failure.
        processor.truncateSegment(new WireCommands.TruncateSegment(requestId, streamSegmentName, truncateOffset - 1, ""));
        assertEquals(truncateOffset, store.getStreamSegmentInfo(streamSegmentName, PravegaRequestProcessor.TIMEOUT)
                .join().getStartOffset());

        // Delete.
        processor.deleteSegment(new WireCommands.DeleteSegment(requestId, streamSegmentName, ""));
        assertFalse(append(streamSegmentName, 4, store));

        // Verify connection response with same order.
        order.verify(connection).send(new WireCommands.SegmentCreated(requestId, streamSegmentName));
        order.verify(connection).send(new WireCommands.SegmentSealed(requestId, streamSegmentName));
        order.verify(connection, times(2)).send(new WireCommands.SegmentTruncated(requestId, streamSegmentName));
        order.verify(connection).send(new WireCommands.SegmentIsTruncated(requestId, streamSegmentName, truncateOffset, "", 0));
        order.verify(connection).send(new WireCommands.SegmentDeleted(requestId, streamSegmentName));
        order.verifyNoMoreInteractions();
    }

    @Test(timeout = 20000)
    public void testUnsupportedOperation() throws Exception {
        // Set up PravegaRequestProcessor instance to execute requests against
        String streamSegmentName = "scope/stream/testCreateSegment";
        @Cleanup
        ServiceBuilder serviceBuilder = newInlineExecutionInMemoryBuilder(getReadOnlyBuilderConfig());
        serviceBuilder.initialize();
        StreamSegmentStore store = serviceBuilder.createStreamSegmentService();
        ServerConnection connection = mock(ServerConnection.class);
        InOrder order = inOrder(connection);
        PravegaRequestProcessor processor = new PravegaRequestProcessor(store,  mock(TableStore.class), connection);

        // Execute and Verify createSegment/getStreamSegmentInfo calling stack is executed as design.
        processor.createSegment(new WireCommands.CreateSegment(1, streamSegmentName, WireCommands.CreateSegment.NO_SCALE, 0, ""));
        order.verify(connection).send(new WireCommands.OperationUnsupported(1, "createSegment", ""));
    }

    //endregion

    //region Table Segments

    @Test(timeout = 20000)
    public void testCreateTableSegment() throws Exception {
        // Set up PravegaRequestProcessor instance to execute requests against
        String tableSegmentName = "testCreateTableSegment";
        @Cleanup
        ServiceBuilder serviceBuilder = newInlineExecutionInMemoryBuilder(getBuilderConfig());
        serviceBuilder.initialize();
        StreamSegmentStore store = serviceBuilder.createStreamSegmentService();
        TableStore tableStore = serviceBuilder.createTableStoreService();
        ServerConnection connection = mock(ServerConnection.class);
        InOrder order = inOrder(connection);
        val recorderMock = mock(TableSegmentStatsRecorder.class);
        PravegaRequestProcessor processor = new PravegaRequestProcessor(store, tableStore, connection, SegmentStatsRecorder.noOp(),
                recorderMock, new PassingTokenVerifier(), false);

        // Execute and Verify createTableSegment calling stack is executed as design.
        processor.createTableSegment(new WireCommands.CreateTableSegment(1, tableSegmentName, false, ""));
        order.verify(connection).send(new WireCommands.SegmentCreated(1, tableSegmentName));
        processor.createTableSegment(new WireCommands.CreateTableSegment(2, tableSegmentName, false, ""));
        order.verify(connection).send(new WireCommands.SegmentAlreadyExists(2, tableSegmentName, ""));
        verify(recorderMock).createTableSegment(eq(tableSegmentName), any());
        verifyNoMoreInteractions(recorderMock);
    }

    /**
     * Verifies that the methods that are not yet implemented are not implemented by accident without unit tests.
     * This test should be removed once every method tested in it is implemented.
     */
    @Test(timeout = 20000)
    public void testUnimplementedMethods() throws Exception {
        // Set up PravegaRequestProcessor instance to execute requests against
        String streamSegmentName = "scope/stream/test";
        @Cleanup
        ServiceBuilder serviceBuilder = newInlineExecutionInMemoryBuilder(getBuilderConfig());
        serviceBuilder.initialize();
        StreamSegmentStore store = serviceBuilder.createStreamSegmentService();
        TableStore tableStore = serviceBuilder.createTableStoreService();
        ServerConnection connection = mock(ServerConnection.class);
        PravegaRequestProcessor processor = new PravegaRequestProcessor(store, tableStore, connection);

        assertThrows("seal() is implemented.",
                     () -> processor.sealTableSegment(new WireCommands.SealTableSegment(1, streamSegmentName, "")),
                     ex -> ex instanceof UnsupportedOperationException);
        assertThrows("merge() is implemented.",
                     () -> processor.mergeTableSegments(new WireCommands.MergeTableSegments(1, streamSegmentName, streamSegmentName, "")),
                     ex -> ex instanceof UnsupportedOperationException);
    }

    @Test(timeout = 20000)
    public void testUpdateEntries() throws Exception {
        // Set up PravegaRequestProcessor instance to execute requests against
        val rnd = new Random(0);
        String tableSegmentName = "testUpdateEntries";
        @Cleanup
        ServiceBuilder serviceBuilder = newInlineExecutionInMemoryBuilder(getBuilderConfig());
        serviceBuilder.initialize();
        StreamSegmentStore store = serviceBuilder.createStreamSegmentService();
        TableStore tableStore = serviceBuilder.createTableStoreService();
        ServerConnection connection = mock(ServerConnection.class);
        InOrder order = inOrder(connection);
        val recorderMock = mock(TableSegmentStatsRecorder.class);
        PravegaRequestProcessor processor = new PravegaRequestProcessor(store, tableStore, connection, SegmentStatsRecorder.noOp(),
                recorderMock, new PassingTokenVerifier(), false);

        //Generate keys
        ArrayList<ArrayView> keys = generateKeys(3, rnd);

        // Execute and Verify createSegment calling stack is executed as design.
        processor.createTableSegment(new WireCommands.CreateTableSegment(1, tableSegmentName, false, ""));
        order.verify(connection).send(new WireCommands.SegmentCreated(1, tableSegmentName));
        verify(recorderMock).createTableSegment(eq(tableSegmentName), any());

        // Test with unversioned data.
        TableEntry e1 = TableEntry.unversioned(keys.get(0), generateValue(rnd));
        WireCommands.TableEntries cmd = getTableEntries(singletonList(e1));
        processor.updateTableEntries(new WireCommands.UpdateTableEntries(2, tableSegmentName, "", cmd, 0L));
        order.verify(connection).send(new WireCommands.TableEntriesUpdated(2, singletonList(0L)));
        verify(recorderMock).updateEntries(eq(tableSegmentName), eq(1), eq(false), any());

        // Test with versioned data.
        e1 = TableEntry.versioned(keys.get(0), generateValue(rnd), 0L);
        cmd = getTableEntries(singletonList(e1));
        processor.updateTableEntries(new WireCommands.UpdateTableEntries(3, tableSegmentName, "", cmd, 0L));
        order.verify(connection).send(any());
        verify(recorderMock).updateEntries(eq(tableSegmentName), eq(1), eq(true), any());

        // Test with key not present. The table store throws KeyNotExistsException.
        TableEntry e2 = TableEntry.versioned(keys.get(1), generateValue(rnd), 0L);
        processor.updateTableEntries(new WireCommands.UpdateTableEntries(4, tableSegmentName, "", getTableEntries(singletonList(e2)), 0L));
        order.verify(connection).send(new WireCommands.TableKeyDoesNotExist(4, tableSegmentName, ""));
        verifyNoMoreInteractions(recorderMock);

        // Test with invalid key version. The table store throws BadKeyVersionException.
        TableEntry e3 = TableEntry.versioned(keys.get(0), generateValue(rnd), 10L);
        processor.updateTableEntries(new WireCommands.UpdateTableEntries(5, tableSegmentName, "", getTableEntries(singletonList(e3)), 0L));
        order.verify(connection).send(new WireCommands.TableKeyBadVersion(5, tableSegmentName, ""));
        verifyNoMoreInteractions(recorderMock);
    }

    @Test(timeout = 30000)
    public void testRemoveKeys() throws Exception {
        // Set up PravegaRequestProcessor instance to execute requests against
        val rnd = new Random(0);
        String tableSegmentName = "testRemoveEntries";
        @Cleanup
        ServiceBuilder serviceBuilder = newInlineExecutionInMemoryBuilder(getBuilderConfig());
        serviceBuilder.initialize();
        StreamSegmentStore store = serviceBuilder.createStreamSegmentService();
        TableStore tableStore = serviceBuilder.createTableStoreService();
        ServerConnection connection = mock(ServerConnection.class);
        InOrder order = inOrder(connection);
        val recorderMock = mock(TableSegmentStatsRecorder.class);
        PravegaRequestProcessor processor = new PravegaRequestProcessor(store, tableStore, connection, SegmentStatsRecorder.noOp(),
                recorderMock, new PassingTokenVerifier(), false);

        // Generate keys.
        ArrayList<ArrayView> keys = generateKeys(2, rnd);

        // Create a table segment and add data.
        processor.createTableSegment(new WireCommands.CreateTableSegment(1, tableSegmentName, false, ""));
        order.verify(connection).send(new WireCommands.SegmentCreated(1, tableSegmentName));
        TableEntry e1 = TableEntry.unversioned(keys.get(0), generateValue(rnd));
        processor.updateTableEntries(new WireCommands.UpdateTableEntries(2, tableSegmentName, "", getTableEntries(singletonList(e1)), 0L));
        order.verify(connection).send(new WireCommands.TableEntriesUpdated(2, singletonList(0L)));
        verify(recorderMock).createTableSegment(eq(tableSegmentName), any());
        verify(recorderMock).updateEntries(eq(tableSegmentName), eq(1), eq(false), any());

        // Remove a Table Key
<<<<<<< HEAD
        WireCommands.TableKey key = new WireCommands.TableKey(wrappedBuffer(e1.getKey().getKey().array()), 0L);
=======
        WireCommands.TableKey key = new WireCommands.TableKey(toByteBuf(e1.getKey().getKey()), 0L);
>>>>>>> 15b0f5eb
        processor.removeTableKeys(new WireCommands.RemoveTableKeys(3, tableSegmentName, "", singletonList(key), 0L));
        order.verify(connection).send(new WireCommands.TableKeysRemoved(3, tableSegmentName));
        verify(recorderMock).removeKeys(eq(tableSegmentName), eq(1), eq(true), any());

        // Test with non-existent key.
<<<<<<< HEAD
        key = new WireCommands.TableKey(wrappedBuffer(e1.getKey().getKey().array()), 0L);
=======
        key = new WireCommands.TableKey(toByteBuf(e1.getKey().getKey()), 0L);
>>>>>>> 15b0f5eb
        processor.removeTableKeys(new WireCommands.RemoveTableKeys(4, tableSegmentName, "", singletonList(key), 0L));
        order.verify(connection).send(new WireCommands.TableKeyBadVersion(4, tableSegmentName, ""));
        verifyNoMoreInteractions(recorderMock);
    }

    @Test(timeout = 30000)
    public void testDeleteEmptyTable() throws Exception {
        // Set up PravegaRequestProcessor instance to execute requests against
        String tableSegmentName = "testTable1";
        @Cleanup
        ServiceBuilder serviceBuilder = newInlineExecutionInMemoryBuilder(getBuilderConfig());
        serviceBuilder.initialize();
        StreamSegmentStore store = serviceBuilder.createStreamSegmentService();
        TableStore tableStore = serviceBuilder.createTableStoreService();
        ServerConnection connection = mock(ServerConnection.class);
        InOrder order = inOrder(connection);
        val recorderMock = mock(TableSegmentStatsRecorder.class);
        PravegaRequestProcessor processor = new PravegaRequestProcessor(store, tableStore, connection, SegmentStatsRecorder.noOp(),
                recorderMock, new PassingTokenVerifier(), false);

        // Create a table segment.
        processor.createTableSegment(new WireCommands.CreateTableSegment(1, tableSegmentName, false, ""));
        order.verify(connection).send(new WireCommands.SegmentCreated(1, tableSegmentName));
        verify(recorderMock).createTableSegment(eq(tableSegmentName), any());

        processor.deleteTableSegment(new WireCommands.DeleteTableSegment(2, tableSegmentName, true, ""));
        order.verify(connection).send(new WireCommands.SegmentDeleted(2, tableSegmentName));
        verify(recorderMock).deleteTableSegment(eq(tableSegmentName), any());
    }

    @Test(timeout = 30000)
    public void testDeleteNonEmptyTable() throws Exception {
        // Set up PravegaRequestProcessor instance to execute requests against
        val rnd = new Random(0);
        String tableSegmentName = "testTable";
        @Cleanup
        ServiceBuilder serviceBuilder = newInlineExecutionInMemoryBuilder(getBuilderConfig());
        serviceBuilder.initialize();
        StreamSegmentStore store = serviceBuilder.createStreamSegmentService();
        TableStore tableStore = serviceBuilder.createTableStoreService();
        ServerConnection connection = mock(ServerConnection.class);
        InOrder order = inOrder(connection);
        val recorderMock = mock(TableSegmentStatsRecorder.class);
        PravegaRequestProcessor processor = new PravegaRequestProcessor(store, tableStore, connection, SegmentStatsRecorder.noOp(),
                recorderMock, new PassingTokenVerifier(), false);

        // Generate keys.
        ArrayList<ArrayView> keys = generateKeys(2, rnd);

        // Create a table segment and add data.
        processor.createTableSegment(new WireCommands.CreateTableSegment(3, tableSegmentName, false, ""));
        order.verify(connection).send(new WireCommands.SegmentCreated(3, tableSegmentName));
        verify(recorderMock).createTableSegment(eq(tableSegmentName), any());

        TableEntry e1 = TableEntry.unversioned(keys.get(0), generateValue(rnd));
        processor.updateTableEntries(new WireCommands.UpdateTableEntries(4, tableSegmentName, "", getTableEntries(singletonList(e1)), 0L));
        order.verify(connection).send(new WireCommands.TableEntriesUpdated(4, singletonList(0L)));
        verify(recorderMock).updateEntries(eq(tableSegmentName), eq(1), eq(false), any());

        // Delete a table segment which has data.
        processor.deleteTableSegment(new WireCommands.DeleteTableSegment(5, tableSegmentName, true, ""));
        order.verify(connection).send(new WireCommands.TableSegmentNotEmpty(5, tableSegmentName, ""));
        verifyNoMoreInteractions(recorderMock);
    }

    @Test(timeout = 30000)
    public void testReadTable() throws Exception {
        // Set up PravegaRequestProcessor instance to execute requests against
        val rnd = new Random(0);
        String tableSegmentName = "testReadTable";
        @Cleanup
        ServiceBuilder serviceBuilder = newInlineExecutionInMemoryBuilder(getBuilderConfig());
        serviceBuilder.initialize();
        StreamSegmentStore store = serviceBuilder.createStreamSegmentService();
        TableStore tableStore = serviceBuilder.createTableStoreService();
        ServerConnection connection = mock(ServerConnection.class);
        InOrder order = inOrder(connection);
        val recorderMock = mock(TableSegmentStatsRecorder.class);
        val recorderMockOrder = inOrder(recorderMock);
        PravegaRequestProcessor processor = new PravegaRequestProcessor(store, tableStore, connection, SegmentStatsRecorder.noOp(),
                recorderMock, new PassingTokenVerifier(), false);

        // Generate keys.
        ArrayList<ArrayView> keys = generateKeys(2, rnd);

        // Create a table segment and add data.
        processor.createTableSegment(new WireCommands.CreateTableSegment(1, tableSegmentName, false, ""));
        order.verify(connection).send(new WireCommands.SegmentCreated(1, tableSegmentName));
        recorderMockOrder.verify(recorderMock).createTableSegment(eq(tableSegmentName), any());
        TableEntry entry = TableEntry.unversioned(keys.get(0), generateValue(rnd));

        // Read value of a non-existent key.
        WireCommands.TableKey key = new WireCommands.TableKey(toByteBuf(entry.getKey().getKey()), TableKey.NO_VERSION);
        processor.readTable(new WireCommands.ReadTable(2, tableSegmentName, "", singletonList(key)));

        // expected result is Key (with key with version as NOT_EXISTS) and an empty TableValue.)
        WireCommands.TableKey keyResponse = new WireCommands.TableKey(toByteBuf(entry.getKey().getKey()),
                WireCommands.TableKey.NOT_EXISTS);
        order.verify(connection).send(new WireCommands.TableRead(2, tableSegmentName,
                                                                 new WireCommands.TableEntries(
                                                                         singletonList(new AbstractMap.SimpleImmutableEntry<>(keyResponse, WireCommands.TableValue.EMPTY)))));
        recorderMockOrder.verify(recorderMock).getKeys(eq(tableSegmentName), eq(1), any());

        // Update a value to a key.
        processor.updateTableEntries(new WireCommands.UpdateTableEntries(3, tableSegmentName, "", getTableEntries(singletonList(entry)), 0L));
        order.verify(connection).send(new WireCommands.TableEntriesUpdated(3, singletonList(0L)));
        recorderMockOrder.verify(recorderMock).updateEntries(eq(tableSegmentName), eq(1), eq(false), any());

        // Read the value of the key.
        key = new WireCommands.TableKey(toByteBuf(entry.getKey().getKey()), 0L);
        TableEntry expectedEntry = TableEntry.versioned(entry.getKey().getKey(), entry.getValue(), 0L);
        processor.readTable(new WireCommands.ReadTable(4, tableSegmentName, "", singletonList(key)));
        order.verify(connection).send(new WireCommands.TableRead(4, tableSegmentName,
                                                                 getTableEntries(singletonList(expectedEntry))));
        recorderMockOrder.verify(recorderMock).getKeys(eq(tableSegmentName), eq(1), any());
    }

    @Test
    public void testGetTableKeys() throws Exception {
        // Set up PravegaRequestProcessor instance to execute requests against
        val rnd = new Random(0);
        String tableSegmentName = "testGetTableKeys";
        @Cleanup
        ServiceBuilder serviceBuilder = newInlineExecutionInMemoryBuilder(getBuilderConfig());
        serviceBuilder.initialize();
        StreamSegmentStore store = serviceBuilder.createStreamSegmentService();
        TableStore tableStore = serviceBuilder.createTableStoreService();
        ServerConnection connection = mock(ServerConnection.class);
        InOrder order = inOrder(connection);
        val recorderMock = mock(TableSegmentStatsRecorder.class);
        PravegaRequestProcessor processor = new PravegaRequestProcessor(store, tableStore, connection, SegmentStatsRecorder.noOp(),
                recorderMock, new PassingTokenVerifier(), false);

        // Generate keys.
        ArrayList<ArrayView> keys = generateKeys(3, rnd);
        TableEntry e1 = TableEntry.unversioned(keys.get(0), generateValue(rnd));
        TableEntry e2 = TableEntry.unversioned(keys.get(1), generateValue(rnd));
        TableEntry e3 = TableEntry.unversioned(keys.get(2), generateValue(rnd));

        // Create a table segment and add data.
        processor.createTableSegment(new WireCommands.CreateTableSegment(1, tableSegmentName, false, ""));
        order.verify(connection).send(new WireCommands.SegmentCreated(1, tableSegmentName));
        verify(recorderMock).createTableSegment(eq(tableSegmentName), any());
        processor.updateTableEntries(new WireCommands.UpdateTableEntries(2, tableSegmentName, "", getTableEntries(asList(e1, e2, e3)), 0L));
        verify(recorderMock).updateEntries(eq(tableSegmentName), eq(3), eq(false), any());

        // 1. Now read the table keys where suggestedKeyCount is equal to number of entries in the Table Store.
        processor.readTableKeys(new WireCommands.ReadTableKeys(3, tableSegmentName, "", 3, Unpooled.EMPTY_BUFFER, Unpooled.EMPTY_BUFFER));

        // Capture the WireCommands sent.
        ArgumentCaptor<WireCommand> wireCommandsCaptor = ArgumentCaptor.forClass(WireCommand.class);
        order.verify(connection, times(2)).send(wireCommandsCaptor.capture());
        verify(recorderMock).iterateKeys(eq(tableSegmentName), eq(3), any());

        // Verify the WireCommands.
        List<Long> keyVersions = ((WireCommands.TableEntriesUpdated) wireCommandsCaptor.getAllValues().get(0)).getUpdatedVersions();
        WireCommands.TableKeysRead getTableKeysReadResponse = (WireCommands.TableKeysRead) wireCommandsCaptor.getAllValues().get(1);
        assertTrue(getTableKeysReadResponse.getKeys().stream().map(WireCommands.TableKey::getKeyVersion).collect(Collectors.toList()).containsAll(keyVersions));

        // 2. Now read the table keys where suggestedKeyCount is less than the number of keys in the Table Store.
        processor.readTableKeys(new WireCommands.ReadTableKeys(3, tableSegmentName, "", 1, Unpooled.EMPTY_BUFFER, Unpooled.EMPTY_BUFFER));

        // Capture the WireCommands sent.
        ArgumentCaptor<WireCommands.TableKeysRead> tableKeysCaptor = ArgumentCaptor.forClass(WireCommands.TableKeysRead.class);
        order.verify(connection, times(1)).send(tableKeysCaptor.capture());
        verify(recorderMock).iterateKeys(eq(tableSegmentName), eq(1), any());

        // Verify the WireCommands.
        getTableKeysReadResponse =  tableKeysCaptor.getAllValues().get(0);
        assertEquals(1, getTableKeysReadResponse.getKeys().size());
        assertTrue(keyVersions.contains(getTableKeysReadResponse.getKeys().get(0).getKeyVersion()));
        // Get the last state.
        ByteBuf state = getTableKeysReadResponse.getContinuationToken();

        // 3. Now read the remaining table keys by providing a higher suggestedKeyCount and the state to the iterator.
        processor.readTableKeys(new WireCommands.ReadTableKeys(3, tableSegmentName, "", 3, state, Unpooled.EMPTY_BUFFER));
        // Capture the WireCommands sent.
        tableKeysCaptor = ArgumentCaptor.forClass(WireCommands.TableKeysRead.class);
        order.verify(connection, times(1)).send(tableKeysCaptor.capture());
        verify(recorderMock).iterateKeys(eq(tableSegmentName), eq(1), any());

        // Verify the WireCommands.
        getTableKeysReadResponse =  tableKeysCaptor.getAllValues().get(0);
        assertEquals(2, getTableKeysReadResponse.getKeys().size());
        assertTrue(keyVersions.containsAll(getTableKeysReadResponse.getKeys().stream().map(WireCommands.TableKey::getKeyVersion).collect(Collectors.toList())));
    }

    @Test
    public void testGetTableEntries() throws Exception {
        // Set up PravegaRequestProcessor instance to execute requests against
        val rnd = new Random(0);
        String tableSegmentName = "testGetTableEntries";
        @Cleanup
        ServiceBuilder serviceBuilder = newInlineExecutionInMemoryBuilder(getBuilderConfig());
        serviceBuilder.initialize();
        StreamSegmentStore store = serviceBuilder.createStreamSegmentService();
        TableStore tableStore = serviceBuilder.createTableStoreService();
        ServerConnection connection = mock(ServerConnection.class);
        InOrder order = inOrder(connection);
        val recorderMock = mock(TableSegmentStatsRecorder.class);
        PravegaRequestProcessor processor = new PravegaRequestProcessor(store, tableStore, connection, SegmentStatsRecorder.noOp(),
                recorderMock, new PassingTokenVerifier(), false);

        // Generate keys.
        ArrayList<ArrayView> keys = generateKeys(3, rnd);
        ArrayView testValue = generateValue(rnd);
        TableEntry e1 = TableEntry.unversioned(keys.get(0), testValue);
        TableEntry e2 = TableEntry.unversioned(keys.get(1), testValue);
        TableEntry e3 = TableEntry.unversioned(keys.get(2), testValue);

        // Create a table segment and add data.
        processor.createTableSegment(new WireCommands.CreateTableSegment(1, tableSegmentName, false, ""));
        order.verify(connection).send(new WireCommands.SegmentCreated(1, tableSegmentName));
        verify(recorderMock).createTableSegment(eq(tableSegmentName), any());
        processor.updateTableEntries(new WireCommands.UpdateTableEntries(2, tableSegmentName, "", getTableEntries(asList(e1, e2, e3)), 0L));
        verify(recorderMock).updateEntries(eq(tableSegmentName), eq(3), eq(false), any());

        // 1. Now read the table entries where suggestedEntryCount is equal to number of entries in the Table Store.
        processor.readTableEntries(new WireCommands.ReadTableEntries(3, tableSegmentName, "", 3, Unpooled.EMPTY_BUFFER, Unpooled.EMPTY_BUFFER));

        // Capture the WireCommands sent.
        ArgumentCaptor<WireCommand> wireCommandsCaptor = ArgumentCaptor.forClass(WireCommand.class);
        order.verify(connection, times(2)).send(wireCommandsCaptor.capture());
        verify(recorderMock).iterateEntries(eq(tableSegmentName), eq(3), any());

        // Verify the WireCommands.
        List<Long> keyVersions = ((WireCommands.TableEntriesUpdated) wireCommandsCaptor.getAllValues().get(0)).getUpdatedVersions();
        WireCommands.TableEntriesRead getTableEntriesIteratorsResp =
                (WireCommands.TableEntriesRead) wireCommandsCaptor.getAllValues().get(1);
        assertTrue(getTableEntriesIteratorsResp.getEntries().getEntries().stream().map(e -> e.getKey().getKeyVersion()).collect(Collectors.toList()).containsAll(keyVersions));
        // Verify if the value is correct.
        assertTrue(getTableEntriesIteratorsResp.getEntries().getEntries().stream().allMatch(e -> {
            ByteBuf buf = e.getValue().getData();
            byte[] bytes = new byte[buf.readableBytes()];
            buf.getBytes(buf.readerIndex(), bytes);
            return testValue.equals(new ByteArraySegment(bytes));
        }));

        // 2. Now read the table keys where suggestedEntryCount is less than the number of entries in the Table Store.
        processor.readTableEntries(new WireCommands.ReadTableEntries(3, tableSegmentName, "", 1, Unpooled.EMPTY_BUFFER, Unpooled.EMPTY_BUFFER));

        // Capture the WireCommands sent.
        ArgumentCaptor<WireCommands.TableEntriesRead> tableEntriesCaptor =
                ArgumentCaptor.forClass(WireCommands.TableEntriesRead.class);
        order.verify(connection, times(1)).send(tableEntriesCaptor.capture());

        // Verify the WireCommands.
        getTableEntriesIteratorsResp =  tableEntriesCaptor.getAllValues().get(0);
        assertEquals(1, getTableEntriesIteratorsResp.getEntries().getEntries().size());
        assertTrue(keyVersions.contains(getTableEntriesIteratorsResp.getEntries().getEntries().get(0).getKey().getKeyVersion()));
        // Get the last state.
        ByteBuf state = getTableEntriesIteratorsResp.getContinuationToken();

        // 3. Now read the remaining table entries by providing a higher suggestedKeyCount and the state to the iterator.
        processor.readTableEntries(new WireCommands.ReadTableEntries(3, tableSegmentName, "", 3, state, Unpooled.EMPTY_BUFFER));
        // Capture the WireCommands sent.
        tableEntriesCaptor = ArgumentCaptor.forClass(WireCommands.TableEntriesRead.class);
        order.verify(connection, times(1)).send(tableEntriesCaptor.capture());
        verify(recorderMock).iterateEntries(eq(tableSegmentName), eq(1), any());

        // Verify the WireCommands.
        getTableEntriesIteratorsResp =  tableEntriesCaptor.getAllValues().get(0);
        assertEquals(2, getTableEntriesIteratorsResp.getEntries().getEntries().size());
        assertTrue(keyVersions.containsAll(getTableEntriesIteratorsResp.getEntries().getEntries().stream().map(e -> e.getKey().getKeyVersion()).collect(Collectors.toList())));
    }

    private ArrayView generateData(int length, Random rnd) {
        byte[] keyData = new byte[length];
        rnd.nextBytes(keyData);
        return new ByteArraySegment(keyData);
    }

    private WireCommands.TableEntries getTableEntries(List<TableEntry> updateData) {

        List<Map.Entry<WireCommands.TableKey, WireCommands.TableValue>> entries = updateData.stream().map(te -> {
            if (te == null) {
                return new AbstractMap.SimpleImmutableEntry<>(WireCommands.TableKey.EMPTY, WireCommands.TableValue.EMPTY);
            } else {
                val tableKey = new WireCommands.TableKey(toByteBuf(te.getKey().getKey()), te.getKey().getVersion());
                val tableValue = new WireCommands.TableValue(wrappedBuffer(te.getValue().getCopy()));
                return new AbstractMap.SimpleImmutableEntry<>(tableKey, tableValue);
            }
        }).collect(toList());

        return new WireCommands.TableEntries(entries);
    }

    private ArrayView generateValue(Random rnd) {
        return generateData(MAX_VALUE_LENGTH, rnd);
    }

    private ArrayList<ArrayView> generateKeys(int keyCount, Random rnd) {
        val result = new ArrayList<ArrayView>(keyCount);
        for (int i = 0; i < keyCount; i++) {
            result.add(generateData(MAX_KEY_LENGTH, rnd));
        }

        return result;
    }

    //endregion

    //region Other Helpers

    private boolean append(String streamSegmentName, int number, StreamSegmentStore store) {
        return Futures.await(store.append(streamSegmentName,
                new ByteBufWrapper(Unpooled.wrappedBuffer(new byte[]{(byte) number})),
                null,
                PravegaRequestProcessor.TIMEOUT));
    }

    private static ServiceBuilderConfig getBuilderConfig() {
        return ServiceBuilderConfig
                .builder()
                .include(ServiceConfig.builder()
                        .with(ServiceConfig.CONTAINER_COUNT, 1)
                        .with(ServiceConfig.THREAD_POOL_SIZE, 3)
                        .with(ServiceConfig.LISTENING_PORT, TestUtils.getAvailableListenPort()))
                .build();
    }

    private static ServiceBuilderConfig getReadOnlyBuilderConfig() {
        val baseConfig = getBuilderConfig();
        val props = new Properties();
        baseConfig.forEach(props::put);
        return ServiceBuilderConfig.builder()
                .include(props)
                .include(ServiceConfig.builder()
                        .with(ServiceConfig.READONLY_SEGMENT_STORE, true))
                .build();
    }

    private static ServiceBuilder newInlineExecutionInMemoryBuilder(ServiceBuilderConfig config) {
        return ServiceBuilder.newInMemoryBuilder(config, (size, name, threadPriority) -> new InlineExecutor())
<<<<<<< HEAD
                             .withStreamSegmentStore(setup -> new SynchronousStreamSegmentStore(new StreamSegmentService(
                                     setup.getContainerRegistry(), setup.getSegmentToContainerMapper())));
=======
                .withStreamSegmentStore(setup -> new SynchronousStreamSegmentStore(new StreamSegmentService(
                        setup.getContainerRegistry(), setup.getSegmentToContainerMapper())));
    }

    private ByteBuf toByteBuf(BufferView bufferView) {
        val buffers = bufferView.getContents().stream().map(Unpooled::wrappedBuffer).toArray(ByteBuf[]::new);
        return Unpooled.wrappedUnmodifiableBuffer(buffers);
>>>>>>> 15b0f5eb
    }

    //endregion
}<|MERGE_RESOLUTION|>--- conflicted
+++ resolved
@@ -704,21 +704,13 @@
         verify(recorderMock).updateEntries(eq(tableSegmentName), eq(1), eq(false), any());
 
         // Remove a Table Key
-<<<<<<< HEAD
-        WireCommands.TableKey key = new WireCommands.TableKey(wrappedBuffer(e1.getKey().getKey().array()), 0L);
-=======
         WireCommands.TableKey key = new WireCommands.TableKey(toByteBuf(e1.getKey().getKey()), 0L);
->>>>>>> 15b0f5eb
         processor.removeTableKeys(new WireCommands.RemoveTableKeys(3, tableSegmentName, "", singletonList(key), 0L));
         order.verify(connection).send(new WireCommands.TableKeysRemoved(3, tableSegmentName));
         verify(recorderMock).removeKeys(eq(tableSegmentName), eq(1), eq(true), any());
 
         // Test with non-existent key.
-<<<<<<< HEAD
-        key = new WireCommands.TableKey(wrappedBuffer(e1.getKey().getKey().array()), 0L);
-=======
         key = new WireCommands.TableKey(toByteBuf(e1.getKey().getKey()), 0L);
->>>>>>> 15b0f5eb
         processor.removeTableKeys(new WireCommands.RemoveTableKeys(4, tableSegmentName, "", singletonList(key), 0L));
         order.verify(connection).send(new WireCommands.TableKeyBadVersion(4, tableSegmentName, ""));
         verifyNoMoreInteractions(recorderMock);
@@ -1053,10 +1045,6 @@
 
     private static ServiceBuilder newInlineExecutionInMemoryBuilder(ServiceBuilderConfig config) {
         return ServiceBuilder.newInMemoryBuilder(config, (size, name, threadPriority) -> new InlineExecutor())
-<<<<<<< HEAD
-                             .withStreamSegmentStore(setup -> new SynchronousStreamSegmentStore(new StreamSegmentService(
-                                     setup.getContainerRegistry(), setup.getSegmentToContainerMapper())));
-=======
                 .withStreamSegmentStore(setup -> new SynchronousStreamSegmentStore(new StreamSegmentService(
                         setup.getContainerRegistry(), setup.getSegmentToContainerMapper())));
     }
@@ -1064,7 +1052,6 @@
     private ByteBuf toByteBuf(BufferView bufferView) {
         val buffers = bufferView.getContents().stream().map(Unpooled::wrappedBuffer).toArray(ByteBuf[]::new);
         return Unpooled.wrappedUnmodifiableBuffer(buffers);
->>>>>>> 15b0f5eb
     }
 
     //endregion
