/**
 * Copyright (c) 2017 Dell Inc., or its subsidiaries. All Rights Reserved.
 *
 * Licensed under the Apache License, Version 2.0 (the "License");
 * you may not use this file except in compliance with the License.
 * You may obtain a copy of the License at
 *
 * http://www.apache.org/licenses/LICENSE-2.0
 */
package io.pravega.segmentstore.server.host.handler;

import com.google.common.base.Preconditions;
import io.pravega.common.concurrent.Futures;
<<<<<<< HEAD
import io.pravega.common.util.HashedArray;
=======
import io.pravega.segmentstore.contracts.Attributes;
>>>>>>> 2db892c8
import io.pravega.segmentstore.contracts.ReadResult;
import io.pravega.segmentstore.contracts.ReadResultEntry;
import io.pravega.segmentstore.contracts.ReadResultEntryContents;
import io.pravega.segmentstore.contracts.ReadResultEntryType;
import io.pravega.segmentstore.contracts.SegmentProperties;
import io.pravega.segmentstore.contracts.StreamSegmentInformation;
import io.pravega.segmentstore.contracts.StreamSegmentMergedException;
import io.pravega.segmentstore.contracts.StreamSegmentNotExistsException;
import io.pravega.segmentstore.contracts.StreamSegmentStore;
import io.pravega.segmentstore.contracts.tables.TableEntry;
import io.pravega.segmentstore.contracts.tables.TableStore;
import io.pravega.segmentstore.server.mocks.SynchronousStreamSegmentStore;
import io.pravega.segmentstore.server.reading.ReadResultEntryBase;
import io.pravega.segmentstore.server.store.ServiceBuilder;
import io.pravega.segmentstore.server.store.ServiceBuilderConfig;
import io.pravega.segmentstore.server.store.ServiceConfig;
import io.pravega.segmentstore.server.store.StreamSegmentService;
import io.pravega.shared.metrics.DynamicLogger;
import io.pravega.shared.metrics.MetricsConfig;
import io.pravega.shared.metrics.MetricsProvider;
import io.pravega.shared.metrics.OpStatsData;
import io.pravega.shared.protocol.netty.WireCommands;
import io.pravega.shared.segment.StreamSegmentNameUtils;
import io.pravega.test.common.AssertExtensions;
import io.pravega.test.common.InlineExecutor;
import io.pravega.test.common.TestUtils;
import java.util.AbstractMap;
import java.util.Map;
import java.util.Random;
import lombok.Cleanup;
import lombok.Data;
import lombok.extern.slf4j.Slf4j;
import lombok.val;
import org.junit.Test;
import org.mockito.InOrder;
import org.mockito.Mockito;

import java.io.ByteArrayInputStream;
import java.nio.ByteBuffer;
import java.time.Duration;
import java.util.ArrayList;
import java.util.HashMap;
import java.util.List;
import java.util.Map;
import java.util.Properties;
import java.util.UUID;
import java.util.concurrent.CancellationException;
import java.util.concurrent.CompletableFuture;

<<<<<<< HEAD
import static io.pravega.test.common.AssertExtensions.assertThrows;
import static java.util.Collections.singletonList;
import static java.util.stream.Collectors.toList;
=======
import static io.pravega.shared.MetricsNames.SEGMENT_WRITE_BYTES;
import static io.pravega.shared.MetricsNames.SEGMENT_WRITE_EVENTS;
import static io.pravega.shared.MetricsNames.nameFromSegment;
import static io.pravega.test.common.TestUtils.setFinalStatic;
>>>>>>> 2db892c8
import static org.junit.Assert.assertEquals;
import static org.junit.Assert.assertFalse;
import static org.junit.Assert.assertNotEquals;
import static org.junit.Assert.assertTrue;
import static org.mockito.ArgumentMatchers.any;
import static org.mockito.ArgumentMatchers.anyString;
import static org.mockito.Mockito.doReturn;
import static org.mockito.Mockito.inOrder;
import static org.mockito.Mockito.mock;
import static org.mockito.Mockito.never;
import static org.mockito.Mockito.spy;
import static org.mockito.Mockito.verify;
import static org.mockito.Mockito.verifyNoMoreInteractions;
import static org.mockito.Mockito.when;

@Slf4j
public class PravegaRequestProcessorTest {

    private static final int MAX_KEY_LENGTH = 128;
    private static final int MAX_VALUE_LENGTH = 32;

    static {
        MetricsProvider.initialize(MetricsConfig.builder().with(MetricsConfig.ENABLE_STATISTICS, true).build());
    }

    @Data
    private static class TestReadResult implements ReadResult {
        final long streamSegmentStartOffset;
        final int maxResultLength;
        boolean closed = false;
        final List<ReadResultEntry> results;
        long currentOffset = 0;

        @Override
        public boolean hasNext() {
            return !results.isEmpty();
        }

        @Override
        public ReadResultEntry next() {
            ReadResultEntry result = results.remove(0);
            currentOffset = result.getStreamSegmentOffset();
            return result;
        }

        @Override
        public void close() {
            closed = true;
        }

        @Override
        public int getConsumedLength() {
            return (int) (currentOffset - streamSegmentStartOffset);
        }
    }

    private static class TestReadResultEntry extends ReadResultEntryBase {
        TestReadResultEntry(ReadResultEntryType type, long streamSegmentOffset, int requestedReadLength) {
            super(type, streamSegmentOffset, requestedReadLength);
        }

        @Override
        protected void complete(ReadResultEntryContents readResultEntryContents) {
            super.complete(readResultEntryContents);
        }

        @Override
        protected void fail(Throwable exception) {
            super.fail(exception);
        }

        @Override
        public void requestContent(Duration timeout) {
            Preconditions.checkState(getType() != ReadResultEntryType.EndOfStreamSegment, "EndOfStreamSegmentReadResultEntry does not have any content.");
        }
    }

    @Test(timeout = 20000)
    public void testReadSegment() {
        // Set up PravegaRequestProcessor instance to execute read segment request against
        String streamSegmentName = "testReadSegment";
        byte[] data = new byte[]{1, 2, 3, 4, 6, 7, 8, 9};
        int readLength = 1000;

        StreamSegmentStore store = mock(StreamSegmentStore.class);
        ServerConnection connection = mock(ServerConnection.class);
        PravegaRequestProcessor processor = new PravegaRequestProcessor(store, mock(TableStore.class), connection);

        TestReadResultEntry entry1 = new TestReadResultEntry(ReadResultEntryType.Cache, 0, readLength);
        entry1.complete(new ReadResultEntryContents(new ByteArrayInputStream(data), data.length));
        TestReadResultEntry entry2 = new TestReadResultEntry(ReadResultEntryType.Future, data.length, readLength);

        List<ReadResultEntry> results = new ArrayList<>();
        results.add(entry1);
        results.add(entry2);
        CompletableFuture<ReadResult> readResult = new CompletableFuture<>();
        readResult.complete(new TestReadResult(0, readLength, results));
        when(store.read(streamSegmentName, 0, readLength, PravegaRequestProcessor.TIMEOUT)).thenReturn(readResult);

        // Execute and Verify readSegment calling stack in connection and store is executed as design.
        processor.readSegment(new WireCommands.ReadSegment(streamSegmentName, 0, readLength, ""));
        verify(store).read(streamSegmentName, 0, readLength, PravegaRequestProcessor.TIMEOUT);
        verify(connection).send(new WireCommands.SegmentRead(streamSegmentName, 0, true, false, ByteBuffer.wrap(data)));
        verifyNoMoreInteractions(connection);
        verifyNoMoreInteractions(store);
        entry2.complete(new ReadResultEntryContents(new ByteArrayInputStream(data), data.length));
        verifyNoMoreInteractions(connection);
        verifyNoMoreInteractions(store);
    }

    @Test(timeout = 20000)
    public void testReadSegmentEmptySealed() {
        // Set up PravegaRequestProcessor instance to execute read segment request against
        String streamSegmentName = "testReadSegment";
        int readLength = 1000;

        StreamSegmentStore store = mock(StreamSegmentStore.class);
        ServerConnection connection = mock(ServerConnection.class);
        PravegaRequestProcessor processor = new PravegaRequestProcessor(store,  mock(TableStore.class), connection);

        TestReadResultEntry entry1 = new TestReadResultEntry(ReadResultEntryType.EndOfStreamSegment, 0, readLength);

        List<ReadResultEntry> results = new ArrayList<>();
        results.add(entry1);
        CompletableFuture<ReadResult> readResult = new CompletableFuture<>();
        readResult.complete(new TestReadResult(0, readLength, results));
        when(store.read(streamSegmentName, 0, readLength, PravegaRequestProcessor.TIMEOUT)).thenReturn(readResult);

        // Execute and Verify readSegment calling stack in connection and store is executed as design.
        processor.readSegment(new WireCommands.ReadSegment(streamSegmentName, 0, readLength, ""));
        verify(store).read(streamSegmentName, 0, readLength, PravegaRequestProcessor.TIMEOUT);
        verify(connection).send(new WireCommands.SegmentRead(streamSegmentName, 0, false, true, ByteBuffer.wrap(new byte[0])));
        verifyNoMoreInteractions(connection);
        verifyNoMoreInteractions(store);
    }

    @Test(timeout = 20000)
    public void testReadSegmentWithCancellationException() {
        // Set up PravegaRequestProcessor instance to execute read segment request against
        String streamSegmentName = "testReadSegment";
        int readLength = 1000;

        StreamSegmentStore store = mock(StreamSegmentStore.class);
        ServerConnection connection = mock(ServerConnection.class);
        PravegaRequestProcessor processor = new PravegaRequestProcessor(store,  mock(TableStore.class), connection);

        CompletableFuture<ReadResult> readResult = new CompletableFuture<>();
        readResult.completeExceptionally(new CancellationException("cancel read"));
        // Simulate a CancellationException for a Read Segment.
        when(store.read(streamSegmentName, 0, readLength, PravegaRequestProcessor.TIMEOUT)).thenReturn(readResult);

        // Execute and Verify readSegment is calling stack in connection and store is executed as design.
        processor.readSegment(new WireCommands.ReadSegment(streamSegmentName, 0, readLength, ""));
        verify(store).read(streamSegmentName, 0, readLength, PravegaRequestProcessor.TIMEOUT);
        // Since the underlying store cancels the read request verify if an empty SegmentRead Wirecommand is sent as a response.
        verify(connection).send(new WireCommands.SegmentRead(streamSegmentName, 0, true, false, ByteBuffer.wrap(new byte[0])));
        verifyNoMoreInteractions(connection);
        verifyNoMoreInteractions(store);
    }


    @Test(timeout = 20000)
    public void testReadSegmentTruncated() {
        // Set up PravegaRequestProcessor instance to execute read segment request against
        String streamSegmentName = "testReadSegment";
        int readLength = 1000;

        StreamSegmentStore store = mock(StreamSegmentStore.class);
        ServerConnection connection = mock(ServerConnection.class);
        PravegaRequestProcessor processor = new PravegaRequestProcessor(store,  mock(TableStore.class), connection);

        TestReadResultEntry entry1 = new TestReadResultEntry(ReadResultEntryType.Truncated, 0, readLength);

        List<ReadResultEntry> results = new ArrayList<>();
        results.add(entry1);
        CompletableFuture<ReadResult> readResult = new CompletableFuture<>();
        readResult.complete(new TestReadResult(0, readLength, results));
        when(store.read(streamSegmentName, 0, readLength, PravegaRequestProcessor.TIMEOUT)).thenReturn(readResult);

        StreamSegmentInformation info = StreamSegmentInformation.builder()
                .name(streamSegmentName)
                .length(1234)
                .startOffset(123)
                .build();
        when(store.getStreamSegmentInfo(streamSegmentName, false, PravegaRequestProcessor.TIMEOUT))
                .thenReturn(CompletableFuture.completedFuture(info));

        // Execute and Verify readSegment calling stack in connection and store is executed as design.
        processor.readSegment(new WireCommands.ReadSegment(streamSegmentName, 0, readLength, ""));
        verify(store).read(streamSegmentName, 0, readLength, PravegaRequestProcessor.TIMEOUT);
        verify(store).getStreamSegmentInfo(streamSegmentName, false, PravegaRequestProcessor.TIMEOUT);
        verify(connection).send(new WireCommands.SegmentIsTruncated(0, streamSegmentName, info.getStartOffset(), ""));
        verifyNoMoreInteractions(connection);
        verifyNoMoreInteractions(store);
    }

    @Test(timeout = 20000)
    public void testCreateSegment() throws Exception {
        // Set up PravegaRequestProcessor instance to execute requests against
        String streamSegmentName = "testCreateSegment";
        @Cleanup
        ServiceBuilder serviceBuilder = newInlineExecutionInMemoryBuilder(getBuilderConfig());
        serviceBuilder.initialize();
        StreamSegmentStore store = serviceBuilder.createStreamSegmentService();
        ServerConnection connection = mock(ServerConnection.class);
        InOrder order = inOrder(connection);
        PravegaRequestProcessor processor = new PravegaRequestProcessor(store,  mock(TableStore.class), connection);

        // Execute and Verify createSegment/getStreamSegmentInfo calling stack is executed as design.
        processor.createSegment(new WireCommands.CreateSegment(1, streamSegmentName, WireCommands.CreateSegment.NO_SCALE, 0, ""));
        assertTrue(append(streamSegmentName, 1, store));
        processor.getStreamSegmentInfo(new WireCommands.GetStreamSegmentInfo(1, streamSegmentName, ""));
        assertTrue(append(streamSegmentName, 2, store));
        order.verify(connection).send(new WireCommands.SegmentCreated(1, streamSegmentName));
        order.verify(connection).send(Mockito.any(WireCommands.StreamSegmentInfo.class));

        // TestCreateSealDelete may executed before this test case,
        // so createSegmentStats may record 1 or 2 createSegment operation here.
        OpStatsData createSegmentStats = processor.getCreateStreamSegment().toOpStatsData();
        assertNotEquals(0, createSegmentStats.getNumSuccessfulEvents());
        assertEquals(0, createSegmentStats.getNumFailedEvents());
    }

    @Test(timeout = 20000)
    public void testTransaction() throws Exception {
        String streamSegmentName = "testTxn";
        UUID txnid = UUID.randomUUID();
        @Cleanup
        ServiceBuilder serviceBuilder = newInlineExecutionInMemoryBuilder(getBuilderConfig());
        serviceBuilder.initialize();
        StreamSegmentStore store = serviceBuilder.createStreamSegmentService();
        ServerConnection connection = mock(ServerConnection.class);
        InOrder order = inOrder(connection);
        PravegaRequestProcessor processor = new PravegaRequestProcessor(store,  mock(TableStore.class), connection);

        processor.createSegment(new WireCommands.CreateSegment(0, streamSegmentName,
                WireCommands.CreateSegment.NO_SCALE, 0, ""));
        order.verify(connection).send(new WireCommands.SegmentCreated(0, streamSegmentName));

        String transactionName = StreamSegmentNameUtils.getTransactionNameFromId(streamSegmentName, txnid);
        processor.createSegment(new WireCommands.CreateSegment(1, transactionName, WireCommands.CreateSegment.NO_SCALE, 0, ""));
        assertTrue(append(StreamSegmentNameUtils.getTransactionNameFromId(streamSegmentName, txnid), 1, store));
        processor.getStreamSegmentInfo(new WireCommands.GetStreamSegmentInfo(2, transactionName, ""));
        assertTrue(append(StreamSegmentNameUtils.getTransactionNameFromId(streamSegmentName, txnid), 2, store));
        order.verify(connection).send(new WireCommands.SegmentCreated(1, transactionName));
        order.verify(connection).send(Mockito.argThat(t -> {
            return t instanceof WireCommands.StreamSegmentInfo && ((WireCommands.StreamSegmentInfo) t).exists();
        }));
        processor.mergeSegments(new WireCommands.MergeSegments(3, streamSegmentName, transactionName, ""));
        order.verify(connection).send(new WireCommands.SegmentsMerged(3, streamSegmentName, transactionName));
        processor.getStreamSegmentInfo(new WireCommands.GetStreamSegmentInfo(4, transactionName, ""));
        order.verify(connection)
                .send(new WireCommands.NoSuchSegment(4, StreamSegmentNameUtils.getTransactionNameFromId(streamSegmentName, txnid), ""));

        txnid = UUID.randomUUID();
        transactionName = StreamSegmentNameUtils.getTransactionNameFromId(streamSegmentName, txnid);

        processor.createSegment(new WireCommands.CreateSegment(1, transactionName, WireCommands.CreateSegment.NO_SCALE, 0, ""));
        assertTrue(append(StreamSegmentNameUtils.getTransactionNameFromId(streamSegmentName, txnid), 1, store));
        order.verify(connection).send(new WireCommands.SegmentCreated(1, transactionName));
        processor.getStreamSegmentInfo(new WireCommands.GetStreamSegmentInfo(2, transactionName, ""));
        order.verify(connection).send(Mockito.argThat(t -> {
            return t instanceof WireCommands.StreamSegmentInfo && ((WireCommands.StreamSegmentInfo) t).exists();
        }));
        processor.deleteSegment(new WireCommands.DeleteSegment(3, transactionName, ""));
        order.verify(connection).send(new WireCommands.SegmentDeleted(3, transactionName));
        processor.getStreamSegmentInfo(new WireCommands.GetStreamSegmentInfo(4, transactionName, ""));
        order.verify(connection)
                .send(new WireCommands.NoSuchSegment(4, StreamSegmentNameUtils.getTransactionNameFromId(streamSegmentName, txnid), ""));

        // Verify the case when the transaction segment is already sealed. This simulates the case when the process
        // crashed after sealing, but before issuing the merge.
        txnid = UUID.randomUUID();
        transactionName = StreamSegmentNameUtils.getTransactionNameFromId(streamSegmentName, txnid);

        processor.createSegment(new WireCommands.CreateSegment(1, transactionName, WireCommands.CreateSegment.NO_SCALE, 0, ""));
        assertTrue(append(StreamSegmentNameUtils.getTransactionNameFromId(streamSegmentName, txnid), 1, store));
        processor.getStreamSegmentInfo(new WireCommands.GetStreamSegmentInfo(2, transactionName, ""));
        assertTrue(append(StreamSegmentNameUtils.getTransactionNameFromId(streamSegmentName, txnid), 2, store));

        // Seal the transaction in the SegmentStore.
        String txnName = StreamSegmentNameUtils.getTransactionNameFromId(streamSegmentName, txnid);
        store.sealStreamSegment(txnName, Duration.ZERO).join();

        processor.mergeSegments(new WireCommands.MergeSegments(3, streamSegmentName, transactionName, ""));
        order.verify(connection).send(new WireCommands.SegmentsMerged(3, streamSegmentName, transactionName));
        processor.getStreamSegmentInfo(new WireCommands.GetStreamSegmentInfo(4, transactionName, ""));
        order.verify(connection)
                .send(new WireCommands.NoSuchSegment(4, StreamSegmentNameUtils.getTransactionNameFromId(streamSegmentName, txnid), ""));

        order.verifyNoMoreInteractions();
    }

    @Test(timeout = 20000)
    public void testMergedTransaction() throws Exception {
        String streamSegmentName = "testMergedTxn";
        UUID txnid = UUID.randomUUID();
        @Cleanup
        ServiceBuilder serviceBuilder = newInlineExecutionInMemoryBuilder(getBuilderConfig());
        serviceBuilder.initialize();
        StreamSegmentStore store = spy(serviceBuilder.createStreamSegmentService());
        ServerConnection connection = mock(ServerConnection.class);
        InOrder order = inOrder(connection);
        doReturn(Futures.failedFuture(new StreamSegmentMergedException(streamSegmentName))).when(store).sealStreamSegment(
                anyString(), any());
        doReturn(Futures.failedFuture(new StreamSegmentMergedException(streamSegmentName))).when(store).mergeStreamSegment(
                anyString(), anyString(), any());

        PravegaRequestProcessor processor = new PravegaRequestProcessor(store,  mock(TableStore.class), connection);

        processor.createSegment(new WireCommands.CreateSegment(0, streamSegmentName,
                WireCommands.CreateSegment.NO_SCALE, 0, ""));
        order.verify(connection).send(new WireCommands.SegmentCreated(0, streamSegmentName));

        String transactionName = StreamSegmentNameUtils.getTransactionNameFromId(streamSegmentName, txnid);

        processor.createSegment(new WireCommands.CreateSegment(1, transactionName, WireCommands.CreateSegment.NO_SCALE, 0, ""));
        order.verify(connection).send(new WireCommands.SegmentCreated(1, transactionName));
        processor.mergeSegments(new WireCommands.MergeSegments(2, streamSegmentName, transactionName, ""));
        order.verify(connection).send(new WireCommands.SegmentsMerged(2, streamSegmentName, transactionName));

        txnid = UUID.randomUUID();
        transactionName = StreamSegmentNameUtils.getTransactionNameFromId(streamSegmentName, txnid);

        doReturn(Futures.failedFuture(new StreamSegmentNotExistsException(streamSegmentName))).when(store).sealStreamSegment(
                anyString(), any());
        doReturn(Futures.failedFuture(new StreamSegmentNotExistsException(streamSegmentName))).when(store).mergeStreamSegment(
                anyString(), anyString(), any());

        processor.createSegment(new WireCommands.CreateSegment(3, transactionName, WireCommands.CreateSegment.NO_SCALE, 0, ""));
        order.verify(connection).send(new WireCommands.SegmentCreated(3, transactionName));
        processor.mergeSegments(new WireCommands.MergeSegments(4, streamSegmentName, transactionName, ""));

        order.verify(connection).send(new WireCommands.NoSuchSegment(4, StreamSegmentNameUtils.getTransactionNameFromId(streamSegmentName, txnid), ""));
    }

    @Test(timeout = 20000)
    public void testMetricsOnSegmentMerge() throws Exception {
        String streamSegmentName = "txnSegment";
        UUID txnId = UUID.randomUUID();
        @Cleanup
        ServiceBuilder serviceBuilder = newInlineExecutionInMemoryBuilder(getBuilderConfig());
        serviceBuilder.initialize();
        StreamSegmentStore store = spy(serviceBuilder.createStreamSegmentService());
        ServerConnection connection = mock(ServerConnection.class);
        doReturn(Futures.failedFuture(new StreamSegmentMergedException(streamSegmentName))).when(store).sealStreamSegment(
                anyString(), any());

        //test txn segment merge
        CompletableFuture<SegmentProperties> txnFuture = CompletableFuture.completedFuture(createSegmentProperty(streamSegmentName, txnId));
        doReturn(txnFuture).when(store).mergeStreamSegment(anyString(), anyString(), any());
        PravegaRequestProcessor processor = new PravegaRequestProcessor(store, connection);

        DynamicLogger mockedDynamicLogger = Mockito.mock(DynamicLogger.class);
        setFinalStatic(PravegaRequestProcessor.class.getDeclaredField("DYNAMIC_LOGGER"), mockedDynamicLogger);

        processor.createSegment(new WireCommands.CreateSegment(0, streamSegmentName,
                WireCommands.CreateSegment.NO_SCALE, 0, ""));
        String transactionName = StreamSegmentNameUtils.getTransactionNameFromId(streamSegmentName, txnId);
        processor.createSegment(new WireCommands.CreateSegment(1, transactionName, WireCommands.CreateSegment.NO_SCALE, 0, ""));
        processor.mergeSegments(new WireCommands.MergeSegments(2, streamSegmentName, transactionName, ""));
        verify(mockedDynamicLogger).incCounterValue(nameFromSegment(SEGMENT_WRITE_BYTES, streamSegmentName), 100);
        verify(mockedDynamicLogger).incCounterValue(nameFromSegment(SEGMENT_WRITE_EVENTS, streamSegmentName), 10);

        //test non-txn segment merge
        CompletableFuture<SegmentProperties> nonTxnFuture = CompletableFuture.completedFuture(createSegmentProperty(streamSegmentName, null));
        doReturn(nonTxnFuture).when(store).mergeStreamSegment(anyString(), anyString(), any());
        processor = new PravegaRequestProcessor(store, connection);

        mockedDynamicLogger = Mockito.mock(DynamicLogger.class);
        setFinalStatic(PravegaRequestProcessor.class.getDeclaredField("DYNAMIC_LOGGER"), mockedDynamicLogger);

        processor.createSegment(new WireCommands.CreateSegment(0, streamSegmentName,
                WireCommands.CreateSegment.NO_SCALE, 0, ""));
        transactionName = StreamSegmentNameUtils.getTransactionNameFromId(streamSegmentName, txnId);
        processor.createSegment(new WireCommands.CreateSegment(1, transactionName, WireCommands.CreateSegment.NO_SCALE, 0, ""));
        processor.mergeSegments(new WireCommands.MergeSegments(2, streamSegmentName, transactionName, ""));
        verify(mockedDynamicLogger, never()).incCounterValue(nameFromSegment(SEGMENT_WRITE_BYTES, streamSegmentName), 100);
        verify(mockedDynamicLogger, never()).incCounterValue(nameFromSegment(SEGMENT_WRITE_EVENTS, streamSegmentName), 10);
    }

    private SegmentProperties createSegmentProperty(String streamSegmentName, UUID txnId) {

        Map<UUID, Long> attributes = new HashMap<>();
        attributes.put(Attributes.EVENT_COUNT, 10L);
        attributes.put(Attributes.CREATION_TIME, System.currentTimeMillis());

        return StreamSegmentInformation.builder()
                .name(txnId == null ? streamSegmentName + "#." : streamSegmentName + "#transaction." + txnId)
                .sealed(true)
                .deleted(false)
                .lastModified(null)
                .startOffset(0)
                .length(100)
                .attributes(attributes)
                .build();
    }

    @Test(timeout = 20000)
    public void testSegmentAttribute() throws Exception {
        String streamSegmentName = "testSegmentAttribute";
        UUID attribute = UUID.randomUUID();
        @Cleanup
        ServiceBuilder serviceBuilder = newInlineExecutionInMemoryBuilder(getBuilderConfig());
        serviceBuilder.initialize();
        StreamSegmentStore store = serviceBuilder.createStreamSegmentService();
        ServerConnection connection = mock(ServerConnection.class);
        InOrder order = inOrder(connection);
        PravegaRequestProcessor processor = new PravegaRequestProcessor(store,  mock(TableStore.class), connection);

        // Execute and Verify createSegment/getStreamSegmentInfo calling stack is executed as design.
        processor.createSegment(new WireCommands.CreateSegment(1, streamSegmentName, WireCommands.CreateSegment.NO_SCALE, 0, ""));
        order.verify(connection).send(new WireCommands.SegmentCreated(1, streamSegmentName));

        processor.getSegmentAttribute(new WireCommands.GetSegmentAttribute(2, streamSegmentName, attribute, ""));
        order.verify(connection).send(new WireCommands.SegmentAttribute(2, WireCommands.NULL_ATTRIBUTE_VALUE));

        processor.updateSegmentAttribute(new WireCommands.UpdateSegmentAttribute(2, streamSegmentName, attribute, 1, WireCommands.NULL_ATTRIBUTE_VALUE, ""));
        order.verify(connection).send(new WireCommands.SegmentAttributeUpdated(2, true));
        processor.getSegmentAttribute(new WireCommands.GetSegmentAttribute(3, streamSegmentName, attribute, ""));
        order.verify(connection).send(new WireCommands.SegmentAttribute(3, 1));

        processor.updateSegmentAttribute(new WireCommands.UpdateSegmentAttribute(4, streamSegmentName, attribute, 5, WireCommands.NULL_ATTRIBUTE_VALUE, ""));
        order.verify(connection).send(new WireCommands.SegmentAttributeUpdated(4, false));
        processor.getSegmentAttribute(new WireCommands.GetSegmentAttribute(5, streamSegmentName, attribute, ""));
        order.verify(connection).send(new WireCommands.SegmentAttribute(5, 1));

        processor.updateSegmentAttribute(new WireCommands.UpdateSegmentAttribute(6, streamSegmentName, attribute, 10, 1, ""));
        order.verify(connection).send(new WireCommands.SegmentAttributeUpdated(6, true));
        processor.getSegmentAttribute(new WireCommands.GetSegmentAttribute(7, streamSegmentName, attribute, ""));
        order.verify(connection).send(new WireCommands.SegmentAttribute(7, 10));

        processor.updateSegmentAttribute(new WireCommands.UpdateSegmentAttribute(8, streamSegmentName, attribute, WireCommands.NULL_ATTRIBUTE_VALUE, 10, ""));
        order.verify(connection).send(new WireCommands.SegmentAttributeUpdated(8, true));
        processor.getSegmentAttribute(new WireCommands.GetSegmentAttribute(9, streamSegmentName, attribute, ""));
        order.verify(connection).send(new WireCommands.SegmentAttribute(9, WireCommands.NULL_ATTRIBUTE_VALUE));
    }

    @Test(timeout = 20000)
    public void testCreateSealTruncateDelete() throws Exception {
        // Set up PravegaRequestProcessor instance to execute requests against.
        String streamSegmentName = "testCreateSealDelete";
        @Cleanup
        ServiceBuilder serviceBuilder = newInlineExecutionInMemoryBuilder(getBuilderConfig());
        serviceBuilder.initialize();
        StreamSegmentStore store = serviceBuilder.createStreamSegmentService();
        ServerConnection connection = mock(ServerConnection.class);
        InOrder order = inOrder(connection);
        PravegaRequestProcessor processor = new PravegaRequestProcessor(store,  mock(TableStore.class), connection);

        // Create a segment and append 2 bytes.
        processor.createSegment(new WireCommands.CreateSegment(1, streamSegmentName, WireCommands.CreateSegment.NO_SCALE, 0, ""));
        assertTrue(append(streamSegmentName, 1, store));
        assertTrue(append(streamSegmentName, 2, store));

        processor.sealSegment(new WireCommands.SealSegment(2, streamSegmentName, ""));
        assertFalse(append(streamSegmentName, 2, store));

        // Truncate half.
        final long truncateOffset = store.getStreamSegmentInfo(streamSegmentName, false, PravegaRequestProcessor.TIMEOUT)
                .join().getLength() / 2;
        AssertExtensions.assertGreaterThan("Nothing to truncate.", 0, truncateOffset);
        processor.truncateSegment(new WireCommands.TruncateSegment(3, streamSegmentName, truncateOffset, ""));
        assertEquals(truncateOffset, store.getStreamSegmentInfo(streamSegmentName, false, PravegaRequestProcessor.TIMEOUT)
                .join().getStartOffset());

        // Truncate at the same offset - verify idempotence.
        processor.truncateSegment(new WireCommands.TruncateSegment(4, streamSegmentName, truncateOffset, ""));
        assertEquals(truncateOffset, store.getStreamSegmentInfo(streamSegmentName, false, PravegaRequestProcessor.TIMEOUT)
                .join().getStartOffset());

        // Truncate at a lower offset - verify failure.
        processor.truncateSegment(new WireCommands.TruncateSegment(5, streamSegmentName, truncateOffset - 1, ""));
        assertEquals(truncateOffset, store.getStreamSegmentInfo(streamSegmentName, false, PravegaRequestProcessor.TIMEOUT)
                .join().getStartOffset());

        // Delete.
        processor.deleteSegment(new WireCommands.DeleteSegment(6, streamSegmentName, ""));
        assertFalse(append(streamSegmentName, 4, store));

        // Verify connection response with same order.
        order.verify(connection).send(new WireCommands.SegmentCreated(1, streamSegmentName));
        order.verify(connection).send(new WireCommands.SegmentSealed(2, streamSegmentName));
        order.verify(connection).send(new WireCommands.SegmentTruncated(3, streamSegmentName));
        order.verify(connection).send(new WireCommands.SegmentTruncated(4, streamSegmentName));
        order.verify(connection).send(new WireCommands.SegmentIsTruncated(5, streamSegmentName, truncateOffset, ""));
        order.verify(connection).send(new WireCommands.SegmentDeleted(6, streamSegmentName));
        order.verifyNoMoreInteractions();
    }

    @Test(timeout = 20000)
    public void testUnsupportedOperation() throws Exception {
        // Set up PravegaRequestProcessor instance to execute requests against
        String streamSegmentName = "testCreateSegment";
        @Cleanup
        ServiceBuilder serviceBuilder = newInlineExecutionInMemoryBuilder(getReadOnlyBuilderConfig());
        serviceBuilder.initialize();
        StreamSegmentStore store = serviceBuilder.createStreamSegmentService();
        ServerConnection connection = mock(ServerConnection.class);
        InOrder order = inOrder(connection);
        PravegaRequestProcessor processor = new PravegaRequestProcessor(store,  mock(TableStore.class), connection);

        // Execute and Verify createSegment/getStreamSegmentInfo calling stack is executed as design.
        processor.createSegment(new WireCommands.CreateSegment(1, streamSegmentName, WireCommands.CreateSegment.NO_SCALE, 0, ""));
        order.verify(connection).send(new WireCommands.OperationUnsupported(1, "createSegment", ""));
    }

    @Test(timeout = 20000)
    public void testCreateTableSegment() throws Exception {
        // Set up PravegaRequestProcessor instance to execute requests against
        String streamSegmentName = "testCreateTableSegment";
        @Cleanup
        ServiceBuilder serviceBuilder = newInlineExecutionInMemoryBuilder(getBuilderConfig());
        serviceBuilder.initialize();
        StreamSegmentStore store = serviceBuilder.createStreamSegmentService();
        TableStore tableStore = serviceBuilder.createTableStoreService();
        ServerConnection connection = mock(ServerConnection.class);
        InOrder order = inOrder(connection);
        PravegaRequestProcessor processor = new PravegaRequestProcessor(store, tableStore, connection);

        // Execute and Verify createSegment calling stack is executed as design.
        processor.createTableSegment(new WireCommands.CreateTableSegment(1, streamSegmentName, ""));
        order.verify(connection).send(new WireCommands.SegmentCreated(1, streamSegmentName));
        processor.createTableSegment(new WireCommands.CreateTableSegment(2, streamSegmentName, ""));
        order.verify(connection).send(new WireCommands.SegmentAlreadyExists(2, streamSegmentName, ""));
    }

    /**
     * Verifies that the methods that are not yet implemented are not implemented by accident without unit tests.
     * This test should be removed once every method tested in it is implemented.
     */
    @Test(timeout = 20000)
    public void testUnimplementedMethods() throws Exception {
        // Set up PravegaRequestProcessor instance to execute requests against
        String streamSegmentName = "test";
        @Cleanup
        ServiceBuilder serviceBuilder = newInlineExecutionInMemoryBuilder(getBuilderConfig());
        serviceBuilder.initialize();
        StreamSegmentStore store = serviceBuilder.createStreamSegmentService();
        TableStore tableStore = serviceBuilder.createTableStoreService();
        ServerConnection connection = mock(ServerConnection.class);
        PravegaRequestProcessor processor = new PravegaRequestProcessor(store, tableStore, connection);

        assertThrows("merge() is implemented.",
                     () -> processor.deleteTableSegment(new WireCommands.DeleteTableSegment(1, streamSegmentName, true, "")),
                     ex -> ex instanceof UnsupportedOperationException);
        assertThrows("seal() is implemented.",
                     () -> processor.sealTableSegment(new WireCommands.SealTableSegment(1, streamSegmentName, "")),
                     ex -> ex instanceof UnsupportedOperationException);

    }

    @Test(timeout = 20000)
    public void testUpdateEntries() throws Exception {
        // Set up PravegaRequestProcessor instance to execute requests against
        val rnd = new Random(0);
        String streamSegmentName = "testUpdateEntries";
        @Cleanup
        ServiceBuilder serviceBuilder = newInlineExecutionInMemoryBuilder(getBuilderConfig());
        serviceBuilder.initialize();
        StreamSegmentStore store = serviceBuilder.createStreamSegmentService();
        TableStore tableStore = serviceBuilder.createTableStoreService();
        ServerConnection connection = mock(ServerConnection.class);
        InOrder order = inOrder(connection);
        PravegaRequestProcessor processor = new PravegaRequestProcessor(store, tableStore, connection);

        //Generate keys
        ArrayList<HashedArray> keys = generateKeys(3, rnd);

        // Execute and Verify createSegment calling stack is executed as design.
        processor.createTableSegment(new WireCommands.CreateTableSegment(1, streamSegmentName, ""));
        order.verify(connection).send(new WireCommands.SegmentCreated(1, streamSegmentName));

        // Test with unversioned data.
        TableEntry e1 = TableEntry.unversioned(keys.get(0), generateValue(rnd));
        WireCommands.TableEntries cmd = getTableEntries(singletonList(e1));
        processor.updateTableEntries(new WireCommands.UpdateTableEntries(2, streamSegmentName, "", cmd));
        order.verify(connection).send(new WireCommands.TableEntriesUpdated(2, singletonList(0L)));

        // Test with key not present. The table store throws KeyNotExistsException.
        TableEntry e2 = TableEntry.versioned(keys.get(1), generateValue(rnd), 0L);
        processor.updateTableEntries(new WireCommands.UpdateTableEntries(3, streamSegmentName, "", getTableEntries(singletonList(e2))));
        order.verify(connection).send(new WireCommands.ConditionalTableUpdateFailed(3, streamSegmentName, "" ));

        // Test with invalid key version. The table store throws BadKeyVersionException.
        TableEntry e3 = TableEntry.versioned(keys.get(0), generateValue(rnd), 10L);
        processor.updateTableEntries(new WireCommands.UpdateTableEntries(4, streamSegmentName, "", getTableEntries(singletonList(e3))));
        order.verify(connection).send(new WireCommands.ConditionalTableUpdateFailed(4, streamSegmentName, "" ));
    }

    @Test(timeout = 30000)
    public void testRemoveEntries() throws Exception {
        // Set up PravegaRequestProcessor instance to execute requests against
        val rnd = new Random(0);
        String streamSegmentName = "testRemoveEntries";
        @Cleanup
        ServiceBuilder serviceBuilder = newInlineExecutionInMemoryBuilder(getBuilderConfig());
        serviceBuilder.initialize();
        StreamSegmentStore store = serviceBuilder.createStreamSegmentService();
        TableStore tableStore = serviceBuilder.createTableStoreService();
        ServerConnection connection = mock(ServerConnection.class);
        InOrder order = inOrder(connection);
        PravegaRequestProcessor processor = new PravegaRequestProcessor(store, tableStore, connection);

        // Generate keys.
        ArrayList<HashedArray> keys = generateKeys(2, rnd);

        // Create a table segment and add data.
        processor.createTableSegment(new WireCommands.CreateTableSegment(1, streamSegmentName, ""));
        order.verify(connection).send(new WireCommands.SegmentCreated(1, streamSegmentName));
        TableEntry e1 = TableEntry.unversioned(keys.get(0), generateValue(rnd));
        processor.updateTableEntries(new WireCommands.UpdateTableEntries(2, streamSegmentName, "", getTableEntries(singletonList(e1))));
        order.verify(connection).send(new WireCommands.TableEntriesUpdated(2, singletonList(0L)));

        // Remove a Table Key
        WireCommands.TableKey key = new WireCommands.TableKey(0L, ByteBuffer.wrap(e1.getKey().getKey().array()));
        processor.removeTableKeys(new WireCommands.RemoveTableKeys(3, streamSegmentName, "", singletonList(key)));
        order.verify(connection).send(new WireCommands.TableKeysRemoved(3, streamSegmentName));

        // Test with non-existent key.
        TableEntry e2 = TableEntry.versioned(keys.get(0), generateValue(rnd), 10L);
        key = new WireCommands.TableKey(0L, ByteBuffer.wrap(e1.getKey().getKey().array()));
        processor.removeTableKeys(new WireCommands.RemoveTableKeys(4, streamSegmentName, "", singletonList(key)));
        order.verify(connection).send(new WireCommands.ConditionalTableUpdateFailed(4, streamSegmentName, "" ));
    }

    @Test(timeout = 30000)
    public void testReadTable() throws Exception {
        // Set up PravegaRequestProcessor instance to execute requests against
        val rnd = new Random(0);
        String streamSegmentName = "testRemoveEntries";
        @Cleanup
        ServiceBuilder serviceBuilder = newInlineExecutionInMemoryBuilder(getBuilderConfig());
        serviceBuilder.initialize();
        StreamSegmentStore store = serviceBuilder.createStreamSegmentService();
        TableStore tableStore = serviceBuilder.createTableStoreService();
        ServerConnection connection = mock(ServerConnection.class);
        InOrder order = inOrder(connection);
        PravegaRequestProcessor processor = new PravegaRequestProcessor(store, tableStore, connection);

        // Generate keys.
        ArrayList<HashedArray> keys = generateKeys(2, rnd);

        // Create a table segment and add data.
        processor.createTableSegment(new WireCommands.CreateTableSegment(1, streamSegmentName, ""));
        order.verify(connection).send(new WireCommands.SegmentCreated(1, streamSegmentName));
        TableEntry e1 = TableEntry.unversioned(keys.get(0), generateValue(rnd));
        processor.updateTableEntries(new WireCommands.UpdateTableEntries(2, streamSegmentName, "", getTableEntries(singletonList(e1))));
        order.verify(connection).send(new WireCommands.TableEntriesUpdated(2, singletonList(0L)));

        // Get a Table Key
        WireCommands.TableKey key = new WireCommands.TableKey(0L, ByteBuffer.wrap(e1.getKey().getKey().array()));
        processor.readTable( new WireCommands.ReadTable(3, streamSegmentName, "", singletonList(key)));
        // TODO: this verification is not working.
        //order.verify(connection).send(new WireCommands.TableRead(3, streamSegmentName, getTableEntries(singletonList(e1))));

        // Test with non-existent key.
        TableEntry e2 = TableEntry.versioned(keys.get(1), generateValue(rnd), 10L);
        WireCommands.TableKey key2 = new WireCommands.TableKey(e2.getKey().getVersion(), ByteBuffer.wrap(e2.getKey().getKey().array()));
        processor.readTable(new WireCommands.ReadTable(4, streamSegmentName, "", singletonList(key)));
        // TODO:this verification is not working...
        //order.verify(connection).send(new WireCommands.ConditionalTableUpdateFailed(4, streamSegmentName, "" ));
    }

    private HashedArray generateData(int length, Random rnd) {
        byte[] keyData = new byte[length];
        rnd.nextBytes(keyData);
        return new HashedArray(keyData);
    }

    private WireCommands.TableEntries getTableEntries(List<TableEntry> updateData) {

        List<Map.Entry<WireCommands.TableKey, WireCommands.TableValue>> entries = updateData.stream().map(te -> {
            val tableKey = new WireCommands.TableKey(te.getKey().getVersion(), ByteBuffer.wrap(te.getKey().getKey().array()));
            val tableValue = new WireCommands.TableValue(ByteBuffer.wrap(te.getValue().array()));
            return new AbstractMap.SimpleImmutableEntry<>(tableKey, tableValue);
        }).collect(toList());

        return new WireCommands.TableEntries(entries);
    }

    private HashedArray generateValue(Random rnd) {
        return generateData(MAX_VALUE_LENGTH, rnd);
    }

    private ArrayList<HashedArray> generateKeys(int keyCount, Random rnd) {
        val result = new ArrayList<HashedArray>(keyCount);
        for (int i = 0; i < keyCount; i++) {
            result.add(generateData(MAX_KEY_LENGTH, rnd));
        }

        return result;
    }

    private boolean append(String streamSegmentName, int number, StreamSegmentStore store) {
        return Futures.await(store.append(streamSegmentName,
                new byte[]{(byte) number},
                null,
                PravegaRequestProcessor.TIMEOUT));
    }

    private static ServiceBuilderConfig getBuilderConfig() {
        return ServiceBuilderConfig
                .builder()
                .include(ServiceConfig.builder()
                        .with(ServiceConfig.CONTAINER_COUNT, 1)
                        .with(ServiceConfig.THREAD_POOL_SIZE, 3)
                        .with(ServiceConfig.LISTENING_PORT, TestUtils.getAvailableListenPort()))
                .build();
    }

    private static ServiceBuilderConfig getReadOnlyBuilderConfig() {
        val baseConfig = getBuilderConfig();
        val props = new Properties();
        baseConfig.forEach(props::put);
        return ServiceBuilderConfig.builder()
                .include(props)
                .include(ServiceConfig.builder()
                        .with(ServiceConfig.READONLY_SEGMENT_STORE, true))
                .build();
    }

    private static ServiceBuilder newInlineExecutionInMemoryBuilder(ServiceBuilderConfig config) {
        return ServiceBuilder.newInMemoryBuilder(config, (size, name) -> new InlineExecutor())
                             .withStreamSegmentStore(setup -> new SynchronousStreamSegmentStore(new StreamSegmentService(
                                     setup.getContainerRegistry(), setup.getSegmentToContainerMapper())));
    }
}<|MERGE_RESOLUTION|>--- conflicted
+++ resolved
@@ -5,17 +5,14 @@
  * you may not use this file except in compliance with the License.
  * You may obtain a copy of the License at
  *
- * http://www.apache.org/licenses/LICENSE-2.0
+ *     http://www.apache.org/licenses/LICENSE-2.0
  */
 package io.pravega.segmentstore.server.host.handler;
 
 import com.google.common.base.Preconditions;
 import io.pravega.common.concurrent.Futures;
-<<<<<<< HEAD
 import io.pravega.common.util.HashedArray;
-=======
 import io.pravega.segmentstore.contracts.Attributes;
->>>>>>> 2db892c8
 import io.pravega.segmentstore.contracts.ReadResult;
 import io.pravega.segmentstore.contracts.ReadResultEntry;
 import io.pravega.segmentstore.contracts.ReadResultEntryContents;
@@ -59,22 +56,18 @@
 import java.util.ArrayList;
 import java.util.HashMap;
 import java.util.List;
-import java.util.Map;
 import java.util.Properties;
 import java.util.UUID;
 import java.util.concurrent.CancellationException;
 import java.util.concurrent.CompletableFuture;
 
-<<<<<<< HEAD
 import static io.pravega.test.common.AssertExtensions.assertThrows;
 import static java.util.Collections.singletonList;
 import static java.util.stream.Collectors.toList;
-=======
 import static io.pravega.shared.MetricsNames.SEGMENT_WRITE_BYTES;
 import static io.pravega.shared.MetricsNames.SEGMENT_WRITE_EVENTS;
 import static io.pravega.shared.MetricsNames.nameFromSegment;
 import static io.pravega.test.common.TestUtils.setFinalStatic;
->>>>>>> 2db892c8
 import static org.junit.Assert.assertEquals;
 import static org.junit.Assert.assertFalse;
 import static org.junit.Assert.assertNotEquals;
@@ -426,7 +419,7 @@
         //test txn segment merge
         CompletableFuture<SegmentProperties> txnFuture = CompletableFuture.completedFuture(createSegmentProperty(streamSegmentName, txnId));
         doReturn(txnFuture).when(store).mergeStreamSegment(anyString(), anyString(), any());
-        PravegaRequestProcessor processor = new PravegaRequestProcessor(store, connection);
+        PravegaRequestProcessor processor = new PravegaRequestProcessor(store, mock(TableStore.class), connection);
 
         DynamicLogger mockedDynamicLogger = Mockito.mock(DynamicLogger.class);
         setFinalStatic(PravegaRequestProcessor.class.getDeclaredField("DYNAMIC_LOGGER"), mockedDynamicLogger);
@@ -442,7 +435,7 @@
         //test non-txn segment merge
         CompletableFuture<SegmentProperties> nonTxnFuture = CompletableFuture.completedFuture(createSegmentProperty(streamSegmentName, null));
         doReturn(nonTxnFuture).when(store).mergeStreamSegment(anyString(), anyString(), any());
-        processor = new PravegaRequestProcessor(store, connection);
+        processor = new PravegaRequestProcessor(store, mock(TableStore.class), connection);
 
         mockedDynamicLogger = Mockito.mock(DynamicLogger.class);
         setFinalStatic(PravegaRequestProcessor.class.getDeclaredField("DYNAMIC_LOGGER"), mockedDynamicLogger);
