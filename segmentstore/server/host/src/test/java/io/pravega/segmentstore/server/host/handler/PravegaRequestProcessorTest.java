--- conflicted
+++ resolved
@@ -410,123 +410,6 @@
     }
 
     @Test(timeout = 20000)
-<<<<<<< HEAD
-=======
-    public void testTransaction() throws Exception {
-        String streamSegmentName = "scope/stream/testTxn";
-        UUID txnid = UUID.randomUUID();
-        @Cleanup
-        ServiceBuilder serviceBuilder = newInlineExecutionInMemoryBuilder(getBuilderConfig());
-        serviceBuilder.initialize();
-        StreamSegmentStore store = serviceBuilder.createStreamSegmentService();
-        ServerConnection connection = mock(ServerConnection.class);
-        InOrder order = inOrder(connection);
-        PravegaRequestProcessor processor = new PravegaRequestProcessor(store,  mock(TableStore.class), connection);
-
-        processor.createSegment(new WireCommands.CreateSegment(requestId, streamSegmentName,
-                WireCommands.CreateSegment.NO_SCALE, 0, "", 0));
-        order.verify(connection).send(new WireCommands.SegmentCreated(requestId, streamSegmentName));
-
-        String transactionName = NameUtils.getTransactionNameFromId(streamSegmentName, txnid);
-        processor.createSegment(new WireCommands.CreateSegment(requestId, transactionName, WireCommands.CreateSegment.NO_SCALE, 0, "", 0));
-        assertTrue(append(NameUtils.getTransactionNameFromId(streamSegmentName, txnid), 1, store));
-        processor.getStreamSegmentInfo(new WireCommands.GetStreamSegmentInfo(requestId, transactionName, ""));
-        assertTrue(append(NameUtils.getTransactionNameFromId(streamSegmentName, txnid), 2, store));
-        order.verify(connection).send(new WireCommands.SegmentCreated(requestId, transactionName));
-        order.verify(connection).send(Mockito.argThat(t -> {
-            return t instanceof WireCommands.StreamSegmentInfo && ((WireCommands.StreamSegmentInfo) t).exists();
-        }));
-        processor.mergeSegments(new WireCommands.MergeSegments(requestId, streamSegmentName, transactionName, ""));
-        order.verify(connection).send(new WireCommands.SegmentsMerged(requestId, streamSegmentName, transactionName, 2));
-        processor.getStreamSegmentInfo(new WireCommands.GetStreamSegmentInfo(requestId, transactionName, ""));
-        order.verify(connection)
-                .send(new WireCommands.NoSuchSegment(requestId, NameUtils.getTransactionNameFromId(streamSegmentName, txnid), "", -1L));
-
-        txnid = UUID.randomUUID();
-        transactionName = NameUtils.getTransactionNameFromId(streamSegmentName, txnid);
-
-        processor.createSegment(new WireCommands.CreateSegment(requestId, transactionName, WireCommands.CreateSegment.NO_SCALE, 0, "", 0));
-        assertTrue(append(NameUtils.getTransactionNameFromId(streamSegmentName, txnid), 1, store));
-        order.verify(connection).send(new WireCommands.SegmentCreated(requestId, transactionName));
-        processor.getStreamSegmentInfo(new WireCommands.GetStreamSegmentInfo(requestId, transactionName, ""));
-        order.verify(connection).send(Mockito.argThat(t -> {
-            return t instanceof WireCommands.StreamSegmentInfo && ((WireCommands.StreamSegmentInfo) t).exists();
-        }));
-        processor.deleteSegment(new WireCommands.DeleteSegment(requestId, transactionName, ""));
-        order.verify(connection).send(new WireCommands.SegmentDeleted(requestId, transactionName));
-        processor.getStreamSegmentInfo(new WireCommands.GetStreamSegmentInfo(requestId, transactionName, ""));
-        order.verify(connection)
-                .send(new WireCommands.NoSuchSegment(requestId, NameUtils.getTransactionNameFromId(streamSegmentName, txnid), "", -1L));
-
-        // Verify the case when the transaction segment is already sealed. This simulates the case when the process
-        // crashed after sealing, but before issuing the merge.
-        txnid = UUID.randomUUID();
-        transactionName = NameUtils.getTransactionNameFromId(streamSegmentName, txnid);
-
-        processor.createSegment(new WireCommands.CreateSegment(requestId, transactionName, WireCommands.CreateSegment.NO_SCALE, 0, "", 0));
-        assertTrue(append(NameUtils.getTransactionNameFromId(streamSegmentName, txnid), 1, store));
-        processor.getStreamSegmentInfo(new WireCommands.GetStreamSegmentInfo(requestId, transactionName, ""));
-        assertTrue(append(NameUtils.getTransactionNameFromId(streamSegmentName, txnid), 2, store));
-
-        // Seal the transaction in the SegmentStore.
-        String txnName = NameUtils.getTransactionNameFromId(streamSegmentName, txnid);
-        store.sealStreamSegment(txnName, Duration.ZERO).join();
-
-        processor.mergeSegments(new WireCommands.MergeSegments(requestId, streamSegmentName, transactionName, ""));
-        order.verify(connection).send(new WireCommands.SegmentsMerged(requestId, streamSegmentName, transactionName, 4));
-        processor.getStreamSegmentInfo(new WireCommands.GetStreamSegmentInfo(requestId, transactionName, ""));
-        order.verify(connection)
-                .send(new WireCommands.NoSuchSegment(requestId, NameUtils.getTransactionNameFromId(streamSegmentName, txnid), "", -1L));
-
-        order.verifyNoMoreInteractions();
-    }
-
-    @Test(timeout = 20000)
-    public void testMergedTransaction() throws Exception {
-        String streamSegmentName = "scope/stream/testMergedTxn";
-        UUID txnid = UUID.randomUUID();
-        @Cleanup
-        ServiceBuilder serviceBuilder = newInlineExecutionInMemoryBuilder(getBuilderConfig());
-        serviceBuilder.initialize();
-        StreamSegmentStore store = spy(serviceBuilder.createStreamSegmentService());
-        ServerConnection connection = mock(ServerConnection.class);
-        InOrder order = inOrder(connection);
-        doReturn(Futures.failedFuture(new StreamSegmentMergedException(streamSegmentName))).when(store).sealStreamSegment(
-                anyString(), any());
-        doReturn(Futures.failedFuture(new StreamSegmentMergedException(streamSegmentName))).when(store).mergeStreamSegment(
-                anyString(), anyString(), any());
-
-        PravegaRequestProcessor processor = new PravegaRequestProcessor(store,  mock(TableStore.class), connection);
-
-        processor.createSegment(new WireCommands.CreateSegment(requestId, streamSegmentName,
-                WireCommands.CreateSegment.NO_SCALE, 0, "", 0));
-        order.verify(connection).send(new WireCommands.SegmentCreated(requestId, streamSegmentName));
-
-        String transactionName = NameUtils.getTransactionNameFromId(streamSegmentName, txnid);
-
-        processor.createSegment(new WireCommands.CreateSegment(requestId, transactionName, WireCommands.CreateSegment.NO_SCALE, 0, "", 0));
-        order.verify(connection).send(new WireCommands.SegmentCreated(requestId, transactionName));
-        processor.mergeSegments(new WireCommands.MergeSegments(requestId, streamSegmentName, transactionName, ""));
-        order.verify(connection).send(new WireCommands.SegmentsMerged(requestId, streamSegmentName, transactionName, 0));
-
-        txnid = UUID.randomUUID();
-        transactionName = NameUtils.getTransactionNameFromId(streamSegmentName, txnid);
-
-        doReturn(Futures.failedFuture(new StreamSegmentNotExistsException(streamSegmentName))).when(store).sealStreamSegment(
-                anyString(), any());
-        doReturn(Futures.failedFuture(new StreamSegmentNotExistsException(streamSegmentName))).when(store).mergeStreamSegment(
-                anyString(), anyString(), any(), any());
-
-        processor.createSegment(new WireCommands.CreateSegment(requestId, transactionName, WireCommands.CreateSegment.NO_SCALE, 0, "", 0));
-        order.verify(connection).send(new WireCommands.SegmentCreated(requestId, transactionName));
-        processor.mergeSegments(new WireCommands.MergeSegments(requestId, streamSegmentName, transactionName, ""));
-
-        order.verify(connection).send(new WireCommands.NoSuchSegment(requestId, NameUtils.getTransactionNameFromId(streamSegmentName,
-                                                                                                                       txnid), "", -1L));
-    }
-
-    @Test(timeout = 20000)
->>>>>>> 88ce8742
     public void testMetricsOnSegmentMerge() throws Exception {
         String streamSegmentName = "scope/stream/txnSegment";
         UUID txnId = UUID.randomUUID();
@@ -591,67 +474,8 @@
         order.verify(connection).send(new WireCommands.NoSuchSegment(12L, nonExistingSourceSegment, "", -1));
 
         // Merge segments conditionally, now it should work.
-<<<<<<< HEAD
         processor.mergeSegments(new WireCommands.MergeSegments(8L, streamSegmentName, transactionName, "", 2L, 1, false));
         order.verify(connection).send(new WireCommands.SegmentsMerged(8L, streamSegmentName, transactionName, 1));
-=======
-        processor.mergeSegments(new WireCommands.MergeSegments(5, streamSegmentName, transactionName, "", attributeUpdates));
-        order.verify(connection).send(new WireCommands.SegmentsMerged(5, streamSegmentName, transactionName, 1));
-
-        // Check the value of attributes post merge.
-        processor.getSegmentAttribute(new WireCommands.GetSegmentAttribute(6, streamSegmentName, randomAttribute1, ""));
-        order.verify(connection).send(new WireCommands.SegmentAttribute(6, 1));
-        processor.getSegmentAttribute(new WireCommands.GetSegmentAttribute(7, streamSegmentName, randomAttribute2, ""));
-        order.verify(connection).send(new WireCommands.SegmentAttribute(7, 2));
-    }
-
-    @Test(timeout = 20000)
-    public void testConditionalSegmentMergeReplace() throws Exception {
-        String streamSegmentName = "scope/stream/txnSegment";
-        UUID txnId = UUID.randomUUID();
-        @Cleanup
-        ServiceBuilder serviceBuilder = newInlineExecutionInMemoryBuilder(getBuilderConfig());
-        serviceBuilder.initialize();
-        StreamSegmentStore store = spy(serviceBuilder.createStreamSegmentService());
-        ServerConnection connection = mock(ServerConnection.class);
-        InOrder order = inOrder(connection);
-        SegmentStatsRecorder recorderMock = mock(SegmentStatsRecorder.class);
-        PravegaRequestProcessor processor = new PravegaRequestProcessor(store, mock(TableStore.class), new TrackedConnection(connection),
-                recorderMock, TableSegmentStatsRecorder.noOp(), new PassingTokenVerifier(), false);
-
-        processor.createSegment(new WireCommands.CreateSegment(0, streamSegmentName, WireCommands.CreateSegment.NO_SCALE, 0, "", 0L));
-        order.verify(connection).send(new WireCommands.SegmentCreated(0, streamSegmentName));
-        String transactionName = NameUtils.getTransactionNameFromId(streamSegmentName, txnId);
-        processor.createSegment(new WireCommands.CreateSegment(1, transactionName, WireCommands.CreateSegment.NO_SCALE, 0, "", 0L));
-        order.verify(connection).send(new WireCommands.SegmentCreated(1, transactionName));
-        assertTrue(append(transactionName, 1, store));
-
-        // Update to perform.
-        UUID randomAttribute1 = UUID.randomUUID();
-        UUID randomAttribute2 = UUID.randomUUID();
-        List<WireCommands.ConditionalAttributeUpdate> attributeUpdates = asList(
-                new WireCommands.ConditionalAttributeUpdate(randomAttribute1, WireCommands.ConditionalAttributeUpdate.REPLACE, 1, 0),
-                new WireCommands.ConditionalAttributeUpdate(randomAttribute2, WireCommands.ConditionalAttributeUpdate.REPLACE, 2, 0)
-        );
-
-        // Set a attributes in the parent segment with a certain value.
-        processor.updateSegmentAttribute(new WireCommands.UpdateSegmentAttribute(2, streamSegmentName, randomAttribute1,
-                streamSegmentName.hashCode(), WireCommands.NULL_ATTRIBUTE_VALUE, ""));
-        order.verify(connection).send(new WireCommands.SegmentAttributeUpdated(2, true));
-        processor.updateSegmentAttribute(new WireCommands.UpdateSegmentAttribute(3, streamSegmentName, randomAttribute2,
-                streamSegmentName.hashCode(), WireCommands.NULL_ATTRIBUTE_VALUE, ""));
-        order.verify(connection).send(new WireCommands.SegmentAttributeUpdated(3, true));
-
-        // Check the value of attributes post merge.
-        processor.getSegmentAttribute(new WireCommands.GetSegmentAttribute(4, streamSegmentName, randomAttribute1, ""));
-        order.verify(connection).send(new WireCommands.SegmentAttribute(4, streamSegmentName.hashCode()));
-        processor.getSegmentAttribute(new WireCommands.GetSegmentAttribute(5, streamSegmentName, randomAttribute2, ""));
-        order.verify(connection).send(new WireCommands.SegmentAttribute(5, streamSegmentName.hashCode()));
-
-        // Merge segments replacing attributes, now it should work.
-        processor.mergeSegments(new WireCommands.MergeSegments(6, streamSegmentName, transactionName, "", attributeUpdates));
-        order.verify(connection).send(new WireCommands.SegmentsMerged(6, streamSegmentName, transactionName, 1));
->>>>>>> 88ce8742
 
         // Check the value of attributes post merge.
         UUID batchIdAttributeUUID = ((AttributeId.UUID) Attributes.MERGE_TXN_BATCH_ID).toUUID();
