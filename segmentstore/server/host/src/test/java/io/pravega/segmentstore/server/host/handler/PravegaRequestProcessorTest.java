/**
 * Copyright (c) Dell Inc., or its subsidiaries. All Rights Reserved.
 *
 * Licensed under the Apache License, Version 2.0 (the "License");
 * you may not use this file except in compliance with the License.
 * You may obtain a copy of the License at
 *
 * http://www.apache.org/licenses/LICENSE-2.0
 */
package io.pravega.segmentstore.server.host.handler;

import com.google.common.base.Preconditions;
import io.netty.buffer.ByteBuf;
import io.netty.buffer.Unpooled;
import io.pravega.common.concurrent.Futures;
import io.pravega.common.util.ArrayView;
import io.pravega.common.util.BufferView;
import io.pravega.common.util.ByteArraySegment;
import io.pravega.segmentstore.contracts.Attributes;
import io.pravega.segmentstore.contracts.MergeStreamSegmentResult;
import io.pravega.segmentstore.contracts.ReadResult;
import io.pravega.segmentstore.contracts.ReadResultEntry;
import io.pravega.segmentstore.contracts.ReadResultEntryType;
import io.pravega.segmentstore.contracts.SegmentProperties;
import io.pravega.segmentstore.contracts.StreamSegmentInformation;
import io.pravega.segmentstore.contracts.StreamSegmentMergedException;
import io.pravega.segmentstore.contracts.StreamSegmentNotExistsException;
import io.pravega.segmentstore.contracts.StreamSegmentStore;
import io.pravega.segmentstore.contracts.tables.TableEntry;
import io.pravega.segmentstore.contracts.tables.TableKey;
import io.pravega.segmentstore.contracts.tables.TableStore;
import io.pravega.segmentstore.server.host.delegationtoken.PassingTokenVerifier;
import io.pravega.segmentstore.server.host.stat.SegmentStatsRecorder;
import io.pravega.segmentstore.server.host.stat.TableSegmentStatsRecorder;
import io.pravega.segmentstore.server.mocks.SynchronousStreamSegmentStore;
import io.pravega.segmentstore.server.reading.ReadResultEntryBase;
import io.pravega.segmentstore.server.store.ServiceBuilder;
import io.pravega.segmentstore.server.store.ServiceBuilderConfig;
import io.pravega.segmentstore.server.store.ServiceConfig;
import io.pravega.segmentstore.server.store.StreamSegmentService;
import io.pravega.shared.NameUtils;
import io.pravega.shared.metrics.MetricsConfig;
import io.pravega.shared.metrics.MetricsProvider;
import io.pravega.shared.protocol.netty.ByteBufWrapper;
import io.pravega.shared.protocol.netty.WireCommand;
import io.pravega.shared.protocol.netty.WireCommands;
import io.pravega.test.common.AssertExtensions;
import io.pravega.test.common.InlineExecutor;
import io.pravega.test.common.TestUtils;
import java.time.Duration;
import java.util.AbstractMap;
import java.util.ArrayList;
import java.util.HashMap;
import java.util.List;
import java.util.Map;
import java.util.Properties;
import java.util.Random;
import java.util.UUID;
import java.util.concurrent.CancellationException;
import java.util.concurrent.CompletableFuture;
import java.util.stream.Collectors;
import lombok.Cleanup;
import lombok.Data;
import lombok.extern.slf4j.Slf4j;
import lombok.val;
import org.junit.Test;
import org.mockito.ArgumentCaptor;
import org.mockito.InOrder;
import org.mockito.Mockito;

import static io.netty.buffer.Unpooled.wrappedBuffer;
import static io.pravega.test.common.AssertExtensions.assertThrows;
import static java.util.Arrays.asList;
import static java.util.Collections.singletonList;
import static java.util.stream.Collectors.toList;
import static org.junit.Assert.assertEquals;
import static org.junit.Assert.assertFalse;
import static org.junit.Assert.assertTrue;
import static org.mockito.ArgumentMatchers.any;
import static org.mockito.ArgumentMatchers.anyString;
import static org.mockito.ArgumentMatchers.eq;
import static org.mockito.Mockito.doReturn;
import static org.mockito.Mockito.inOrder;
import static org.mockito.Mockito.mock;
import static org.mockito.Mockito.spy;
import static org.mockito.Mockito.times;
import static org.mockito.Mockito.verify;
import static org.mockito.Mockito.verifyNoMoreInteractions;
import static org.mockito.Mockito.when;

@Slf4j
public class PravegaRequestProcessorTest {

    private static final int MAX_KEY_LENGTH = 100;
    private static final int MAX_VALUE_LENGTH = 100;
    private final long requestId = 1L;

    static {
        MetricsProvider.initialize(MetricsConfig.builder().with(MetricsConfig.ENABLE_STATISTICS, true).build());
        MetricsProvider.getMetricsProvider().startWithoutExporting();
    }

    //region Stream Segments

    @Data
    private static class TestReadResult implements ReadResult {
        final long streamSegmentStartOffset;
        final int maxResultLength;
        boolean closed = false;
        final List<ReadResultEntry> results;
        long currentOffset = 0;

        @Override
        public boolean hasNext() {
            return !results.isEmpty();
        }

        @Override
        public ReadResultEntry next() {
            ReadResultEntry result = results.remove(0);
            currentOffset = result.getStreamSegmentOffset();
            return result;
        }

        @Override
        public void close() {
            closed = true;
        }

        @Override
        public int getConsumedLength() {
            return (int) (currentOffset - streamSegmentStartOffset);
        }
    }

    private static class TestReadResultEntry extends ReadResultEntryBase {
        TestReadResultEntry(ReadResultEntryType type, long streamSegmentOffset, int requestedReadLength) {
            super(type, streamSegmentOffset, requestedReadLength);
        }

        @Override
        protected void complete(BufferView readResultEntryContents) {
            super.complete(readResultEntryContents);
        }

        @Override
        public void fail(Throwable exception) {
            super.fail(exception);
        }

        @Override
        public void requestContent(Duration timeout) {
            Preconditions.checkState(getType() != ReadResultEntryType.EndOfStreamSegment, "EndOfStreamSegmentReadResultEntry does not have any content.");
        }
    }

    @Test(timeout = 20000)
    public void testReadSegment() {
        // Set up PravegaRequestProcessor instance to execute read segment request against
        String streamSegmentName = "scope/stream/testReadSegment";
        byte[] data = new byte[]{1, 2, 3, 4, 6, 7, 8, 9};
        int readLength = 1000;

        StreamSegmentStore store = mock(StreamSegmentStore.class);
        ServerConnection connection = mock(ServerConnection.class);
        PravegaRequestProcessor processor = new PravegaRequestProcessor(store, mock(TableStore.class), connection);

        TestReadResultEntry entry1 = new TestReadResultEntry(ReadResultEntryType.Cache, 0, readLength);
        entry1.complete(new ByteArraySegment(data));
        TestReadResultEntry entry2 = new TestReadResultEntry(ReadResultEntryType.Future, data.length, readLength);

        List<ReadResultEntry> results = new ArrayList<>();
        results.add(entry1);
        results.add(entry2);
        CompletableFuture<ReadResult> readResult = new CompletableFuture<>();
        readResult.complete(new TestReadResult(0, readLength, results));
        when(store.read(streamSegmentName, 0, readLength, PravegaRequestProcessor.TIMEOUT)).thenReturn(readResult);

        // Execute and Verify readSegment calling stack in connection and store is executed as design.
        processor.readSegment(new WireCommands.ReadSegment(streamSegmentName, 0, readLength, "", requestId));
        verify(store).read(streamSegmentName, 0, readLength, PravegaRequestProcessor.TIMEOUT);
        verify(connection).send(new WireCommands.SegmentRead(streamSegmentName, 0, true, false, Unpooled.wrappedBuffer(data), requestId));
        verifyNoMoreInteractions(connection);
        verifyNoMoreInteractions(store);
        entry2.complete(new ByteArraySegment(data));
        verifyNoMoreInteractions(connection);
        verifyNoMoreInteractions(store);
    }

    @Test(timeout = 20000)
    public void testReadSegmentEmptySealed() {
        // Set up PravegaRequestProcessor instance to execute read segment request against
        String streamSegmentName = "scope/stream/testReadSegment";
        int readLength = 1000;

        StreamSegmentStore store = mock(StreamSegmentStore.class);
        ServerConnection connection = mock(ServerConnection.class);
        PravegaRequestProcessor processor = new PravegaRequestProcessor(store,  mock(TableStore.class), connection);

        TestReadResultEntry entry1 = new TestReadResultEntry(ReadResultEntryType.EndOfStreamSegment, 0, readLength);

        List<ReadResultEntry> results = new ArrayList<>();
        results.add(entry1);
        CompletableFuture<ReadResult> readResult = new CompletableFuture<>();
        readResult.complete(new TestReadResult(0, readLength, results));
        when(store.read(streamSegmentName, 0, readLength, PravegaRequestProcessor.TIMEOUT)).thenReturn(readResult);

        // Execute and Verify readSegment calling stack in connection and store is executed as design.
        processor.readSegment(new WireCommands.ReadSegment(streamSegmentName, 0, readLength, "", requestId));
        verify(store).read(streamSegmentName, 0, readLength, PravegaRequestProcessor.TIMEOUT);
        verify(connection).send(new WireCommands.SegmentRead(streamSegmentName, 0, false, true, Unpooled.EMPTY_BUFFER, requestId));
        verifyNoMoreInteractions(connection);
        verifyNoMoreInteractions(store);
    }

    @Test(timeout = 20000)
    public void testReadSegmentWithCancellationException() {
        // Set up PravegaRequestProcessor instance to execute read segment request against
        String streamSegmentName = "scope/stream/testReadSegment";
        int readLength = 1000;

        StreamSegmentStore store = mock(StreamSegmentStore.class);
        ServerConnection connection = mock(ServerConnection.class);
        PravegaRequestProcessor processor = new PravegaRequestProcessor(store,  mock(TableStore.class), connection);

        CompletableFuture<ReadResult> readResult = new CompletableFuture<>();
        readResult.completeExceptionally(new CancellationException("cancel read"));
        // Simulate a CancellationException for a Read Segment.
        when(store.read(streamSegmentName, 0, readLength, PravegaRequestProcessor.TIMEOUT)).thenReturn(readResult);

        // Execute and Verify readSegment is calling stack in connection and store is executed as design.
        processor.readSegment(new WireCommands.ReadSegment(streamSegmentName, 0, readLength, "", requestId));
        verify(store).read(streamSegmentName, 0, readLength, PravegaRequestProcessor.TIMEOUT);
        // Since the underlying store cancels the read request verify if an empty SegmentRead Wirecommand is sent as a response.
        verify(connection).send(new WireCommands.SegmentRead(streamSegmentName, 0, true, false, Unpooled.EMPTY_BUFFER, requestId));
        verifyNoMoreInteractions(connection);
        verifyNoMoreInteractions(store);
    }


    @Test(timeout = 20000)
    public void testReadSegmentTruncated() {
        // Set up PravegaRequestProcessor instance to execute read segment request against
        String streamSegmentName = "scope/stream/testReadSegment";
        int readLength = 1000;

        StreamSegmentStore store = mock(StreamSegmentStore.class);
        ServerConnection connection = mock(ServerConnection.class);
        PravegaRequestProcessor processor = new PravegaRequestProcessor(store,  mock(TableStore.class), connection);

        TestReadResultEntry entry1 = new TestReadResultEntry(ReadResultEntryType.Truncated, 0, readLength);

        List<ReadResultEntry> results = new ArrayList<>();
        results.add(entry1);
        CompletableFuture<ReadResult> readResult = new CompletableFuture<>();
        readResult.complete(new TestReadResult(0, readLength, results));
        when(store.read(streamSegmentName, 0, readLength, PravegaRequestProcessor.TIMEOUT)).thenReturn(readResult);

        StreamSegmentInformation info = StreamSegmentInformation.builder()
                .name(streamSegmentName)
                .length(1234)
                .startOffset(123)
                .build();
        when(store.getStreamSegmentInfo(streamSegmentName, PravegaRequestProcessor.TIMEOUT))
                .thenReturn(CompletableFuture.completedFuture(info));

        // Execute and Verify readSegment calling stack in connection and store is executed as design.
        processor.readSegment(new WireCommands.ReadSegment(streamSegmentName, 0, readLength, "", requestId));
        verify(store).read(streamSegmentName, 0, readLength, PravegaRequestProcessor.TIMEOUT);
        verify(store).getStreamSegmentInfo(streamSegmentName, PravegaRequestProcessor.TIMEOUT);
        verify(connection).send(new WireCommands.SegmentIsTruncated(requestId, streamSegmentName, info.getStartOffset(), "", 0));
        verifyNoMoreInteractions(connection);
        verifyNoMoreInteractions(store);
    }

    @Test(timeout = 20000)
    public void testCreateSegment() throws Exception {
        // Set up PravegaRequestProcessor instance to execute requests against
        String streamSegmentName = "scope/stream/testCreateSegment";
        @Cleanup
        ServiceBuilder serviceBuilder = newInlineExecutionInMemoryBuilder(getBuilderConfig());
        serviceBuilder.initialize();
        StreamSegmentStore store = serviceBuilder.createStreamSegmentService();
        ServerConnection connection = mock(ServerConnection.class);
        InOrder order = inOrder(connection);
        val recorderMock = mock(SegmentStatsRecorder.class);
        PravegaRequestProcessor processor = new PravegaRequestProcessor(store, mock(TableStore.class), connection, recorderMock,
                TableSegmentStatsRecorder.noOp(), new PassingTokenVerifier(), false);

        // Execute and Verify createSegment/getStreamSegmentInfo calling stack is executed as design.
        processor.createSegment(new WireCommands.CreateSegment(1, streamSegmentName, WireCommands.CreateSegment.NO_SCALE, 0, ""));
        verify(recorderMock).createSegment(eq(streamSegmentName), eq(WireCommands.CreateSegment.NO_SCALE), eq(0), any());
        assertTrue(append(streamSegmentName, 1, store));
        processor.getStreamSegmentInfo(new WireCommands.GetStreamSegmentInfo(1, streamSegmentName, ""));
        assertTrue(append(streamSegmentName, 2, store));
        order.verify(connection).send(new WireCommands.SegmentCreated(1, streamSegmentName));
        order.verify(connection).send(Mockito.any(WireCommands.StreamSegmentInfo.class));

        // TestCreateSealDelete may executed before this test case,
        // so createSegmentStats may record 1 or 2 createSegment operation here.
    }

    @Test(timeout = 20000)
    public void testTransaction() throws Exception {
        String streamSegmentName = "scope/stream/testTxn";
        UUID txnid = UUID.randomUUID();
        @Cleanup
        ServiceBuilder serviceBuilder = newInlineExecutionInMemoryBuilder(getBuilderConfig());
        serviceBuilder.initialize();
        StreamSegmentStore store = serviceBuilder.createStreamSegmentService();
        ServerConnection connection = mock(ServerConnection.class);
        InOrder order = inOrder(connection);
        PravegaRequestProcessor processor = new PravegaRequestProcessor(store,  mock(TableStore.class), connection);

        processor.createSegment(new WireCommands.CreateSegment(requestId, streamSegmentName,
                WireCommands.CreateSegment.NO_SCALE, 0, ""));
        order.verify(connection).send(new WireCommands.SegmentCreated(requestId, streamSegmentName));

        String transactionName = NameUtils.getTransactionNameFromId(streamSegmentName, txnid);
        processor.createSegment(new WireCommands.CreateSegment(requestId, transactionName, WireCommands.CreateSegment.NO_SCALE, 0, ""));
        assertTrue(append(NameUtils.getTransactionNameFromId(streamSegmentName, txnid), 1, store));
        processor.getStreamSegmentInfo(new WireCommands.GetStreamSegmentInfo(requestId, transactionName, ""));
        assertTrue(append(NameUtils.getTransactionNameFromId(streamSegmentName, txnid), 2, store));
        order.verify(connection).send(new WireCommands.SegmentCreated(requestId, transactionName));
        order.verify(connection).send(Mockito.argThat(t -> {
            return t instanceof WireCommands.StreamSegmentInfo && ((WireCommands.StreamSegmentInfo) t).exists();
        }));
        processor.mergeSegments(new WireCommands.MergeSegments(requestId, streamSegmentName, transactionName, ""));
        order.verify(connection).send(new WireCommands.SegmentsMerged(requestId, streamSegmentName, transactionName, 2));
        processor.getStreamSegmentInfo(new WireCommands.GetStreamSegmentInfo(requestId, transactionName, ""));
        order.verify(connection)
                .send(new WireCommands.NoSuchSegment(requestId, NameUtils.getTransactionNameFromId(streamSegmentName, txnid), "", -1L));

        txnid = UUID.randomUUID();
        transactionName = NameUtils.getTransactionNameFromId(streamSegmentName, txnid);

        processor.createSegment(new WireCommands.CreateSegment(requestId, transactionName, WireCommands.CreateSegment.NO_SCALE, 0, ""));
        assertTrue(append(NameUtils.getTransactionNameFromId(streamSegmentName, txnid), 1, store));
        order.verify(connection).send(new WireCommands.SegmentCreated(requestId, transactionName));
        processor.getStreamSegmentInfo(new WireCommands.GetStreamSegmentInfo(requestId, transactionName, ""));
        order.verify(connection).send(Mockito.argThat(t -> {
            return t instanceof WireCommands.StreamSegmentInfo && ((WireCommands.StreamSegmentInfo) t).exists();
        }));
        processor.deleteSegment(new WireCommands.DeleteSegment(requestId, transactionName, ""));
        order.verify(connection).send(new WireCommands.SegmentDeleted(requestId, transactionName));
        processor.getStreamSegmentInfo(new WireCommands.GetStreamSegmentInfo(requestId, transactionName, ""));
        order.verify(connection)
                .send(new WireCommands.NoSuchSegment(requestId, NameUtils.getTransactionNameFromId(streamSegmentName, txnid), "", -1L));

        // Verify the case when the transaction segment is already sealed. This simulates the case when the process
        // crashed after sealing, but before issuing the merge.
        txnid = UUID.randomUUID();
        transactionName = NameUtils.getTransactionNameFromId(streamSegmentName, txnid);

        processor.createSegment(new WireCommands.CreateSegment(requestId, transactionName, WireCommands.CreateSegment.NO_SCALE, 0, ""));
        assertTrue(append(NameUtils.getTransactionNameFromId(streamSegmentName, txnid), 1, store));
        processor.getStreamSegmentInfo(new WireCommands.GetStreamSegmentInfo(requestId, transactionName, ""));
        assertTrue(append(NameUtils.getTransactionNameFromId(streamSegmentName, txnid), 2, store));

        // Seal the transaction in the SegmentStore.
        String txnName = NameUtils.getTransactionNameFromId(streamSegmentName, txnid);
        store.sealStreamSegment(txnName, Duration.ZERO).join();

        processor.mergeSegments(new WireCommands.MergeSegments(requestId, streamSegmentName, transactionName, ""));
        order.verify(connection).send(new WireCommands.SegmentsMerged(requestId, streamSegmentName, transactionName, 4));
        processor.getStreamSegmentInfo(new WireCommands.GetStreamSegmentInfo(requestId, transactionName, ""));
        order.verify(connection)
                .send(new WireCommands.NoSuchSegment(requestId, NameUtils.getTransactionNameFromId(streamSegmentName, txnid), "", -1L));

        order.verifyNoMoreInteractions();
    }

    @Test(timeout = 20000)
    public void testMergedTransaction() throws Exception {
        String streamSegmentName = "scope/stream/testMergedTxn";
        UUID txnid = UUID.randomUUID();
        @Cleanup
        ServiceBuilder serviceBuilder = newInlineExecutionInMemoryBuilder(getBuilderConfig());
        serviceBuilder.initialize();
        StreamSegmentStore store = spy(serviceBuilder.createStreamSegmentService());
        ServerConnection connection = mock(ServerConnection.class);
        InOrder order = inOrder(connection);
        doReturn(Futures.failedFuture(new StreamSegmentMergedException(streamSegmentName))).when(store).sealStreamSegment(
                anyString(), any());
        doReturn(Futures.failedFuture(new StreamSegmentMergedException(streamSegmentName))).when(store).mergeStreamSegment(
                anyString(), anyString(), any());

        PravegaRequestProcessor processor = new PravegaRequestProcessor(store,  mock(TableStore.class), connection);

        processor.createSegment(new WireCommands.CreateSegment(requestId, streamSegmentName,
                WireCommands.CreateSegment.NO_SCALE, 0, ""));
        order.verify(connection).send(new WireCommands.SegmentCreated(requestId, streamSegmentName));

        String transactionName = NameUtils.getTransactionNameFromId(streamSegmentName, txnid);

        processor.createSegment(new WireCommands.CreateSegment(requestId, transactionName, WireCommands.CreateSegment.NO_SCALE, 0, ""));
        order.verify(connection).send(new WireCommands.SegmentCreated(requestId, transactionName));
        processor.mergeSegments(new WireCommands.MergeSegments(requestId, streamSegmentName, transactionName, ""));
        order.verify(connection).send(new WireCommands.SegmentsMerged(requestId, streamSegmentName, transactionName, 0));

        txnid = UUID.randomUUID();
        transactionName = NameUtils.getTransactionNameFromId(streamSegmentName, txnid);

        doReturn(Futures.failedFuture(new StreamSegmentNotExistsException(streamSegmentName))).when(store).sealStreamSegment(
                anyString(), any());
        doReturn(Futures.failedFuture(new StreamSegmentNotExistsException(streamSegmentName))).when(store).mergeStreamSegment(
                anyString(), anyString(), any());

        processor.createSegment(new WireCommands.CreateSegment(requestId, transactionName, WireCommands.CreateSegment.NO_SCALE, 0, ""));
        order.verify(connection).send(new WireCommands.SegmentCreated(requestId, transactionName));
        processor.mergeSegments(new WireCommands.MergeSegments(requestId, streamSegmentName, transactionName, ""));

        order.verify(connection).send(new WireCommands.NoSuchSegment(requestId, NameUtils.getTransactionNameFromId(streamSegmentName,
                                                                                                                       txnid), "", -1L));
    }

    @Test(timeout = 20000)
    public void testMetricsOnSegmentMerge() throws Exception {
        String streamSegmentName = "scope/stream/txnSegment";
        UUID txnId = UUID.randomUUID();
        @Cleanup
        ServiceBuilder serviceBuilder = newInlineExecutionInMemoryBuilder(getBuilderConfig());
        serviceBuilder.initialize();
        StreamSegmentStore store = spy(serviceBuilder.createStreamSegmentService());
        ServerConnection connection = mock(ServerConnection.class);
        doReturn(Futures.failedFuture(new StreamSegmentMergedException(streamSegmentName))).when(store).sealStreamSegment(
                anyString(), any());

        //test txn segment merge
        CompletableFuture<MergeStreamSegmentResult> txnFuture = CompletableFuture.completedFuture(createMergeStreamSegmentResult(streamSegmentName, txnId));
        doReturn(txnFuture).when(store).mergeStreamSegment(anyString(), anyString(), any());
        SegmentStatsRecorder recorderMock = mock(SegmentStatsRecorder.class);
        PravegaRequestProcessor processor = new PravegaRequestProcessor(store, mock(TableStore.class), connection, recorderMock,
                TableSegmentStatsRecorder.noOp(), new PassingTokenVerifier(), false);

        processor.createSegment(new WireCommands.CreateSegment(0, streamSegmentName, WireCommands.CreateSegment.NO_SCALE, 0, ""));
        String transactionName = NameUtils.getTransactionNameFromId(streamSegmentName, txnId);
        processor.createSegment(new WireCommands.CreateSegment(1, transactionName, WireCommands.CreateSegment.NO_SCALE, 0, ""));
        processor.mergeSegments(new WireCommands.MergeSegments(2, streamSegmentName, transactionName, ""));
        verify(recorderMock).merge(streamSegmentName, 100L, 10, (long) streamSegmentName.hashCode());
    }

    private MergeStreamSegmentResult createMergeStreamSegmentResult(String streamSegmentName, UUID txnId) {
        Map<UUID, Long> attributes = new HashMap<>();
        attributes.put(Attributes.EVENT_COUNT, 10L);
        attributes.put(Attributes.CREATION_TIME, (long) streamSegmentName.hashCode());
        return new MergeStreamSegmentResult(100, 100, attributes);
    }
    
    private SegmentProperties createSegmentProperty(String streamSegmentName, UUID txnId) {

        Map<UUID, Long> attributes = new HashMap<>();
        attributes.put(Attributes.EVENT_COUNT, 10L);
        attributes.put(Attributes.CREATION_TIME, (long) streamSegmentName.hashCode());

        return StreamSegmentInformation.builder()
                .name(txnId == null ? streamSegmentName + "#." : streamSegmentName + "#transaction." + txnId)
                .sealed(true)
                .deleted(false)
                .lastModified(null)
                .startOffset(0)
                .length(100)
                .attributes(attributes)
                .build();
    }

    @Test(timeout = 20000)
    public void testSegmentAttribute() throws Exception {
        String streamSegmentName = "scope/stream/testSegmentAttribute";
        UUID attribute = UUID.randomUUID();
        @Cleanup
        ServiceBuilder serviceBuilder = newInlineExecutionInMemoryBuilder(getBuilderConfig());
        serviceBuilder.initialize();
        StreamSegmentStore store = serviceBuilder.createStreamSegmentService();
        ServerConnection connection = mock(ServerConnection.class);
        InOrder order = inOrder(connection);
        PravegaRequestProcessor processor = new PravegaRequestProcessor(store,  mock(TableStore.class), connection);

        // Execute and Verify createSegment/getStreamSegmentInfo calling stack is executed as design.
        processor.createSegment(new WireCommands.CreateSegment(1, streamSegmentName, WireCommands.CreateSegment.NO_SCALE, 0, ""));
        order.verify(connection).send(new WireCommands.SegmentCreated(1, streamSegmentName));

        processor.getSegmentAttribute(new WireCommands.GetSegmentAttribute(2, streamSegmentName, attribute, ""));
        order.verify(connection).send(new WireCommands.SegmentAttribute(2, WireCommands.NULL_ATTRIBUTE_VALUE));

        processor.updateSegmentAttribute(new WireCommands.UpdateSegmentAttribute(2, streamSegmentName, attribute, 1, WireCommands.NULL_ATTRIBUTE_VALUE, ""));
        order.verify(connection).send(new WireCommands.SegmentAttributeUpdated(2, true));
        processor.getSegmentAttribute(new WireCommands.GetSegmentAttribute(3, streamSegmentName, attribute, ""));
        order.verify(connection).send(new WireCommands.SegmentAttribute(3, 1));

        processor.updateSegmentAttribute(new WireCommands.UpdateSegmentAttribute(4, streamSegmentName, attribute, 5, WireCommands.NULL_ATTRIBUTE_VALUE, ""));
        order.verify(connection).send(new WireCommands.SegmentAttributeUpdated(4, false));
        processor.getSegmentAttribute(new WireCommands.GetSegmentAttribute(5, streamSegmentName, attribute, ""));
        order.verify(connection).send(new WireCommands.SegmentAttribute(5, 1));

        processor.updateSegmentAttribute(new WireCommands.UpdateSegmentAttribute(6, streamSegmentName, attribute, 10, 1, ""));
        order.verify(connection).send(new WireCommands.SegmentAttributeUpdated(6, true));
        processor.getSegmentAttribute(new WireCommands.GetSegmentAttribute(7, streamSegmentName, attribute, ""));
        order.verify(connection).send(new WireCommands.SegmentAttribute(7, 10));

        processor.updateSegmentAttribute(new WireCommands.UpdateSegmentAttribute(8, streamSegmentName, attribute, WireCommands.NULL_ATTRIBUTE_VALUE, 10, ""));
        order.verify(connection).send(new WireCommands.SegmentAttributeUpdated(8, true));
        processor.getSegmentAttribute(new WireCommands.GetSegmentAttribute(9, streamSegmentName, attribute, ""));
        order.verify(connection).send(new WireCommands.SegmentAttribute(9, WireCommands.NULL_ATTRIBUTE_VALUE));
    }

    @Test(timeout = 20000)
    public void testCreateSealTruncateDelete() throws Exception {
        // Set up PravegaRequestProcessor instance to execute requests against.
        String streamSegmentName = "scope/stream/testCreateSealDelete";
        @Cleanup
        ServiceBuilder serviceBuilder = newInlineExecutionInMemoryBuilder(getBuilderConfig());
        serviceBuilder.initialize();
        StreamSegmentStore store = serviceBuilder.createStreamSegmentService();
        ServerConnection connection = mock(ServerConnection.class);
        InOrder order = inOrder(connection);
        PravegaRequestProcessor processor = new PravegaRequestProcessor(store,  mock(TableStore.class), connection);

        // Create a segment and append 2 bytes.
        processor.createSegment(new WireCommands.CreateSegment(1, streamSegmentName, WireCommands.CreateSegment.NO_SCALE, 0, ""));
        assertTrue(append(streamSegmentName, 1, store));
        assertTrue(append(streamSegmentName, 2, store));

        processor.sealSegment(new WireCommands.SealSegment(requestId, streamSegmentName, ""));
        assertFalse(append(streamSegmentName, 2, store));

        // Truncate half.
        final long truncateOffset = store.getStreamSegmentInfo(streamSegmentName, PravegaRequestProcessor.TIMEOUT)
                .join().getLength() / 2;
        AssertExtensions.assertGreaterThan("Nothing to truncate.", 0, truncateOffset);
        processor.truncateSegment(new WireCommands.TruncateSegment(requestId, streamSegmentName, truncateOffset, ""));
        assertEquals(truncateOffset, store.getStreamSegmentInfo(streamSegmentName, PravegaRequestProcessor.TIMEOUT)
                .join().getStartOffset());

        // Truncate at the same offset - verify idempotence.
        processor.truncateSegment(new WireCommands.TruncateSegment(requestId, streamSegmentName, truncateOffset, ""));
        assertEquals(truncateOffset, store.getStreamSegmentInfo(streamSegmentName, PravegaRequestProcessor.TIMEOUT)
                .join().getStartOffset());

        // Truncate at a lower offset - verify failure.
        processor.truncateSegment(new WireCommands.TruncateSegment(requestId, streamSegmentName, truncateOffset - 1, ""));
        assertEquals(truncateOffset, store.getStreamSegmentInfo(streamSegmentName, PravegaRequestProcessor.TIMEOUT)
                .join().getStartOffset());

        // Delete.
        processor.deleteSegment(new WireCommands.DeleteSegment(requestId, streamSegmentName, ""));
        assertFalse(append(streamSegmentName, 4, store));

        // Verify connection response with same order.
        order.verify(connection).send(new WireCommands.SegmentCreated(requestId, streamSegmentName));
        order.verify(connection).send(new WireCommands.SegmentSealed(requestId, streamSegmentName));
        order.verify(connection, times(2)).send(new WireCommands.SegmentTruncated(requestId, streamSegmentName));
        order.verify(connection).send(new WireCommands.SegmentIsTruncated(requestId, streamSegmentName, truncateOffset, "", 0));
        order.verify(connection).send(new WireCommands.SegmentDeleted(requestId, streamSegmentName));
        order.verifyNoMoreInteractions();
    }

    @Test(timeout = 20000)
    public void testUnsupportedOperation() throws Exception {
        // Set up PravegaRequestProcessor instance to execute requests against
        String streamSegmentName = "scope/stream/testCreateSegment";
        @Cleanup
        ServiceBuilder serviceBuilder = newInlineExecutionInMemoryBuilder(getReadOnlyBuilderConfig());
        serviceBuilder.initialize();
        StreamSegmentStore store = serviceBuilder.createStreamSegmentService();
        ServerConnection connection = mock(ServerConnection.class);
        InOrder order = inOrder(connection);
        PravegaRequestProcessor processor = new PravegaRequestProcessor(store,  mock(TableStore.class), connection);

        // Execute and Verify createSegment/getStreamSegmentInfo calling stack is executed as design.
        processor.createSegment(new WireCommands.CreateSegment(1, streamSegmentName, WireCommands.CreateSegment.NO_SCALE, 0, ""));
        order.verify(connection).send(new WireCommands.OperationUnsupported(1, "createSegment", ""));
    }

    //endregion

    //region Table Segments

    @Test(timeout = 20000)
    public void testCreateTableSegment() throws Exception {
        // Set up PravegaRequestProcessor instance to execute requests against
        String tableSegmentName = "testCreateTableSegment";
        @Cleanup
        ServiceBuilder serviceBuilder = newInlineExecutionInMemoryBuilder(getBuilderConfig());
        serviceBuilder.initialize();
        StreamSegmentStore store = serviceBuilder.createStreamSegmentService();
        TableStore tableStore = serviceBuilder.createTableStoreService();
        ServerConnection connection = mock(ServerConnection.class);
        InOrder order = inOrder(connection);
        val recorderMock = mock(TableSegmentStatsRecorder.class);
        PravegaRequestProcessor processor = new PravegaRequestProcessor(store, tableStore, connection, SegmentStatsRecorder.noOp(),
                recorderMock, new PassingTokenVerifier(), false);

        // Execute and Verify createTableSegment calling stack is executed as design.
        processor.createTableSegment(new WireCommands.CreateTableSegment(1, tableSegmentName, ""));
        order.verify(connection).send(new WireCommands.SegmentCreated(1, tableSegmentName));
        processor.createTableSegment(new WireCommands.CreateTableSegment(2, tableSegmentName, ""));
        order.verify(connection).send(new WireCommands.SegmentAlreadyExists(2, tableSegmentName, ""));
        verify(recorderMock).createTableSegment(eq(tableSegmentName), any());
        verifyNoMoreInteractions(recorderMock);
    }

    /**
     * Verifies that the methods that are not yet implemented are not implemented by accident without unit tests.
     * This test should be removed once every method tested in it is implemented.
     */
    @Test(timeout = 20000)
    public void testUnimplementedMethods() throws Exception {
        // Set up PravegaRequestProcessor instance to execute requests against
        String streamSegmentName = "scope/stream/test";
        @Cleanup
        ServiceBuilder serviceBuilder = newInlineExecutionInMemoryBuilder(getBuilderConfig());
        serviceBuilder.initialize();
        StreamSegmentStore store = serviceBuilder.createStreamSegmentService();
        TableStore tableStore = serviceBuilder.createTableStoreService();
        ServerConnection connection = mock(ServerConnection.class);
        PravegaRequestProcessor processor = new PravegaRequestProcessor(store, tableStore, connection);

        assertThrows("seal() is implemented.",
                     () -> processor.sealTableSegment(new WireCommands.SealTableSegment(1, streamSegmentName, "")),
                     ex -> ex instanceof UnsupportedOperationException);
        assertThrows("merge() is implemented.",
                     () -> processor.mergeTableSegments(new WireCommands.MergeTableSegments(1, streamSegmentName, streamSegmentName, "")),
                     ex -> ex instanceof UnsupportedOperationException);
    }

    @Test(timeout = 20000)
    public void testUpdateEntries() throws Exception {
        // Set up PravegaRequestProcessor instance to execute requests against
        val rnd = new Random(0);
        String tableSegmentName = "testUpdateEntries";
        @Cleanup
        ServiceBuilder serviceBuilder = newInlineExecutionInMemoryBuilder(getBuilderConfig());
        serviceBuilder.initialize();
        StreamSegmentStore store = serviceBuilder.createStreamSegmentService();
        TableStore tableStore = serviceBuilder.createTableStoreService();
        ServerConnection connection = mock(ServerConnection.class);
        InOrder order = inOrder(connection);
        val recorderMock = mock(TableSegmentStatsRecorder.class);
        PravegaRequestProcessor processor = new PravegaRequestProcessor(store, tableStore, connection, SegmentStatsRecorder.noOp(),
                recorderMock, new PassingTokenVerifier(), false);

        //Generate keys
        ArrayList<ArrayView> keys = generateKeys(3, rnd);

        // Execute and Verify createSegment calling stack is executed as design.
        processor.createTableSegment(new WireCommands.CreateTableSegment(1, tableSegmentName, ""));
        order.verify(connection).send(new WireCommands.SegmentCreated(1, tableSegmentName));
        verify(recorderMock).createTableSegment(eq(tableSegmentName), any());

        // Test with unversioned data.
        TableEntry e1 = TableEntry.unversioned(keys.get(0), generateValue(rnd));
        WireCommands.TableEntries cmd = getTableEntries(singletonList(e1));
        processor.updateTableEntries(new WireCommands.UpdateTableEntries(2, tableSegmentName, "", cmd, WireCommands.NULL_TABLE_SEGMENT_OFFSET));
        order.verify(connection).send(new WireCommands.TableEntriesUpdated(2, singletonList(0L)));
        verify(recorderMock).updateEntries(eq(tableSegmentName), eq(1), eq(false), any());

        // Test with versioned data.
        e1 = TableEntry.versioned(keys.get(0), generateValue(rnd), 0L);
        cmd = getTableEntries(singletonList(e1));
        processor.updateTableEntries(new WireCommands.UpdateTableEntries(3, tableSegmentName, "", cmd, WireCommands.NULL_TABLE_SEGMENT_OFFSET));

        order.verify(connection).send(any());
        verify(recorderMock).updateEntries(eq(tableSegmentName), eq(1), eq(true), any());

        // Test with key not present. The table store throws KeyNotExistsException.
        TableEntry e2 = TableEntry.versioned(keys.get(1), generateValue(rnd), 0L);
        processor.updateTableEntries(new WireCommands.UpdateTableEntries(4, tableSegmentName, "", getTableEntries(singletonList(e2)), WireCommands.NULL_TABLE_SEGMENT_OFFSET));
        order.verify(connection).send(new WireCommands.TableKeyDoesNotExist(4, tableSegmentName, ""));
        verifyNoMoreInteractions(recorderMock);

        // Test with invalid key version. The table store throws BadKeyVersionException.
        TableEntry e3 = TableEntry.versioned(keys.get(0), generateValue(rnd), 10L);
        processor.updateTableEntries(new WireCommands.UpdateTableEntries(5, tableSegmentName, "", getTableEntries(singletonList(e3)), WireCommands.NULL_TABLE_SEGMENT_OFFSET));
        order.verify(connection).send(new WireCommands.TableKeyBadVersion(5, tableSegmentName, ""));
        verifyNoMoreInteractions(recorderMock);
    }

    @Test(timeout = 30000)
    public void testRemoveKeys() throws Exception {
        // Set up PravegaRequestProcessor instance to execute requests against
        val rnd = new Random(0);
        String tableSegmentName = "testRemoveEntries";
        @Cleanup
        ServiceBuilder serviceBuilder = newInlineExecutionInMemoryBuilder(getBuilderConfig());
        serviceBuilder.initialize();
        StreamSegmentStore store = serviceBuilder.createStreamSegmentService();
        TableStore tableStore = serviceBuilder.createTableStoreService();
        ServerConnection connection = mock(ServerConnection.class);
        InOrder order = inOrder(connection);
        val recorderMock = mock(TableSegmentStatsRecorder.class);
        PravegaRequestProcessor processor = new PravegaRequestProcessor(store, tableStore, connection, SegmentStatsRecorder.noOp(),
                recorderMock, new PassingTokenVerifier(), false);

        // Generate keys.
        ArrayList<ArrayView> keys = generateKeys(2, rnd);

        // Create a table segment and add data.
        processor.createTableSegment(new WireCommands.CreateTableSegment(1, tableSegmentName, ""));
        order.verify(connection).send(new WireCommands.SegmentCreated(1, tableSegmentName));
        TableEntry e1 = TableEntry.unversioned(keys.get(0), generateValue(rnd));
        processor.updateTableEntries(new WireCommands.UpdateTableEntries(2, tableSegmentName, "",
                getTableEntries(singletonList(e1)), WireCommands.NULL_TABLE_SEGMENT_OFFSET));
        order.verify(connection).send(new WireCommands.TableEntriesUpdated(2, singletonList(0L)));
        verify(recorderMock).createTableSegment(eq(tableSegmentName), any());
        verify(recorderMock).updateEntries(eq(tableSegmentName), eq(1), eq(false), any());

        // Remove a Table Key
<<<<<<< HEAD
        WireCommands.TableKey key = new WireCommands.TableKey(wrappedBuffer(e1.getKey().getKey().array()), 0L);
        processor.removeTableKeys(new WireCommands.RemoveTableKeys(3, tableSegmentName, "", singletonList(key),
                WireCommands.NULL_TABLE_SEGMENT_OFFSET));
=======
        WireCommands.TableKey key = new WireCommands.TableKey(toByteBuf(e1.getKey().getKey()), 0L);
        processor.removeTableKeys(new WireCommands.RemoveTableKeys(3, tableSegmentName, "", singletonList(key), 0L));
>>>>>>> 15b0f5eb
        order.verify(connection).send(new WireCommands.TableKeysRemoved(3, tableSegmentName));
        verify(recorderMock).removeKeys(eq(tableSegmentName), eq(1), eq(true), any());

        // Test with non-existent key.
<<<<<<< HEAD
        key = new WireCommands.TableKey(wrappedBuffer(e1.getKey().getKey().array()), 0L);
        processor.removeTableKeys(new WireCommands.RemoveTableKeys(4, tableSegmentName, "", singletonList(key),
                WireCommands.NULL_TABLE_SEGMENT_OFFSET));
=======
        key = new WireCommands.TableKey(toByteBuf(e1.getKey().getKey()), 0L);
        processor.removeTableKeys(new WireCommands.RemoveTableKeys(4, tableSegmentName, "", singletonList(key), 0L));
>>>>>>> 15b0f5eb
        order.verify(connection).send(new WireCommands.TableKeyBadVersion(4, tableSegmentName, ""));
        verifyNoMoreInteractions(recorderMock);
    }

    @Test(timeout = 30000)
    public void testDeleteEmptyTable() throws Exception {
        // Set up PravegaRequestProcessor instance to execute requests against
        String tableSegmentName = "testTable1";
        @Cleanup
        ServiceBuilder serviceBuilder = newInlineExecutionInMemoryBuilder(getBuilderConfig());
        serviceBuilder.initialize();
        StreamSegmentStore store = serviceBuilder.createStreamSegmentService();
        TableStore tableStore = serviceBuilder.createTableStoreService();
        ServerConnection connection = mock(ServerConnection.class);
        InOrder order = inOrder(connection);
        val recorderMock = mock(TableSegmentStatsRecorder.class);
        PravegaRequestProcessor processor = new PravegaRequestProcessor(store, tableStore, connection, SegmentStatsRecorder.noOp(),
                recorderMock, new PassingTokenVerifier(), false);

        // Create a table segment.
        processor.createTableSegment(new WireCommands.CreateTableSegment(1, tableSegmentName, ""));
        order.verify(connection).send(new WireCommands.SegmentCreated(1, tableSegmentName));
        verify(recorderMock).createTableSegment(eq(tableSegmentName), any());

        processor.deleteTableSegment(new WireCommands.DeleteTableSegment(2, tableSegmentName, true, ""));
        order.verify(connection).send(new WireCommands.SegmentDeleted(2, tableSegmentName));
        verify(recorderMock).deleteTableSegment(eq(tableSegmentName), any());
    }

    @Test(timeout = 30000)
    public void testDeleteNonEmptyTable() throws Exception {
        // Set up PravegaRequestProcessor instance to execute requests against
        val rnd = new Random(0);
        String tableSegmentName = "testTable";
        @Cleanup
        ServiceBuilder serviceBuilder = newInlineExecutionInMemoryBuilder(getBuilderConfig());
        serviceBuilder.initialize();
        StreamSegmentStore store = serviceBuilder.createStreamSegmentService();
        TableStore tableStore = serviceBuilder.createTableStoreService();
        ServerConnection connection = mock(ServerConnection.class);
        InOrder order = inOrder(connection);
        val recorderMock = mock(TableSegmentStatsRecorder.class);
        PravegaRequestProcessor processor = new PravegaRequestProcessor(store, tableStore, connection, SegmentStatsRecorder.noOp(),
                recorderMock, new PassingTokenVerifier(), false);

        // Generate keys.
        ArrayList<ArrayView> keys = generateKeys(2, rnd);

        // Create a table segment and add data.
        processor.createTableSegment(new WireCommands.CreateTableSegment(3, tableSegmentName, ""));
        order.verify(connection).send(new WireCommands.SegmentCreated(3, tableSegmentName));
        verify(recorderMock).createTableSegment(eq(tableSegmentName), any());

        TableEntry e1 = TableEntry.unversioned(keys.get(0), generateValue(rnd));
        processor.updateTableEntries(new WireCommands.UpdateTableEntries(4, tableSegmentName, "",
                getTableEntries(singletonList(e1)), WireCommands.NULL_TABLE_SEGMENT_OFFSET));
        order.verify(connection).send(new WireCommands.TableEntriesUpdated(4, singletonList(0L)));
        verify(recorderMock).updateEntries(eq(tableSegmentName), eq(1), eq(false), any());

        // Delete a table segment which has data.
        processor.deleteTableSegment(new WireCommands.DeleteTableSegment(5, tableSegmentName, true, ""));
        order.verify(connection).send(new WireCommands.TableSegmentNotEmpty(5, tableSegmentName, ""));
        verifyNoMoreInteractions(recorderMock);
    }

    @Test(timeout = 30000)
    public void testReadTable() throws Exception {
        // Set up PravegaRequestProcessor instance to execute requests against
        val rnd = new Random(0);
        String tableSegmentName = "testReadTable";
        @Cleanup
        ServiceBuilder serviceBuilder = newInlineExecutionInMemoryBuilder(getBuilderConfig());
        serviceBuilder.initialize();
        StreamSegmentStore store = serviceBuilder.createStreamSegmentService();
        TableStore tableStore = serviceBuilder.createTableStoreService();
        ServerConnection connection = mock(ServerConnection.class);
        InOrder order = inOrder(connection);
        val recorderMock = mock(TableSegmentStatsRecorder.class);
        val recorderMockOrder = inOrder(recorderMock);
        PravegaRequestProcessor processor = new PravegaRequestProcessor(store, tableStore, connection, SegmentStatsRecorder.noOp(),
                recorderMock, new PassingTokenVerifier(), false);

        // Generate keys.
        ArrayList<ArrayView> keys = generateKeys(2, rnd);

        // Create a table segment and add data.
        processor.createTableSegment(new WireCommands.CreateTableSegment(1, tableSegmentName, ""));
        order.verify(connection).send(new WireCommands.SegmentCreated(1, tableSegmentName));
        recorderMockOrder.verify(recorderMock).createTableSegment(eq(tableSegmentName), any());
        TableEntry entry = TableEntry.unversioned(keys.get(0), generateValue(rnd));

        // Read value of a non-existent key.
        WireCommands.TableKey key = new WireCommands.TableKey(toByteBuf(entry.getKey().getKey()), TableKey.NO_VERSION);
        processor.readTable(new WireCommands.ReadTable(2, tableSegmentName, "", singletonList(key)));

        // expected result is Key (with key with version as NOT_EXISTS) and an empty TableValue.)
        WireCommands.TableKey keyResponse = new WireCommands.TableKey(toByteBuf(entry.getKey().getKey()),
                WireCommands.TableKey.NOT_EXISTS);
        order.verify(connection).send(new WireCommands.TableRead(2, tableSegmentName,
                                                                 new WireCommands.TableEntries(
                                                                         singletonList(new AbstractMap.SimpleImmutableEntry<>(keyResponse, WireCommands.TableValue.EMPTY)))));
        recorderMockOrder.verify(recorderMock).getKeys(eq(tableSegmentName), eq(1), any());

        // Update a value to a key.
        processor.updateTableEntries(new WireCommands.UpdateTableEntries(3, tableSegmentName, "",
                getTableEntries(singletonList(entry)), WireCommands.NULL_TABLE_SEGMENT_OFFSET));
        order.verify(connection).send(new WireCommands.TableEntriesUpdated(3, singletonList(0L)));
        recorderMockOrder.verify(recorderMock).updateEntries(eq(tableSegmentName), eq(1), eq(false), any());

        // Read the value of the key.
        key = new WireCommands.TableKey(toByteBuf(entry.getKey().getKey()), 0L);
        TableEntry expectedEntry = TableEntry.versioned(entry.getKey().getKey(), entry.getValue(), 0L);
        processor.readTable(new WireCommands.ReadTable(4, tableSegmentName, "", singletonList(key)));
        order.verify(connection).send(new WireCommands.TableRead(4, tableSegmentName,
                                                                 getTableEntries(singletonList(expectedEntry))));
        recorderMockOrder.verify(recorderMock).getKeys(eq(tableSegmentName), eq(1), any());
    }

    @Test
    public void testGetTableKeys() throws Exception {
        // Set up PravegaRequestProcessor instance to execute requests against
        val rnd = new Random(0);
        String tableSegmentName = "testGetTableKeys";
        @Cleanup
        ServiceBuilder serviceBuilder = newInlineExecutionInMemoryBuilder(getBuilderConfig());
        serviceBuilder.initialize();
        StreamSegmentStore store = serviceBuilder.createStreamSegmentService();
        TableStore tableStore = serviceBuilder.createTableStoreService();
        ServerConnection connection = mock(ServerConnection.class);
        InOrder order = inOrder(connection);
        val recorderMock = mock(TableSegmentStatsRecorder.class);
        PravegaRequestProcessor processor = new PravegaRequestProcessor(store, tableStore, connection, SegmentStatsRecorder.noOp(),
                recorderMock, new PassingTokenVerifier(), false);

        // Generate keys.
        ArrayList<ArrayView> keys = generateKeys(3, rnd);
        TableEntry e1 = TableEntry.unversioned(keys.get(0), generateValue(rnd));
        TableEntry e2 = TableEntry.unversioned(keys.get(1), generateValue(rnd));
        TableEntry e3 = TableEntry.unversioned(keys.get(2), generateValue(rnd));

        // Create a table segment and add data.
        processor.createTableSegment(new WireCommands.CreateTableSegment(1, tableSegmentName, ""));
        order.verify(connection).send(new WireCommands.SegmentCreated(1, tableSegmentName));
        verify(recorderMock).createTableSegment(eq(tableSegmentName), any());
        processor.updateTableEntries(new WireCommands.UpdateTableEntries(2, tableSegmentName, "",
                getTableEntries(asList(e1, e2, e3)), WireCommands.NULL_TABLE_SEGMENT_OFFSET));
        verify(recorderMock).updateEntries(eq(tableSegmentName), eq(3), eq(false), any());

        // 1. Now read the table keys where suggestedKeyCount is equal to number of entries in the Table Store.
        processor.readTableKeys(new WireCommands.ReadTableKeys(3, tableSegmentName, "", 3, wrappedBuffer(new byte[0])));

        // Capture the WireCommands sent.
        ArgumentCaptor<WireCommand> wireCommandsCaptor = ArgumentCaptor.forClass(WireCommand.class);
        order.verify(connection, times(2)).send(wireCommandsCaptor.capture());
        verify(recorderMock).iterateKeys(eq(tableSegmentName), eq(3), any());

        // Verify the WireCommands.
        List<Long> keyVersions = ((WireCommands.TableEntriesUpdated) wireCommandsCaptor.getAllValues().get(0)).getUpdatedVersions();
        WireCommands.TableKeysRead getTableKeysReadResponse = (WireCommands.TableKeysRead) wireCommandsCaptor.getAllValues().get(1);
        assertTrue(getTableKeysReadResponse.getKeys().stream().map(WireCommands.TableKey::getKeyVersion).collect(Collectors.toList()).containsAll(keyVersions));

        // 2. Now read the table keys where suggestedKeyCount is less than the number of keys in the Table Store.
        processor.readTableKeys(new WireCommands.ReadTableKeys(3, tableSegmentName, "", 1, wrappedBuffer(new byte[0])));

        // Capture the WireCommands sent.
        ArgumentCaptor<WireCommands.TableKeysRead> tableKeysCaptor = ArgumentCaptor.forClass(WireCommands.TableKeysRead.class);
        order.verify(connection, times(1)).send(tableKeysCaptor.capture());
        verify(recorderMock).iterateKeys(eq(tableSegmentName), eq(1), any());

        // Verify the WireCommands.
        getTableKeysReadResponse =  tableKeysCaptor.getAllValues().get(0);
        assertEquals(1, getTableKeysReadResponse.getKeys().size());
        assertTrue(keyVersions.contains(getTableKeysReadResponse.getKeys().get(0).getKeyVersion()));
        // Get the last state.
        ByteBuf state = getTableKeysReadResponse.getContinuationToken();

        // 3. Now read the remaining table keys by providing a higher suggestedKeyCount and the state to the iterator.
        processor.readTableKeys(new WireCommands.ReadTableKeys(3, tableSegmentName, "", 3, state));
        // Capture the WireCommands sent.
        tableKeysCaptor = ArgumentCaptor.forClass(WireCommands.TableKeysRead.class);
        order.verify(connection, times(1)).send(tableKeysCaptor.capture());
        verify(recorderMock).iterateKeys(eq(tableSegmentName), eq(1), any());

        // Verify the WireCommands.
        getTableKeysReadResponse =  tableKeysCaptor.getAllValues().get(0);
        assertEquals(2, getTableKeysReadResponse.getKeys().size());
        assertTrue(keyVersions.containsAll(getTableKeysReadResponse.getKeys().stream().map(WireCommands.TableKey::getKeyVersion).collect(Collectors.toList())));
    }

    @Test
    public void testGetTableEntries() throws Exception {
        // Set up PravegaRequestProcessor instance to execute requests against
        val rnd = new Random(0);
        String tableSegmentName = "testGetTableEntries";
        @Cleanup
        ServiceBuilder serviceBuilder = newInlineExecutionInMemoryBuilder(getBuilderConfig());
        serviceBuilder.initialize();
        StreamSegmentStore store = serviceBuilder.createStreamSegmentService();
        TableStore tableStore = serviceBuilder.createTableStoreService();
        ServerConnection connection = mock(ServerConnection.class);
        InOrder order = inOrder(connection);
        val recorderMock = mock(TableSegmentStatsRecorder.class);
        PravegaRequestProcessor processor = new PravegaRequestProcessor(store, tableStore, connection, SegmentStatsRecorder.noOp(),
                recorderMock, new PassingTokenVerifier(), false);

        // Generate keys.
        ArrayList<ArrayView> keys = generateKeys(3, rnd);
        ArrayView testValue = generateValue(rnd);
        TableEntry e1 = TableEntry.unversioned(keys.get(0), testValue);
        TableEntry e2 = TableEntry.unversioned(keys.get(1), testValue);
        TableEntry e3 = TableEntry.unversioned(keys.get(2), testValue);

        // Create a table segment and add data.
        processor.createTableSegment(new WireCommands.CreateTableSegment(1, tableSegmentName, ""));
        order.verify(connection).send(new WireCommands.SegmentCreated(1, tableSegmentName));
        verify(recorderMock).createTableSegment(eq(tableSegmentName), any());
        processor.updateTableEntries(new WireCommands.UpdateTableEntries(2, tableSegmentName, "",
                getTableEntries(asList(e1, e2, e3)), WireCommands.NULL_TABLE_SEGMENT_OFFSET));
        verify(recorderMock).updateEntries(eq(tableSegmentName), eq(3), eq(false), any());

        // 1. Now read the table entries where suggestedEntryCount is equal to number of entries in the Table Store.
        processor.readTableEntries(new WireCommands.ReadTableEntries(3, tableSegmentName, "", 3, wrappedBuffer(new byte[0])));

        // Capture the WireCommands sent.
        ArgumentCaptor<WireCommand> wireCommandsCaptor = ArgumentCaptor.forClass(WireCommand.class);
        order.verify(connection, times(2)).send(wireCommandsCaptor.capture());
        verify(recorderMock).iterateEntries(eq(tableSegmentName), eq(3), any());

        // Verify the WireCommands.
        List<Long> keyVersions = ((WireCommands.TableEntriesUpdated) wireCommandsCaptor.getAllValues().get(0)).getUpdatedVersions();
        WireCommands.TableEntriesRead getTableEntriesIteratorsResp =
                (WireCommands.TableEntriesRead) wireCommandsCaptor.getAllValues().get(1);
        assertTrue(getTableEntriesIteratorsResp.getEntries().getEntries().stream().map(e -> e.getKey().getKeyVersion()).collect(Collectors.toList()).containsAll(keyVersions));
        // Verify if the value is correct.
        assertTrue(getTableEntriesIteratorsResp.getEntries().getEntries().stream().allMatch(e -> {
            ByteBuf buf = e.getValue().getData();
            byte[] bytes = new byte[buf.readableBytes()];
            buf.getBytes(buf.readerIndex(), bytes);
            return testValue.equals(new ByteArraySegment(bytes));
        }));

        // 2. Now read the table keys where suggestedEntryCount is less than the number of entries in the Table Store.
        processor.readTableEntries(new WireCommands.ReadTableEntries(3, tableSegmentName, "", 1, wrappedBuffer(new byte[0])));

        // Capture the WireCommands sent.
        ArgumentCaptor<WireCommands.TableEntriesRead> tableEntriesCaptor =
                ArgumentCaptor.forClass(WireCommands.TableEntriesRead.class);
        order.verify(connection, times(1)).send(tableEntriesCaptor.capture());

        // Verify the WireCommands.
        getTableEntriesIteratorsResp =  tableEntriesCaptor.getAllValues().get(0);
        assertEquals(1, getTableEntriesIteratorsResp.getEntries().getEntries().size());
        assertTrue(keyVersions.contains(getTableEntriesIteratorsResp.getEntries().getEntries().get(0).getKey().getKeyVersion()));
        // Get the last state.
        ByteBuf state = getTableEntriesIteratorsResp.getContinuationToken();

        // 3. Now read the remaining table entries by providing a higher suggestedKeyCount and the state to the iterator.
        processor.readTableEntries(new WireCommands.ReadTableEntries(3, tableSegmentName, "", 3, state));
        // Capture the WireCommands sent.
        tableEntriesCaptor = ArgumentCaptor.forClass(WireCommands.TableEntriesRead.class);
        order.verify(connection, times(1)).send(tableEntriesCaptor.capture());
        verify(recorderMock).iterateEntries(eq(tableSegmentName), eq(1), any());

        // Verify the WireCommands.
        getTableEntriesIteratorsResp =  tableEntriesCaptor.getAllValues().get(0);
        assertEquals(2, getTableEntriesIteratorsResp.getEntries().getEntries().size());
        assertTrue(keyVersions.containsAll(getTableEntriesIteratorsResp.getEntries().getEntries().stream().map(e -> e.getKey().getKeyVersion()).collect(Collectors.toList())));
    }

<<<<<<< HEAD
    @Test
    public void testReadTableEntriesDelta() throws Exception {
        // Set up PravegaRequestProcessor instance to execute requests against
        val rnd = new Random(0);
        String tableSegmentName = "testReadTableEntriesDelta";

        @Cleanup
        ServiceBuilder serviceBuilder = newInlineExecutionInMemoryBuilder(getBuilderConfig());
        serviceBuilder.initialize();
        StreamSegmentStore store = serviceBuilder.createStreamSegmentService();
        TableStore tableStore = serviceBuilder.createTableStoreService();
        ServerConnection connection = mock(ServerConnection.class);
        InOrder order = inOrder(connection);
        val recorderMock = mock(TableSegmentStatsRecorder.class);
        PravegaRequestProcessor processor = new PravegaRequestProcessor(store, tableStore, connection, SegmentStatsRecorder.noOp(),
                recorderMock, new PassingTokenVerifier(), false);

        // Generate keys.
        ArrayList<HashedArray> keys = generateKeys(3, rnd);
        HashedArray testValue = generateValue(rnd);
        TableEntry e1 = TableEntry.unversioned(keys.get(0), testValue);
        TableEntry e2 = TableEntry.unversioned(keys.get(1), testValue);
        TableEntry e3 = TableEntry.unversioned(keys.get(2), testValue);

        // Create a table segment and add data.
        processor.createTableSegment(new WireCommands.CreateTableSegment(1, tableSegmentName, ""));
        order.verify(connection).send(new WireCommands.SegmentCreated(1, tableSegmentName));
        verify(recorderMock).createTableSegment(eq(tableSegmentName), any());
        processor.updateTableEntries(new WireCommands.UpdateTableEntries(2, tableSegmentName, "",
                getTableEntries(asList(e1, e2, e3)), WireCommands.NULL_TABLE_SEGMENT_OFFSET));
        verify(recorderMock).updateEntries(eq(tableSegmentName), eq(3), eq(false), any());

        // 1. Now read the table entries where suggestedEntryCount is equal to number of entries in the Table Store.
        processor.readTableEntriesDelta(new WireCommands.ReadTableEntriesDelta(3, tableSegmentName, "", 0, 3));

        // Capture the WireCommands sent.
        ArgumentCaptor<WireCommand> wireCommandsCaptor = ArgumentCaptor.forClass(WireCommand.class);
        order.verify(connection, times(2)).send(wireCommandsCaptor.capture());
        verify(recorderMock).iterateEntries(eq(tableSegmentName), eq(3), any());

        // Verify the WireCommands.
        List<Long> keyVersions = ((WireCommands.TableEntriesUpdated) wireCommandsCaptor.getAllValues().get(0)).getUpdatedVersions();
        WireCommands.TableEntriesDeltaRead getTableEntriesIteratorsResp =
                (WireCommands.TableEntriesDeltaRead) wireCommandsCaptor.getAllValues().get(1);
        assertTrue(getTableEntriesIteratorsResp.getEntries().getEntries().stream().map(e -> e.getKey().getKeyVersion()).collect(Collectors.toList()).containsAll(keyVersions));
        // Verify if the value is correct.
        assertTrue(getTableEntriesIteratorsResp.getEntries().getEntries().stream().allMatch(e -> {
            ByteBuf buf = e.getValue().getData();
            byte[] bytes = new byte[buf.readableBytes()];
            buf.getBytes(buf.readerIndex(), bytes);
            return testValue.equals(new HashedArray(bytes));
        }));

        // 2. Now read the table entries where suggestedEntryCount is less than the number of entries in the Table Store.
        processor.readTableEntriesDelta(new WireCommands.ReadTableEntriesDelta(3, tableSegmentName, "", 0L, 1));

        // Capture the WireCommands sent.
        ArgumentCaptor<WireCommands.TableEntriesDeltaRead> tableEntriesCaptor =
                ArgumentCaptor.forClass(WireCommands.TableEntriesDeltaRead.class);
        order.verify(connection, times(1)).send(tableEntriesCaptor.capture());

        // Verify the WireCommands.
        getTableEntriesIteratorsResp = tableEntriesCaptor.getAllValues().get(0);
        assertEquals(1, getTableEntriesIteratorsResp.getEntries().getEntries().size());
        assertTrue(keyVersions.contains(getTableEntriesIteratorsResp.getEntries().getEntries().get(0).getKey().getKeyVersion()));

        assertFalse(getTableEntriesIteratorsResp.isShouldClear());
        assertFalse(getTableEntriesIteratorsResp.isReachedEnd());
        // Get the last position.
        long lastPosition = getTableEntriesIteratorsResp.getLastPosition();

        // 3. Now read the remaining table entries by providing a higher suggestedKeyCount and the state to the iterator.
        processor.readTableEntriesDelta(new WireCommands.ReadTableEntriesDelta(3, tableSegmentName, "",  lastPosition, 3));
        // Capture the WireCommands sent.
        tableEntriesCaptor = ArgumentCaptor.forClass(WireCommands.TableEntriesDeltaRead.class);
        order.verify(connection, times(1)).send(tableEntriesCaptor.capture());
        verify(recorderMock).iterateEntries(eq(tableSegmentName), eq(1), any());

        // Verify the WireCommands.
        getTableEntriesIteratorsResp =  tableEntriesCaptor.getAllValues().get(0);
        // We read through all the entries, so this should report as having reached the end.
        assertTrue(getTableEntriesIteratorsResp.isReachedEnd());
        assertEquals(2, getTableEntriesIteratorsResp.getEntries().getEntries().size());
        assertTrue(keyVersions.containsAll(getTableEntriesIteratorsResp.getEntries().getEntries().stream().map(e -> e.getKey().getKeyVersion()).collect(Collectors.toList())));
    }

    private HashedArray generateData(int length, Random rnd) {
=======
    private ArrayView generateData(int length, Random rnd) {
>>>>>>> 15b0f5eb
        byte[] keyData = new byte[length];
        rnd.nextBytes(keyData);
        return new ByteArraySegment(keyData);
    }

    private WireCommands.TableEntries getTableEntries(List<TableEntry> updateData) {

        List<Map.Entry<WireCommands.TableKey, WireCommands.TableValue>> entries = updateData.stream().map(te -> {
            if (te == null) {
                return new AbstractMap.SimpleImmutableEntry<>(WireCommands.TableKey.EMPTY, WireCommands.TableValue.EMPTY);
            } else {
                val tableKey = new WireCommands.TableKey(toByteBuf(te.getKey().getKey()), te.getKey().getVersion());
                val tableValue = new WireCommands.TableValue(wrappedBuffer(te.getValue().getCopy()));
                return new AbstractMap.SimpleImmutableEntry<>(tableKey, tableValue);
            }
        }).collect(toList());

        return new WireCommands.TableEntries(entries);
    }

    private ArrayView generateValue(Random rnd) {
        return generateData(MAX_VALUE_LENGTH, rnd);
    }

    private ArrayList<ArrayView> generateKeys(int keyCount, Random rnd) {
        val result = new ArrayList<ArrayView>(keyCount);
        for (int i = 0; i < keyCount; i++) {
            result.add(generateData(MAX_KEY_LENGTH, rnd));
        }

        return result;
    }

    //endregion

    //region Other Helpers

    private boolean append(String streamSegmentName, int number, StreamSegmentStore store) {
        return Futures.await(store.append(streamSegmentName,
                new ByteBufWrapper(Unpooled.wrappedBuffer(new byte[]{(byte) number})),
                null,
                PravegaRequestProcessor.TIMEOUT));
    }

    private static ServiceBuilderConfig getBuilderConfig() {
        return ServiceBuilderConfig
                .builder()
                .include(ServiceConfig.builder()
                        .with(ServiceConfig.CONTAINER_COUNT, 1)
                        .with(ServiceConfig.THREAD_POOL_SIZE, 3)
                        .with(ServiceConfig.LISTENING_PORT, TestUtils.getAvailableListenPort()))
                .build();
    }

    private static ServiceBuilderConfig getReadOnlyBuilderConfig() {
        val baseConfig = getBuilderConfig();
        val props = new Properties();
        baseConfig.forEach(props::put);
        return ServiceBuilderConfig.builder()
                .include(props)
                .include(ServiceConfig.builder()
                        .with(ServiceConfig.READONLY_SEGMENT_STORE, true))
                .build();
    }

    private static ServiceBuilder newInlineExecutionInMemoryBuilder(ServiceBuilderConfig config) {
        return ServiceBuilder.newInMemoryBuilder(config, (size, name, threadPriority) -> new InlineExecutor())
                .withStreamSegmentStore(setup -> new SynchronousStreamSegmentStore(new StreamSegmentService(
                        setup.getContainerRegistry(), setup.getSegmentToContainerMapper())));
    }

    private ByteBuf toByteBuf(BufferView bufferView) {
        val buffers = bufferView.getContents().stream().map(Unpooled::wrappedBuffer).toArray(ByteBuf[]::new);
        return Unpooled.wrappedUnmodifiableBuffer(buffers);
    }

    //endregion
}<|MERGE_RESOLUTION|>--- conflicted
+++ resolved
@@ -706,26 +706,16 @@
         verify(recorderMock).updateEntries(eq(tableSegmentName), eq(1), eq(false), any());
 
         // Remove a Table Key
-<<<<<<< HEAD
-        WireCommands.TableKey key = new WireCommands.TableKey(wrappedBuffer(e1.getKey().getKey().array()), 0L);
+        WireCommands.TableKey key = new WireCommands.TableKey(toByteBuf(e1.getKey().getKey()), 0L);
         processor.removeTableKeys(new WireCommands.RemoveTableKeys(3, tableSegmentName, "", singletonList(key),
                 WireCommands.NULL_TABLE_SEGMENT_OFFSET));
-=======
-        WireCommands.TableKey key = new WireCommands.TableKey(toByteBuf(e1.getKey().getKey()), 0L);
-        processor.removeTableKeys(new WireCommands.RemoveTableKeys(3, tableSegmentName, "", singletonList(key), 0L));
->>>>>>> 15b0f5eb
         order.verify(connection).send(new WireCommands.TableKeysRemoved(3, tableSegmentName));
         verify(recorderMock).removeKeys(eq(tableSegmentName), eq(1), eq(true), any());
 
         // Test with non-existent key.
-<<<<<<< HEAD
-        key = new WireCommands.TableKey(wrappedBuffer(e1.getKey().getKey().array()), 0L);
+        key = new WireCommands.TableKey(toByteBuf(e1.getKey().getKey()), 0L);
         processor.removeTableKeys(new WireCommands.RemoveTableKeys(4, tableSegmentName, "", singletonList(key),
                 WireCommands.NULL_TABLE_SEGMENT_OFFSET));
-=======
-        key = new WireCommands.TableKey(toByteBuf(e1.getKey().getKey()), 0L);
-        processor.removeTableKeys(new WireCommands.RemoveTableKeys(4, tableSegmentName, "", singletonList(key), 0L));
->>>>>>> 15b0f5eb
         order.verify(connection).send(new WireCommands.TableKeyBadVersion(4, tableSegmentName, ""));
         verifyNoMoreInteractions(recorderMock);
     }
@@ -995,7 +985,6 @@
         assertTrue(keyVersions.containsAll(getTableEntriesIteratorsResp.getEntries().getEntries().stream().map(e -> e.getKey().getKeyVersion()).collect(Collectors.toList())));
     }
 
-<<<<<<< HEAD
     @Test
     public void testReadTableEntriesDelta() throws Exception {
         // Set up PravegaRequestProcessor instance to execute requests against
@@ -1014,8 +1003,8 @@
                 recorderMock, new PassingTokenVerifier(), false);
 
         // Generate keys.
-        ArrayList<HashedArray> keys = generateKeys(3, rnd);
-        HashedArray testValue = generateValue(rnd);
+        ArrayList<ArrayView> keys = generateKeys(3, rnd);
+        ArrayView testValue = generateValue(rnd);
         TableEntry e1 = TableEntry.unversioned(keys.get(0), testValue);
         TableEntry e2 = TableEntry.unversioned(keys.get(1), testValue);
         TableEntry e3 = TableEntry.unversioned(keys.get(2), testValue);
@@ -1046,7 +1035,7 @@
             ByteBuf buf = e.getValue().getData();
             byte[] bytes = new byte[buf.readableBytes()];
             buf.getBytes(buf.readerIndex(), bytes);
-            return testValue.equals(new HashedArray(bytes));
+            return testValue.equals(new ByteArraySegment(bytes));
         }));
 
         // 2. Now read the table entries where suggestedEntryCount is less than the number of entries in the Table Store.
@@ -1082,10 +1071,7 @@
         assertTrue(keyVersions.containsAll(getTableEntriesIteratorsResp.getEntries().getEntries().stream().map(e -> e.getKey().getKeyVersion()).collect(Collectors.toList())));
     }
 
-    private HashedArray generateData(int length, Random rnd) {
-=======
     private ArrayView generateData(int length, Random rnd) {
->>>>>>> 15b0f5eb
         byte[] keyData = new byte[length];
         rnd.nextBytes(keyData);
         return new ByteArraySegment(keyData);
