--- conflicted
+++ resolved
@@ -9,68 +9,37 @@
  */
 package io.pravega.segmentstore.server.host.handler;
 
-import io.netty.buffer.ByteBuf;
 import io.netty.buffer.Unpooled;
-import io.netty.channel.embedded.EmbeddedChannel;
-import io.netty.handler.codec.LengthFieldBasedFrameDecoder;
 import io.pravega.common.concurrent.ExecutorServiceHelpers;
 import io.pravega.common.concurrent.Futures;
 import io.pravega.common.util.ReusableLatch;
 import io.pravega.segmentstore.contracts.AttributeUpdate;
 import io.pravega.segmentstore.contracts.AttributeUpdateType;
 import io.pravega.segmentstore.contracts.Attributes;
-import io.pravega.segmentstore.contracts.BadAttributeUpdateException;
 import io.pravega.segmentstore.contracts.BadOffsetException;
 import io.pravega.segmentstore.contracts.StreamSegmentStore;
-import io.pravega.segmentstore.contracts.tables.TableStore;
-import io.pravega.segmentstore.server.host.delegationtoken.DelegationTokenVerifier;
 import io.pravega.segmentstore.server.host.stat.SegmentStatsRecorder;
 import io.pravega.shared.protocol.netty.Append;
-import io.pravega.shared.protocol.netty.AppendDecoder;
-import io.pravega.shared.protocol.netty.ByteBufWrapper;
-import io.pravega.shared.protocol.netty.CommandDecoder;
-import io.pravega.shared.protocol.netty.CommandEncoder;
-import io.pravega.shared.protocol.netty.ExceptionLoggingHandler;
 import io.pravega.shared.protocol.netty.FailingRequestProcessor;
-import io.pravega.shared.protocol.netty.Reply;
-import io.pravega.shared.protocol.netty.Request;
-import io.pravega.shared.protocol.netty.WireCommand;
-import io.pravega.shared.protocol.netty.WireCommandType;
 import io.pravega.shared.protocol.netty.WireCommands.AppendSetup;
 import io.pravega.shared.protocol.netty.WireCommands.ConditionalCheckFailed;
 import io.pravega.shared.protocol.netty.WireCommands.DataAppended;
 import io.pravega.shared.protocol.netty.WireCommands.OperationUnsupported;
 import io.pravega.shared.protocol.netty.WireCommands.SetupAppend;
-import io.pravega.shared.protocol.netty.RequestProcessor;
-import io.pravega.test.common.IntentionalException;
 import java.util.Arrays;
 import java.util.Collection;
 import java.util.Collections;
 import java.util.UUID;
-<<<<<<< HEAD
-import java.util.List;
-import java.util.ArrayList;
-=======
->>>>>>> 38a40f37
 import java.util.concurrent.CancellationException;
 import java.util.concurrent.CompletableFuture;
 import java.util.concurrent.ScheduledExecutorService;
-import java.util.concurrent.atomic.AtomicReference;
-import java.util.function.Function;
 import lombok.Cleanup;
-import lombok.RequiredArgsConstructor;
 import lombok.val;
 import org.junit.Test;
 import org.mockito.InOrder;
 import org.mockito.Mockito;
 
 import static io.pravega.segmentstore.contracts.Attributes.EVENT_COUNT;
-import static io.pravega.shared.protocol.netty.WireCommands.MAX_WIRECOMMAND_SIZE;
-import static io.pravega.test.common.AssertExtensions.assertEventuallyEquals;
-import static org.junit.Assert.assertArrayEquals;
-import static org.junit.Assert.assertEquals;
-import static org.junit.Assert.assertNotNull;
-import static org.junit.Assert.assertNull;
 import static org.junit.Assert.fail;
 import static org.mockito.ArgumentMatchers.any;
 import static org.mockito.ArgumentMatchers.anyString;
@@ -88,29 +57,6 @@
 public class AppendProcessorTest {
     private final long requestId = 1L;
 
-    private static class AppendProcessorExt extends AppendProcessor {
-        final List<Long> pendingList;
-
-        public AppendProcessorExt(StreamSegmentStore store, ServerConnection connection, RequestProcessor next, SegmentStatsRecorder statsRecorder,
-                        DelegationTokenVerifier tokenVerifier, boolean replyWithStackTraceOnError) {
-            super(store, connection, next, statsRecorder, tokenVerifier, replyWithStackTraceOnError);
-            pendingList = new ArrayList<>();
-         }
-
-        @Override
-        protected long getPendingBytes() {
-            if (pendingList.size() > 0) {
-                return pendingList.get(pendingList.size() - 1);
-            }
-            return 0;
-        }
-
-        @Override
-        protected void setPendingBytes(long val) {
-            pendingList.add(val);
-        }
-    }
-
     @Test
     public void testAppend() throws Exception {
         String streamSegmentName = "scope/stream/0.#epoch.0";
@@ -122,12 +68,17 @@
         AppendProcessor processor = new AppendProcessor(store, connection, new FailingRequestProcessor(), mockedRecorder, null, false);
 
         setupGetAttributes(streamSegmentName, clientId, store);
-        val ac = interceptAppend(store, streamSegmentName, updateEventNumber(clientId, data.length), CompletableFuture.completedFuture(null));
+        CompletableFuture<Void> result = CompletableFuture.completedFuture(null);
+        when(store.append(streamSegmentName, data, updateEventNumber(clientId, data.length), AppendProcessor.TIMEOUT))
+            .thenReturn(result);
 
         processor.setupAppend(new SetupAppend(1, clientId, streamSegmentName, ""));
         processor.append(new Append(streamSegmentName, clientId, data.length, 1, Unpooled.wrappedBuffer(data), null, requestId));
         verify(store).getAttributes(anyString(), eq(Collections.singleton(clientId)), eq(true), eq(AppendProcessor.TIMEOUT));
-        verifyStoreAppend(ac, data);
+        verify(store).append(streamSegmentName,
+                             data,
+                             updateEventNumber(clientId, data.length),
+                             AppendProcessor.TIMEOUT);
         verify(connection).send(new AppendSetup(1, streamSegmentName, clientId, 0));
         verify(connection, atLeast(0)).resumeReading();
         verify(connection).send(new DataAppended(requestId, clientId, data.length, 0L));
@@ -135,33 +86,6 @@
         verifyNoMoreInteractions(store);
 
         verify(mockedRecorder).recordAppend(eq(streamSegmentName), eq(8L), eq(1), any());
-    }
-
-    @Test
-    public void testPendingBytes() throws Exception {
-        String streamSegmentName = "scope/stream/0.#epoch.0";
-        UUID clientId = UUID.randomUUID();
-        byte[] data = new byte[] { 1, 2, 3, 4, 6, 7, 8, 9 };
-        StreamSegmentStore store = mock(StreamSegmentStore.class);
-        ServerConnection connection = mock(ServerConnection.class);
-        val mockedRecorder = Mockito.mock(SegmentStatsRecorder.class);
-        AppendProcessorExt processor = new AppendProcessorExt(store, connection, new FailingRequestProcessor(), mockedRecorder, null, false);
-
-        setupGetAttributes(streamSegmentName, clientId, store);
-        val ac = interceptAppend(store, streamSegmentName, updateEventNumber(clientId, data.length), CompletableFuture.completedFuture(null));
-
-        processor.setupAppend(new SetupAppend(1, clientId, streamSegmentName, ""));
-        processor.append(new Append(streamSegmentName, clientId, data.length, 1, Unpooled.wrappedBuffer(data), null, requestId));
-        verify(store).getAttributes(anyString(), eq(Collections.singleton(clientId)), eq(true), eq(AppendProcessor.TIMEOUT));
-        verifyStoreAppend(ac, data);
-        verify(connection).send(new AppendSetup(1, streamSegmentName, clientId, 0));
-        verify(connection, atLeast(0)).resumeReading();
-        verify(connection).send(new DataAppended(requestId, clientId, data.length, 0L));
-        verifyNoMoreInteractions(connection);
-        verifyNoMoreInteractions(store);
-        verify(mockedRecorder).recordAppend(eq(streamSegmentName), eq(8L), eq(1), any());
-        assertEquals((long) processor.pendingList.get(0), data.length);
-        assertEquals((long) processor.pendingList.get(1), 0);
     }
 
     @Test
@@ -175,11 +99,17 @@
         AppendProcessor processor = new AppendProcessor(store, connection, new FailingRequestProcessor(), mockedRecorder, null, false);
 
         setupGetAttributes(streamSegmentName, clientId, store);
-        val ac = interceptAppend(store, streamSegmentName, updateEventNumber(clientId, data.length), CompletableFuture.completedFuture(null));
+        CompletableFuture<Void> result = CompletableFuture.completedFuture(null);
+        when(store.append(streamSegmentName, data, updateEventNumber(clientId, data.length), AppendProcessor.TIMEOUT))
+                .thenReturn(result);
+
         processor.setupAppend(new SetupAppend(requestId, clientId, streamSegmentName, ""));
         processor.append(new Append(streamSegmentName, clientId, data.length, 1, Unpooled.wrappedBuffer(data), null, requestId));
         verify(store).getAttributes(anyString(), eq(Collections.singleton(clientId)), eq(true), eq(AppendProcessor.TIMEOUT));
-        verifyStoreAppend(ac, data);
+        verify(store).append(streamSegmentName,
+                data,
+                updateEventNumber(clientId, data.length),
+                AppendProcessor.TIMEOUT);
         verify(connection).send(new AppendSetup(requestId, streamSegmentName, clientId, 0));
         verify(connection, atLeast(0)).resumeReading();
         verify(connection).send(new DataAppended(requestId, clientId, data.length, 0L));
@@ -204,21 +134,27 @@
         processor.setupAppend(new SetupAppend(1, clientId, streamSegmentName1, ""));
         verifier.verify(store).getAttributes(anyString(), eq(Collections.singleton(clientId)), eq(true), eq(AppendProcessor.TIMEOUT));
 
-        val ac1 = interceptAppend(store, streamSegmentName1, updateEventNumber(clientId, 10), CompletableFuture.completedFuture(null));
+        CompletableFuture<Void> result = CompletableFuture.completedFuture(null);
+        when(store.append(streamSegmentName1, data, updateEventNumber(clientId, 10), AppendProcessor.TIMEOUT))
+            .thenReturn(result);
         processor.append(new Append(streamSegmentName1, clientId, 10, 1, Unpooled.wrappedBuffer(data), null, requestId));
-        verifyStoreAppend(verifier, ac1, data);
+        verifier.verify(store).append(streamSegmentName1, data, updateEventNumber(clientId, 10), AppendProcessor.TIMEOUT);
 
         setupGetAttributes(streamSegmentName2, clientId, store);
         processor.setupAppend(new SetupAppend(1, clientId, streamSegmentName2, ""));
         verifier.verify(store).getAttributes(anyString(), eq(Collections.singleton(clientId)), eq(true), eq(AppendProcessor.TIMEOUT));
 
-        val ac2 = interceptAppend(store, streamSegmentName2, updateEventNumber(clientId, 2000), CompletableFuture.completedFuture(null));
+        CompletableFuture<Void> result2 = CompletableFuture.completedFuture(null);
+        when(store.append(streamSegmentName2, data, updateEventNumber(clientId, 2000), AppendProcessor.TIMEOUT))
+            .thenReturn(result2);
         processor.append(new Append(streamSegmentName2, clientId, 2000, 1, Unpooled.wrappedBuffer(data), null, requestId));
-        verifyStoreAppend(verifier, ac2, data);
-
-        val ac3 = interceptAppend(store, streamSegmentName1, updateEventNumber(clientId, 20, 10, 1), CompletableFuture.completedFuture(null));
+        verifier.verify(store).append(streamSegmentName2, data, updateEventNumber(clientId, 2000), AppendProcessor.TIMEOUT);
+
+        CompletableFuture<Void> result3 = CompletableFuture.completedFuture(null);
+        when(store.append(streamSegmentName1, data, updateEventNumber(clientId, 20, 10, 1), AppendProcessor.TIMEOUT))
+            .thenReturn(result3);
         processor.append(new Append(streamSegmentName1, clientId, 20, 1, Unpooled.wrappedBuffer(data), null, requestId));
-        verifyStoreAppend(verifier, ac3, data);
+        verifier.verify(store).append(streamSegmentName1, data, updateEventNumber(clientId, 20, 10, 1), AppendProcessor.TIMEOUT);
 
         verifyNoMoreInteractions(store);
     }
@@ -234,15 +170,21 @@
         AppendProcessor processor = new AppendProcessor(store, connection, new FailingRequestProcessor(), mockedRecorder, null, false);
 
         setupGetAttributes(streamSegmentName, clientId, store);
-        val ac1 = interceptAppend(store, streamSegmentName, updateEventNumber(clientId, 1), CompletableFuture.completedFuture(null));
+        CompletableFuture<Void> result = CompletableFuture.completedFuture(null);
+        when(store.append(streamSegmentName, data, updateEventNumber(clientId, 1),
+                          AppendProcessor.TIMEOUT)).thenReturn(result);
         processor.setupAppend(new SetupAppend(1, clientId, streamSegmentName, ""));
         processor.append(new Append(streamSegmentName, clientId, 1, 1, Unpooled.wrappedBuffer(data), null, requestId));
 
-        val ac2 = interceptAppend(store, streamSegmentName, data.length, updateEventNumber(clientId, 2, 1, 1), CompletableFuture.completedFuture(null));
+        result = CompletableFuture.completedFuture(null);
+        when(store.append(streamSegmentName, data.length, data, updateEventNumber(clientId, 2, 1, 1),
+                          AppendProcessor.TIMEOUT)).thenReturn(result);
+
         processor.append(new Append(streamSegmentName, clientId, 2, 1, Unpooled.wrappedBuffer(data), (long) data.length, requestId));
         verify(store).getAttributes(anyString(), eq(Collections.singleton(clientId)), eq(true), eq(AppendProcessor.TIMEOUT));
-        verifyStoreAppend(ac1, data);
-        verifyStoreAppend(ac2, data);
+        verify(store).append(streamSegmentName, data, updateEventNumber(clientId, 1), AppendProcessor.TIMEOUT);
+        verify(store).append(streamSegmentName, data.length, data, updateEventNumber(clientId, 2, 1, 1),
+                             AppendProcessor.TIMEOUT);
         verify(connection).send(new AppendSetup(1, streamSegmentName, clientId, 0));
         verify(connection, atLeast(0)).resumeReading();
         verify(connection).send(new DataAppended(requestId, clientId, 1, 0));
@@ -263,18 +205,20 @@
         AppendProcessor processor = new AppendProcessor(store, connection, new FailingRequestProcessor(), mockedRecorder, null, false);
 
         setupGetAttributes(streamSegmentName, clientId, store);
-        val ac1 = interceptAppend(store, streamSegmentName, updateEventNumber(clientId, 1), CompletableFuture.completedFuture(null));
-
+        CompletableFuture<Void> result = CompletableFuture.completedFuture(null);
+        when(store.append(streamSegmentName, data, updateEventNumber(clientId, 1),
+                          AppendProcessor.TIMEOUT)).thenReturn(result);
         processor.setupAppend(new SetupAppend(1, clientId, streamSegmentName, ""));
         processor.append(new Append(streamSegmentName, clientId, 1, 1, Unpooled.wrappedBuffer(data), null, requestId));
 
-        val ac2 = interceptAppend(store, streamSegmentName, 0, updateEventNumber(clientId, 2, 1, 1),
-                Futures.failedFuture(new BadOffsetException(streamSegmentName, data.length, 0)));
+        result = Futures.failedFuture(new BadOffsetException(streamSegmentName, data.length, 0));
+        when(store.append(streamSegmentName, 0, data, updateEventNumber(clientId, 2, 1, 1),
+                          AppendProcessor.TIMEOUT)).thenReturn(result);
 
         processor.append(new Append(streamSegmentName, clientId, 2, 1, Unpooled.wrappedBuffer(data), 0L, requestId));
         verify(store).getAttributes(anyString(), eq(Collections.singleton(clientId)), eq(true), eq(AppendProcessor.TIMEOUT));
-        verifyStoreAppend(ac1, data);
-        verifyStoreAppend(ac2, data);
+        verify(store).append(streamSegmentName, data, updateEventNumber(clientId, 1), AppendProcessor.TIMEOUT);
+        verify(store).append(streamSegmentName, 0L, data, updateEventNumber(clientId, 2, 1, 1), AppendProcessor.TIMEOUT);
         verify(connection).send(new AppendSetup(1, streamSegmentName, clientId, 0));
         verify(connection, atLeast(0)).resumeReading();
         verify(connection).send(new DataAppended(requestId, clientId, 1, 0));
@@ -338,10 +282,14 @@
         AppendProcessor processor = new AppendProcessor(store, connection, new FailingRequestProcessor(), null);
 
         setupGetAttributes(segment1, clientId1, store);
-        val ac1 = interceptAppend(store, segment1, updateEventNumber(clientId1, data.length), CompletableFuture.completedFuture(null));
+        CompletableFuture<Void> result = CompletableFuture.completedFuture(null);
+        when(store.append(segment1, data, updateEventNumber(clientId1, data.length), AppendProcessor.TIMEOUT))
+            .thenReturn(result);
 
         setupGetAttributes(segment2, clientId2, store);
-        val ac2 = interceptAppend(store, segment2, updateEventNumber(clientId2, data.length), CompletableFuture.completedFuture(null));
+        result = CompletableFuture.completedFuture(null);
+        when(store.append(segment2, data, updateEventNumber(clientId2, data.length), AppendProcessor.TIMEOUT))
+            .thenReturn(result);
 
         processor.setupAppend(new SetupAppend(requestId, clientId1, segment1, ""));
         processor.append(new Append(segment1, clientId1, data.length, 1, Unpooled.wrappedBuffer(data), null, requestId));
@@ -349,10 +297,15 @@
         processor.append(new Append(segment2, clientId2, data.length, 1, Unpooled.wrappedBuffer(data), null, requestId));
 
         verify(store).getAttributes(eq(segment1), eq(Collections.singleton(clientId1)), eq(true), eq(AppendProcessor.TIMEOUT));
-        verifyStoreAppend(ac1, data);
-
+        verify(store).append(segment1,
+                             data,
+                             updateEventNumber(clientId1, data.length),
+                             AppendProcessor.TIMEOUT);
         verify(store).getAttributes(eq(segment2), eq(Collections.singleton(clientId2)), eq(true), eq(AppendProcessor.TIMEOUT));
-        verifyStoreAppend(ac2, data);
+        verify(store).append(segment2,
+                             data,
+                             updateEventNumber(clientId2, data.length),
+                             AppendProcessor.TIMEOUT);
         verify(connection, atLeast(0)).resumeReading();
         verify(connection).send(new AppendSetup(requestId, segment1, clientId1, 0));
         verify(connection).send(new DataAppended(requestId, clientId1, data.length, 0));
@@ -373,7 +326,10 @@
         AppendProcessor processor = new AppendProcessor(store, connection, new FailingRequestProcessor(), mockedRecorder, null, false);
 
         setupGetAttributes(streamSegmentName, clientId, store);
-        interceptAppend(store, streamSegmentName, updateEventNumber(clientId, data.length), Futures.failedFuture(new IntentionalException()));
+        CompletableFuture<Void> result = new CompletableFuture<>();
+        result.completeExceptionally(new RuntimeException("Fake exception for testing"));
+        when(store.append(streamSegmentName, data, updateEventNumber(clientId, data.length), AppendProcessor.TIMEOUT))
+            .thenReturn(result);
 
         processor.setupAppend(new SetupAppend(1, clientId, streamSegmentName, ""));
         processor.append(new Append(streamSegmentName, clientId, data.length, 1, Unpooled.wrappedBuffer(data), null, requestId));
@@ -392,65 +348,6 @@
         verify(mockedRecorder, never()).recordAppend(eq(streamSegmentName), eq(8L), eq(1), any());
     }
 
-    @Test(timeout = 5000)
-    public void testAppendFailChannelClose() throws Exception {
-        String streamSegmentName = "scope/stream/testAppendSegment";
-        UUID clientId = UUID.randomUUID();
-        byte[] data = new byte[]{1, 2, 3, 4, 6, 7, 8, 9};
-
-        // Setup mocks.
-        StreamSegmentStore store = mock(StreamSegmentStore.class);
-        setupGetAttributes(streamSegmentName, clientId, store);
-
-        interceptAppend(store, streamSegmentName, updateEventNumber(clientId, data.length), Futures.failedFuture(new IntentionalException()));
-
-        @Cleanup
-        EmbeddedChannel channel = createChannel(store);
-
-        // Send a setup append WireCommand.
-        Reply reply = sendRequest(channel, new SetupAppend(requestId, clientId, streamSegmentName, ""));
-        assertEquals(new AppendSetup(1, streamSegmentName, clientId, 0), reply);
-
-        // Send an append which will cause a RuntimeException to be thrown by the store.
-        reply = sendRequest(channel, new Append(streamSegmentName, clientId, data.length, 1, Unpooled.wrappedBuffer(data), null,
-                                                requestId));
-        assertNull("No WireCommand reply is expected", reply);
-        // Verify that the channel is closed by the AppendProcessor.
-        assertEventuallyEquals(false, channel::isOpen, 3000);
-    }
-
-    @Test(timeout = 5000)
-    public void testBadAttributeException() throws Exception {
-        String streamSegmentName = "scope/stream/testAppendSegment";
-        UUID clientId = UUID.randomUUID();
-        byte[] data = new byte[]{1, 2, 3, 4, 6, 7, 8, 9};
-
-        // Setup mocks.
-        StreamSegmentStore store = mock(StreamSegmentStore.class);
-        setupGetAttributes(streamSegmentName, clientId, store);
-        val ex = new BadAttributeUpdateException(streamSegmentName,
-                new AttributeUpdate(UUID.randomUUID(), AttributeUpdateType.ReplaceIfEquals, 100, 101),
-                false, "error");
-        interceptAppend(store, streamSegmentName, updateEventNumber(clientId, data.length), Futures.failedFuture(ex));
-
-        @Cleanup
-        EmbeddedChannel channel = createChannel(store);
-
-        // Send a setup append WireCommand.
-        Reply reply = sendRequest(channel, new SetupAppend(requestId, clientId, streamSegmentName, ""));
-        assertEquals(new AppendSetup(1, streamSegmentName, clientId, 0), reply);
-
-        // Send an append which will cause a RuntimeException to be thrown by the store.
-        reply = sendRequest(channel, new Append(streamSegmentName, clientId, data.length, 1, Unpooled.wrappedBuffer(data), null,
-                                                requestId));
-        // validate InvalidEventNumber Wirecommand is sent before closing the Channel.
-        assertNotNull("Invalid Event WireCommand is expected", reply);
-        assertEquals(WireCommandType.INVALID_EVENT_NUMBER.getCode(), ((WireCommand) reply).getType().getCode());
-
-        // Verify that the channel is closed by the AppendProcessor.
-        assertEventuallyEquals(false, channel::isOpen, 3000);
-    }
-
     @Test
     public void testEventNumbers() {
         String streamSegmentName = "scope/stream/testAppendSegment";
@@ -465,16 +362,21 @@
         processor.setupAppend(new SetupAppend(1, clientId, streamSegmentName, ""));
         verify(store).getAttributes(streamSegmentName, Collections.singleton(clientId), true, AppendProcessor.TIMEOUT);
 
+        CompletableFuture<Void> result = CompletableFuture.completedFuture(null);
         int eventCount = 100;
-        val ac1 = interceptAppend(store, streamSegmentName,
-                updateEventNumber(clientId, 100, Attributes.NULL_ATTRIBUTE_VALUE, eventCount), CompletableFuture.completedFuture(null));
+        when(store.append(streamSegmentName, data,
+                          updateEventNumber(clientId, 100, Attributes.NULL_ATTRIBUTE_VALUE, eventCount),
+                          AppendProcessor.TIMEOUT)).thenReturn(result);
         processor.append(new Append(streamSegmentName, clientId, 100, eventCount, Unpooled.wrappedBuffer(data), null, requestId));
-        verifyStoreAppend(ac1, data);
-
-        val ac2 = interceptAppend(store, streamSegmentName, updateEventNumber(clientId, 200, 100, eventCount),
-                CompletableFuture.completedFuture(null));
+        verify(store).append(streamSegmentName, data,
+                             updateEventNumber(clientId, 100, Attributes.NULL_ATTRIBUTE_VALUE, eventCount),
+                             AppendProcessor.TIMEOUT);
+
+        when(store.append(streamSegmentName, data, updateEventNumber(clientId, 200, 100, eventCount),
+                          AppendProcessor.TIMEOUT)).thenReturn(result);
         processor.append(new Append(streamSegmentName, clientId, 200, eventCount, Unpooled.wrappedBuffer(data), null, requestId));
-        verifyStoreAppend(ac2, data);
+        verify(store).append(streamSegmentName, data, updateEventNumber(clientId, 200, 100, eventCount),
+                             AppendProcessor.TIMEOUT);
 
         verifyNoMoreInteractions(store);
     }
@@ -518,16 +420,18 @@
         processor.setupAppend(new SetupAppend(1, clientId, streamSegmentName, ""));
         verify(store).getAttributes(streamSegmentName, Collections.singleton(clientId), true, AppendProcessor.TIMEOUT);
 
+        CompletableFuture<Void> result = CompletableFuture.completedFuture(null);
         int eventCount = 100;
-        val ac1 = interceptAppend(store, streamSegmentName,
+        when(store.append(streamSegmentName, data,
                 updateEventNumber(clientId, 100, Attributes.NULL_ATTRIBUTE_VALUE, eventCount),
-                CompletableFuture.completedFuture(null));
+                AppendProcessor.TIMEOUT)).thenReturn(result);
 
         //Trigger the first append, here the sending of DataAppended ack will be delayed/hung.
         nettyExecutor.submit(() -> processor.append(new Append(streamSegmentName, clientId, 100, eventCount, Unpooled
                 .wrappedBuffer(data), null, requestId)));
         firstStoreAppendInvoked.await();
-        verifyStoreAppend(ac1, data);
+        verify(store).append(streamSegmentName, data, updateEventNumber(clientId, 100, Attributes
+                .NULL_ATTRIBUTE_VALUE, eventCount), AppendProcessor.TIMEOUT);
 
         /* Trigger the next append. This should be completed immediately and should not cause a store.append to be
         invoked as the previous DataAppended ack is still not sent. */
@@ -537,13 +441,14 @@
         verifyNoMoreInteractions(store);
 
         //Setup mock for check behaviour after the delayed/hung dataAppended completes.
-        val ac2 = interceptAppend(store, streamSegmentName, updateEventNumber(clientId, 200, 100, eventCount),
-                CompletableFuture.completedFuture(null));
+        when(store.append(streamSegmentName, data, updateEventNumber(clientId, 200, 100, eventCount),
+                AppendProcessor.TIMEOUT)).thenReturn(result);
         completeFirstDataAppendedAck.release(); //Now ensure the dataAppended sent
         secondStoreAppendInvoked.await(); // wait until the next store append is invoked.
 
         //Verify that the next store append invoked.
-        verifyStoreAppend(ac2, data);
+        verify(store).append(streamSegmentName, data, updateEventNumber(clientId, 200, 100, eventCount),
+                AppendProcessor.TIMEOUT);
         //Verify two DataAppended acks are sent out.
         verify(connection, times(2)).send(any(DataAppended.class));
         verify(connection).send(new DataAppended(requestId, clientId, 100, Long.MIN_VALUE));
@@ -565,15 +470,18 @@
         verify(store).getAttributes(streamSegmentName, Collections.singleton(clientId), true, AppendProcessor.TIMEOUT);
 
         int eventCount = 10;
-        val ac1 = interceptAppend(store, streamSegmentName, updateEventNumber(clientId, 200, 100, eventCount),
-                CompletableFuture.completedFuture(null));
+        CompletableFuture<Void> result = CompletableFuture.completedFuture(null);
+        when(store.append(streamSegmentName, data, updateEventNumber(clientId, 200, 100, eventCount),
+                          AppendProcessor.TIMEOUT)).thenReturn(result);
         processor.append(new Append(streamSegmentName, clientId, 200, eventCount, Unpooled.wrappedBuffer(data), null, requestId));
-        verifyStoreAppend(ac1, data);
-
-        val ac2 = interceptAppend(store, streamSegmentName, updateEventNumber(clientId, 300, 200, eventCount),
-                CompletableFuture.completedFuture(null));
+        verify(store).append(streamSegmentName, data, updateEventNumber(clientId, 200, 100, eventCount),
+                             AppendProcessor.TIMEOUT);
+
+        when(store.append(streamSegmentName, data, updateEventNumber(clientId, 300, 200, eventCount),
+                          AppendProcessor.TIMEOUT)).thenReturn(result);
         processor.append(new Append(streamSegmentName, clientId, 300, eventCount, Unpooled.wrappedBuffer(data), null, requestId));
-        verifyStoreAppend(ac2, data);
+        verify(store).append(streamSegmentName, data, updateEventNumber(clientId, 300, 200, eventCount),
+                             AppendProcessor.TIMEOUT);
 
         verifyNoMoreInteractions(store);
     }
@@ -589,12 +497,17 @@
         AppendProcessor processor = new AppendProcessor(store, connection, new FailingRequestProcessor(), null);
 
         setupGetAttributes(streamSegmentName, clientId, store);
-        val ac = interceptAppend(store, streamSegmentName, updateEventNumber(clientId, data.length), Futures.failedFuture(new UnsupportedOperationException()));
+        CompletableFuture<Void> result = Futures.failedFuture(new UnsupportedOperationException());
+        when(store.append(streamSegmentName, data, updateEventNumber(clientId, data.length), AppendProcessor.TIMEOUT))
+                .thenReturn(result);
 
         processor.setupAppend(new SetupAppend(1, clientId, streamSegmentName, ""));
         processor.append(new Append(streamSegmentName, clientId, data.length, 1, Unpooled.wrappedBuffer(data), null, requestId));
         verify(store).getAttributes(anyString(), eq(Collections.singleton(clientId)), eq(true), eq(AppendProcessor.TIMEOUT));
-        verifyStoreAppend(ac, data);
+        verify(store).append(streamSegmentName,
+                data,
+                updateEventNumber(clientId, data.length),
+                AppendProcessor.TIMEOUT);
 
         verify(connection).send(new AppendSetup(1, streamSegmentName, clientId, 0));
         verify(connection, atLeast(0)).resumeReading();
@@ -613,24 +526,16 @@
         AppendProcessor processor = new AppendProcessor(store, connection, new FailingRequestProcessor(), null);
 
         setupGetAttributes(streamSegmentName, clientId, store);
-<<<<<<< HEAD
-        val ac = interceptAppend(store, streamSegmentName, updateEventNumber(clientId, data.length), Futures.failedFuture(new CancellationException()));
-=======
         when(store.append(streamSegmentName, data, updateEventNumber(clientId, data.length), AppendProcessor.TIMEOUT))
                 .thenReturn(Futures.failedFuture(new CancellationException("OperationProcessor is shutting down")));
->>>>>>> 38a40f37
 
         processor.setupAppend(new SetupAppend(1, clientId, streamSegmentName, ""));
         processor.append(new Append(streamSegmentName, clientId, data.length, 1, Unpooled.wrappedBuffer(data), null, requestId));
         verify(store).getAttributes(anyString(), eq(Collections.singleton(clientId)), eq(true), eq(AppendProcessor.TIMEOUT));
-<<<<<<< HEAD
-        verifyStoreAppend(ac, data);
-=======
         verify(store).append(streamSegmentName,
                              data,
                              updateEventNumber(clientId, data.length),
                              AppendProcessor.TIMEOUT);
->>>>>>> 38a40f37
 
         verify(connection).send(new AppendSetup(1, streamSegmentName, clientId, 0));
         verify(connection, atLeast(0)).resumeReading();
@@ -657,92 +562,4 @@
         when(store.getAttributes(streamSegmentName, Collections.singleton(clientId), true, AppendProcessor.TIMEOUT))
                 .thenReturn(CompletableFuture.completedFuture(Collections.singletonMap(clientId, eventNumber)));
     }
-
-    private EmbeddedChannel createChannel(StreamSegmentStore store) {
-        ServerConnectionInboundHandler lsh = new ServerConnectionInboundHandler();
-        EmbeddedChannel channel = new EmbeddedChannel(new ExceptionLoggingHandler(""),
-                new CommandEncoder(null),
-                new LengthFieldBasedFrameDecoder(MAX_WIRECOMMAND_SIZE, 4, 4),
-                new CommandDecoder(),
-                new AppendDecoder(),
-                lsh);
-        lsh.setRequestProcessor(new AppendProcessor(store, lsh, new PravegaRequestProcessor(store, mock(TableStore.class), lsh), null));
-        return channel;
-    }
-
-    private Reply sendRequest(EmbeddedChannel channel, Request request) throws Exception {
-        channel.writeInbound(request);
-        Object encodedReply = channel.readOutbound();
-        for (int i = 0; encodedReply == null && i < 50; i++) {
-            channel.runPendingTasks();
-            Thread.sleep(10);
-            encodedReply = channel.readOutbound();
-        }
-        if (encodedReply == null) {
-            return null;
-        }
-        WireCommand decoded = CommandDecoder.parseCommand((ByteBuf) encodedReply);
-        ((ByteBuf) encodedReply).release();
-        assertNotNull(decoded);
-        return (Reply) decoded;
-    }
-
-    private AppendContext interceptAppend(StreamSegmentStore store, String streamSegmentName, Collection<AttributeUpdate> attributeUpdates,
-                                          CompletableFuture<Void> response) {
-        val result = new AppendContext(store, streamSegmentName, attributeUpdates);
-        when(store.append(eq(streamSegmentName), any(), eq(attributeUpdates), eq(AppendProcessor.TIMEOUT)))
-                .thenAnswer(invocation -> {
-                    result.appendedData.set(((ByteBufWrapper) invocation.getArgument(1)).getCopy());
-                    return response;
-                });
-        return result;
-    }
-
-    private AppendContext interceptAppend(StreamSegmentStore store, String streamSegmentName, long offset, Collection<AttributeUpdate> attributeUpdates,
-                                          CompletableFuture<Void> response) {
-        val result = new AppendContext(store, streamSegmentName, offset, attributeUpdates);
-        when(store.append(eq(streamSegmentName), eq(offset), any(), eq(attributeUpdates), eq(AppendProcessor.TIMEOUT)))
-                .thenAnswer(invocation -> {
-                    result.appendedData.set(((ByteBufWrapper) invocation.getArgument(2)).getCopy());
-                    return response;
-                });
-        return result;
-    }
-
-    private void verifyStoreAppend(AppendContext appendContext, byte[] expectedData) {
-        verifyStoreAppend(Mockito::verify, appendContext, expectedData);
-    }
-
-    private void verifyStoreAppend(InOrder verifier, AppendContext appendContext, byte[] expectedData) {
-        verifyStoreAppend(verifier::verify, appendContext, expectedData);
-    }
-
-    private void verifyStoreAppend(Function<StreamSegmentStore, StreamSegmentStore> verifier, AppendContext appendContext, byte[] expectedData) {
-        if (appendContext.offset == null) {
-            verifier.apply(appendContext.store).append(eq(appendContext.segmentName),
-                    any(),
-                    eq(appendContext.attributeUpdates),
-                    eq(AppendProcessor.TIMEOUT));
-        } else {
-            verifier.apply(appendContext.store).append(eq(appendContext.segmentName),
-                    eq(appendContext.offset),
-                    any(),
-                    eq(appendContext.attributeUpdates),
-                    eq(AppendProcessor.TIMEOUT));
-        }
-        assertArrayEquals(expectedData, appendContext.appendedData.get());
-    }
-
-    @RequiredArgsConstructor
-    private static class AppendContext {
-        final StreamSegmentStore store;
-        final String segmentName;
-        final Long offset;
-        final Collection<AttributeUpdate> attributeUpdates;
-        final AtomicReference<byte[]> appendedData = new AtomicReference<>();
-
-        AppendContext(StreamSegmentStore store, String segmentName, Collection<AttributeUpdate> attributeUpdates) {
-            this(store, segmentName, null, attributeUpdates);
-        }
-    }
 }