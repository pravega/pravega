--- conflicted
+++ resolved
@@ -151,7 +151,6 @@
                                                    .connection(new TrackedConnection(connection, tracker))
                                                    .statsRecorder(mockedRecorder)
                                                    .build();
-
         setupGetAttributes(streamSegmentName, clientId, store);
         val ac = interceptAppend(store, streamSegmentName, updateEventNumber(clientId, data.length), CompletableFuture.completedFuture((long) data.length));
 
@@ -165,21 +164,9 @@
         verify(tracker).updateOutstandingBytes(connection, data.length, data.length);
         verify(connection).send(new DataAppended(requestId, clientId, data.length, 0L, data.length));
         verify(tracker).updateOutstandingBytes(connection, -data.length, 0);
-<<<<<<< HEAD
-        CompletableFuture<SegmentProperties> toBeReturned = CompletableFuture.completedFuture(
-                StreamSegmentInformation.builder()
-                        .name(streamSegmentName)
-                        .attributes(ImmutableMap.<AttributeId, Long>builder()
-                                .put(Attributes.SCALE_POLICY_TYPE, 0L)
-                                .put(Attributes.ALLOWED_INDEX_SEG_EVENT_SIZE, 5L)
-                                .put(Attributes.SCALE_POLICY_RATE, 10L).build())
-                        .build());
-        when(store.getStreamSegmentInfo(streamSegmentName, Duration.ofMinutes(1))).thenReturn(toBeReturned);
-        processor.populateEventSizeForIndexSegmentAppendsTask(clientId, streamSegmentName);
-        verify(store, times(2)).getStreamSegmentInfo(anyString(), eq(AppendProcessor.TIMEOUT));
-        verifyNoMoreInteractions(connection);
-        //verifyNoMoreInteractions(store);
-
+        verify(store, times(1)).getStreamSegmentInfo(anyString(), eq(AppendProcessor.TIMEOUT));
+        verifyNoMoreInteractions(connection);
+        verifyNoMoreInteractions(store);
         verify(mockedRecorder).recordAppend(eq(streamSegmentName), eq(8L), eq(1), any());
         assertTrue(processor.isSetupAppendCompleted(setupAppendCommand.getSegment(), setupAppendCommand.getWriterId()));
     }
@@ -196,6 +183,7 @@
         val mockedRecorder = Mockito.mock(SegmentStatsRecorder.class);
         IndexAppend iaData = new IndexAppend(data.length, 1, 0);
         byte[] iaDataBytes = iaData.toBytes();
+        IndexAppend indexAppend1 = IndexAppend.fromBytes(iaDataBytes);
 
         IndexAppendProcessor indexAppendProcessor =  new IndexAppendProcessor(newScheduledThreadPool(1, "indexSegmentUpdater"), store);
 
@@ -204,6 +192,7 @@
                 false, null, indexAppendProcessor);
 
         setupGetAttributes(streamSegmentName, clientId, store);
+        setMockForIndexSegmentAppends(streamSegmentName, store);
         val ac = interceptAppend(store, streamSegmentName, updateEventNumber(clientId, data.length), CompletableFuture.completedFuture((long) data.length));
         val acIndex = interceptAppend(store, streamIndexSegmentName, updateIndexEventNumber(clientId, 1), CompletableFuture.completedFuture((long) iaDataBytes.length));
 
@@ -213,7 +202,7 @@
                 StreamSegmentInformation.builder()
                         .name(streamIndexSegmentName)
                         .attributes(ImmutableMap.<AttributeId, Long>builder()
-                        .put(EVENT_COUNT, 1L).build())
+                                .put(EVENT_COUNT, 1L).build())
                         .length(8)
                         .build());
         when(store.getStreamSegmentInfo(streamSegmentName, Duration.ofMinutes(1))).thenReturn(toBeReturned);
@@ -232,11 +221,8 @@
         assertEquals(iaData.getEventLength(), indexAppendActual.getEventLength());
         assertEquals(iaData.getEventCount(), indexAppendActual.getEventCount());
 
+        verify(store, times(2)).append(anyString(), any(),  any(), eq(AppendProcessor.TIMEOUT));
         verify(store, times(2)).getStreamSegmentInfo(anyString(), eq(AppendProcessor.TIMEOUT));
-        verify(store, times(2)).append(anyString(), any(),  any(), eq(AppendProcessor.TIMEOUT));
-=======
-        verify(store, times(1)).getStreamSegmentInfo(anyString(), eq(AppendProcessor.TIMEOUT));
->>>>>>> 12f6c639
         verifyNoMoreInteractions(connection);
         verifyNoMoreInteractions(store);
         verify(mockedRecorder).recordAppend(eq(streamSegmentName), eq(8L), eq(1), any());
@@ -433,6 +419,7 @@
         verify(store, times(1)).getStreamSegmentInfo(anyString(), eq(AppendProcessor.TIMEOUT));
         verifyNoMoreInteractions(connection);
         verifyNoMoreInteractions(store);
+
         verify(mockedRecorder).recordAppend(eq(streamSegmentName), eq(8L), eq(1), any());
     }
 
@@ -772,7 +759,6 @@
 
         verify(store, atMost(1)).append(any(), any(), any(), any());
         verifyNoMoreInteractions(connection);
-        verifyNoMoreInteractions(store);
 
         verify(mockedRecorder, never()).recordAppend(eq(streamSegmentName), eq(8L), eq(1), any());
     }
@@ -1334,7 +1320,6 @@
         assertArrayEquals(expectedData, appendContext.appendedData.get());
     }
 
-
     @RequiredArgsConstructor
     private static class AppendContext {
         final StreamSegmentStore store;
