--- conflicted
+++ resolved
@@ -86,10 +86,7 @@
 import lombok.Cleanup;
 import lombok.RequiredArgsConstructor;
 import lombok.val;
-<<<<<<< HEAD
 import org.junit.AfterClass;
-=======
->>>>>>> 38e82db1
 import org.junit.Rule;
 import org.junit.Test;
 import org.junit.rules.Timeout;
@@ -126,7 +123,6 @@
     private static final long TIMEOUT_SEC = 8;
     private static final ScheduledExecutorService INLINE_EXECUTOR = new InlineExecutor();
 
-<<<<<<< HEAD
     private final long requestId = 1234L;
     @Rule
     public final Timeout globalTimeout = Timeout.seconds(TIMEOUT_SEC);
@@ -135,14 +131,6 @@
     @AfterClass
     public static void tearDown() {
         INLINE_EXECUTOR.shutdown();
-=======
-    @Rule
-    public Timeout globalTimeout = new Timeout(7, TimeUnit.SECONDS);
-    
-    @Override
-    protected int getThreadPoolSize() {
-        return 2;
->>>>>>> 38e82db1
     }
 
     @Test
