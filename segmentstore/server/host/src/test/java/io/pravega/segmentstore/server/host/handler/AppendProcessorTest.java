--- conflicted
+++ resolved
@@ -39,13 +39,6 @@
 import org.mockito.Mockito;
 
 import static io.pravega.segmentstore.contracts.Attributes.EVENT_COUNT;
-<<<<<<< HEAD
-=======
-import static io.pravega.shared.MetricsNames.SEGMENT_WRITE_BYTES;
-import static io.pravega.shared.MetricsNames.SEGMENT_WRITE_EVENTS;
-import static io.pravega.shared.MetricsNames.globalMetricName;
-import static io.pravega.shared.MetricsTags.segmentTags;
->>>>>>> b8219870
 import static org.junit.Assert.fail;
 import static org.mockito.ArgumentMatchers.any;
 import static org.mockito.ArgumentMatchers.anyString;
@@ -90,14 +83,7 @@
         verifyNoMoreInteractions(connection);
         verifyNoMoreInteractions(store);
 
-<<<<<<< HEAD
         verify(mockedRecorder).recordAppend(eq(streamSegmentName), eq(8L), eq(1), any());
-=======
-        verify(mockedDynamicLogger).incCounterValue(globalMetricName(SEGMENT_WRITE_BYTES), 8);
-        verify(mockedDynamicLogger).incCounterValue(globalMetricName(SEGMENT_WRITE_EVENTS), 1);
-        verify(mockedDynamicLogger).incCounterValue(SEGMENT_WRITE_BYTES, 8, segmentTags(streamSegmentName));
-        verify(mockedDynamicLogger).incCounterValue(SEGMENT_WRITE_EVENTS, 1, segmentTags(streamSegmentName));
->>>>>>> b8219870
     }
 
     @Test
@@ -128,14 +114,7 @@
         verifyNoMoreInteractions(connection);
         verifyNoMoreInteractions(store);
 
-<<<<<<< HEAD
         verify(mockedRecorder).recordAppend(eq(streamSegmentName), eq(8L), eq(1), any());
-=======
-        verify(mockedDynamicLogger).incCounterValue(globalMetricName(SEGMENT_WRITE_BYTES), 8);
-        verify(mockedDynamicLogger).incCounterValue(globalMetricName(SEGMENT_WRITE_EVENTS), 1);
-        verify(mockedDynamicLogger, never()).incCounterValue(SEGMENT_WRITE_BYTES, 8, segmentTags(streamSegmentName));
-        verify(mockedDynamicLogger, never()).incCounterValue(SEGMENT_WRITE_EVENTS, 1, segmentTags(streamSegmentName));
->>>>>>> b8219870
     }
 
     @Test
@@ -210,14 +189,7 @@
         verify(connection).send(new DataAppended(clientId, 2, 1));
         verifyNoMoreInteractions(connection);
         verifyNoMoreInteractions(store);
-<<<<<<< HEAD
         verify(mockedRecorder, times(2)).recordAppend(eq(streamSegmentName), eq(8L), eq(1), any());
-=======
-        verify(mockedDynamicLogger, times(2)).incCounterValue(globalMetricName(SEGMENT_WRITE_BYTES), 8);
-        verify(mockedDynamicLogger, times(2)).incCounterValue(globalMetricName(SEGMENT_WRITE_EVENTS), 1);
-        verify(mockedDynamicLogger, times(2)).incCounterValue(SEGMENT_WRITE_BYTES, 8, segmentTags(streamSegmentName));
-        verify(mockedDynamicLogger, times(2)).incCounterValue(SEGMENT_WRITE_EVENTS, 1, segmentTags(streamSegmentName));
->>>>>>> b8219870
     }
 
     @Test
@@ -251,15 +223,7 @@
         verify(connection).send(new ConditionalCheckFailed(clientId, 2));
         verifyNoMoreInteractions(connection);
         verifyNoMoreInteractions(store);
-<<<<<<< HEAD
         verify(mockedRecorder).recordAppend(eq(streamSegmentName), eq(8L), eq(1), any());
-=======
-
-        verify(mockedDynamicLogger).incCounterValue(globalMetricName(SEGMENT_WRITE_BYTES), 8);
-        verify(mockedDynamicLogger).incCounterValue(globalMetricName(SEGMENT_WRITE_EVENTS), 1);
-        verify(mockedDynamicLogger).incCounterValue(SEGMENT_WRITE_BYTES, 8, segmentTags(streamSegmentName));
-        verify(mockedDynamicLogger).incCounterValue(SEGMENT_WRITE_EVENTS, 1, segmentTags(streamSegmentName));
->>>>>>> b8219870
     }
 
     @Test
@@ -379,14 +343,7 @@
         verify(store, atMost(1)).append(any(), any(), any(), any());
         verifyNoMoreInteractions(connection);
 
-<<<<<<< HEAD
         verify(mockedRecorder, never()).recordAppend(eq(streamSegmentName), eq(8L), eq(1), any());
-=======
-        verify(mockedDynamicLogger, never()).incCounterValue(globalMetricName(SEGMENT_WRITE_BYTES), 8);
-        verify(mockedDynamicLogger, never()).incCounterValue(globalMetricName(SEGMENT_WRITE_EVENTS), 1);
-        verify(mockedDynamicLogger, never()).incCounterValue(SEGMENT_WRITE_BYTES, 8, segmentTags(streamSegmentName));
-        verify(mockedDynamicLogger, never()).incCounterValue(SEGMENT_WRITE_EVENTS, 1, segmentTags(streamSegmentName));
->>>>>>> b8219870
     }
 
     @Test
