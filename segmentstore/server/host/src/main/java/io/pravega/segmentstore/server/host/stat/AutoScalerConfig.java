/**
 * Copyright (c) Dell Inc., or its subsidiaries. All Rights Reserved.
 *
 * Licensed under the Apache License, Version 2.0 (the "License");
 * you may not use this file except in compliance with the License.
 * You may obtain a copy of the License at
 *
 *     http://www.apache.org/licenses/LICENSE-2.0
 */
package io.pravega.segmentstore.server.host.stat;

import com.google.common.base.Strings;
import io.pravega.common.util.ConfigBuilder;
import io.pravega.common.util.ConfigurationException;
import io.pravega.common.util.Property;
import io.pravega.common.util.TypedProperties;
import java.net.URI;
import java.time.Duration;
import lombok.Data;
import lombok.Getter;

@Data
public class AutoScalerConfig {
    public static final Property<String> REQUEST_STREAM = Property.named("requestStream.name", "_requeststream", "requestStream");
    public static final Property<Integer> COOLDOWN_IN_SECONDS = Property.named("cooldown.time.seconds", 10 * 60, "cooldownInSeconds");
    public static final Property<Integer> MUTE_IN_SECONDS = Property.named("mute.time.seconds", 10 * 60, "muteInSeconds");
    public static final Property<Integer> CACHE_CLEANUP_IN_SECONDS = Property.named("cache.cleanUp.interval.seconds", 5 * 60, "cacheCleanUpInSeconds");
    public static final Property<Integer> CACHE_EXPIRY_IN_SECONDS = Property.named("cache.expiry.seconds", 20 * 60, "cacheExpiryInSeconds");
    public static final Property<String> CONTROLLER_URI = Property.named("controller.connect.uri", "tcp://localhost:9090", "controllerUri");
    public static final Property<Boolean> TLS_ENABLED = Property.named("controller.connect.security.tls.enable", false, "tlsEnabled");
    public static final Property<String> TLS_CERT_FILE = Property.named("controller.connect.security.tls.truststore.location", "", "tlsCertFile");
    public static final Property<Boolean> AUTH_ENABLED = Property.named("controller.connect.security.auth.enable", false, "authEnabled");
    public static final Property<String> TOKEN_SIGNING_KEY = Property.named("security.auth.token.signingKey.basis", "secret", "tokenSigningKey");
    public static final Property<Boolean> VALIDATE_HOSTNAME = Property.named("controller.connect.security.tls.validateHostName.enable", true, "validateHostName");
<<<<<<< HEAD
    public static final Property<Integer> THREAD_POOL_SIZE = Property.named("threadPoolSize", 10, "threadPool.size");
=======
    public static final Property<Integer> THREAD_POOL_SIZE = Property.named("threadPool.size", 10, "threadPoolSize");
>>>>>>> 15b0f5eb

    public static final String COMPONENT_CODE = "autoScale";

    /**
     * Uri for controller.
     */
    @Getter
    private final URI controllerUri;
    /**
     * Stream on which scale requests have to be posted.
     */
    @Getter
    private final String internalRequestStream;
    /**
     * Duration for which no scale operation is attempted on a segment after its creation.
     */
    @Getter
    private final Duration cooldownDuration;
    /**
     * Duration for which scale requests for a segment are to be muted.
     * Mute duration is per request type (scale up and scale down). It means if a scale down request was posted
     * for a segment, we will wait until the mute duration before posting the request for the same segment
     * again in the request stream.
     */
    @Getter
    private final Duration muteDuration;
    /**
     * Duration for which a segment lives in auto scaler cache, after which it is expired and a scale down request with
     * silent flag is sent for the segment.
     */
    @Getter
    private final Duration cacheExpiry;
    /**
     * Periodic time period for scheduling auto-scaler cache clean up. Since guava cache does not maintain its own executor,
     * we need to keep performing periodic cache maintenance activities otherwise caller's thread using the cache will be used
     * for cache maintenance.
     * This also ensures that if there is no traffic in the cluster, all segments that have expired are cleaned up from the cache
     * and their respective removal code is invoked.
     */
    @Getter
    private final Duration cacheCleanup;

    /**
     * Flag to represent the case where interactions with controller are encrypted with TLS.
     */
    @Getter
    private final boolean tlsEnabled;

    /**
     * The X.509 certificate file used for TLS connection to controller.
     */
    @Getter
    private final String tlsCertFile;

    /**
     * Flag to represent the case where controller expects authorization details.
     */
    @Getter
    private final boolean authEnabled;

    /**
     * Signing key for the auth token.
     */
    @Getter
    private final String tokenSigningKey;

    /**
     * Flag indicating whether to validate the hostname when TLS is enabled.
     */
    @Getter
    private final boolean validateHostName;

    /**
     * The number of threads for the {@link AutoScaleMonitor}.
     */
    @Getter
    private final int threadPoolSize;

    private AutoScalerConfig(TypedProperties properties) throws ConfigurationException {
        this.internalRequestStream = properties.get(REQUEST_STREAM);
        this.cooldownDuration = Duration.ofSeconds(properties.getInt(COOLDOWN_IN_SECONDS));
        this.muteDuration = Duration.ofSeconds(properties.getInt(MUTE_IN_SECONDS));
        this.cacheCleanup = Duration.ofSeconds(properties.getInt(CACHE_CLEANUP_IN_SECONDS));
        this.cacheExpiry = Duration.ofSeconds(properties.getInt(CACHE_EXPIRY_IN_SECONDS));
        this.controllerUri = URI.create(properties.get(CONTROLLER_URI));
        this.tlsEnabled = properties.getBoolean(TLS_ENABLED);
        this.authEnabled = properties.getBoolean(AUTH_ENABLED);
        this.tlsCertFile = properties.get(TLS_CERT_FILE);
        this.tokenSigningKey = properties.get(TOKEN_SIGNING_KEY);
        this.validateHostName = properties.getBoolean(VALIDATE_HOSTNAME);
        this.threadPoolSize = properties.getInt(THREAD_POOL_SIZE);
        if (this.threadPoolSize <= 0) {
            throw new ConfigurationException(String.format("Property '%s' must be a non-negative integer.", THREAD_POOL_SIZE));
        }
    }

    public static ConfigBuilder<AutoScalerConfig> builder() {
        return new ConfigBuilder<>(COMPONENT_CODE, AutoScalerConfig::new);
    }

    @Override
    public String toString() {
        // Note: We don't use Lombok @ToString to automatically generate an implementation of this method,
        // in order to avoid returning a string containing sensitive security configuration.

        return new StringBuilder(String.format("%s(", getClass().getSimpleName()))
                .append(String.format("controllerUri: %s, ", (controllerUri != null) ? controllerUri.toString() : "null"))
                .append(String.format("internalRequestStream: %s, ", internalRequestStream))
                .append(String.format("cooldownDuration: %s, ", (cooldownDuration != null) ? cooldownDuration.toString() : "null"))
                .append(String.format("muteDuration: %s, ", (muteDuration != null) ? muteDuration.toString() : "null"))
                .append(String.format("cacheExpiry: %s, ", (cacheExpiry != null) ? cacheExpiry.toString() : "null"))
                .append(String.format("cacheCleanup: %s, ", (cacheCleanup != null) ? cacheCleanup.toString() : "null"))
                .append(String.format("tlsEnabled: %b, ", tlsEnabled))
                .append(String.format("tlsCertFile is %s, ",
                        Strings.isNullOrEmpty(tlsCertFile) ? "unspecified" : "specified"))
                .append(String.format("authEnabled: %b, ", authEnabled))
                .append(String.format("tokenSigningKey is %s, ",
                        Strings.isNullOrEmpty(tokenSigningKey) ? "unspecified" : "specified"))
                .append(String.format("validateHostName: %b, ", validateHostName))
                .append(String.format("threadPoolSize: %d", threadPoolSize))
                .append(")")
                .toString();
    }
}<|MERGE_RESOLUTION|>--- conflicted
+++ resolved
@@ -32,11 +32,7 @@
     public static final Property<Boolean> AUTH_ENABLED = Property.named("controller.connect.security.auth.enable", false, "authEnabled");
     public static final Property<String> TOKEN_SIGNING_KEY = Property.named("security.auth.token.signingKey.basis", "secret", "tokenSigningKey");
     public static final Property<Boolean> VALIDATE_HOSTNAME = Property.named("controller.connect.security.tls.validateHostName.enable", true, "validateHostName");
-<<<<<<< HEAD
-    public static final Property<Integer> THREAD_POOL_SIZE = Property.named("threadPoolSize", 10, "threadPool.size");
-=======
     public static final Property<Integer> THREAD_POOL_SIZE = Property.named("threadPool.size", 10, "threadPoolSize");
->>>>>>> 15b0f5eb
 
     public static final String COMPONENT_CODE = "autoScale";
 
