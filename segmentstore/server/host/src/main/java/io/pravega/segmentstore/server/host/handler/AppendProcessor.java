/**
 * Copyright Pravega Authors.
 *
 * Licensed under the Apache License, Version 2.0 (the "License");
 * you may not use this file except in compliance with the License.
 * You may obtain a copy of the License at
 *
 *     http://www.apache.org/licenses/LICENSE-2.0
 *
 * Unless required by applicable law or agreed to in writing, software
 * distributed under the License is distributed on an "AS IS" BASIS,
 * WITHOUT WARRANTIES OR CONDITIONS OF ANY KIND, either express or implied.
 * See the License for the specific language governing permissions and
 * limitations under the License.
 */
package io.pravega.segmentstore.server.host.handler;

import com.google.common.annotations.VisibleForTesting;
import com.google.common.base.Preconditions;
import com.google.common.base.Throwables;
import io.pravega.auth.AuthHandler;
import io.pravega.auth.TokenException;
import io.pravega.auth.TokenExpiredException;
import io.pravega.client.segment.impl.NoSuchSegmentException;
import io.pravega.common.Exceptions;
import io.pravega.common.LoggerHelpers;
import io.pravega.common.Timer;
import io.pravega.common.concurrent.Futures;
import io.pravega.common.tracing.TagLogger;
import io.pravega.segmentstore.contracts.AttributeId;
import io.pravega.segmentstore.contracts.AttributeUpdate;
import io.pravega.segmentstore.contracts.AttributeUpdateCollection;
import io.pravega.segmentstore.contracts.AttributeUpdateType;
import io.pravega.segmentstore.contracts.Attributes;
import io.pravega.segmentstore.contracts.BadAttributeUpdateException;
import io.pravega.segmentstore.contracts.BadOffsetException;
import io.pravega.segmentstore.contracts.ContainerNotFoundException;
import io.pravega.segmentstore.contracts.SegmentType;
import io.pravega.segmentstore.contracts.StreamSegmentExistsException;
import io.pravega.segmentstore.contracts.StreamSegmentNotExistsException;
import io.pravega.segmentstore.contracts.StreamSegmentSealedException;
import io.pravega.segmentstore.contracts.StreamSegmentStore;
import io.pravega.segmentstore.server.IllegalContainerStateException;
import io.pravega.segmentstore.server.host.delegationtoken.DelegationTokenVerifier;
import io.pravega.segmentstore.server.host.stat.SegmentStatsRecorder;
import io.pravega.shared.NameUtils;
import io.pravega.shared.protocol.netty.Append;
import io.pravega.shared.protocol.netty.ByteBufWrapper;
import io.pravega.shared.protocol.netty.DelegatingRequestProcessor;
import io.pravega.shared.protocol.netty.FailingRequestProcessor;
import io.pravega.shared.protocol.netty.RequestProcessor;
import io.pravega.shared.protocol.netty.WireCommands;
import io.pravega.shared.protocol.netty.WireCommands.AppendSetup;
import io.pravega.shared.protocol.netty.WireCommands.ConditionalCheckFailed;
import io.pravega.shared.protocol.netty.WireCommands.CreateTransientSegment;
import io.pravega.shared.protocol.netty.WireCommands.DataAppended;
import io.pravega.shared.protocol.netty.WireCommands.Hello;
import io.pravega.shared.protocol.netty.WireCommands.InvalidEventNumber;
import io.pravega.shared.protocol.netty.WireCommands.NoSuchSegment;
import io.pravega.shared.protocol.netty.WireCommands.OperationUnsupported;
import io.pravega.shared.protocol.netty.WireCommands.SegmentAlreadyExists;
import io.pravega.shared.protocol.netty.WireCommands.SegmentCreated;
import io.pravega.shared.protocol.netty.WireCommands.SegmentIsSealed;
import io.pravega.shared.protocol.netty.WireCommands.SetupAppend;
import io.pravega.shared.protocol.netty.WireCommands.WrongHost;
import io.pravega.shared.security.token.JsonWebToken;
import java.time.Duration;
import java.util.Arrays;
import java.util.Collection;
import java.util.Collections;
import java.util.HashSet;
import java.util.Map;
import java.util.UUID;
import java.util.concurrent.CancellationException;
import java.util.concurrent.CompletableFuture;
import java.util.concurrent.ConcurrentHashMap;
import java.util.concurrent.ScheduledExecutorService;
import java.util.concurrent.atomic.AtomicBoolean;
import lombok.Builder;
import lombok.Getter;
import lombok.NonNull;
import org.apache.commons.lang3.tuple.Pair;
import org.slf4j.LoggerFactory;

import static io.pravega.segmentstore.contracts.Attributes.ATTRIBUTE_SEGMENT_TYPE;
import static io.pravega.segmentstore.contracts.Attributes.CREATION_TIME;
import static io.pravega.segmentstore.contracts.Attributes.EVENT_COUNT;
import static io.pravega.segmentstore.contracts.Attributes.EXPECTED_INDEX_SEG_EVENT_SIZE;
import static io.pravega.shared.NameUtils.getIndexSegmentName;
import static io.pravega.shared.NameUtils.isTransientSegment;
import static io.pravega.shared.NameUtils.isTransactionSegment;

/**
 * Process incoming Append requests and write them to the SegmentStore.
 */
public class AppendProcessor extends DelegatingRequestProcessor implements AutoCloseable {
    //region Members

    static final Duration TIMEOUT = Duration.ofMinutes(1);
    private static final String EMPTY_STACK_TRACE = "";
    private static final TagLogger log = new TagLogger(LoggerFactory.getLogger(AppendProcessor.class));
    private final StreamSegmentStore store;
    private final TrackedConnection connection;
    @Getter
    private final RequestProcessor nextRequestProcessor;
    private final SegmentStatsRecorder statsRecorder;
    private final DelegationTokenVerifier tokenVerifier;
    private final boolean replyWithStackTraceOnError;
    private final ConcurrentHashMap<Pair<String, UUID>, WriterState> writerStates = new ConcurrentHashMap<>();
    private final ScheduledExecutorService tokenExpiryHandlerExecutor;
    private final Collection<String> transientSegmentNames;
    private final IndexAppendProcessor indexAppendProcessor;
    private final AtomicBoolean closed = new AtomicBoolean(false);

    //endregion

    //region Builder

    @Builder
    AppendProcessor(@NonNull StreamSegmentStore store, @NonNull TrackedConnection connection, @NonNull RequestProcessor nextRequestProcessor,
                    @NonNull SegmentStatsRecorder statsRecorder, DelegationTokenVerifier tokenVerifier,
                    boolean replyWithStackTraceOnError, ScheduledExecutorService tokenExpiryHandlerExecutor, IndexAppendProcessor indexAppendProcessor) {
        this.store = store;
        this.connection = connection;
        this.nextRequestProcessor = nextRequestProcessor;
        this.statsRecorder = statsRecorder;
        this.tokenVerifier = tokenVerifier;
        this.replyWithStackTraceOnError = replyWithStackTraceOnError;
        this.tokenExpiryHandlerExecutor = tokenExpiryHandlerExecutor;
        this.transientSegmentNames = Collections.synchronizedSet(new HashSet<>());
        this.indexAppendProcessor = indexAppendProcessor;
    }

    /**
     * Creates a new {@link AppendProcessorBuilder} instance with all optional arguments set to default values.
     * These default values may not be appropriate for production use and should be used for testing purposes only.
     * @param indexAppendProcessor Index append processor to be used for appending on index segment.
     * @return A {@link AppendProcessorBuilder} instance.
     */
    @VisibleForTesting
    public static AppendProcessorBuilder defaultBuilder(IndexAppendProcessor indexAppendProcessor) {
        return builder()
                .nextRequestProcessor(new FailingRequestProcessor())
                .statsRecorder(SegmentStatsRecorder.noOp())
                .indexAppendProcessor(indexAppendProcessor)
                .replyWithStackTraceOnError(false);
    }

    //endregion

    //region RequestProcessor Implementation

    @Override
    public void hello(Hello hello) {
        log.info("Received hello from connection: {}", connection);
        connection.send(new Hello(WireCommands.WIRE_VERSION, WireCommands.OLDEST_COMPATIBLE_VERSION));
        if (hello.getLowVersion() > WireCommands.WIRE_VERSION || hello.getHighVersion() < WireCommands.OLDEST_COMPATIBLE_VERSION) {
            log.warn(hello.getRequestId(), "Incompatible wire protocol versions {} from connection {}", hello, connection);
            close();
        }
    }

    @Override
    public void keepAlive(WireCommands.KeepAlive keepAlive) {
        log.debug("Received a keepAlive from connection: {}", connection);
        connection.send(keepAlive);
    }

    /**
     * Setup an append so that subsequent append calls can occur.
     * This requires validating that the segment exists.
     * The reply: AppendSetup indicates that appends may proceed and contains the eventNumber which they should proceed
     * from (in the event that this is a reconnect from a producer we have seen before)
     */
    @Override
    public void setupAppend(SetupAppend setupAppend) {
        String newSegment = setupAppend.getSegment();
        UUID writer = setupAppend.getWriterId();
        log.info("Setting up appends for writer: {} on segment: {}", writer, newSegment);

        if (this.tokenVerifier != null) {
            try {
                JsonWebToken token = tokenVerifier.verifyToken(newSegment,
                        setupAppend.getDelegationToken(),
                        AuthHandler.Permissions.READ_UPDATE);
                setupTokenExpiryTask(setupAppend, token);
            } catch (TokenException e) {
                handleException(setupAppend.getWriterId(), setupAppend.getRequestId(), newSegment,
                        "Update Segment Attribute", e);
                return;
            }
        }

        // Get the last Event Number for this writer from the Store. This operation (cache=true) will automatically put
        // the value in the Store's cache so it's faster to access later.
        AttributeId writerAttributeId = AttributeId.fromUUID(writer);
        Futures.exceptionallyComposeExpecting(
                store.getAttributes(newSegment, Collections.singleton(writerAttributeId), true, TIMEOUT),
                e -> e instanceof StreamSegmentSealedException, () -> store.getAttributes(newSegment, Collections.singleton(writerAttributeId), false, TIMEOUT))
                        .whenComplete((attributes, u) -> {
                            try {
                                if (u != null) {
                                    handleException(writer, setupAppend.getRequestId(), newSegment, "setting up append", u);
                                } else {
                                    // Last event number stored according to Segment store.
                                    long eventNumber = attributes.getOrDefault(writerAttributeId, Attributes.NULL_ATTRIBUTE_VALUE);
                                    CompletableFuture<Long> indexSegmentEventsize;

                                    if (!isTransientSegment(newSegment) && !isTransactionSegment(newSegment)) {
                                        String indexSegment = getIndexSegmentName(newSegment);
                                        indexSegmentEventsize = createIndexSegmentIfNotExists(indexSegment, setupAppend.getRequestId());
                                    } else {
                                        indexSegmentEventsize = CompletableFuture.completedFuture(0L);
                                    }

                                    indexSegmentEventsize.thenAccept(eventSize -> {
                                        // Create a new WriterState object based on the attribute value for the last event number for the writer.
                                        // It should be noted that only one connection for a given segment writer is created by the client.
                                        // The event number sent by the AppendSetup command is an implicit ack, the writer acks all events
                                        // below the specified event number.
                                        WriterState current = this.writerStates.put(Pair.of(newSegment, writer), new WriterState(eventNumber, eventSize));
                                        if (current != null) {
                                            log.info("SetupAppend invoked again for writer {}. Last event number from store is {}. Prev writer state {}",
                                                    writer, eventNumber, current);
                                        }
                                        connection.send(new AppendSetup(setupAppend.getRequestId(), newSegment, writer, eventNumber));
                                    }).exceptionally(e -> handleException(writer, setupAppend.getRequestId(), getIndexSegmentName(newSegment), "creating index segment", e));
                                }
                            } catch (Throwable e) {
                                handleException(writer, setupAppend.getRequestId(), newSegment, "handling setupAppend result", e);
                            }
                        });
    }

    private CompletableFuture<Long> createIndexSegmentIfNotExists(String indexSegment, long requestId) {
        CompletableFuture<Long> indexSegmentEventSize = store.getStreamSegmentInfo(indexSegment, TIMEOUT)
                .handle((properties, u) -> {
                    long result;
                    if (u != null) {
                            u = Exceptions.unwrap(u);
                            if (u instanceof NoSuchSegmentException || u instanceof StreamSegmentNotExistsException) {
                                log.info("Creating index segment {} while processing request: {}.", indexSegment, requestId);
                                result = NameUtils.INDEX_APPEND_EVENT_SIZE;
                                Collection<AttributeUpdate> attributes = Arrays.asList(
                                        new AttributeUpdate(CREATION_TIME, AttributeUpdateType.None, System.currentTimeMillis()),
                                        new AttributeUpdate(ATTRIBUTE_SEGMENT_TYPE, AttributeUpdateType.None, SegmentType.STREAM_SEGMENT.getValue()),
                                        new AttributeUpdate(EXPECTED_INDEX_SEG_EVENT_SIZE, AttributeUpdateType.None, result)
                                );
                                store.createStreamSegment(indexSegment, SegmentType.STREAM_SEGMENT, attributes, TIMEOUT).join();
                            } else {
                                throw Exceptions.sneakyThrow(u);
                            }
                        } else {
                            Map<AttributeId, Long> attributes = properties.getAttributes();
                            result = attributes.get(EXPECTED_INDEX_SEG_EVENT_SIZE).longValue();
                        }
                    return result;
                });
        return indexSegmentEventSize;
    }

    @VisibleForTesting
    CompletableFuture<Void> setupTokenExpiryTask(@NonNull SetupAppend setupAppend, @NonNull JsonWebToken token) {
        String segment = setupAppend.getSegment();
        UUID writerId = setupAppend.getWriterId();
        long requestId = setupAppend.getRequestId();

        if (token.getExpirationTime() == null) {
            return CompletableFuture.completedFuture(null);
        } else {
            return Futures.delayedTask(() -> {
                if (isSetupAppendCompleted(segment, writerId)) {
                    // Closing the connection will result in client authenticating with Controller again
                    // and retrying the request with a new token.
                    log.debug("Closing client connection for writer {} due to token expiry, when processing " +
                                "request {} for segment {}", writerId, requestId, segment);
                    this.close();
                }
                return null;
            }, token.durationToExpiry(), this.tokenExpiryHandlerExecutor);
        }
    }

    @VisibleForTesting
    boolean isSetupAppendCompleted(String newSegment, UUID writer) {
        return writerStates.containsKey(Pair.of(newSegment, writer));
    }

    /**
     * Append data to the store.
     */
    @Override
    public void append(Append append) {
        long traceId = LoggerHelpers.traceEnter(log, "append", append);
        UUID id = append.getWriterId();
        WriterState state = this.writerStates.get(Pair.of(append.getSegment(), id));
        Preconditions.checkState(state != null, "Data from unexpected connection: Segment=%s, WriterId=%s.", append.getSegment(), id);
        long previousEventNumber = state.beginAppend(append.getEventNumber());
        int appendLength = append.getData().readableBytes();
        this.connection.adjustOutstandingBytes(appendLength);
        Timer timer = new Timer();
        storeAppend(append, previousEventNumber)
                .whenComplete((newLength, ex) -> {
                    handleAppendResult(append, newLength, ex, state, timer);
                    LoggerHelpers.traceLeave(log, "storeAppend", traceId, append, ex);
                })
                .whenComplete((v, e) -> {
                    this.connection.adjustOutstandingBytes(-appendLength);
                    append.getData().release();
                });
    }

    @Override
    public void createTransientSegment(CreateTransientSegment createTransientSegment) {
        String operation = "createTransientSegment";
        long traceId = LoggerHelpers.traceEnter(log, operation, createTransientSegment);
        Collection<AttributeUpdate> attributes = Arrays.asList(
                new AttributeUpdate(CREATION_TIME, AttributeUpdateType.None, System.currentTimeMillis()),
                new AttributeUpdate(ATTRIBUTE_SEGMENT_TYPE, AttributeUpdateType.None, SegmentType.TRANSIENT_SEGMENT.getValue())
        );
        String transientSegmentName = NameUtils.getTransientNameFromId(createTransientSegment.getParentSegment(), createTransientSegment.getWriterId());
        store.createStreamSegment(transientSegmentName, SegmentType.TRANSIENT_SEGMENT, attributes, TIMEOUT)
                .thenAccept(v -> {
                    transientSegmentNames.add(transientSegmentName);
                    connection.send(new SegmentCreated(createTransientSegment.getRequestId(), transientSegmentName));
                })
                .exceptionally(e -> handleException(createTransientSegment.getWriterId(),
                        createTransientSegment.getRequestId(),
                        transientSegmentName,
                        operation,
                        e));

        LoggerHelpers.traceLeave(log, operation, traceId);
    }


    private CompletableFuture<Long> storeAppend(Append append, long lastEventNumber) {
        AttributeUpdateCollection attributes = AttributeUpdateCollection.from(
                new AttributeUpdate(AttributeId.fromUUID(append.getWriterId()), AttributeUpdateType.ReplaceIfEquals, append.getEventNumber(), lastEventNumber),
                new AttributeUpdate(EVENT_COUNT, AttributeUpdateType.Accumulate, append.getEventCount()));
        ByteBufWrapper buf = new ByteBufWrapper(append.getData());
        if (append.isConditional()) {
            return store.append(append.getSegment(), append.getExpectedLength(), buf, attributes, TIMEOUT);
        } else {
            return store.append(append.getSegment(), buf, attributes, TIMEOUT);
        }
    }

    private void handleAppendResult(final Append append, Long newWriteOffset, Throwable exception, WriterState state, Timer elapsedTimer) {
        Preconditions.checkNotNull(state, "state");
        boolean success = exception == null;
        try {
            if (success) {
<<<<<<< HEAD
                indexAppendProcessor.processAppend(append.getSegment(), 24L);
=======
                appendOnIndexSegment(append);
>>>>>>> 2acf01f5
                synchronized (state.getAckLock()) {
                    // Acks must be sent in order. The only way to do this is by using a lock.
                    long previousLastAcked = state.appendSuccessful(append.getEventNumber());
                    if (previousLastAcked < append.getEventNumber()) {
                        final DataAppended dataAppendedAck = new DataAppended(append.getRequestId(), append.getWriterId(), append.getEventNumber(),
                                previousLastAcked, newWriteOffset);
                        log.trace("Sending DataAppended : {}", dataAppendedAck);
                        connection.send(dataAppendedAck);
                    }
                }

                if (append.getEventNumber() > state.getLowestFailedEventNumber()) {
                    // The Store should not be successfully completing an Append that followed a failed one. If somehow
                    // this happened, record it in the log.
                    log.warn(append.getRequestId(), "Acknowledged a successful append after a failed one. Segment={}, WriterId={}, FailedEventNumber={}, AppendEventNumber={}",
                            append.getSegment(), append.getWriterId(), state.getLowestFailedEventNumber(), append.getEventNumber());
                }
            } else {
                if (append.isConditional() && Exceptions.unwrap(exception) instanceof BadOffsetException) {
                    log.debug("Conditional append failed due to incorrect offset: {}, {}", append, exception.getMessage());
                    synchronized (state.getAckLock()) {
                        // Revert the state to the last known good one. This is needed because we do not close the connection
                        // for offset-conditional append failures, hence we must revert the effects of the failed append.
                        state.conditionalAppendFailed(append.getEventNumber());
                        connection.send(new ConditionalCheckFailed(append.getWriterId(), append.getEventNumber(), append.getRequestId()));
                    }
                } else {
                    // Record the exception handling into the Writer State. It will be executed  once all the current
                    // in-flight appends are completed.
                    state.appendFailed(append.getEventNumber(), () ->
                            handleException(append.getWriterId(), append.getRequestId(), append.getSegment(), append.getEventNumber(),
                                    "appending data", exception));
                }
            }

            // After every append completes, check the WriterState and trigger any error handlers that are now eligible for execution.
            executeDelayedErrorHandler(state, append.getSegment(), append.getWriterId());
        } catch (Throwable e) {
            success = false;
            handleException(append.getWriterId(), append.getEventNumber(), append.getSegment(), "handling append result", e);
        }

        if (success) {
            // Record any necessary metrics or statistics, but after we have sent the ack back and initiated the next append.
            this.statsRecorder.recordAppend(append.getSegment(), append.getDataLength(), append.getEventCount(), elapsedTimer.getElapsed());
        }
    }

    private void appendOnIndexSegment(Append append) {
        if (!isTransientSegment(append.getSegment()) && !isTransactionSegment(append.getSegment())) {
            WriterState state = this.writerStates.get(Pair.of(append.getSegment(), append.getWriterId()));
            long maxAllowedEventSize = state.getEventSizeForAppend();
            indexAppendProcessor.processAppend(append.getSegment(), maxAllowedEventSize);
        }
    }

    /**
     * Inquires the {@link WriterState} for any eligible {@link WriterState.DelayedErrorHandler} that can be executed
     * right now. If so, invokes all eligible handlers synchronously. If there are no more handlers remaining after this,
     * the {@link WriterState} is unregistered, which would essentially force the client to reinvoke {@link #setupAppend}.
     *
     * @param state       The {@link WriterState} to query.
     * @param segmentName The name of the Segment for which the append failed.
     * @param writerId    The Writer Id of the Append.
     */
    private void executeDelayedErrorHandler(WriterState state, String segmentName, UUID writerId) {
        WriterState.DelayedErrorHandler h = state.fetchEligibleDelayedErrorHandler();
        if (h == null) {
            // This WriterState is healthy - nothing to do.
            return;
        }

        synchronized (state.getAckLock()) {
            try {
                // Execute all eligible delayed handlers. Note that this may be an empty list, which is OK - it means
                // the WriterState is not healthy but there's nothing yet to execute.
                h.getHandlersToExecute().forEach(Runnable::run);
            } finally {
                if (h.getHandlersRemaining() == 0) {
                    // We've executed all handlers and have none remaining. Time to clean up this WriterState and force
                    // the Client to reinitialize it via setupAppend().
                    this.writerStates.remove(Pair.of(segmentName, writerId));
                }
            }
        }
    }

    private Void handleException(UUID writerId, long requestId, String segment, String doingWhat, Throwable u) {
        return handleException(writerId, requestId, segment, -1L, doingWhat, u);
    }

    private Void handleException(UUID writerId, long requestId, String segment, long eventNumber, String doingWhat, Throwable u) {
        if (u == null) {
            IllegalStateException exception = new IllegalStateException("No exception to handle.");
            log.error(requestId, "Append processor: Error {} on segment = '{}'", doingWhat, segment, exception);
            throw exception;
        }

        u = Exceptions.unwrap(u);
        String clientReplyStackTrace = replyWithStackTraceOnError ? Throwables.getStackTraceAsString(u) : EMPTY_STACK_TRACE;

        if (u instanceof StreamSegmentExistsException) {
            log.warn(requestId, "Segment '{}' already exists and {} cannot perform operation '{}'.", segment, writerId, doingWhat);
            connection.send(new SegmentAlreadyExists(requestId, segment, clientReplyStackTrace));
        } else if (u instanceof StreamSegmentNotExistsException) {
            log.warn(requestId, "Segment '{}' does not exist and {} cannot perform operation '{}'.", segment, writerId, doingWhat);
            connection.send(new NoSuchSegment(requestId, segment, clientReplyStackTrace, -1L));
        } else if (u instanceof StreamSegmentSealedException) {
            log.info("Segment '{}' is sealed and {} cannot perform operation '{}'.", segment, writerId, doingWhat);
            connection.send(new SegmentIsSealed(requestId, segment, clientReplyStackTrace, eventNumber));
        } else if (u instanceof ContainerNotFoundException) {
            int containerId = ((ContainerNotFoundException) u).getContainerId();
            log.warn(requestId, "Wrong host. Segment '{}' (Container {}) is not owned and {} cannot perform operation '{}'.",
                    segment, containerId, writerId, doingWhat);
            connection.send(new WrongHost(requestId, segment, "", clientReplyStackTrace));
        } else if (u instanceof BadAttributeUpdateException) {
            log.warn(requestId, "Bad attribute update by {} on segment {}.", writerId, segment, u);
            connection.send(new InvalidEventNumber(writerId, requestId, clientReplyStackTrace, eventNumber));
            close();
        } else if (u instanceof TokenExpiredException) {
            log.warn(requestId, "Token expired for writer {} on segment {}.", writerId, segment, u);
            close();
        } else if (u instanceof TokenException) {
            log.warn(requestId, "Token check failed or writer {} on segment {}.", writerId, segment, u);
            connection.send(new WireCommands.AuthTokenCheckFailed(requestId, clientReplyStackTrace,
                    WireCommands.AuthTokenCheckFailed.ErrorCode.TOKEN_CHECK_FAILED));
        } else if (u instanceof UnsupportedOperationException) {
            log.warn(requestId, "Unsupported Operation '{}'.", doingWhat, u);
            connection.send(new OperationUnsupported(requestId, doingWhat, clientReplyStackTrace));
        } else if (u instanceof CancellationException) {
            // Cancellation exception is thrown when the Operation processor is shutting down.
            log.info("Closing connection '{}' while performing append on Segment '{}' due to {}.", connection, segment, u.toString());
            close();
        } else {
            logError(segment, u);
            close(); // Closing connection should reinitialize things, and hopefully fix the problem
        }

        return null;
    }

    private void logError(String segment, Throwable u) {
        if (u instanceof IllegalContainerStateException) {
            log.warn("Error (Segment = '{}', Operation = 'append'): {}.", segment, u.toString());
        } else {
            log.error("Error (Segment = '{}', Operation = 'append')", segment, u);
        }
    }

    @Override
    public void close() {
        if (closed.compareAndSet(false, true)) {
            connection.close();
            // The AppendProcessor marks the tracked Transient Segments for deletion -- but does not synchronously wait for
            // the deletion to complete. The Transient Segments will be cleaned up at the SegmentStore's discretion.
            transientSegmentNames.forEach(name -> store.deleteStreamSegment(name, TIMEOUT));
        }
    }

    @Override
    public void connectionDropped() {
        close();
    }

    //endregion
}<|MERGE_RESOLUTION|>--- conflicted
+++ resolved
@@ -351,11 +351,7 @@
         boolean success = exception == null;
         try {
             if (success) {
-<<<<<<< HEAD
-                indexAppendProcessor.processAppend(append.getSegment(), 24L);
-=======
                 appendOnIndexSegment(append);
->>>>>>> 2acf01f5
                 synchronized (state.getAckLock()) {
                     // Acks must be sent in order. The only way to do this is by using a lock.
                     long previousLastAcked = state.appendSuccessful(append.getEventNumber());
