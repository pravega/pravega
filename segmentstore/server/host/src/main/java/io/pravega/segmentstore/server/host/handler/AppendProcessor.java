--- conflicted
+++ resolved
@@ -69,7 +69,6 @@
 import java.util.Collection;
 import java.util.Collections;
 import java.util.HashSet;
-import java.util.Map;
 import java.util.UUID;
 import java.util.Map;
 import java.util.concurrent.CancellationException;
@@ -212,11 +211,7 @@
                                     long eventNumber = attributes.getOrDefault(writerAttributeId, Attributes.NULL_ATTRIBUTE_VALUE);
 
                                     String indexSegment = getIndexSegmentName(newSegment);
-<<<<<<< HEAD
-                                    populateEventSizeForIndexSegmentAppends(writer, indexSegment);
-=======
                                     populateEventSizeForIndexSegmentAppends(writer, indexSegment, setupAppend.getRequestId());
->>>>>>> 12f6c639
 
                                     // Create a new WriterState object based on the attribute value for the last event number for the writer.
                                     // It should be noted that only one connection for a given segment writer is created by the client.
@@ -235,12 +230,6 @@
                         });
     }
 
-<<<<<<< HEAD
-    private void populateEventSizeForIndexSegmentAppends(UUID writer, String indexSegment) {
-        try {
-            store.getStreamSegmentInfo(indexSegment, TIMEOUT)
-                    .thenAccept(properties -> {
-=======
     private void populateEventSizeForIndexSegmentAppends(UUID writer, String indexSegment, long requestId) {
         store.getStreamSegmentInfo(indexSegment, TIMEOUT)
                 .whenComplete((properties, u) -> {
@@ -252,29 +241,14 @@
                             handleException(writer, requestId, indexSegment, "populating event size for index appends", u);
                         }
                     } else {
->>>>>>> 12f6c639
                         if (properties != null) {
                             Map<AttributeId, Long> attributes =  properties.getAttributes();
                             this.writerStates.put(Pair.of(indexSegment, writer), new WriterState(attributes.get(Attributes.ALLOWED_INDEX_SEG_EVENT_SIZE)));
                         } else {
-<<<<<<< HEAD
-                            log.trace("could not find the segment {}", indexSegment);
-                        }
-                    });
-        } catch (Throwable e) {
-            log.trace("could not find the segment {}", indexSegment);
-        }
-    }
-
-    @VisibleForTesting
-    void populateEventSizeForIndexSegmentAppendsTask(UUID writer, String indexSegment) {
-        populateEventSizeForIndexSegmentAppends(writer, indexSegment);
-=======
                             log.debug("could not get properties for a given segment {}", indexSegment);
                         }
                     }
                 });
->>>>>>> 12f6c639
     }
 
     @VisibleForTesting
@@ -329,8 +303,6 @@
                     append.getData().release();
                 });
     }
-
-
 
     @Override
     public void createTransientSegment(CreateTransientSegment createTransientSegment) {
