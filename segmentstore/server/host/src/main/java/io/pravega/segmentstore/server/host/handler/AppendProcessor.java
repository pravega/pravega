/**
 * Copyright (c) 2017 Dell Inc., or its subsidiaries. All Rights Reserved.
 *
 * Licensed under the Apache License, Version 2.0 (the "License");
 * you may not use this file except in compliance with the License.
 * You may obtain a copy of the License at
 *
 *     http://www.apache.org/licenses/LICENSE-2.0
 */
package io.pravega.segmentstore.server.host.handler;

import com.google.common.annotations.VisibleForTesting;
import com.google.common.base.Preconditions;
import com.google.common.collect.LinkedListMultimap;
import io.netty.buffer.ByteBuf;
import io.netty.buffer.Unpooled;
import io.pravega.common.Exceptions;
import io.pravega.common.LoggerHelpers;
import io.pravega.common.Timer;
import io.pravega.segmentstore.contracts.AttributeUpdate;
import io.pravega.segmentstore.contracts.AttributeUpdateType;
import io.pravega.segmentstore.contracts.BadAttributeUpdateException;
import io.pravega.segmentstore.contracts.BadOffsetException;
import io.pravega.segmentstore.contracts.ContainerNotFoundException;
import io.pravega.segmentstore.contracts.StreamSegmentExistsException;
import io.pravega.segmentstore.contracts.StreamSegmentNotExistsException;
import io.pravega.segmentstore.contracts.StreamSegmentSealedException;
import io.pravega.segmentstore.contracts.StreamSegmentStore;
<<<<<<< HEAD
=======
import io.pravega.segmentstore.contracts.TooManyAttributesException;
import io.pravega.segmentstore.contracts.WrongHostException;
>>>>>>> ff8a9f5e
import io.pravega.segmentstore.server.SegmentMetadata;
import io.pravega.segmentstore.server.host.stat.SegmentStatsRecorder;
import io.pravega.shared.metrics.DynamicLogger;
import io.pravega.shared.metrics.MetricsProvider;
import io.pravega.shared.metrics.OpStatsLogger;
import io.pravega.shared.metrics.StatsLogger;
import io.pravega.shared.protocol.netty.Append;
import io.pravega.shared.protocol.netty.DelegatingRequestProcessor;
import io.pravega.shared.protocol.netty.RequestProcessor;
import io.pravega.shared.protocol.netty.WireCommands;
import io.pravega.shared.protocol.netty.WireCommands.AppendSetup;
import io.pravega.shared.protocol.netty.WireCommands.ConditionalCheckFailed;
import io.pravega.shared.protocol.netty.WireCommands.DataAppended;
import io.pravega.shared.protocol.netty.WireCommands.Hello;
import io.pravega.shared.protocol.netty.WireCommands.InvalidEventNumber;
import io.pravega.shared.protocol.netty.WireCommands.NoSuchSegment;
import io.pravega.shared.protocol.netty.WireCommands.OperationUnsupported;
import io.pravega.shared.protocol.netty.WireCommands.SegmentAlreadyExists;
import io.pravega.shared.protocol.netty.WireCommands.SegmentIsSealed;
import io.pravega.shared.protocol.netty.WireCommands.SetupAppend;
import io.pravega.shared.protocol.netty.WireCommands.WrongHost;
import java.time.Duration;
import java.util.Arrays;
import java.util.HashMap;
import java.util.Iterator;
import java.util.List;
import java.util.UUID;
import java.util.concurrent.CompletableFuture;
import javax.annotation.concurrent.GuardedBy;
import lombok.Getter;
import lombok.extern.slf4j.Slf4j;
import org.apache.commons.lang3.tuple.Pair;

import static io.pravega.segmentstore.contracts.Attributes.EVENT_COUNT;
import static io.pravega.shared.MetricsNames.SEGMENT_WRITE_BYTES;
import static io.pravega.shared.MetricsNames.SEGMENT_WRITE_EVENTS;
import static io.pravega.shared.MetricsNames.SEGMENT_WRITE_LATENCY;
import static io.pravega.shared.MetricsNames.nameFromSegment;

/**
 * Process incoming Append requests and write them to the SegmentStore.
 */
@Slf4j
public class AppendProcessor extends DelegatingRequestProcessor {
    //region Members

    static final Duration TIMEOUT = Duration.ofMinutes(1);
    private static final int HIGH_WATER_MARK = 128 * 1024;
    private static final int LOW_WATER_MARK = 64 * 1024;
    private static final StatsLogger STATS_LOGGER = MetricsProvider.createStatsLogger("segmentstore");
    private static final DynamicLogger DYNAMIC_LOGGER = MetricsProvider.getDynamicLogger();
    private static final OpStatsLogger WRITE_STREAM_SEGMENT = STATS_LOGGER.createStats(SEGMENT_WRITE_LATENCY);
    private final StreamSegmentStore store;
    private final ServerConnection connection;
    @Getter
    private final RequestProcessor nextRequestProcessor;
    private final Object lock = new Object();
    private final SegmentStatsRecorder statsRecorder;

    @GuardedBy("lock")
    private final LinkedListMultimap<UUID, Append> waitingAppends = LinkedListMultimap.create(2);
    @GuardedBy("lock")
    private final HashMap<Pair<String, UUID>, Long> latestEventNumbers = new HashMap<>();
    @GuardedBy("lock")
    private Append outstandingAppend = null;

    //endregion

    //region Constructor


    /**
     * Creates a new instance of the AppendProcessor class with no Metrics StatsRecorder.
     *
     * @param store      The SegmentStore to send append requests to.
     * @param connection The ServerConnection to send responses to.
     * @param next       The RequestProcessor to invoke next.
     */
    @VisibleForTesting
    public AppendProcessor(StreamSegmentStore store, ServerConnection connection, RequestProcessor next) {
        this(store, connection, next, null);
    }

    /**
     * Creates a new instance of the AppendProcessor class.
     *
     * @param store         The SegmentStore to send append requests to.
     * @param connection    The ServerConnection to send responses to.
     * @param next          The RequestProcessor to invoke next.
     * @param statsRecorder (Optional) A StatsRecorder to record Metrics.
     */
    AppendProcessor(StreamSegmentStore store, ServerConnection connection, RequestProcessor next, SegmentStatsRecorder statsRecorder) {
        this.store = Preconditions.checkNotNull(store, "store");
        this.connection = Preconditions.checkNotNull(connection, "connection");
        this.nextRequestProcessor = Preconditions.checkNotNull(next, "next");
        this.statsRecorder = statsRecorder;
    }

    //endregion

    //region RequestProcessor Implementation

    @Override
    public void hello(Hello hello) {
        log.info("Received hello from connection: {}", connection);
        connection.send(new Hello(WireCommands.WIRE_VERSION, WireCommands.OLDEST_COMPATIBLE_VERSION));
        if (hello.getLowVersion() > WireCommands.WIRE_VERSION || hello.getHighVersion() < WireCommands.OLDEST_COMPATIBLE_VERSION) {
            log.warn("Incompatible wire protocol versions {} from connection {}", hello, connection);
            connection.close();
        }
    }

    /**
     * Setup an append so that subsequent append calls can occur.
     * This requires validating that the segment exists.
     * The reply: AppendSetup indicates that appends may proceed and contains the eventNumber which they should proceed
     * from (in the event that this is a reconnect from a producer we have seen before)
     */
    @Override
    public void setupAppend(SetupAppend setupAppend) {
        String newSegment = setupAppend.getSegment();
        UUID writer = setupAppend.getWriterId();
        log.info("Setting up appends for writer: {} on segment: {}", writer, newSegment);
        store.getStreamSegmentInfo(newSegment, true, TIMEOUT)
                .whenComplete((info, u) -> {
                    try {
                        if (u != null) {
                            handleException(writer, setupAppend.getRequestId(), newSegment, "setting up append", u);
                        } else {
                            long eventNumber = info.getAttributes().getOrDefault(writer, SegmentMetadata.NULL_ATTRIBUTE_VALUE);
                            synchronized (lock) {
                                latestEventNumbers.putIfAbsent(Pair.of(newSegment, writer), eventNumber);
                            }
                            connection.send(new AppendSetup(setupAppend.getRequestId(), newSegment, writer, eventNumber));
                        }
                    } catch (Throwable e) {
                        handleException(writer, setupAppend.getRequestId(), newSegment, "handling setupAppend result", e);
                    }
                });
    }

    /**
     * If there isn't already an append outstanding against the store, write a new one.
     * Appends are opportunistically batched here. i.e. If many are waiting they are combined into a single append and
     * that is written.
     */
    private void performNextWrite() {
        Append append = getNextAppend();
        if (append == null) {
            return;
        }
        long traceId = LoggerHelpers.traceEnter(log, "storeAppend", append);
        Timer timer = new Timer();
        storeAppend(append)
                .whenComplete((v, e) -> {
                    handleAppendResult(append, e);
                    LoggerHelpers.traceLeave(log, "storeAppend", traceId, v, e);
                    if (e == null) {
                        WRITE_STREAM_SEGMENT.reportSuccessEvent(timer.getElapsed());
                    } else {
                        WRITE_STREAM_SEGMENT.reportFailEvent(timer.getElapsed());
                    }
                })
                .whenComplete((v, e) -> append.getData().release());
    }

    private Append getNextAppend() {
        synchronized (lock) {
            if (outstandingAppend != null || waitingAppends.isEmpty()) {
                return null;
            }
            UUID writer = waitingAppends.keys().iterator().next();
            List<Append> appends = waitingAppends.get(writer);
            if (appends.get(0).isConditional()) {
                outstandingAppend = appends.remove(0);
            } else {
                ByteBuf[] toAppend = new ByteBuf[appends.size()];
                Append last = appends.get(0);
                int eventCount = 0;

                int i = -1;
                for (Iterator<Append> iterator = appends.iterator(); iterator.hasNext(); ) {
                    Append a = iterator.next();
                    if (a.isConditional()) {
                        break;
                    }
                    i++;
                    toAppend[i] = a.getData();
                    last = a;
                    eventCount += a.getEventCount();
                    iterator.remove();
                }
                ByteBuf data = Unpooled.wrappedBuffer(toAppend);

                String segment = last.getSegment();
                long eventNumber = last.getEventNumber();
                outstandingAppend = new Append(segment, writer, eventNumber, eventCount, data, null);
            }
            return outstandingAppend;
        }
    }

    private CompletableFuture<Void> storeAppend(Append append) {
        long lastEventNumber;
        synchronized (lock) {
            lastEventNumber = latestEventNumbers.get(Pair.of(append.getSegment(), append.getWriterId()));
        }

        List<AttributeUpdate> attributes = Arrays.asList(
                new AttributeUpdate(append.getWriterId(), AttributeUpdateType.ReplaceIfEquals, append.getEventNumber(), lastEventNumber),
                new AttributeUpdate(EVENT_COUNT, AttributeUpdateType.Accumulate, append.getEventCount()));
        ByteBuf buf = append.getData().asReadOnly();
        byte[] bytes = new byte[buf.readableBytes()];
        buf.readBytes(bytes);
        if (append.isConditional()) {
            return store.append(append.getSegment(), append.getExpectedLength(), bytes, attributes, TIMEOUT);
        } else {
            return store.append(append.getSegment(), bytes, attributes, TIMEOUT);
        }
    }

    private void handleAppendResult(final Append append, Throwable exception) {
        try {
            boolean conditionalFailed = exception != null && (Exceptions.unwrap(exception) instanceof BadOffsetException);
            long previousEventNumber;
            synchronized (lock) {
                previousEventNumber = latestEventNumbers.get(Pair.of(append.getSegment(), append.getWriterId()));
                Preconditions.checkState(outstandingAppend == append,
                        "Synchronization error in: %s while processing append: %s.",
                        AppendProcessor.this.getClass().getName(), append);
            }
      
            if (exception != null) {
                if (conditionalFailed) {
                    log.debug("Conditional append failed due to incorrect offset: {}, {}", append, exception.getMessage());
                    connection.send(new ConditionalCheckFailed(append.getWriterId(), append.getEventNumber()));
                } else {
                    handleException(append.getWriterId(), append.getEventNumber(), append.getSegment(), "appending data", exception);
                }
            } else {
                if (statsRecorder != null) {
                    statsRecorder.record(append.getSegment(), append.getDataLength(), append.getEventCount());
                }
                final DataAppended dataAppendedAck = new DataAppended(append.getWriterId(), append.getEventNumber(),
                        previousEventNumber);
                log.trace("Sending DataAppended : {}", dataAppendedAck);
                connection.send(dataAppendedAck);
                DYNAMIC_LOGGER.incCounterValue(nameFromSegment(SEGMENT_WRITE_BYTES, append.getSegment()), append.getDataLength());
                DYNAMIC_LOGGER.incCounterValue(nameFromSegment(SEGMENT_WRITE_EVENTS, append.getSegment()), append.getEventCount());
            }

            /* Reply (DataAppended in case of success, else an error Reply based on exception) has been sent. Next,
             *   - clear outstandingAppend to handle the next Append message.
             *   - ensure latestEventNumbers and waitingAppends are updated.
             */
            synchronized (lock) {
                Preconditions.checkState(outstandingAppend == append,
                        "Synchronization error in: %s while processing append: %s.",
                        AppendProcessor.this.getClass().getName(), append);
                outstandingAppend = null;
                if (exception == null) {
                    latestEventNumbers.put(Pair.of(append.getSegment(), append.getWriterId()), append.getEventNumber());
                } else {
                    if (!conditionalFailed) {
                        waitingAppends.removeAll(append.getWriterId());
                        latestEventNumbers.remove(Pair.of(append.getSegment(), append.getWriterId()));
                    }
                }
            }
      
            pauseOrResumeReading();
            performNextWrite();
        } catch (Throwable e) {
            handleException(append.getWriterId(), append.getEventNumber(), append.getSegment(), "handling append result", e);
        }
    }

    private void handleException(UUID writerId, long requestId, String segment, String doingWhat, Throwable u) {
        if (u == null) {
            IllegalStateException exception = new IllegalStateException("No exception to handle.");
            log.error("Append processor: Error {} on segment = '{}'", doingWhat, segment, exception);
            throw exception;
        }

        u = Exceptions.unwrap(u);
        if (u instanceof StreamSegmentExistsException) {
            log.warn("Segment '{}' already exists and {} cannot perform operation '{}'.", segment, writerId, doingWhat);
            connection.send(new SegmentAlreadyExists(requestId, segment));
        } else if (u instanceof StreamSegmentNotExistsException) {
            log.warn("Segment '{}' does not exist and {} cannot perform operation '{}'.", segment, writerId, doingWhat);
            connection.send(new NoSuchSegment(requestId, segment));
        } else if (u instanceof StreamSegmentSealedException) {
            log.info("Segment '{}' is sealed and {} cannot perform operation '{}'.", segment, writerId, doingWhat);
            connection.send(new SegmentIsSealed(requestId, segment));
        } else if (u instanceof ContainerNotFoundException) {
            int containerId = ((ContainerNotFoundException) u).getContainerId();
            log.warn("Wrong host. Segment '{}' (Container {}) is not owned and {} cannot perform operation '{}'.",
                    segment, containerId, writerId, doingWhat);
            connection.send(new WrongHost(requestId, segment, ""));
        } else if (u instanceof BadAttributeUpdateException) {
            log.warn("Bad attribute update by {} on segment {}.", writerId, segment, u);
            connection.send(new InvalidEventNumber(writerId, requestId));
            connection.close();
        } else if (u instanceof TooManyAttributesException) {
            log.warn("Attribute limit would be exceeded by {} on segment {}", writerId, segment, u);
            connection.send(new InvalidEventNumber(writerId, requestId));
            connection.close();
        } else if (u instanceof UnsupportedOperationException) {
            log.warn("Unsupported Operation '{}'.", doingWhat, u);
            connection.send(new OperationUnsupported(requestId, doingWhat));
        } else {
            log.error("Error (Segment = '{}', Operation = 'append')", segment, u);
            connection.close(); // Closing connection should reinitialize things, and hopefully fix the problem
        }
    }

    /**
     * If there is too much data waiting throttle the producer by stopping consumption from the socket.
     * If there is room for more data, we resume consuming from the socket.
     */
    private void pauseOrResumeReading() {
        int bytesWaiting;
        synchronized (lock) {
            bytesWaiting = waitingAppends.values()
                    .stream()
                    .mapToInt(a -> a.getData().readableBytes())
                    .sum();
        }

        if (bytesWaiting > HIGH_WATER_MARK) {
            log.debug("Pausing writing from connection {}", connection);
            connection.pauseReading();
        }
        if (bytesWaiting < LOW_WATER_MARK) {
            log.trace("Resuming writing from connection {}", connection);
            connection.resumeReading();
        }
    }

    /**
     * Append data to the store.
     * Because ordering dictates that there only be one outstanding append from a given connection, this is implemented
     * by adding the append to a queue.
     */
    @Override
    public void append(Append append) {
        log.trace("Processing append received from client {}", append);
        UUID id = append.getWriterId();
        synchronized (lock) {
            Long lastEventNumber = latestEventNumbers.get(Pair.of(append.getSegment(), id));
            Preconditions.checkState(lastEventNumber != null, "Data from unexpected connection: %s.", id);
            Preconditions.checkState(append.getEventNumber() >= lastEventNumber, "Event was already appended.");
            waitingAppends.put(id, append);
        }
        pauseOrResumeReading();
        performNextWrite();
    }

    //endregion
}<|MERGE_RESOLUTION|>--- conflicted
+++ resolved
@@ -26,11 +26,7 @@
 import io.pravega.segmentstore.contracts.StreamSegmentNotExistsException;
 import io.pravega.segmentstore.contracts.StreamSegmentSealedException;
 import io.pravega.segmentstore.contracts.StreamSegmentStore;
-<<<<<<< HEAD
-=======
 import io.pravega.segmentstore.contracts.TooManyAttributesException;
-import io.pravega.segmentstore.contracts.WrongHostException;
->>>>>>> ff8a9f5e
 import io.pravega.segmentstore.server.SegmentMetadata;
 import io.pravega.segmentstore.server.host.stat.SegmentStatsRecorder;
 import io.pravega.shared.metrics.DynamicLogger;
@@ -331,7 +327,7 @@
                     segment, containerId, writerId, doingWhat);
             connection.send(new WrongHost(requestId, segment, ""));
         } else if (u instanceof BadAttributeUpdateException) {
-            log.warn("Bad attribute update by {} on segment {}.", writerId, segment, u);
+            log.warn("Bad attribute update by {} on segment {} ", writerId, segment);
             connection.send(new InvalidEventNumber(writerId, requestId));
             connection.close();
         } else if (u instanceof TooManyAttributesException) {
