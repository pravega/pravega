/**
 * Copyright (c) 2017 Dell Inc., or its subsidiaries. All Rights Reserved.
 *
 * Licensed under the Apache License, Version 2.0 (the "License");
 * you may not use this file except in compliance with the License.
 * You may obtain a copy of the License at
 *
 *     http://www.apache.org/licenses/LICENSE-2.0
 */
package io.pravega.segmentstore.server.host.handler;

import com.google.common.annotations.VisibleForTesting;
import com.google.common.base.Preconditions;
import io.netty.bootstrap.ServerBootstrap;
import io.netty.channel.Channel;
import io.netty.channel.ChannelInitializer;
import io.netty.channel.ChannelOption;
import io.netty.channel.ChannelPipeline;
import io.netty.channel.EventLoopGroup;
import io.netty.channel.epoll.EpollEventLoopGroup;
import io.netty.channel.epoll.EpollServerSocketChannel;
import io.netty.channel.nio.NioEventLoopGroup;
import io.netty.channel.socket.SocketChannel;
import io.netty.channel.socket.nio.NioServerSocketChannel;
import io.netty.handler.codec.LengthFieldBasedFrameDecoder;
import io.netty.handler.logging.LogLevel;
import io.netty.handler.logging.LoggingHandler;
import io.netty.handler.ssl.SslContext;
import io.netty.handler.ssl.SslContextBuilder;
import io.netty.util.internal.logging.InternalLoggerFactory;
import io.netty.util.internal.logging.Slf4JLoggerFactory;
import io.pravega.common.Exceptions;
import io.pravega.segmentstore.contracts.StreamSegmentStore;
import io.pravega.segmentstore.server.host.delegationtoken.DelegationTokenVerifier;
import io.pravega.segmentstore.server.host.stat.SegmentStatsRecorder;
import io.pravega.shared.protocol.netty.AppendDecoder;
import io.pravega.shared.protocol.netty.CommandDecoder;
import io.pravega.shared.protocol.netty.CommandEncoder;
import io.pravega.shared.protocol.netty.ExceptionLoggingHandler;
import java.io.File;
import javax.net.ssl.SSLException;

import static io.pravega.shared.protocol.netty.WireCommands.MAX_WIRECOMMAND_SIZE;

/**
 * Hands off any received data from a client to the CommandProcessor.
 */
public final class PravegaConnectionListener implements AutoCloseable {
    //region Members

    private final boolean ssl;
    private final String host;
    private final int port;
    private final StreamSegmentStore store;
    private final DelegationTokenVerifier tokenVerifier;
    private final String certFile;
    private final String keyFile;
    private Channel serverChannel;
    private EventLoopGroup bossGroup;
    private EventLoopGroup workerGroup;
    private final SegmentStatsRecorder statsRecorder;

    //endregion

    //region Constructor

    /**
     * Creates a new instance of the PravegaConnectionListener class listening on localhost with no StatsRecorder.
     *
     * @param ssl                Whether to use SSL.
     * @param port               The port to listen on.
     * @param streamSegmentStore The SegmentStore to delegate all requests to.
     */
    @VisibleForTesting
    public PravegaConnectionListener(boolean ssl, int port, StreamSegmentStore streamSegmentStore) {
<<<<<<< HEAD
        this(ssl, "localhost", port, streamSegmentStore, null, null, null, null);
=======
        this(ssl, "0.0.0.0", port, streamSegmentStore, null);
>>>>>>> 70f88840
    }

    /**
     * Creates a new instance of the PravegaConnectionListener class.
     * @param ssl                Whether to use SSL.
     * @param host               The name of the host to listen to.
     * @param port               The port to listen on.
     * @param streamSegmentStore The SegmentStore to delegate all requests to.
     * @param statsRecorder      (Optional) A StatsRecorder for Metrics.
     * @param tokenVerifier      The object to verify delegation token.
     * @param certFile           Path to the certificate file to be used for TLS.
     * @param keyFile            PAth to be key file to be used for TLS.
     */
    public PravegaConnectionListener(boolean ssl, String host, int port, StreamSegmentStore streamSegmentStore,
                                     SegmentStatsRecorder statsRecorder, DelegationTokenVerifier tokenVerifier, String certFile, String keyFile) {
        this.ssl = ssl;
        this.host = Exceptions.checkNotNullOrEmpty(host, "host");
        this.port = port;
        this.store = Preconditions.checkNotNull(streamSegmentStore, "streamSegmentStore");
        this.statsRecorder = statsRecorder;
        this.certFile = certFile;
        this.keyFile = keyFile;
        InternalLoggerFactory.setDefaultFactory(Slf4JLoggerFactory.INSTANCE);
        this.tokenVerifier = tokenVerifier;
    }

    //endregion

    public void startListening() {
        // Configure SSL.
        final SslContext sslCtx;
        if (ssl) {
            try {
                sslCtx = SslContextBuilder.forServer(new File(this.certFile), new File(this.keyFile)).build();
            } catch (SSLException e) {
                throw new RuntimeException(e);
            }
        } else {
            sslCtx = null;
        }
        boolean nio = false;
        try {
            bossGroup = new EpollEventLoopGroup(1);
            workerGroup = new EpollEventLoopGroup();
        } catch (ExceptionInInitializerError | UnsatisfiedLinkError | NoClassDefFoundError e) {
            nio = true;
            bossGroup = new NioEventLoopGroup(1);
            workerGroup = new NioEventLoopGroup();
        }

        ServerBootstrap b = new ServerBootstrap();
        b.group(bossGroup, workerGroup)
         .channel(nio ? NioServerSocketChannel.class : EpollServerSocketChannel.class)
         .option(ChannelOption.SO_BACKLOG, 100)
         .handler(new LoggingHandler(LogLevel.INFO))
         .childHandler(new ChannelInitializer<SocketChannel>() {
             @Override
             public void initChannel(SocketChannel ch) throws Exception {
                 ChannelPipeline p = ch.pipeline();
                 if (sslCtx != null) {
                     p.addLast(sslCtx.newHandler(ch.alloc()));
                 }
                 ServerConnectionInboundHandler lsh = new ServerConnectionInboundHandler();
                 // p.addLast(new LoggingHandler(LogLevel.INFO));
                 p.addLast(new ExceptionLoggingHandler(ch.remoteAddress().toString()),
                         new CommandEncoder(null),
                         new LengthFieldBasedFrameDecoder(MAX_WIRECOMMAND_SIZE, 4, 4),
                         new CommandDecoder(),
                         new AppendDecoder(),
                         lsh);
                 lsh.setRequestProcessor(new AppendProcessor(store,
                         lsh,
                         new PravegaRequestProcessor(store, lsh, statsRecorder, tokenVerifier),
                         statsRecorder,
                         tokenVerifier));
             }
         });

        // Start the server.
        serverChannel = b.bind(host, port).awaitUninterruptibly().channel();
    }

    @Override
    public void close() {
        // Wait until the server socket is closed.
        Exceptions.handleInterrupted(() -> {
            serverChannel.close();
            serverChannel.closeFuture().sync();
        });
        // Shut down all event loops to terminate all threads.
        bossGroup.shutdownGracefully();
        workerGroup.shutdownGracefully();
    }
}<|MERGE_RESOLUTION|>--- conflicted
+++ resolved
@@ -27,17 +27,17 @@
 import io.netty.handler.logging.LoggingHandler;
 import io.netty.handler.ssl.SslContext;
 import io.netty.handler.ssl.SslContextBuilder;
+import io.netty.handler.ssl.util.SelfSignedCertificate;
 import io.netty.util.internal.logging.InternalLoggerFactory;
 import io.netty.util.internal.logging.Slf4JLoggerFactory;
 import io.pravega.common.Exceptions;
 import io.pravega.segmentstore.contracts.StreamSegmentStore;
-import io.pravega.segmentstore.server.host.delegationtoken.DelegationTokenVerifier;
 import io.pravega.segmentstore.server.host.stat.SegmentStatsRecorder;
 import io.pravega.shared.protocol.netty.AppendDecoder;
 import io.pravega.shared.protocol.netty.CommandDecoder;
 import io.pravega.shared.protocol.netty.CommandEncoder;
 import io.pravega.shared.protocol.netty.ExceptionLoggingHandler;
-import java.io.File;
+import java.security.cert.CertificateException;
 import javax.net.ssl.SSLException;
 
 import static io.pravega.shared.protocol.netty.WireCommands.MAX_WIRECOMMAND_SIZE;
@@ -52,9 +52,6 @@
     private final String host;
     private final int port;
     private final StreamSegmentStore store;
-    private final DelegationTokenVerifier tokenVerifier;
-    private final String certFile;
-    private final String keyFile;
     private Channel serverChannel;
     private EventLoopGroup bossGroup;
     private EventLoopGroup workerGroup;
@@ -73,35 +70,26 @@
      */
     @VisibleForTesting
     public PravegaConnectionListener(boolean ssl, int port, StreamSegmentStore streamSegmentStore) {
-<<<<<<< HEAD
-        this(ssl, "localhost", port, streamSegmentStore, null, null, null, null);
-=======
         this(ssl, "0.0.0.0", port, streamSegmentStore, null);
->>>>>>> 70f88840
     }
 
     /**
      * Creates a new instance of the PravegaConnectionListener class.
+     *
      * @param ssl                Whether to use SSL.
      * @param host               The name of the host to listen to.
      * @param port               The port to listen on.
      * @param streamSegmentStore The SegmentStore to delegate all requests to.
      * @param statsRecorder      (Optional) A StatsRecorder for Metrics.
-     * @param tokenVerifier      The object to verify delegation token.
-     * @param certFile           Path to the certificate file to be used for TLS.
-     * @param keyFile            PAth to be key file to be used for TLS.
      */
     public PravegaConnectionListener(boolean ssl, String host, int port, StreamSegmentStore streamSegmentStore,
-                                     SegmentStatsRecorder statsRecorder, DelegationTokenVerifier tokenVerifier, String certFile, String keyFile) {
+                                     SegmentStatsRecorder statsRecorder) {
         this.ssl = ssl;
         this.host = Exceptions.checkNotNullOrEmpty(host, "host");
         this.port = port;
         this.store = Preconditions.checkNotNull(streamSegmentStore, "streamSegmentStore");
         this.statsRecorder = statsRecorder;
-        this.certFile = certFile;
-        this.keyFile = keyFile;
         InternalLoggerFactory.setDefaultFactory(Slf4JLoggerFactory.INSTANCE);
-        this.tokenVerifier = tokenVerifier;
     }
 
     //endregion
@@ -111,8 +99,9 @@
         final SslContext sslCtx;
         if (ssl) {
             try {
-                sslCtx = SslContextBuilder.forServer(new File(this.certFile), new File(this.keyFile)).build();
-            } catch (SSLException e) {
+                SelfSignedCertificate ssc = new SelfSignedCertificate();
+                sslCtx = SslContextBuilder.forServer(ssc.certificate(), ssc.privateKey()).build();
+            } catch (CertificateException | SSLException e) {
                 throw new RuntimeException(e);
             }
         } else {
@@ -150,9 +139,8 @@
                          lsh);
                  lsh.setRequestProcessor(new AppendProcessor(store,
                          lsh,
-                         new PravegaRequestProcessor(store, lsh, statsRecorder, tokenVerifier),
-                         statsRecorder,
-                         tokenVerifier));
+                         new PravegaRequestProcessor(store, lsh, statsRecorder),
+                         statsRecorder));
              }
          });
 
