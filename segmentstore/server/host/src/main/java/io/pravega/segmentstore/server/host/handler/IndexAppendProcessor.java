--- conflicted
+++ resolved
@@ -74,16 +74,7 @@
                     ByteBufWrapper byteBuff = getIndexAppendBuf(info.getLength(), eventCount);
                     AttributeUpdateCollection attributes = AttributeUpdateCollection.from(
                             new AttributeUpdate(EVENT_COUNT, AttributeUpdateType.ReplaceIfGreater, eventCount));
-<<<<<<< HEAD
-                    store.append(getIndexSegmentName(segmentName), byteBuff, attributes, TIMEOUT)
-                            .thenAccept(v -> log.trace("Index segment append successful for segment {} ", getIndexSegmentName(segmentName)))
-                            .exceptionally(e -> {
-                                log.debug("Index segment append failed for segment {} due to ", getIndexSegmentName(segmentName), e);
-                                return null;
-                            });
-=======
                     return store.append(getIndexSegmentName(segmentName), byteBuff, attributes, TIMEOUT);
->>>>>>> bdf639c3
 
                 }).thenAccept(v -> log.trace("Index segment append successful for segment {} ", getIndexSegmentName(segmentName)))
                 .exceptionally(ex -> {
