/**
 * Copyright Pravega Authors.
 * <p>
 * Licensed under the Apache License, Version 2.0 (the "License");
 * you may not use this file except in compliance with the License.
 * You may obtain a copy of the License at
 * <p>
 * http://www.apache.org/licenses/LICENSE-2.0
 * <p>
 * Unless required by applicable law or agreed to in writing, software
 * distributed under the License is distributed on an "AS IS" BASIS,
 * WITHOUT WARRANTIES OR CONDITIONS OF ANY KIND, either express or implied.
 * See the License for the specific language governing permissions and
 * limitations under the License.
 */

package io.pravega.segmentstore.server.host.handler;

import io.netty.buffer.Unpooled;
import io.pravega.common.concurrent.MultiKeyLatestItemSequentialProcessor;
<<<<<<< HEAD
=======
import io.pravega.segmentstore.contracts.StreamSegmentStore;
>>>>>>> 2acf01f5
import io.pravega.segmentstore.contracts.AttributeUpdate;
import io.pravega.segmentstore.contracts.AttributeUpdateType;
import io.pravega.segmentstore.contracts.AttributeUpdateCollection;
import io.pravega.shared.NameUtils;
import io.pravega.shared.protocol.netty.ByteBufWrapper;
import java.time.Duration;
import java.util.concurrent.ScheduledExecutorService;
import lombok.extern.slf4j.Slf4j;

import static io.pravega.segmentstore.contracts.Attributes.EVENT_COUNT;
import static io.pravega.shared.NameUtils.getIndexSegmentName;
import static io.pravega.shared.NameUtils.isTransactionSegment;
import static io.pravega.shared.NameUtils.isTransientSegment;

/**
 * Process incoming Append request for index segment.
 */
@Slf4j
public class IndexAppendProcessor {
    static final Duration TIMEOUT = Duration.ofMinutes(1);
    private final StreamSegmentStore store;
<<<<<<< HEAD
    private final MultiKeyLatestItemSequentialProcessor<String, Long> appendProcessor;
=======
    private final MultiKeyLatestItemSequentialProcessor<String, Long> multiKeyLatestItemSequentialProcessor;
>>>>>>> 2acf01f5

    public IndexAppendProcessor(ScheduledExecutorService indexSegmentUpdateExecutor, StreamSegmentStore store) {
        this.store = store;
<<<<<<< HEAD
        appendProcessor = new MultiKeyLatestItemSequentialProcessor<>(this::handleIndexAppend, indexSegmentUpdateExecutor);
=======
        multiKeyLatestItemSequentialProcessor = new MultiKeyLatestItemSequentialProcessor<>(this::handleIndexAppend, indexSegmentUpdateExecutor);
>>>>>>> 2acf01f5
    }

    /**
     * Appends index segment on a separate thread.
     * @param segmentName  segment name.
<<<<<<< HEAD
     * @param allowedEventSize Allowed event size.
     */
    protected void processAppend(String segmentName, long allowedEventSize) {
=======
     * @param indexSegmentEventSize  Index segment event size.
     *                               Value 0 indicates the segment is not a Stream Segment.
     */
    protected void processAppend(String segmentName, long indexSegmentEventSize) {
>>>>>>> 2acf01f5
        // Not updating index segment for transient and transaction type.
        if (isTransientSegment(segmentName) || isTransactionSegment(segmentName)) {
            return;
        }
<<<<<<< HEAD
        appendProcessor.updateItem(segmentName, allowedEventSize);
    }

    private void handleIndexAppend(String segmentName, long maxAllowedSize) {
        AttributeUpdateCollection attributes = AttributeUpdateCollection.from(
                new AttributeUpdate(EVENT_COUNT, AttributeUpdateType.Accumulate, 1));
=======
        if (indexSegmentEventSize != NameUtils.INDEX_APPEND_EVENT_SIZE) {
            log.debug("The data received for index segment append is not of desired size. Segment: {}, Actual: {}, Desired: {}",
                    getIndexSegmentName(segmentName), indexSegmentEventSize, NameUtils.INDEX_APPEND_EVENT_SIZE);
            return;
        }
        multiKeyLatestItemSequentialProcessor.updateItem(segmentName, indexSegmentEventSize);
    }

    private void handleIndexAppend(String segmentName, long indexSegmentEventSize) {
>>>>>>> 2acf01f5
        store.getStreamSegmentInfo(segmentName, TIMEOUT)
                .thenAccept(info -> {
                    long eventCount = info.getAttributes().get(EVENT_COUNT) != null ? info.getAttributes().get(EVENT_COUNT) : 0;
                    ByteBufWrapper byteBuff = getIndexAppendBuf(info.getLength(), eventCount);
                    AttributeUpdateCollection attributes = AttributeUpdateCollection.from(
                            new AttributeUpdate(EVENT_COUNT, AttributeUpdateType.ReplaceIfGreater, eventCount));
                    store.append(getIndexSegmentName(segmentName), byteBuff, attributes, TIMEOUT)
                            .thenAccept(v -> log.info("Index segment append successful for segment {} ", getIndexSegmentName(segmentName)))
                            .exceptionally(e -> {
                                log.warn("Index segment append failed for segment {} due to ", getIndexSegmentName(segmentName), e);
                                return null;
                            });

                })
                .exceptionally(ex -> {
                    log.warn("Exception occured while fetching SegmentInfo for segment: {}", segmentName, ex);
                    return null;
                });
    }

    private ByteBufWrapper getIndexAppendBuf(Long eventLength, Long eventCount) {
        IndexEntry indexEntry = new IndexEntry(eventLength, eventCount, System.currentTimeMillis());
        return new ByteBufWrapper(Unpooled.wrappedBuffer( indexEntry.toBytes().getCopy()));
    }

}<|MERGE_RESOLUTION|>--- conflicted
+++ resolved
@@ -18,10 +18,7 @@
 
 import io.netty.buffer.Unpooled;
 import io.pravega.common.concurrent.MultiKeyLatestItemSequentialProcessor;
-<<<<<<< HEAD
-=======
 import io.pravega.segmentstore.contracts.StreamSegmentStore;
->>>>>>> 2acf01f5
 import io.pravega.segmentstore.contracts.AttributeUpdate;
 import io.pravega.segmentstore.contracts.AttributeUpdateType;
 import io.pravega.segmentstore.contracts.AttributeUpdateCollection;
@@ -43,56 +40,33 @@
 public class IndexAppendProcessor {
     static final Duration TIMEOUT = Duration.ofMinutes(1);
     private final StreamSegmentStore store;
-<<<<<<< HEAD
     private final MultiKeyLatestItemSequentialProcessor<String, Long> appendProcessor;
-=======
-    private final MultiKeyLatestItemSequentialProcessor<String, Long> multiKeyLatestItemSequentialProcessor;
->>>>>>> 2acf01f5
 
     public IndexAppendProcessor(ScheduledExecutorService indexSegmentUpdateExecutor, StreamSegmentStore store) {
         this.store = store;
-<<<<<<< HEAD
         appendProcessor = new MultiKeyLatestItemSequentialProcessor<>(this::handleIndexAppend, indexSegmentUpdateExecutor);
-=======
-        multiKeyLatestItemSequentialProcessor = new MultiKeyLatestItemSequentialProcessor<>(this::handleIndexAppend, indexSegmentUpdateExecutor);
->>>>>>> 2acf01f5
     }
 
     /**
      * Appends index segment on a separate thread.
      * @param segmentName  segment name.
-<<<<<<< HEAD
-     * @param allowedEventSize Allowed event size.
-     */
-    protected void processAppend(String segmentName, long allowedEventSize) {
-=======
      * @param indexSegmentEventSize  Index segment event size.
      *                               Value 0 indicates the segment is not a Stream Segment.
      */
     protected void processAppend(String segmentName, long indexSegmentEventSize) {
->>>>>>> 2acf01f5
         // Not updating index segment for transient and transaction type.
         if (isTransientSegment(segmentName) || isTransactionSegment(segmentName)) {
             return;
         }
-<<<<<<< HEAD
-        appendProcessor.updateItem(segmentName, allowedEventSize);
-    }
-
-    private void handleIndexAppend(String segmentName, long maxAllowedSize) {
-        AttributeUpdateCollection attributes = AttributeUpdateCollection.from(
-                new AttributeUpdate(EVENT_COUNT, AttributeUpdateType.Accumulate, 1));
-=======
         if (indexSegmentEventSize != NameUtils.INDEX_APPEND_EVENT_SIZE) {
             log.debug("The data received for index segment append is not of desired size. Segment: {}, Actual: {}, Desired: {}",
                     getIndexSegmentName(segmentName), indexSegmentEventSize, NameUtils.INDEX_APPEND_EVENT_SIZE);
             return;
         }
-        multiKeyLatestItemSequentialProcessor.updateItem(segmentName, indexSegmentEventSize);
+        appendProcessor.updateItem(segmentName, indexSegmentEventSize);
     }
 
     private void handleIndexAppend(String segmentName, long indexSegmentEventSize) {
->>>>>>> 2acf01f5
         store.getStreamSegmentInfo(segmentName, TIMEOUT)
                 .thenAccept(info -> {
                     long eventCount = info.getAttributes().get(EVENT_COUNT) != null ? info.getAttributes().get(EVENT_COUNT) : 0;
