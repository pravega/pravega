/**
 * Copyright (c) 2017 Dell Inc., or its subsidiaries. All Rights Reserved.
 *
 * Licensed under the Apache License, Version 2.0 (the "License");
 * you may not use this file except in compliance with the License.
 * You may obtain a copy of the License at
 *
 *     http://www.apache.org/licenses/LICENSE-2.0
 */
package io.pravega.segmentstore.server.host.admin.commands;

import com.google.common.base.Preconditions;
import com.google.common.collect.ImmutableMap;
import io.pravega.common.Exceptions;
import io.pravega.segmentstore.server.store.ServiceConfig;
import java.io.PrintStream;
import java.util.ArrayList;
import java.util.Collection;
import java.util.Collections;
import java.util.HashMap;
import java.util.Map;
import java.util.Scanner;
import java.util.function.Function;
import java.util.function.Supplier;
import java.util.stream.Collectors;
import lombok.AccessLevel;
import lombok.Data;
import lombok.Getter;
import lombok.RequiredArgsConstructor;
import lombok.val;
import org.apache.curator.framework.CuratorFramework;
import org.apache.curator.framework.CuratorFrameworkFactory;
import org.apache.curator.retry.ExponentialBackoffRetry;

/**
 * Base class for any command to execute from the Admin tool.
 */
public abstract class Command {
    //region Private

    @Getter(AccessLevel.PROTECTED)
    private final CommandArgs commandArgs;

    @Getter(AccessLevel.PROTECTED)
    private final PrintStream out = System.out;

    //endregion

    //region Constructor

    /**
     * Creates a new instance of the Command class.
     *
     * @param args The arguments for the command.
     */
    Command(CommandArgs args) {
        this.commandArgs = Preconditions.checkNotNull(args, "commandArgs");
    }

    //endregion

    //region Command Implementation

    /**
     * Executes the command with the arguments passed in via the Constructor. The command will allocate whatever resources
     * it needs to execute and will clean up after its execution completes (successful or not). The only expected side
     * effect may be the modification of the shared AdminCommandState that is passed in via the Constructor.
     *
     * @throws IllegalArgumentException If the arguments passed in via the Constructor are invalid.
     * @throws Exception                If the command failed to execute.
     */
    public abstract void execute() throws Exception;

    /**
     * Creates a new instance of the ServiceConfig class from the shared AdminCommandState passed in via the Constructor.
     */
    protected ServiceConfig getServiceConfig() {
        return getCommandArgs().getState().getConfigBuilder().build().getConfig(ServiceConfig::builder);
    }

    /**
     * Creates a new instance of the CuratorFramework class using configuration from the shared AdminCommandState.
     */
    protected CuratorFramework createZKClient() {
        val serviceConfig = getServiceConfig();
        CuratorFramework zkClient = CuratorFrameworkFactory
                .builder()
                .connectString(serviceConfig.getZkURL())
                .namespace("pravega/" + serviceConfig.getClusterName())
                .retryPolicy(new ExponentialBackoffRetry(serviceConfig.getZkRetrySleepMs(), serviceConfig.getZkRetryCount()))
                .sessionTimeoutMs(serviceConfig.getZkSessionTimeoutMs())
                .build();
        zkClient.start();
        return zkClient;
    }

    protected void output(String messageTemplate, Object... args) {
        this.out.println(String.format(messageTemplate, args));
    }

    protected boolean confirmContinue() {
        output("Do you want to continue?[yes|no]");
        Scanner s = new Scanner(System.in);
        String input = s.nextLine();
        return input.equals("yes");
    }

    //endregion

    //region Arguments

    protected void ensureArgCount(int expectedCount) {
        Preconditions.checkArgument(this.commandArgs.getArgs().size() == expectedCount, "Incorrect argument count.");
    }

    protected int getIntArg(int index) {
        return getArg(index, Integer::parseInt);
    }

    protected long getLongArg(int index) {
        return getArg(index, Long::parseLong);
    }

    protected boolean getBooleanArg(int index) {
        return getArg(index, Boolean::parseBoolean);
    }

    private <T> T getArg(int index, Function<String, T> converter) {
        String s = null;
        try {
            s = this.commandArgs.getArgs().get(index);
            return converter.apply(s);
        } catch (Exception ex) {
            throw new IllegalArgumentException(String.format("Unexpected argument '%s' at position %d: %s.", s, index, ex.getMessage()));
        }
    }

    //endregion

    //region Descriptors

    /**
     * Describes an argument.
     */
    @RequiredArgsConstructor(access = AccessLevel.PROTECTED)
    @Getter
    public static class ArgDescriptor {
        private final String name;
        private final String description;
    }

    /**
     * Describes a Command.
     */
    @Getter
    public static class CommandDescriptor {
        private final String component;
        private final String name;
        private final String description;
        private final ArgDescriptor[] args;
        CommandDescriptor(String component, String name, String description, ArgDescriptor... args) {
            this.component = Exceptions.checkNotNullOrEmpty(component, "component");
            this.name = Exceptions.checkNotNullOrEmpty(name, "name");
            this.description = Exceptions.checkNotNullOrEmpty(description, "description");
            this.args = args;
        }
    }

    //endregion

    //region Factory

    /**
     * Helps create new Command instances.
     */
    public static class Factory {
        private static final Map<String, Map<String, CommandInfo>> COMMANDS = registerAll(
                ImmutableMap.<Supplier<CommandDescriptor>, CommandCreator>builder()
                        .put(ConfigListCommand::descriptor, ConfigListCommand::new)
                        .put(ConfigSetCommand::descriptor, ConfigSetCommand::new)
                        .put(BookKeeperCleanupCommand::descriptor, BookKeeperCleanupCommand::new)
                        .put(BookKeeperListCommand::descriptor, BookKeeperListCommand::new)
                        .put(BookKeeperDetailsCommand::descriptor, BookKeeperDetailsCommand::new)
<<<<<<< HEAD
=======
                        .put(BookKeeperEnableCommand::descriptor, BookKeeperEnableCommand::new)
                        .put(BookKeeperDisableCommand::descriptor, BookKeeperDisableCommand::new)
                        .put(ContainerRecoverCommand::descriptor, ContainerRecoverCommand::new)
>>>>>>> 15e52439
                        .build());

        /**
         * Gets a Collection of CommandDescriptors for all registered commands.
         *
         * @return A new Collection.
         */
        public static Collection<CommandDescriptor> getDescriptors() {
            ArrayList<CommandDescriptor> result = new ArrayList<>();
            COMMANDS.values().forEach(g -> g.values().forEach(c -> result.add(c.getDescriptor())));
            return result;
        }

        /**
         * Gets a Collection of CommandDescriptors for all registered commands for the given component.
         *
         * @param component The component to query.
         * @return A new Collection.
         */
        public static Collection<CommandDescriptor> getDescriptors(String component) {
            Map<String, CommandInfo> componentCommands = COMMANDS.getOrDefault(component, null);
            return componentCommands == null
                    ? Collections.emptyList()
                    : componentCommands.values().stream().map(CommandInfo::getDescriptor).collect(Collectors.toList());
        }

        /**
         * Gets a CommandDescriptor for the given commandArgs.
         *
         * @param component The name of the Component to get the descriptor for.
         * @param command   The name of the Command (within the Component) to get.
         * @return The CommandDescriptor for the given argument, or null if no such command is registered.
         */
        public static CommandDescriptor getDescriptor(String component, String command) {
            CommandInfo ci = getCommand(component, command);
            return ci == null ? null : ci.getDescriptor();
        }

        /**
         * Gets a new instance of a Command for the given commandArgs.
         *
         * @param component The name of the Component to get the Command for.
         * @param command   The name of the Command (within the Component) to get.
         * @param args      CommandArgs for the command.
         * @return A new instance of a Command base, already initialized with the command's commandArgs.
         */
        public static Command get(String component, String command, CommandArgs args) {
            CommandInfo ci = getCommand(component, command);
            return ci == null ? null : ci.getCreator().apply(args);
        }

        private static CommandInfo getCommand(String component, String command) {
            Map<String, CommandInfo> componentCommands = COMMANDS.getOrDefault(component, null);
            return componentCommands == null ? null : componentCommands.getOrDefault(command, null);
        }

        private static Map<String, Map<String, CommandInfo>> registerAll(Map<Supplier<CommandDescriptor>, CommandCreator> items) {
            val result = new HashMap<String, Map<String, CommandInfo>>();
            for (val e : items.entrySet()) {
                Command.CommandDescriptor d = e.getKey().get();
                Map<String, CommandInfo> componentCommands = result.getOrDefault(d.getComponent(), null);
                if (componentCommands == null) {
                    componentCommands = new HashMap<>();
                    result.put(d.getComponent(), componentCommands);
                }

                if (componentCommands.putIfAbsent(d.getName(), new CommandInfo(d, e.getValue())) != null) {
                    throw new IllegalArgumentException(String.format("A command is already registered for '%s'-'%s'.", d.getComponent(), d.getName()));
                }
            }
            return Collections.unmodifiableMap(result);
        }

        @Data
        private static class CommandInfo {
            private final CommandDescriptor descriptor;
            private final CommandCreator creator;
        }

        @FunctionalInterface
        private interface CommandCreator extends Function<CommandArgs, Command> {
        }
    }
    //endregion
}<|MERGE_RESOLUTION|>--- conflicted
+++ resolved
@@ -181,12 +181,9 @@
                         .put(BookKeeperCleanupCommand::descriptor, BookKeeperCleanupCommand::new)
                         .put(BookKeeperListCommand::descriptor, BookKeeperListCommand::new)
                         .put(BookKeeperDetailsCommand::descriptor, BookKeeperDetailsCommand::new)
-<<<<<<< HEAD
-=======
                         .put(BookKeeperEnableCommand::descriptor, BookKeeperEnableCommand::new)
                         .put(BookKeeperDisableCommand::descriptor, BookKeeperDisableCommand::new)
                         .put(ContainerRecoverCommand::descriptor, ContainerRecoverCommand::new)
->>>>>>> 15e52439
                         .build());
 
         /**
