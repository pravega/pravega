--- conflicted
+++ resolved
@@ -369,12 +369,8 @@
             log.warn("Wrong host. Segment = '{}' is not owned. Operation = '{}')", segment, operation);
             WrongHostException wrongHost = (WrongHostException) u;
             connection.send(new WrongHost(requestId, wrongHost.getStreamSegmentName(), wrongHost.getCorrectHost()));
-<<<<<<< HEAD
         } else if (u instanceof ContainerNotFoundException) {
-=======
-        }  else if (u instanceof ContainerNotFoundException) {
             log.warn("Wrong host. Segment = '{}' is not owned. Operation = '{}')", segment, operation);
->>>>>>> 7c066e12
             connection.send(new WrongHost(requestId, segment, ""));
         } else if (u instanceof CancellationException) {
             log.info("Closing connection {} while perfroming {} due to {} ", connection, operation, u.getMessage());
