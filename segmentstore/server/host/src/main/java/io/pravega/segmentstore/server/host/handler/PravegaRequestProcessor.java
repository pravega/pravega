/**
 * Copyright Pravega Authors.
 *
 * Licensed under the Apache License, Version 2.0 (the "License");
 * you may not use this file except in compliance with the License.
 * You may obtain a copy of the License at
 *
 *     http://www.apache.org/licenses/LICENSE-2.0
 *
 * Unless required by applicable law or agreed to in writing, software
 * distributed under the License is distributed on an "AS IS" BASIS,
 * WITHOUT WARRANTIES OR CONDITIONS OF ANY KIND, either express or implied.
 * See the License for the specific language governing permissions and
 * limitations under the License.
 */
package io.pravega.segmentstore.server.host.handler;

import com.google.common.annotations.VisibleForTesting;
import com.google.common.base.Preconditions;
import com.google.common.base.Throwables;
import com.google.common.collect.Iterators;
import io.netty.buffer.ByteBuf;
import io.netty.buffer.Unpooled;
import io.pravega.auth.TokenException;
import io.pravega.auth.TokenExpiredException;
import io.pravega.common.Exceptions;
import io.pravega.common.LoggerHelpers;
import io.pravega.common.Timer;
import io.pravega.common.tracing.TagLogger;
import io.pravega.common.util.BufferView;
import io.pravega.segmentstore.contracts.AttributeId;
import io.pravega.segmentstore.contracts.AttributeUpdate;
import io.pravega.segmentstore.contracts.AttributeUpdateCollection;
import io.pravega.segmentstore.contracts.AttributeUpdateType;
import io.pravega.segmentstore.contracts.Attributes;
import io.pravega.segmentstore.contracts.BadAttributeUpdateException;
import io.pravega.segmentstore.contracts.BadOffsetException;
import io.pravega.segmentstore.contracts.ContainerNotFoundException;
import io.pravega.segmentstore.contracts.MergeStreamSegmentResult;
import io.pravega.segmentstore.contracts.ReadResult;
import io.pravega.segmentstore.contracts.ReadResultEntry;
import io.pravega.segmentstore.contracts.SegmentType;
import io.pravega.segmentstore.contracts.StreamSegmentExistsException;
import io.pravega.segmentstore.contracts.StreamSegmentNotExistsException;
import io.pravega.segmentstore.contracts.StreamSegmentSealedException;
import io.pravega.segmentstore.contracts.StreamSegmentStore;
import io.pravega.segmentstore.contracts.StreamSegmentTruncatedException;
import io.pravega.segmentstore.contracts.tables.BadKeyVersionException;
import io.pravega.segmentstore.contracts.tables.IteratorArgs;
import io.pravega.segmentstore.contracts.tables.KeyNotExistsException;
import io.pravega.segmentstore.contracts.tables.TableEntry;
import io.pravega.segmentstore.contracts.tables.TableKey;
import io.pravega.segmentstore.contracts.tables.TableSegmentConfig;
import io.pravega.segmentstore.contracts.tables.TableSegmentNotEmptyException;
import io.pravega.segmentstore.contracts.tables.TableStore;
import io.pravega.segmentstore.server.IllegalContainerStateException;
import io.pravega.segmentstore.server.host.delegationtoken.DelegationTokenVerifier;
import io.pravega.segmentstore.server.host.delegationtoken.PassingTokenVerifier;
import io.pravega.segmentstore.server.host.stat.SegmentStatsRecorder;
import io.pravega.segmentstore.server.host.stat.TableSegmentStatsRecorder;
import io.pravega.segmentstore.server.tables.DeltaIteratorState;
import io.pravega.shared.protocol.netty.ByteBufWrapper;
import io.pravega.shared.protocol.netty.FailingRequestProcessor;
import io.pravega.shared.protocol.netty.RequestProcessor;
import io.pravega.shared.protocol.netty.WireCommands;
import io.pravega.shared.protocol.netty.WireCommands.AuthTokenCheckFailed;
import io.pravega.shared.protocol.netty.WireCommands.CreateSegment;
import io.pravega.shared.protocol.netty.WireCommands.CreateTableSegment;
import io.pravega.shared.protocol.netty.WireCommands.DeleteSegment;
import io.pravega.shared.protocol.netty.WireCommands.DeleteTableSegment;
import io.pravega.shared.protocol.netty.WireCommands.ErrorMessage.ErrorCode;
import io.pravega.shared.protocol.netty.WireCommands.GetSegmentAttribute;
import io.pravega.shared.protocol.netty.WireCommands.GetStreamSegmentInfo;
import io.pravega.shared.protocol.netty.WireCommands.MergeSegments;
import io.pravega.shared.protocol.netty.WireCommands.NoSuchSegment;
import io.pravega.shared.protocol.netty.WireCommands.OperationUnsupported;
import io.pravega.shared.protocol.netty.WireCommands.ReadSegment;
import io.pravega.shared.protocol.netty.WireCommands.SealSegment;
import io.pravega.shared.protocol.netty.WireCommands.SegmentAlreadyExists;
import io.pravega.shared.protocol.netty.WireCommands.SegmentAttribute;
import io.pravega.shared.protocol.netty.WireCommands.SegmentAttributeUpdated;
import io.pravega.shared.protocol.netty.WireCommands.SegmentCreated;
import io.pravega.shared.protocol.netty.WireCommands.SegmentDeleted;
import io.pravega.shared.protocol.netty.WireCommands.SegmentIsSealed;
import io.pravega.shared.protocol.netty.WireCommands.SegmentIsTruncated;
import io.pravega.shared.protocol.netty.WireCommands.SegmentPolicyUpdated;
import io.pravega.shared.protocol.netty.WireCommands.SegmentRead;
import io.pravega.shared.protocol.netty.WireCommands.SegmentSealed;
import io.pravega.shared.protocol.netty.WireCommands.SegmentTruncated;
import io.pravega.shared.protocol.netty.WireCommands.StreamSegmentInfo;
import io.pravega.shared.protocol.netty.WireCommands.TableSegmentNotEmpty;
import io.pravega.shared.protocol.netty.WireCommands.TruncateSegment;
import io.pravega.shared.protocol.netty.WireCommands.UpdateSegmentAttribute;
import io.pravega.shared.protocol.netty.WireCommands.UpdateSegmentPolicy;
import io.pravega.shared.protocol.netty.WireCommands.WrongHost;
import java.time.Duration;
import java.util.AbstractMap;
import java.util.ArrayList;
import java.util.Arrays;
import java.util.Collection;
import java.util.Collections;
import java.util.HashMap;
import java.util.List;
import java.util.Map;
import java.util.concurrent.CancellationException;
import java.util.concurrent.atomic.AtomicBoolean;
import java.util.concurrent.atomic.AtomicInteger;
import java.util.function.Consumer;
import java.util.stream.Collectors;
import java.util.stream.IntStream;
import javax.annotation.concurrent.GuardedBy;
import javax.annotation.concurrent.ThreadSafe;
import lombok.AccessLevel;
import lombok.Getter;
import lombok.NonNull;
import lombok.Setter;
import lombok.val;
import org.slf4j.LoggerFactory;

import static io.netty.buffer.Unpooled.EMPTY_BUFFER;
import static io.pravega.auth.AuthHandler.Permissions.READ;
import static io.pravega.common.function.Callbacks.invokeSafely;
import static io.pravega.segmentstore.contracts.Attributes.CREATION_TIME;
import static io.pravega.segmentstore.contracts.Attributes.ROLLOVER_SIZE;
import static io.pravega.segmentstore.contracts.Attributes.SCALE_POLICY_RATE;
import static io.pravega.segmentstore.contracts.Attributes.SCALE_POLICY_TYPE;
import static io.pravega.segmentstore.contracts.Attributes.MERGE_TXN_BATCH_ID;
import static io.pravega.segmentstore.contracts.Attributes.MERGE_TXN_SEQ_NO_IN_BATCH;
import static io.pravega.segmentstore.contracts.ReadResultEntryType.Cache;
import static io.pravega.segmentstore.contracts.ReadResultEntryType.EndOfStreamSegment;
import static io.pravega.segmentstore.contracts.ReadResultEntryType.Future;
import static io.pravega.segmentstore.contracts.ReadResultEntryType.Truncated;
import static io.pravega.shared.protocol.netty.WireCommands.TYPE_PLUS_LENGTH_SIZE;
import static java.lang.Math.max;
import static java.lang.Math.min;
import static java.util.stream.Collectors.toList;

/**
 * A Processor for all non-append operations on the Pravega SegmentStore Service.
 */
public class PravegaRequestProcessor extends FailingRequestProcessor implements RequestProcessor {

    //region Members

    static final Duration TIMEOUT = Duration.ofMinutes(1);
    private static final TagLogger log = new TagLogger(LoggerFactory.getLogger(PravegaRequestProcessor.class));
    private static final int MAX_READ_SIZE = 2 * 1024 * 1024;
    private static final String EMPTY_STACK_TRACE = "";
    @Getter(AccessLevel.PROTECTED)
    private final StreamSegmentStore segmentStore;
    private final TableStore tableStore;
    private final SegmentStatsRecorder statsRecorder;
    private final TableSegmentStatsRecorder tableStatsRecorder;
    private final DelegationTokenVerifier tokenVerifier;
    private final boolean replyWithStackTraceOnError;
    @Getter(AccessLevel.PROTECTED)
    private final TrackedConnection connection;

    //endregion

    //region Constructor

    /**
     * Creates a new instance of the PravegaRequestProcessor class with no Metrics StatsRecorder.
     *
     * @param segmentStore The StreamSegmentStore to attach to (and issue requests to).
     * @param tableStore The TableStore to attach to (and issue requests to).
     * @param connection   The ServerConnection to attach to (and send responses to).
     */
    @VisibleForTesting
    public PravegaRequestProcessor(StreamSegmentStore segmentStore, TableStore tableStore, ServerConnection connection) {
        this(segmentStore, tableStore, new TrackedConnection(connection, new ConnectionTracker()), SegmentStatsRecorder.noOp(),
                TableSegmentStatsRecorder.noOp(), new PassingTokenVerifier(), false);
    }

    /**
     * Creates a new instance of the PravegaRequestProcessor class.
     *
     * @param segmentStore  The StreamSegmentStore to attach to (and issue requests to).
     * @param tableStore    The TableStore to attach to (and issue requests to).
     * @param connection    The ServerConnection to attach to (and send responses to).
     * @param statsRecorder A StatsRecorder for Metrics for Stream Segments.
     * @param tableStatsRecorder A TableSegmentStatsRecorder for Metrics for Table Segments.
     * @param tokenVerifier  Verifier class that verifies delegation token.
     * @param replyWithStackTraceOnError Whether client replies upon failed requests contain server-side stack traces or not.
     */
    PravegaRequestProcessor(@NonNull StreamSegmentStore segmentStore, @NonNull TableStore tableStore, @NonNull TrackedConnection connection,
                            @NonNull SegmentStatsRecorder statsRecorder, @NonNull TableSegmentStatsRecorder tableStatsRecorder,
                            @NonNull DelegationTokenVerifier tokenVerifier, boolean replyWithStackTraceOnError) {
        this.segmentStore = segmentStore;
        this.tableStore = tableStore;
        this.connection = connection;
        this.tokenVerifier = tokenVerifier;
        this.statsRecorder = statsRecorder;
        this.tableStatsRecorder = tableStatsRecorder;
        this.replyWithStackTraceOnError = replyWithStackTraceOnError;
    }

    //endregion

    //region RequestProcessor Implementation

    @Override
    public void readSegment(ReadSegment readSegment) {
        Timer timer = new Timer();
        final String segment = readSegment.getSegment();
        final String operation = "readSegment";

        if (!verifyToken(segment, readSegment.getOffset(), readSegment.getDelegationToken(), operation)) {
            return;
        }

        final int readSize = min(MAX_READ_SIZE, max(TYPE_PLUS_LENGTH_SIZE, readSegment.getSuggestedLength()));
        long trace = LoggerHelpers.traceEnter(log, operation, readSegment);
        segmentStore.read(segment, readSegment.getOffset(), readSize, TIMEOUT)
                    .thenAccept(readResult -> {
                        LoggerHelpers.traceLeave(log, operation, trace, readResult);
                        handleReadResult(readSegment, readResult);
                        this.statsRecorder.readComplete(timer.getElapsed());
                    })
                    .exceptionally(ex -> handleException(readSegment.getRequestId(), segment, readSegment.getOffset(), operation,
                                                         wrapCancellationException(ex)));
    }

    protected boolean verifyToken(String segment, long requestId, String delegationToken, String operation) {
        boolean isTokenValid = false;
        try {
            tokenVerifier.verifyToken(segment, delegationToken, READ);
            isTokenValid = true;
        } catch (TokenException e) {
            handleException(requestId, segment, operation, e);
        }
        return isTokenValid;
    }

    /**
     * Handles a readResult.
     * If there are cached entries that can be returned without blocking only these are returned.
     * Otherwise the call will request the data and setup a callback to return the data when it is available.
     * If no data is available but it was detected that the Segment had been truncated beyond the current offset,
     * an appropriate message is sent back over the connection.
     */
    private void handleReadResult(ReadSegment request, ReadResult result) {
        String segment = request.getSegment();
        ArrayList<BufferView> cachedEntries = new ArrayList<>();
        ReadResultEntry nonCachedEntry = collectCachedEntries(request.getOffset(), result, cachedEntries);
        final String operation = "readSegment";

        boolean truncated = nonCachedEntry != null && nonCachedEntry.getType() == Truncated;
        boolean endOfSegment = nonCachedEntry != null && nonCachedEntry.getType() == EndOfStreamSegment;
        boolean atTail = nonCachedEntry != null && nonCachedEntry.getType() == Future;

        if (!cachedEntries.isEmpty() || endOfSegment) {
            // We managed to collect some data. Send it.
            ByteBuf data = toByteBuf(cachedEntries);
            SegmentRead reply = new SegmentRead(segment, request.getOffset(), atTail, endOfSegment, data, request.getRequestId());
            connection.send(reply);
            this.statsRecorder.read(segment, reply.getData().readableBytes());
        } else if (truncated) {
            // We didn't collect any data, instead we determined that the current read offset was truncated.
            // Determine the current Start Offset and send that back.
            segmentStore.getStreamSegmentInfo(segment, TIMEOUT)
                    .thenAccept(info ->
                            connection.send(new SegmentIsTruncated(request.getRequestId(), segment,
                                                                   info.getStartOffset(), EMPTY_STACK_TRACE, nonCachedEntry.getStreamSegmentOffset())))
                    .exceptionally(e -> handleException(request.getRequestId(), segment, nonCachedEntry.getStreamSegmentOffset(), operation,
                                                        wrapCancellationException(e)));
        } else {
            Preconditions.checkState(nonCachedEntry != null, "No ReadResultEntries returned from read!?");
            nonCachedEntry.requestContent(TIMEOUT);
            nonCachedEntry.getContent()
                    .thenAccept(contents -> {
                        ByteBuf data = toByteBuf(Collections.singletonList(contents));
                        SegmentRead reply = new SegmentRead(segment, nonCachedEntry.getStreamSegmentOffset(),
                                atTail, endOfSegment,
                                data, request.getRequestId());
                        connection.send(reply);
                        this.statsRecorder.read(segment, reply.getData().readableBytes());
                    })
                    .exceptionally(exception -> {
                        Throwable e = Exceptions.unwrap(exception);
                        if (e instanceof StreamSegmentTruncatedException) {
                            // The Segment may have been truncated in Storage after we got this entry but before we managed
                            // to make a read. In that case, send the appropriate error back.
                            final String clientReplyStackTrace = replyWithStackTraceOnError ? e.getMessage() : EMPTY_STACK_TRACE;
                            connection.send(new SegmentIsTruncated(request.getRequestId(),
                                                                   segment,
                                                                   ((StreamSegmentTruncatedException) e).getStartOffset(),
                                                                   clientReplyStackTrace,
                                                                   nonCachedEntry.getStreamSegmentOffset()));
                        } else {
                            handleException(request.getRequestId(), segment, nonCachedEntry.getStreamSegmentOffset(), operation,
                                            wrapCancellationException(e));
                        }
                        return null;
                    })
                    .exceptionally(e -> handleException(request.getRequestId(), segment, nonCachedEntry.getStreamSegmentOffset(), operation,
                                                        wrapCancellationException(e)));
        }
    }

    /**
     * Wrap a {@link CancellationException} to {@link ReadCancellationException}
     */
    private Throwable wrapCancellationException(Throwable u) {
        Throwable wrappedException = null;
        if (u != null) {
            wrappedException = Exceptions.unwrap(u);
            if (wrappedException instanceof CancellationException) {
                wrappedException = new ReadCancellationException(wrappedException);
            }
        }
        return wrappedException;
    }

    /**
     * Reads all of the cachedEntries from the ReadResult and puts their content into the cachedEntries list.
     * Upon encountering a non-cached entry, it stops iterating and returns it.
     */
    private ReadResultEntry collectCachedEntries(long initialOffset, ReadResult readResult, ArrayList<BufferView> cachedEntries) {
        long expectedOffset = initialOffset;
        while (readResult.hasNext()) {
            ReadResultEntry entry = readResult.next();
            if (entry.getType() == Cache) {
                Preconditions.checkState(entry.getStreamSegmentOffset() == expectedOffset,
                        "Data returned from read was not contiguous.");
                BufferView content = entry.getContent().getNow(null);
                expectedOffset += content.getLength();
                cachedEntries.add(content);
            } else {
                return entry;
            }
        }
        return null;
    }

    /**
     * Collect all the data from the given contents into a {@link ByteBuf}.
     */
    private ByteBuf toByteBuf(List<BufferView> contents) {
        val iterators = Iterators.concat(Iterators.transform(contents.iterator(), BufferView::iterateBuffers));
        val b = Iterators.transform(iterators, Unpooled::wrappedBuffer);
        return Unpooled.wrappedUnmodifiableBuffer(Iterators.toArray(b, ByteBuf.class));
    }

    private ByteBuf toByteBuf(BufferView bufferView) {
        val iterators = Iterators.transform(bufferView.iterateBuffers(), Unpooled::wrappedBuffer);
        return Unpooled.wrappedUnmodifiableBuffer(Iterators.toArray(iterators, ByteBuf.class));
    }

    @Override
    public void updateSegmentAttribute(UpdateSegmentAttribute updateSegmentAttribute) {
        long requestId = updateSegmentAttribute.getRequestId();
        String segmentName = updateSegmentAttribute.getSegmentName();
        AttributeId attributeId = updateSegmentAttribute.getAttributeId() == null ? null : AttributeId.fromUUID(updateSegmentAttribute.getAttributeId());
        long newValue = updateSegmentAttribute.getNewValue();
        long expectedValue = updateSegmentAttribute.getExpectedValue();
        final String operation = "updateSegmentAttribute";

        if (!verifyToken(segmentName, updateSegmentAttribute.getRequestId(), updateSegmentAttribute.getDelegationToken(), operation)) {
            return;
        }

        long trace = LoggerHelpers.traceEnter(log, operation, updateSegmentAttribute);
        val update = new AttributeUpdate(attributeId, AttributeUpdateType.ReplaceIfEquals, newValue, expectedValue);
        segmentStore.updateAttributes(segmentName, AttributeUpdateCollection.from(update), TIMEOUT)
                    .whenComplete((v, e) -> {
                        LoggerHelpers.traceLeave(log, operation, trace, e);
                        final Consumer<Throwable> failureHandler = t -> {
                            log.error(requestId, "Error (Segment = '{}', Operation = '{}')", segmentName, "handling result of " + operation, t);
                            connection.close();
                        };
                        if (e == null) {
                            invokeSafely(connection::send, new SegmentAttributeUpdated(requestId, true), failureHandler);
                        } else {
                            if (Exceptions.unwrap(e) instanceof BadAttributeUpdateException) {
                                log.debug("Updating segment attribute {} failed due to: {}", update, e.getMessage());
                                invokeSafely(connection::send, new SegmentAttributeUpdated(requestId, false), failureHandler);
                            } else {
                                handleException(requestId, segmentName, operation, e);
                            }
                        }
                    });
    }

    @Override
    public void getSegmentAttribute(GetSegmentAttribute getSegmentAttribute) {
        long requestId = getSegmentAttribute.getRequestId();
        String segmentName = getSegmentAttribute.getSegmentName();
        AttributeId attributeId = getSegmentAttribute.getAttributeId() == null ? null : AttributeId.fromUUID(getSegmentAttribute.getAttributeId());
        final String operation = "getSegmentAttribute";

        if (!verifyToken(segmentName, getSegmentAttribute.getRequestId(), getSegmentAttribute.getDelegationToken(), operation)) {
            return;
        }

        long trace = LoggerHelpers.traceEnter(log, operation, getSegmentAttribute);
        segmentStore.getStreamSegmentInfo(segmentName, TIMEOUT)
                .thenAccept(properties -> {
                    LoggerHelpers.traceLeave(log, operation, trace, properties);
                    if (properties == null) {
                        connection.send(new NoSuchSegment(requestId, segmentName, EMPTY_STACK_TRACE, -1L));
                    } else {
                        Long value = properties.getAttributes().get(attributeId);
                        if (value == null) {
                            value = WireCommands.NULL_ATTRIBUTE_VALUE;
                        }
                        connection.send(new SegmentAttribute(requestId, value));
                    }
                })
                .exceptionally(e -> handleException(requestId, segmentName, operation, e));
    }

    @Override
    public void getStreamSegmentInfo(GetStreamSegmentInfo getStreamSegmentInfo) {
        String segmentName = getStreamSegmentInfo.getSegmentName();
        final String operation = "getStreamSegmentInfo";

        if (!verifyToken(segmentName, getStreamSegmentInfo.getRequestId(), getStreamSegmentInfo.getDelegationToken(), operation)) {
            return;
        }

        segmentStore.getStreamSegmentInfo(segmentName, TIMEOUT)
                .thenAccept(properties -> {
                    if (properties != null) {
                        StreamSegmentInfo result = new StreamSegmentInfo(getStreamSegmentInfo.getRequestId(),
                                properties.getName(), true, properties.isSealed(), properties.isDeleted(),
                                properties.getLastModified().getTime(), properties.getLength(), properties.getStartOffset());
                        log.trace("Read stream segment info: {}", result);
                        connection.send(result);
                    } else {
                        log.trace("getStreamSegmentInfo could not find segment {}", segmentName);
                        connection.send(new StreamSegmentInfo(getStreamSegmentInfo.getRequestId(), segmentName, false, true, true, 0, 0, 0));
                    }
                })
                .exceptionally(e -> handleException(getStreamSegmentInfo.getRequestId(), segmentName, operation, e));
    }

    @Override
    public void createSegment(CreateSegment createStreamSegment) {
        Timer timer = new Timer();
        final String operation = "createSegment";

        if (createStreamSegment.getRolloverSizeBytes() < 0) {
            log.warn("Segment rollover size bytes cannot be less than 0, actual is {}, fall back to default value", createStreamSegment.getRolloverSizeBytes());
        }
        final long rolloverSizeBytes = createStreamSegment.getRolloverSizeBytes() < 0 ? 0 : createStreamSegment.getRolloverSizeBytes();

        Collection<AttributeUpdate> attributes = Arrays.asList(
                new AttributeUpdate(SCALE_POLICY_TYPE, AttributeUpdateType.Replace, ((Byte) createStreamSegment.getScaleType()).longValue()),
                new AttributeUpdate(SCALE_POLICY_RATE, AttributeUpdateType.Replace, ((Integer) createStreamSegment.getTargetRate()).longValue()),
<<<<<<< HEAD
                new AttributeUpdate(CREATION_TIME, AttributeUpdateType.None, System.currentTimeMillis()),
                new AttributeUpdate(MERGE_TXN_BATCH_ID, AttributeUpdateType.None, 0L),
                new AttributeUpdate(MERGE_TXN_SEQ_NO_IN_BATCH, AttributeUpdateType.None, 0L)
=======
                new AttributeUpdate(ROLLOVER_SIZE, AttributeUpdateType.Replace, rolloverSizeBytes),
                new AttributeUpdate(CREATION_TIME, AttributeUpdateType.None, System.currentTimeMillis())
>>>>>>> 88ce8742
        );

        if (!verifyToken(createStreamSegment.getSegment(), createStreamSegment.getRequestId(), createStreamSegment.getDelegationToken(), operation)) {
            return;
        }

        log.info(createStreamSegment.getRequestId(), "Creating stream segment {}.", createStreamSegment);
        segmentStore.createStreamSegment(createStreamSegment.getSegment(), SegmentType.STREAM_SEGMENT, attributes, TIMEOUT)
                    .thenAccept(v -> connection.send(new SegmentCreated(createStreamSegment.getRequestId(), createStreamSegment.getSegment())))
                    .whenComplete((res, e) -> {
                    if (e == null) {
                        statsRecorder.createSegment(createStreamSegment.getSegment(),
                                createStreamSegment.getScaleType(), createStreamSegment.getTargetRate(), timer.getElapsed());
                    } else {
                        handleException(createStreamSegment.getRequestId(), createStreamSegment.getSegment(), operation, e);
                    }
                });
    }

    @Override
    public void mergeSegments(MergeSegments mergeSegments) {
        final String operation = "mergeSegments";

        if (!verifyToken(mergeSegments.getSource(), mergeSegments.getRequestId(), mergeSegments.getDelegationToken(), operation)) {
            return;
        }

        log.info(mergeSegments.getRequestId(), "Merging Segment: {} ", mergeSegments);

        // Populate the AttributeUpdates for this mergeSegments operation, if any.
        AttributeUpdateCollection attributeUpdates = new AttributeUpdateCollection();
        // batchId == 0L indicates this segment is not part of a batch
        if (mergeSegments.getBatchId() != 0L) {
            generateAttributeUpdates(mergeSegments.getBatchId(), mergeSegments.getSeqNo(), mergeSegments.isLastSegment(), attributeUpdates);
        }

        segmentStore.mergeStreamSegment(mergeSegments.getTarget(), mergeSegments.getSource(), attributeUpdates, TIMEOUT)
                    .thenAccept(mergeResult -> {
                        recordStatForTransaction(mergeResult, mergeSegments.getTarget());
                        connection.send(new WireCommands.SegmentsMerged(mergeSegments.getRequestId(),
                                                                        mergeSegments.getTarget(),
                                                                        mergeSegments.getSource(),
                                                                        mergeResult.getTargetSegmentLength()));
                    })
                    .exceptionally(e -> {
                        if (Exceptions.unwrap(e) instanceof BadAttributeUpdateException) {
                            log.debug(mergeSegments.getRequestId(), "Conditional merge failed (Source segment={}, " +
                                    "Target segment={}): {}", mergeSegments.getSource(), mergeSegments.getTarget(), e.toString());
                            connection.send(new SegmentAttributeUpdated(mergeSegments.getRequestId(), false));
                            return null;
                        } else {
                            return handleException(mergeSegments.getRequestId(), mergeSegments.getSource(), operation, e);
                        }
                    });
    }



    private void generateAttributeUpdates(long batchId, int seqNo, boolean isLastSegmentInBatch, AttributeUpdateCollection attributeUpdates) {
        if (isLastSegmentInBatch) {
            updatesForLastSegmentInBatch(batchId, seqNo, isLastSegmentInBatch, attributeUpdates);
        } else {
            updatesForOtherSegmentsInBatch(batchId, seqNo, isLastSegmentInBatch, attributeUpdates);
        }
    }

    private void updatesForOtherSegmentsInBatch(long batchId, int seqNo, boolean isLastSegmentInBatch, AttributeUpdateCollection attributeUpdates) {
        if (seqNo == 1) {
            // This is the first segment in the batch, but not the last segment
            // so update the new BatchID on the TXN_MERGE_BATCH_ID attribute, if its current value is 0L
            attributeUpdates.add(new AttributeUpdate(MERGE_TXN_BATCH_ID, AttributeUpdateType.ReplaceIfEquals, batchId, 0L));
        } else {
            attributeUpdates.add(new AttributeUpdate(MERGE_TXN_BATCH_ID, AttributeUpdateType.ReplaceIfEquals, batchId, batchId));
        }
        attributeUpdates.add(new AttributeUpdate(MERGE_TXN_SEQ_NO_IN_BATCH, AttributeUpdateType.ReplaceIfEquals, seqNo, seqNo - 1));
    }

    private void updatesForLastSegmentInBatch(long batchId, int seqNo, boolean isLastSegmentInBatch, AttributeUpdateCollection attributeUpdates) {
        // On Merging the last segment in the batch we reset the BatchId and SeqNo Attributes to 0L.
        // This indicates there are no more pending segments to be merged in this batch.
        if (seqNo == 1) {
            // This batch has only 1 segment, so first segment == last segment
            attributeUpdates.add(new AttributeUpdate(MERGE_TXN_BATCH_ID, AttributeUpdateType.ReplaceIfEquals, 0L, 0L));
        } else {
            attributeUpdates.add(new AttributeUpdate(MERGE_TXN_BATCH_ID, AttributeUpdateType.ReplaceIfEquals, 0L, batchId));
        }
        attributeUpdates.add(new AttributeUpdate(MERGE_TXN_SEQ_NO_IN_BATCH, AttributeUpdateType.ReplaceIfEquals, 0L, seqNo - 1));
    }

    @Override
    public void sealSegment(SealSegment sealSegment) {
        String segment = sealSegment.getSegment();
        final String operation = "sealSegment";

        if (!verifyToken(segment, sealSegment.getRequestId(), sealSegment.getDelegationToken(), operation)) {
            return;
        }

        log.info(sealSegment.getRequestId(), "Sealing segment {} ", sealSegment);
        segmentStore.sealStreamSegment(segment, TIMEOUT)
                .thenAccept(size -> connection.send(new SegmentSealed(sealSegment.getRequestId(), segment)))
                .whenComplete((r, e) -> {
                    if (e != null) {
                        handleException(sealSegment.getRequestId(), segment, operation, e);
                    } else {
                        statsRecorder.sealSegment(sealSegment.getSegment());
                    }
                });
    }

    @Override
    public void truncateSegment(TruncateSegment truncateSegment) {
        String segment = truncateSegment.getSegment();
        final String operation = "truncateSegment";

        if (!verifyToken(segment, truncateSegment.getRequestId(), truncateSegment.getDelegationToken(), operation)) {
            return;
        }

        long offset = truncateSegment.getTruncationOffset();
        log.info(truncateSegment.getRequestId(), "Truncating segment {} at offset {}.",
                segment, offset);
        segmentStore.truncateStreamSegment(segment, offset, TIMEOUT)
                .thenAccept(v -> connection.send(new SegmentTruncated(truncateSegment.getRequestId(), segment)))
                .exceptionally(e -> handleException(truncateSegment.getRequestId(), segment, offset, operation, e));
    }

    @Override
    public void deleteSegment(DeleteSegment deleteSegment) {
        String segment = deleteSegment.getSegment();
        final String operation = "deleteSegment";

        if (!verifyToken(segment, deleteSegment.getRequestId(), deleteSegment.getDelegationToken(), operation)) {
            return;
        }

        log.info(deleteSegment.getRequestId(), "Deleting segment {} ", deleteSegment);
        segmentStore.deleteStreamSegment(segment, TIMEOUT)
                .thenRun(() -> {
                    connection.send(new SegmentDeleted(deleteSegment.getRequestId(), segment));
                    this.statsRecorder.deleteSegment(segment);
                })
                .exceptionally(e -> handleException(deleteSegment.getRequestId(), segment, operation, e));
    }

    @Override
    public void updateSegmentPolicy(UpdateSegmentPolicy updateSegmentPolicy) {
        final String operation = "updateSegmentPolicy";

        if (!verifyToken(updateSegmentPolicy.getSegment(), updateSegmentPolicy.getRequestId(), updateSegmentPolicy.getDelegationToken(), operation)) {
            return;
        }

        AttributeUpdateCollection attributes = AttributeUpdateCollection.from(
                new AttributeUpdate(SCALE_POLICY_TYPE, AttributeUpdateType.Replace, updateSegmentPolicy.getScaleType()),
                new AttributeUpdate(SCALE_POLICY_RATE, AttributeUpdateType.Replace, updateSegmentPolicy.getTargetRate()));

        log.info(updateSegmentPolicy.getRequestId(), "Updating segment policy {} ", updateSegmentPolicy);
        segmentStore.updateAttributes(updateSegmentPolicy.getSegment(), attributes, TIMEOUT)
                .thenRun(() ->
                        connection.send(new SegmentPolicyUpdated(updateSegmentPolicy.getRequestId(), updateSegmentPolicy.getSegment())))
                .whenComplete((r, e) -> {
                    if (e != null) {
                        handleException(updateSegmentPolicy.getRequestId(), updateSegmentPolicy.getSegment(), operation, e);
                    } else {
                        statsRecorder.policyUpdate(updateSegmentPolicy.getSegment(),
                                updateSegmentPolicy.getScaleType(), updateSegmentPolicy.getTargetRate());
                    }
                });
    }

    @Override
    public void getTableSegmentInfo(WireCommands.GetTableSegmentInfo getInfo) {
        final String operation = "getTableSegmentInfo";

        if (!verifyToken(getInfo.getSegmentName(), getInfo.getRequestId(), getInfo.getDelegationToken(), operation)) {
            return;
        }

        val timer = new Timer();
        log.debug(getInfo.getRequestId(), "Get Table Segment Info {}.", getInfo.getSegmentName());
        tableStore.getInfo(getInfo.getSegmentName(), TIMEOUT)
                .thenAccept(info -> {
                    connection.send(new WireCommands.TableSegmentInfo(getInfo.getRequestId(), getInfo.getSegmentName(),
                            info.getStartOffset(), info.getLength(), info.getEntryCount(), info.getKeyLength()));
                    this.tableStatsRecorder.getInfo(getInfo.getSegmentName(), timer.getElapsed());
                })
                .exceptionally(e -> handleException(getInfo.getRequestId(), getInfo.getSegmentName(), operation, e));
    }

    @Override
    public void createTableSegment(final CreateTableSegment createTableSegment) {
        final String operation = "createTableSegment";

        if (!verifyToken(createTableSegment.getSegment(), createTableSegment.getRequestId(), createTableSegment.getDelegationToken(), operation)) {
            return;
        }

        log.info(createTableSegment.getRequestId(), "Creating table segment {}.", createTableSegment);
        val timer = new Timer();

        val typeBuilder = SegmentType.builder().tableSegment();
        val configBuilder = TableSegmentConfig.builder();
        if (createTableSegment.getKeyLength() > 0) {
            typeBuilder.fixedKeyLengthTableSegment();
            configBuilder.keyLength(createTableSegment.getKeyLength());
        }

        if (createTableSegment.getRolloverSizeBytes() < 0) {
            log.warn("Table segment rollover size bytes cannot be less than 0, actual is {}, fall back to default value", createTableSegment.getRolloverSizeBytes());
        }
        final long rolloverSizeByes = createTableSegment.getRolloverSizeBytes() < 0 ? 0 : createTableSegment.getRolloverSizeBytes();
        configBuilder.rolloverSizeBytes(rolloverSizeByes);

        tableStore.createSegment(createTableSegment.getSegment(), typeBuilder.build(), configBuilder.build(), TIMEOUT)
                .thenAccept(v -> {
                    connection.send(new SegmentCreated(createTableSegment.getRequestId(), createTableSegment.getSegment()));
                    this.tableStatsRecorder.createTableSegment(createTableSegment.getSegment(), timer.getElapsed());
                })
                .exceptionally(e -> handleException(createTableSegment.getRequestId(), createTableSegment.getSegment(), operation, e));
    }

    @Override
    public void deleteTableSegment(final DeleteTableSegment deleteTableSegment) {
        String segment = deleteTableSegment.getSegment();
        final String operation = "deleteTableSegment";

        if (!verifyToken(segment, deleteTableSegment.getRequestId(), deleteTableSegment.getDelegationToken(), operation)) {
            return;
        }

        log.info(deleteTableSegment.getRequestId(), "Deleting table segment {}.", deleteTableSegment);
        val timer = new Timer();
        tableStore.deleteSegment(segment, deleteTableSegment.isMustBeEmpty(), TIMEOUT)
                  .thenRun(() -> {
                      connection.send(new SegmentDeleted(deleteTableSegment.getRequestId(), segment));
                      this.tableStatsRecorder.deleteTableSegment(segment, timer.getElapsed());
                  })
                  .exceptionally(e -> handleException(deleteTableSegment.getRequestId(), segment, operation, e));
    }

    @Override
    public void updateTableEntries(final WireCommands.UpdateTableEntries updateTableEntries) {
        String segment = updateTableEntries.getSegment();
        final String operation = "updateTableEntries";

        if (!verifyToken(segment, updateTableEntries.getRequestId(), updateTableEntries.getDelegationToken(), operation)) {
            updateTableEntries.release();
            return;
        }

        log.debug(updateTableEntries.getRequestId(), "Update Table Segment Entries: Segment={}, Offset={}, Count={}.",
                updateTableEntries.getSegment(), updateTableEntries.getTableSegmentOffset(), updateTableEntries.getTableEntries().getEntries().size());
        val entries = new ArrayList<TableEntry>(updateTableEntries.getTableEntries().getEntries().size());
        val conditional = new AtomicBoolean(false);
        val size = new AtomicInteger(0);
        for (val e : updateTableEntries.getTableEntries().getEntries()) {
            val v = TableEntry.versioned(new ByteBufWrapper(e.getKey().getData()), new ByteBufWrapper(e.getValue().getData()), e.getKey().getKeyVersion());
            entries.add(v);
            size.addAndGet(v.getKey().getKey().getLength() + v.getValue().getLength());
            if (v.getKey().hasVersion()) {
                conditional.set(true);
            }
        }

        val timer = new Timer();
        this.connection.adjustOutstandingBytes(size.get());
        tableStore.put(segment, entries, updateTableEntries.getTableSegmentOffset(), TIMEOUT)
                .thenAccept(versions -> {
                    connection.send(new WireCommands.TableEntriesUpdated(updateTableEntries.getRequestId(), versions));
                    this.tableStatsRecorder.updateEntries(updateTableEntries.getSegment(), entries.size(), conditional.get(), timer.getElapsed());
                })
                .exceptionally(e -> handleException(updateTableEntries.getRequestId(), segment, updateTableEntries.getTableSegmentOffset(), operation, e))
                .whenComplete((r, ex) -> {
                    this.connection.adjustOutstandingBytes(-size.get());
                    updateTableEntries.release();
                });
    }

    @Override
    public void removeTableKeys(final WireCommands.RemoveTableKeys removeTableKeys) {
        String segment = removeTableKeys.getSegment();
        final String operation = "removeTableKeys";

        if (!verifyToken(segment, removeTableKeys.getRequestId(), removeTableKeys.getDelegationToken(), operation)) {
            removeTableKeys.release();
            return;
        }

        log.debug(removeTableKeys.getRequestId(), "Remove Table Segment Keys: Segment={}, Offset={}, Count={}.",
                removeTableKeys.getSegment(), removeTableKeys.getTableSegmentOffset(), removeTableKeys.getKeys().size());
        val keys = new ArrayList<TableKey>(removeTableKeys.getKeys().size());
        val conditional = new AtomicBoolean(false);
        val size = new AtomicInteger(0);
        for (val k : removeTableKeys.getKeys()) {
            val v = TableKey.versioned(new ByteBufWrapper(k.getData()), k.getKeyVersion());
            keys.add(v);
            size.addAndGet(v.getKey().getLength());
            if (v.hasVersion()) {
                conditional.set(true);
            }
        }

        val timer = new Timer();
        this.connection.adjustOutstandingBytes(size.get());
        tableStore.remove(segment, keys, removeTableKeys.getTableSegmentOffset(), TIMEOUT)
                .thenRun(() -> {
                    connection.send(new WireCommands.TableKeysRemoved(removeTableKeys.getRequestId(), segment));
                    this.tableStatsRecorder.removeKeys(removeTableKeys.getSegment(), keys.size(), conditional.get(), timer.getElapsed());
                })
                .exceptionally(e -> handleException(removeTableKeys.getRequestId(), segment, removeTableKeys.getTableSegmentOffset(), operation, e))
                .whenComplete((r, ex) -> {
                    this.connection.adjustOutstandingBytes(-size.get());
                    removeTableKeys.release();
                });
    }

    @Override
    public void readTable(final WireCommands.ReadTable readTable) {
        final String segment = readTable.getSegment();
        final String operation = "readTable";

        if (!verifyToken(segment, readTable.getRequestId(), readTable.getDelegationToken(), operation)) {
            readTable.release();
            return;
        }

        log.debug(readTable.getRequestId(), "Get Table Segment Keys: Segment={}, Count={}.",
                readTable.getSegment(), readTable.getKeys());

        final List<BufferView> keys = readTable.getKeys().stream()
                .map(k -> new ByteBufWrapper(k.getData()))
                .collect(Collectors.toList());
        val timer = new Timer();
        tableStore.get(segment, keys, TIMEOUT)
                .thenAccept(values -> {
                    connection.send(new WireCommands.TableRead(readTable.getRequestId(), segment, getTableEntriesCommand(keys, values)));
                    this.tableStatsRecorder.getKeys(readTable.getSegment(), keys.size(), timer.getElapsed());
                })
                .exceptionally(e -> handleException(readTable.getRequestId(), segment, operation, e))
                .whenComplete((r, ex) -> readTable.release());
    }

    @Override
    public void readTableKeys(WireCommands.ReadTableKeys readTableKeys) {
        final String segment = readTableKeys.getSegment();
        final String operation = "readTableKeys";

        if (!verifyToken(segment, readTableKeys.getRequestId(), readTableKeys.getDelegationToken(), operation)) {
            return;
        }

        log.debug(readTableKeys.getRequestId(), "Iterate Table Segment Keys: Segment={}, Count={}.",
                readTableKeys.getSegment(), readTableKeys.getSuggestedKeyCount());

        final int suggestedKeyCount = readTableKeys.getSuggestedKeyCount();
        final IteratorArgs args = getIteratorArgs(readTableKeys.getArgs());

        val result = new IteratorResult<WireCommands.TableKey>(segment.getBytes().length + WireCommands.TableKeysRead.HEADER_BYTES);
        val timer = new Timer();
        tableStore.keyIterator(segment, args)
                .thenCompose(itr -> itr.collectRemaining(e -> {
                    synchronized (result) {
                        if (result.getItemCount() >= suggestedKeyCount || result.getSizeBytes() >= MAX_READ_SIZE) {
                            return false;
                        }

                        // Store all TableKeys.
                        for (val key : e.getEntries()) {
                            val k = new WireCommands.TableKey(toByteBuf(key.getKey()), key.getVersion());
                            result.add(k, k.size());
                        }

                        // Update the continuation token.
                        result.setContinuationToken(e.getState());
                        return true;
                    }
                }))
                .thenAccept(v -> {
                    log.debug(readTableKeys.getRequestId(), "Iterate Table Segment Keys complete ({}).", result.getItemCount());
                    connection.send(new WireCommands.TableKeysRead(readTableKeys.getRequestId(), segment, result.getItems(), toByteBuf(result.getContinuationToken())));
                    this.tableStatsRecorder.iterateKeys(readTableKeys.getSegment(), result.getItemCount(), timer.getElapsed());
                }).exceptionally(e -> handleException(readTableKeys.getRequestId(), segment, operation, e));
    }

    @Override
    public void readTableEntries(WireCommands.ReadTableEntries readTableEntries) {
        final String segment = readTableEntries.getSegment();
        final String operation = "readTableEntries";

        if (!verifyToken(segment, readTableEntries.getRequestId(), readTableEntries.getDelegationToken(), operation)) {
            return;
        }

        log.debug(readTableEntries.getRequestId(), "Iterate Table Segment Entries: Segment={}, Count={}.",
                readTableEntries.getSegment(), readTableEntries.getSuggestedEntryCount());

        final int suggestedEntryCount = readTableEntries.getSuggestedEntryCount();
        final IteratorArgs args = getIteratorArgs(readTableEntries.getArgs());

        val result = new IteratorResult<Map.Entry<WireCommands.TableKey, WireCommands.TableValue>>(segment.getBytes().length + WireCommands.TableEntriesRead.HEADER_BYTES);
        val timer = new Timer();
        tableStore.entryIterator(segment, args)
                .thenCompose(itr -> itr.collectRemaining(
                        e -> {
                            if (result.getItemCount() >= suggestedEntryCount || result.getSizeBytes() >= MAX_READ_SIZE) {
                                return false;
                            }

                            // Store all TableEntries.
                            for (val entry : e.getEntries()) {
                                val k = new WireCommands.TableKey(toByteBuf(entry.getKey().getKey()), entry.getKey().getVersion());
                                val v = new WireCommands.TableValue(toByteBuf(entry.getValue()));
                                result.add(new AbstractMap.SimpleImmutableEntry<>(k, v), k.size() + v.size());
                            }

                            // Update the continuation token.
                            result.setContinuationToken(e.getState());
                            return true;
                        }))
                .thenAccept(v -> {
                    log.debug(readTableEntries.getRequestId(), "Iterate Table Segment Entries complete ({}).", result.getItemCount());
                    connection.send(new WireCommands.TableEntriesRead(readTableEntries.getRequestId(), segment,
                            new WireCommands.TableEntries(result.getItems()), toByteBuf(result.getContinuationToken())));
                    this.tableStatsRecorder.iterateEntries(readTableEntries.getSegment(), result.getItemCount(), timer.getElapsed());
                }).exceptionally(e -> handleException(readTableEntries.getRequestId(), segment, operation, e));
    }

    private IteratorArgs getIteratorArgs(WireCommands.TableIteratorArgs rawArgs) {
        // NOTE: Prefix filter is deprecated, hence it is ignored.
        return IteratorArgs.builder().fetchTimeout(TIMEOUT)
                .continuationToken(wrap(rawArgs.getContinuationToken()))
                .from(wrap(rawArgs.getFromKey()))
                .to(wrap(rawArgs.getToKey()))
                .build();
    }

    private ByteBufWrapper wrap(ByteBuf buf) {
        return buf == null || buf.equals(EMPTY_BUFFER) ? null : new ByteBufWrapper(buf);
    }

    @Override
    public void readTableEntriesDelta(WireCommands.ReadTableEntriesDelta readTableEntriesDelta) {
        final String segment = readTableEntriesDelta.getSegment();
        final String operation = "readTableEntriesDelta";

        if (!verifyToken(segment, readTableEntriesDelta.getRequestId(), readTableEntriesDelta.getDelegationToken(), operation)) {
            return;
        }

        final int suggestedEntryCount = readTableEntriesDelta.getSuggestedEntryCount();
        final long fromPosition = readTableEntriesDelta.getFromPosition();

        log.info(readTableEntriesDelta.getRequestId(), "Iterate Table Entries Delta: Segment={} Count={} FromPositon={}.",
                readTableEntriesDelta.getSegment(),
                readTableEntriesDelta.getSuggestedEntryCount(),
                readTableEntriesDelta.getFromPosition());

        val timer = new Timer();
        val result = new DeltaIteratorResult<BufferView, Map.Entry<WireCommands.TableKey, WireCommands.TableValue>>(
                segment.getBytes().length + WireCommands.TableEntriesRead.HEADER_BYTES);
        tableStore.entryDeltaIterator(segment, fromPosition, TIMEOUT)
                .thenCompose(itr -> itr.collectRemaining(
                        e -> {
                            if (result.getItemCount() >= suggestedEntryCount || result.getSizeBytes() >= MAX_READ_SIZE) {
                                return  false;
                            }
                            TableEntry entry = e.getEntries().iterator().next();
                            DeltaIteratorState state = DeltaIteratorState.deserialize(e.getState());
                            // Store all TableEntries.
                            val k = new WireCommands.TableKey(toByteBuf(entry.getKey().getKey()), entry.getKey().getVersion());
                            val v = new WireCommands.TableValue(toByteBuf(entry.getValue()));
                            if (state.isDeletionRecord()) {
                                result.remove(entry.getKey().getKey(), k.size() + v.size());
                            } else {
                                Map.Entry<WireCommands.TableKey, WireCommands.TableValue> old = result.getItem(entry.getKey().getKey());
                                if (old != null && old.getKey().getKeyVersion() < entry.getKey().getVersion()) {
                                    int sizeBytes = (k.size() + v.size()) - (old.getKey().size() + old.getValue().size());
                                    result.add(entry.getKey().getKey(), new AbstractMap.SimpleImmutableEntry<>(k, v), sizeBytes);
                                } else {
                                    result.add(entry.getKey().getKey(), new AbstractMap.SimpleImmutableEntry<>(k, v), k.size() + v.size());
                                }
                            }
                            result.setState(state);
                            // Update total read data.
                            return true;
                        }))
                .thenAccept(v -> {
                    log.debug(readTableEntriesDelta.getRequestId(), "Iterate Table Segment Entries Delta complete ({}).", result.getItemCount());
                    connection.send(new WireCommands.TableEntriesDeltaRead(
                            readTableEntriesDelta.getRequestId(),
                            segment,
                            new WireCommands.TableEntries(result.getItems()),
                            result.getState().isShouldClear(),
                            result.getState().isReachedEnd(),
                            result.getState().getFromPosition()));
                    this.tableStatsRecorder.iterateEntries(readTableEntriesDelta.getSegment(), result.getItemCount(), timer.getElapsed());
                }).exceptionally(e -> handleException(readTableEntriesDelta.getRequestId(), segment, operation, e));

    }

    private WireCommands.TableEntries getTableEntriesCommand(final List<BufferView> inputKeys, final List<TableEntry> resultEntries) {
        Preconditions.checkArgument(resultEntries.size() == inputKeys.size(), "Number of input keys should match result entry count.");
        final List<Map.Entry<WireCommands.TableKey, WireCommands.TableValue>> entries =
                IntStream.range(0, resultEntries.size())
                         .mapToObj(i -> {
                             TableEntry resultTableEntry = resultEntries.get(i);
                             if (resultTableEntry == null) { // no entry for key at index i.
                                 BufferView k = inputKeys.get(i); // key for which the read result was null.
                                 val keyWireCommand = new WireCommands.TableKey(toByteBuf(k), TableKey.NOT_EXISTS);
                                 return new AbstractMap.SimpleImmutableEntry<>(keyWireCommand, WireCommands.TableValue.EMPTY);
                             } else {
                                 TableEntry te = resultEntries.get(i);
                                 TableKey k = te.getKey();
                                 val keyWireCommand = new WireCommands.TableKey(toByteBuf(k.getKey()), k.getVersion());
                                 val valueWireCommand = new WireCommands.TableValue(toByteBuf(te.getValue()));
                                 return new AbstractMap.SimpleImmutableEntry<>(keyWireCommand, valueWireCommand);

                             }
                         }).collect(toList());

        return new WireCommands.TableEntries(entries);
    }

    //endregion

    Void handleException(long requestId, String segment, String operation, Throwable u) {
        // use offset as -1L to handle exceptions when offset data is not available.
        return handleException(requestId, segment, -1L, operation, u);
    }

    private Void handleException(long requestId, String segment, long offset, String operation, Throwable u) {
        if (u == null) {
            IllegalStateException exception = new IllegalStateException("No exception to handle.");
            log.error(requestId, "Error (Segment = '{}', Operation = '{}')", segment, operation, exception);
            throw exception;
        }

        u = Exceptions.unwrap(u);
        String clientReplyStackTrace = replyWithStackTraceOnError ? Throwables.getStackTraceAsString(u) : EMPTY_STACK_TRACE;
        final Consumer<Throwable> failureHandler = t -> {
            log.error(requestId, "Error (Segment = '{}', Operation = '{}')", segment, "handling result of " + operation, t);
            connection.close();
        };

        if (u instanceof StreamSegmentExistsException) {
            log.info(requestId, "Segment '{}' already exists and cannot perform operation '{}'.",
                     segment, operation);
            invokeSafely(connection::send, new SegmentAlreadyExists(requestId, segment, clientReplyStackTrace), failureHandler);
        } else if (u instanceof StreamSegmentNotExistsException) {
            log.warn(requestId, "Segment '{}' does not exist and cannot perform operation '{}'.",
                     segment, operation);
            invokeSafely(connection::send, new NoSuchSegment(requestId, ((StreamSegmentNotExistsException) u).getStreamSegmentName(), clientReplyStackTrace, offset), failureHandler);
        } else if (u instanceof StreamSegmentSealedException) {
            log.info(requestId, "Segment '{}' is sealed and cannot perform operation '{}'.",
                     segment, operation);
            invokeSafely(connection::send, new SegmentIsSealed(requestId, segment, clientReplyStackTrace, offset), failureHandler);
        } else if (u instanceof ContainerNotFoundException) {
            int containerId = ((ContainerNotFoundException) u).getContainerId();
            log.warn(requestId, "Wrong host. Segment = '{}' (Container {}) is not owned. Operation = '{}').",
                     segment, containerId, operation);
            invokeSafely(connection::send, new WrongHost(requestId, segment, "", clientReplyStackTrace), failureHandler);
        } else if (u instanceof ReadCancellationException) {
            log.info(requestId, "Sending empty response on connection {} while reading segment {} due to CancellationException.",
                    connection, segment);
            invokeSafely(connection::send, new SegmentRead(segment, offset, true, false, EMPTY_BUFFER, requestId), failureHandler);
        } else if (u instanceof CancellationException) {
            log.info(requestId, "Closing connection {} while performing {} due to {}.",
                    connection, operation, u.toString());
            connection.close();
        } else if (u instanceof TokenExpiredException) {
            log.warn(requestId, "Expired token during operation {}", operation);
            invokeSafely(connection::send, new AuthTokenCheckFailed(requestId, clientReplyStackTrace,
                    AuthTokenCheckFailed.ErrorCode.TOKEN_EXPIRED), failureHandler);
        } else if (u instanceof TokenException) {
            log.warn(requestId, "Token exception encountered during operation {}.", operation, u);
            invokeSafely(connection::send, new AuthTokenCheckFailed(requestId, clientReplyStackTrace,
                    AuthTokenCheckFailed.ErrorCode.TOKEN_CHECK_FAILED), failureHandler);
        } else if (u instanceof UnsupportedOperationException) {
            log.warn(requestId, "Unsupported Operation '{}'.", operation, u);
            invokeSafely(connection::send, new OperationUnsupported(requestId, operation, clientReplyStackTrace), failureHandler);
        } else if (u instanceof BadOffsetException) {
            BadOffsetException badOffset = (BadOffsetException) u;
            log.info(requestId, "Segment '{}' is truncated and cannot perform operation '{}' at offset '{}'", segment, operation, offset);
            invokeSafely(connection::send, new SegmentIsTruncated(requestId, segment, badOffset.getExpectedOffset(),
                                                                  clientReplyStackTrace, offset), failureHandler);
        } else if (u instanceof TableSegmentNotEmptyException) {
            log.warn(requestId, "Table segment '{}' is not empty to perform '{}'.", segment, operation);
            invokeSafely(connection::send, new TableSegmentNotEmpty(requestId, segment, clientReplyStackTrace), failureHandler);
        } else if (u instanceof KeyNotExistsException) {
            log.warn(requestId, "Conditional update on Table segment '{}' failed as the key does not exist.", segment);
            invokeSafely(connection::send, new WireCommands.TableKeyDoesNotExist(requestId, segment, clientReplyStackTrace), failureHandler);
        } else if (u instanceof BadKeyVersionException) {
            log.warn(requestId, "Conditional update on Table segment '{}' failed due to bad key version.", segment);
            invokeSafely(connection::send, new WireCommands.TableKeyBadVersion(requestId, segment, clientReplyStackTrace), failureHandler);
        } else if (errorCodeExists(u)) {
            log.warn(requestId, "Operation on segment '{}' failed due to a {}.", segment, u.getClass());
            invokeSafely(connection::send,
                    new WireCommands.ErrorMessage(requestId, segment, u.getMessage(), WireCommands.ErrorMessage.ErrorCode.valueOf(u.getClass())),
                    failureHandler);
        } else {
            logError(requestId, segment, operation, u);
            connection.close(); // Closing connection should reinitialize things, and hopefully fix the problem
            throw new IllegalStateException("Unknown exception.", u);
        }

        return null;
    }

    private boolean errorCodeExists(Throwable e) {
        ErrorCode errorCode = WireCommands.ErrorMessage.ErrorCode.valueOf(e.getClass());
        return errorCode != WireCommands.ErrorMessage.ErrorCode.UNSPECIFIED;
    }

    private void logError(long requestId, String segment, String operation, Throwable u) {
        if (u instanceof IllegalContainerStateException) {
            log.warn(requestId, "Error (Segment = '{}', Operation = '{}'): {}", segment, operation, u.toString());
        } else {
            log.error(requestId, "Error (Segment = '{}', Operation = '{}')", segment, operation, u);
        }
    }

    private void recordStatForTransaction(MergeStreamSegmentResult mergeResult, String targetSegmentName) {
        try {
            if (mergeResult != null &&
                    mergeResult.getAttributes().containsKey(Attributes.CREATION_TIME) &&
                            mergeResult.getAttributes().containsKey(Attributes.EVENT_COUNT)) {
                long creationTime = mergeResult.getAttributes().get(Attributes.CREATION_TIME);
                int numOfEvents = mergeResult.getAttributes().get(Attributes.EVENT_COUNT).intValue();
                long len = mergeResult.getMergedDataLength();
                statsRecorder.merge(targetSegmentName, len, numOfEvents, creationTime);
            }
        } catch (Exception ex) {
            // gobble up any errors from stat recording so we do not affect rest of the flow.
            log.error("exception while computing stats while merging txn into {}", targetSegmentName, ex);
        }
    }

    /**
     * Custom exception to indicate a {@link CancellationException} during a Read segment operation.
     */
    private static class ReadCancellationException extends RuntimeException {
        ReadCancellationException(Throwable wrappedException) {
            super("CancellationException during operation Read segment", wrappedException);
        }
    }

    //region IteratorResult

    /**
     * Helps collect Iterator Items from {@link TableStore#keyIterator} or {@link TableStore#entryIterator}.
     */
    @ThreadSafe
    private static class IteratorResult<T> {
        @GuardedBy("this")
        private final ArrayList<T> items = new ArrayList<>();
        @GuardedBy("this")
        private BufferView continuationToken = BufferView.empty();
        @GuardedBy("this")
        private int sizeBytes;

        IteratorResult(int initialSizeBytes) {
            this.sizeBytes = initialSizeBytes;
        }

        synchronized void add(T item, int sizeBytes) {
            this.items.add(item);
            this.sizeBytes += sizeBytes;
        }

        synchronized int getItemCount() {
            return this.items.size();
        }

        synchronized int getSizeBytes() {
            return this.sizeBytes;
        }

        synchronized List<T> getItems() {
            // We need to make a copy of the items while holding the lock. This is because there is no collection implementation
            // available in Java that will synchronize the iterator of such collection, yet the Netty send() call will
            // invoke this iterator (when serializing the WireCommand) on a different thread, which would create a
            // thread-safety issue.
            return new ArrayList<>(this.items);
        }

        synchronized void setContinuationToken(BufferView continuationToken) {
            this.sizeBytes = this.sizeBytes - this.continuationToken.getLength() + continuationToken.getLength();
            this.continuationToken = continuationToken;
        }

        synchronized BufferView getContinuationToken() {
            return this.continuationToken;
        }
    }

    private static class DeltaIteratorResult<K, V> {
        @Getter
        @Setter
        @GuardedBy("this")
        private DeltaIteratorState state = new DeltaIteratorState();
        @GuardedBy("this")
        private final Map<K, V> items = new HashMap<>();
        @Getter
        @GuardedBy("this")
        private int sizeBytes;

        DeltaIteratorResult(int initialSizeBytes) {
            this.sizeBytes = initialSizeBytes;
        }

        synchronized void add(K key, V value, int sizeBytes) {
            this.items.put(key, value);
            this.sizeBytes += sizeBytes;
        }

        synchronized void remove(K item, int sizeBytes) {
            this.items.remove(item);
            this.sizeBytes -= sizeBytes;
        }

        synchronized V getItem(K key) {
            return this.items.get(key);
        }

        synchronized List<V> getItems() {
            return new ArrayList<>(this.items.values());
        }

        synchronized int getItemCount() {
            return this.items.size();
        }

    }


    //endregion
}<|MERGE_RESOLUTION|>--- conflicted
+++ resolved
@@ -449,14 +449,12 @@
         Collection<AttributeUpdate> attributes = Arrays.asList(
                 new AttributeUpdate(SCALE_POLICY_TYPE, AttributeUpdateType.Replace, ((Byte) createStreamSegment.getScaleType()).longValue()),
                 new AttributeUpdate(SCALE_POLICY_RATE, AttributeUpdateType.Replace, ((Integer) createStreamSegment.getTargetRate()).longValue()),
-<<<<<<< HEAD
                 new AttributeUpdate(CREATION_TIME, AttributeUpdateType.None, System.currentTimeMillis()),
                 new AttributeUpdate(MERGE_TXN_BATCH_ID, AttributeUpdateType.None, 0L),
-                new AttributeUpdate(MERGE_TXN_SEQ_NO_IN_BATCH, AttributeUpdateType.None, 0L)
-=======
+                new AttributeUpdate(MERGE_TXN_SEQ_NO_IN_BATCH, AttributeUpdateType.None, 0L),
                 new AttributeUpdate(ROLLOVER_SIZE, AttributeUpdateType.Replace, rolloverSizeBytes),
                 new AttributeUpdate(CREATION_TIME, AttributeUpdateType.None, System.currentTimeMillis())
->>>>>>> 88ce8742
+
         );
 
         if (!verifyToken(createStreamSegment.getSegment(), createStreamSegment.getRequestId(), createStreamSegment.getDelegationToken(), operation)) {
