--- conflicted
+++ resolved
@@ -83,7 +83,6 @@
 import io.pravega.shared.protocol.netty.WireCommands.UpdateSegmentAttribute;
 import io.pravega.shared.protocol.netty.WireCommands.UpdateSegmentPolicy;
 import io.pravega.shared.protocol.netty.WireCommands.WrongHost;
-
 import java.time.Duration;
 import java.util.AbstractMap;
 import java.util.ArrayList;
@@ -808,7 +807,17 @@
                 }).exceptionally(e -> handleException(readTableEntries.getRequestId(), segment, operation, e));
     }
 
-<<<<<<< HEAD
+    private IteratorArgs getIteratorArgs(ByteBuf token, ByteBuf prefix) {
+        val args = IteratorArgs.builder().fetchTimeout(TIMEOUT);
+        if (token != null && !token.equals(EMPTY_BUFFER)) {
+            args.serializedState(new ByteBufWrapper(token));
+        }
+        if (prefix != null && !prefix.equals(EMPTY_BUFFER)) {
+            args.prefixFilter(new ByteBufWrapper(prefix));
+        }
+        return args.build();
+    }
+
     @Override
     public void readTableEntriesDelta(WireCommands.ReadTableEntriesDelta readTableEntriesDelta) {
         final String segment = readTableEntriesDelta.getSegment();
@@ -867,17 +876,6 @@
                     this.tableStatsRecorder.iterateEntries(readTableEntriesDelta.getSegment(), result.getItemCount(), timer.getElapsed());
                 }).exceptionally(e -> handleException(readTableEntriesDelta.getRequestId(), segment, operation, e));
 
-=======
-    private IteratorArgs getIteratorArgs(ByteBuf token, ByteBuf prefix) {
-        val args = IteratorArgs.builder().fetchTimeout(TIMEOUT);
-        if (token != null && !token.equals(EMPTY_BUFFER)) {
-            args.serializedState(new ByteBufWrapper(token));
-        }
-        if (prefix != null && !prefix.equals(EMPTY_BUFFER)) {
-            args.prefixFilter(new ByteBufWrapper(prefix));
-        }
-        return args.build();
->>>>>>> c40c6b53
     }
 
     private WireCommands.TableEntries getTableEntriesCommand(final List<BufferView> inputKeys, final List<TableEntry> resultEntries) {
