--- conflicted
+++ resolved
@@ -451,26 +451,11 @@
             return;
         }
 
-<<<<<<< HEAD
-        String transactionName = StreamSegmentNameUtils.getTransactionNameFromId(commitTx.getSegment(), commitTx.getTxid());
-        segmentStore.mergeStreamSegment(commitTx.getSegment(), transactionName, TIMEOUT)
+        segmentStore.mergeStreamSegment(mergeSegments.getTarget(), mergeSegments.getSource(), TIMEOUT)
                     .thenAccept(txnProp -> {
-                        recordStatForTransaction(txnProp, commitTx.getSegment());
-                        connection.send(new TransactionCommitted(requestId, commitTx.getSegment(), commitTx.getTxid()));
+                        recordStatForTransaction(txnProp, mergeSegments.getTarget());
+                        connection.send(new WireCommands.SegmentsMerged(requestId, mergeSegments.getTarget(), mergeSegments.getSource()));
                     })
-=======
-        // TODO: change SegmentStore to auto-seal before merging (https://github.com/pravega/pravega/issues/2558)
-        segmentStore.sealStreamSegment(mergeSegments.getSource(), TIMEOUT)
-                    .exceptionally(this::ignoreSegmentSealed)
-                    .thenCompose(v -> recordStatForTransaction(mergeSegments.getSource(), mergeSegments.getTarget())
-                        .exceptionally(e -> {
-                            // gobble up any errors from stat recording so we do not affect rest of the flow.
-                            log.error("exception while computing stats while merging txn {}", mergeSegments, e);
-                            return null;
-                        }))
-                    .thenCompose(v -> segmentStore.mergeStreamSegment(mergeSegments.getTarget(), mergeSegments.getSource(), TIMEOUT))
-                    .thenAccept(v -> connection.send(new WireCommands.SegmentsMerged(requestId, mergeSegments.getTarget(), mergeSegments.getSource())))
->>>>>>> 8d8e9c1d
                     .exceptionally(e -> {
                         if (Exceptions.unwrap(e) instanceof StreamSegmentMergedException) {
                             log.info("Stream segment is already merged '{}'.", mergeSegments.getSource());
@@ -572,24 +557,15 @@
 
     //endregion
 
-<<<<<<< HEAD
     private void recordStatForTransaction(SegmentProperties prop, String parentSegmentName) {
         try {
             if (prop != null &&
                     prop.getAttributes().containsKey(Attributes.CREATION_TIME) &&
-=======
-    private CompletableFuture<Void> recordStatForTransaction(String transactionName, String targetSegmentName) {
-        return segmentStore.getStreamSegmentInfo(transactionName, false, TIMEOUT)
-                .thenAccept(prop -> {
-                    if (prop != null &&
-                            prop.getAttributes().containsKey(Attributes.CREATION_TIME) &&
->>>>>>> 8d8e9c1d
                             prop.getAttributes().containsKey(Attributes.EVENT_COUNT)) {
                 long creationTime = prop.getAttributes().get(Attributes.CREATION_TIME);
                 int numOfEvents = prop.getAttributes().get(Attributes.EVENT_COUNT).intValue();
                 long len = prop.getLength();
 
-<<<<<<< HEAD
                 if (statsRecorder != null) {
                     statsRecorder.merge(parentSegmentName, len, numOfEvents, creationTime);
                 }
@@ -597,23 +573,6 @@
         } catch (Exception ex) {
             // gobble up any errors from stat recording so we do not affect rest of the flow.
             log.error("exception while computing stats while merging txn {}", prop.getName(), ex);
-=======
-                        if (statsRecorder != null) {
-                            statsRecorder.merge(targetSegmentName, len, numOfEvents, creationTime);
-                        }
-                    }
-                });
-    }
-
-    /**
-     * Ignores StreamSegmentSealedException, re-throws anything else.
-     */
-    @SneakyThrows
-    private Long ignoreSegmentSealed(Throwable ex) {
-        ex = Exceptions.unwrap(ex);
-        if (!(ex instanceof StreamSegmentSealedException)) {
-            throw ex;
->>>>>>> 8d8e9c1d
         }
     }
 }