--- conflicted
+++ resolved
@@ -530,19 +530,12 @@
                     AttributeUpdateType.get(update.getAttributeUpdateType()), update.getNewValue(), update.getOldValue()));
             }
         }
-<<<<<<< HEAD
-
-        segmentStore.mergeStreamSegment(mergeSegments.getTarget(), mergeSegments.getSource(), attributeUpdates, TIMEOUT)
-                    .thenAccept(mergeResult -> {
-                        indexAppendProcessor.processAppend(mergeSegments.getTarget(), 24L);
-=======
         getSegmentEventCount(mergeSegments.getSource())
                 .thenCompose(eventCount -> {
                     attributeUpdates.add(new AttributeUpdate(EVENT_COUNT, AttributeUpdateType.Accumulate, eventCount));
                     return segmentStore.mergeStreamSegment(mergeSegments.getTarget(), mergeSegments.getSource(), attributeUpdates, TIMEOUT);
                 })
                 .thenAccept(mergeResult -> {
->>>>>>> 2acf01f5
                         recordStatForTransaction(mergeResult, mergeSegments.getTarget());
                         connection.send(new WireCommands.SegmentsMerged(mergeSegments.getRequestId(),
                                                                         mergeSegments.getTarget(),
@@ -585,28 +578,6 @@
             }
         }
         log.info(mergeSegments.getRequestId(), "Merging Segments Batch in-order {} ", mergeSegments);
-<<<<<<< HEAD
-        Futures.allOfWithResults(sources.stream().map(source ->
-                Futures.handleCompose(segmentStore.mergeStreamSegment(mergeSegments.getTargetSegmentId(), source, TIMEOUT), (r, e) -> {
-                    if (e != null) {
-                        Throwable unwrap = Exceptions.unwrap(e);
-                        if (unwrap instanceof StreamSegmentMergedException) {
-                           log.info(mergeSegments.getRequestId(), "Stream segment already merged '{}'.", source);
-                           return segmentStore.getStreamSegmentInfo(mergeSegments.getTargetSegmentId(), TIMEOUT).thenApply(SegmentProperties::getLength);
-                        }
-                        if (unwrap instanceof StreamSegmentNotExistsException) {
-                            StreamSegmentNotExistsException ex = (StreamSegmentNotExistsException) unwrap;
-                            if (ex.getStreamSegmentName().equals(source)) {
-                                log.info(mergeSegments.getRequestId(), "Stream segment already merged '{}'.", source);
-                                return segmentStore.getStreamSegmentInfo(mergeSegments.getTargetSegmentId(), TIMEOUT).thenApply(SegmentProperties::getLength);
-                            }
-                        }
-                        throw new CompletionException(e);
-                    } else {
-                        recordStatForTransaction(r, mergeSegments.getTargetSegmentId());
-                        indexAppendProcessor.processAppend(mergeSegments.getTargetSegmentId(), 24L);
-                        return CompletableFuture.completedFuture(r.getTargetSegmentLength());
-=======
         Futures.allOfWithResults(sources.stream().map(source -> Futures.handleCompose(getSegmentEventCount(source)
                 .thenCompose(eventCount -> {
                     AttributeUpdateCollection attributeUpdates = new AttributeUpdateCollection();
@@ -624,7 +595,6 @@
                     if (ex.getStreamSegmentName().equals(source)) {
                         log.info(mergeSegments.getRequestId(), "Stream segment already merged '{}'.", source);
                         return segmentStore.getStreamSegmentInfo(mergeSegments.getTargetSegmentId(), TIMEOUT).thenApply(SegmentProperties::getLength);
->>>>>>> 2acf01f5
                     }
                 }
                 throw new CompletionException(e);
