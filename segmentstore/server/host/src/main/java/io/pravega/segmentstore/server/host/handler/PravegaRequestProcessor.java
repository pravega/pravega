--- conflicted
+++ resolved
@@ -163,45 +163,38 @@
      * @param connection   The ServerConnection to attach to (and send responses to).
      */
     @VisibleForTesting
-<<<<<<< HEAD
     public PravegaRequestProcessor(StreamSegmentStore segmentStore, TableStore tableStore, ServerConnection connection) {
-        this(segmentStore, tableStore, connection, null, new PassingTokenVerifier(), false);
-=======
-    public PravegaRequestProcessor(StreamSegmentStore segmentStore, ServerConnection connection) {
-        this(segmentStore, connection, null, new PassingTokenVerifier(), MetricsProvider.getDynamicLogger(), false);
+        this(segmentStore, tableStore, connection, null, new PassingTokenVerifier(), MetricsProvider.getDynamicLogger(), false);
     }
 
     /**
      * Creates a new instance of the PravegaRequestProcessor class with metrics logger.
      *
      * @param segmentStore The StreamSegmentStore to attach to (and issue requests to).
+     * @param tableStore The TableStore to attach to (and issue requests to).
      * @param connection   The ServerConnection to attach to (and send responses to).
      * @param dynamicLogger  The DynamicLogger to log metrics.
      */
     @VisibleForTesting
-    public PravegaRequestProcessor(StreamSegmentStore segmentStore, ServerConnection connection, DynamicLogger dynamicLogger) {
-        this(segmentStore, connection, null, new PassingTokenVerifier(), dynamicLogger, false);
->>>>>>> c1346af5
+    public PravegaRequestProcessor(StreamSegmentStore segmentStore, TableStore tableStore, ServerConnection connection,
+                                   DynamicLogger dynamicLogger) {
+        this(segmentStore, tableStore, connection, null, new PassingTokenVerifier(), dynamicLogger, false);
     }
 
     /**
      * Creates a new instance of the PravegaRequestProcessor class.
      *
      * @param segmentStore  The StreamSegmentStore to attach to (and issue requests to).
+     * @param tableStore The TableStore to attach to (and issue requests to).
      * @param connection    The ServerConnection to attach to (and send responses to).
      * @param statsRecorder (Optional) A StatsRecorder for Metrics.
      * @param tokenVerifier  Verifier class that verifies delegation token.
      * @param dynamicLogger  DynamicLogger to log metrics.
      * @param replyWithStackTraceOnError Whether client replies upon failed requests contain server-side stack traces or not.
      */
-<<<<<<< HEAD
     PravegaRequestProcessor(StreamSegmentStore segmentStore, TableStore tableStore, ServerConnection connection,
                             SegmentStatsRecorder statsRecorder, DelegationTokenVerifier tokenVerifier,
-                            boolean replyWithStackTraceOnError) {
-=======
-    PravegaRequestProcessor(StreamSegmentStore segmentStore, ServerConnection connection, SegmentStatsRecorder statsRecorder,
-                            DelegationTokenVerifier tokenVerifier, DynamicLogger dynamicLogger, boolean replyWithStackTraceOnError) {
->>>>>>> c1346af5
+                            DynamicLogger dynamicLogger, boolean replyWithStackTraceOnError) {
         this.segmentStore = Preconditions.checkNotNull(segmentStore, "segmentStore");
         this.tableStore = Preconditions.checkNotNull(tableStore, "tableStore");
         this.connection = Preconditions.checkNotNull(connection, "connection");
