--- conflicted
+++ resolved
@@ -47,11 +47,8 @@
 import io.pravega.segmentstore.server.host.delegationtoken.PassingTokenVerifier;
 import io.pravega.segmentstore.server.host.stat.SegmentStatsRecorder;
 import io.pravega.segmentstore.server.host.stat.TableSegmentStatsRecorder;
-<<<<<<< HEAD
 import io.pravega.segmentstore.server.tables.DeltaIteratorState;
-=======
 import io.pravega.shared.protocol.netty.ByteBufWrapper;
->>>>>>> 15b0f5eb
 import io.pravega.shared.protocol.netty.FailingRequestProcessor;
 import io.pravega.shared.protocol.netty.RequestProcessor;
 import io.pravega.shared.protocol.netty.WireCommands;
@@ -85,6 +82,7 @@
 import io.pravega.shared.protocol.netty.WireCommands.UpdateSegmentAttribute;
 import io.pravega.shared.protocol.netty.WireCommands.UpdateSegmentPolicy;
 import io.pravega.shared.protocol.netty.WireCommands.WrongHost;
+
 import java.time.Duration;
 import java.util.AbstractMap;
 import java.util.ArrayList;
@@ -102,6 +100,9 @@
 import java.util.stream.IntStream;
 import javax.annotation.concurrent.GuardedBy;
 import javax.annotation.concurrent.ThreadSafe;
+
+import lombok.Getter;
+import lombok.Setter;
 import lombok.val;
 import org.slf4j.LoggerFactory;
 
@@ -795,158 +796,11 @@
         val result = new IteratorResult<Map.Entry<WireCommands.TableKey, WireCommands.TableValue>>(segment.getBytes().length + WireCommands.TableEntriesRead.HEADER_BYTES);
         val timer = new Timer();
         tableStore.entryIterator(segment, state, TIMEOUT)
-<<<<<<< HEAD
-                  .thenCompose(itr -> itr.collectRemaining(
-                          e -> {
-                              synchronized (entries) {
-                                  if (entries.size() < suggestedEntryCount && msgSize.get() < MAX_READ_SIZE) {
-                                      final Collection<TableEntry> tableEntries = e.getEntries();
-                                      final ArrayView lastState = e.getState();
-
-                                      // Store all TableEntrys.
-                                      entries.addAll(tableEntries);
-                                      // Update the continuation token.
-                                      continuationToken.set(wrappedBuffer(lastState.array(), lastState.arrayOffset(), lastState.getLength()));
-                                      // Update message size.
-                                      msgSize.addAndGet(getTableEntryBytes(segment, tableEntries, lastState.getLength()));
-                                      return true;
-                                  } else {
-                                      return false;
-                                  }
-                              }
-                          }))
-                  .thenAccept(v -> {
-                      final List<Map.Entry<WireCommands.TableKey, WireCommands.TableValue>> wireCommandEntries;
-                      synchronized (entries) {
-                          log.debug(readTableEntries.getRequestId(), "{} entries obtained for ReadTableEntries request.", entries.size());
-                          wireCommandEntries = entries.stream()
-                                                      .map(e -> {
-                                                          TableKey k = e.getKey();
-                                                          val keyWireCommand = new WireCommands.TableKey(wrappedBuffer(k.getKey().array(), k.getKey().arrayOffset(),
-                                                                                                                       k.getKey().getLength()),
-                                                                                                         k.getVersion());
-                                                          ArrayView value = e.getValue();
-                                                          val valueWireCommand = new WireCommands.TableValue(wrappedBuffer(value.array(), value.arrayOffset(),
-                                                                                                                           value.getLength()));
-                                                          return new AbstractMap.SimpleImmutableEntry<>(keyWireCommand, valueWireCommand);
-                                                      })
-                                                      .collect(toList());
-                      }
-
-                      connection.send(new WireCommands.TableEntriesRead(readTableEntries.getRequestId(), segment,
-                                                                        new WireCommands.TableEntries(wireCommandEntries),
-                                                                        continuationToken.get()));
-                      this.tableStatsRecorder.iterateEntries(readTableEntries.getSegment(), entries.size(), timer.getElapsed());
-                  }).exceptionally(e -> handleException(readTableEntries.getRequestId(), segment, operation, e));
-    }
-
-    @Override
-    public void readTableEntriesDelta(WireCommands.ReadTableEntriesDelta readTableEntriesDelta) {
-        final String segment = readTableEntriesDelta.getSegment();
-        final String operation = "readTableEntriesDelta";
-
-        if (!verifyToken(segment, readTableEntriesDelta.getRequestId(), readTableEntriesDelta.getDelegationToken(), operation)) {
-            return;
-        }
-
-        final int suggestedEntryCount = readTableEntriesDelta.getSuggestedEntryCount();
-        final long fromPosition = readTableEntriesDelta.getFromPosition();
-
-        log.info(readTableEntriesDelta.getRequestId(), "Fetching keys from {}.", readTableEntriesDelta);
-
-        final AtomicInteger msgSize = new AtomicInteger(0);
-        final Map<ArrayView, TableEntry> entries = new HashMap<>();
-        final AtomicReference<DeltaIteratorState> lastState = new AtomicReference<>();
-        val timer = new Timer();
-        tableStore.entryDeltaIterator(segment, fromPosition, TIMEOUT)
-                .thenCompose(itr -> itr.collectRemaining(
-                        e -> {
-                            synchronized (entries) {
-                                if (entries.size() < suggestedEntryCount && msgSize.get() < MAX_READ_SIZE) {
-                                    DeltaIteratorState state = DeltaIteratorState.deserialize(e.getState().array());
-                                    // Store all TableEntries.
-                                    TableEntry entry = e.getEntries().iterator().next();
-                                    entries.computeIfPresent(entry.getKey().getKey(), (key, value) -> {
-                                        if (state.isDeletionRecord()) {
-                                            return null;
-                                        }
-                                        return (value.getKey().getVersion() < entry.getKey().getVersion()) ? entry : value;
-                                    });
-                                    entries.putIfAbsent(entry.getKey().getKey(), entry);
-                                    lastState.set(state);
-                                    // Update total read data.
-                                    msgSize.addAndGet(getTableEntryBytes(segment, entries.values(), 0));
-                                    return true;
-                                } else {
-                                    return false;
-                                }
-                            }
-                        }))
-                .thenAccept(v -> {
-                    final List<Map.Entry<WireCommands.TableKey, WireCommands.TableValue>> wireCommandEntries;
-                    synchronized (entries) {
-                        log.debug(readTableEntriesDelta.getRequestId(), "{} entries obtained for ReadTableEntriesDelta request.", entries.size());
-                        wireCommandEntries = entries.values().stream()
-                                .map(e -> {
-                                    TableKey k = e.getKey();
-                                    val keyWireCommand = new WireCommands.TableKey(wrappedBuffer(k.getKey().array(), k.getKey().arrayOffset(),
-                                            k.getKey().getLength()),
-                                            k.getVersion());
-                                    ArrayView value = e.getValue();
-                                    val valueWireCommand = new WireCommands.TableValue(wrappedBuffer(value.array(), value.arrayOffset(),
-                                            value.getLength()));
-                                    return new AbstractMap.SimpleImmutableEntry<>(keyWireCommand, valueWireCommand);
-                                })
-                                .collect(toList());
-                    }
-                    connection.send(new WireCommands.TableEntriesDeltaRead(
-                            readTableEntriesDelta.getRequestId(),
-                            segment,
-                            new WireCommands.TableEntries(wireCommandEntries),
-                            lastState.get().isShouldClear(),
-                            lastState.get().isReachedEnd(),
-                            lastState.get().getFromPosition()));
-                    this.tableStatsRecorder.iterateEntries(readTableEntriesDelta.getSegment(), entries.size(), timer.getElapsed());
-                }).exceptionally(e -> handleException(readTableEntriesDelta.getRequestId(), segment, operation, e));
-
-    }
-
-    private int getTableKeyBytes(String segment, Collection<TableKey> keys, int continuationTokenLength) {
-        int headerLength = WireCommands.TableKeysRead.GET_HEADER_BYTES.apply(keys.size());
-        int segmentLength = segment.getBytes().length;
-        int dataLength = keys.stream().mapToInt(value -> value.getKey().getLength() + Long.BYTES).sum();
-        return continuationTokenLength + headerLength + segmentLength + dataLength;
-    }
-
-    private int getTableEntryBytes(String segment, Collection<TableEntry> items, int continuationTokenLength) {
-        int headerLength = WireCommands.TableEntriesRead.GET_HEADER_BYTES.apply(items.size());
-        int segmentLength = segment.getBytes().length;
-        int dataLength = items.stream().mapToInt(value -> {
-            return value.getKey().getKey().getLength() // key
-                    + Long.BYTES // key version
-                    + value.getValue().getLength(); // value
-        }).sum();
-        return headerLength + segmentLength + dataLength + continuationTokenLength;
-    }
-
-    private ArrayView getArrayView(ByteBuf buf) {
-        final int length = buf.readableBytes();
-        if (buf.hasArray()) {
-            return new ByteArraySegment(buf.array(), buf.readerIndex(), length);
-        } else {
-            byte[] bytes;
-            bytes = new byte[length];
-            buf.getBytes(buf.readerIndex(), bytes);
-            return new ByteArraySegment(bytes, 0, length);
-        }
-    }
-=======
                 .thenCompose(itr -> itr.collectRemaining(
                         e -> {
                             if (result.getItemCount() >= suggestedEntryCount || result.getSizeBytes() >= MAX_READ_SIZE) {
                                 return false;
                             }
->>>>>>> 15b0f5eb
 
                             // Store all TableEntries.
                             for (val entry : e.getEntries()) {
@@ -965,6 +819,62 @@
                             new WireCommands.TableEntries(result.getItems()), toByteBuf(result.getContinuationToken())));
                     this.tableStatsRecorder.iterateEntries(readTableEntries.getSegment(), result.getItemCount(), timer.getElapsed());
                 }).exceptionally(e -> handleException(readTableEntries.getRequestId(), segment, operation, e));
+    }
+
+    @Override
+    public void readTableEntriesDelta(WireCommands.ReadTableEntriesDelta readTableEntriesDelta) {
+        final String segment = readTableEntriesDelta.getSegment();
+        final String operation = "readTableEntriesDelta";
+
+        if (!verifyToken(segment, readTableEntriesDelta.getRequestId(), readTableEntriesDelta.getDelegationToken(), operation)) {
+            return;
+        }
+
+        final int suggestedEntryCount = readTableEntriesDelta.getSuggestedEntryCount();
+        final long fromPosition = readTableEntriesDelta.getFromPosition();
+
+        log.info(readTableEntriesDelta.getRequestId(), "Fetching keys from {}.", readTableEntriesDelta);
+
+        val timer = new Timer();
+        val result = new DeltaIteratorResult<BufferView, Map.Entry<WireCommands.TableKey, WireCommands.TableValue>, DeltaIteratorState>(
+                segment.getBytes().length + WireCommands.TableEntriesRead.HEADER_BYTES);
+        tableStore.entryDeltaIterator(segment, fromPosition, TIMEOUT)
+                .thenCompose(itr -> itr.collectRemaining(
+                        e -> {
+                            if (result.getItemCount() >= suggestedEntryCount || result.getSizeBytes() >= MAX_READ_SIZE) {
+                                return  false;
+                            }
+                            TableEntry entry = e.getEntries().iterator().next();
+                            DeltaIteratorState state = DeltaIteratorState.deserialize(e.getState().array());
+                            // Store all TableEntries.
+                            val k = new WireCommands.TableKey(toByteBuf(entry.getKey().getKey()), entry.getKey().getVersion());
+                            val v = new WireCommands.TableValue(toByteBuf(entry.getValue()));
+                            if (!state.isDeletionRecord()) {
+                                result.remove(entry.getValue(), k.size() + v.size());
+                            }
+                            //
+                            Map.Entry<WireCommands.TableKey, WireCommands.TableValue> old = result.getItem(entry.getKey().getKey());
+                            if (old != null) {
+                                int sizeBytes = (k.size() + v.size()) - (old.getKey().size() + old.getValue().size());
+                                result.add(entry.getValue(), new AbstractMap.SimpleImmutableEntry<>(k, v), sizeBytes);
+                            } else {
+                                result.add(entry.getValue(), new AbstractMap.SimpleImmutableEntry<>(k, v), k.size() + v.size());
+                            }
+                            result.setState(state);
+                            // Update total read data.
+                            return true;
+                        }))
+                .thenAccept(v -> {
+                    connection.send(new WireCommands.TableEntriesDeltaRead(
+                            readTableEntriesDelta.getRequestId(),
+                            segment,
+                            new WireCommands.TableEntries(result.getItems()),
+                            result.getState().isShouldClear(),
+                            result.getState().isReachedEnd(),
+                            result.getState().getFromPosition()));
+                    this.tableStatsRecorder.iterateEntries(readTableEntriesDelta.getSegment(), result.getItemCount(), timer.getElapsed());
+                }).exceptionally(e -> handleException(readTableEntriesDelta.getRequestId(), segment, operation, e));
+
     }
 
     private WireCommands.TableEntries getTableEntriesCommand(final List<BufferView> inputKeys, final List<TableEntry> resultEntries) {
@@ -1124,11 +1034,15 @@
 
         synchronized void add(T item, int sizeBytes) {
             this.items.add(item);
-            this.sizeBytes += sizeBytes;
+            this.setSizeBytes(this.getSizeBytes() + sizeBytes);
         }
 
         synchronized int getItemCount() {
             return this.items.size();
+        }
+
+        synchronized void setSizeBytes(int sizeBytes) {
+            this.sizeBytes = sizeBytes;
         }
 
         synchronized int getSizeBytes() {
@@ -1153,5 +1067,42 @@
         }
     }
 
+    private static class DeltaIteratorResult<K, V, S> extends IteratorResult<V> {
+        @Getter
+        @Setter
+        @GuardedBy("this")
+        private S state;
+        @GuardedBy("this")
+        private final Map<K, V> items = new HashMap<>();
+
+        DeltaIteratorResult(int initialSizeBytes) {
+            super(initialSizeBytes);
+        }
+
+        @Override
+        synchronized void add(V item, int sizeBytes) {}
+
+        synchronized void add(K key, V value, int sizeBytes) {
+            this.items.put(key, value);
+            this.setSizeBytes(this.getSizeBytes() + sizeBytes);
+        }
+
+        synchronized void remove(K item, int sizeBytes) {
+            this.items.remove(item);
+            this.setSizeBytes(this.getSizeBytes() - sizeBytes);
+        }
+
+        synchronized V getItem(K key) {
+            return this.items.get(key);
+        }
+
+        @Override
+        synchronized List<V> getItems() {
+            return new ArrayList<>(this.items.values());
+        }
+
+    }
+
+
     //endregion
 }