--- conflicted
+++ resolved
@@ -1074,28 +1074,12 @@
         String indexSegment = getIndexSegmentName(segment);
         long indexSegmentOffset;
         try {
-<<<<<<< HEAD
+            if (!isUserStreamSegment(segment)) {
+                log.debug("No need to perform truncation of index segment for {}.", segment);
+                return new CompletableFuture<Void>();
+            }
             indexSegmentOffset = IndexRequestProcessor.locateOffsetForIndexSegment(segmentStore, segment, offset, false);
             log.info("Truncating index segment {} at offset {}.", indexSegment, indexSegmentOffset);
-=======
-            if (!isUserStreamSegment(segment)) {
-                log.debug("No need to perform truncation of index segment for {}.", segment);
-                return;
-            }
-            long indexSegmentOffset = IndexRequestProcessor.locateOffsetForIndexSegment(segmentStore, segment, offset, false);
-            log.debug("Truncating index segment {} at offset {}.", indexSegment, indexSegmentOffset);
-            if (indexSegmentOffset == 0) {
-                return;
-            }
-            segmentStore.truncateStreamSegment(indexSegment, indexSegmentOffset, TIMEOUT)
-                    .whenComplete((v, exp) -> {
-                        if (exp != null) {
-                            log.warn("Failed to truncate index segment {} at offset {} due to", indexSegment, indexSegmentOffset, exp);
-                        } else {
-                            log.info("Successfully truncated index segment {} at offset {}", indexSegment, indexSegmentOffset);
-                        }
-                    });
->>>>>>> bdf639c3
         } catch (Exception e) {
             Throwable ex = Exceptions.unwrap(e);
             if (ex instanceof StreamSegmentNotExistsException) {
