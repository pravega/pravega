/**
 * Copyright (c) 2017 Dell Inc., or its subsidiaries. All Rights Reserved.
 *
 * Licensed under the Apache License, Version 2.0 (the "License");
 * you may not use this file except in compliance with the License.
 * You may obtain a copy of the License at
 *
 *     http://www.apache.org/licenses/LICENSE-2.0
 */
package io.pravega.segmentstore.server.host.handler;

import com.google.common.annotations.VisibleForTesting;
import com.google.common.base.Preconditions;
import io.pravega.client.auth.PravegaAuthHandler;
import io.pravega.client.auth.PravegaAuthenticationException;
import io.pravega.common.Exceptions;
import io.pravega.common.LoggerHelpers;
import io.pravega.common.Timer;
import io.pravega.common.io.StreamHelpers;
import io.pravega.segmentstore.contracts.AttributeUpdate;
import io.pravega.segmentstore.contracts.AttributeUpdateType;
import io.pravega.segmentstore.contracts.Attributes;
import io.pravega.segmentstore.contracts.BadAttributeUpdateException;
import io.pravega.segmentstore.contracts.BadOffsetException;
import io.pravega.segmentstore.contracts.ContainerNotFoundException;
import io.pravega.segmentstore.contracts.ReadResult;
import io.pravega.segmentstore.contracts.ReadResultEntry;
import io.pravega.segmentstore.contracts.ReadResultEntryContents;
import io.pravega.segmentstore.contracts.StreamSegmentExistsException;
import io.pravega.segmentstore.contracts.StreamSegmentMergedException;
import io.pravega.segmentstore.contracts.StreamSegmentNotExistsException;
import io.pravega.segmentstore.contracts.StreamSegmentSealedException;
import io.pravega.segmentstore.contracts.StreamSegmentStore;
import io.pravega.segmentstore.contracts.StreamSegmentTruncatedException;
<<<<<<< HEAD
import io.pravega.segmentstore.contracts.WrongHostException;
import io.pravega.segmentstore.server.host.delegationtoken.DelegationTokenVerifier;
=======
>>>>>>> ea0edd79
import io.pravega.segmentstore.server.host.stat.SegmentStatsRecorder;
import io.pravega.shared.metrics.DynamicLogger;
import io.pravega.shared.metrics.MetricsProvider;
import io.pravega.shared.metrics.OpStatsLogger;
import io.pravega.shared.metrics.StatsLogger;
import io.pravega.shared.protocol.netty.FailingRequestProcessor;
import io.pravega.shared.protocol.netty.RequestProcessor;
import io.pravega.shared.protocol.netty.WireCommands;
import io.pravega.shared.protocol.netty.WireCommands.AbortTransaction;
import io.pravega.shared.protocol.netty.WireCommands.CommitTransaction;
import io.pravega.shared.protocol.netty.WireCommands.CreateSegment;
import io.pravega.shared.protocol.netty.WireCommands.CreateTransaction;
import io.pravega.shared.protocol.netty.WireCommands.DeleteSegment;
import io.pravega.shared.protocol.netty.WireCommands.GetSegmentAttribute;
import io.pravega.shared.protocol.netty.WireCommands.GetStreamSegmentInfo;
import io.pravega.shared.protocol.netty.WireCommands.GetTransactionInfo;
import io.pravega.shared.protocol.netty.WireCommands.NoSuchSegment;
import io.pravega.shared.protocol.netty.WireCommands.OperationUnsupported;
import io.pravega.shared.protocol.netty.WireCommands.ReadSegment;
import io.pravega.shared.protocol.netty.WireCommands.SealSegment;
import io.pravega.shared.protocol.netty.WireCommands.SegmentAlreadyExists;
import io.pravega.shared.protocol.netty.WireCommands.SegmentAttribute;
import io.pravega.shared.protocol.netty.WireCommands.SegmentAttributeUpdated;
import io.pravega.shared.protocol.netty.WireCommands.SegmentCreated;
import io.pravega.shared.protocol.netty.WireCommands.SegmentDeleted;
import io.pravega.shared.protocol.netty.WireCommands.SegmentIsSealed;
import io.pravega.shared.protocol.netty.WireCommands.SegmentIsTruncated;
import io.pravega.shared.protocol.netty.WireCommands.SegmentPolicyUpdated;
import io.pravega.shared.protocol.netty.WireCommands.SegmentRead;
import io.pravega.shared.protocol.netty.WireCommands.SegmentSealed;
import io.pravega.shared.protocol.netty.WireCommands.SegmentTruncated;
import io.pravega.shared.protocol.netty.WireCommands.StreamSegmentInfo;
import io.pravega.shared.protocol.netty.WireCommands.TransactionAborted;
import io.pravega.shared.protocol.netty.WireCommands.TransactionCommitted;
import io.pravega.shared.protocol.netty.WireCommands.TransactionCreated;
import io.pravega.shared.protocol.netty.WireCommands.TransactionInfo;
import io.pravega.shared.protocol.netty.WireCommands.TruncateSegment;
import io.pravega.shared.protocol.netty.WireCommands.UpdateSegmentAttribute;
import io.pravega.shared.protocol.netty.WireCommands.UpdateSegmentPolicy;
import io.pravega.shared.protocol.netty.WireCommands.WrongHost;
import io.pravega.shared.segment.StreamSegmentNameUtils;
import java.io.IOException;
import java.nio.ByteBuffer;
import java.time.Duration;
import java.util.ArrayList;
import java.util.Arrays;
import java.util.Collection;
import java.util.Collections;
import java.util.List;
import java.util.Map;
import java.util.UUID;
import java.util.concurrent.CancellationException;
import java.util.concurrent.CompletableFuture;
import lombok.AccessLevel;
import lombok.Getter;
import lombok.SneakyThrows;
import lombok.extern.slf4j.Slf4j;
import lombok.val;

import static io.pravega.segmentstore.contracts.Attributes.CREATION_TIME;
import static io.pravega.segmentstore.contracts.Attributes.SCALE_POLICY_RATE;
import static io.pravega.segmentstore.contracts.Attributes.SCALE_POLICY_TYPE;
import static io.pravega.segmentstore.contracts.ReadResultEntryType.Cache;
import static io.pravega.segmentstore.contracts.ReadResultEntryType.EndOfStreamSegment;
import static io.pravega.segmentstore.contracts.ReadResultEntryType.Future;
import static io.pravega.segmentstore.contracts.ReadResultEntryType.Truncated;
import static io.pravega.shared.MetricsNames.SEGMENT_CREATE_LATENCY;
import static io.pravega.shared.MetricsNames.SEGMENT_READ_BYTES;
import static io.pravega.shared.MetricsNames.SEGMENT_READ_LATENCY;
import static io.pravega.shared.MetricsNames.SEGMENT_WRITE_BYTES;
import static io.pravega.shared.MetricsNames.SEGMENT_WRITE_EVENTS;
import static io.pravega.shared.MetricsNames.nameFromSegment;
import static io.pravega.shared.protocol.netty.WireCommands.TYPE_PLUS_LENGTH_SIZE;
import static java.lang.Math.max;
import static java.lang.Math.min;

/**
 * A Processor for all non-append operations on the Pravega SegmentStore Service.
 */
@Slf4j
public class PravegaRequestProcessor extends FailingRequestProcessor implements RequestProcessor {

    //region Members

    static final Duration TIMEOUT = Duration.ofMinutes(1);
    private static final int MAX_READ_SIZE = 2 * 1024 * 1024;
    private static final StatsLogger STATS_LOGGER = MetricsProvider.createStatsLogger("segmentstore");
    private static final DynamicLogger DYNAMIC_LOGGER = MetricsProvider.getDynamicLogger();
    @VisibleForTesting
    @Getter(AccessLevel.PACKAGE)
    private final OpStatsLogger createStreamSegment = STATS_LOGGER.createStats(SEGMENT_CREATE_LATENCY);
    private final OpStatsLogger readStreamSegment = STATS_LOGGER.createStats(SEGMENT_READ_LATENCY);
    private final StreamSegmentStore segmentStore;
    private final ServerConnection connection;
    private final SegmentStatsRecorder statsRecorder;
    private final DelegationTokenVerifier tokenVerifier;

    //endregion

    //region Constructor

    /**
     * Creates a new instance of the PravegaRequestProcessor class with no Metrics StatsRecorder.
     *
     * @param segmentStore The StreamSegmentStore to attach to (and issue requests to).
     * @param connection   The ServerConnection to attach to (and send responses to).
     */
    @VisibleForTesting
    public PravegaRequestProcessor(StreamSegmentStore segmentStore, ServerConnection connection) {
        this(segmentStore, connection, null, null);
    }

    /**
     * Creates a new instance of the PravegaRequestProcessor class.
     *  @param segmentStore  The StreamSegmentStore to attach to (and issue requests to).
     * @param connection    The ServerConnection to attach to (and send responses to).
     * @param statsRecorder (Optional) A StatsRecorder for Metrics.
     * @param tokenVerifier  Verifier class that verifies delegation token.
     */
    PravegaRequestProcessor(StreamSegmentStore segmentStore, ServerConnection connection, SegmentStatsRecorder statsRecorder, DelegationTokenVerifier tokenVerifier) {
        this.segmentStore = Preconditions.checkNotNull(segmentStore, "segmentStore");
        this.connection = Preconditions.checkNotNull(connection, "connection");
        this.statsRecorder = statsRecorder;
        this.tokenVerifier = tokenVerifier;
    }

    //endregion

    //region RequestProcessor Implementation

    @Override
    public void readSegment(ReadSegment readSegment) {
        Timer timer = new Timer();
        final String segment = readSegment.getSegment();

        if (this.tokenVerifier != null && !tokenVerifier.verifyToken(segment,
                readSegment.getDelegationToken(), PravegaAuthHandler.PravegaAccessControlEnum.READ)) {
            log.warn("Delegation token verification failed");
            handleException(readSegment.getOffset(), segment,
                    "Read Segment", new PravegaAuthenticationException("Token verification failed"));
            return;
        }

        final int readSize = min(MAX_READ_SIZE, max(TYPE_PLUS_LENGTH_SIZE, readSegment.getSuggestedLength()));
        long trace = LoggerHelpers.traceEnter(log, "readSegment", readSegment);

        segmentStore.read(segment, readSegment.getOffset(), readSize, TIMEOUT)
                .thenAccept(readResult -> {
                    LoggerHelpers.traceLeave(log, "readSegment", trace, readResult);
                    handleReadResult(readSegment, readResult);
                    DYNAMIC_LOGGER.incCounterValue(nameFromSegment(SEGMENT_READ_BYTES, segment), readResult.getConsumedLength());
                    readStreamSegment.reportSuccessEvent(timer.getElapsed());
                })
                .exceptionally(ex -> handleException(readSegment.getOffset(), segment, "Read segment", ex));
    }

    /**
     * Handles a readResult.
     * If there are cached entries that can be returned without blocking only these are returned.
     * Otherwise the call will request the data and setup a callback to return the data when it is available.
     * If no data is available but it was detected that the Segment had been truncated beyond the current offset,
     * an appropriate message is sent back over the connection.
     */
    private void handleReadResult(ReadSegment request, ReadResult result) {
        String segment = request.getSegment();
        ArrayList<ReadResultEntryContents> cachedEntries = new ArrayList<>();
        ReadResultEntry nonCachedEntry = collectCachedEntries(request.getOffset(), result, cachedEntries);

        boolean truncated = nonCachedEntry != null && nonCachedEntry.getType() == Truncated;
        boolean endOfSegment = nonCachedEntry != null && nonCachedEntry.getType() == EndOfStreamSegment;
        boolean atTail = nonCachedEntry != null && nonCachedEntry.getType() == Future;

        if (!cachedEntries.isEmpty() || endOfSegment) {
            // We managed to collect some data. Send it.
            ByteBuffer data = copyData(cachedEntries);
            SegmentRead reply = new SegmentRead(segment, request.getOffset(), atTail, endOfSegment, data);
            connection.send(reply);
        } else if (truncated) {
            // We didn't collect any data, instead we determined that the current read offset was truncated.
            // Determine the current Start Offset and send that back.
            segmentStore.getStreamSegmentInfo(segment, false, TIMEOUT)
                    .thenAccept(info ->
                            connection.send(new SegmentIsTruncated(nonCachedEntry.getStreamSegmentOffset(), segment, info.getStartOffset())))
                    .exceptionally(e -> handleException(nonCachedEntry.getStreamSegmentOffset(), segment, "Read segment", e));
        } else {
            Preconditions.checkState(nonCachedEntry != null, "No ReadResultEntries returned from read!?");
            nonCachedEntry.requestContent(TIMEOUT);
            nonCachedEntry.getContent()
                    .thenAccept(contents -> {
                        ByteBuffer data = copyData(Collections.singletonList(contents));
                        connection.send(new SegmentRead(segment, nonCachedEntry.getStreamSegmentOffset(), false, endOfSegment, data));
                    })
                    .exceptionally(e -> {
                        if (Exceptions.unwrap(e) instanceof StreamSegmentTruncatedException) {
                            // The Segment may have been truncated in Storage after we got this entry but before we managed
                            // to make a read. In that case, send the appropriate error back.
                            connection.send(new SegmentIsTruncated(nonCachedEntry.getStreamSegmentOffset(), segment, nonCachedEntry.getStreamSegmentOffset()));
                        } else {
                            handleException(nonCachedEntry.getStreamSegmentOffset(), segment, "Read segment", e);
                        }
                        return null;
                    })
                    .exceptionally(e -> handleException(nonCachedEntry.getStreamSegmentOffset(), segment, "Read segment", e));
        }
    }

    /**
     * Reads all of the cachedEntries from the ReadResult and puts their content into the cachedEntries list.
     * Upon encountering a non-cached entry, it stops iterating and returns it.
     */
    private ReadResultEntry collectCachedEntries(long initialOffset, ReadResult readResult,
                                                 ArrayList<ReadResultEntryContents> cachedEntries) {
        long expectedOffset = initialOffset;
        while (readResult.hasNext()) {
            ReadResultEntry entry = readResult.next();
            if (entry.getType() == Cache) {
                Preconditions.checkState(entry.getStreamSegmentOffset() == expectedOffset,
                        "Data returned from read was not contiguous.");
                ReadResultEntryContents content = entry.getContent().getNow(null);
                expectedOffset += content.getLength();
                cachedEntries.add(content);
            } else {
                return entry;
            }
        }
        return null;
    }

    /**
     * Copy all of the contents provided into a byteBuffer and return it.
     */
    @SneakyThrows(IOException.class)
    private ByteBuffer copyData(List<ReadResultEntryContents> contents) {
        int totalSize = contents.stream().mapToInt(ReadResultEntryContents::getLength).sum();

        ByteBuffer data = ByteBuffer.allocate(totalSize);
        int bytesCopied = 0;
        for (ReadResultEntryContents content : contents) {
            int copied = StreamHelpers.readAll(content.getData(), data.array(), bytesCopied, totalSize - bytesCopied);
            Preconditions.checkState(copied == content.getLength(), "Read fewer bytes than available.");
            bytesCopied += copied;
        }
        return data;
    }

    @Override
    public void updateSegmentAttribute(UpdateSegmentAttribute updateSegmentAttribute) {
        long requestId = updateSegmentAttribute.getRequestId();
        String segmentName = updateSegmentAttribute.getSegmentName();
        UUID attributeId = updateSegmentAttribute.getAttributeId();
        long newValue = updateSegmentAttribute.getNewValue();
        long expectedValue = updateSegmentAttribute.getExpectedValue();

        if (this.tokenVerifier != null && !tokenVerifier.verifyToken(segmentName,
                updateSegmentAttribute.getDelegationToken(), PravegaAuthHandler.PravegaAccessControlEnum.READ)) {
            log.warn("Delegation token verification failed");
            handleException(updateSegmentAttribute.getRequestId(), segmentName,
                    "Update Segment Attribute", new PravegaAuthenticationException("Token verification failed"));
            return;
        }

        long trace = LoggerHelpers.traceEnter(log, "updateSegmentAttribute", updateSegmentAttribute);
        val update = new AttributeUpdate(attributeId, AttributeUpdateType.ReplaceIfEquals, newValue, expectedValue);
        segmentStore.updateAttributes(segmentName, Collections.singletonList(update), TIMEOUT)
                .whenComplete((v, e) -> {
                    LoggerHelpers.traceLeave(log, "updateSegmentAttribute", trace, e);
                    if (e == null) {
                        connection.send(new SegmentAttributeUpdated(requestId, true));
                    } else {
                        if (Exceptions.unwrap(e) instanceof BadAttributeUpdateException) {
                            log.debug("Updating segment attribute {} failed due to: {}", update, e.getMessage());
                            connection.send(new SegmentAttributeUpdated(requestId, false));
                        } else {
                            handleException(requestId, segmentName, "Update attribute", e);
                        }
                    }
                })
                .exceptionally(e -> handleException(requestId, segmentName, "Update attribute", e));
    }

    @Override
    public void getSegmentAttribute(GetSegmentAttribute getSegmentAttribute) {
        long requestId = getSegmentAttribute.getRequestId();
        String segmentName = getSegmentAttribute.getSegmentName();
        UUID attributeId = getSegmentAttribute.getAttributeId();

        if (this.tokenVerifier != null && !tokenVerifier.verifyToken(segmentName,
                getSegmentAttribute.getDelegationToken(), PravegaAuthHandler.PravegaAccessControlEnum.READ)) {
            log.warn("Delegation token verification failed");
            handleException(getSegmentAttribute.getRequestId(), segmentName,
                    "Get StreamSegment Attribute", new PravegaAuthenticationException("Token verification failed"));
            return;
        }

        long trace = LoggerHelpers.traceEnter(log, "getSegmentAttribute", getSegmentAttribute);
        segmentStore.getStreamSegmentInfo(segmentName, false, TIMEOUT)
                .thenAccept(properties -> {
                    LoggerHelpers.traceLeave(log, "getSegmentAttribute", trace, properties);
                    if (properties == null) {
                        connection.send(new NoSuchSegment(requestId, segmentName));
                    } else {
                        Map<UUID, Long> attributes = properties.getAttributes();
                        Long value = attributes.get(attributeId);
                        if (value == null) {
                            value = WireCommands.NULL_ATTRIBUTE_VALUE;
                        }
                        connection.send(new SegmentAttribute(requestId, value));
                    }
                })
                .exceptionally(e -> handleException(requestId, segmentName, "Get attribute", e));
    }

    @Override
    public void getStreamSegmentInfo(GetStreamSegmentInfo getStreamSegmentInfo) {
        String segmentName = getStreamSegmentInfo.getSegmentName();

        if (this.tokenVerifier != null && !tokenVerifier.verifyToken(segmentName,
                getStreamSegmentInfo.getDelegationToken(), PravegaAuthHandler.PravegaAccessControlEnum.READ)) {
            log.warn("Delegation token verification failed");
            handleException(getStreamSegmentInfo.getRequestId(), segmentName,
                    "Get StreamSegment Info", new PravegaAuthenticationException("Token verification failed"));
            return;
        }

        segmentStore.getStreamSegmentInfo(segmentName, false, TIMEOUT)
                .thenAccept(properties -> {
                    if (properties != null) {
                        StreamSegmentInfo result = new StreamSegmentInfo(getStreamSegmentInfo.getRequestId(),
                                properties.getName(), true, properties.isSealed(), properties.isDeleted(),
                                properties.getLastModified().getTime(), properties.getLength(), properties.getStartOffset());
                        log.trace("Read stream segment info: {}", result);
                        connection.send(result);
                    } else {
                        log.trace("getStreamSegmentInfo could not find segment {}", segmentName);
                        connection.send(new StreamSegmentInfo(getStreamSegmentInfo.getRequestId(), segmentName, false, true, true, 0, 0, 0));
                    }
                })
                .exceptionally(e -> handleException(getStreamSegmentInfo.getRequestId(), segmentName, "Get segment info", e));
    }

    @Override
    public void getTransactionInfo(GetTransactionInfo request) {
        String transactionName = StreamSegmentNameUtils.getTransactionNameFromId(request.getSegment(), request.getTxid());

        if (this.tokenVerifier != null && !tokenVerifier.verifyToken(request.getSegment(),
                request.getDelegationToken(), PravegaAuthHandler.PravegaAccessControlEnum.READ)) {
            log.warn("Delegation token verification failed");
            handleException(request.getRequestId(), request.getSegment(),
                    "Get Transaction Info", new PravegaAuthenticationException("Token verification failed"));
            return;
        }

        segmentStore.getStreamSegmentInfo(transactionName, false, TIMEOUT)
                .thenAccept(properties -> {
                    if (properties != null) {
                        TransactionInfo result = new TransactionInfo(request.getRequestId(), request.getSegment(),
                                request.getTxid(), transactionName, !properties.isDeleted(), properties.isSealed(),
                                properties.getLastModified().getTime(), properties.getLength());
                        log.trace("Read transaction segment info: {}", result);
                        connection.send(result);
                    } else {
                        log.trace("getTransactionInfo could not find segment {}", transactionName);
                        connection.send(new TransactionInfo(request.getRequestId(), request.getSegment(), request.getTxid(),
                                transactionName, false, true, 0, 0));
                    }
                })
                .exceptionally(e -> handleException(request.getRequestId(), transactionName, "Get transaction info", e));
    }

    @Override
    public void createSegment(CreateSegment createStreamsSegment) {
        Timer timer = new Timer();

        Collection<AttributeUpdate> attributes = Arrays.asList(
                new AttributeUpdate(SCALE_POLICY_TYPE, AttributeUpdateType.Replace, ((Byte) createStreamsSegment.getScaleType()).longValue()),
                new AttributeUpdate(SCALE_POLICY_RATE, AttributeUpdateType.Replace, ((Integer) createStreamsSegment.getTargetRate()).longValue())
        );

        if (this.tokenVerifier != null && !tokenVerifier.verifyToken(createStreamsSegment.getSegment(),
                createStreamsSegment.getDelegationToken(), PravegaAuthHandler.PravegaAccessControlEnum.READ_UPDATE)) {
            log.warn("Delegation token verification failed");
            handleException(createStreamsSegment.getRequestId(), createStreamsSegment.getSegment(),
                    "Create Segment", new PravegaAuthenticationException("Token verification failed"));
            return;
        }

        segmentStore.createStreamSegment(createStreamsSegment.getSegment(), attributes, TIMEOUT)
                .thenAccept(v -> {
                    createStreamSegment.reportSuccessEvent(timer.getElapsed());
                    connection.send(new SegmentCreated(createStreamsSegment.getRequestId(), createStreamsSegment.getSegment()));
                })
                .whenComplete((res, e) -> {
                    if (e == null) {
                        if (statsRecorder != null) {
                            statsRecorder.createSegment(createStreamsSegment.getSegment(),
                                    createStreamsSegment.getScaleType(), createStreamsSegment.getTargetRate());
                        }
                    } else {
                        createStreamSegment.reportFailEvent(timer.getElapsed());
                        handleException(createStreamsSegment.getRequestId(), createStreamsSegment.getSegment(), "Create segment", e);
                    }
                });
    }

    private Void handleException(long requestId, String segment, String operation, Throwable u) {
        if (u == null) {
            IllegalStateException exception = new IllegalStateException("No exception to handle.");
            log.error("Error (Segment = '{}', Operation = '{}')", segment, operation, exception);
            throw exception;
        }

        u = Exceptions.unwrap(u);
        if (u instanceof StreamSegmentExistsException) {
            log.info("Segment '{}' already exists and cannot perform operation '{}'.", segment, operation);
            connection.send(new SegmentAlreadyExists(requestId, segment));
        } else if (u instanceof StreamSegmentNotExistsException) {
            log.warn("Segment '{}' does not exist and cannot perform operation '{}'.", segment, operation);
            connection.send(new NoSuchSegment(requestId, segment));
        } else if (u instanceof StreamSegmentSealedException) {
            log.info("Segment '{}' is sealed and cannot perform operation '{}'.", segment, operation);
            connection.send(new SegmentIsSealed(requestId, segment));
        } else if (u instanceof ContainerNotFoundException) {
            int containerId = ((ContainerNotFoundException) u).getContainerId();
            log.warn("Wrong host. Segment = '{}' (Container {}) is not owned. Operation = '{}').", segment, containerId, operation);
            connection.send(new WrongHost(requestId, segment, ""));
        } else if (u instanceof CancellationException) {
            log.info("Closing connection {} while performing {} due to {}.", connection, operation, u.getMessage());
            connection.close();
        } else if (u instanceof PravegaAuthenticationException) {
            log.warn("Authentication error during '{}'.", operation);
            connection.send(new WireCommands.AuthTokenCheckFailed(requestId));
            connection.close();
        } else if (u instanceof UnsupportedOperationException) {
            log.warn("Unsupported Operation '{}'.", operation, u);
            connection.send(new OperationUnsupported(requestId, operation));
        } else if (u instanceof BadOffsetException) {
            BadOffsetException badOffset = (BadOffsetException) u;
            log.warn("Bad offset when performing '{}'; Expected Offset {}, Given {}.", operation, badOffset.getExpectedOffset(), badOffset.getGivenOffset());
            connection.send(new SegmentIsTruncated(requestId, segment, badOffset.getExpectedOffset()));
        } else {
            log.error("Error (Segment = '{}', Operation = '{}')", segment, operation, u);
            connection.close(); // Closing connection should reinitialize things, and hopefully fix the problem
            throw new IllegalStateException("Unknown exception.", u);
        }

        return null;
    }

    @Override
    public void createTransaction(CreateTransaction createTransaction) {

        if (this.tokenVerifier != null && !tokenVerifier.verifyToken(createTransaction.getSegment(),
                createTransaction.getDelegationToken(), PravegaAuthHandler.PravegaAccessControlEnum.READ)) {
            log.warn("Delegation token verification failed");
            handleException(createTransaction.getRequestId(), createTransaction.getSegment(),
                    "Create Transaction", new PravegaAuthenticationException("Token verification failed"));
            return;
        }

        Collection<AttributeUpdate> attributes = Collections.singleton(
                new AttributeUpdate(CREATION_TIME, AttributeUpdateType.None, System.currentTimeMillis()));
        log.debug("Creating transaction {} ", createTransaction);

        long requestId = createTransaction.getRequestId();
        segmentStore.createTransaction(createTransaction.getSegment(), createTransaction.getTxid(), attributes, TIMEOUT)
                .thenAccept(txName -> connection.send(new TransactionCreated(requestId, createTransaction.getSegment(), createTransaction.getTxid())))
                .exceptionally(e -> handleException(requestId, createTransaction.getSegment(), "Create transaction", e));
    }

    @Override
    public void commitTransaction(CommitTransaction commitTx) {
        String transactionName = StreamSegmentNameUtils.getTransactionNameFromId(commitTx.getSegment(), commitTx.getTxid());
        long requestId = commitTx.getRequestId();
        log.debug("Committing transaction {} ", commitTx);

        if (this.tokenVerifier != null && !tokenVerifier.verifyToken(commitTx.getSegment(),
                commitTx.getDelegationToken(), PravegaAuthHandler.PravegaAccessControlEnum.READ)) {
            log.warn("Delegation token verification failed");
            handleException(commitTx.getRequestId(), commitTx.getSegment(),
                    "Commit Transaction", new PravegaAuthenticationException("Token verification failed"));
            return;
        }
        // Seal and Merge can execute concurrently, as long as they are invoked in the correct order (first Seal, then Merge).
        // If Seal fails for whatever reason (except already sealed), then Merge will also fail because the txn is not sealed,
        // but invoking them in parallel does provide benefits in terms of reduced latency.
        val seal = segmentStore
                .sealStreamSegment(transactionName, TIMEOUT)
                .exceptionally(this::ignoreSegmentSealed)
                .thenCompose(v -> recordStatForTransaction(transactionName, commitTx.getSegment())
                        .exceptionally(e -> {
                            // gobble up any errors from stat recording so we do not affect rest of the flow.
                            log.error("exception while computing stats while merging txn {}", e);
                            return null;
                        }));
        val merge = segmentStore
                .mergeTransaction(transactionName, TIMEOUT)
                .thenAccept(v -> connection.send(new TransactionCommitted(requestId, commitTx.getSegment(), commitTx.getTxid())));

        CompletableFuture.allOf(seal, merge)
                .exceptionally(e -> {
                    if (Exceptions.unwrap(e) instanceof StreamSegmentMergedException) {
                        log.info("Stream segment is already merged '{}'.", transactionName);
                        connection.send(new TransactionCommitted(requestId, commitTx.getSegment(), commitTx.getTxid()));
                        return null;
                    } else {
                        return handleException(requestId, transactionName, "Commit transaction", e);
                    }
                });
    }

    @Override
    public void abortTransaction(AbortTransaction abortTx) {
        long requestId = abortTx.getRequestId();

        if (this.tokenVerifier != null && !tokenVerifier.verifyToken(abortTx.getSegment(),
                abortTx.getDelegationToken(), PravegaAuthHandler.PravegaAccessControlEnum.READ)) {
            log.warn("Delegation token verification failed");
            handleException(abortTx.getRequestId(), abortTx.getSegment(),
                    "Abort Transaction", new PravegaAuthenticationException("Token verification failed"));
            return;
        }

        String transactionName = StreamSegmentNameUtils.getTransactionNameFromId(abortTx.getSegment(), abortTx.getTxid());
        log.debug("Aborting transaction {} ", abortTx);
        segmentStore.deleteStreamSegment(transactionName, TIMEOUT)
                .thenRun(() -> connection.send(new TransactionAborted(requestId, abortTx.getSegment(), abortTx.getTxid())))
                .exceptionally(e -> {
                    if (Exceptions.unwrap(e) instanceof StreamSegmentNotExistsException) {
                        connection.send(new TransactionAborted(requestId, abortTx.getSegment(), abortTx.getTxid()));
                        return null;
                    } else {
                        return handleException(requestId, transactionName, "Abort transaction", e);
                    }
                });
    }

    @Override
    public void sealSegment(SealSegment sealSegment) {
        String segment = sealSegment.getSegment();
        log.debug("Sealing segment {} ", sealSegment);

        if (this.tokenVerifier != null && !tokenVerifier.verifyToken(segment,
                sealSegment.getDelegationToken(), PravegaAuthHandler.PravegaAccessControlEnum.READ)) {
            log.warn("Delegation token verification failed");
            handleException(sealSegment.getRequestId(), segment,
                    "Seal Segment", new PravegaAuthenticationException("Token verification failed"));
            return;
        }

        segmentStore.sealStreamSegment(segment, TIMEOUT)
                .thenAccept(size -> connection.send(new SegmentSealed(sealSegment.getRequestId(), segment)))
                .whenComplete((r, e) -> {
                    if (e != null) {
                        handleException(sealSegment.getRequestId(), segment, "Seal segment", e);
                    } else {
                        DYNAMIC_LOGGER.freezeCounter(nameFromSegment(SEGMENT_WRITE_BYTES, segment));
                        DYNAMIC_LOGGER.freezeCounter(nameFromSegment(SEGMENT_WRITE_EVENTS, segment));
                        if (statsRecorder != null) {
                            statsRecorder.sealSegment(sealSegment.getSegment());
                        }
                    }
                });
    }

    @Override
    public void truncateSegment(TruncateSegment truncateSegment) {
        String segment = truncateSegment.getSegment();

        if (this.tokenVerifier != null && !tokenVerifier.verifyToken(segment,
                truncateSegment.getDelegationToken(), PravegaAuthHandler.PravegaAccessControlEnum.READ)) {
            log.warn("Delegation token verification failed");
            handleException(truncateSegment.getRequestId(), segment,
                    "Truncate Segment", new PravegaAuthenticationException("Token verification failed"));
            return;
        }

        long offset = truncateSegment.getTruncationOffset();
        log.debug("Truncating segment {} at offset {} ", segment, offset);
        segmentStore.truncateStreamSegment(segment, offset, TIMEOUT)
                .thenAccept(v -> connection.send(new SegmentTruncated(truncateSegment.getRequestId(), segment)))
                .exceptionally(e -> handleException(truncateSegment.getRequestId(), segment, "Truncate segment", e));
    }

    @Override
    public void deleteSegment(DeleteSegment deleteSegment) {
        String segment = deleteSegment.getSegment();
        log.debug("Deleting segment {} ", deleteSegment);

        if (this.tokenVerifier != null && !tokenVerifier.verifyToken(segment,
                deleteSegment.getDelegationToken(), PravegaAuthHandler.PravegaAccessControlEnum.READ)) {
            log.warn("Delegation token verification failed");
            handleException(deleteSegment.getRequestId(), segment,
                    "Delete Segment", new PravegaAuthenticationException("Token verification failed"));
            return;
        }

        segmentStore.deleteStreamSegment(segment, TIMEOUT)
                .thenRun(() -> {
                    connection.send(new SegmentDeleted(deleteSegment.getRequestId(), segment));
                    DYNAMIC_LOGGER.freezeCounter(nameFromSegment(SEGMENT_WRITE_BYTES, segment));
                    DYNAMIC_LOGGER.freezeCounter(nameFromSegment(SEGMENT_WRITE_EVENTS, segment));
                    DYNAMIC_LOGGER.freezeCounter(nameFromSegment(SEGMENT_READ_BYTES, segment));
                })
                .exceptionally(e -> handleException(deleteSegment.getRequestId(), segment, "Delete segment", e));
    }

    @Override
    public void updateSegmentPolicy(UpdateSegmentPolicy updateSegmentPolicy) {

        if (this.tokenVerifier != null && !tokenVerifier.verifyToken(updateSegmentPolicy.getSegment(),
                updateSegmentPolicy.getDelegationToken(), PravegaAuthHandler.PravegaAccessControlEnum.READ)) {
            log.warn("Delegation token verification failed");
            handleException(updateSegmentPolicy.getRequestId(), updateSegmentPolicy.getSegment(),
                    "Update Segment Policy", new PravegaAuthenticationException("Token verification failed"));
            return;
        }

        Collection<AttributeUpdate> attributes = Arrays.asList(
                new AttributeUpdate(SCALE_POLICY_TYPE, AttributeUpdateType.Replace, (long) updateSegmentPolicy.getScaleType()),
                new AttributeUpdate(SCALE_POLICY_RATE, AttributeUpdateType.Replace, updateSegmentPolicy.getTargetRate()));
        log.debug("Updating segment policy {} ", updateSegmentPolicy);
        segmentStore.updateAttributes(updateSegmentPolicy.getSegment(), attributes, TIMEOUT)
                .thenRun(() ->
                        connection.send(new SegmentPolicyUpdated(updateSegmentPolicy.getRequestId(), updateSegmentPolicy.getSegment())))
                .whenComplete((r, e) -> {
                    if (e != null) {
                        handleException(updateSegmentPolicy.getRequestId(), updateSegmentPolicy.getSegment(), "Update segment", e);
                    } else {
                        if (statsRecorder != null) {
                            statsRecorder.policyUpdate(updateSegmentPolicy.getSegment(),
                                    updateSegmentPolicy.getScaleType(), updateSegmentPolicy.getTargetRate());
                        }
                    }
                });
    }

    //endregion

    private CompletableFuture<Void> recordStatForTransaction(String transactionName, String parentSegmentName) {
        return segmentStore.getStreamSegmentInfo(transactionName, false, TIMEOUT)
                .thenAccept(prop -> {
                    if (prop != null &&
                            prop.getAttributes().containsKey(Attributes.CREATION_TIME) &&
                            prop.getAttributes().containsKey(Attributes.EVENT_COUNT)) {
                        long creationTime = prop.getAttributes().get(Attributes.CREATION_TIME);
                        int numOfEvents = prop.getAttributes().get(Attributes.EVENT_COUNT).intValue();
                        long len = prop.getLength();

                        if (statsRecorder != null) {
                            statsRecorder.merge(parentSegmentName, len, numOfEvents, creationTime);
                        }
                    }
                });
    }

    /**
     * Ignores StreamSegmentSealedException, re-throws anything else.
     */
    @SneakyThrows
    private Long ignoreSegmentSealed(Throwable ex) {
        ex = Exceptions.unwrap(ex);
        if (!(ex instanceof StreamSegmentSealedException)) {
            throw ex;
        }

        return null;
    }
}<|MERGE_RESOLUTION|>--- conflicted
+++ resolved
@@ -11,8 +11,6 @@
 
 import com.google.common.annotations.VisibleForTesting;
 import com.google.common.base.Preconditions;
-import io.pravega.client.auth.PravegaAuthHandler;
-import io.pravega.client.auth.PravegaAuthenticationException;
 import io.pravega.common.Exceptions;
 import io.pravega.common.LoggerHelpers;
 import io.pravega.common.Timer;
@@ -32,11 +30,6 @@
 import io.pravega.segmentstore.contracts.StreamSegmentSealedException;
 import io.pravega.segmentstore.contracts.StreamSegmentStore;
 import io.pravega.segmentstore.contracts.StreamSegmentTruncatedException;
-<<<<<<< HEAD
-import io.pravega.segmentstore.contracts.WrongHostException;
-import io.pravega.segmentstore.server.host.delegationtoken.DelegationTokenVerifier;
-=======
->>>>>>> ea0edd79
 import io.pravega.segmentstore.server.host.stat.SegmentStatsRecorder;
 import io.pravega.shared.metrics.DynamicLogger;
 import io.pravega.shared.metrics.MetricsProvider;
@@ -132,7 +125,6 @@
     private final StreamSegmentStore segmentStore;
     private final ServerConnection connection;
     private final SegmentStatsRecorder statsRecorder;
-    private final DelegationTokenVerifier tokenVerifier;
 
     //endregion
 
@@ -146,21 +138,20 @@
      */
     @VisibleForTesting
     public PravegaRequestProcessor(StreamSegmentStore segmentStore, ServerConnection connection) {
-        this(segmentStore, connection, null, null);
+        this(segmentStore, connection, null);
     }
 
     /**
      * Creates a new instance of the PravegaRequestProcessor class.
-     *  @param segmentStore  The StreamSegmentStore to attach to (and issue requests to).
+     *
+     * @param segmentStore  The StreamSegmentStore to attach to (and issue requests to).
      * @param connection    The ServerConnection to attach to (and send responses to).
      * @param statsRecorder (Optional) A StatsRecorder for Metrics.
-     * @param tokenVerifier  Verifier class that verifies delegation token.
      */
-    PravegaRequestProcessor(StreamSegmentStore segmentStore, ServerConnection connection, SegmentStatsRecorder statsRecorder, DelegationTokenVerifier tokenVerifier) {
+    PravegaRequestProcessor(StreamSegmentStore segmentStore, ServerConnection connection, SegmentStatsRecorder statsRecorder) {
         this.segmentStore = Preconditions.checkNotNull(segmentStore, "segmentStore");
         this.connection = Preconditions.checkNotNull(connection, "connection");
         this.statsRecorder = statsRecorder;
-        this.tokenVerifier = tokenVerifier;
     }
 
     //endregion
@@ -171,18 +162,8 @@
     public void readSegment(ReadSegment readSegment) {
         Timer timer = new Timer();
         final String segment = readSegment.getSegment();
-
-        if (this.tokenVerifier != null && !tokenVerifier.verifyToken(segment,
-                readSegment.getDelegationToken(), PravegaAuthHandler.PravegaAccessControlEnum.READ)) {
-            log.warn("Delegation token verification failed");
-            handleException(readSegment.getOffset(), segment,
-                    "Read Segment", new PravegaAuthenticationException("Token verification failed"));
-            return;
-        }
-
         final int readSize = min(MAX_READ_SIZE, max(TYPE_PLUS_LENGTH_SIZE, readSegment.getSuggestedLength()));
         long trace = LoggerHelpers.traceEnter(log, "readSegment", readSegment);
-
         segmentStore.read(segment, readSegment.getOffset(), readSize, TIMEOUT)
                 .thenAccept(readResult -> {
                     LoggerHelpers.traceLeave(log, "readSegment", trace, readResult);
@@ -289,15 +270,6 @@
         UUID attributeId = updateSegmentAttribute.getAttributeId();
         long newValue = updateSegmentAttribute.getNewValue();
         long expectedValue = updateSegmentAttribute.getExpectedValue();
-
-        if (this.tokenVerifier != null && !tokenVerifier.verifyToken(segmentName,
-                updateSegmentAttribute.getDelegationToken(), PravegaAuthHandler.PravegaAccessControlEnum.READ)) {
-            log.warn("Delegation token verification failed");
-            handleException(updateSegmentAttribute.getRequestId(), segmentName,
-                    "Update Segment Attribute", new PravegaAuthenticationException("Token verification failed"));
-            return;
-        }
-
         long trace = LoggerHelpers.traceEnter(log, "updateSegmentAttribute", updateSegmentAttribute);
         val update = new AttributeUpdate(attributeId, AttributeUpdateType.ReplaceIfEquals, newValue, expectedValue);
         segmentStore.updateAttributes(segmentName, Collections.singletonList(update), TIMEOUT)
@@ -322,15 +294,6 @@
         long requestId = getSegmentAttribute.getRequestId();
         String segmentName = getSegmentAttribute.getSegmentName();
         UUID attributeId = getSegmentAttribute.getAttributeId();
-
-        if (this.tokenVerifier != null && !tokenVerifier.verifyToken(segmentName,
-                getSegmentAttribute.getDelegationToken(), PravegaAuthHandler.PravegaAccessControlEnum.READ)) {
-            log.warn("Delegation token verification failed");
-            handleException(getSegmentAttribute.getRequestId(), segmentName,
-                    "Get StreamSegment Attribute", new PravegaAuthenticationException("Token verification failed"));
-            return;
-        }
-
         long trace = LoggerHelpers.traceEnter(log, "getSegmentAttribute", getSegmentAttribute);
         segmentStore.getStreamSegmentInfo(segmentName, false, TIMEOUT)
                 .thenAccept(properties -> {
@@ -352,15 +315,6 @@
     @Override
     public void getStreamSegmentInfo(GetStreamSegmentInfo getStreamSegmentInfo) {
         String segmentName = getStreamSegmentInfo.getSegmentName();
-
-        if (this.tokenVerifier != null && !tokenVerifier.verifyToken(segmentName,
-                getStreamSegmentInfo.getDelegationToken(), PravegaAuthHandler.PravegaAccessControlEnum.READ)) {
-            log.warn("Delegation token verification failed");
-            handleException(getStreamSegmentInfo.getRequestId(), segmentName,
-                    "Get StreamSegment Info", new PravegaAuthenticationException("Token verification failed"));
-            return;
-        }
-
         segmentStore.getStreamSegmentInfo(segmentName, false, TIMEOUT)
                 .thenAccept(properties -> {
                     if (properties != null) {
@@ -380,15 +334,6 @@
     @Override
     public void getTransactionInfo(GetTransactionInfo request) {
         String transactionName = StreamSegmentNameUtils.getTransactionNameFromId(request.getSegment(), request.getTxid());
-
-        if (this.tokenVerifier != null && !tokenVerifier.verifyToken(request.getSegment(),
-                request.getDelegationToken(), PravegaAuthHandler.PravegaAccessControlEnum.READ)) {
-            log.warn("Delegation token verification failed");
-            handleException(request.getRequestId(), request.getSegment(),
-                    "Get Transaction Info", new PravegaAuthenticationException("Token verification failed"));
-            return;
-        }
-
         segmentStore.getStreamSegmentInfo(transactionName, false, TIMEOUT)
                 .thenAccept(properties -> {
                     if (properties != null) {
@@ -409,19 +354,10 @@
     @Override
     public void createSegment(CreateSegment createStreamsSegment) {
         Timer timer = new Timer();
-
         Collection<AttributeUpdate> attributes = Arrays.asList(
                 new AttributeUpdate(SCALE_POLICY_TYPE, AttributeUpdateType.Replace, ((Byte) createStreamsSegment.getScaleType()).longValue()),
                 new AttributeUpdate(SCALE_POLICY_RATE, AttributeUpdateType.Replace, ((Integer) createStreamsSegment.getTargetRate()).longValue())
         );
-
-        if (this.tokenVerifier != null && !tokenVerifier.verifyToken(createStreamsSegment.getSegment(),
-                createStreamsSegment.getDelegationToken(), PravegaAuthHandler.PravegaAccessControlEnum.READ_UPDATE)) {
-            log.warn("Delegation token verification failed");
-            handleException(createStreamsSegment.getRequestId(), createStreamsSegment.getSegment(),
-                    "Create Segment", new PravegaAuthenticationException("Token verification failed"));
-            return;
-        }
 
         segmentStore.createStreamSegment(createStreamsSegment.getSegment(), attributes, TIMEOUT)
                 .thenAccept(v -> {
@@ -465,10 +401,6 @@
         } else if (u instanceof CancellationException) {
             log.info("Closing connection {} while performing {} due to {}.", connection, operation, u.getMessage());
             connection.close();
-        } else if (u instanceof PravegaAuthenticationException) {
-            log.warn("Authentication error during '{}'.", operation);
-            connection.send(new WireCommands.AuthTokenCheckFailed(requestId));
-            connection.close();
         } else if (u instanceof UnsupportedOperationException) {
             log.warn("Unsupported Operation '{}'.", operation, u);
             connection.send(new OperationUnsupported(requestId, operation));
@@ -487,15 +419,6 @@
 
     @Override
     public void createTransaction(CreateTransaction createTransaction) {
-
-        if (this.tokenVerifier != null && !tokenVerifier.verifyToken(createTransaction.getSegment(),
-                createTransaction.getDelegationToken(), PravegaAuthHandler.PravegaAccessControlEnum.READ)) {
-            log.warn("Delegation token verification failed");
-            handleException(createTransaction.getRequestId(), createTransaction.getSegment(),
-                    "Create Transaction", new PravegaAuthenticationException("Token verification failed"));
-            return;
-        }
-
         Collection<AttributeUpdate> attributes = Collections.singleton(
                 new AttributeUpdate(CREATION_TIME, AttributeUpdateType.None, System.currentTimeMillis()));
         log.debug("Creating transaction {} ", createTransaction);
@@ -512,13 +435,6 @@
         long requestId = commitTx.getRequestId();
         log.debug("Committing transaction {} ", commitTx);
 
-        if (this.tokenVerifier != null && !tokenVerifier.verifyToken(commitTx.getSegment(),
-                commitTx.getDelegationToken(), PravegaAuthHandler.PravegaAccessControlEnum.READ)) {
-            log.warn("Delegation token verification failed");
-            handleException(commitTx.getRequestId(), commitTx.getSegment(),
-                    "Commit Transaction", new PravegaAuthenticationException("Token verification failed"));
-            return;
-        }
         // Seal and Merge can execute concurrently, as long as they are invoked in the correct order (first Seal, then Merge).
         // If Seal fails for whatever reason (except already sealed), then Merge will also fail because the txn is not sealed,
         // but invoking them in parallel does provide benefits in terms of reduced latency.
@@ -550,15 +466,6 @@
     @Override
     public void abortTransaction(AbortTransaction abortTx) {
         long requestId = abortTx.getRequestId();
-
-        if (this.tokenVerifier != null && !tokenVerifier.verifyToken(abortTx.getSegment(),
-                abortTx.getDelegationToken(), PravegaAuthHandler.PravegaAccessControlEnum.READ)) {
-            log.warn("Delegation token verification failed");
-            handleException(abortTx.getRequestId(), abortTx.getSegment(),
-                    "Abort Transaction", new PravegaAuthenticationException("Token verification failed"));
-            return;
-        }
-
         String transactionName = StreamSegmentNameUtils.getTransactionNameFromId(abortTx.getSegment(), abortTx.getTxid());
         log.debug("Aborting transaction {} ", abortTx);
         segmentStore.deleteStreamSegment(transactionName, TIMEOUT)
@@ -577,15 +484,6 @@
     public void sealSegment(SealSegment sealSegment) {
         String segment = sealSegment.getSegment();
         log.debug("Sealing segment {} ", sealSegment);
-
-        if (this.tokenVerifier != null && !tokenVerifier.verifyToken(segment,
-                sealSegment.getDelegationToken(), PravegaAuthHandler.PravegaAccessControlEnum.READ)) {
-            log.warn("Delegation token verification failed");
-            handleException(sealSegment.getRequestId(), segment,
-                    "Seal Segment", new PravegaAuthenticationException("Token verification failed"));
-            return;
-        }
-
         segmentStore.sealStreamSegment(segment, TIMEOUT)
                 .thenAccept(size -> connection.send(new SegmentSealed(sealSegment.getRequestId(), segment)))
                 .whenComplete((r, e) -> {
@@ -604,15 +502,6 @@
     @Override
     public void truncateSegment(TruncateSegment truncateSegment) {
         String segment = truncateSegment.getSegment();
-
-        if (this.tokenVerifier != null && !tokenVerifier.verifyToken(segment,
-                truncateSegment.getDelegationToken(), PravegaAuthHandler.PravegaAccessControlEnum.READ)) {
-            log.warn("Delegation token verification failed");
-            handleException(truncateSegment.getRequestId(), segment,
-                    "Truncate Segment", new PravegaAuthenticationException("Token verification failed"));
-            return;
-        }
-
         long offset = truncateSegment.getTruncationOffset();
         log.debug("Truncating segment {} at offset {} ", segment, offset);
         segmentStore.truncateStreamSegment(segment, offset, TIMEOUT)
@@ -624,15 +513,6 @@
     public void deleteSegment(DeleteSegment deleteSegment) {
         String segment = deleteSegment.getSegment();
         log.debug("Deleting segment {} ", deleteSegment);
-
-        if (this.tokenVerifier != null && !tokenVerifier.verifyToken(segment,
-                deleteSegment.getDelegationToken(), PravegaAuthHandler.PravegaAccessControlEnum.READ)) {
-            log.warn("Delegation token verification failed");
-            handleException(deleteSegment.getRequestId(), segment,
-                    "Delete Segment", new PravegaAuthenticationException("Token verification failed"));
-            return;
-        }
-
         segmentStore.deleteStreamSegment(segment, TIMEOUT)
                 .thenRun(() -> {
                     connection.send(new SegmentDeleted(deleteSegment.getRequestId(), segment));
@@ -645,15 +525,6 @@
 
     @Override
     public void updateSegmentPolicy(UpdateSegmentPolicy updateSegmentPolicy) {
-
-        if (this.tokenVerifier != null && !tokenVerifier.verifyToken(updateSegmentPolicy.getSegment(),
-                updateSegmentPolicy.getDelegationToken(), PravegaAuthHandler.PravegaAccessControlEnum.READ)) {
-            log.warn("Delegation token verification failed");
-            handleException(updateSegmentPolicy.getRequestId(), updateSegmentPolicy.getSegment(),
-                    "Update Segment Policy", new PravegaAuthenticationException("Token verification failed"));
-            return;
-        }
-
         Collection<AttributeUpdate> attributes = Arrays.asList(
                 new AttributeUpdate(SCALE_POLICY_TYPE, AttributeUpdateType.Replace, (long) updateSegmentPolicy.getScaleType()),
                 new AttributeUpdate(SCALE_POLICY_RATE, AttributeUpdateType.Replace, updateSegmentPolicy.getTargetRate()));
