--- conflicted
+++ resolved
@@ -30,11 +30,7 @@
     @Test
     public void testCacheThrottling() {
         val t = ThrottlerCalculator.CACHE_UTILIZATION_THRESHOLD;
-<<<<<<< HEAD
-        val maxU = t + ThrottlerCalculator.MAX_DELAY_MILLIS / ThrottlerCalculator.THROTTLING_MILLIS_PER_CACHE_PERCENT_OVER_LIMIT / 100.0;
-=======
         val maxU = ThrottlerCalculator.CACHE_UTILIZATION_FULL_THROTTLE_THRESHOLD;
->>>>>>> 3001d3bb
         val cacheUtilization = new AtomicReference<Double>(0.0);
         val tc = ThrottlerCalculator.builder().cacheThrottler(cacheUtilization::get).build();
         testThrottling(tc, cacheUtilization,
