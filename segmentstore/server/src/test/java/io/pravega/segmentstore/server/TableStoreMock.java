/**
 * Copyright (c) Dell Inc., or its subsidiaries. All Rights Reserved.
 *
 * Licensed under the Apache License, Version 2.0 (the "License");
 * you may not use this file except in compliance with the License.
 * You may obtain a copy of the License at
 *
 * http://www.apache.org/licenses/LICENSE-2.0
 */
package io.pravega.segmentstore.server;

import com.google.common.base.Preconditions;
import io.pravega.common.Exceptions;
import io.pravega.common.util.AsyncIterator;
import io.pravega.common.util.BufferView;
import io.pravega.common.util.ByteArraySegment;
import io.pravega.segmentstore.contracts.StreamSegmentExistsException;
import io.pravega.segmentstore.contracts.StreamSegmentNotExistsException;
import io.pravega.segmentstore.contracts.tables.BadKeyVersionException;
import io.pravega.segmentstore.contracts.tables.IteratorArgs;
import io.pravega.segmentstore.contracts.tables.IteratorItem;
import io.pravega.segmentstore.contracts.tables.KeyNotExistsException;
import io.pravega.segmentstore.contracts.tables.TableEntry;
import io.pravega.segmentstore.contracts.tables.TableKey;
import io.pravega.segmentstore.contracts.tables.TableStore;
import java.time.Duration;
import java.util.Collection;
import java.util.Collections;
import java.util.HashMap;
import java.util.List;
import java.util.concurrent.CompletableFuture;
import java.util.concurrent.CompletionException;
import java.util.concurrent.Executor;
import java.util.concurrent.atomic.AtomicBoolean;
import java.util.concurrent.atomic.AtomicLong;
import java.util.function.Function;
import java.util.stream.Collectors;
import javax.annotation.concurrent.GuardedBy;
import javax.annotation.concurrent.ThreadSafe;
import lombok.NonNull;
import lombok.RequiredArgsConstructor;
import lombok.SneakyThrows;
import lombok.val;

/**
 * {@link TableStoreMock} mock used for testing purposes.
 */
@RequiredArgsConstructor
@ThreadSafe
public class TableStoreMock implements TableStore {
    @GuardedBy("tables")
    private final HashMap<String, TableData> tables = new HashMap<>();
    private final AtomicBoolean closed = new AtomicBoolean();
    @NonNull
    private final Executor executor;

    //region TableStore Implementation

    @Override
    public CompletableFuture<Void> createSegment(String segmentName, boolean sorted, Duration timeout) {
        Exceptions.checkNotClosed(this.closed.get(), this);
        Preconditions.checkArgument(!sorted, "Sorted Table Segments not supported in this mock.");
        return CompletableFuture.runAsync(() -> {
            synchronized (this.tables) {
                if (this.tables.containsKey(segmentName)) {
                    throw new CompletionException(new StreamSegmentExistsException(segmentName));
                }

                this.tables.put(segmentName, new TableData(segmentName));
            }
        }, this.executor);
    }

    @Override
    public CompletableFuture<Void> deleteSegment(String segmentName, boolean mustBeEmpty, Duration timeout) {
        Exceptions.checkNotClosed(this.closed.get(), this);
        return CompletableFuture.runAsync(() -> {
            synchronized (this.tables) {
                if (this.tables.remove(segmentName) == null) {
                    throw new CompletionException(new StreamSegmentNotExistsException(segmentName));
                }
            }
        }, this.executor);
    }

    @Override
    public CompletableFuture<List<Long>> put(String segmentName, List<TableEntry> entries, Duration timeout) {
        Exceptions.checkNotClosed(this.closed.get(), this);
        return CompletableFuture.supplyAsync(() -> getTableData(segmentName).put(entries), this.executor);
    }

    @Override
    public CompletableFuture<Void> remove(String segmentName, Collection<TableKey> keys, Duration timeout) {
        Exceptions.checkNotClosed(this.closed.get(), this);
        return CompletableFuture.runAsync(() -> getTableData(segmentName).remove(keys), this.executor);
    }

    @Override
    public CompletableFuture<List<TableEntry>> get(String segmentName, List<BufferView> keys, Duration timeout) {
        Exceptions.checkNotClosed(this.closed.get(), this);
        return CompletableFuture.supplyAsync(() -> getTableData(segmentName).get(keys), this.executor);
    }

    @Override
    public CompletableFuture<Void> merge(String targetSegmentName, String sourceSegmentName, Duration timeout) {
        throw new UnsupportedOperationException();
    }

    @Override
    public CompletableFuture<Void> seal(String segmentName, Duration timeout) {
        throw new UnsupportedOperationException();
    }

    @Override
<<<<<<< HEAD
    public CompletableFuture<AsyncIterator<IteratorItem<TableKey>>> keyIterator(String segmentName, IteratorArgs args) {
=======
    public CompletableFuture<AsyncIterator<IteratorItem<TableKey>>> keyIterator(String segmentName, BufferView serializedState, Duration fetchTimeout) {
>>>>>>> 15b0f5eb
        throw new UnsupportedOperationException();
    }

    @Override
<<<<<<< HEAD
    public CompletableFuture<AsyncIterator<IteratorItem<TableEntry>>> entryIterator(String segmentName, IteratorArgs args) {
=======
    public CompletableFuture<AsyncIterator<IteratorItem<TableEntry>>> entryIterator(String segmentName, BufferView serializedState, Duration fetchTimeout) {
>>>>>>> 15b0f5eb
        throw new UnsupportedOperationException();
    }

    @SneakyThrows(StreamSegmentNotExistsException.class)
    private TableData getTableData(String segmentName) {
        synchronized (this.tables) {
            TableData result = this.tables.get(segmentName);
            if (result == null) {
                throw new StreamSegmentNotExistsException(segmentName);
            }
            return result;
        }
    }

    //endregion

    //region TableData

    @ThreadSafe
    @RequiredArgsConstructor
    private static class TableData {
        private final AtomicLong nextVersion = new AtomicLong();
        @GuardedBy("this")
        private final HashMap<BufferView, TableEntry> entries = new HashMap<>();
        private final String segmentName;

        synchronized List<Long> put(List<TableEntry> entries) {
            validateKeys(entries, TableEntry::getKey);
            return entries
                    .stream()
                    .map(e -> {
                        long version = this.nextVersion.incrementAndGet();
                        val key = new ByteArraySegment(e.getKey().getKey().getCopy());
                        this.entries.put(key,
                                TableEntry.versioned(key, new ByteArraySegment(e.getValue().getCopy()), version));
                        return version;
                    })
                    .collect(Collectors.toList());
        }

        synchronized void remove(Collection<TableKey> keys) {
            validateKeys(keys, k -> k);
            keys.forEach(k -> this.entries.remove(k.getKey()));
        }

        synchronized List<TableEntry> get(List<BufferView> keys) {
            return keys.stream().map(this.entries::get).collect(Collectors.toList());
        }

        @GuardedBy("this")
        private <T> void validateKeys(Collection<T> items, Function<T, TableKey> getKey) {
            items.stream()
                 .map(getKey)
                 .filter(TableKey::hasVersion)
                 .forEach(k -> {
                     TableEntry e = this.entries.get(k.getKey());
                     if (e == null) {
                         if (k.getVersion() != TableKey.NOT_EXISTS) {
                             throw new CompletionException(new KeyNotExistsException(this.segmentName, k.getKey()));
                         }
                     } else if (k.getVersion() != e.getKey().getVersion()) {
                         throw new CompletionException(new BadKeyVersionException(this.segmentName, Collections.emptyMap()));
                     }
                 });
        }
    }

    //endregion
}<|MERGE_RESOLUTION|>--- conflicted
+++ resolved
@@ -112,20 +112,12 @@
     }
 
     @Override
-<<<<<<< HEAD
     public CompletableFuture<AsyncIterator<IteratorItem<TableKey>>> keyIterator(String segmentName, IteratorArgs args) {
-=======
-    public CompletableFuture<AsyncIterator<IteratorItem<TableKey>>> keyIterator(String segmentName, BufferView serializedState, Duration fetchTimeout) {
->>>>>>> 15b0f5eb
         throw new UnsupportedOperationException();
     }
 
     @Override
-<<<<<<< HEAD
     public CompletableFuture<AsyncIterator<IteratorItem<TableEntry>>> entryIterator(String segmentName, IteratorArgs args) {
-=======
-    public CompletableFuture<AsyncIterator<IteratorItem<TableEntry>>> entryIterator(String segmentName, BufferView serializedState, Duration fetchTimeout) {
->>>>>>> 15b0f5eb
         throw new UnsupportedOperationException();
     }
 
