--- conflicted
+++ resolved
@@ -99,17 +99,13 @@
     }
 
     @Override
-<<<<<<< HEAD
     public CompletableFuture<Void> remove(String segmentName, Collection<TableKey> keys, long tableSegmentOffset, Duration timeout) {
         Exceptions.checkNotClosed(this.closed.get(), this);
         return CompletableFuture.runAsync(() -> getTableData(segmentName).remove(keys), this.executor);
     }
 
     @Override
-    public CompletableFuture<List<TableEntry>> get(String segmentName, List<ArrayView> keys, Duration timeout) {
-=======
     public CompletableFuture<List<TableEntry>> get(String segmentName, List<BufferView> keys, Duration timeout) {
->>>>>>> 15b0f5eb
         Exceptions.checkNotClosed(this.closed.get(), this);
         return CompletableFuture.supplyAsync(() -> getTableData(segmentName).get(keys), this.executor);
     }
