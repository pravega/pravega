/**
 * Copyright (c) Dell Inc., or its subsidiaries. All Rights Reserved.
 *
 * Licensed under the Apache License, Version 2.0 (the "License");
 * you may not use this file except in compliance with the License.
 * You may obtain a copy of the License at
 *
 *     http://www.apache.org/licenses/LICENSE-2.0
 */
package io.pravega.segmentstore.server.tables;

import com.google.common.util.concurrent.Service;
import io.pravega.common.Exceptions;
import io.pravega.common.concurrent.Futures;
import io.pravega.common.util.BufferView;
import io.pravega.segmentstore.contracts.AttributeUpdate;
import io.pravega.segmentstore.contracts.MergeStreamSegmentResult;
import io.pravega.segmentstore.contracts.ReadResult;
import io.pravega.segmentstore.contracts.SegmentProperties;
import io.pravega.segmentstore.contracts.StreamSegmentExistsException;
import io.pravega.segmentstore.contracts.StreamSegmentNotExistsException;
import io.pravega.segmentstore.server.CacheManager;
import io.pravega.segmentstore.server.CachePolicy;
import io.pravega.segmentstore.server.DirectSegmentAccess;
import io.pravega.segmentstore.server.SegmentContainer;
import io.pravega.segmentstore.server.SegmentContainerExtension;
import io.pravega.segmentstore.server.UpdateableSegmentMetadata;
import io.pravega.segmentstore.server.containers.StreamSegmentMetadata;
import io.pravega.segmentstore.storage.cache.CacheStorage;
import io.pravega.segmentstore.storage.cache.DirectMemoryCache;
import java.time.Duration;
import java.util.Collection;
import java.util.Collections;
import java.util.Map;
import java.util.Random;
import java.util.UUID;
import java.util.concurrent.CompletableFuture;
import java.util.concurrent.Executor;
import java.util.concurrent.ExecutorService;
import java.util.concurrent.ScheduledExecutorService;
import java.util.concurrent.TimeUnit;
import java.util.concurrent.atomic.AtomicBoolean;
import java.util.concurrent.atomic.AtomicReference;
import java.util.function.Supplier;
import lombok.val;
import org.junit.Assert;

/**
 * {@link TableContext} is a helper class that provides the necessary components to interact with a
 * {@link ContainerTableExtension} (TableStore) service.
 */
public class TableContext implements AutoCloseable {

    private static final int DEFAULT_COMPACTION_SIZE = -1; // Inherits from parent.

    private final static int CONTAINER_ID = 1;
    private final static long SEGMENT_ID = 2L;
    private final static String SEGMENT_NAME = "TableSegment";

    final KeyHasher hasher;
    final MockSegmentContainer container;
    final CacheStorage cacheStorage;
    final CacheManager cacheManager;
    final ContainerTableExtensionImpl ext;
    final ScheduledExecutorService executorService;
    final TableExtensionConfig config;
    final Random random;


    TableContext(ScheduledExecutorService executorService) {
        this(KeyHashers.DEFAULT_HASHER, executorService);
    }

    TableContext(TableExtensionConfig config, ScheduledExecutorService executorService) {
        this(config, KeyHashers.DEFAULT_HASHER, executorService);
    }

    TableContext(KeyHasher hasher, ScheduledExecutorService executorService) {
        this(TableExtensionConfig.builder().build(), hasher, executorService);
    }

    TableContext(TableExtensionConfig config, KeyHasher hasher, ScheduledExecutorService executorService) {
        this.hasher = hasher;
        this.executorService = executorService;
        this.config = config;
        this.container = new MockSegmentContainer(() -> new SegmentMock(createSegmentMetadata(), executorService), CONTAINER_ID, executorService);
        this.cacheStorage = new DirectMemoryCache(Integer.MAX_VALUE);
        this.cacheManager = new CacheManager(CachePolicy.INFINITE, this.cacheStorage, executorService);
        this.ext = createExtension();
        this.random = new Random(0);
    }

    @Override
    public void close() {
        this.ext.close();
        this.cacheManager.close();
        this.container.close();
        this.cacheStorage.close();
    }

    ContainerTableExtensionImpl createExtension() {
        return createExtension(this.config);
    }

    ContainerTableExtensionImpl createExtension(TableExtensionConfig config) {
        return new ContainerTableExtensionImpl(config, this.container, this.cacheManager, this.hasher, this.executorService);
    }

    UpdateableSegmentMetadata createSegmentMetadata() {
        val result = new StreamSegmentMetadata(SEGMENT_NAME, SEGMENT_ID, CONTAINER_ID);
        result.setLength(0);
        result.setStorageLength(0);
        return result;
    }

    SegmentMock segment() {
        return this.container.getSegment();
    }

    private static class MockSegmentContainer implements SegmentContainer {

        private final AtomicReference<SegmentMock> segment;
        private final Supplier<SegmentMock> segmentCreator;
        private final ExecutorService executorService;
        private final AtomicBoolean closed;
        private final int containerId;

        MockSegmentContainer(Supplier<SegmentMock> segmentCreator, int containerId, ScheduledExecutorService executorService) {
            this.segmentCreator = segmentCreator;
            this.containerId = containerId;
            this.executorService = executorService;
            this.segment = new AtomicReference<>();
            this.closed = new AtomicBoolean();
        }

        SegmentMock getSegment() {
            return segment.get();
        }

        @Override
        public int getId() {
            return containerId;
        }

        @Override
        public void close() {
            this.closed.set(true);
        }

        @Override
        public CompletableFuture<DirectSegmentAccess> forSegment(String segmentName, Duration timeout) {
            Exceptions.checkNotClosed(this.closed.get(), this);
            SegmentMock segment = this.segment.get();
            if (segment == null) {
                return Futures.failedFuture(new StreamSegmentNotExistsException(segmentName));
            }

            Assert.assertEquals("Unexpected segment name.", segment.getInfo().getName(), segmentName);
            return CompletableFuture.supplyAsync(() -> segment, executorService);
        }

        @Override
        public CompletableFuture<Void> createStreamSegment(String segmentName, Collection<AttributeUpdate> attributes, Duration timeout) {
            if (this.segment.get() != null) {
                return Futures.failedFuture(new StreamSegmentExistsException(segmentName));
            }

            return CompletableFuture
                    .runAsync(() -> {
                        SegmentMock segment = this.segmentCreator.get();
                        Assert.assertTrue(this.segment.compareAndSet(null, segment));
                    }, executorService)
                    .thenCompose(v -> this.segment.get().updateAttributes(attributes == null ? Collections.emptyList() : attributes, timeout));
        }

        @Override
        public CompletableFuture<Void> deleteStreamSegment(String segmentName, Duration timeout) {
            SegmentMock segment = this.segment.get();
            if (segment == null) {
                return Futures.failedFuture(new StreamSegmentNotExistsException(segmentName));
            }
            Assert.assertEquals("Unexpected segment name.", segment.getInfo().getName(), segmentName);
            Assert.assertTrue(this.segment.compareAndSet(segment, null));
            return CompletableFuture.completedFuture(null);
        }

        //region Not Implemented Methods

        @Override
        public Collection<SegmentProperties> getActiveSegments() {
            throw new UnsupportedOperationException("Not Expected");
        }

        @Override
        public <T extends SegmentContainerExtension> T getExtension(Class<T> extensionClass) {
            throw new UnsupportedOperationException("Not Expected");
        }

        @Override
        public Service startAsync() {
            throw new UnsupportedOperationException("Not Expected");
        }

<<<<<<< HEAD
        @Override
        public boolean isRunning() {
            throw new UnsupportedOperationException("Not Expected");
        }
=======
    @Override
    public CompletableFuture<Void> flushToStorage(Duration timeout) {
        throw new UnsupportedOperationException("Not Expected");
    }

    @Override
    public Service startAsync() {
        throw new UnsupportedOperationException("Not Expected");
    }
>>>>>>> bf1f5928

        @Override
        public State state() {
            throw new UnsupportedOperationException("Not Expected");
        }

        @Override
        public Service stopAsync() {
            throw new UnsupportedOperationException("Not Expected");
        }

        @Override
        public void awaitRunning() {
            throw new UnsupportedOperationException("Not Expected");
        }

        @Override
        public void awaitRunning(long timeout, TimeUnit unit) {
            throw new UnsupportedOperationException("Not Expected");
        }

        @Override
        public void awaitTerminated() {
            throw new UnsupportedOperationException("Not Expected");
        }

        @Override
        public void awaitTerminated(long timeout, TimeUnit unit) {
            throw new UnsupportedOperationException("Not Expected");
        }

        @Override
        public Throwable failureCause() {
            throw new UnsupportedOperationException("Not Expected");
        }

        @Override
        public void addListener(Listener listener, Executor executor) {
            throw new UnsupportedOperationException("Not Expected");
        }

        @Override
        public CompletableFuture<Long> append(String streamSegmentName, BufferView data, Collection<AttributeUpdate> attributeUpdates, Duration timeout) {
            throw new UnsupportedOperationException("Not Expected");
        }

        @Override
        public CompletableFuture<Long> append(String streamSegmentName, long offset, BufferView data, Collection<AttributeUpdate> attributeUpdates, Duration timeout) {
            throw new UnsupportedOperationException("Not Expected");
        }

        @Override
        public CompletableFuture<Void> updateAttributes(String streamSegmentName, Collection<AttributeUpdate> attributeUpdates, Duration timeout) {
            throw new UnsupportedOperationException("Not Expected");
        }

        @Override
        public CompletableFuture<Map<UUID, Long>> getAttributes(String streamSegmentName, Collection<UUID> attributeIds, boolean cache, Duration timeout) {
            throw new UnsupportedOperationException("Not Expected");
        }

        @Override
        public CompletableFuture<ReadResult> read(String streamSegmentName, long offset, int maxLength, Duration timeout) {
            throw new UnsupportedOperationException("Not Expected");
        }

        @Override
        public CompletableFuture<SegmentProperties> getStreamSegmentInfo(String streamSegmentName, Duration timeout) {
            throw new UnsupportedOperationException("Not Expected");
        }

        @Override
        public CompletableFuture<MergeStreamSegmentResult> mergeStreamSegment(String targetSegmentName, String sourceSegmentName, Duration timeout) {
            throw new UnsupportedOperationException("Not Expected");
        }

        @Override
        public CompletableFuture<Long> sealStreamSegment(String streamSegmentName, Duration timeout) {
            throw new UnsupportedOperationException("Not Expected");
        }

        @Override
        public CompletableFuture<Void> truncateStreamSegment(String streamSegmentName, long offset, Duration timeout) {
            throw new UnsupportedOperationException("Not Expected");
        }

        @Override
        public boolean isOffline() {
            throw new UnsupportedOperationException("Not Expected");
        }

        //endregion
    }
}<|MERGE_RESOLUTION|>--- conflicted
+++ resolved
@@ -197,26 +197,19 @@
         }
 
         @Override
+        public CompletableFuture<Void> flushToStorage(Duration timeout) {
+            throw new UnsupportedOperationException("Not Expected");
+        }
+
+        @Override
         public Service startAsync() {
             throw new UnsupportedOperationException("Not Expected");
         }
 
-<<<<<<< HEAD
         @Override
         public boolean isRunning() {
             throw new UnsupportedOperationException("Not Expected");
         }
-=======
-    @Override
-    public CompletableFuture<Void> flushToStorage(Duration timeout) {
-        throw new UnsupportedOperationException("Not Expected");
-    }
-
-    @Override
-    public Service startAsync() {
-        throw new UnsupportedOperationException("Not Expected");
-    }
->>>>>>> bf1f5928
 
         @Override
         public State state() {
