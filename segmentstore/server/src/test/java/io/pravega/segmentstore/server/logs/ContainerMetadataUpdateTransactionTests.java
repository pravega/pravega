--- conflicted
+++ resolved
@@ -793,21 +793,12 @@
 
         // StreamSegmentName already exists and we try to map with the same id. Verify that we are able to update its
         // StorageLength (if different).
-<<<<<<< HEAD
         val updateMap = new TransactionMapOperation(mapOp.getParentStreamSegmentId(),
-                StreamSegmentInformation.builder().name(mapOp.getStreamSegmentName())
-                        .length(mapOp.getLength() + 1)
-                        .sealed(true)
-                        .attributes(createAttributes())
+                 StreamSegmentInformation.builder().name(mapOp.getStreamSegmentName())
+                        .length( mapOp.getLength() + 1)
+                        .sealed( true)
+                        .attributes( createAttributes())
                         .build());
-=======
-        val updateMap = new TransactionMapOperation(mapOp.getParentStreamSegmentId(), StreamSegmentInformation.builder()
-                .name(mapOp.getStreamSegmentName())
-                .length(mapOp.getLength() + 1)
-                .sealed(true)
-                .attributes(createAttributes())
-                .build());
->>>>>>> c27db428
         updateMap.setStreamSegmentId(mapOp.getStreamSegmentId());
         txn3.preProcessOperation(updateMap);
         txn3.acceptOperation(updateMap);
@@ -898,15 +889,8 @@
         assertMetadataSame("Unexpected metadata before any operation.", metadata, checkpointedMetadata);
 
         // Map another StreamSegment, and add an append
-<<<<<<< HEAD
         StreamSegmentMapOperation mapOp = new StreamSegmentMapOperation(
-                StreamSegmentInformation.builder().name(newSegmentName).length(SEGMENT_LENGTH).build());
-=======
-        StreamSegmentMapOperation mapOp = new StreamSegmentMapOperation(StreamSegmentInformation.builder()
-                .name(newSegmentName)
-                .length(SEGMENT_LENGTH)
-                .build());
->>>>>>> c27db428
+                 StreamSegmentInformation.builder().name(newSegmentName).length( SEGMENT_LENGTH).build());
         processOperation(mapOp, txn, seqNo::incrementAndGet);
         processOperation(new StreamSegmentAppendOperation(mapOp.getStreamSegmentId(), DEFAULT_APPEND_DATA, createAttributeUpdates()), txn, seqNo::incrementAndGet);
         processOperation(checkpoint2, txn, seqNo::incrementAndGet);
@@ -1339,16 +1323,12 @@
     }
 
     private StreamSegmentMapOperation createMap(String name) {
-        return new StreamSegmentMapOperation(StreamSegmentInformation.builder()
+        return new StreamSegmentMapOperation( StreamSegmentInformation.builder()
                 .name(name)
-                .length(SEGMENT_LENGTH)
-                .sealed(true)
-<<<<<<< HEAD
-                .attributes(createAttributes())
+                .length( SEGMENT_LENGTH)
+                .sealed( true)
+                .attributes( createAttributes())
                 .build());
-=======
-                .attributes(createAttributes()).build());
->>>>>>> c27db428
     }
 
     private TransactionMapOperation createTransactionMap(long parentId) {
