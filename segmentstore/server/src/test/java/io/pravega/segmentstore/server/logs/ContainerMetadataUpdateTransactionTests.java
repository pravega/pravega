--- conflicted
+++ resolved
@@ -1301,12 +1301,8 @@
         SegmentMetadata transactionMetadata = targetMetadata.getStreamSegmentMetadata(SEALED_TRANSACTION_ID);
         Assert.assertTrue("Unexpected value for isSealed in Transaction metadata after commit.", transactionMetadata.isSealed());
         Assert.assertTrue("Unexpected value for isMerged in Transaction metadata after commit.", transactionMetadata.isMerged());
-<<<<<<< HEAD
         int expectedParentAttributeCount = appendAttributeCount + (baseMetadata == targetMetadata ? 1 : 0);
         Assert.assertEquals("Unexpected number of attributes for parent segment.", expectedParentAttributeCount, parentMetadata.getAttributes().size());
-=======
-        Assert.assertEquals("Unexpected number of attributes for parent segment.", appendAttributeCount + 1, parentMetadata.getAttributes().size());
->>>>>>> e4ea00a4
         Assert.assertEquals("Unexpected number of attributes for transaction.", 0, transactionMetadata.getAttributes().size());
         checkLastKnownSequenceNumber("Unexpected lastUsed for Transaction after commit.", expectedLastUsedTransaction, transactionMetadata);
     }
