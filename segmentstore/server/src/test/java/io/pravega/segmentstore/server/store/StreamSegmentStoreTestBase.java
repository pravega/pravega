
/**
 * Copyright (c) 2017 Dell Inc., or its subsidiaries. All Rights Reserved.
 *
 * Licensed under the Apache License, Version 2.0 (the "License");
 * you may not use this file except in compliance with the License.
 * You may obtain a copy of the License at
 *
 *     http://www.apache.org/licenses/LICENSE-2.0
 */
package io.pravega.segmentstore.server.store;

import io.netty.buffer.ByteBuf;
import io.netty.buffer.Unpooled;
import io.pravega.common.Exceptions;
import io.pravega.common.ObjectClosedException;
import io.pravega.common.TimeoutTimer;
import io.pravega.common.concurrent.Futures;
import io.pravega.common.io.StreamHelpers;
import io.pravega.common.util.Retry;
import io.pravega.segmentstore.contracts.AttributeUpdate;
import io.pravega.segmentstore.contracts.AttributeUpdateType;
import io.pravega.segmentstore.contracts.Attributes;
import io.pravega.segmentstore.contracts.ContainerNotFoundException;
import io.pravega.segmentstore.contracts.ReadResult;
import io.pravega.segmentstore.contracts.ReadResultEntry;
import io.pravega.segmentstore.contracts.ReadResultEntryContents;
import io.pravega.segmentstore.contracts.ReadResultEntryType;
import io.pravega.segmentstore.contracts.SegmentProperties;
import io.pravega.segmentstore.contracts.StreamSegmentInformation;
import io.pravega.segmentstore.contracts.StreamSegmentNotExistsException;
import io.pravega.segmentstore.contracts.StreamSegmentStore;
import io.pravega.segmentstore.contracts.StreamSegmentTruncatedException;
import io.pravega.segmentstore.server.IllegalContainerStateException;
import io.pravega.segmentstore.server.containers.ContainerConfig;
import io.pravega.segmentstore.server.logs.DurableLogConfig;
import io.pravega.segmentstore.server.reading.ReadIndexConfig;
import io.pravega.segmentstore.server.writer.WriterConfig;
import io.pravega.segmentstore.storage.DataLogWriterNotPrimaryException;
import io.pravega.shared.protocol.netty.ByteBufWrapper;
import io.pravega.shared.segment.StreamSegmentNameUtils;
import io.pravega.test.common.AssertExtensions;
import io.pravega.test.common.ThreadPooledTestSuite;
import java.io.ByteArrayOutputStream;
import java.io.IOException;
import java.time.Duration;
import java.util.ArrayList;
import java.util.Arrays;
import java.util.Collection;
import java.util.HashMap;
import java.util.Iterator;
import java.util.List;
import java.util.Map;
import java.util.Properties;
import java.util.UUID;
import java.util.concurrent.CancellationException;
import java.util.concurrent.CompletableFuture;
import java.util.concurrent.TimeUnit;
import java.util.concurrent.TimeoutException;
import java.util.concurrent.atomic.AtomicBoolean;
import java.util.concurrent.atomic.AtomicInteger;
import java.util.concurrent.atomic.AtomicLong;
import java.util.concurrent.atomic.AtomicReference;
import java.util.stream.Collectors;
import lombok.Cleanup;
import lombok.SneakyThrows;
import lombok.extern.slf4j.Slf4j;
import lombok.val;
import org.junit.Assert;
import org.junit.Test;

/**
 * Base class for any test that verifies the functionality of a StreamSegmentStore class.
 */
@Slf4j
public abstract class StreamSegmentStoreTestBase extends ThreadPooledTestSuite {
    //region Test Configuration

    // Even though this should work with just 1-2 threads, doing so would cause this test to run for a long time. Choosing
    // a decent size so that the tests do finish up within a few seconds.
    private static final int THREADPOOL_SIZE_SEGMENT_STORE = 20;
    private static final int THREADPOOL_SIZE_SEGMENT_STORE_STORAGE = 10;
    private static final int THREADPOOL_SIZE_TEST = 3;
    private static final String EMPTY_SEGMENT_NAME = "Empty_Segment";
    private static final int SEGMENT_COUNT = 10;
    private static final int TRANSACTIONS_PER_SEGMENT = 1;
    private static final int APPENDS_PER_SEGMENT = 100;
    private static final int ATTRIBUTE_UPDATES_PER_SEGMENT = 100;
    private static final int MAX_INSTANCE_COUNT = 4;
    private static final List<UUID> ATTRIBUTES = Arrays.asList(Attributes.EVENT_COUNT, UUID.randomUUID(), UUID.randomUUID());
    private static final int ATTRIBUTE_UPDATE_DELTA = APPENDS_PER_SEGMENT + ATTRIBUTE_UPDATES_PER_SEGMENT;
    private static final Duration TIMEOUT = Duration.ofSeconds(600);

    protected final ServiceBuilderConfig.Builder configBuilder = ServiceBuilderConfig
            .builder()
            .include(ServiceConfig
                    .builder()
                    .with(ServiceConfig.CONTAINER_COUNT, 4)
                    .with(ServiceConfig.THREAD_POOL_SIZE, THREADPOOL_SIZE_SEGMENT_STORE)
                    .with(ServiceConfig.STORAGE_THREAD_POOL_SIZE, THREADPOOL_SIZE_SEGMENT_STORE_STORAGE)
                    .with(ServiceConfig.CACHE_POLICY_MAX_SIZE, 64 * 1024 * 1024L)
                    .with(ServiceConfig.CACHE_POLICY_MAX_TIME, 30))
            .include(ContainerConfig
                    .builder()
                    .with(ContainerConfig.SEGMENT_METADATA_EXPIRATION_SECONDS, ContainerConfig.MINIMUM_SEGMENT_METADATA_EXPIRATION_SECONDS))
            .include(DurableLogConfig
                    .builder()
                    .with(DurableLogConfig.CHECKPOINT_MIN_COMMIT_COUNT, 10)
                    .with(DurableLogConfig.CHECKPOINT_COMMIT_COUNT, 100)
                    .with(DurableLogConfig.CHECKPOINT_TOTAL_COMMIT_LENGTH, 10 * 1024 * 1024L))
            .include(ReadIndexConfig
                    .builder()
                    .with(ReadIndexConfig.MEMORY_READ_MIN_LENGTH, 512) // Need this for truncation testing.
                    .with(ReadIndexConfig.STORAGE_READ_ALIGNMENT, 1024))
            .include(WriterConfig
                    .builder()
                    .with(WriterConfig.FLUSH_THRESHOLD_BYTES, 1)
                    .with(WriterConfig.FLUSH_THRESHOLD_MILLIS, 25L)
                    .with(WriterConfig.MIN_READ_TIMEOUT_MILLIS, 10L)
                    .with(WriterConfig.MAX_READ_TIMEOUT_MILLIS, 250L));

    @Override
    protected int getThreadPoolSize() {
        return THREADPOOL_SIZE_TEST;
    }

    /**
     * When overridden in a derived class, this will return a multiplier applied to APPENDS_PER_SEGMENT and
     * ATTRIBUTE_COUNT_PER_SEGMENT that will be used for the fencing test. For non-memory tests, executing too many
     * operations (in sequence, like the test does) will cause the test to run for too long, hence a need to be able to
     * reduce this if needed.
     */
    protected double getFencingTestOperationMultiplier() {
        return 1.0;
    }

    /**
     * When overridden in a derived class, this will indicate whether we want to execute a new set of Segment Appends
     * after we have merged transactions into them. Default is true, but some tests may take longer to execute so this
     * can be disabled for those.
     *
     * @return True if {@link #testEndToEnd()} should append data after merging transactions, false otherwise.
     */
    protected boolean appendAfterMerging() {
        return true;
    }

    //endregion

    /**
     * Tests an end-to-end scenario for the SegmentStore, utilizing a read-write SegmentStore for making modifications
     * (writes, seals, creates, etc.) and a ReadOnlySegmentStore to verify the changes being persisted into Storage.
     * * Appends
     * * Reads
     * * Segment and transaction creation
     * * Transaction mergers
     * * Recovery
     *
     * @throws Exception If an exception occurred.
     */
    @Test
    public void testEndToEnd() throws Exception {
        ArrayList<String> segmentNames;
        HashMap<String, ArrayList<String>> transactionsBySegment;
        HashMap<String, Long> lengths = new HashMap<>();
        ArrayList<ByteBuf> appendBuffers = new ArrayList<>();
        HashMap<String, Long> startOffsets = new HashMap<>();
        HashMap<String, ByteArrayOutputStream> segmentContents = new HashMap<>();
        long expectedAttributeValue = 0;
        int instanceId = 0;

        // Phase 1: Create segments and add some appends.
        log.info("Starting Phase 1.");
        try (val builder = createBuilder(++instanceId)) {
            val segmentStore = builder.createStreamSegmentService();

            // Create the StreamSegments.
            segmentNames = createSegments(segmentStore);
            log.info("Created Segments: {}.", String.join(", ", segmentNames));
            transactionsBySegment = createTransactions(segmentNames, segmentStore);
            log.info("Created Transactions: {}.", transactionsBySegment.values().stream().flatMap(Collection::stream).collect(Collectors.joining(", ")));

            // Add some appends.
            ArrayList<String> segmentsAndTransactions = new ArrayList<>(segmentNames);
            transactionsBySegment.values().forEach(segmentsAndTransactions::addAll);
            appendData(segmentsAndTransactions, segmentContents, lengths, appendBuffers, segmentStore).get(TIMEOUT.toMillis(), TimeUnit.MILLISECONDS);
            expectedAttributeValue += ATTRIBUTE_UPDATE_DELTA;
            log.info("Finished appending data.");

            checkSegmentStatus(lengths, startOffsets, false, false, expectedAttributeValue, segmentStore);
            builder.close();
            log.info("Finished Phase 1");
        }
<<<<<<< HEAD
        segmentNames.clear();
        transactionsBySegment.clear();
        lengths.clear();
        startOffsets.clear();
        segmentContents.clear();
=======

        // Verify all buffers have been released.
        checkAppendLeaks(appendBuffers);
        appendBuffers.clear();

>>>>>>> b01a0810
        // Phase 2: Force a recovery and merge all transactions.
        log.info("Starting Phase 2.");
        try (val builder = createBuilder(++instanceId)) {
            val segmentStore = builder.createStreamSegmentService();

            checkReads(segmentContents, segmentStore);
            log.info("Finished checking reads.");

            // Merge all transactions.
            mergeTransactions(transactionsBySegment, lengths, segmentContents, segmentStore).get(TIMEOUT.toMillis(), TimeUnit.MILLISECONDS);
            log.info("Finished merging transactions.");

            if (appendAfterMerging()) {
                // Check the status now. A nice side effect of this is that it loads all extended attributes from Storage so
                // that we can modify them in the next step (during appending).
                checkSegmentStatus(lengths, startOffsets, false, false, expectedAttributeValue, segmentStore);

                // Append more data.
                appendData(segmentNames, segmentContents, lengths, appendBuffers, segmentStore).get(TIMEOUT.toMillis(), TimeUnit.MILLISECONDS);
                expectedAttributeValue += ATTRIBUTE_UPDATE_DELTA;
                log.info("Finished appending after merging transactions.");
            } else {
                log.info("Skipped appending after merging transactions due to setting being disabled in this test.");
            }

            checkSegmentStatus(lengths, startOffsets, false, false, expectedAttributeValue, segmentStore);
            builder.close();
            log.info("Finished Phase 2.");
        }
<<<<<<< HEAD
        segmentNames.clear();
        transactionsBySegment.clear();
        lengths.clear();
        startOffsets.clear();
        segmentContents.clear();
=======

        // Verify all buffers have been released.
        checkAppendLeaks(appendBuffers);
        appendBuffers.clear();

>>>>>>> b01a0810
        // Phase 3: Force a recovery, immediately check reads, then truncate and read at the same time.
        log.info("Starting Phase 3.");
        try (val builder = createBuilder(++instanceId);
             val readOnlyBuilder = createReadOnlyBuilder(instanceId)) {
            val segmentStore = builder.createStreamSegmentService();
            val readOnlySegmentStore = readOnlyBuilder.createStreamSegmentService();

            checkReads(segmentContents, segmentStore);
            log.info("Finished checking reads.");

            // Wait for all the data to move to Storage.
            waitForSegmentsInStorage(segmentNames, segmentStore, readOnlySegmentStore)
                    .get(TIMEOUT.toMillis(), TimeUnit.MILLISECONDS);
            log.info("Finished waiting for segments in Storage.");

            checkStorage(segmentContents, segmentStore, readOnlySegmentStore);
            log.info("Finished Storage check.");

            checkReadsWhileTruncating(segmentContents, startOffsets, segmentStore);
            log.info("Finished checking reads while truncating.");

            checkStorage(segmentContents, segmentStore, readOnlySegmentStore);
            builder.close();
            readOnlyBuilder.close();
            log.info("Finished Phase 3.");
        }
        segmentNames.clear();
        transactionsBySegment.clear();
        lengths.clear();
        startOffsets.clear();
        segmentContents.clear();
        // Phase 4: Force a recovery, seal segments and then delete them.
        log.info("Starting Phase 4.");
        try (val builder = createBuilder(++instanceId);
             val readOnlyBuilder = createReadOnlyBuilder(instanceId)) {
            val segmentStore = builder.createStreamSegmentService();
            val readOnlySegmentStore = readOnlyBuilder.createStreamSegmentService();

            // Seals.
            sealSegments(segmentNames, segmentStore).get(TIMEOUT.toMillis(), TimeUnit.MILLISECONDS);
            log.info("Finished sealing.");

            checkSegmentStatus(lengths, startOffsets, true, false, expectedAttributeValue, segmentStore);

            waitForSegmentsInStorage(segmentNames, segmentStore, readOnlySegmentStore)
                    .get(TIMEOUT.toMillis(), TimeUnit.MILLISECONDS);
            log.info("Finished waiting for segments in Storage.");

            // Deletes.
            deleteSegments(segmentNames, segmentStore).join();
            log.info("Finished deleting segments.");

            checkSegmentStatus(lengths, startOffsets, true, true, expectedAttributeValue, segmentStore);
            builder.close();
            log.info("Finished Phase 4.");
        }

        log.info("Finished.");
    }

    /**
     * Tests an end-to-end scenario for the SegmentStore where operations are continuously executed while the SegmentStore
     * itself is being fenced out by new instances. The difference between this and testEndToEnd() is that this does not
     * do a graceful shutdown of the Segment Store, instead it creates a new instance while the previous one is still running.
     *
     * @throws Exception If an exception occurred.
     */
    @Test
    public void testEndToEndWithFencing() throws Exception {
        log.info("Starting.");
        try (val context = new FencingTestContext()) {
            // Create first instance (this is a one-off so we can bootstrap the test).
            context.createNewInstance();

            // Create the StreamSegments and their transactions.
            val segmentNames = createSegments(context.getActiveStore());
            val segmentsAndTransactions = new ArrayList<String>(segmentNames);
            log.info("Created Segments: {}.", String.join(", ", segmentNames));

            // Generate all the requests.
            HashMap<String, Long> lengths = new HashMap<>();
            HashMap<String, Long> startOffsets = new HashMap<>();
            HashMap<String, ByteArrayOutputStream> segmentContents = new HashMap<>();
            val appends = createAppendDataRequests(segmentsAndTransactions, segmentContents, lengths, null,
                    applyFencingMultiplier(ATTRIBUTE_UPDATES_PER_SEGMENT), applyFencingMultiplier(APPENDS_PER_SEGMENT));
            val requests = appends.iterator();

            // Calculate how frequently to create a new instance of the Segment Store.
            int newInstanceFrequency = appends.size() / applyFencingMultiplier(MAX_INSTANCE_COUNT);
            log.info("Creating a new Segment Store instance every {} operations.", newInstanceFrequency);

            // Execute all the requests.
            val operationCompletions = executeWithFencing(requests, newInstanceFrequency, context);

            // Wait for our operations to complete.
            operationCompletions.get(TIMEOUT.toMillis(), TimeUnit.MILLISECONDS);

            // Wait for the instance creations to be done (this will help surface any exceptions coming from this).
            context.awaitAllInitializations().get(TIMEOUT.toMillis(), TimeUnit.MILLISECONDS);

            // Check reads.
            checkReads(segmentContents, context.getActiveStore());
            log.info("Finished checking reads.");

            try (val readOnlyBuilder = createReadOnlyBuilder(Integer.MAX_VALUE - 1)) {
                waitForSegmentsInStorage(segmentNames, context.getActiveStore(), readOnlyBuilder.createStreamSegmentService())
                        .get(TIMEOUT.toMillis(), TimeUnit.MILLISECONDS);
                log.info("Finished waiting for segments in Storage.");
            }

            // Delete everything.
            deleteSegments(segmentNames, context.getActiveStore()).join();
            log.info("Finished deleting segments.");
            checkSegmentStatus(lengths, startOffsets, true, true, ATTRIBUTE_UPDATE_DELTA, context.getActiveStore());
        }

        log.info("Finished.");
    }

    //region Helpers

    private ServiceBuilder createBuilder(int instanceId) throws Exception {
        val builder = createBuilder(this.configBuilder, instanceId);
        try {
            builder.initialize();
        } catch (Throwable ex) {
            builder.close();
            throw ex;
        }
        return builder;
    }

    /**
     * When overridden in a derived class, creates a ServiceBuilder using the given configuration.
     *
     * @param builderConfig The configuration to use.
     * @param instanceId    The Id of the ServiceBuilder to create. For least interference, these should be unique.
     * @return The ServiceBuilder.
     */
    protected abstract ServiceBuilder createBuilder(ServiceBuilderConfig.Builder builderConfig, int instanceId);

    private ServiceBuilder createReadOnlyBuilder(int instanceId) throws Exception {
        // Copy base config properties to a new object.
        val props = new Properties();
        this.configBuilder.build().forEach(props::put);

        // Create a new config (so we don't alter the base one) and set the ReadOnlySegmentStore to true).
        val configBuilder = ServiceBuilderConfig.builder()
                                                .include(props)
                                                .include(ServiceConfig.builder()
                                                                      .with(ServiceConfig.READONLY_SEGMENT_STORE, true));

        val builder = createBuilder(configBuilder, instanceId);
        builder.initialize();
        return builder;
    }

    private ArrayList<StoreRequest> createAppendDataRequests(
            Collection<String> segmentNames, HashMap<String, ByteArrayOutputStream> segmentContents, HashMap<String, Long> lengths, List<ByteBuf> appendBuffers) {
        return createAppendDataRequests(segmentNames, segmentContents, lengths, appendBuffers, ATTRIBUTE_UPDATES_PER_SEGMENT, APPENDS_PER_SEGMENT);
    }

    private ArrayList<StoreRequest> createAppendDataRequests(
            Collection<String> segmentNames, HashMap<String, ByteArrayOutputStream> segmentContents, HashMap<String, Long> lengths,
            List<ByteBuf> appendBuffers, int attributeUpdatesPerSegment, int appendsPerSegment) {
        val result = new ArrayList<StoreRequest>();
        val halfAttributeCount = attributeUpdatesPerSegment / 2;
        for (String segmentName : segmentNames) {
            if (isEmptySegment(segmentName)) {
                continue;
            }

            // Add half the attribute updates now.
            for (int i = 0; i < halfAttributeCount; i++) {
                result.add(store -> store.updateAttributes(segmentName, createAttributeUpdates(), TIMEOUT));
            }

            // Add some appends.
            for (int i = 0; i < appendsPerSegment; i++) {
                byte[] appendData = getAppendData(segmentName, i);
                lengths.put(segmentName, lengths.getOrDefault(segmentName, 0L) + appendData.length);
                recordAppend(segmentName, appendData, segmentContents);

                // Use Netty ByteBuf here - this mimics the behavior of AppendProcessor.
                ByteBuf buf = Unpooled.wrappedBuffer(appendData);
                result.add(store -> Futures.toVoid(store.append(segmentName, new ByteBufWrapper(buf), createAttributeUpdates(), TIMEOUT)));
                if (appendBuffers != null) {
                    appendBuffers.add(buf);
                }
            }

            // Add the rest of the attribute updates.
            for (int i = 0; i < halfAttributeCount; i++) {
                result.add(store -> store.updateAttributes(segmentName, createAttributeUpdates(), TIMEOUT));
            }
        }

        return result;
    }

    private CompletableFuture<Void> appendData(Collection<String> segmentNames, HashMap<String, ByteArrayOutputStream> segmentContents,
                                               HashMap<String, Long> lengths, List<ByteBuf> appendBuffers, StreamSegmentStore store) {
        return execute(createAppendDataRequests(segmentNames, segmentContents, lengths, appendBuffers), store);
    }

    private Collection<AttributeUpdate> createAttributeUpdates() {
        return ATTRIBUTES.stream()
                .map(id -> new AttributeUpdate(id, AttributeUpdateType.Accumulate, 1))
                .collect(Collectors.toList());
    }

    private ArrayList<StoreRequest> createMergeTransactionsRequests(
            HashMap<String, ArrayList<String>> transactionsBySegment, HashMap<String, Long> lengths,
            HashMap<String, ByteArrayOutputStream> segmentContents) throws Exception {

        val result = new ArrayList<StoreRequest>();
        for (Map.Entry<String, ArrayList<String>> e : transactionsBySegment.entrySet()) {
            String parentName = e.getKey();
            for (String transactionName : e.getValue()) {
                result.add(store -> Futures.toVoid(store.mergeStreamSegment(parentName, transactionName, TIMEOUT)));

                // Update parent length.
                lengths.put(parentName, lengths.get(parentName) + lengths.get(transactionName));
                lengths.remove(transactionName);

                // Update parent contents.
                segmentContents.get(parentName).write(segmentContents.get(transactionName).toByteArray());
                segmentContents.remove(transactionName);
            }
        }

        return result;
    }

    private CompletableFuture<Void> mergeTransactions(HashMap<String, ArrayList<String>> transactionsBySegment, HashMap<String, Long> lengths,
                                                      HashMap<String, ByteArrayOutputStream> segmentContents, StreamSegmentStore store) throws Exception {
        return execute(createMergeTransactionsRequests(transactionsBySegment, lengths, segmentContents), store);
    }

    private ArrayList<StoreRequest> createSealSegmentsRequests(Collection<String> segmentNames) {
        val result = new ArrayList<StoreRequest>();
        for (String segmentName : segmentNames) {
            result.add(store -> Futures.toVoid(store.sealStreamSegment(segmentName, TIMEOUT)));
        }
        return result;
    }

    private CompletableFuture<Void> sealSegments(Collection<String> segmentNames, StreamSegmentStore store) {
        return execute(createSealSegmentsRequests(segmentNames), store);
    }

    private CompletableFuture<Void> execute(ArrayList<StoreRequest> requests, StreamSegmentStore store) {
        return Futures.allOf(requests.stream().map(r -> r.apply(store)).collect(Collectors.toList()));
    }

    /**
     * Executes all the requests asynchronously, one by one, on the given FencingTextContext.
     */
    private CompletableFuture<Void> executeWithFencing(Iterator<StoreRequest> requests, int newInstanceFrequency, FencingTestContext context) {
        AtomicInteger index = new AtomicInteger();
        return Futures.loop(
                requests::hasNext,
                () -> {
                    // Create a new Segment Store instance if we need to.
                    if (index.incrementAndGet() % newInstanceFrequency == 0) {
                        context.createNewInstanceAsync();
                    }

                    return executeWithFencing(requests.next(), index.get(), context);
                },
                executorService());
    }

    /**
     * Executes the given request on the given FencingTextContext.. We retry all expected exceptions, and when we do, we
     * make sure to execute them on the current (active) Segment Store instance (since the previous one may be unusable).
     */
    private CompletableFuture<Void> executeWithFencing(StoreRequest request, int index, FencingTestContext context) {
        log.debug("Initiating Operation #{} on iteration {}.", index, context.getIteration());
        AtomicReference<StreamSegmentStore> requestStore = new AtomicReference<>(context.getActiveStore());
        return Retry.withExpBackoff(50, 2, 10, TIMEOUT.toMillis() / 10)
                    .retryWhen(ex -> {
                        requestStore.getAndSet(context.getActiveStore());
                        ex = Exceptions.unwrap(ex);
                        log.info("Operation #{} (Iteration = {}) failed due to {}.", index, context.getIteration(), ex.toString());
                        return isExpectedFencingException(ex);
                    })
                    .runAsync(() -> request.apply(requestStore.get()), executorService());
    }

    private CompletableFuture<Void> deleteSegments(Collection<String> segmentNames, StreamSegmentStore store) {
        val result = new ArrayList<CompletableFuture<Void>>();
        for (String segmentName : segmentNames) {
            result.add(store.deleteStreamSegment(segmentName, TIMEOUT));
        }

        return Futures.allOf(result);
    }

    private ArrayList<String> createSegments(StreamSegmentStore store) {
        ArrayList<String> segmentNames = new ArrayList<>();
        ArrayList<CompletableFuture<Void>> futures = new ArrayList<>();
        for (int i = 0; i < SEGMENT_COUNT; i++) {
            String segmentName = getSegmentName(i);
            segmentNames.add(segmentName);
            futures.add(store.createStreamSegment(segmentName, null, TIMEOUT));
        }

        futures.add(store.createStreamSegment(EMPTY_SEGMENT_NAME, null, TIMEOUT));
        Futures.allOf(futures).join();
        return segmentNames;
    }

    private HashMap<String, ArrayList<String>> createTransactions(Collection<String> segmentNames, StreamSegmentStore store) {
        // Create the Transactions and collect their names.
        ArrayList<CompletableFuture<Void>> futures = new ArrayList<>();
        HashMap<String, ArrayList<String>> transactions = new HashMap<>();
        for (String segmentName : segmentNames) {
            if (isEmptySegment(segmentName)) {
                continue;
            }

            val txnList = new ArrayList<String>(TRANSACTIONS_PER_SEGMENT);
            transactions.put(segmentName, txnList);
            for (int i = 0; i < TRANSACTIONS_PER_SEGMENT; i++) {
                String txnName = StreamSegmentNameUtils.getTransactionNameFromId(segmentName, UUID.randomUUID());
                txnList.add(txnName);
                futures.add(store.createStreamSegment(txnName, null, TIMEOUT));
            }
        }

        Futures.allOf(futures).join();
        return transactions;
    }

    private boolean isExpectedFencingException(Throwable ex) {
        return ex instanceof DataLogWriterNotPrimaryException
                || ex instanceof IllegalContainerStateException
                || ex instanceof ContainerNotFoundException
                || ex instanceof ObjectClosedException
                || ex instanceof CancellationException;
    }

    private boolean isEmptySegment(String segmentName) {
        return segmentName.equals(EMPTY_SEGMENT_NAME);
    }

    private byte[] getAppendData(String segmentName, int appendId) {
        return String.format("%s_%d", segmentName, appendId).getBytes();
    }

    @SneakyThrows(IOException.class)
    private void recordAppend(String segmentName, byte[] data, HashMap<String, ByteArrayOutputStream> segmentContents) {
        ByteArrayOutputStream contents = segmentContents.getOrDefault(segmentName, null);
        if (contents == null) {
            contents = new ByteArrayOutputStream();
            segmentContents.put(segmentName, contents);
        }

        contents.write(data);
    }

    private static String getSegmentName(int i) {
        return "Segment_" + i;
    }

    private void checkSegmentStatus(HashMap<String, Long> segmentLengths, HashMap<String, Long> startOffsets,
                                    boolean expectSealed, boolean expectDeleted, long expectedAttributeValue, StreamSegmentStore store) {
        for (Map.Entry<String, Long> e : segmentLengths.entrySet()) {
            String segmentName = e.getKey();
            if (expectDeleted) {
                AssertExtensions.assertSuppliedFutureThrows(
                        "Segment '" + segmentName + "' was not deleted.",
                        () -> store.getStreamSegmentInfo(segmentName, TIMEOUT),
                        ex -> ex instanceof StreamSegmentNotExistsException);
            } else {
                SegmentProperties sp = store.getStreamSegmentInfo(segmentName, TIMEOUT).join();
                long expectedStartOffset = startOffsets.getOrDefault(segmentName, 0L);
                long expectedLength = e.getValue();
                Assert.assertEquals("Unexpected Start Offset for segment " + segmentName, expectedStartOffset, sp.getStartOffset());
                Assert.assertEquals("Unexpected length for segment " + segmentName, expectedLength, sp.getLength());
                Assert.assertEquals("Unexpected value for isSealed for segment " + segmentName, expectSealed, sp.isSealed());
                Assert.assertFalse("Unexpected value for isDeleted for segment " + segmentName, sp.isDeleted());

                // Check attributes.
                val allAttributes = store.getAttributes(segmentName, ATTRIBUTES, true, TIMEOUT).join();
                for (UUID attributeId : ATTRIBUTES) {
                    Assert.assertEquals("Unexpected attribute value from getAttributes().",
                            expectedAttributeValue, (long) allAttributes.getOrDefault(attributeId, Attributes.NULL_ATTRIBUTE_VALUE));

                    if (Attributes.isCoreAttribute(attributeId)) {
                        // Core attributes must always be available from getInfo
                        Assert.assertEquals("Unexpected core attribute value from getInfo().",
                                expectedAttributeValue, (long) sp.getAttributes().getOrDefault(attributeId, Attributes.NULL_ATTRIBUTE_VALUE));
                    } else {
                        val extAttrValue = sp.getAttributes().getOrDefault(attributeId, Attributes.NULL_ATTRIBUTE_VALUE);
                        Assert.assertTrue("Unexpected extended attribute value from getInfo()",
                                extAttrValue == Attributes.NULL_ATTRIBUTE_VALUE || extAttrValue == expectedAttributeValue);
                    }
                }
            }
        }
    }

    private void checkReads(HashMap<String, ByteArrayOutputStream> segmentContents, StreamSegmentStore store) {
        for (Map.Entry<String, ByteArrayOutputStream> e : segmentContents.entrySet()) {
            String segmentName = e.getKey();
            byte[] expectedData = e.getValue().toByteArray();
            long segmentLength = store.getStreamSegmentInfo(segmentName, TIMEOUT).join().getLength();
            Assert.assertEquals("Unexpected Read Index length for segment " + segmentName, expectedData.length, segmentLength);

            AtomicLong expectedCurrentOffset = new AtomicLong(0);

            // We retry a number of times on StreamSegmentNotExists. It is possible that waitForSegmentsInStorage may have
            // returned successfully because it detected the Segment was complete there, but the internal callback to the
            // ReadIndex (completeMerge) may not yet have been executed. The ReadIndex has a mechanism to cope with this,
            // but it only retries once, after a fixed time interval, which is more than generous on any system.
            // However, on very slow systems, it is possible that that callback may take a significant amount of time to even
            // begin executing, hence the trying to read data that was merged from a Transaction may result in a spurious
            // StreamSegmentNotExistsException.
            // This is gracefully handled by retries in AppendProcessor and/or Client, but in this case, we simply have to
            // do the retries ourselves, hoping that the callback eventually executes.
            Retry.withExpBackoff(100, 2, 10, TIMEOUT.toMillis() / 5)
                 .retryWhen(ex -> Exceptions.unwrap(ex) instanceof StreamSegmentNotExistsException)
                 .run(() -> {
                     checkSegmentReads(segmentName, expectedCurrentOffset, segmentLength, store, expectedData);
                     return null;
                 });
        }
    }

    private void checkSegmentReads(String segmentName, AtomicLong expectedCurrentOffset, long segmentLength, StreamSegmentStore store, byte[] expectedData) throws Exception {
        @Cleanup
        ReadResult readResult = store.read(segmentName, expectedCurrentOffset.get(), (int) (segmentLength - expectedCurrentOffset.get()), TIMEOUT).join();
        Assert.assertTrue("Empty read result for segment " + segmentName, readResult.hasNext());

        // A more thorough read check is done in StreamSegmentContainerTests; here we just check if the data was merged correctly.
        while (readResult.hasNext()) {
            ReadResultEntry readEntry = readResult.next();
            AssertExtensions.assertGreaterThan("getRequestedReadLength should be a positive integer for segment " + segmentName,
                    0, readEntry.getRequestedReadLength());
            Assert.assertEquals("Unexpected value from getStreamSegmentOffset for segment " + segmentName,
                    expectedCurrentOffset.get(), readEntry.getStreamSegmentOffset());
            if (!readEntry.getContent().isDone()) {
                readEntry.requestContent(TIMEOUT);
            }
            readEntry.getContent().get(TIMEOUT.toMillis(), TimeUnit.MILLISECONDS);
            Assert.assertNotEquals("Unexpected value for isEndOfStreamSegment for non-sealed segment " + segmentName,
                    ReadResultEntryType.EndOfStreamSegment, readEntry.getType());

            ReadResultEntryContents readEntryContents = readEntry.getContent().join();
            byte[] actualData = new byte[readEntryContents.getLength()];
            StreamHelpers.readAll(readEntryContents.getData(), actualData, 0, actualData.length);
            AssertExtensions.assertArrayEquals("Unexpected data read from segment " + segmentName + " at offset " + expectedCurrentOffset,
                    expectedData, (int) expectedCurrentOffset.get(), actualData, 0, readEntryContents.getLength());
            expectedCurrentOffset.addAndGet(readEntryContents.getLength());
        }

        Assert.assertTrue("ReadResult was not closed post-full-consumption for segment" + segmentName, readResult.isClosed());
    }

    private void checkReadsWhileTruncating(HashMap<String, ByteArrayOutputStream> segmentContents, HashMap<String, Long> startOffsets,
                                           StreamSegmentStore store) throws Exception {
        for (Map.Entry<String, ByteArrayOutputStream> e : segmentContents.entrySet()) {
            String segmentName = e.getKey();
            byte[] expectedData = e.getValue().toByteArray();
            long segmentLength = store.getStreamSegmentInfo(segmentName, TIMEOUT).join().getLength();
            long expectedCurrentOffset = 0;
            boolean truncate = false;

            while (expectedCurrentOffset < segmentLength) {
                @Cleanup
                ReadResult readResult = store.read(segmentName, expectedCurrentOffset, (int) (segmentLength - expectedCurrentOffset), TIMEOUT).join();
                Assert.assertTrue("Empty read result for segment " + segmentName, readResult.hasNext());

                // We only test the truncation-related pieces here; other read-related checks are done in checkReads.
                while (readResult.hasNext()) {
                    ReadResultEntry readEntry = readResult.next();
                    Assert.assertEquals("Unexpected value from getStreamSegmentOffset for segment " + segmentName,
                            expectedCurrentOffset, readEntry.getStreamSegmentOffset());
                    if (!readEntry.getContent().isDone()) {
                        readEntry.requestContent(TIMEOUT);
                    }

                    if (readEntry.getType() == ReadResultEntryType.Truncated) {
                        long startOffset = startOffsets.getOrDefault(segmentName, 0L);
                        // Verify that the Segment actually is truncated beyond this offset.
                        AssertExtensions.assertLessThan("Found Truncated ReadResultEntry but current offset not truncated.",
                                startOffset, readEntry.getStreamSegmentOffset());

                        // Verify the ReadResultEntry cannot be used and throws an appropriate exception.
                        AssertExtensions.assertSuppliedFutureThrows(
                                "ReadEntry.getContent() did not throw for a Truncated entry.",
                                readEntry::getContent,
                                ex -> ex instanceof StreamSegmentTruncatedException);

                        // Verify ReadResult is done.
                        Assert.assertFalse("Unexpected result from ReadResult.hasNext when encountering truncated entry.",
                                readResult.hasNext());

                        // Verify attempting to read at the current offset will return the appropriate entry (and not throw).
                        @Cleanup
                        ReadResult truncatedResult = store.read(segmentName, readEntry.getStreamSegmentOffset(), 1, TIMEOUT).join();
                        val first = truncatedResult.next();
                        Assert.assertEquals("Read request for a truncated offset did not start with a Truncated ReadResultEntryType.",
                                ReadResultEntryType.Truncated, first.getType());

                        // Skip over until the first non-truncated offset.
                        expectedCurrentOffset = Math.max(expectedCurrentOffset, startOffset);
                        continue;
                    }

                    // Non-truncated entry; do the usual verifications.
                    readEntry.getContent().get(TIMEOUT.toMillis(), TimeUnit.MILLISECONDS);
                    Assert.assertNotEquals("Unexpected value for isEndOfStreamSegment for non-sealed segment " + segmentName,
                            ReadResultEntryType.EndOfStreamSegment, readEntry.getType());

                    ReadResultEntryContents readEntryContents = readEntry.getContent().join();
                    byte[] actualData = new byte[readEntryContents.getLength()];
                    StreamHelpers.readAll(readEntryContents.getData(), actualData, 0, actualData.length);
                    AssertExtensions.assertArrayEquals("Unexpected data read from segment " + segmentName + " at offset " + expectedCurrentOffset,
                            expectedData, (int) expectedCurrentOffset, actualData, 0, readEntryContents.getLength());
                    expectedCurrentOffset += readEntryContents.getLength();

                    // Every other read, determine if we should truncate or not.
                    if (truncate) {
                        long truncateOffset;
                        if (segmentName.hashCode() % 2 == 0) {
                            // Truncate just beyond the current read offset.
                            truncateOffset = Math.min(segmentLength, expectedCurrentOffset + 1);
                        } else {
                            // Truncate half of what we read so far.
                            truncateOffset = Math.min(segmentLength, expectedCurrentOffset / 2 + 1);
                        }

                        startOffsets.put(segmentName, truncateOffset);
                        store.truncateStreamSegment(segmentName, truncateOffset, TIMEOUT).join();
                    }

                    truncate = !truncate;
                }

                Assert.assertTrue("ReadResult was not closed post-full-consumption for segment" + segmentName, readResult.isClosed());
            }
        }
    }

    private static void checkStorage(HashMap<String, ByteArrayOutputStream> segmentContents, StreamSegmentStore baseStore,
                                     StreamSegmentStore readOnlySegmentStore) throws Exception {
        for (Map.Entry<String, ByteArrayOutputStream> e : segmentContents.entrySet()) {
            String segmentName = e.getKey();
            byte[] expectedData = e.getValue().toByteArray();

            // 1. Deletion status
            SegmentProperties sp = null;
            try {
                sp = baseStore.getStreamSegmentInfo(segmentName, TIMEOUT).join();
            } catch (Exception ex) {
                if (!(Exceptions.unwrap(ex) instanceof StreamSegmentNotExistsException)) {
                    throw ex;
                }
            }

            if (sp == null) {
                AssertExtensions.assertSuppliedFutureThrows(
                        "Segment is marked as deleted in SegmentStore but was not deleted in Storage " + segmentName,
                        () -> readOnlySegmentStore.getStreamSegmentInfo(segmentName, TIMEOUT),
                        ex -> ex instanceof StreamSegmentNotExistsException);

                // No need to do other checks.
                continue;
            }

            // 2. Seal Status
            SegmentProperties storageProps = readOnlySegmentStore.getStreamSegmentInfo(segmentName, TIMEOUT).join();
            Assert.assertEquals("Segment seal status disagree between Store and Storage for segment " + segmentName,
                    sp.isSealed(), storageProps.isSealed());

            // 3. Contents.
            SegmentProperties metadataProps = baseStore.getStreamSegmentInfo(segmentName, TIMEOUT).join();
            Assert.assertEquals("Unexpected Storage length for segment " + segmentName, expectedData.length,
                    storageProps.getLength());
            byte[] actualData = new byte[expectedData.length];
            int actualLength = 0;
            int expectedLength = actualData.length;

            try {
                @Cleanup
                ReadResult readResult = readOnlySegmentStore.read(segmentName, 0, actualData.length, TIMEOUT).join();
                actualLength = readResult.readRemaining(actualData, TIMEOUT);
            } catch (Exception ex) {
                ex = (Exception) Exceptions.unwrap(ex);
                if (!(ex instanceof StreamSegmentTruncatedException) || metadataProps.getStartOffset() == 0) {
                    // We encountered an unexpected Exception, or a Truncated Segment which was not expected to be truncated.
                    throw ex;
                }

                // Read from the truncated point, except if the whole segment got truncated.
                expectedLength = (int) (storageProps.getLength() - metadataProps.getStartOffset());
                if (metadataProps.getStartOffset() < storageProps.getLength()) {
                    @Cleanup
                    ReadResult readResult = readOnlySegmentStore.read(segmentName, metadataProps.getStartOffset(),
                            expectedLength, TIMEOUT).join();
                    actualLength = readResult.readRemaining(actualData, TIMEOUT);
                }
            }

            Assert.assertEquals("Unexpected number of bytes read from Storage for segment " + segmentName,
                    expectedLength, actualLength);
            AssertExtensions.assertArrayEquals("Unexpected data written to storage for segment " + segmentName,
                    expectedData, expectedData.length - expectedLength, actualData, 0, expectedLength);
        }
    }

    private void checkAppendLeaks(ArrayList<ByteBuf> buffers) {
        // Release our reference to these buffers.
        buffers.forEach(ByteBuf::release);

        // Then verify nobody else still holds such a reference.
        Assert.assertTrue("Memory Leak: At least one append buffer did not have its data released.",
                buffers.stream().allMatch(r -> r.refCnt() == 0));
    }

    private CompletableFuture<Void> waitForSegmentsInStorage(Collection<String> segmentNames, StreamSegmentStore baseStore,
                                                             StreamSegmentStore readOnlyStore) {
        ArrayList<CompletableFuture<Void>> segmentsCompletion = new ArrayList<>();
        for (String segmentName : segmentNames) {
            SegmentProperties sp = baseStore.getStreamSegmentInfo(segmentName, TIMEOUT).join();
            segmentsCompletion.add(waitForSegmentInStorage(sp, readOnlyStore));
        }

        return Futures.allOf(segmentsCompletion);
    }

    private CompletableFuture<Void> waitForSegmentInStorage(SegmentProperties sp, StreamSegmentStore readOnlyStore) {
        if (sp.getLength() == 0) {
            // Empty segments may or may not exist in Storage, so don't bother complicating ourselves with this.
            return CompletableFuture.completedFuture(null);
        }

        TimeoutTimer timer = new TimeoutTimer(TIMEOUT);
        AtomicBoolean tryAgain = new AtomicBoolean(true);
        return Futures.loop(
                tryAgain::get,
                () -> Futures
                        .exceptionallyExpecting(readOnlyStore.getStreamSegmentInfo(sp.getName(), TIMEOUT),
                                ex -> ex instanceof StreamSegmentNotExistsException,
                                StreamSegmentInformation.builder().name(sp.getName()).build())
                        .thenCompose(storageProps -> {
                            if (sp.isSealed()) {
                                tryAgain.set(!storageProps.isSealed());
                            } else {
                                tryAgain.set(sp.getLength() != storageProps.getLength());
                            }

                            if (tryAgain.get() && !timer.hasRemaining()) {
                                return Futures.<Void>failedFuture(new TimeoutException(
                                        String.format("Segment %s did not complete in Storage in the allotted time.", sp.getName())));
                            } else {
                                return Futures.delayedFuture(Duration.ofMillis(100), executorService());
                            }
                        }), executorService());
    }

    private int applyFencingMultiplier(int originalValue) {
        return (int) Math.round(originalValue * getFencingTestOperationMultiplier());
    }

    //endregion

    //region FencingTestContext

    /**
     * Context for the Fencing test.
     */
    private class FencingTestContext implements AutoCloseable {
        private final Retry.RetryAndThrowConditionally newInstanceRetry =
                Retry.withExpBackoff(20, 2, 20, TIMEOUT.toMillis() / 10)
                     .retryWhen(ex -> Exceptions.unwrap(ex) instanceof DataLogWriterNotPrimaryException);
        private final AtomicReference<StreamSegmentStore> activeStore = new AtomicReference<>();
        private final AtomicInteger iteration = new AtomicInteger();
        private final ArrayList<ServiceBuilder> builders = new ArrayList<>();
        private final AtomicReference<CompletableFuture<Void>> newInstanceCompletions = new AtomicReference<>(CompletableFuture.completedFuture(null));

        @Override
        public void close() {
            log.info("Stopping all instances.");
            this.builders.forEach(ServiceBuilder::close);
        }

        /**
         * Gets a pointer to the active StreamSegmentStore.
         */
        StreamSegmentStore getActiveStore() {
            return this.activeStore.get();
        }

        /**
         * Gets a value representing the current test iteration.
         */
        int getIteration() {
            return this.iteration.get();
        }

        /**
         * Gets a CompletableFuture that, when completed, will indicate that all calls to createNewInstanceAsync() so far
         * will have completed (successfully or not).
         */
        CompletableFuture<Void> awaitAllInitializations() {
            return this.newInstanceCompletions.get();
        }

        /**
         * Same as createNewInstance(), but runs asynchronously, and only after the previous initialization completed.
         */
        void createNewInstanceAsync() {
            this.newInstanceCompletions.set(
                    this.newInstanceCompletions.get().thenRunAsync(this::createNewInstance, executorService()));
        }

        /**
         * Creates a new Segment Store Instance, with retries.
         * Normally we have the Controller coordinating which instances are the rightful survivors, however in this case
         * we need to simulate some of this behavior ourselves, by being insistent. It is possible that previous instances
         * meddle with the BKLog ZK metadata during the new instance's initialization, causing the new instance to wrongfully
         * assume it's not the rightful survivor. A quick retry solves this problem, as there is no other kind of information
         * available to disambiguate this.
         */
        void createNewInstance() {
            this.newInstanceRetry.run(() -> {
                int instanceId = getIteration() + 1;
                log.info("Starting Instance {}.", instanceId);
                ServiceBuilder b = createBuilder(instanceId);
                this.builders.add(b);
                this.activeStore.set(b.createStreamSegmentService());
                this.iteration.incrementAndGet();
                log.info("Instance {} Started.", instanceId);
                return null;
            });
        }
    }

    //endregion

    @FunctionalInterface
    private interface StoreRequest {
        CompletableFuture<Void> apply(StreamSegmentStore store);
    }
}<|MERGE_RESOLUTION|>--- conflicted
+++ resolved
@@ -191,19 +191,16 @@
             builder.close();
             log.info("Finished Phase 1");
         }
-<<<<<<< HEAD
         segmentNames.clear();
         transactionsBySegment.clear();
         lengths.clear();
         startOffsets.clear();
         segmentContents.clear();
-=======
 
         // Verify all buffers have been released.
         checkAppendLeaks(appendBuffers);
         appendBuffers.clear();
 
->>>>>>> b01a0810
         // Phase 2: Force a recovery and merge all transactions.
         log.info("Starting Phase 2.");
         try (val builder = createBuilder(++instanceId)) {
@@ -233,19 +230,16 @@
             builder.close();
             log.info("Finished Phase 2.");
         }
-<<<<<<< HEAD
         segmentNames.clear();
         transactionsBySegment.clear();
         lengths.clear();
         startOffsets.clear();
         segmentContents.clear();
-=======
 
         // Verify all buffers have been released.
         checkAppendLeaks(appendBuffers);
         appendBuffers.clear();
 
->>>>>>> b01a0810
         // Phase 3: Force a recovery, immediately check reads, then truncate and read at the same time.
         log.info("Starting Phase 3.");
         try (val builder = createBuilder(++instanceId);
