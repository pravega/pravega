--- conflicted
+++ resolved
@@ -507,17 +507,12 @@
 
     //region Helpers
 
-<<<<<<< HEAD
     private StorageFactory getReadOnlyStorageFactory() {
         return this.readOnlyStorageFactory;
     }
 
-    private ServiceBuilder createBuilder(int instanceId) throws Exception {
-        val builder = createBuilder(this.configBuilder, instanceId);
-=======
     private ServiceBuilder createBuilder(int instanceId, boolean useChunkedSegmentStorage) throws Exception {
         val builder = createBuilder(this.configBuilder, instanceId, useChunkedSegmentStorage);
->>>>>>> 8f6619c7
         try {
             builder.initialize();
         } catch (Throwable ex) {
