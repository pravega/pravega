/**
 * Copyright (c) 2017 Dell Inc., or its subsidiaries. All Rights Reserved.
 *
 * Licensed under the Apache License, Version 2.0 (the "License");
 * you may not use this file except in compliance with the License.
 * You may obtain a copy of the License at
 *
 *     http://www.apache.org/licenses/LICENSE-2.0
 */
package io.pravega.segmentstore.server;

import io.pravega.common.ObjectClosedException;
import io.pravega.common.hash.RandomFactory;
import io.pravega.segmentstore.storage.cache.CacheSnapshot;
import io.pravega.segmentstore.storage.cache.NoOpCache;
import io.pravega.test.common.AssertExtensions;
import io.pravega.test.common.ThreadPooledTestSuite;
import java.time.Duration;
import java.util.ArrayList;
import java.util.HashSet;
import java.util.Random;
import java.util.concurrent.atomic.AtomicInteger;
import java.util.function.BiFunction;
import lombok.Cleanup;
import lombok.Getter;
import lombok.RequiredArgsConstructor;
import lombok.Setter;
import lombok.val;
import org.junit.Assert;
import org.junit.Rule;
import org.junit.Test;
import org.junit.rules.Timeout;

/**
 * Unit tests for the CacheManager class.
 */
public class CacheManagerTests extends ThreadPooledTestSuite {
    @Rule
    public Timeout globalTimeout = Timeout.seconds(10);

    @Override
    protected int getThreadPoolSize() {
        return 3;
    }

    /**
     * Tests the ability to increment the current generation (or not) based on the activity of the clients.
     */
    @Test
    public void testIncrementCurrentGeneration() {
        final int clientCount = 10;
        final int cycleCount = 12345;
        final CachePolicy policy = new CachePolicy(Integer.MAX_VALUE, Duration.ofHours(10000), Duration.ofHours(1));
        Random random = RandomFactory.create();

        @Cleanup
        val cache = new TestCache(policy.getMaxSize());
        cache.setStoredBytes(1); // The Cache Manager won't do anything if there's no stored data.
        @Cleanup
        TestCacheManager cm = new TestCacheManager(policy, cache, executorService());

        // Register a number of clients
        ArrayList<TestClient> clients = new ArrayList<>();
        for (int i = 0; i < clientCount; i++) {
            TestClient c = new TestClient();
            clients.add(c);
            cm.register(c);
        }

        // Run through a number of cycles
        AtomicInteger currentGeneration = new AtomicInteger();
        for (int cycleId = 0; cycleId < cycleCount; cycleId++) {
            boolean activityInCycle = cycleId % 2 == 0;
            HashSet<TestClient> updatedClients = new HashSet<>();

            // Initially, declare each client as having no activity this cycle
            clients.forEach(c -> c.setCacheStatus(0, Math.max(0, currentGeneration.get() - 1)));

            if (activityInCycle) {
                // Active cycle: pick a single, random client that will declare it had activity in the last generation.
                clients.get(random.nextInt(clients.size())).setCacheStatus(0, currentGeneration.get());

                // Fail the test if we get an unexpected value for currentGeneration.
                clients.forEach(c ->
                        c.setUpdateGenerationsImpl((current, oldest) -> {
                            Assert.assertEquals("Unexpected value for current generation.", currentGeneration.get(), (int) current);
                            updatedClients.add(c);
                            return false;
                        }));

                // There was activity in this cycle, so increment the expected current generation so we match what the CacheManager s doing.
                currentGeneration.incrementAndGet();
            } else {
                // Non-active cycle: each client will declare that they had no activity in the last generation.
                clients.forEach(c ->
                        c.setUpdateGenerationsImpl((current, oldest) -> {
                            updatedClients.add(c);
                            return false;
                        }));
            }

            cm.applyCachePolicy();

            if (activityInCycle) {
                Assert.assertEquals("CacheManager did not update all Clients with generation information when activity did happen during the cycle.",
                        clients.size(), updatedClients.size());
            } else {
                Assert.assertEquals("CacheManager updated Generations when no activity happened during the cycle.",
                        0, updatedClients.size());
            }
        }
    }

    /**
     * Tests the ability to increment the oldest generation (or not) based on the activity of the clients.
     */
    @Test
    @SuppressWarnings("checkstyle:CyclomaticComplexity")
    public void testIncrementOldestGeneration() {
        final int cycleCount = 12345;
        final int defaultOldestGeneration = 0;
        final int maxSize = 2048;
        final double targetUtilization = 0.5;
        final double maxUtilization = 0.95;
        final CachePolicy policy = new CachePolicy(maxSize, targetUtilization, maxUtilization, Duration.ofHours(10 * cycleCount), Duration.ofHours(1));
        final long excess = policy.getMaxSize(); // This is the excess size when we want to test Oldest Generation increases.
        @Cleanup
        val cache = new TestCache(policy.getMaxSize());
        cache.setStoredBytes(1); // The Cache Manager won't do anything if there's no stored data.
        @Cleanup
        TestCacheManager cm = new TestCacheManager(policy, cache, executorService());

        // Use a single client (we tested multiple clients with Newest Generation).
        TestClient client = new TestClient();
        cm.register(client);

        // First do a dry-run - we need this to make sure the current generation advances enough.
        AtomicInteger currentGeneration = new AtomicInteger();
        for (int cycleId = 0; cycleId < cycleCount * 3; cycleId++) {
            client.setCacheStatus(0, currentGeneration.get());
            client.setUpdateGenerationsImpl((current, oldest) -> false);
            cm.applyCachePolicy();
            currentGeneration.incrementAndGet();
        }

        // Run a number of iterations
        AtomicInteger currentOldestGeneration = new AtomicInteger(defaultOldestGeneration);
        for (int cycleId = 0; cycleId < cycleCount; cycleId++) {
            boolean exceeds = cycleId % 2 == 0;
            boolean smallReductions = exceeds && cycleId % 4 == 0;
            boolean smallReductionsButNoRepeat = smallReductions && cycleId % 8 == 0;
            AtomicInteger callCount = new AtomicInteger();
            if (exceeds) {
<<<<<<< HEAD
                // If the total size does exceed the policy limit, repeated calls to 'update' should be made until either
                // the cache is within limits or no change can be made.
                cache.setUsedBytes(policy.getMaxUsableSize() + excess);
                client.setCacheStatus(currentOldestGeneration.get(), currentGeneration.get());
=======
                // If the total size does exceed the policy limit, repeated calls to 'update' should be made until either the cache is within limits or no change can be made.
                client.setCacheStatus(policy.getEvictionThreshold() + excess, currentOldestGeneration.get(), currentGeneration.get());
>>>>>>> 4fd838e2
                client.setUpdateGenerationsImpl((current, oldest) -> {
                    AssertExtensions.assertGreaterThan("Expected an increase in oldestGeneration.", currentOldestGeneration.get(), oldest);
                    currentOldestGeneration.set(oldest);
                    callCount.incrementAndGet();
                    if (smallReductionsButNoRepeat && callCount.get() > 0) {
                        return false;
                    } else {
                        long reduction = smallReductions ? excess / 2 : excess;
                        cache.setUsedBytes(cache.getUsedBytes() - reduction);
                        return true;
                    }
                });
            } else {
                // If the total size does not exceed the policy limit, nothing should change
<<<<<<< HEAD
                cache.setStoredBytes(policy.getMaxUsableSize() - 1);
                cache.setUsedBytes(policy.getMaxUsableSize() - 1);
                client.setCacheStatus(defaultOldestGeneration, currentGeneration.get());
=======
                client.setCacheStatus(policy.getEvictionThreshold() - 1, defaultOldestGeneration, currentGeneration.get());
>>>>>>> 4fd838e2
                client.setUpdateGenerationsImpl((current, oldest) -> {
                    Assert.assertEquals("Not expecting a change for oldestGeneration", currentOldestGeneration.get(), (int) oldest);
                    return false;
                });
            }

            cm.applyCachePolicy();

            // Verify how many times updateGenerations was invoked.
            int expectedCallCount = 0;
            if (exceeds) {
                if (smallReductionsButNoRepeat) {
                    expectedCallCount = 1; // We purposefully returned 0 above in order to force no-repeats.
                } else if (smallReductions) {
                    expectedCallCount = 2; // This is derived by how we constructed the 'excess' variable.
                } else {
                    expectedCallCount = 1; // Upon the first reduction we chop away the entire value of 'excess', so we only expect 1.
                }
            }
            Assert.assertEquals(
                    String.format("Unexpected number of calls to Client.updateGenerations(). Cycle=%d,Exceeds=%s,SmallReductions=%s.", cycleId, exceeds, smallReductions),
                    expectedCallCount,
                    callCount.get());
        }
    }

    /**
     * Tests the ability of the CacheManager to auto-unregister a client that was detected as having been closed.
     */
    @Test
    public void testAutoUnregister() {
        final CachePolicy policy = new CachePolicy(1024, Duration.ofHours(1), Duration.ofHours(1));
        @Cleanup
        val cache = new TestCache(policy.getMaxSize());
        @Cleanup
        TestCacheManager cm = new TestCacheManager(policy, cache, executorService());
        TestClient client = new TestClient();
        cm.register(client);

        // Setup the client so that it throws ObjectClosedException when updateGenerations is called.
        client.setCacheStatus(0, 0);
        client.setUpdateGenerationsImpl((current, oldest) -> {
            throw new ObjectClosedException(this);
        });
        cm.applyCachePolicy();

        // Now do the actual verification.
        client.setCacheStatus(0, 1);
        client.setUpdateGenerationsImpl((current, oldest) -> {
            Assert.fail("Client was not unregistered after throwing ObjectClosedException.");
            return false;
        });
        cm.applyCachePolicy();
    }

    /**
     * Tests the case where the CacheManager deals with clients that have no data in them.
     */
    @Test
    public void testEmptyClients() {
        final CachePolicy policy = new CachePolicy(1024, Duration.ofHours(1), Duration.ofHours(1));
        @Cleanup
        val cache = new TestCache(policy.getMaxSize());
        @Cleanup
        TestCacheManager cm = new TestCacheManager(policy, cache, executorService());
        TestClient client = new TestClient();
        cm.register(client);

        // Setup the client so that it throws ObjectClosedException when updateGenerations is called.
        cache.setStoredBytes(policy.getMaxSize() + 1);
        cache.setUsedBytes(policy.getMaxSize() + 1);
        client.setCacheStatus(0, 0);
        client.setUpdateGenerationsImpl((current, oldest) -> {
            Assert.assertEquals("Expected current generation to change.", 1, (long) current);
            Assert.assertEquals("Expected oldest generation to change.", 1, (long) oldest);
            return true;
        });
        cm.applyCachePolicy();
        cache.setStoredBytes(0);
        cache.setUsedBytes(0);
        client.setCacheStatus(0, 0);
        client.setUpdateGenerationsImpl((current, oldest) -> {
            Assert.fail("Not expecting any updates in generations.");
            return false;
        });
        cm.applyCachePolicy();
    }

    private static class TestClient implements CacheManager.Client {
        private CacheManager.CacheStatus currentStatus;
        private BiFunction<Integer, Integer, Boolean> updateGenerationsImpl = (current, oldest) -> false;

        void setCacheStatus(int oldestGeneration, int newestGeneration) {
            this.currentStatus = new CacheManager.CacheStatus(oldestGeneration, newestGeneration);
        }

        void setUpdateGenerationsImpl(BiFunction<Integer, Integer, Boolean> function) {
            this.updateGenerationsImpl = function;
        }

        @Override
        public CacheManager.CacheStatus getCacheStatus() {
            return this.currentStatus;
        }

        @Override
        public boolean updateGenerations(int currentGeneration, int oldestGeneration) {
            return this.updateGenerationsImpl.apply(currentGeneration, oldestGeneration);
        }
    }

    @RequiredArgsConstructor
    @Getter
    @Setter
    private static class TestCache extends NoOpCache {
        private long storedBytes;
        private long usedBytes;
        private final long maxBytes;

        @Override
        public CacheSnapshot getSnapshot() {
            val s = super.getSnapshot();
            return new CacheSnapshot(this.storedBytes, this.usedBytes, 0, 0, this.maxBytes);
        }
    }
}<|MERGE_RESOLUTION|>--- conflicted
+++ resolved
@@ -151,15 +151,10 @@
             boolean smallReductionsButNoRepeat = smallReductions && cycleId % 8 == 0;
             AtomicInteger callCount = new AtomicInteger();
             if (exceeds) {
-<<<<<<< HEAD
                 // If the total size does exceed the policy limit, repeated calls to 'update' should be made until either
                 // the cache is within limits or no change can be made.
-                cache.setUsedBytes(policy.getMaxUsableSize() + excess);
+                cache.setUsedBytes(policy.getEvictionThreshold() + excess);
                 client.setCacheStatus(currentOldestGeneration.get(), currentGeneration.get());
-=======
-                // If the total size does exceed the policy limit, repeated calls to 'update' should be made until either the cache is within limits or no change can be made.
-                client.setCacheStatus(policy.getEvictionThreshold() + excess, currentOldestGeneration.get(), currentGeneration.get());
->>>>>>> 4fd838e2
                 client.setUpdateGenerationsImpl((current, oldest) -> {
                     AssertExtensions.assertGreaterThan("Expected an increase in oldestGeneration.", currentOldestGeneration.get(), oldest);
                     currentOldestGeneration.set(oldest);
@@ -174,13 +169,9 @@
                 });
             } else {
                 // If the total size does not exceed the policy limit, nothing should change
-<<<<<<< HEAD
-                cache.setStoredBytes(policy.getMaxUsableSize() - 1);
-                cache.setUsedBytes(policy.getMaxUsableSize() - 1);
+                cache.setStoredBytes(policy.getEvictionThreshold() - 1);
+                cache.setUsedBytes(policy.getEvictionThreshold() - 1);
                 client.setCacheStatus(defaultOldestGeneration, currentGeneration.get());
-=======
-                client.setCacheStatus(policy.getEvictionThreshold() - 1, defaultOldestGeneration, currentGeneration.get());
->>>>>>> 4fd838e2
                 client.setUpdateGenerationsImpl((current, oldest) -> {
                     Assert.assertEquals("Not expecting a change for oldestGeneration", currentOldestGeneration.get(), (int) oldest);
                     return false;
