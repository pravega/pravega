--- conflicted
+++ resolved
@@ -11,14 +11,11 @@
 
 import io.pravega.common.ObjectClosedException;
 import io.pravega.common.hash.RandomFactory;
-<<<<<<< HEAD
 import io.pravega.common.util.ByteArraySegment;
 import io.pravega.segmentstore.storage.cache.CacheState;
 import io.pravega.segmentstore.storage.cache.DirectMemoryCache;
 import io.pravega.segmentstore.storage.cache.NoOpCache;
-=======
 import io.pravega.segmentstore.storage.ThrottleSourceListener;
->>>>>>> 55833751
 import io.pravega.test.common.AssertExtensions;
 import io.pravega.test.common.ThreadPooledTestSuite;
 import java.time.Duration;
@@ -271,7 +268,6 @@
     }
 
     /**
-<<<<<<< HEAD
      * Tests the ability to auto-cleanup the cache if it indicates it has reached capacity and needs some eviction(s)
      * in order to accomodate more data.
      */
@@ -387,10 +383,7 @@
     }
 
     /**
-     * Tests the ability to register, invoke and auto-unregister {@link CacheUtilizationProvider.CleanupListener} instances.
-=======
      * Tests the ability to register, invoke and auto-unregister {@link ThrottleSourceListener} instances.
->>>>>>> 55833751
      */
     @Test
     public void testCleanupListeners() {
