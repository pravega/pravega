--- conflicted
+++ resolved
@@ -11,7 +11,6 @@
 
 import io.pravega.common.concurrent.Futures;
 import io.pravega.common.io.StreamHelpers;
-import io.pravega.common.util.ByteArraySegment;
 import io.pravega.segmentstore.contracts.ReadResult;
 import io.pravega.segmentstore.contracts.ReadResultEntry;
 import io.pravega.segmentstore.contracts.ReadResultEntryContents;
@@ -151,7 +150,7 @@
                 // Make another append.
                 byte[] appendData = new byte[appendLength];
                 System.arraycopy(segmentData, writtenLength, appendData, 0, appendLength);
-                appendSingleWrite(segmentId, new ByteArraySegment(appendData), context);
+                appendSingleWrite(segmentId, appendData, context);
                 writtenLength += appendLength;
                 remainingLength -= appendLength;
             } else {
@@ -227,8 +226,8 @@
         final long endOfMergedDataOffset = segmentMetadata.getLength();
         byte[] appendData = new byte[randomAppendLength];
         new Random(0).nextBytes(appendData);
-        appendSingleWrite(segmentId, new ByteArraySegment(appendData), context);
-        recordAppend(segmentId, new ByteArraySegment(appendData), segmentContents);
+        appendSingleWrite(segmentId, appendData, context);
+        recordAppend(segmentId, appendData, segmentContents);
 
         // At this point, in our (parent) segment:
         // * [0 .. StorageLength): no reads allowed.
@@ -485,11 +484,11 @@
         for (int i = 0; i < 5; i++) {
             for (long segmentId : segmentIds) {
                 UpdateableSegmentMetadata segmentMetadata = context.metadata.getStreamSegmentMetadata(segmentId);
-                ByteArraySegment data = getAppendData(segmentMetadata.getName(), segmentId, i, writeCount.incrementAndGet());
+                byte[] data = getAppendData(segmentMetadata.getName(), segmentId, i, writeCount.incrementAndGet());
 
                 // Make sure we increase the Length prior to appending; the ReadIndex checks for this.
                 long offset = segmentMetadata.getLength();
-                segmentMetadata.setLength(offset + data.getLength());
+                segmentMetadata.setLength(offset + data.length);
                 context.readIndex.append(segmentId, offset, data);
                 recordAppend(segmentId, data, segmentContents);
                 triggerFutureReadsCallback.run();
@@ -592,32 +591,32 @@
         context.metadata.mapStreamSegmentId(transactionName, transactionId);
         initializeSegment(transactionId, context);
 
-        ByteArraySegment appendData = new ByteArraySegment("foo".getBytes());
+        byte[] appendData = "foo".getBytes();
         UpdateableSegmentMetadata segmentMetadata = context.metadata.getStreamSegmentMetadata(segmentId);
         long segmentOffset = segmentMetadata.getLength();
-        segmentMetadata.setLength(segmentOffset + appendData.getLength());
+        segmentMetadata.setLength(segmentOffset + appendData.length);
         context.readIndex.append(segmentId, segmentOffset, appendData);
 
         UpdateableSegmentMetadata transactionMetadata = context.metadata.getStreamSegmentMetadata(transactionId);
         long transactionOffset = transactionMetadata.getLength();
-        transactionMetadata.setLength(transactionOffset + appendData.getLength());
+        transactionMetadata.setLength(transactionOffset + appendData.length);
         context.readIndex.append(transactionId, transactionOffset, appendData);
 
         // 1. Appends at wrong offsets.
         AssertExtensions.assertThrows(
                 "append did not throw the correct exception when provided with an offset beyond the Segment's DurableLogOffset.",
-                () -> context.readIndex.append(segmentId, Integer.MAX_VALUE, appendData),
+                () -> context.readIndex.append(segmentId, Integer.MAX_VALUE, "foo".getBytes()),
                 ex -> ex instanceof IllegalArgumentException);
 
         AssertExtensions.assertThrows(
                 "append did not throw the correct exception when provided with invalid offset.",
-                () -> context.readIndex.append(segmentId, 0, appendData),
+                () -> context.readIndex.append(segmentId, 0, "foo".getBytes()),
                 ex -> ex instanceof IllegalArgumentException);
 
         // 2. Appends or reads with wrong SegmentIds
         AssertExtensions.assertThrows(
                 "append did not throw the correct exception when provided with invalid SegmentId.",
-                () -> context.readIndex.append(transactionId + 1, 0, appendData),
+                () -> context.readIndex.append(transactionId + 1, 0, "foo".getBytes()),
                 ex -> ex instanceof IllegalArgumentException);
 
         AssertExtensions.assertThrows(
@@ -658,7 +657,7 @@
         context.readIndex.beginMerge(segmentId, mergeOffset, transactionId);
         AssertExtensions.assertThrows(
                 "append did not throw the correct exception when called on a Transaction that was already sealed.",
-                () -> context.readIndex.append(transactionId, transactionMetadata.getLength(), appendData),
+                () -> context.readIndex.append(transactionId, transactionMetadata.getLength(), "foo".getBytes()),
                 ex -> ex instanceof IllegalArgumentException);
     }
 
@@ -812,7 +811,7 @@
         final int cacheMaxSize = SEGMENT_COUNT * entriesPerSegment * appendSize;
         final int postStorageEntryCount = entriesPerSegment / 4; // 25% of the entries are beyond the StorageOffset
         final int preStorageEntryCount = entriesPerSegment - postStorageEntryCount; // 75% of the entries are before the StorageOffset.
-        CachePolicy cachePolicy = new CachePolicy(cacheMaxSize, 1.0, 1.0, Duration.ofMillis(1000 * 2 * entriesPerSegment), Duration.ofMillis(1000));
+        CachePolicy cachePolicy = new CachePolicy(cacheMaxSize, Duration.ofMillis(1000 * 2 * entriesPerSegment), Duration.ofMillis(1000));
 
         // To properly test this, we want predictable storage reads.
         ReadIndexConfig config = ReadIndexConfig.builder().with(ReadIndexConfig.STORAGE_READ_ALIGNMENT, appendSize).build();
@@ -843,7 +842,7 @@
             long offset = sm.getLength();
             sm.setLength(offset + data.length);
             try {
-                context.readIndex.append(segmentId, offset, new ByteArraySegment(data));
+                context.readIndex.append(segmentId, offset, data);
             } catch (StreamSegmentNotExistsException ex) {
                 throw new CompletionException(ex);
             }
@@ -975,11 +974,7 @@
 
         // Add a zero-byte append, which ensures the Segments' Read Indices are initialized.
         for (val id : segmentIds) {
-<<<<<<< HEAD
-            context.readIndex.append(id, 0, new ByteArraySegment(new byte[0]));
-=======
             context.readIndex.append(id, 0, new byte[0]);
->>>>>>> 38a40f37
         }
 
         // Mark 2 segments as inactive, but do not evict them yet. We simulate a concurrent eviction, when the segment is
@@ -1004,19 +999,11 @@
         // Test getOrCreateIndex() via append() (any other operation could be used for this, but this is the simplest to setup).
         AssertExtensions.assertThrows(
                 "Appending to inactive segment succeeded.",
-<<<<<<< HEAD
-                () -> context.readIndex.append(inactiveSegmentId2, 0, new ByteArraySegment(new byte[0])),
-                ex -> ex instanceof IllegalArgumentException);
-
-        // This should re-create the index.
-        context.readIndex.append(reactivatedSegmentId2, 0, new ByteArraySegment(new byte[0]));
-=======
                 () -> context.readIndex.append(inactiveSegmentId2, 0, new byte[0]),
                 ex -> ex instanceof IllegalArgumentException);
 
         // This should re-create the index.
         context.readIndex.append(reactivatedSegmentId2, 0, new byte[0]);
->>>>>>> 38a40f37
         Assert.assertNotEquals("Reactivated Segment's ReadIndex was not re-created.",
                 reactivatedSegment2OldIndex, context.readIndex.getIndex(reactivatedSegmentId2));
     }
@@ -1051,17 +1038,17 @@
         // Write something to the transaction, and make sure it also makes its way to Storage.
         UpdateableSegmentMetadata parentMetadata = context.metadata.getStreamSegmentMetadata(parentId);
         UpdateableSegmentMetadata transactionMetadata = context.metadata.getStreamSegmentMetadata(transactionId);
-        ByteArraySegment transactionWriteData = getAppendData(transactionMetadata.getName(), transactionId, 0, 0);
+        byte[] transactionWriteData = getAppendData(transactionMetadata.getName(), transactionId, 0, 0);
         appendSingleWrite(transactionId, transactionWriteData, context);
         val handle = context.storage.openWrite(transactionMetadata.getName()).join();
-        context.storage.write(handle, 0, transactionWriteData.getReader(), transactionWriteData.getLength(), TIMEOUT).join();
+        context.storage.write(handle, 0, new ByteArrayInputStream(transactionWriteData), transactionWriteData.length, TIMEOUT).join();
         transactionMetadata.setStorageLength(transactionMetadata.getLength());
 
         // Write some data to the parent, and make sure it is more than what we write to the transaction (hence the 10).
         for (int i = 0; i < 10; i++) {
-            ByteArraySegment parentWriteData = getAppendData(parentMetadata.getName(), parentId, i, i);
+            byte[] parentWriteData = getAppendData(parentMetadata.getName(), parentId, i, i);
             appendSingleWrite(parentId, parentWriteData, context);
-            parentWriteData.copyTo(writtenStream);
+            writtenStream.write(parentWriteData);
         }
 
         // Seal & Begin-merge the transaction (do not seal in storage).
@@ -1070,13 +1057,13 @@
         parentMetadata.setLength(mergeOffset + transactionMetadata.getLength());
         context.readIndex.beginMerge(parentId, mergeOffset, transactionId);
         transactionMetadata.markMerged();
-        transactionWriteData.copyTo(writtenStream);
+        writtenStream.write(transactionWriteData);
 
         // Clear the cache.
         context.cacheManager.applyCachePolicy();
 
         // Issue read from the parent.
-        ReadResult rr = context.readIndex.read(parentId, mergeOffset, transactionWriteData.getLength(), TIMEOUT);
+        ReadResult rr = context.readIndex.read(parentId, mergeOffset, transactionWriteData.length, TIMEOUT);
         Assert.assertTrue("Parent Segment read indicates no data available.", rr.hasNext());
         ByteArrayOutputStream readStream = new ByteArrayOutputStream();
         long expectedOffset = mergeOffset;
@@ -1095,7 +1082,7 @@
         }
 
         byte[] readData = readStream.toByteArray();
-        Assert.assertArrayEquals("Unexpected data read back.", transactionWriteData.getCopy(), readData);
+        Assert.assertArrayEquals("Unexpected data read back.", transactionWriteData, readData);
     }
 
     /**
@@ -1120,15 +1107,15 @@
         long transactionId = createTransaction(1, context);
         createSegmentsInStorage(context);
 
-        ByteArraySegment writeData = getAppendData(context.metadata.getStreamSegmentMetadata(transactionId).getName(), transactionId, 0, 0);
-        ReadResultEntry entry = setupMergeRead(parentId, transactionId, writeData.getCopy(), context);
+        byte[] writeData = getAppendData(context.metadata.getStreamSegmentMetadata(transactionId).getName(), transactionId, 0, 0);
+        ReadResultEntry entry = setupMergeRead(parentId, transactionId, writeData, context);
         context.readIndex.completeMerge(parentId, transactionId);
 
         ReadResultEntryContents contents = entry.getContent().get(TIMEOUT.toMillis(), TimeUnit.MILLISECONDS);
         byte[] readData = new byte[contents.getLength()];
         StreamHelpers.readAll(contents.getData(), readData, 0, readData.length);
 
-        Assert.assertArrayEquals("Unexpected data read from parent segment.", writeData.getCopy(), readData);
+        Assert.assertArrayEquals("Unexpected data read from parent segment.", writeData, readData);
     }
 
     /**
@@ -1145,8 +1132,8 @@
         long transactionId = createTransaction(1, context);
         createSegmentsInStorage(context);
 
-        ByteArraySegment writeData = getAppendData(context.metadata.getStreamSegmentMetadata(transactionId).getName(), transactionId, 0, 0);
-        RedirectedReadResultEntry entry = (RedirectedReadResultEntry) setupMergeRead(parentId, transactionId, writeData.getCopy(), context);
+        byte[] writeData = getAppendData(context.metadata.getStreamSegmentMetadata(transactionId).getName(), transactionId, 0, 0);
+        RedirectedReadResultEntry entry = (RedirectedReadResultEntry) setupMergeRead(parentId, transactionId, writeData, context);
 
         // There are a number of async tasks going on here. One of them is in RedirectedReadResultEntry which needs to switch
         // from the first attempt to a second one. Since we have no hook to know when that happens exactly, the only thing
@@ -1176,12 +1163,12 @@
         int mergeOffset = 1;
         UpdateableSegmentMetadata parentMetadata = context.metadata.getStreamSegmentMetadata(parentId);
         UpdateableSegmentMetadata transactionMetadata = context.metadata.getStreamSegmentMetadata(transactionId);
-        appendSingleWrite(parentId, new ByteArraySegment(new byte[mergeOffset]), context);
+        appendSingleWrite(parentId, new byte[mergeOffset], context);
         context.storage.openWrite(parentMetadata.getName())
                        .thenCompose(handle -> context.storage.write(handle, 0, new ByteArrayInputStream(new byte[mergeOffset]), mergeOffset, TIMEOUT)).join();
 
         // Write something to the transaction, and make sure it also makes its way to Storage.
-        appendSingleWrite(transactionId, new ByteArraySegment(txnData), context);
+        appendSingleWrite(transactionId, txnData, context);
         val transactionWriteHandle = context.storage.openWrite(transactionMetadata.getName()).join();
         context.storage.write(transactionWriteHandle, 0, new ByteArrayInputStream(txnData), txnData.length, TIMEOUT).join();
         transactionMetadata.setStorageLength(transactionMetadata.getLength());
@@ -1250,7 +1237,7 @@
         for (int i = 0; i < APPENDS_PER_SEGMENT; i++) {
             for (long segmentId : segmentIds) {
                 UpdateableSegmentMetadata segmentMetadata = context.metadata.getStreamSegmentMetadata(segmentId);
-                ByteArraySegment data = getAppendData(segmentMetadata.getName(), segmentId, i, writeId);
+                byte[] data = getAppendData(segmentMetadata.getName(), segmentId, i, writeId);
                 writeId++;
 
                 appendSingleWrite(segmentId, data, context);
@@ -1262,12 +1249,12 @@
         }
     }
 
-    private void appendSingleWrite(long segmentId, ByteArraySegment data, TestContext context) throws Exception {
+    private void appendSingleWrite(long segmentId, byte[] data, TestContext context) throws Exception {
         UpdateableSegmentMetadata segmentMetadata = context.metadata.getStreamSegmentMetadata(segmentId);
 
         // Make sure we increase the Length prior to appending; the ReadIndex checks for this.
         long offset = segmentMetadata.getLength();
-        segmentMetadata.setLength(offset + data.getLength());
+        segmentMetadata.setLength(offset + data.length);
         context.readIndex.append(segmentId, offset, data);
     }
 
@@ -1276,16 +1263,16 @@
         for (int i = 0; i < APPENDS_PER_SEGMENT; i++) {
             for (long segmentId : context.metadata.getAllStreamSegmentIds()) {
                 UpdateableSegmentMetadata sm = context.metadata.getStreamSegmentMetadata(segmentId);
-                ByteArraySegment data = getAppendData(sm.getName(), segmentId, i, writeId);
+                byte[] data = getAppendData(sm.getName(), segmentId, i, writeId);
                 writeId++;
 
                 // Make sure we increase the Length prior to appending; the ReadIndex checks for this.
                 long offset = context.storage.getStreamSegmentInfo(sm.getName(), TIMEOUT).join().getLength();
                 val handle = context.storage.openWrite(sm.getName()).join();
-                context.storage.write(handle, offset, data.getReader(), data.getLength(), TIMEOUT).join();
+                context.storage.write(handle, offset, new ByteArrayInputStream(data), data.length, TIMEOUT).join();
 
                 // Update metadata appropriately.
-                sm.setStorageLength(offset + data.getLength());
+                sm.setStorageLength(offset + data.length);
                 if (sm.getStorageLength() > sm.getLength()) {
                     sm.setLength(sm.getStorageLength());
                 }
@@ -1295,8 +1282,8 @@
         }
     }
 
-    private ByteArraySegment getAppendData(String segmentName, long segmentId, int segmentAppendSeq, int writeId) {
-        return new ByteArraySegment(String.format("SegmentName=%s,SegmentId=_%d,AppendSeq=%d,WriteId=%d", segmentName, segmentId, segmentAppendSeq, writeId).getBytes());
+    private byte[] getAppendData(String segmentName, long segmentId, int segmentAppendSeq, int writeId) {
+        return String.format("SegmentName=%s,SegmentId=_%d,AppendSeq=%d,WriteId=%d", segmentName, segmentId, segmentAppendSeq, writeId).getBytes();
     }
 
     private void completeMergeTransactions(HashMap<Long, ArrayList<Long>> transactionsBySegment, TestContext context) throws Exception {
@@ -1419,22 +1406,13 @@
         }
     }
 
-<<<<<<< HEAD
-    private <T> void recordAppend(T segmentIdentifier, ByteArraySegment data, Map<T, ByteArrayOutputStream> segmentContents) throws IOException {
-=======
     private <T> void recordAppend(T segmentIdentifier, byte[] data, Map<T, ByteArrayOutputStream> segmentContents) throws IOException {
->>>>>>> 38a40f37
         ByteArrayOutputStream contents = segmentContents.getOrDefault(segmentIdentifier, null);
         if (contents == null) {
             contents = new ByteArrayOutputStream();
             segmentContents.put(segmentIdentifier, contents);
         }
-<<<<<<< HEAD
-
-        data.copyTo(contents);
-=======
         contents.write(data);
->>>>>>> 38a40f37
     }
 
     private ArrayList<Long> createSegments(TestContext context) {
