/**
 * Copyright (c) Dell Inc., or its subsidiaries. All Rights Reserved.
 *
 * Licensed under the Apache License, Version 2.0 (the "License");
 * you may not use this file except in compliance with the License.
 * You may obtain a copy of the License at
 *
 *     http://www.apache.org/licenses/LICENSE-2.0
 */
package io.pravega.segmentstore.server.reading;

import io.pravega.common.Exceptions;
import io.pravega.common.ObjectClosedException;
import io.pravega.common.concurrent.Futures;
import io.pravega.common.util.BufferView;
import io.pravega.common.util.ByteArraySegment;
import io.pravega.common.util.ReusableLatch;
import io.pravega.segmentstore.contracts.ReadResult;
import io.pravega.segmentstore.contracts.ReadResultEntry;
import io.pravega.segmentstore.contracts.ReadResultEntryType;
import io.pravega.segmentstore.contracts.StreamSegmentNotExistsException;
import io.pravega.segmentstore.contracts.StreamSegmentSealedException;
import io.pravega.segmentstore.contracts.StreamSegmentTruncatedException;
import io.pravega.segmentstore.server.CachePolicy;
import io.pravega.segmentstore.server.EvictableMetadata;
import io.pravega.segmentstore.server.MetadataBuilder;
import io.pravega.segmentstore.server.SegmentMetadata;
import io.pravega.segmentstore.server.TestCacheManager;
import io.pravega.segmentstore.server.TestStorage;
import io.pravega.segmentstore.server.UpdateableContainerMetadata;
import io.pravega.segmentstore.server.UpdateableSegmentMetadata;
import io.pravega.segmentstore.server.containers.StreamSegmentMetadata;
import io.pravega.segmentstore.storage.ReadOnlyStorage;
import io.pravega.segmentstore.storage.cache.CacheState;
import io.pravega.segmentstore.storage.cache.CacheStorage;
import io.pravega.segmentstore.storage.cache.DirectMemoryCache;
import io.pravega.segmentstore.storage.mocks.InMemoryStorage;
import io.pravega.shared.NameUtils;
import io.pravega.test.common.AssertExtensions;
import io.pravega.test.common.IntentionalException;
import io.pravega.test.common.TestUtils;
import io.pravega.test.common.ThreadPooledTestSuite;
import java.io.ByteArrayInputStream;
import java.io.ByteArrayOutputStream;
import java.io.IOException;
import java.time.Duration;
import java.util.ArrayList;
import java.util.Arrays;
import java.util.Collection;
import java.util.Collections;
import java.util.HashMap;
import java.util.HashSet;
import java.util.List;
import java.util.Map;
import java.util.Random;
import java.util.UUID;
import java.util.concurrent.CancellationException;
import java.util.concurrent.CompletableFuture;
import java.util.concurrent.CompletionException;
import java.util.concurrent.ScheduledExecutorService;
import java.util.concurrent.TimeUnit;
import java.util.concurrent.TimeoutException;
import java.util.concurrent.atomic.AtomicInteger;
import java.util.concurrent.atomic.AtomicLong;
import java.util.concurrent.atomic.AtomicReference;
import java.util.function.BiConsumer;
import java.util.function.Consumer;
import java.util.stream.Collectors;
import lombok.Cleanup;
import lombok.Getter;
import lombok.RequiredArgsConstructor;
import lombok.SneakyThrows;
import lombok.val;
import org.junit.Assert;
import org.junit.Rule;
import org.junit.Test;
import org.junit.rules.Timeout;
import org.mockito.Mockito;

/**
 * Unit tests for ContainerReadIndex class.
 */
public class ContainerReadIndexTests extends ThreadPooledTestSuite {
    private static final int SEGMENT_COUNT = 10;
    private static final int TRANSACTIONS_PER_SEGMENT = 5;
    private static final int APPENDS_PER_SEGMENT = 1000;
    private static final int CONTAINER_ID = 123;

    private static final ReadIndexConfig DEFAULT_CONFIG = ReadIndexConfig
            .builder()
            .with(ReadIndexConfig.MEMORY_READ_MIN_LENGTH, 0) // Default: Off (we have a special test for this).
            .with(ReadIndexConfig.STORAGE_READ_ALIGNMENT, 1024)
            .build();
<<<<<<< HEAD
    private static final Duration TIMEOUT = Duration.ofSeconds(10);
=======
    private static final Duration TIMEOUT = Duration.ofSeconds(60);
>>>>>>> 324ecbd6
    private static final Duration SHORT_TIMEOUT = Duration.ofMillis(20);

    @Rule
    public Timeout globalTimeout = Timeout.seconds(2 * TIMEOUT.getSeconds());

    @Override
    protected int getThreadPoolSize() {
        return 5;
    }

    /**
     * Tests the basic append-read functionality of the ContainerReadIndex, with data fully in it (no tail reads).
     */
    @Test
    public void testAppendRead() throws Exception {
        @Cleanup
        TestContext context = new TestContext();
        ArrayList<Long> segmentIds = createSegments(context);
        HashMap<Long, ArrayList<Long>> transactionsBySegment = createTransactions(segmentIds, context);
        HashMap<Long, ByteArrayOutputStream> segmentContents = new HashMap<>();

        // Merge all Transaction names into the segment list. For this test, we do not care what kind of Segment we have.
        transactionsBySegment.values().forEach(segmentIds::addAll);

        // Add a bunch of writes.
        appendData(segmentIds, segmentContents, context);

        // Check all the appended data.
        checkReadIndex("PostAppend", segmentContents, context);
    }

    /**
     * Tests the basic append-read functionality of the ContainerReadIndex using appends larger than the maximum allowed
     * by the Cache Storage.
     */
    @Test
    public void testLargeAppends() throws Exception {
        final int maxEntryLength = 64 * 1024;
        final int appendCount = 10;
        final Random rnd = new Random(0);
        @Cleanup
        TestContext context = new TestContext();
        context.cacheStorage.maxEntryLength = maxEntryLength;
        long segmentId = createSegments(context).get(0);
        HashMap<Long, ByteArrayOutputStream> segmentContents = new HashMap<>();

        // Add a bunch of writes.
        for (int i = 0; i < appendCount; i++) {
            val data = new ByteArraySegment(new byte[maxEntryLength + i * 10240]);
            rnd.nextBytes(data.array());

            appendSingleWrite(segmentId, data, context);
            recordAppend(segmentId, data, segmentContents);
        }
        // Check all the appended data.
        checkReadIndex("PostAppend", segmentContents, context);
    }

    /**
     * Tests the ability for the ReadIndex to batch multiple index entries together into a bigger read. This test
     * writes a lot of very small appends to the index, then issues a full read (from the beginning) while configuring
     * the read index to return results of no less than a particular size. As an added bonus, it also forces a Storage
     * Read towards the end to make sure the ReadIndex doesn't coalesce those into the result as well.
     */
    @Test
    public void testBatchedRead() throws Exception {
        final int totalAppendLength = 500 * 1000;
        final int maxAppendLength = 100;
        final int minReadLength = 16 * 1024;
        final byte[] segmentData = new byte[totalAppendLength];
        final Random rnd = new Random(0);
        rnd.nextBytes(segmentData);

        final ReadIndexConfig config = ReadIndexConfig.builder().with(ReadIndexConfig.MEMORY_READ_MIN_LENGTH, minReadLength).build();

        @Cleanup
        TestContext context = new TestContext(config, CachePolicy.INFINITE);

        // Create the segment in Storage and populate it with all the data (one segment is sufficient for this test).
        final long segmentId = createSegment(0, context);
        createSegmentsInStorage(context);
        final UpdateableSegmentMetadata segmentMetadata = context.metadata.getStreamSegmentMetadata(segmentId);
        val writeHandle = context.storage.openWrite(segmentMetadata.getName()).join();
        context.storage.write(writeHandle, 0, new ByteArrayInputStream(segmentData), segmentData.length, TIMEOUT).join();
        segmentMetadata.setStorageLength(segmentData.length);

        // Add the contents of the segment to the read index using very small appends (same data as in Storage).
        int writtenLength = 0;
        int remainingLength = totalAppendLength;
        int lastCacheOffset = -1;
        while (remainingLength > 0) {
            int appendLength = rnd.nextInt(maxAppendLength) + 1;
            if (appendLength < remainingLength) {
                // Make another append.
                byte[] appendData = new byte[appendLength];
                System.arraycopy(segmentData, writtenLength, appendData, 0, appendLength);
                appendSingleWrite(segmentId, new ByteArraySegment(appendData), context);
                writtenLength += appendLength;
                remainingLength -= appendLength;
            } else {
                // This would be the last append. Don't add it, so force the read index to load it from Storage.
                lastCacheOffset = writtenLength;
                appendLength = remainingLength;
                writtenLength += appendLength;
                remainingLength = 0;
                segmentMetadata.setLength(writtenLength);
            }
        }

        // Check all the appended data.
        @Cleanup
        ReadResult readResult = context.readIndex.read(segmentId, 0, totalAppendLength, TIMEOUT);
        long expectedCurrentOffset = 0;
        boolean encounteredStorageRead = false;
        while (readResult.hasNext()) {
            ReadResultEntry entry = readResult.next();
            if (entry.getStreamSegmentOffset() < lastCacheOffset) {
                Assert.assertEquals("Expecting only a Cache entry before switch offset.", ReadResultEntryType.Cache, entry.getType());
            } else {
                Assert.assertEquals("Expecting only a Storage entry on or after switch offset.", ReadResultEntryType.Storage, entry.getType());
                entry.requestContent(TIMEOUT);
                entry.getContent().get(TIMEOUT.toMillis(), TimeUnit.MILLISECONDS);
                encounteredStorageRead = true;
            }

            // Check the entry contents.
            byte[] entryData = entry.getContent().join().getCopy();
            AssertExtensions.assertArrayEquals("Unexpected data read at offset " + expectedCurrentOffset, segmentData, (int) expectedCurrentOffset, entryData, 0, entryData.length);
            expectedCurrentOffset += entryData.length;

            // Check the entry length. Every result entry should have at least the min length, unless it was prematurely
            // cut short by the storage entry.
            if (expectedCurrentOffset < lastCacheOffset) {
                AssertExtensions.assertGreaterThanOrEqual("Expecting a ReadResultEntry of a minimum length for cache hit.", minReadLength, entryData.length);
            }
        }

        Assert.assertEquals("Not encountered any storage reads, even though one was forced.", lastCacheOffset > 0, encounteredStorageRead);
    }

    /**
     * Tests the readDirect() method on the ReadIndex.
     */
    @Test
    public void testReadDirect() throws Exception {
        final int randomAppendLength = 1024;

        @Cleanup
        TestContext context = new TestContext();
        ArrayList<Long> segmentIds = new ArrayList<>();
        final long segmentId = createSegment(0, context);
        final UpdateableSegmentMetadata segmentMetadata = context.metadata.getStreamSegmentMetadata(segmentId);
        segmentIds.add(segmentId);
        HashMap<Long, ArrayList<Long>> transactionsBySegment = createTransactions(segmentIds, 1, context);
        final long mergedTxId = transactionsBySegment.get(segmentId).get(0);

        // Add data to all segments.
        HashMap<Long, ByteArrayOutputStream> segmentContents = new HashMap<>();
        transactionsBySegment.values().forEach(segmentIds::addAll);
        appendData(segmentIds, segmentContents, context);

        // Mark everything so far (minus a few bytes) as being written to storage.
        segmentMetadata.setStorageLength(segmentMetadata.getLength() - 100);

        // Now partially merge a second transaction
        final long mergedTxOffset = beginMergeTransaction(mergedTxId, segmentMetadata, segmentContents, context);

        // Add one more append after all of this.
        final long endOfMergedDataOffset = segmentMetadata.getLength();
        byte[] appendData = new byte[randomAppendLength];
        new Random(0).nextBytes(appendData);
        appendSingleWrite(segmentId, new ByteArraySegment(appendData), context);
        recordAppend(segmentId, new ByteArraySegment(appendData), segmentContents);

        // At this point, in our (parent) segment:
        // * [0 .. StorageLength): no reads allowed.
        // * [StorageLength .. mergedTxOffset): should be fully available.
        // * [mergedTxOffset .. endOfMergedDataOffset): no reads allowed
        // * [endOfMergedDataOffset .. Length): should be fully available.

        // Verify we are not allowed to read from the range which has already been committed to Storage (invalid arguments).
        for (AtomicLong offset = new AtomicLong(0); offset.get() < segmentMetadata.getStorageLength(); offset.incrementAndGet()) {
            AssertExtensions.assertThrows(
                    String.format("readDirect allowed reading from an illegal offset (%s).", offset),
                    () -> context.readIndex.readDirect(segmentId, offset.get(), 1),
                    ex -> ex instanceof IllegalArgumentException);
        }

        // Verify that any reads overlapping a merged transaction return null (that is, we cannot retrieve the requested data).
        for (long offset = mergedTxOffset - 1; offset < endOfMergedDataOffset; offset++) {
            val resultData = context.readIndex.readDirect(segmentId, offset, 2);
            Assert.assertNull("readDirect() returned data overlapping a partially merged transaction", resultData);
        }

        // Verify that we can read from any other offset.
        final byte[] expectedData = segmentContents.get(segmentId).toByteArray();
        BiConsumer<Long, Long> verifyReadResult = (startOffset, endOffset) -> {
            int readLength = (int) (endOffset - startOffset);
            while (readLength > 0) {
                BufferView actualDataBuffer;
                try {
                    actualDataBuffer = context.readIndex.readDirect(segmentId, startOffset, readLength);
                } catch (StreamSegmentNotExistsException ex) {
                    throw new CompletionException(ex);
                }
                Assert.assertNotNull(
                        String.format("Unexpected result when data is readily available for Offset = %s, Length = %s.", startOffset, readLength),
                        actualDataBuffer);

                byte[] actualData = actualDataBuffer.getCopy();
                AssertExtensions.assertArrayEquals("Unexpected data read from the segment at offset " + startOffset,
                        expectedData, startOffset.intValue(), actualData, 0, actualData.length);

                // Setup the read for the next test (where we read 1 less byte than now).
                readLength--;
                if (readLength % 2 == 0) {
                    // For every 2 bytes of decreased read length, increase the start offset by 1. This allows for a greater
                    // number of combinations to be tested.
                    startOffset++;
                }
            }
        };

        // Verify that we can read the cached data just after the StorageLength but before the merged transaction.
        verifyReadResult.accept(segmentMetadata.getStorageLength(), mergedTxOffset);

        // Verify that we can read the cached data just after the merged transaction but before the end of the segment.
        verifyReadResult.accept(endOfMergedDataOffset, segmentMetadata.getLength());
    }

    /**
     * Tests a scenario of truncation that does not happen concurrently with reading (segments are pre-truncated).
     */
    @Test
    public void testTruncate() throws Exception {
        @Cleanup
        TestContext context = new TestContext(DEFAULT_CONFIG, new CachePolicy(Long.MAX_VALUE, Duration.ofMillis(1000000), Duration.ofMillis(10000)));
        ArrayList<Long> segmentIds = createSegments(context);
        HashMap<Long, ByteArrayOutputStream> segmentContents = new HashMap<>();
        appendData(segmentIds, segmentContents, context);

        // Truncate all segments at their mid-points.
        for (int i = 0; i < segmentIds.size(); i++) {
            val sm = context.metadata.getStreamSegmentMetadata(segmentIds.get(i));
            sm.setStartOffset(sm.getLength() / 2);
            if (i % 2 == 0) {
                sm.setStorageLength(sm.getStartOffset());
            } else {
                sm.setStorageLength(sm.getStartOffset() / 2);
            }
        }

        // Check all the appended data. This includes verifying access to already truncated offsets.
        checkReadIndex("PostTruncate", segmentContents, context);
        checkReadIndexDirect(segmentContents, context);

        // Verify that truncated data is eligible for eviction, by checking that at least one Cache Entry is being removed.
        for (long segmentId : segmentIds) {
            val sm = context.metadata.getStreamSegmentMetadata(segmentId);
            sm.setStorageLength(sm.getLength()); // We need to set this in order to verify cache evictions.
        }

        HashSet<Integer> deletedEntries = new HashSet<>();
        context.cacheStorage.deleteCallback = deletedEntries::add;
        context.cacheManager.applyCachePolicy();
        AssertExtensions.assertGreaterThan("Expected at least one cache entry to be removed.", 0, deletedEntries.size());
    }

    /**
     * Tests a scenario of truncation that happens concurrently with reading (segment is truncated while reading).
     */
    @Test
    public void testTruncateConcurrently() throws Exception {
        @Cleanup
        TestContext context = new TestContext();
        List<Long> segmentIds = createSegments(context).subList(0, 1);
        long segmentId = segmentIds.get(0);
        ByteArrayOutputStream segmentContents = new ByteArrayOutputStream();
        appendData(segmentIds, Collections.singletonMap(segmentId, segmentContents), context);

        // Begin a read result.
        UpdateableSegmentMetadata sm = context.metadata.getStreamSegmentMetadata(segmentId);
        @Cleanup
        ReadResult rr = context.readIndex.read(segmentId, 0, (int) sm.getLength(), TIMEOUT);
        ReadResultEntry firstEntry = rr.next();
        firstEntry.requestContent(TIMEOUT);
        int firstEntryLength = firstEntry.getContent().join().getLength();
        AssertExtensions.assertLessThan("Unexpected length of the first read result entry.", sm.getLength(), firstEntryLength);

        // Truncate the segment just after the end of the first returned read result.
        sm.setStartOffset(firstEntryLength + 1);
        ReadResultEntry secondEntry = rr.next();
        Assert.assertTrue("Unexpected ReadResultEntryType.isTerminal of truncated result entry.", secondEntry.getType().isTerminal());
        Assert.assertEquals("Unexpected ReadResultEntryType of truncated result entry.", ReadResultEntryType.Truncated, secondEntry.getType());
        AssertExtensions.assertSuppliedFutureThrows(
                "Expecting getContent() to return a failed CompletableFuture.",
                secondEntry::getContent,
                ex -> ex instanceof StreamSegmentTruncatedException);
        Assert.assertFalse("Unexpected result from hasNext after processing terminal result entry.", rr.hasNext());
    }

    /**
     * Tests the merging of Transactions into their parent StreamSegments.
     */
    @Test
    public void testMerge() throws Exception {
        @Cleanup
        TestContext context = new TestContext();
        ArrayList<Long> segmentIds = createSegments(context);
        HashMap<Long, ArrayList<Long>> transactionsBySegment = createTransactions(segmentIds, context);
        HashMap<Long, ByteArrayOutputStream> segmentContents = new HashMap<>();

        // Put all segment names into one list, for easier appends (but still keep the original lists at hand - we'll need them later).
        ArrayList<Long> allSegmentIds = new ArrayList<>(segmentIds);
        transactionsBySegment.values().forEach(allSegmentIds::addAll);

        // Add a bunch of writes.
        appendData(allSegmentIds, segmentContents, context);

        // Begin-merge all Transactions (part 1/2), and check contents.
        beginMergeTransactions(transactionsBySegment, segmentContents, context);
        checkReadIndex("BeginMerge", segmentContents, context);

        // Complete the merger (part 2/2), and check contents.
        completeMergeTransactions(transactionsBySegment, context);
        checkReadIndex("CompleteMerge", segmentContents, context);
    }

    /**
     * Tests the merging of empty Segments.
     */
    @Test
    public void testMergeEmptySegment() throws Exception {
        @Cleanup
        TestContext context = new TestContext();
        Collection<Long> segmentIds = Collections.singleton(createSegment(0, context));
        HashMap<Long, ArrayList<Long>> transactionsBySegment = createTransactions(segmentIds, 1, context);
        HashMap<Long, ByteArrayOutputStream> segmentContents = new HashMap<>();

        // Add a bunch of writes.
        appendData(segmentIds, segmentContents, context);

        // Begin-merge all Transactions (part 1/2), and check contents.
        beginMergeTransactions(transactionsBySegment, segmentContents, context);
        checkReadIndex("BeginMerge", segmentContents, context);

        // Complete the merger (part 2/2), and check contents.
        completeMergeTransactions(transactionsBySegment, context);
        checkReadIndex("CompleteMerge", segmentContents, context);
    }

    /**
     * Tests the behavior of Future Reads. Scenarios tested include:
     * * Regular appends
     * * Segment sealing
     * * Transaction merging.
     */
    @Test
    @SuppressWarnings("checkstyle:CyclomaticComplexity")
    public void testFutureReads() throws Exception {
        final int nonSealReadLimit = APPENDS_PER_SEGMENT * 25; // About 40-50% of the entire segment length.
        final int triggerFutureReadsEvery = 3; // How many appends to trigger Future reads.
        @Cleanup
        TestContext context = new TestContext();
        ArrayList<Long> segmentIds = createSegments(context);
        HashMap<Long, ArrayList<Long>> transactionsBySegment = createTransactions(segmentIds, context);
        HashMap<Long, ByteArrayOutputStream> segmentContents = new HashMap<>();
        HashMap<Long, ByteArrayOutputStream> readContents = new HashMap<>();
        HashSet<Long> segmentsToSeal = new HashSet<>();
        ArrayList<AsyncReadResultProcessor> readProcessors = new ArrayList<>();
        HashMap<Long, TestReadResultHandler> entryHandlers = new HashMap<>();

        // 1. Put all segment names into one list, for easier appends (but still keep the original lists at hand - we'll need them later).
        ArrayList<Long> allSegmentIds = new ArrayList<>(segmentIds);
        transactionsBySegment.values().forEach(allSegmentIds::addAll);

        AtomicInteger writeCount = new AtomicInteger();
        Runnable triggerFutureReadsCallback = () -> {
            if (writeCount.incrementAndGet() % triggerFutureReadsEvery == 0) {
                context.readIndex.triggerFutureReads(segmentIds);
            }
        };

        // 2. Setup tail reads.
        // First 1/2 of segments will try to read Int32.Max bytes, while the other half will try to read 100 bytes.
        // We will then seal the first 1/2 of the segments, which should cause the tail reads to stop (the remaining
        // should stop upon reaching the limit).
        for (int i = 0; i < segmentIds.size(); i++) {
            long segmentId = segmentIds.get(i);
            ByteArrayOutputStream readContentsStream = new ByteArrayOutputStream();
            readContents.put(segmentId, readContentsStream);

            ReadResult readResult;
            if (i < segmentIds.size() / 2) {
                // We're going to seal this one at one point.
                segmentsToSeal.add(segmentId);
                readResult = context.readIndex.read(segmentId, 0, Integer.MAX_VALUE, TIMEOUT);
            } else {
                // Just a regular one, nothing special.
                readResult = context.readIndex.read(segmentId, 0, nonSealReadLimit, TIMEOUT);
            }

            // The Read callback is only accumulating data in this test; we will then compare it against the real data.
            TestReadResultHandler entryHandler = new TestReadResultHandler(readContentsStream, TIMEOUT);
            entryHandlers.put(segmentId, entryHandler);
            readProcessors.add(AsyncReadResultProcessor.process(readResult, entryHandler, executorService()));
        }

        // 3. Add a bunch of writes.
        appendData(allSegmentIds, segmentContents, context, triggerFutureReadsCallback);

        // 4. Merge all the Transactions.
        beginMergeTransactions(transactionsBySegment, segmentContents, context);
        completeMergeTransactions(transactionsBySegment, context);
        context.readIndex.triggerFutureReads(segmentIds);

        // 5. Add more appends (to the parent segments)
        for (int i = 0; i < 5; i++) {
            for (long segmentId : segmentIds) {
                UpdateableSegmentMetadata segmentMetadata = context.metadata.getStreamSegmentMetadata(segmentId);
                ByteArraySegment data = getAppendData(segmentMetadata.getName(), segmentId, i, writeCount.incrementAndGet());

                // Make sure we increase the Length prior to appending; the ReadIndex checks for this.
                long offset = segmentMetadata.getLength();
                segmentMetadata.setLength(offset + data.getLength());
                context.readIndex.append(segmentId, offset, data);
                recordAppend(segmentId, data, segmentContents);
                triggerFutureReadsCallback.run();
            }
        }

        // 6. Seal those segments that we need to seal.
        segmentsToSeal.forEach(segmentId -> context.metadata.getStreamSegmentMetadata(segmentId).markSealed());

        // Trigger future reads on all segments we know about; some may not have had a trigger in a while (see callback above).
        context.readIndex.triggerFutureReads(segmentIds);

        // Now wait for all the reads to complete, and verify their results against the expected output.
        Futures.allOf(entryHandlers.values().stream().map(TestReadResultHandler::getCompleted).collect(Collectors.toList())).get(TIMEOUT.toMillis(), TimeUnit.MILLISECONDS);
        readProcessors.forEach(AsyncReadResultProcessor::close);

        // Check to see if any errors got thrown (and caught) during the reading process).
        for (Map.Entry<Long, TestReadResultHandler> e : entryHandlers.entrySet()) {
            Throwable err = e.getValue().getError().get();
            if (err != null) {
                // Check to see if the exception we got was expected due to segment being sealed.
                // The next check (see below) will verify if the segments were properly read).
                if (!(isExpectedAfterSealed(err) && segmentsToSeal.contains(e.getKey()))) {
                    Assert.fail("Unexpected error happened while processing Segment " + e.getKey() + ": " + e.getValue().getError().get());
                }
            }
        }

        // Compare, byte-by-byte, the outcome of the tail reads.
        Assert.assertEquals("Unexpected number of segments were read.", segmentContents.size(), readContents.size());
        for (long segmentId : segmentIds) {
            boolean isSealed = segmentsToSeal.contains(segmentId);

            byte[] expectedData = segmentContents.get(segmentId).toByteArray();
            byte[] actualData = readContents.get(segmentId).toByteArray();
            int expectedLength = isSealed ? expectedData.length : nonSealReadLimit;
            Assert.assertEquals("Unexpected read length for " + (isSealed ? "sealed " : "") + "segment " + expectedData.length, expectedLength, actualData.length);
            AssertExtensions.assertArrayEquals("Unexpected read contents for segment " + segmentId, expectedData, 0, actualData, 0, actualData.length);
        }

        // Finally, pick a non-sealed segment, issue a Future Read from it and then close the index - verify the Future
        // Read is cancelled.
        Long notSealedId = segmentIds.stream().filter(id -> !segmentsToSeal.contains(id)).findFirst().orElse(null);
        Assert.assertNotNull("Expecting at least one non-sealed segment.", notSealedId);
        @Cleanup
        ReadResult rr = context.readIndex.read(notSealedId, context.metadata.getStreamSegmentMetadata(notSealedId).getLength(), 1, TIMEOUT);
        ReadResultEntry fe = rr.next();
        Assert.assertEquals("Expecting a Future Read.", ReadResultEntryType.Future, fe.getType());
        Assert.assertFalse("Not expecting Future Read to be completed.", fe.getContent().isDone());
        context.readIndex.close();
        Assert.assertTrue("Expected the Future Read to have been cancelled when the ReadIndex was closed.", fe.getContent().isCancelled());
    }

    /**
     * Tests the behavior of Future Reads on an empty index that is sealed.
     */
    @Test
    public void testFutureReadsEmptyIndex() throws Exception {
        @Cleanup
        TestContext context = new TestContext();

        // Create an empty segment. This is the easiest way to ensure the Read Index is empty.
        long segmentId = createSegment(0, context);
        @Cleanup
        val rr = context.readIndex.read(segmentId, 0, 1, TIMEOUT);
        val futureReadEntry = rr.next();
        Assert.assertEquals("Unexpected entry type.", ReadResultEntryType.Future, futureReadEntry.getType());
        Assert.assertFalse("ReadResultEntry is completed.", futureReadEntry.getContent().isDone());

        // Seal the segment. This should complete all future reads.
        context.metadata.getStreamSegmentMetadata(segmentId).markSealed();
        context.readIndex.triggerFutureReads(Collections.singleton(segmentId));
        Assert.assertTrue("Expected future read to be failed after sealing.", futureReadEntry.getContent().isCompletedExceptionally());
        AssertExtensions.assertSuppliedFutureThrows(
                "Expected future read to be failed with appropriate exception.",
                futureReadEntry::getContent,
                ex -> ex instanceof StreamSegmentSealedException);
    }


    /**
     * Tests the ability to auto-unregister Future Reads if they are cancelled externally.
     */
    @Test
    public void testFutureReadsCancelled() throws Exception {
        @Cleanup
        TestContext context = new TestContext();

        // Create an empty segment. This is the easiest way to ensure the Read Index is empty.
        long segmentId = createSegment(0, context);
        @Cleanup
        val rr = context.readIndex.read(segmentId, 0, 1, TIMEOUT);
        val futureReadEntry = rr.next();
        Assert.assertEquals("Unexpected entry type.", ReadResultEntryType.Future, futureReadEntry.getType());
        Assert.assertFalse("ReadResultEntry is completed.", futureReadEntry.getContent().isDone());

        rr.close();
        Assert.assertTrue(futureReadEntry.getContent().isCancelled());

        AssertExtensions.assertEventuallyEquals("FutureReadResultEntry not unregistered after owning ReadResult closed.",
                0, () -> context.readIndex.getIndex(segmentId).getFutureReadCount(),
                10, TIMEOUT.toMillis());
    }

    /**
     * Tests the following scenario:
     * 1. We have a future read registered at offset N.
     * 2. (Thread A) Segment's length has been updated (via appends) to M (N < M).
     * 3. (Thread A) A call to {@link ContainerReadIndex#append} is made for range [N-x, N).
     * 4. (Thread B) Segment has been sealed with length M (asynchronously).
     * 5. (Thread A) A call to {@link ContainerReadIndex#triggerFutureReads} is invoked for the appends at steps 2-3.
     * 6. (Thread A) The appends at step 2. are added to the Read index. (This mimics the OperationProcessor behavior that adds
     * entries to the read index asynchronously, after updating the metadata).
     * <p>
     * The Future Read Result at step 1 should correctly return the data from the appends that are added to the index at step 4.
     */
    @Test
    public void testFutureReadsSealAppend() throws Exception {
        @Cleanup
        TestContext context = new TestContext();

        // 1. Register a future read.
        long segmentId = createSegment(0, context);
        val segmentMetadata = context.metadata.getStreamSegmentMetadata(segmentId);

        val append1 = getAppendData(segmentMetadata.getName(), segmentId, 0, 0);
        val append2 = getAppendData(segmentMetadata.getName(), segmentId, 1, 1);

        @Cleanup
        val rr = context.readIndex.read(segmentId, append1.getLength(), append2.getLength(), TIMEOUT);
        val index = context.readIndex.getIndex(segmentId);
        val futureReadEntry = rr.next();
        Assert.assertEquals("Unexpected entry type.", ReadResultEntryType.Future, futureReadEntry.getType());
        Assert.assertFalse("ReadResultEntry is completed.", futureReadEntry.getContent().isDone());
        Assert.assertEquals("Expected future read to have been registered.", 1, index.getFutureReadCount());

        // 2. Set the segment's length.
        segmentMetadata.setLength(append1.getLength() + append2.getLength());

        // 3. Make the initial append.
        index.append(0, append1);

        // 4. Seal the segment
        segmentMetadata.markSealed();

        // 5. First triggerFutureReads (due to append1)
        index.triggerFutureReads();
        Assert.assertFalse("Not expecting future read to have been completed yet.", futureReadEntry.getContent().isDone());
        Assert.assertEquals("Expected original future read to still be registered.", 1, index.getFutureReadCount());

        // 6. Make append2.
        index.append(append1.getLength(), append2);
        index.triggerFutureReads();
        val readContent = futureReadEntry.getContent().get(TIMEOUT.toMillis(), TimeUnit.MILLISECONDS);
        Assert.assertEquals("Unexpected data read back from future read.", append2, readContent);
    }

    /**
     * Tests the handling of invalid operations. Scenarios include:
     * * Appends at wrong offsets
     * * Bad SegmentIds
     * * Invalid merge operations or sequences (complete before merge, merging non-Transactions, etc.)
     * * Operations not allowed in or not in recovery
     */
    @Test
    public void testInvalidOperations() throws Exception {
        @Cleanup
        TestContext context = new TestContext();

        // Create a segment and a Transaction.
        long segmentId = 0;
        String segmentName = getSegmentName((int) segmentId);
        context.metadata.mapStreamSegmentId(segmentName, segmentId);
        initializeSegment(segmentId, context);

        long transactionId = segmentId + 1;
        String transactionName = NameUtils.getTransactionNameFromId(segmentName, UUID.randomUUID());
        context.metadata.mapStreamSegmentId(transactionName, transactionId);
        initializeSegment(transactionId, context);

        ByteArraySegment appendData = new ByteArraySegment("foo".getBytes());
        UpdateableSegmentMetadata segmentMetadata = context.metadata.getStreamSegmentMetadata(segmentId);
        long segmentOffset = segmentMetadata.getLength();
        segmentMetadata.setLength(segmentOffset + appendData.getLength());
        context.readIndex.append(segmentId, segmentOffset, appendData);

        UpdateableSegmentMetadata transactionMetadata = context.metadata.getStreamSegmentMetadata(transactionId);
        long transactionOffset = transactionMetadata.getLength();
        transactionMetadata.setLength(transactionOffset + appendData.getLength());
        context.readIndex.append(transactionId, transactionOffset, appendData);

        // 1. Appends at wrong offsets.
        AssertExtensions.assertThrows(
                "append did not throw the correct exception when provided with an offset beyond the Segment's DurableLogOffset.",
                () -> context.readIndex.append(segmentId, Integer.MAX_VALUE, appendData),
                ex -> ex instanceof IllegalArgumentException);

        AssertExtensions.assertThrows(
                "append did not throw the correct exception when provided with invalid offset.",
                () -> context.readIndex.append(segmentId, 0, appendData),
                ex -> ex instanceof IllegalArgumentException);

        // 2. Appends or reads with wrong SegmentIds
        AssertExtensions.assertThrows(
                "append did not throw the correct exception when provided with invalid SegmentId.",
                () -> context.readIndex.append(transactionId + 1, 0, appendData),
                ex -> ex instanceof IllegalArgumentException);

        AssertExtensions.assertThrows(
                "read did not throw the correct exception when provided with invalid SegmentId.",
                () -> context.readIndex.read(transactionId + 1, 0, 1, TIMEOUT),
                ex -> ex instanceof IllegalArgumentException);

        // 3. TriggerFutureReads with wrong Segment Ids
        ArrayList<Long> badSegmentIds = new ArrayList<>();
        badSegmentIds.add(transactionId + 1);
        AssertExtensions.assertThrows(
                "triggerFutureReads did not throw the correct exception when provided with invalid SegmentId.",
                () -> context.readIndex.triggerFutureReads(badSegmentIds),
                ex -> ex instanceof IllegalArgumentException);

        // 4. Merge with invalid arguments.
        long secondSegmentId = transactionId + 1;
        context.metadata.mapStreamSegmentId(getSegmentName((int) secondSegmentId), secondSegmentId);
        initializeSegment(secondSegmentId, context);
        AssertExtensions.assertThrows(
                "beginMerge did not throw the correct exception when attempting to merge a stand-along Segment.",
                () -> context.readIndex.beginMerge(secondSegmentId, 0, segmentId),
                ex -> ex instanceof IllegalArgumentException);

        AssertExtensions.assertThrows(
                "completeMerge did not throw the correct exception when called on a Transaction that did not have beginMerge called for.",
                () -> context.readIndex.completeMerge(segmentId, transactionId),
                ex -> ex instanceof IllegalArgumentException);

        AssertExtensions.assertThrows(
                "beginMerge did not throw the correct exception when called on a Transaction that was not sealed.",
                () -> context.readIndex.beginMerge(segmentId, 0, transactionId),
                ex -> ex instanceof IllegalArgumentException);

        transactionMetadata.markSealed();
        long mergeOffset = segmentMetadata.getLength();
        segmentMetadata.setLength(mergeOffset + transactionMetadata.getLength());
        context.readIndex.beginMerge(segmentId, mergeOffset, transactionId);
        AssertExtensions.assertThrows(
                "append did not throw the correct exception when called on a Transaction that was already sealed.",
                () -> context.readIndex.append(transactionId, transactionMetadata.getLength(), appendData),
                ex -> ex instanceof IllegalArgumentException);
    }

    /**
     * Tests the ability to read data from Storage.
     */
    @Test
    public void testStorageReads() throws Exception {
        // Create all the segments in the metadata.
        @Cleanup
        TestContext context = new TestContext();
        ArrayList<Long> segmentIds = createSegments(context);
        HashMap<Long, ArrayList<Long>> transactionsBySegment = createTransactions(segmentIds, context);
        HashMap<Long, ByteArrayOutputStream> segmentContents = new HashMap<>();

        // Merge all Transaction names into the segment list. For this test, we do not care what kind of Segment we have.
        transactionsBySegment.values().forEach(segmentIds::addAll);

        // Create all the segments in storage.
        createSegmentsInStorage(context);

        // Append data (in storage).
        appendDataInStorage(context, segmentContents);

        // Check all the appended data.
        checkReadIndex("StorageReads", segmentContents, context);

        // Pretty brutal, but will do the job for this test: delete all segments from the storage. This way, if something
        // wasn't cached properly in the last read, the ReadIndex would delegate to Storage, which would fail.
        for (long segmentId : segmentIds) {
            val handle = context.storage.openWrite(context.metadata.getStreamSegmentMetadata(segmentId).getName()).join();
            context.storage.delete(handle, TIMEOUT).join();
        }

        // Now do the read again - if everything was cached properly in the previous call to 'checkReadIndex', no Storage
        // call should be executed.
        checkReadIndex("CacheReads", segmentContents, context);
    }

    /**
     * Tests a scenario where two concurrent Storage reads for the same offset execute, and the second ends up overwriting
     * the first one.
     */
    @Test
    public void testStorageReadsConcurrentWithOverwrite() throws Exception {
        testStorageReadsConcurrentWithOverwrite(0);
        testStorageReadsConcurrentWithOverwrite(1);
    }

    private void testStorageReadsConcurrentWithOverwrite(int offsetDeltaBetweenReads) throws Exception {
        testStorageReadsConcurrent(offsetDeltaBetweenReads, 1,
                (context, metadata) -> {
                    // Do nothing.
                },
                (context, metadata) -> {
                    // Check all the appended data. It must not have been overridden.
                    Assert.assertEquals("Not expecting any extra data in this test.", metadata.getLength(), metadata.getStorageLength());
                    val readResult = context.readIndex.read(metadata.getId(), 0, (int) metadata.getStorageLength(), TIMEOUT);

                    // Read from segment.
                    byte[] segmentData = new byte[(int) metadata.getStorageLength()];
                    readResult.readRemaining(segmentData, TIMEOUT);

                    // Then from Storage.
                    byte[] storageData = new byte[segmentData.length];
                    context.storage.openRead(metadata.getName())
                            .thenCompose(handle -> context.storage.read(handle, 0, storageData, 0, storageData.length, TIMEOUT))
                            .join();

                    Assert.assertArrayEquals("Unexpected appended data read back.", storageData, segmentData);

                    // The cleanup is async, so we must keep trying to check until it is done.
                    AssertExtensions.assertEventuallyEquals("Unexpected number of bytes in the cache.",
                            (long) storageData.length,
                            () -> context.cacheStorage.getState().getStoredBytes(),
                            10, TIMEOUT.toMillis());

                });
    }

    /**
     * Tests a scenario where two concurrent Storage reads for the same offset execute, but the first one completes first,
     * then a new append is added to the segment, and when the second read completes it should be discarded (as opposed
     * from overwriting the Read Index Entry).
     */
    @Test
    public void testStorageReadsConcurrentNoOverwrite() throws Exception {
        testStorageReadsConcurrentNoOverwrite(0);
        testStorageReadsConcurrentNoOverwrite(1);
    }

    private void testStorageReadsConcurrentNoOverwrite(int offsetDeltaBetweenReads) throws Exception {
        val appendedData = new AtomicReference<ByteArraySegment>();
        testStorageReadsConcurrent(offsetDeltaBetweenReads, 0,
                (context, metadata) -> {
                    // Now perform an append.
                    appendedData.set(getAppendData(metadata.getName(), metadata.getId(), 1, 1));
                    metadata.setLength(metadata.getLength() + appendedData.get().getLength());
                    context.readIndex.append(metadata.getId(), metadata.getStorageLength(), appendedData.get());
                },
                (context, metadata) -> {
                    // Check all the appended data. It must not have been overridden.
                    val appendedDataStream = context.readIndex.readDirect(metadata.getId(), metadata.getStorageLength(), appendedData.get().getLength());
                    Assert.assertNotNull("Unable to read appended data.", appendedDataStream);
                    val actualAppendedData = appendedDataStream.getCopy();
                    AssertExtensions.assertArrayEquals("Unexpected appended data read back.",
                            appendedData.get().array(), 0, actualAppendedData, 0, appendedData.get().getLength());

                    // The cleanup is async, so we must keep trying to check until it is done.
                    AssertExtensions.assertEventuallyEquals("Unexpected number of bytes in the cache.",
                            metadata.getLength(),
                            () -> context.cacheStorage.getState().getStoredBytes(),
                            10, TIMEOUT.toMillis());
                });
    }

    private void testStorageReadsConcurrent(
            int offsetDeltaBetweenReads,
            int extraAllowedStorageReads,
            BiConsumerWithException<TestContext, UpdateableSegmentMetadata> executeBetweenReads,
            BiConsumerWithException<TestContext, UpdateableSegmentMetadata> finalCheck) throws Exception {
        val maxAllowedStorageReads = 2 + extraAllowedStorageReads;
        val cachePolicy = new CachePolicy(100, 0.01, 1.0, Duration.ofMillis(10), Duration.ofMillis(10));
        @Cleanup
        TestContext context = new TestContext(DEFAULT_CONFIG, cachePolicy);

        // Create the segment
        val segmentId = createSegment(0, context);
        val metadata = context.metadata.getStreamSegmentMetadata(segmentId);
        context.storage.create(metadata.getName(), TIMEOUT).join();

        // Append some data to the Read Index.
        val dataInStorage = getAppendData(metadata.getName(), segmentId, 0, 0);
        metadata.setLength(dataInStorage.getLength());
        context.readIndex.append(segmentId, 0, dataInStorage);

        // Then write to Storage.
        context.storage.openWrite(metadata.getName())
                .thenCompose(handle -> context.storage.write(handle, 0, dataInStorage.getReader(), dataInStorage.getLength(), TIMEOUT))
                .join();
        metadata.setStorageLength(dataInStorage.getLength());

        // Then evict it from the cache.
        boolean evicted = context.cacheManager.applyCachePolicy();
        Assert.assertTrue("Expected an eviction.", evicted);

        @Cleanup("release")
        val firstReadBlocker = new ReusableLatch();
        @Cleanup("release")
        val firstRead = new ReusableLatch();
        @Cleanup("release")
        val secondReadBlocker = new ReusableLatch();
        @Cleanup("release")
        val secondRead = new ReusableLatch();
        val cacheInsertCount = new AtomicInteger();
        context.cacheStorage.insertCallback = address -> {
            if (cacheInsertCount.incrementAndGet() > 1) {
                Assert.fail("Too many cache inserts.");
            }
        };

        val storageReadCount = new AtomicInteger();
        context.storage.setReadInterceptor((segment, wrappedStorage) -> {
            int readCount = storageReadCount.incrementAndGet();
            if (readCount == 1) {
                firstRead.release();
                Exceptions.handleInterrupted(firstReadBlocker::await);
            } else if (readCount == 2) {
                secondRead.release();
                Exceptions.handleInterrupted(secondReadBlocker::await);
            } else if (readCount > maxAllowedStorageReads) {
                Assert.fail("Too many storage reads. Max allowed = " + maxAllowedStorageReads);
            }
        });

        // Initiate the first Storage Read.
        val read1Result = context.readIndex.read(segmentId, 0, dataInStorage.getLength(), TIMEOUT);
        val read1Data = new byte[dataInStorage.getLength()];
        val read1Future = CompletableFuture.runAsync(() -> read1Result.readRemaining(read1Data, TIMEOUT), executorService());

        // Wait for it to process.
        firstRead.await();

        // Initiate the second storage read.
        val read2Length = dataInStorage.getLength() - offsetDeltaBetweenReads;
        val read2Result = context.readIndex.read(segmentId, offsetDeltaBetweenReads, read2Length, TIMEOUT);
        val read2Data = new byte[read2Length];
        val read2Future = CompletableFuture.runAsync(() -> read2Result.readRemaining(read2Data, TIMEOUT), executorService());

        secondRead.await();

        // Unblock the first Storage Read and wait for it to complete.
        firstReadBlocker.release();
        read1Future.get(TIMEOUT.toMillis(), TimeUnit.MILLISECONDS);

        // Wait for the data from the first read to be fully added to the cache. Without this the subsequent append will not write to this entry.
        TestUtils.await(
                () -> {
                    try {
                        return context.readIndex.read(0, 0, dataInStorage.getLength(), TIMEOUT).next().getType() == ReadResultEntryType.Cache;
                    } catch (StreamSegmentNotExistsException ex) {
                        throw new CompletionException(ex);
                    }
                }, 10, TIMEOUT.toMillis());

        // If there's anything to do between the two reads, do it now.
        executeBetweenReads.accept(context, metadata);

        // Unblock second Storage Read.
        secondReadBlocker.release();
        read2Future.get(TIMEOUT.toMillis(), TimeUnit.MILLISECONDS);

        // Perform final check.
        finalCheck.accept(context, metadata);
        Assert.assertEquals("Unexpected number of storage reads.", maxAllowedStorageReads, storageReadCount.get());
        Assert.assertEquals("Unexpected number of cache inserts.", 1, cacheInsertCount.get());
    }

    /**
     * Tests a scenario where two concurrent Storage reads for overlapping ranges execute, with the smaller one
     * completing first. This test validates that no data duplication occurs in the cache and that the index is properly
     * updated in this case.
     */
    @Test
    public void testStorageReadsConcurrentSmallLarge() throws Exception {
        // Read 1 is wholly contained within Read 2.
        testStorageReadsConcurrentSmallLarge(20000, 5000, 5000, 0, 20000);

        // Read 1 and 2 overlap, but Read 2 begins before Read 1.
        testStorageReadsConcurrentSmallLarge(20000, 5000, 5000, 3900, 16100);

        // These are values from a real-world test, that lead to the discovery of the issue verified here.
        testStorageReadsConcurrentSmallLarge(1011221, 397254, 8209, 0, 1011221);

        // Read 1 and 2 overlap, but Read 2 begins before Read 1.
        testStorageReadsConcurrentSmallLarge(1011221, 397254, 8209, 393149, 618072);
    }

    private void testStorageReadsConcurrentSmallLarge(int segmentLength, int read1Offset, int read1Length, int read2Offset, int read2Length) throws Exception {
        // We only expect 2 Storage reads for this test.
        val expectedStorageReadCount = 2;
        val cachePolicy = new CachePolicy(100, 0.01, 1.0, Duration.ofMillis(10), Duration.ofMillis(10));

        val config = ReadIndexConfig
                .builder()
                .with(ReadIndexConfig.MEMORY_READ_MIN_LENGTH, DEFAULT_CONFIG.getMemoryReadMinLength())
                .with(ReadIndexConfig.STORAGE_READ_ALIGNMENT, segmentLength)
                .build();

        @Cleanup
        TestContext context = new TestContext(config, cachePolicy);

        // Create the segment
        val segmentId = createSegment(0, context);
        val metadata = context.metadata.getStreamSegmentMetadata(segmentId);
        context.storage.create(metadata.getName(), TIMEOUT).join();

        // Write some data to the segment in Storage.
        val rnd = new Random(0);
        val segmentData = new ByteArraySegment(new byte[segmentLength]);
        rnd.nextBytes(segmentData.array());
        context.storage.openWrite(metadata.getName())
                .thenCompose(handle -> context.storage.write(handle, 0, segmentData.getReader(), segmentData.getLength(), TIMEOUT))
                .join();
        metadata.setLength(segmentData.getLength());
        metadata.setStorageLength(segmentData.getLength());

        @Cleanup("release")
        val firstReadBlocker = new ReusableLatch();
        @Cleanup("release")
        val firstRead = new ReusableLatch();
        @Cleanup("release")
        val secondReadBlocker = new ReusableLatch();
        @Cleanup("release")
        val secondRead = new ReusableLatch();
        val cacheInsertCount = new AtomicInteger();
        context.cacheStorage.insertCallback = address -> cacheInsertCount.incrementAndGet();

        val storageReadCount = new AtomicInteger();
        context.storage.setReadInterceptor((segment, wrappedStorage) -> {
            int readCount = storageReadCount.incrementAndGet();
            if (readCount == 1) {
                firstRead.release();
                Exceptions.handleInterrupted(firstReadBlocker::await);
            } else if (readCount == 2) {
                secondRead.release();
                Exceptions.handleInterrupted(secondReadBlocker::await);
            }
        });

        // Initiate the first Storage Read.
        val read1Result = context.readIndex.read(segmentId, read1Offset, read1Length, TIMEOUT);
        val read1Data = new byte[read1Length];
        val read1Future = CompletableFuture.runAsync(() -> read1Result.readRemaining(read1Data, TIMEOUT), executorService());

        // Wait for it to process.
        firstRead.await();

        // Initiate the second storage read.
        val read2Result = context.readIndex.read(segmentId, read2Offset, read2Length, TIMEOUT);
        val read2Data = new byte[read2Length];
        val read2Future = CompletableFuture.runAsync(() -> read2Result.readRemaining(read2Data, TIMEOUT), executorService());

        secondRead.await();

        // Unblock the first Storage Read and wait for it to complete.
        firstReadBlocker.release();
        read1Future.get(TIMEOUT.toMillis(), TimeUnit.MILLISECONDS);

        // Unblock second Storage Read.
        secondReadBlocker.release();
        read2Future.get(TIMEOUT.toMillis(), TimeUnit.MILLISECONDS);

        // Wait for the data from the second read to be fully added to the cache (background task).
        TestUtils.await(
                () -> {
                    try {
                        return context.readIndex.read(0, read2Offset, read2Length, TIMEOUT).next().getType() == ReadResultEntryType.Cache;
                    } catch (StreamSegmentNotExistsException ex) {
                        throw new CompletionException(ex);
                    }
                }, 10, TIMEOUT.toMillis());

        // Verify that the initial read requests retrieved the data correctly.
        Assert.assertEquals("Initial Read 1 (Storage)", segmentData.slice(read1Offset, read1Length), new ByteArraySegment(read1Data));
        Assert.assertEquals("Initial Read 2 (Storage)", segmentData.slice(read2Offset, read2Length), new ByteArraySegment(read2Data));

        // Re-issue the read requests for the exact same offsets. This time it should be from the cache.
        val read1Data2 = new byte[read1Length];
        context.readIndex.read(segmentId, read1Offset, read1Length, TIMEOUT).readRemaining(read1Data2, TIMEOUT);
        Assert.assertArrayEquals("Reissued Read 1 (Cache)", read1Data, read1Data2);

        val read2Data2 = new byte[read2Length];
        context.readIndex.read(segmentId, read2Offset, read2Length, TIMEOUT).readRemaining(read2Data2, TIMEOUT);
        Assert.assertArrayEquals("Reissued Read 2 (Cache)", read2Data, read2Data2);

        // Verify that we did the expected number of Storage/Cache operations.
        Assert.assertEquals("Unexpected number of storage reads.", expectedStorageReadCount, storageReadCount.get());
        Assert.assertTrue("Unexpected number of cache inserts.", cacheInsertCount.get() == 3 || cacheInsertCount.get() == 1);
    }

    /**
     * Tests the ability to handle Storage read failures.
     */
    @Test
    public void testStorageFailedReads() {
        // Create all segments (Storage and Metadata).
        @Cleanup
        TestContext context = new TestContext();
        ArrayList<Long> segmentIds = createSegments(context);
        createSegmentsInStorage(context);

        // Read beyond Storage actual offset (metadata is corrupt)
        long testSegmentId = segmentIds.get(0);
        UpdateableSegmentMetadata sm = context.metadata.getStreamSegmentMetadata(testSegmentId);
        sm.setStorageLength(1024 * 1024);
        sm.setLength(1024 * 1024);

        AssertExtensions.assertThrows(
                "Unexpected exception when attempting to read beyond the Segment length in Storage.",
                () -> {
                    @Cleanup
                    ReadResult readResult = context.readIndex.read(testSegmentId, 0, 100, TIMEOUT);
                    Assert.assertTrue("Unexpected value from hasNext() when there should be at least one ReadResultEntry.", readResult.hasNext());
                    ReadResultEntry entry = readResult.next();
                    Assert.assertEquals("Unexpected ReadResultEntryType.", ReadResultEntryType.Storage, entry.getType());
                    entry.requestContent(TIMEOUT);
                    entry.getContent().get(TIMEOUT.toMillis(), TimeUnit.MILLISECONDS);
                },
                ex -> ex instanceof ArrayIndexOutOfBoundsException);

        // Segment not exists (exists in metadata, but not in Storage)
        val handle = context.storage.openWrite(sm.getName()).join();
        context.storage.delete(handle, TIMEOUT).join();
        AssertExtensions.assertThrows(
                "Unexpected exception when attempting to from a segment that exists in Metadata, but not in Storage.",
                () -> {
                    @Cleanup
                    ReadResult readResult = context.readIndex.read(testSegmentId, 0, 100, TIMEOUT);
                    Assert.assertTrue("Unexpected value from hasNext() when there should be at least one ReadResultEntry.", readResult.hasNext());
                    ReadResultEntry entry = readResult.next();
                    Assert.assertEquals("Unexpected ReadResultEntryType.", ReadResultEntryType.Storage, entry.getType());
                    entry.requestContent(TIMEOUT);
                    entry.getContent().get(TIMEOUT.toMillis(), TimeUnit.MILLISECONDS);
                },
                ex -> ex instanceof StreamSegmentNotExistsException);
    }

    /**
     * Tests the ability to handle Cache/Index Update failures post a successful Storage Read.
     */
    @Test
    public void testStorageFailedCacheInsert() throws Exception {
        final int segmentLength = 1024;
        // Create a segment and write some data in Storage for it.
        @Cleanup
        TestContext context = new TestContext();
        ArrayList<Long> segmentIds = createSegments(context);
        createSegmentsInStorage(context);
        val testSegmentId = segmentIds.get(0);
        UpdateableSegmentMetadata sm = context.metadata.getStreamSegmentMetadata(testSegmentId);
        sm.setStorageLength(segmentLength);
        sm.setLength(segmentLength);
        context.storage.openWrite(sm.getName())
                .thenCompose(handle -> context.storage.write(handle, 0, new ByteArrayInputStream(new byte[segmentLength]), segmentLength, TIMEOUT))
                .join();

        // Keep track of inserted/deleted calls to the Cache, and "fail" the insert call.
        val inserted = new ReusableLatch();
        val insertedAddress = new AtomicInteger(CacheStorage.NO_ADDRESS);
        val deletedAddress = new AtomicInteger(Integer.MAX_VALUE);
        context.cacheStorage.insertCallback = address -> {
            context.cacheStorage.delete(address); // Immediately delete this data (prevent leaks).
            Assert.assertTrue(insertedAddress.compareAndSet(CacheStorage.NO_ADDRESS, address));
            inserted.release();
            throw new IntentionalException();
        };
        context.cacheStorage.deleteCallback = deletedAddress::set;

        // Trigger a read. The first read call will be served with data directly from Storage, so we expect it to be successful.
        @Cleanup
        ReadResult readResult = context.readIndex.read(testSegmentId, 0, segmentLength, TIMEOUT);
        ReadResultEntry entry = readResult.next();
        Assert.assertEquals("Unexpected ReadResultEntryType.", ReadResultEntryType.Storage, entry.getType());
        entry.requestContent(TIMEOUT);
        entry.getContent().get(TIMEOUT.toMillis(), TimeUnit.MILLISECONDS); // This should complete without issues.

        // Verify that the cache insert attempt has been made
        inserted.await();
        Assert.assertNotEquals("Expected an insert attempt to have been made.", CacheStorage.NO_ADDRESS, insertedAddress.get());
        AssertExtensions.assertEventuallyEquals(CacheStorage.NO_ADDRESS, deletedAddress::get, TIMEOUT.toMillis());
    }

    /**
     * Tests the ability to perform mixed reads (Storage and DurableLog-only data).
     */
    @Test
    public void testMixedReads() throws Exception {
        // Create all the segments in the metadata.
        @Cleanup
        TestContext context = new TestContext();
        ArrayList<Long> segmentIds = createSegments(context);
        HashMap<Long, ByteArrayOutputStream> segmentContents = new HashMap<>();

        // Create all the segments in storage.
        createSegmentsInStorage(context);

        // Append data (in storage).
        appendDataInStorage(context, segmentContents);

        // Append data (in read index - this is at offsets after the data we appended in Storage).
        appendData(segmentIds, segmentContents, context);

        // Check all the appended data.
        checkReadIndex("PostAppend", segmentContents, context);
    }

    /**
     * Tests the ability to return a copy of the data from the ReadIndex as opposed from a direct reference.
     */
    @Test
    public void testCopyOnRead() throws Exception {
        final long segmentId = 0;
        final int appendLength = 100;
        final byte[] data1 = new byte[appendLength];
        final byte[] data2 = new byte[appendLength];
        final Random rnd = new Random(0);
        rnd.nextBytes(data1);
        rnd.nextBytes(data2);

        // Create all the segments in the metadata.
        @Cleanup
        TestContext context = new TestContext();

        createSegment(0, context);

        // Append some data and intercept the address it was written to.
        val address = new AtomicInteger(-1);
        context.cacheStorage.insertCallback = address::set;
        context.metadata.getStreamSegmentMetadata(segmentId).setLength(appendLength);
        context.readIndex.append(segmentId, 0, new ByteArraySegment(data1));
        Assert.assertNotEquals(-1, address.get());

        // Initiates the reads and collect the result as a composite BufferView. Do not copy the data yet.
        val rr1 = context.readIndex.read(segmentId, 0, appendLength, TIMEOUT);
        rr1.setCopyOnRead(true);
        val read1Builder = BufferView.builder();
        rr1.forEachRemaining(rre -> read1Builder.add(rre.getContent().join()));
        val read1Buffer = read1Builder.build();

        val rr2 = context.readIndex.read(segmentId, 0, appendLength, TIMEOUT);
        rr2.setCopyOnRead(false);
        val read2Builder = BufferView.builder();
        rr2.forEachRemaining(rre -> read2Builder.add(rre.getContent().join()));
        val read2Buffer = read2Builder.build();

        // Pretty brutal, but this simulates cache evicted and cache block reused. Delete data at its address and
        // insert new one.
        context.cacheStorage.delete(address.get());
        val address2 = context.cacheStorage.insert(new ByteArraySegment(data2));
        Assert.assertEquals(address.get(), address2);

        // Now make use of the generated BufferViews. One should return the original data since we made a copy before
        // we changed the back-end cache, and the second one should return the current contents of the cache block.
        val read1 = read1Buffer.getCopy();
        val read2 = read2Buffer.getCopy();
        Assert.assertArrayEquals("Copy-on-read data not preserved.", data1, read1);
        Assert.assertArrayEquals("Not expected copy-on-read data.", data2, read2);
    }

    /**
     * Tests the ability to evict entries from the ReadIndex under various conditions:
     * * If an entry is aged out
     * * If an entry is pushed out because of cache space pressure.
     *
     * This also verifies that certain entries, such as RedirectReadIndexEntries and entries after the Storage Offset are
     * not removed.
     *
     * The way this test goes is as follows (it's pretty subtle, because there aren't many ways to hook into the ReadIndex and see what it's doing)
     * 1. It creates a bunch of segments, and populates them in storage (each) up to offset N/2-1 (this is called pre-storage)
     * 2. It populates the ReadIndex for each of those segments from offset N/2 to offset N-1 (this is called post-storage)
     * 3. It loads all the data from Storage into the ReadIndex, in entries of size equal to those already loaded in step #2.
     * 3a. At this point, all the entries added in step #2 have Generations 0..A/4-1, and step #3 have generations A/4..A-1
     * 4. Append more data at the end. This forces the generation to increase to 1.25A.
     * 4a. Nothing should be evicted from the cache now, since the earliest items are all post-storage.
     * 5. We 'touch' (read) the first 1/3 of pre-storage entries (offsets 0..N/4).
     * 5a. At this point, those entries (offsets 0..N/6) will have the newest generations (1.25A..1.5A)
     * 6. We append more data (equivalent to the data we touched)
     * 6a. Nothing should be evicted, since those generations that were just eligible for removal were touched and bumped up.
     * 7. We forcefully increase the current generation by 1 (without touching the ReadIndex)
     * 7a. At this point, we expect all the pre-storage items, except the touched ones, to be evicted. This is generations 0.25A-0.75A.
     * 8. Update the metadata and indicate that all the post-storage entries are now pre-storage and bump the generation by 0.75A.
     * 8a. At this point, we expect all former post-storage items and pre-storage items to be evicted (in this order).
     * <p>
     * The final order of eviction (in terms of offsets, for each segment), is:
     * * 0.25N-0.75N, 0.75N..N, N..1.25N, 0..0.25N, 1.25N..1.5N (remember that we added quite a bunch of items after the initial run).
     */
    @Test
    @SuppressWarnings("checkstyle:CyclomaticComplexity")
    public void testCacheEviction() throws Exception {
        // Create a CachePolicy with a set number of generations and a known max size.
        // Each generation contains exactly one entry, so the number of generations is also the number of entries.
        // We append one byte at each time. This allows us to test edge cases as well by having the finest precision when
        // it comes to selecting which bytes we want evicted and which kept.
        final int appendSize = 1;
        final int entriesPerSegment = 100; // This also doubles as number of generations (each generation, we add one append for each segment).
        final int cacheMaxSize = SEGMENT_COUNT * entriesPerSegment * appendSize;
        final int postStorageEntryCount = entriesPerSegment / 4; // 25% of the entries are beyond the StorageOffset
        final int preStorageEntryCount = entriesPerSegment - postStorageEntryCount; // 75% of the entries are before the StorageOffset.
        CachePolicy cachePolicy = new CachePolicy(cacheMaxSize, 1.0, 1.0, Duration.ofMillis(1000 * 2 * entriesPerSegment), Duration.ofMillis(1000));

        // To properly test this, we want predictable storage reads.
        ReadIndexConfig config = ReadIndexConfig.builder().with(ReadIndexConfig.STORAGE_READ_ALIGNMENT, appendSize).build();

        ArrayList<Integer> removedEntries = new ArrayList<>();
        @Cleanup
        TestContext context = new TestContext(config, cachePolicy);
        // To ease our testing, we disable appends and instruct the TestCache to report the same value for UsedBytes as it
        // has for StoredBytes. This shields us from having to know internal details about the layout of the cache.
        context.cacheStorage.usedBytesSameAsStoredBytes = true;
        context.cacheStorage.disableAppends = true;
        context.cacheStorage.deleteCallback = removedEntries::add; // Record every cache removal.

        // Create the segments (metadata + storage).
        ArrayList<Long> segmentIds = createSegments(context);
        createSegmentsInStorage(context);

        // Populate the Storage with appropriate data.
        byte[] preStorageData = new byte[preStorageEntryCount * appendSize];
        for (long segmentId : segmentIds) {
            UpdateableSegmentMetadata sm = context.metadata.getStreamSegmentMetadata(segmentId);
            val handle = context.storage.openWrite(sm.getName()).join();
            context.storage.write(handle, 0, new ByteArrayInputStream(preStorageData), preStorageData.length, TIMEOUT).join();
            sm.setStorageLength(preStorageData.length);
            sm.setLength(preStorageData.length);
        }

        val cacheMappings = new HashMap<Integer, SegmentOffset>();

        // Callback that appends one entry at the end of the given segment id.
        Consumer<Long> appendOneEntry = segmentId -> {
            UpdateableSegmentMetadata sm = context.metadata.getStreamSegmentMetadata(segmentId);
            byte[] data = new byte[appendSize];
            long offset = sm.getLength();
            sm.setLength(offset + data.length);
            try {
                context.cacheStorage.insertCallback = address -> cacheMappings.put(address, new SegmentOffset(segmentId, offset));
                context.readIndex.append(segmentId, offset, new ByteArraySegment(data));
            } catch (StreamSegmentNotExistsException ex) {
                throw new CompletionException(ex);
            }
        };

        // Populate the ReadIndex with the Append entries (post-StorageOffset)
        for (int i = 0; i < postStorageEntryCount; i++) {
            segmentIds.forEach(appendOneEntry);

            // Each time we make a round of appends (one per segment), we increment the generation in the CacheManager.
            context.cacheManager.applyCachePolicy();
        }

        // Read all the data from Storage, making sure we carefully associate them with the proper generation.
        for (int i = 0; i < preStorageEntryCount; i++) {
            long offset = i * appendSize;
            for (long segmentId : segmentIds) {
                @Cleanup
                ReadResult result = context.readIndex.read(segmentId, offset, appendSize, TIMEOUT);
                ReadResultEntry resultEntry = result.next();
                Assert.assertEquals("Unexpected type of ReadResultEntry when trying to load up data into the ReadIndex Cache.", ReadResultEntryType.Storage, resultEntry.getType());
                CompletableFuture<Void> insertedInCache = new CompletableFuture<>();
                context.cacheStorage.insertCallback = address -> {
                    cacheMappings.put(address, new SegmentOffset(segmentId, offset));
                    insertedInCache.complete(null);
                };
                resultEntry.requestContent(TIMEOUT);
                BufferView contents = resultEntry.getContent().get(TIMEOUT.toMillis(), TimeUnit.MILLISECONDS);
                Assert.assertFalse("Not expecting more data to be available for reading.", result.hasNext());
                Assert.assertEquals("Unexpected ReadResultEntry length when trying to load up data into the ReadIndex Cache.", appendSize, contents.getLength());

                // Wait for the entry to be inserted into the cache before moving on.
                insertedInCache.get(TIMEOUT.toMillis(), TimeUnit.MILLISECONDS);
            }

            context.cacheManager.applyCachePolicy();
        }

        Assert.assertEquals("Not expecting any removed Cache entries at this point (cache is not full).", 0, removedEntries.size());

        // Append more data (equivalent to all post-storage entries), and verify that NO entries are being evicted (we cannot evict post-storage entries).
        for (int i = 0; i < postStorageEntryCount; i++) {
            segmentIds.forEach(appendOneEntry);
            context.cacheManager.applyCachePolicy();
        }

        Assert.assertEquals("Not expecting any removed Cache entries at this point (only eligible entries were post-storage).", 0, removedEntries.size());

        // 'Touch' the first few entries read from storage. This should move them to the back of the queue (they won't be the first ones to be evicted).
        int touchCount = preStorageEntryCount / 3;
        for (int i = 0; i < touchCount; i++) {
            long offset = i * appendSize;
            for (long segmentId : segmentIds) {
                @Cleanup
                ReadResult result = context.readIndex.read(segmentId, offset, appendSize, TIMEOUT);
                ReadResultEntry resultEntry = result.next();
                Assert.assertEquals("Unexpected type of ReadResultEntry when trying to load up data into the ReadIndex Cache.", ReadResultEntryType.Cache, resultEntry.getType());
            }
        }

        // Append more data (equivalent to the amount of data we 'touched'), and verify that the entries we just touched are not being removed..
        for (int i = 0; i < touchCount; i++) {
            segmentIds.forEach(appendOneEntry);
            context.cacheManager.applyCachePolicy();
        }

        Assert.assertEquals("Not expecting any removed Cache entries at this point (we touched old entries and they now have the newest generation).", 0, removedEntries.size());

        // Increment the generations so that we are caught up to just before the generation where the "touched" items now live.
        context.cacheManager.applyCachePolicy();

        // We expect all but the 'touchCount' pre-Storage entries to be removed.
        int expectedRemovalCount = (preStorageEntryCount - touchCount) * SEGMENT_COUNT;
        Assert.assertEquals("Unexpected number of removed entries after having forced out all pre-storage entries.", expectedRemovalCount, removedEntries.size());

        // Now update the metadata and indicate that all the post-storage data has been moved to storage.
        segmentIds.forEach(segmentId -> {
            UpdateableSegmentMetadata sm = context.metadata.getStreamSegmentMetadata(segmentId);
            sm.setStorageLength(sm.getLength());
        });

        // We add one artificial entry, which we'll be touching forever and ever; this forces the CacheManager to
        // update its current generation every time. We will be ignoring this entry for our test.
        SegmentMetadata readSegment = context.metadata.getStreamSegmentMetadata(segmentIds.get(0));
        appendOneEntry.accept(readSegment.getId());

        // Now evict everything (whether by size of by aging out).
        for (int i = 0; i < cachePolicy.getMaxGenerations(); i++) {
            @Cleanup
            ReadResult result = context.readIndex.read(readSegment.getId(), readSegment.getLength() - appendSize, appendSize, TIMEOUT);
            result.next();
            context.cacheManager.applyCachePolicy();
        }

        int expectedRemovalCountPerSegment = entriesPerSegment + touchCount + postStorageEntryCount;
        int expectedTotalRemovalCount = SEGMENT_COUNT * expectedRemovalCountPerSegment;
        Assert.assertEquals("Unexpected number of removed entries after having forced out all the entries.", expectedTotalRemovalCount, removedEntries.size());

        // Finally, verify that the evicted items are in the correct order (for each segment). See this test's description for details.
        for (long segmentId : segmentIds) {
            List<SegmentOffset> segmentRemovedKeys = removedEntries.stream()
                    .map(cacheMappings::get)
                    .filter(e -> e.segmentId == segmentId)
                    .collect(Collectors.toList());
            Assert.assertEquals("Unexpected number of removed entries for segment " + segmentId, expectedRemovalCountPerSegment, segmentRemovedKeys.size());

            // The correct order of eviction (N=entriesPerSegment) is: 0.25N-0.75N, 0.75N..N, N..1.25N, 0..0.25N, 1.25N..1.5N.
            // This is equivalent to the following tests
            // 0.25N-1.25N
            checkOffsets(segmentRemovedKeys, segmentId, 0, entriesPerSegment, entriesPerSegment * appendSize / 4, appendSize);

            // 0..0.25N
            checkOffsets(segmentRemovedKeys, segmentId, entriesPerSegment, entriesPerSegment / 4, 0, appendSize);

            //1.25N..1.5N
            checkOffsets(segmentRemovedKeys, segmentId, entriesPerSegment + entriesPerSegment / 4, entriesPerSegment / 4, (int) (entriesPerSegment * appendSize * 1.25), appendSize);
        }
    }

    /**
     * Tests the {@link ContainerReadIndex#cleanup} method as well as its handling of inactive segments.
     */
    @Test
    public void testCleanup() throws Exception {
        // Create all the segments in the metadata.
        @Cleanup
        TestContext context = new TestContext();
        ArrayList<Long> segmentIds = createSegments(context);

        final long activeSegmentId = segmentIds.get(0); // Always stays active.
        final long inactiveSegmentId1 = segmentIds.get(1); // Becomes inactive - used for cleanup()
        final long inactiveSegmentId2 = segmentIds.get(2); // Becomes inactive - used for getOrCreateIndex() (any op).
        final long reactivatedSegmentId1 = segmentIds.get(3); // Becomes inactive and then active again (for cleanup)
        final long reactivatedSegmentId2 = segmentIds.get(4); // Becomes inactive and then active again (for getOrCreateIndex()).

        // Add a zero-byte append, which ensures the Segments' Read Indices are initialized.
        for (val id : segmentIds) {
            context.readIndex.append(id, 0, BufferView.empty());
        }

        // Mark 2 segments as inactive, but do not evict them yet. We simulate a concurrent eviction, when the segment is
        // first marked as inactive and the Read Index receives a request for it before it gets evicted.
        markInactive(inactiveSegmentId1, context);
        markInactive(inactiveSegmentId2, context);

        // Evict 2 segments (which also marks them as inactive), then re-map them as active segments (which gives them
        // new instances of their Segment Metadatas).
        val reactivatedSegment2OldIndex = context.readIndex.getIndex(reactivatedSegmentId2);
        evict(reactivatedSegmentId1, context);
        evict(reactivatedSegmentId2, context);
        createSegment(reactivatedSegmentId1, context);
        createSegment(reactivatedSegmentId2, context);

        // Test cleanup().
        context.readIndex.cleanup(Arrays.asList(activeSegmentId, inactiveSegmentId1, reactivatedSegmentId1));
        Assert.assertNotNull("Active segment's index removed during cleanup.", context.readIndex.getIndex(activeSegmentId));
        Assert.assertNull("Inactive segment's index not removed during cleanup.", context.readIndex.getIndex(inactiveSegmentId1));
        Assert.assertNull("Reactivated segment's index not removed during cleanup.", context.readIndex.getIndex(reactivatedSegmentId1));

        // Test getOrCreateIndex() via append() (any other operation could be used for this, but this is the simplest to setup).
        AssertExtensions.assertThrows(
                "Appending to inactive segment succeeded.",
                () -> context.readIndex.append(inactiveSegmentId2, 0, BufferView.empty()),
                ex -> ex instanceof IllegalArgumentException);

        // This should re-create the index.
        context.readIndex.append(reactivatedSegmentId2, 0, BufferView.empty());
        Assert.assertNotEquals("Reactivated Segment's ReadIndex was not re-created.",
                reactivatedSegment2OldIndex, context.readIndex.getIndex(reactivatedSegmentId2));
    }

    // region Scenario-based tests

    /**
     * Tests the following Scenario, where the ReadIndex would either read from a bad offset or fail with an invalid offset
     * when reading in certain conditions:
     * * A segment has a transaction, which has N bytes written to it.
     * * The transaction is merged into its parent segment at offset M > N.
     * * At least one byte of the transaction is evicted from the cache
     * * A read is issued to the parent segment for that byte that was evicted
     * * The ReadIndex is supposed to issue a Storage Read with an offset inside the transaction range (so translate
     * from the parent's offset to the transaction's offset). However, after the read, it is supposed to look like the
     * data was read from the parent segment, so it should not expose the adjusted offset at all.
     * <p>
     * This very specific unit test is a result of a regression found during testing.
     */
    @Test
    public void testStorageReadTransactionNoCache() throws Exception {
        CachePolicy cachePolicy = new CachePolicy(1, Duration.ZERO, Duration.ofMillis(1));
        @Cleanup
        TestContext context = new TestContext(DEFAULT_CONFIG, cachePolicy);

        // Create parent segment and one transaction
        long parentId = createSegment(0, context);
        long transactionId = createTransaction(1, context);
        createSegmentsInStorage(context);
        ByteArrayOutputStream writtenStream = new ByteArrayOutputStream();

        // Write something to the transaction, and make sure it also makes its way to Storage.
        UpdateableSegmentMetadata parentMetadata = context.metadata.getStreamSegmentMetadata(parentId);
        UpdateableSegmentMetadata transactionMetadata = context.metadata.getStreamSegmentMetadata(transactionId);
        ByteArraySegment transactionWriteData = getAppendData(transactionMetadata.getName(), transactionId, 0, 0);
        appendSingleWrite(transactionId, transactionWriteData, context);
        val handle = context.storage.openWrite(transactionMetadata.getName()).join();
        context.storage.write(handle, 0, transactionWriteData.getReader(), transactionWriteData.getLength(), TIMEOUT).join();
        transactionMetadata.setStorageLength(transactionMetadata.getLength());

        // Write some data to the parent, and make sure it is more than what we write to the transaction (hence the 10).
        for (int i = 0; i < 10; i++) {
            ByteArraySegment parentWriteData = getAppendData(parentMetadata.getName(), parentId, i, i);
            appendSingleWrite(parentId, parentWriteData, context);
            parentWriteData.copyTo(writtenStream);
        }

        // Seal & Begin-merge the transaction (do not seal in storage).
        transactionMetadata.markSealed();
        long mergeOffset = parentMetadata.getLength();
        parentMetadata.setLength(mergeOffset + transactionMetadata.getLength());
        context.readIndex.beginMerge(parentId, mergeOffset, transactionId);
        transactionMetadata.markMerged();
        transactionWriteData.copyTo(writtenStream);

        // Clear the cache.
        context.cacheManager.applyCachePolicy();

        // Issue read from the parent.
        ReadResult rr = context.readIndex.read(parentId, mergeOffset, transactionWriteData.getLength(), TIMEOUT);
        Assert.assertTrue("Parent Segment read indicates no data available.", rr.hasNext());
        ByteArrayOutputStream readStream = new ByteArrayOutputStream();
        long expectedOffset = mergeOffset;
        while (rr.hasNext()) {
            ReadResultEntry entry = rr.next();
            Assert.assertEquals("Unexpected offset for read result entry.", expectedOffset, entry.getStreamSegmentOffset());
            Assert.assertEquals("Served read result entry is not from storage.", ReadResultEntryType.Storage, entry.getType());

            // Request contents and store for later use.
            entry.requestContent(TIMEOUT);
            BufferView contents = entry.getContent().get(TIMEOUT.toMillis(), TimeUnit.MILLISECONDS);
            contents.copyTo(readStream);
            expectedOffset += contents.getLength();
        }

        byte[] readData = readStream.toByteArray();
        Assert.assertArrayEquals("Unexpected data read back.", transactionWriteData.getCopy(), readData);
    }

    /**
     * Tests the following scenario, where the Read Index has a read from a portion in a parent segment where a transaction
     * was just merged (fully in storage), but the read request might result in either an ObjectClosedException or
     * StreamSegmentNotExistsException:
     * * A Parent Segment has a Transaction with some data in it, and at least 1 byte of data not in cache.
     * * The Transaction is begin-merged in the parent (Tier 1 only).
     * * A Read Request is issued to the Parent for the range of data from the Transaction, which includes the 1 byte not in cache.
     * * The Transaction is fully merged (Tier 2).
     * * The Read Request is invoked and its content requested. This should correctly retrieve the data from the Parent
     * Segment in Storage, and not attempt to access the now-defunct Transaction segment.
     */
    @Test
    public void testConcurrentReadTransactionStorageMerge() throws Exception {
        CachePolicy cachePolicy = new CachePolicy(1, Duration.ZERO, Duration.ofMillis(1));
        @Cleanup
        TestContext context = new TestContext(DEFAULT_CONFIG, cachePolicy);

        // Create parent segment and one transaction
        long parentId = createSegment(0, context);
        long transactionId = createTransaction(1, context);
        createSegmentsInStorage(context);

        ByteArraySegment writeData = getAppendData(context.metadata.getStreamSegmentMetadata(transactionId).getName(), transactionId, 0, 0);
        ReadResultEntry entry = setupMergeRead(parentId, transactionId, writeData.getCopy(), context);
        context.readIndex.completeMerge(parentId, transactionId);

        BufferView contents = entry.getContent().get(TIMEOUT.toMillis(), TimeUnit.MILLISECONDS);
        byte[] readData = contents.getCopy();
        Assert.assertArrayEquals("Unexpected data read from parent segment.", writeData.getCopy(), readData);
    }

    /**
     * Tests a scenario where a call to {@link StreamSegmentReadIndex#completeMerge} executes concurrently with a
     * CacheManager eviction. The Cache Manager must not evict the data for recently transferred entries, even if they
     * would otherwise be eligible for eviction in the source segment.
     */
    @Test
    public void testConcurrentEvictionTransactionStorageMerge() throws Exception {
        val mergeOffset = 1;
        val appendLength = 1;
        CachePolicy cachePolicy = new CachePolicy(1, Duration.ZERO, Duration.ofMillis(1));
        @Cleanup
        TestContext context = new TestContext(DEFAULT_CONFIG, cachePolicy);

        // Create parent segment and one transaction
        long targetId = createSegment(0, context);
        long sourceId = createTransaction(1, context);
        val targetMetadata = context.metadata.getStreamSegmentMetadata(targetId);
        val sourceMetadata = context.metadata.getStreamSegmentMetadata(sourceId);
        createSegmentsInStorage(context);

        // Write something to the parent segment.
        appendSingleWrite(targetId, new ByteArraySegment(new byte[mergeOffset]), context);
        context.storage.openWrite(targetMetadata.getName())
                .thenCompose(handle -> context.storage.write(handle, 0, new ByteArrayInputStream(new byte[mergeOffset]), mergeOffset, TIMEOUT)).join();

        // Write something to the transaction, but do not write anything in Storage - we want to verify we don't even
        // try to reach in there.
        val sourceContents = getAppendData(context.metadata.getStreamSegmentMetadata(sourceId).getName(), sourceId, 0, 0);
        appendSingleWrite(sourceId, sourceContents, context);
        sourceMetadata.setStorageLength(sourceMetadata.getLength());

        // Seal & Begin-merge the transaction (do not seal in storage).
        sourceMetadata.markSealed();
        targetMetadata.setLength(sourceMetadata.getLength() + mergeOffset);
        context.readIndex.beginMerge(targetId, mergeOffset, sourceId);
        sourceMetadata.markMerged();
        sourceMetadata.markDeleted();

        // Trigger a Complete Merge. We want to intercept and pause it immediately before it is unregistered from the
        // Cache Manager.
        @Cleanup("release")
        val unregisterCalled = new ReusableLatch();
        @Cleanup("release")
        val unregisterBlocker = new ReusableLatch();
        context.cacheManager.setUnregisterInterceptor(c -> {
            unregisterCalled.release();
            Exceptions.handleInterrupted(unregisterBlocker::await);
        });

        val completeMerge = CompletableFuture.runAsync(() -> {
            try {
                context.readIndex.completeMerge(targetId, sourceId);
            } catch (Exception ex) {
                throw new CompletionException(ex);
            }
        }, executorService());

        // Clear the cache. The source Read index is still registered in the Cache Manager - we want to ensure that any
        // eviction happening at this point will not delete anything from the Cache that we don't want deleted.
        unregisterCalled.await();
        context.cacheManager.applyCachePolicy();

        // Wait for the operation to complete.
        unregisterBlocker.release();
        completeMerge.get(TIMEOUT.toMillis(), TimeUnit.MILLISECONDS);

        // Verify that we can append (appending will modify the last cache entry; if it had been modified this would not
        // work anymore).
        val appendOffset = (int) targetMetadata.getLength();
        val appendData = new byte[appendLength];
        appendData[0] = (byte) 23;
        targetMetadata.setLength(appendOffset + appendLength);
        context.readIndex.append(targetId, appendOffset, new ByteArraySegment(appendData));

        // Issue a read and verify we can read everything that we wrote. If it had been evicted or erroneously deleted
        // from the cache this would result in an error.
        byte[] expectedData = new byte[appendOffset + appendLength];
        sourceContents.copyTo(expectedData, mergeOffset, sourceContents.getLength());
        System.arraycopy(appendData, 0, expectedData, appendOffset, appendLength);

        ReadResult rr = context.readIndex.read(targetId, 0, expectedData.length, TIMEOUT);
        Assert.assertTrue("Parent Segment read indicates no data available.", rr.hasNext());
        byte[] actualData = new byte[expectedData.length];
        rr.readRemaining(actualData, TIMEOUT);
        Assert.assertArrayEquals("Unexpected data read back.", expectedData, actualData);
    }

    /**
     * Tests the following scenario:
     * 1. Segment B has been merged into A
     * 2. We are executing a read on Segment A over a portion where B was merged into A.
     * 3. Concurrently with 2, a read on Segment B that went to LTS (possibly from the same result as before) wants to
     * insert into the Cache, but the cache is full. The Cache Manager would want to clean up the cache.
     * <p>
     * We want to ensure that there is no deadlock for this scenario.
     */
    @Test
    public void testConcurrentReadTransactionStorageReadCacheFull() throws Exception {
        val appendLength = 4 * 1024; // Must equal Cache Block size for easy eviction.
        CachePolicy cachePolicy = new CachePolicy(1, Duration.ZERO, Duration.ofMillis(1));
        @Cleanup
        TestContext context = new TestContext(DEFAULT_CONFIG, cachePolicy, 2 * appendLength);
        val rnd = new Random(0);

        // Create parent segment and one transaction
        long targetId = createSegment(0, context);
        long sourceId = createTransaction(1, context);
        val targetMetadata = context.metadata.getStreamSegmentMetadata(targetId);
        val sourceMetadata = context.metadata.getStreamSegmentMetadata(sourceId);
        createSegmentsInStorage(context);

        // Write something to the transaction; and immediately evict it.
        val append1 = new byte[appendLength];
        val append2 = new byte[appendLength];
        rnd.nextBytes(append1);
        rnd.nextBytes(append2);
        val allData = BufferView.builder().add(new ByteArraySegment(append1)).add(new ByteArraySegment(append2)).build();

        appendSingleWrite(sourceId, new ByteArraySegment(append1), context);
        sourceMetadata.setStorageLength(sourceMetadata.getLength());
        context.cacheManager.applyCachePolicy(); // Increment the generation.

        // Write a second thing to the transaction, and do not evict it.
        appendSingleWrite(sourceId, new ByteArraySegment(append2), context);
        context.storage.openWrite(sourceMetadata.getName())
                .thenCompose(handle -> context.storage.write(handle, 0, allData.getReader(), allData.getLength(), TIMEOUT))
                .join();

        // Seal & Begin-merge the transaction (do not seal in storage).
        sourceMetadata.markSealed();
        targetMetadata.setLength(sourceMetadata.getLength());
        context.readIndex.beginMerge(targetId, 0L, sourceId);
        sourceMetadata.markMerged();
        sourceMetadata.markDeleted();

        // At this point, the first append in the transaction should be evicted, while the second one should still be there.
        @Cleanup
        val rr = context.readIndex.read(targetId, 0, (int) targetMetadata.getLength(), TIMEOUT);
        @Cleanup
        val cacheCleanup = new AutoCloseObject();
        @Cleanup("release")
        val insertingInCache = new ReusableLatch();
        @Cleanup("release")
        val finishInsertingInCache = new ReusableLatch();
        context.cacheStorage.beforeInsert = () -> {
            context.cacheStorage.beforeInsert = null; // Prevent a stack overflow.

            // Fill up the cache with garbage - this will cause an unrecoverable Cache Full event (which is what we want).
            int toFill = (int) (context.cacheStorage.getState().getMaxBytes() - context.cacheStorage.getState().getUsedBytes());
            int address = context.cacheStorage.insert(new ByteArraySegment(new byte[toFill]));
            cacheCleanup.onClose = () -> context.cacheStorage.delete(address);
            insertingInCache.release(); // Notify that we have inserted.
            Exceptions.handleInterrupted(finishInsertingInCache::await); // Block (while holding locks) until notified.
        };

        // Begin a read process.
        // First read must be a storage read.
        val storageRead = rr.next();
        Assert.assertEquals(ReadResultEntryType.Storage, storageRead.getType());
        storageRead.requestContent(TIMEOUT);

        // Copy contents out; this is not affected by our cache insert block.
        byte[] readData1 = storageRead.getContent().join().slice(0, appendLength).getCopy();

        // Wait for the insert callback to be blocked on our latch.
        insertingInCache.await();

        // Continue with the read. We are now expecting a Cache Read. Do it asynchronously (new thread).
        val cacheReadFuture = CompletableFuture.supplyAsync(rr::next, executorService());

        // Notify the cache insert that it's time to release now.
        finishInsertingInCache.release();

        // Wait for the async read to finish and grab its contents.
        val cacheRead = cacheReadFuture.get(TIMEOUT.toMillis(), TimeUnit.MILLISECONDS);
        Assert.assertEquals(ReadResultEntryType.Cache, cacheRead.getType());
        byte[] readData2 = cacheRead.getContent().join().slice(0, appendLength).getCopy();

        // Validate data was read correctly.
        val readData = BufferView.builder()
                .add(new ByteArraySegment(readData1))
                .add(new ByteArraySegment(readData2))
                .build();
        Assert.assertEquals("Unexpected data written.", allData, readData);
    }

    /**
     * Verifies that any FutureRead that resulted from a partial merge operation is cancelled when the ReadIndex is closed.
     */
    @Test
    public void testMergeFutureReadCancelledOnClose() throws Exception {
        CachePolicy cachePolicy = new CachePolicy(1, Duration.ZERO, Duration.ofMillis(1));
        @Cleanup
        TestContext context = new TestContext(DEFAULT_CONFIG, cachePolicy);

        // Create parent segment and one transaction
        long parentId = createSegment(0, context);
        long transactionId = createTransaction(1, context);
        createSegmentsInStorage(context);

        ByteArraySegment writeData = getAppendData(context.metadata.getStreamSegmentMetadata(transactionId).getName(), transactionId, 0, 0);
        RedirectedReadResultEntry entry = (RedirectedReadResultEntry) setupMergeRead(parentId, transactionId, writeData.getCopy(), context);

        // There are a number of async tasks going on here. One of them is in RedirectedReadResultEntry which needs to switch
        // from the first attempt to a second one. Since we have no hook to know when that happens exactly, the only thing
        // we can do is check periodically until that is done.
        TestUtils.await(entry::hasSecondEntrySet, 10, TIMEOUT.toMillis());

        // Close the index.
        context.readIndex.close();

        // Verify the entry is cancelled. Invoke get() since the cancellation is asynchronous so it may not yet have
        // been executed; get() will block until that happens.
        AssertExtensions.assertThrows(
                "Expected entry to have been cancelled upon closing",
                () -> entry.getContent().get(TIMEOUT.toMillis(), TimeUnit.MILLISECONDS),
                ex -> ex instanceof CancellationException);
    }

    /**
     * Tests a case when a Read Result is sitting on an incomplete {@link ReadResultEntry} that points to a recently
     * merged segment, and the Read Result is closed. In this case. The entry should be failed.
     */
    @Test
    public void testMergeReadResultCancelledOnClose() throws Exception {
        @Cleanup
        TestContext context = new TestContext();

        // Create parent segment and one transaction
        long targetSegmentId = createSegment(0, context);
        long sourceSegmentId = createTransaction(1, context);
        createSegmentsInStorage(context);

        val targetMetadata = context.metadata.getStreamSegmentMetadata(targetSegmentId);
        val sourceMetadata = context.metadata.getStreamSegmentMetadata(sourceSegmentId);

        // Write something to the transaction - only in Storage.
        val txnData = getAppendData(context.metadata.getStreamSegmentMetadata(sourceSegmentId).getName(), sourceSegmentId, 0, 0);
        val transactionWriteHandle = context.storage.openWrite(sourceMetadata.getName()).join();
        context.storage.write(transactionWriteHandle, 0, txnData.getReader(), txnData.getLength(), TIMEOUT).join();

        sourceMetadata.setLength(txnData.getLength());
        sourceMetadata.setStorageLength(txnData.getLength());
        sourceMetadata.markSealed();
        targetMetadata.setLength(sourceMetadata.getLength());
        context.readIndex.beginMerge(targetSegmentId, 0, sourceSegmentId);
        sourceMetadata.markMerged();

        // Setup a Read Result, verify that it is indeed returning a RedirectedReadResultEntry, and immediately close it.
        // Then verify that the entry itself has been cancelled.
        @Cleanup
        val rr = context.readIndex.read(targetSegmentId, 0, txnData.getLength(), TIMEOUT);
        val entry = rr.next();
        Assert.assertTrue(entry instanceof RedirectedReadResultEntry);
        rr.close();
        Assert.assertTrue(entry.getContent().isCancelled());
    }

    /**
     * Tests a case when a Read Result about to fetch a {@link RedirectedReadResultEntry} at the same time as the source
     * {@link StreamSegmentReadIndex} is about to close.
     * Note: this test overlaps with {@link #testMergeReadResultCancelledOnClose()}, but this one is more complex so it
     * is still worth it to keep the other one for simplicity.
     */
    @Test
    public void testMergeReadResultConcurrentCompleteMerge() throws Exception {
        @Cleanup
        TestContext context = new TestContext();
        val spiedIndex = Mockito.spy(context.readIndex);

        // Create parent segment and one transaction
        long targetSegmentId = createSegment(0, context);
        long sourceSegmentId = createTransaction(1, context);
        createSegmentsInStorage(context);

        val targetMetadata = context.metadata.getStreamSegmentMetadata(targetSegmentId);
        val sourceMetadata = context.metadata.getStreamSegmentMetadata(sourceSegmentId);

        // Write something to the source segment - only in Storage.
        val sourceData = getAppendData(context.metadata.getStreamSegmentMetadata(sourceSegmentId).getName(), sourceSegmentId, 0, 0);
        val sourceWriteHandle = context.storage.openWrite(sourceMetadata.getName()).join();
        context.storage.write(sourceWriteHandle, 0, sourceData.getReader(), sourceData.getLength(), TIMEOUT).join();

        // Update the source metadata to reflect the Storage situation.
        sourceMetadata.setLength(sourceData.getLength());
        sourceMetadata.setStorageLength(sourceData.getLength());
        sourceMetadata.markSealed();

        // Intercept the ContainerReadIndex.createSegmentIndex to wrap the actual StreamSegmentReadIndex with a spy.
        val spiedIndices = Collections.synchronizedMap(new HashMap<Long, StreamSegmentReadIndex>());
        Mockito.doAnswer(arg1 -> {
            val sm = (SegmentMetadata) arg1.getArgument(1);
            StreamSegmentReadIndex result = (StreamSegmentReadIndex) arg1.callRealMethod();
            if (result == null) {
                spiedIndices.remove(sm.getId());
            } else if (spiedIndices.get(sm.getId()) == null) {
                result = Mockito.spy(result);
                spiedIndices.put(sm.getId(), result);
            }

            return spiedIndices.get(sm.getId());
        }).when(spiedIndex).createSegmentIndex(Mockito.any(ReadIndexConfig.class), Mockito.any(SegmentMetadata.class),
                Mockito.any(CacheStorage.class), Mockito.any(ReadOnlyStorage.class), Mockito.any(ScheduledExecutorService.class), Mockito.anyBoolean());

        // Initiate the merge.
        targetMetadata.setLength(sourceMetadata.getLength());
        spiedIndex.beginMerge(targetSegmentId, 0, sourceSegmentId);
        sourceMetadata.markMerged();

        // Sanity check. Before completeMerge, we should get a RedirectedReadResultEntry.
        @Cleanup
        val rrBeforeComplete = spiedIndex.read(targetSegmentId, 0, sourceData.getLength(), TIMEOUT);
        val reBeforeComplete = rrBeforeComplete.next();
        Assert.assertTrue(reBeforeComplete instanceof RedirectedReadResultEntry);
        rrBeforeComplete.close();
        Assert.assertTrue(reBeforeComplete.getContent().isCancelled());

        // Intercept the source segment's index getSingleReadResultEntry to "concurrently" complete its merger.
        Mockito.doAnswer(arg2 -> {
            // Simulate Storage merger.
            val targetWriteHandle = context.storage.openWrite(targetMetadata.getName()).join();
            context.storage.write(targetWriteHandle, 0, sourceData.getReader(), sourceData.getLength(), TIMEOUT).join();

            // Update metadata.
            sourceMetadata.markDeleted();
            targetMetadata.setStorageLength(sourceMetadata.getStorageLength());
            spiedIndex.completeMerge(targetSegmentId, sourceSegmentId);

            return arg2.callRealMethod();
        }).when(spiedIndices.get(sourceSegmentId)).getSingleReadResultEntry(Mockito.anyLong(), Mockito.anyInt(), Mockito.anyBoolean());

        // Setup a Read Result, verify that it is indeed returning a RedirectedReadResultEntry, and immediately close it.
        // Then verify that the entry itself has been cancelled.
        @Cleanup
        val rrAfterComplete = spiedIndex.read(targetSegmentId, 0, sourceData.getLength(), TIMEOUT);
        val reAfterComplete = rrAfterComplete.next();
        Assert.assertTrue(reAfterComplete instanceof StorageReadResultEntry);

        reAfterComplete.requestContent(TIMEOUT);
        reAfterComplete.getContent().get(TIMEOUT.toMillis(), TimeUnit.MILLISECONDS);
    }

    /**
     * Sets up a partial-merge Future Read for the two segments:
     * 1. Writes some data to transactionId (both Read Index and Storage).
     * 2. Calls beginMerge(parentId, transactionId)
     * 3. Executes a Storage concat (transactionId -> parentId)
     * 4. Clears the cache and returns a ReadResultEntry that requests data at the first offset of the merged transaction.
     * NOTE: this does not call completeMerge().
     */
    private ReadResultEntry setupMergeRead(long parentId, long transactionId, byte[] txnData, TestContext context) throws Exception {
        int mergeOffset = 1;
        UpdateableSegmentMetadata parentMetadata = context.metadata.getStreamSegmentMetadata(parentId);
        UpdateableSegmentMetadata transactionMetadata = context.metadata.getStreamSegmentMetadata(transactionId);
        appendSingleWrite(parentId, new ByteArraySegment(new byte[mergeOffset]), context);
        context.storage.openWrite(parentMetadata.getName())
                       .thenCompose(handle -> context.storage.write(handle, 0, new ByteArrayInputStream(new byte[mergeOffset]), mergeOffset, TIMEOUT)).join();

        // Write something to the transaction, and make sure it also makes its way to Storage.
        appendSingleWrite(transactionId, new ByteArraySegment(txnData), context);
        val transactionWriteHandle = context.storage.openWrite(transactionMetadata.getName()).join();
        context.storage.write(transactionWriteHandle, 0, new ByteArrayInputStream(txnData), txnData.length, TIMEOUT).join();
        transactionMetadata.setStorageLength(transactionMetadata.getLength());

        // Seal & Begin-merge the transaction (do not seal in storage).
        transactionMetadata.markSealed();
        parentMetadata.setLength(transactionMetadata.getLength() + mergeOffset);
        context.readIndex.beginMerge(parentId, mergeOffset, transactionId);
        transactionMetadata.markMerged();

        // Clear the cache.
        context.cacheManager.applyCachePolicy();

        // Issue read from the parent and fetch the first entry (there should only be one).
        ReadResult rr = context.readIndex.read(parentId, mergeOffset, txnData.length, TIMEOUT);
        Assert.assertTrue("Parent Segment read indicates no data available.", rr.hasNext());
        ReadResultEntry entry = rr.next();
        Assert.assertEquals("Unexpected offset for read result entry.", mergeOffset, entry.getStreamSegmentOffset());
        Assert.assertEquals("Served read result entry is not from storage.", ReadResultEntryType.Storage, entry.getType());

        // Merge the transaction in storage. Do not complete-merge it.
        transactionMetadata.markSealed();
        transactionMetadata.markSealedInStorage();
        transactionMetadata.markDeleted();
        context.storage.seal(transactionWriteHandle, TIMEOUT).join();
        val parentWriteHandle = context.storage.openWrite(parentMetadata.getName()).join();
        context.storage.concat(parentWriteHandle, 1, transactionWriteHandle.getSegmentName(), TIMEOUT).join();
        parentMetadata.setStorageLength(parentMetadata.getLength());

        // Attempt to extract data from the read.
        entry.requestContent(TIMEOUT);
        Assert.assertFalse("Not expecting the read to be completed.", entry.getContent().isDone());
        return entry;
    }

    /**
     * Tests a scenario where a call to {@link StreamSegmentReadIndex#append} executes concurrently with a Cache Manager
     * eviction. In particular, this tests the following scenario:
     * - We have a Cache Entry E1 with Generation G1, and its entire contents is in Storage.
     * - E1 maps to the end of the Segment.
     * - We initiate an append A1, which will update the contents of E1.
     * - The Cache Manager executes.
     * - E1 would be eligible for eviction prior to the Cache Manager run, but not after.
     * - We need to validate that E1 is not evicted and that A2 is immediately available for reading, and so is the data
     * prior to it.
     */
    @Test
    public void testConcurrentEvictAppend() throws Exception {
        val rnd = new Random(0);
        CachePolicy cachePolicy = new CachePolicy(1, Duration.ZERO, Duration.ofMillis(1));
        @Cleanup
        TestContext context = new TestContext(DEFAULT_CONFIG, cachePolicy);
        final int blockSize = context.cacheStorage.getBlockAlignment();
        context.cacheStorage.appendReturnBlocker = null; // Not blocking anything now.

        // Create segment and make one append, less than the cache block size.
        long segmentId = createSegment(0, context);
        val segmentMetadata = context.metadata.getStreamSegmentMetadata(segmentId);
        createSegmentsInStorage(context);
        val append1 = new ByteArraySegment(new byte[blockSize / 2]);
        rnd.nextBytes(append1.array());
        segmentMetadata.setLength(append1.getLength());
        context.readIndex.append(segmentId, 0, append1);
        segmentMetadata.setStorageLength(append1.getLength());

        // Block further cache appends. This will give us time to execute cache eviction.
        context.cacheStorage.appendReturnBlocker = new ReusableLatch();
        context.cacheStorage.appendComplete = new ReusableLatch();

        // Initiate append 2. The append should be written to the Cache Storage, but its invocation should block until
        // we release the above latch.
        val append2 = new ByteArraySegment(new byte[blockSize - append1.getLength() - 1]);
        rnd.nextBytes(append2.array());
        segmentMetadata.setLength(append1.getLength() + append2.getLength());
        val append2Future = CompletableFuture.runAsync(() -> {
            try {
                context.readIndex.append(segmentId, append1.getLength(), append2);
            } catch (Exception ex) {
                throw new CompletionException(ex);
            }
        }, executorService());
        context.cacheStorage.appendComplete.await();

        // Execute cache eviction. Append 2 is suspended at the point when we return from the cache call. This is the
        // closest we can come to simulating eviction racing with appending.
        val evictionFuture = CompletableFuture.supplyAsync(context.cacheManager::applyCachePolicy, this.executorService());

        // We want to verify that the cache eviction is blocked on the append - they should not run concurrently. The only
        // "elegant" way of verifying this is by waiting a short amount of time and checking that it didn't execute.
        AssertExtensions.assertThrows(
                "Expecting cache eviction to block.",
                () -> evictionFuture.get(SHORT_TIMEOUT.toMillis(), TimeUnit.MILLISECONDS),
                ex -> ex instanceof TimeoutException);

        // Release the second append, which should not error out.
        context.cacheStorage.appendReturnBlocker.release();
        append2Future.get(TIMEOUT.toMillis(), TimeUnit.MILLISECONDS);

        // Verify that no cache eviction happened.
        boolean evicted = evictionFuture.get(TIMEOUT.toMillis(), TimeUnit.MILLISECONDS);
        Assert.assertFalse("Not expected a cache eviction to happen.", evicted);

        // Validate data read back is as expected.
        // readDirect() should return an InputStream for the second append range.
        val readData = context.readIndex.readDirect(segmentId, append1.getLength(), append2.getLength());
        Assert.assertNotNull("Expected append2 to be read back.", readData);
        AssertExtensions.assertStreamEquals("Unexpected data read back from append2.", append2.getReader(), readData.getReader(), append2.getLength());

        // Reading the whole segment should work well too.
        byte[] allData = new byte[append1.getLength() + append2.getLength()];
        context.readIndex.read(segmentId, 0, allData.length, TIMEOUT).readRemaining(allData, TIMEOUT);
        AssertExtensions.assertArrayEquals("Unexpected data read back from segment.", append1.array(), 0, allData, 0, append1.getLength());
        AssertExtensions.assertArrayEquals("Unexpected data read back from segment.", append2.array(), 0, allData, append1.getLength(), append2.getLength());
    }

    /**
     * Tests a deadlock-prone scenario involving multiple Storage read requests from multiple segments, all hitting a
     * CacheFullException while trying to process.
     *
     * Steps:
     * 1. Segment 1: Storage Read Complete -> Ack -> Insert in Index -> Acquire (ReadIndex1.Lock[Thread1]) -> Insert in Cache [Request1]
     * 2. Segment 2: Storage Read Complete -> Ack -> Insert in Index -> Acquire (ReadIndex2.Lock[Thread2]) -> Insert in Cache [Request2]
     * 3. Cache is full. Deadlock occurs if:
     * 3.1. [Request1] invokes Cache Eviction, which wants to acquire ReadIndex2.Lock, but it is owned by Thread2.
     * 3.2. [Request2] invokes Cache Eviction, which wants to acquire ReadIndex1.Lock, but it is owned by Thread1.
     *
     * This test verifies that no deadlock occurs by simulating this exact scenario. It verifies that all requests eventually
     * complete successfully (as the deadlock victim will back off and retry).
     */
    @Test
    public void testCacheFullDeadlock() throws Exception {
        val maxCacheSize = 2 * 1024 * 1024; // This is the actual cache size, even if we set a lower value than this.
        val append1Size = (int) (0.75 * maxCacheSize); // Fill up most of the cache - this is also a candidate for eviction.
        val append2Size = 1; // Dummy append - need to register the read index as a cache client.
        val segmentSize = maxCacheSize + 1;

        val config = ReadIndexConfig
                .builder()
                .with(ReadIndexConfig.MEMORY_READ_MIN_LENGTH, 0) // Default: Off (we have a special test for this).
                .with(ReadIndexConfig.STORAGE_READ_ALIGNMENT, maxCacheSize)
                .build();
        CachePolicy cachePolicy = new CachePolicy(maxCacheSize, Duration.ZERO, Duration.ofMillis(1));
        @Cleanup
        TestContext context = new TestContext(config, cachePolicy, maxCacheSize);

        // Block the first insert (this will be from segment 1
        val append1Address = new AtomicInteger(0);
        context.cacheStorage.insertCallback = a -> append1Address.compareAndSet(0, a);
        val segment1Delete = new ReusableLatch();
        context.cacheStorage.beforeDelete = deleteAddress -> {
            if (deleteAddress == append1Address.get()) {
                // Block eviction of the first segment 1 data (just the first; we want the rest to go through).
                Exceptions.handleInterrupted(segment1Delete::await);
            }
        };

        // Create segments and make each of them slightly bigger than the cache capacity.
        long segment1Id = createSegment(0, context);
        long segment2Id = createSegment(1, context);
        val segment1Metadata = context.metadata.getStreamSegmentMetadata(segment1Id);
        val segment2Metadata = context.metadata.getStreamSegmentMetadata(segment2Id);
        segment1Metadata.setLength(segmentSize);
        segment1Metadata.setStorageLength(segmentSize);
        segment2Metadata.setLength(segmentSize);
        segment2Metadata.setStorageLength(segmentSize);
        createSegmentsInStorage(context);

        context.storage.openWrite(segment1Metadata.getName())
                .thenCompose(handle -> context.storage.write(handle, 0, new ByteArrayInputStream(new byte[segmentSize]), segmentSize, TIMEOUT))
                .join();
        context.storage.openWrite(segment2Metadata.getName())
                .thenCompose(handle -> context.storage.write(handle, 0, new ByteArrayInputStream(new byte[segmentSize]), segmentSize, TIMEOUT))
                .join();

        // Write some data into the cache. This will become a candidate for eviction at the next step.
        context.readIndex.append(segment1Id, 0, new ByteArraySegment(new byte[append1Size]));

        // Write some data into Segment 2's index. This will have no effect on the cache, but we will register it with the Cache Manager.
        context.readIndex.append(segment2Id, 0, new ByteArraySegment(new byte[append2Size]));

        // Initiate the first Storage read. This should exceed the max cache size, so it should trigger the cleanup.
        val segment1Read = context.readIndex.read(segment1Id, append1Size, segmentSize - append1Size, TIMEOUT).next();
        Assert.assertEquals(ReadResultEntryType.Storage, segment1Read.getType());
        segment1Read.requestContent(TIMEOUT);
        segment1Read.getContent().get(TIMEOUT.toMillis(), TimeUnit.MILLISECONDS); // This one should complete right away.

        // Wait for the delete callback to be latched.
        TestUtils.await(() -> segment1Delete.getQueueLength() > 0, 10, TIMEOUT.toMillis());

        // Initiate the second Storage read. This should also exceed the max cache size and trigger another cleanup, but
        // (most importantly) on a different thread.
        val segment2Read = context.readIndex.read(segment2Id, append2Size, segmentSize - append2Size, TIMEOUT).next();
        Assert.assertEquals(ReadResultEntryType.Storage, segment2Read.getType());
        segment2Read.requestContent(TIMEOUT);
        segment2Read.getContent().get(TIMEOUT.toMillis(), TimeUnit.MILLISECONDS); // As with the first one, this should complete right away.

        // We use yet another thread to validate that no deadlock occurs. This should briefly block on Segment 2's Read index's
        // lock, but it should be unblocked when we release that (next step).
        val append2Future = CompletableFuture.runAsync(() -> {
            try {
                context.readIndex.append(segment2Id, append2Size, new ByteArraySegment(new byte[append1Size]));
            } catch (Exception ex) {
                throw new CompletionException(ex);
            }
        }, executorService());

        // Release the delete blocker. If all goes well, all the other operations should be unblocked at this point.
        segment1Delete.release();
        append2Future.get(TIMEOUT.toMillis(), TimeUnit.MILLISECONDS);
    }

    //endregion

    //region Helpers

    private void checkOffsets(List<SegmentOffset> removedKeys, long segmentId, int startIndex, int count, int startOffset, int stepIncrease) {
        int expectedStartOffset = startOffset;
        for (int i = 0; i < count; i++) {
            int listIndex = startIndex + i;
            SegmentOffset currentEntry = removedKeys.get(startIndex + i);
            Assert.assertEquals(
                    String.format("Unexpected CacheKey.SegmentOffset at index %d for SegmentId %d.", listIndex, segmentId),
                    expectedStartOffset,
                    currentEntry.offset);
            expectedStartOffset += stepIncrease;
        }
    }

    private void createSegmentsInStorage(TestContext context) {
        for (long segmentId : context.metadata.getAllStreamSegmentIds()) {
            SegmentMetadata sm = context.metadata.getStreamSegmentMetadata(segmentId);
            context.storage.create(sm.getName(), TIMEOUT).join();
        }
    }

    private void appendData(Collection<Long> segmentIds, Map<Long, ByteArrayOutputStream> segmentContents, TestContext context) throws Exception {
        appendData(segmentIds, segmentContents, context, null);
    }

    private void appendData(Collection<Long> segmentIds, Map<Long, ByteArrayOutputStream> segmentContents, TestContext context, Runnable callback) throws Exception {
        int writeId = 0;
        for (int i = 0; i < APPENDS_PER_SEGMENT; i++) {
            for (long segmentId : segmentIds) {
                UpdateableSegmentMetadata segmentMetadata = context.metadata.getStreamSegmentMetadata(segmentId);
                ByteArraySegment data = getAppendData(segmentMetadata.getName(), segmentId, i, writeId);
                writeId++;

                appendSingleWrite(segmentId, data, context);
                recordAppend(segmentId, data, segmentContents);
                if (callback != null) {
                    callback.run();
                }
            }
        }
    }

    private void appendSingleWrite(long segmentId, ByteArraySegment data, TestContext context) throws Exception {
        UpdateableSegmentMetadata segmentMetadata = context.metadata.getStreamSegmentMetadata(segmentId);

        // Make sure we increase the Length prior to appending; the ReadIndex checks for this.
        long offset = segmentMetadata.getLength();
        segmentMetadata.setLength(offset + data.getLength());
        context.readIndex.append(segmentId, offset, data);
    }

    private void appendDataInStorage(TestContext context, HashMap<Long, ByteArrayOutputStream> segmentContents) throws IOException {
        int writeId = 0;
        for (int i = 0; i < APPENDS_PER_SEGMENT; i++) {
            for (long segmentId : context.metadata.getAllStreamSegmentIds()) {
                UpdateableSegmentMetadata sm = context.metadata.getStreamSegmentMetadata(segmentId);
                ByteArraySegment data = getAppendData(sm.getName(), segmentId, i, writeId);
                writeId++;

                // Make sure we increase the Length prior to appending; the ReadIndex checks for this.
                long offset = context.storage.getStreamSegmentInfo(sm.getName(), TIMEOUT).join().getLength();
                val handle = context.storage.openWrite(sm.getName()).join();
                context.storage.write(handle, offset, data.getReader(), data.getLength(), TIMEOUT).join();

                // Update metadata appropriately.
                sm.setStorageLength(offset + data.getLength());
                if (sm.getStorageLength() > sm.getLength()) {
                    sm.setLength(sm.getStorageLength());
                }

                recordAppend(segmentId, data, segmentContents);
            }
        }
    }

    private ByteArraySegment getAppendData(String segmentName, long segmentId, int segmentAppendSeq, int writeId) {
        return new ByteArraySegment(String.format("SegmentName=%s,SegmentId=_%d,AppendSeq=%d,WriteId=%d", segmentName, segmentId, segmentAppendSeq, writeId).getBytes());
    }

    private void completeMergeTransactions(HashMap<Long, ArrayList<Long>> transactionsBySegment, TestContext context) throws Exception {
        for (Map.Entry<Long, ArrayList<Long>> e : transactionsBySegment.entrySet()) {
            long parentId = e.getKey();
            for (long transactionId : e.getValue()) {
                UpdateableSegmentMetadata transactionMetadata = context.metadata.getStreamSegmentMetadata(transactionId);
                transactionMetadata.markDeleted();
                context.readIndex.completeMerge(parentId, transactionId);
            }
        }
    }

    private void beginMergeTransactions(HashMap<Long, ArrayList<Long>> transactionsBySegment, HashMap<Long, ByteArrayOutputStream> segmentContents, TestContext context) throws Exception {
        for (Map.Entry<Long, ArrayList<Long>> e : transactionsBySegment.entrySet()) {
            UpdateableSegmentMetadata parentMetadata = context.metadata.getStreamSegmentMetadata(e.getKey());
            for (long transactionId : e.getValue()) {
                beginMergeTransaction(transactionId, parentMetadata, segmentContents, context);
            }
        }
    }

    private long beginMergeTransaction(long transactionId, UpdateableSegmentMetadata parentMetadata, HashMap<Long, ByteArrayOutputStream> segmentContents, TestContext context) throws Exception {
        UpdateableSegmentMetadata transactionMetadata = context.metadata.getStreamSegmentMetadata(transactionId);

        // Transaction must be sealed first.
        transactionMetadata.markSealed();

        // Update parent length.
        long mergeOffset = parentMetadata.getLength();
        parentMetadata.setLength(mergeOffset + transactionMetadata.getLength());

        // Do the ReadIndex merge.
        context.readIndex.beginMerge(parentMetadata.getId(), mergeOffset, transactionId);

        // Update the metadata.
        transactionMetadata.markMerged();

        // Update parent contents.
        if (segmentContents.containsKey(transactionId)) {
            segmentContents.get(parentMetadata.getId()).write(segmentContents.get(transactionId).toByteArray());
            segmentContents.remove(transactionId);
        }
        return mergeOffset;
    }

    private void checkReadIndex(String testId, HashMap<Long, ByteArrayOutputStream> segmentContents, TestContext context) throws Exception {
        for (long segmentId : segmentContents.keySet()) {
            long startOffset = context.metadata.getStreamSegmentMetadata(segmentId).getStartOffset();
            long segmentLength = context.metadata.getStreamSegmentMetadata(segmentId).getLength();
            byte[] expectedData = segmentContents.get(segmentId).toByteArray();

            if (startOffset > 0) {
                @Cleanup
                ReadResult truncatedResult = context.readIndex.read(segmentId, 0, 1, TIMEOUT);
                val first = truncatedResult.next();
                Assert.assertEquals("Read request for a truncated offset did not start with a Truncated ReadResultEntryType.",
                        ReadResultEntryType.Truncated, first.getType());
                AssertExtensions.assertSuppliedFutureThrows(
                        "Truncate ReadResultEntryType did not throw when getContent() was invoked.",
                        () -> {
                            first.requestContent(TIMEOUT);
                            return first.getContent();
                        },
                        ex -> ex instanceof StreamSegmentTruncatedException);
            }

            long expectedCurrentOffset = startOffset;
            @Cleanup
            ReadResult readResult = context.readIndex.read(segmentId, expectedCurrentOffset, (int) (segmentLength - expectedCurrentOffset), TIMEOUT);
            Assert.assertTrue(testId + ": Empty read result for segment " + segmentId, readResult.hasNext());

            while (readResult.hasNext()) {
                ReadResultEntry readEntry = readResult.next();
                AssertExtensions.assertGreaterThan(testId + ": getRequestedReadLength should be a positive integer for segment " + segmentId, 0, readEntry.getRequestedReadLength());
                Assert.assertEquals(testId + ": Unexpected value from getStreamSegmentOffset for segment " + segmentId, expectedCurrentOffset, readEntry.getStreamSegmentOffset());

                // Since this is a non-sealed segment, we only expect Cache or Storage read result entries.
                Assert.assertTrue(testId + ": Unexpected type of ReadResultEntry for non-sealed segment " + segmentId, readEntry.getType() == ReadResultEntryType.Cache || readEntry.getType() == ReadResultEntryType.Storage);
                if (readEntry.getType() == ReadResultEntryType.Cache) {
                    Assert.assertTrue(testId + ": getContent() did not return a completed future (ReadResultEntryType.Cache) for segment" + segmentId, readEntry.getContent().isDone() && !readEntry.getContent().isCompletedExceptionally());
                } else if (readEntry.getType() == ReadResultEntryType.Storage) {
                    Assert.assertFalse(testId + ": getContent() did not return a non-completed future (ReadResultEntryType.Storage) for segment" + segmentId, readEntry.getContent().isDone() && !readEntry.getContent().isCompletedExceptionally());
                }

                // Request content, in case it wasn't returned yet.
                readEntry.requestContent(TIMEOUT);
                BufferView readEntryContents = readEntry.getContent().get(TIMEOUT.toMillis(), TimeUnit.MILLISECONDS);
                AssertExtensions.assertGreaterThan(testId + ": getContent() returned an empty result entry for segment " + segmentId, 0, readEntryContents.getLength());

                byte[] actualData = readEntryContents.getCopy();
                AssertExtensions.assertArrayEquals(testId + ": Unexpected data read from segment " + segmentId + " at offset " + expectedCurrentOffset, expectedData, (int) expectedCurrentOffset, actualData, 0, readEntryContents.getLength());

                expectedCurrentOffset += readEntryContents.getLength();
                if (readEntry.getType() == ReadResultEntryType.Storage) {
                    AssertExtensions.assertLessThanOrEqual("Misaligned storage read.",
                            context.maxExpectedStorageReadLength, readEntryContents.getLength());
                }
            }

            Assert.assertTrue(testId + ": ReadResult was not closed post-full-consumption for segment" + segmentId, readResult.isClosed());
        }
    }

    private void checkReadIndexDirect(HashMap<Long, ByteArrayOutputStream> segmentContents, TestContext context) throws Exception {
        for (long segmentId : segmentContents.keySet()) {
            val sm = context.metadata.getStreamSegmentMetadata(segmentId);
            long segmentLength = sm.getLength();
            long startOffset = Math.min(sm.getStartOffset(), sm.getStorageLength());
            byte[] expectedData = segmentContents.get(segmentId).toByteArray();

            if (startOffset > 0) {
                AssertExtensions.assertThrows(
                        "Read request for a truncated offset was not rejected.",
                        () -> context.readIndex.readDirect(segmentId, 0, 1),
                        ex -> ex instanceof IllegalArgumentException);
            }

            int readLength = (int) (segmentLength - startOffset);
            byte[] actualData = context.readIndex.readDirect(segmentId, startOffset, readLength).getCopy();
            AssertExtensions.assertArrayEquals("Unexpected data read.", expectedData, (int) startOffset, actualData, 0, actualData.length);
        }
    }

    private <T> void recordAppend(T segmentIdentifier, ByteArraySegment data, Map<T, ByteArrayOutputStream> segmentContents) throws IOException {
        ByteArrayOutputStream contents = segmentContents.getOrDefault(segmentIdentifier, null);
        if (contents == null) {
            contents = new ByteArrayOutputStream();
            segmentContents.put(segmentIdentifier, contents);
        }

        data.copyTo(contents);
    }

    private ArrayList<Long> createSegments(TestContext context) {
        ArrayList<Long> segmentIds = new ArrayList<>();
        for (int i = 0; i < SEGMENT_COUNT; i++) {
            segmentIds.add(createSegment(i, context));
        }

        return segmentIds;
    }

    private long createSegment(long id, TestContext context) {
        String name = getSegmentName(id);
        context.metadata.mapStreamSegmentId(name, id);
        initializeSegment(id, context);
        return id;
    }

    private HashMap<Long, ArrayList<Long>> createTransactions(Collection<Long> segmentIds, TestContext context) {
        return createTransactions(segmentIds, TRANSACTIONS_PER_SEGMENT, context);
    }

    private HashMap<Long, ArrayList<Long>> createTransactions(Collection<Long> segmentIds, int transactionsPerSegment, TestContext context) {
        // Create the Transactions.
        HashMap<Long, ArrayList<Long>> transactions = new HashMap<>();
        long transactionId = Integer.MAX_VALUE;
        for (long parentId : segmentIds) {
            ArrayList<Long> segmentTransactions = new ArrayList<>();
            transactions.put(parentId, segmentTransactions);

            for (int i = 0; i < transactionsPerSegment; i++) {
                segmentTransactions.add(createTransaction(transactionId, context));
                transactionId++;
            }
        }

        return transactions;
    }

    private long createTransaction(long transactionId, TestContext context) {
        String transactionName = "Txn" + UUID.randomUUID().toString();
        context.metadata.mapStreamSegmentId(transactionName, transactionId);
        initializeSegment(transactionId, context);
        return transactionId;
    }

    private String getSegmentName(long id) {
        return "Segment_" + id;
    }

    private void initializeSegment(long segmentId, TestContext context) {
        UpdateableSegmentMetadata metadata = context.metadata.getStreamSegmentMetadata(segmentId);
        metadata.setLength(0);
        metadata.setStorageLength(0);
    }

    private void markInactive(long segmentId, TestContext context) {
        ((StreamSegmentMetadata) context.metadata.getStreamSegmentMetadata(segmentId)).markInactive();
    }

    private void evict(long segmentId, TestContext context) {
        val candidates = Collections.singleton((SegmentMetadata) context.metadata.getStreamSegmentMetadata(segmentId));
        val em = (EvictableMetadata) context.metadata;
        val sn = context.metadata.getOperationSequenceNumber() + 1;
        context.metadata.removeTruncationMarkers(sn);
        em.cleanup(candidates, sn);
    }

    private boolean isExpectedAfterSealed(Throwable ex) {
        return ex instanceof StreamSegmentSealedException
                || ex instanceof ObjectClosedException
                || ex instanceof CancellationException;
    }

    //endregion

    //region TestContext

    private class TestContext implements AutoCloseable {
        final UpdateableContainerMetadata metadata;
        final ContainerReadIndex readIndex;
        final TestCacheManager cacheManager;
        final TestCacheStorage cacheStorage;
        final TestStorage storage;
        final int maxExpectedStorageReadLength;

        TestContext() {
            this(DEFAULT_CONFIG, CachePolicy.INFINITE);
        }

        TestContext(ReadIndexConfig readIndexConfig, CachePolicy cachePolicy) {
            this(readIndexConfig, cachePolicy, Integer.MAX_VALUE);
        }

        TestContext(ReadIndexConfig readIndexConfig, CachePolicy cachePolicy, int actualCacheSize) {
            this.cacheStorage = new TestCacheStorage(Math.min(Integer.MAX_VALUE, actualCacheSize));
            this.metadata = new MetadataBuilder(CONTAINER_ID).build();
            this.storage = new TestStorage(new InMemoryStorage(), executorService());
            this.storage.initialize(1);
            this.cacheManager = new TestCacheManager(cachePolicy, this.cacheStorage, executorService());
            this.readIndex = new ContainerReadIndex(readIndexConfig, this.metadata, this.storage, this.cacheManager, executorService());
            this.maxExpectedStorageReadLength = calculateMaxStorageReadLength();
        }

        private int calculateMaxStorageReadLength() {
            int a = this.cacheManager.getCacheStorage().getBlockAlignment();
            return DEFAULT_CONFIG.getStorageReadAlignment() +
                    (DEFAULT_CONFIG.getStorageReadAlignment() % a == 0 ? 0 : a - DEFAULT_CONFIG.getStorageReadAlignment() % a);
        }

        @Override
        @SneakyThrows
        public void close() {
            this.readIndex.close();
            AssertExtensions.assertEventuallyEquals("MEMORY LEAK: Read Index did not delete all CacheStorage entries after closing.",
                    0L, () -> this.cacheStorage.getState().getStoredBytes(), 10, TIMEOUT.toMillis());
            this.storage.close();
            this.cacheManager.close();
            this.cacheStorage.close();
        }
    }

    //endregion

    //region TestCacheStorage

    private static class TestCacheStorage extends DirectMemoryCache {
        Consumer<Integer> beforeDelete;
        Runnable beforeInsert;
        Consumer<Integer> insertCallback;
        Consumer<Integer> deleteCallback;
        boolean disableAppends;
        boolean usedBytesSameAsStoredBytes;
        ReusableLatch appendComplete; // If set, will invoke ReusableLatch.release() when append is done (before appendReturnBlocker).
        ReusableLatch appendReturnBlocker; // If set, blocks append calls from returning AFTER the append has been executed.
        @Getter
        int maxEntryLength;

        TestCacheStorage(long maxSizeBytes) {
            super(maxSizeBytes);
            this.maxEntryLength = super.getMaxEntryLength();
        }

        @Override
        public int getAppendableLength(int currentLength) {
            return this.disableAppends ? 0 : super.getAppendableLength(currentLength);
        }

        @Override
        public int insert(BufferView data) {
            Runnable beforeInsert = this.beforeInsert;
            if (beforeInsert != null) {
                beforeInsert.run();
            }
            int r = super.insert(data);
            Consumer<Integer> afterInsert = this.insertCallback;
            if (afterInsert != null) {
                afterInsert.accept(r);
            }

            return r;
        }

        @Override
        public int append(int address, int expectedLength, BufferView data) {
            if (this.disableAppends) {
                return 0;
            }

            int result = super.append(address, expectedLength, data);

            ReusableLatch complete = this.appendComplete;
            if (complete != null) {
                complete.release();
            }

            // Blocker hits after the append is done.
            ReusableLatch blocker = this.appendReturnBlocker;
            if (blocker != null) {
                blocker.awaitUninterruptibly();
            }

            return result;
        }

        @Override
        public void delete(int address) {
            Consumer<Integer> beforeDelete = this.beforeDelete;
            if (beforeDelete != null) {
                beforeDelete.accept(address);
            }

            super.delete(address);
            Consumer<Integer> callback = this.deleteCallback;
            if (callback != null) {
                callback.accept(address);
            }
        }

        @Override
        public CacheState getState() {
            val s = super.getState();
            if (this.usedBytesSameAsStoredBytes) {
                return new CacheState(s.getStoredBytes(), s.getStoredBytes(), s.getReservedBytes(), s.getAllocatedBytes(), s.getMaxBytes());
            } else {
                return s;
            }
        }
    }

    //endregion

    //region SegmentOffset

    @RequiredArgsConstructor
    private static class SegmentOffset {
        final long segmentId;
        final long offset;
    }

    //endregion

    @FunctionalInterface
    private interface BiConsumerWithException<T, U> {
        void accept(T var1, U var2) throws Exception;
    }

    /**
     * Convenience class that helps us record an action for later cleanup (helps simplify the code by allowing the use
     * of {@code @Cleanup} instead of an ugly {@code try-catch} block.
     */
    private static class AutoCloseObject implements AutoCloseable {
        private Runnable onClose;

        @Override
        public void close() {
            val c = this.onClose;
            if (c != null) {
                c.run();
            }
        }
    }
}<|MERGE_RESOLUTION|>--- conflicted
+++ resolved
@@ -91,11 +91,7 @@
             .with(ReadIndexConfig.MEMORY_READ_MIN_LENGTH, 0) // Default: Off (we have a special test for this).
             .with(ReadIndexConfig.STORAGE_READ_ALIGNMENT, 1024)
             .build();
-<<<<<<< HEAD
-    private static final Duration TIMEOUT = Duration.ofSeconds(10);
-=======
     private static final Duration TIMEOUT = Duration.ofSeconds(60);
->>>>>>> 324ecbd6
     private static final Duration SHORT_TIMEOUT = Duration.ofMillis(20);
 
     @Rule
