/**
 * Copyright (c) 2017 Dell Inc., or its subsidiaries. All Rights Reserved.
 *
 * Licensed under the Apache License, Version 2.0 (the "License");
 * you may not use this file except in compliance with the License.
 * You may obtain a copy of the License at
 *
 *     http://www.apache.org/licenses/LICENSE-2.0
 */
package io.pravega.segmentstore.server.reading;

import io.pravega.common.concurrent.Futures;
import io.pravega.common.io.StreamHelpers;
import io.pravega.segmentstore.contracts.ReadResult;
import io.pravega.segmentstore.contracts.ReadResultEntry;
import io.pravega.segmentstore.contracts.ReadResultEntryContents;
import io.pravega.segmentstore.contracts.ReadResultEntryType;
import io.pravega.segmentstore.contracts.StreamSegmentNotExistsException;
import io.pravega.segmentstore.contracts.StreamSegmentSealedException;
import io.pravega.segmentstore.contracts.StreamSegmentTruncatedException;
import io.pravega.segmentstore.server.CachePolicy;
import io.pravega.segmentstore.server.MetadataBuilder;
import io.pravega.segmentstore.server.SegmentMetadata;
import io.pravega.segmentstore.server.TestCacheManager;
import io.pravega.segmentstore.server.UpdateableContainerMetadata;
import io.pravega.segmentstore.server.UpdateableSegmentMetadata;
import io.pravega.segmentstore.storage.Cache;
import io.pravega.segmentstore.storage.CacheFactory;
import io.pravega.segmentstore.storage.Storage;
import io.pravega.segmentstore.storage.mocks.InMemoryCache;
import io.pravega.segmentstore.storage.mocks.InMemoryStorageFactory;
import io.pravega.shared.segment.StreamSegmentNameUtils;
import io.pravega.test.common.AssertExtensions;
import io.pravega.test.common.ThreadPooledTestSuite;
import java.io.ByteArrayInputStream;
import java.io.ByteArrayOutputStream;
import java.io.IOException;
import java.io.InputStream;
import java.io.UncheckedIOException;
import java.time.Duration;
import java.util.ArrayList;
import java.util.Collection;
import java.util.Collections;
import java.util.HashMap;
import java.util.HashSet;
import java.util.List;
import java.util.Map;
import java.util.Random;
import java.util.UUID;
import java.util.concurrent.CompletionException;
import java.util.concurrent.TimeUnit;
import java.util.concurrent.atomic.AtomicInteger;
import java.util.concurrent.atomic.AtomicLong;
import java.util.function.BiConsumer;
import java.util.function.Consumer;
import java.util.stream.Collectors;
import lombok.Cleanup;
import lombok.val;
import org.junit.Assert;
import org.junit.Rule;
import org.junit.Test;
import org.junit.rules.Timeout;

/**
 * Unit tests for ContainerReadIndex class.
 */
public class ContainerReadIndexTests extends ThreadPooledTestSuite {
    private static final int SEGMENT_COUNT = 100;
    private static final int TRANSACTIONS_PER_SEGMENT = 5;
    private static final int APPENDS_PER_SEGMENT = 100;
    private static final int CONTAINER_ID = 123;

    private static final ReadIndexConfig DEFAULT_CONFIG = ReadIndexConfig
            .builder()
            .with(ReadIndexConfig.MEMORY_READ_MIN_LENGTH, 0) // Default: Off (we have a special test for this).
            .with(ReadIndexConfig.STORAGE_READ_ALIGNMENT, 1024)
            .build();
<<<<<<< HEAD

    private static final Duration TIMEOUT = Duration.ofSeconds(10);
=======
    private static final Duration TIMEOUT = Duration.ofSeconds(20);
>>>>>>> e4ea00a4

    @Rule
    public Timeout globalTimeout = Timeout.seconds(TIMEOUT.getSeconds());

    @Override
    protected int getThreadPoolSize() {
        return 5;
    }

    /**
     * Tests the basic append-read functionality of the ContainerReadIndex, with data fully in it (no tail reads).
     */
    @Test
    public void testAppendRead() throws Exception {
        @Cleanup
        TestContext context = new TestContext();
        ArrayList<Long> segmentIds = createSegments(context);
        HashMap<Long, ArrayList<Long>> transactionsBySegment = createTransactions(segmentIds, context);
        HashMap<Long, ByteArrayOutputStream> segmentContents = new HashMap<>();

        // Merge all Transaction names into the segment list. For this test, we do not care what kind of Segment we have.
        transactionsBySegment.values().forEach(segmentIds::addAll);

        // Add a bunch of writes.
        appendData(segmentIds, segmentContents, context);

        // Check all the appended data.
        checkReadIndex("PostAppend", segmentContents, context);
    }

    /**
     * Tests the ability for the ReadIndex to batch multiple index entries together into a bigger read. This test
     * writes a lot of very small appends to the index, then issues a full read (from the beginning) while configuring
     * the read index to return results of no less than a particular size. As an added bonus, it also forces a Storage
     * Read towards the end to make sure the ReadIndex doesn't coalesce those into the result as well.
     */
    @Test
    public void testBatchedRead() throws Exception {
        final int totalAppendLength = 500 * 1000;
        final int maxAppendLength = 100;
        final int minReadLength = 16 * 1024;
        final byte[] segmentData = new byte[totalAppendLength];
        final Random rnd = new Random(0);
        rnd.nextBytes(segmentData);

        final ReadIndexConfig config = ReadIndexConfig.builder().with(ReadIndexConfig.MEMORY_READ_MIN_LENGTH, minReadLength).build();

        @Cleanup
        TestContext context = new TestContext(config, CachePolicy.INFINITE);

        // Create the segment in Storage and populate it with all the data (one segment is sufficient for this test).
        final long segmentId = createSegment(0, context);
        createSegmentsInStorage(context);
        final UpdateableSegmentMetadata segmentMetadata = context.metadata.getStreamSegmentMetadata(segmentId);
        val writeHandle = context.storage.openWrite(segmentMetadata.getName()).join();
        context.storage.write(writeHandle, 0, new ByteArrayInputStream(segmentData), segmentData.length, TIMEOUT).join();
        segmentMetadata.setStorageLength(segmentData.length);

        // Add the contents of the segment to the read index using very small appends (same data as in Storage).
        int writtenLength = 0;
        int remainingLength = totalAppendLength;
        int lastCacheOffset = -1;
        while (remainingLength > 0) {
            int appendLength = rnd.nextInt(maxAppendLength) + 1;
            if (appendLength < remainingLength) {
                // Make another append.
                byte[] appendData = new byte[appendLength];
                System.arraycopy(segmentData, writtenLength, appendData, 0, appendLength);
                appendSingleWrite(segmentId, appendData, context);
                writtenLength += appendLength;
                remainingLength -= appendLength;
            } else {
                // This would be the last append. Don't add it, so force the read index to load it from Storage.
                lastCacheOffset = writtenLength;
                appendLength = remainingLength;
                writtenLength += appendLength;
                remainingLength = 0;
                segmentMetadata.setLength(writtenLength);
            }
        }

        // Check all the appended data.
        @Cleanup
        ReadResult readResult = context.readIndex.read(segmentId, 0, totalAppendLength, TIMEOUT);
        long expectedCurrentOffset = 0;
        boolean encounteredStorageRead = false;
        while (readResult.hasNext()) {
            ReadResultEntry entry = readResult.next();
            if (entry.getStreamSegmentOffset() < lastCacheOffset) {
                Assert.assertEquals("Expecting only a Cache entry before switch offset.", ReadResultEntryType.Cache, entry.getType());
            } else {
                Assert.assertEquals("Expecting only a Storage entry on or after switch offset.", ReadResultEntryType.Storage, entry.getType());
                entry.requestContent(TIMEOUT);
                entry.getContent().get(TIMEOUT.toMillis(), TimeUnit.MILLISECONDS);
                encounteredStorageRead = true;
            }

            // Check the entry contents.
            byte[] entryData = new byte[entry.getContent().join().getLength()];
            StreamHelpers.readAll(entry.getContent().join().getData(), entryData, 0, entryData.length);
            AssertExtensions.assertArrayEquals("Unexpected data read at offset " + expectedCurrentOffset, segmentData, (int) expectedCurrentOffset, entryData, 0, entryData.length);
            expectedCurrentOffset += entryData.length;

            // Check the entry length. Every result entry should have at least the min length, unless it was prematurely
            // cut short by the storage entry.
            if (expectedCurrentOffset < lastCacheOffset) {
                AssertExtensions.assertGreaterThanOrEqual("Expecting a ReadResultEntry of a minimum length for cache hit.", minReadLength, entryData.length);
            }
        }

        Assert.assertEquals("Not encountered any storage reads, even though one was forced.", lastCacheOffset > 0, encounteredStorageRead);
    }

    /**
     * Tests the readDirect() method on the ReadIndex.
     */
    @Test
    public void testReadDirect() throws Exception {
        final int randomAppendLength = 1024;

        @Cleanup
        TestContext context = new TestContext();
        ArrayList<Long> segmentIds = new ArrayList<>();
        final long segmentId = createSegment(0, context);
        final UpdateableSegmentMetadata segmentMetadata = context.metadata.getStreamSegmentMetadata(segmentId);
        segmentIds.add(segmentId);
        HashMap<Long, ArrayList<Long>> transactionsBySegment = createTransactions(segmentIds, 1, context);
        final long mergedTxId = transactionsBySegment.get(segmentId).get(0);

        // Add data to all segments.
        HashMap<Long, ByteArrayOutputStream> segmentContents = new HashMap<>();
        transactionsBySegment.values().forEach(segmentIds::addAll);
        appendData(segmentIds, segmentContents, context);

        // Mark everything so far (minus a few bytes) as being written to storage.
        segmentMetadata.setStorageLength(segmentMetadata.getLength() - 100);

        // Now partially merge a second transaction
        final long mergedTxOffset = beginMergeTransaction(mergedTxId, segmentMetadata, segmentContents, context);

        // Add one more append after all of this.
        final long endOfMergedDataOffset = segmentMetadata.getLength();
        byte[] appendData = new byte[randomAppendLength];
        new Random(0).nextBytes(appendData);
        appendSingleWrite(segmentId, appendData, context);
        recordAppend(segmentId, appendData, segmentContents);

        // At this point, in our (parent) segment:
        // * [0 .. StorageLength): no reads allowed.
        // * [StorageLength .. mergedTxOffset): should be fully available.
        // * [mergedTxOffset .. endOfMergedDataOffset): no reads allowed
        // * [endOfMergedDataOffset .. Length): should be fully available.

        // Verify we are not allowed to read from the range which has already been committed to Storage (invalid arguments).
        for (AtomicLong offset = new AtomicLong(0); offset.get() < segmentMetadata.getStorageLength(); offset.incrementAndGet()) {
            AssertExtensions.assertThrows(
                    String.format("readDirect allowed reading from an illegal offset (%s).", offset),
                    () -> context.readIndex.readDirect(segmentId, offset.get(), 1),
                    ex -> ex instanceof IllegalArgumentException);
        }

        // Verify that any reads overlapping a merged transaction return null (that is, we cannot retrieve the requested data).
        for (long offset = mergedTxOffset - 1; offset < endOfMergedDataOffset; offset++) {
            InputStream resultStream = context.readIndex.readDirect(segmentId, offset, 2);
            Assert.assertNull("readDirect() returned data overlapping a partially merged transaction", resultStream);
        }

        // Verify that we can read from any other offset.
        final byte[] expectedData = segmentContents.get(segmentId).toByteArray();
        BiConsumer<Long, Long> verifyReadResult = (startOffset, endOffset) -> {
            int readLength = (int) (endOffset - startOffset);
            while (readLength > 0) {
                InputStream actualDataStream;
                try {
                    actualDataStream = context.readIndex.readDirect(segmentId, startOffset, readLength);
                } catch (StreamSegmentNotExistsException ex) {
                    throw new CompletionException(ex);
                }
                Assert.assertNotNull(
                        String.format("Unexpected result when data is readily available for Offset = %s, Length = %s.", startOffset, readLength),
                        actualDataStream);

                byte[] actualData = new byte[readLength];
                try {
                    int bytesCopied = StreamHelpers.readAll(actualDataStream, actualData, 0, readLength);
                    Assert.assertEquals(
                            String.format("Unexpected number of bytes read for Offset = %s, Length = %s (pre-partial-merge).", startOffset, readLength),
                            readLength, bytesCopied);
                } catch (IOException ex) {
                    throw new UncheckedIOException(ex); // Technically not possible.
                }

                AssertExtensions.assertArrayEquals("Unexpected data read from the segment at offset " + startOffset,
                        expectedData, startOffset.intValue(), actualData, 0, actualData.length);

                // Setup the read for the next test (where we read 1 less byte than now).
                readLength--;
                if (readLength % 2 == 0) {
                    // For every 2 bytes of decreased read length, increase the start offset by 1. This allows for a greater
                    // number of combinations to be tested.
                    startOffset++;
                }
            }
        };

        // Verify that we can read the cached data just after the StorageLength but before the merged transaction.
        verifyReadResult.accept(segmentMetadata.getStorageLength(), mergedTxOffset);

        // Verify that we can read the cached data just after the merged transaction but before the end of the segment.
        verifyReadResult.accept(endOfMergedDataOffset, segmentMetadata.getLength());
    }

    /**
     * Tests a scenario of truncation that does not happen concurrently with reading (segments are pre-truncated).
     */
    @Test
    public void testTruncate() throws Exception {
        @Cleanup
        TestContext context = new TestContext(DEFAULT_CONFIG, new CachePolicy(Long.MAX_VALUE, Duration.ofMillis(1000000), Duration.ofMillis(10000)));
        ArrayList<Long> segmentIds = createSegments(context);
        HashMap<Long, ByteArrayOutputStream> segmentContents = new HashMap<>();
        appendData(segmentIds, segmentContents, context);

        // Truncate all segments at their mid-points.
        for (int i = 0; i < segmentIds.size(); i++) {
            val sm = context.metadata.getStreamSegmentMetadata(segmentIds.get(i));
            sm.setStartOffset(sm.getLength() / 2);
            if (i % 2 == 0) {
                sm.setStorageLength(sm.getStartOffset());
            } else {
                sm.setStorageLength(sm.getStartOffset() / 2);
            }
        }

        // Check all the appended data. This includes verifying access to already truncated offsets.
        checkReadIndex("PostTruncate", segmentContents, context);
        checkReadIndexDirect(segmentContents, context);

        // Verify that truncated data is eligible for eviction, by checking that at least one Cache Entry is being removed.
        for (long segmentId : segmentIds) {
            val sm = context.metadata.getStreamSegmentMetadata(segmentId);
            sm.setStorageLength(sm.getLength()); // We need to set this in order to verify cache evictions.
        }

        HashSet<CacheKey> removedKeys = new HashSet<>();
        context.cacheFactory.cache.removeCallback = removedKeys::add;
        context.cacheManager.applyCachePolicy();
        AssertExtensions.assertGreaterThan("Expected at least one cache entry to be removed.", 0, removedKeys.size());
    }

    /**
     * Tests a scenario of truncation that happens concurrently with reading (segment is truncated while reading).
     */
    @Test
    public void testTruncateConcurrently() throws Exception {
        @Cleanup
        TestContext context = new TestContext();
        List<Long> segmentIds = createSegments(context).subList(0, 1);
        long segmentId = segmentIds.get(0);
        ByteArrayOutputStream segmentContents = new ByteArrayOutputStream();
        appendData(segmentIds, Collections.singletonMap(segmentId, segmentContents), context);

        // Begin a read result.
        UpdateableSegmentMetadata sm = context.metadata.getStreamSegmentMetadata(segmentId);
        @Cleanup
        ReadResult rr = context.readIndex.read(segmentId, 0, (int) sm.getLength(), TIMEOUT);
        ReadResultEntry firstEntry = rr.next();
        firstEntry.requestContent(TIMEOUT);
        int firstEntryLength = firstEntry.getContent().join().getLength();
        AssertExtensions.assertLessThan("Unexpected length of the first read result entry.", sm.getLength(), firstEntryLength);

        // Truncate the segment just after the end of the first returned read result.
        sm.setStartOffset(firstEntryLength + 1);
        ReadResultEntry secondEntry = rr.next();
        Assert.assertTrue("Unexpected ReadResultEntryType.isTerminal of truncated result entry.", secondEntry.getType().isTerminal());
        Assert.assertEquals("Unexpected ReadResultEntryType of truncated result entry.", ReadResultEntryType.Truncated, secondEntry.getType());
        AssertExtensions.assertThrows(
                "Expecting getContent() to return a failed CompletableFuture.",
                secondEntry::getContent,
                ex -> ex instanceof StreamSegmentTruncatedException);
        Assert.assertFalse("Unexpected result from hasNext after processing terminal result entry.", rr.hasNext());
    }

    /**
     * Tests the merging of Transactions into their parent StreamSegments.
     */
    @Test
    public void testMerge() throws Exception {
        @Cleanup
        TestContext context = new TestContext();
        ArrayList<Long> segmentIds = createSegments(context);
        HashMap<Long, ArrayList<Long>> transactionsBySegment = createTransactions(segmentIds, context);
        HashMap<Long, ByteArrayOutputStream> segmentContents = new HashMap<>();

        // Put all segment names into one list, for easier appends (but still keep the original lists at hand - we'll need them later).
        ArrayList<Long> allSegmentIds = new ArrayList<>(segmentIds);
        transactionsBySegment.values().forEach(allSegmentIds::addAll);

        // Add a bunch of writes.
        appendData(allSegmentIds, segmentContents, context);

        // Begin-merge all Transactions (part 1/2), and check contents.
        beginMergeTransactions(transactionsBySegment, segmentContents, context);
        checkReadIndex("BeginMerge", segmentContents, context);

        // Complete the merger (part 2/2), and check contents.
        completeMergeTransactions(transactionsBySegment, context);
        checkReadIndex("CompleteMerge", segmentContents, context);
    }

    /**
     * Tests the behavior of Future Reads. Scenarios tested include:
     * * Regular appends
     * * Segment sealing
     * * Transaction merging.
     */
    @Test
    @SuppressWarnings("checkstyle:CyclomaticComplexity")
    public void testFutureReads() throws Exception {
        final int nonSealReadLimit = APPENDS_PER_SEGMENT * 25; // About 40-50% of the entire segment length.
        final int triggerFutureReadsEvery = 3; // How many appends to trigger Future reads.
        @Cleanup
        TestContext context = new TestContext();
        ArrayList<Long> segmentIds = createSegments(context);
        HashMap<Long, ArrayList<Long>> transactionsBySegment = createTransactions(segmentIds, context);
        HashMap<Long, ByteArrayOutputStream> segmentContents = new HashMap<>();
        HashMap<Long, ByteArrayOutputStream> readContents = new HashMap<>();
        HashSet<Long> segmentsToSeal = new HashSet<>();
        ArrayList<AsyncReadResultProcessor> readProcessors = new ArrayList<>();
        HashMap<Long, TestReadResultHandler> entryHandlers = new HashMap<>();

        // 1. Put all segment names into one list, for easier appends (but still keep the original lists at hand - we'll need them later).
        ArrayList<Long> allSegmentIds = new ArrayList<>(segmentIds);
        transactionsBySegment.values().forEach(allSegmentIds::addAll);

        AtomicInteger writeCount = new AtomicInteger();
        Runnable triggerFutureReadsCallback = () -> {
            if (writeCount.incrementAndGet() % triggerFutureReadsEvery == 0) {
                context.readIndex.triggerFutureReads(segmentIds);
            }
        };

        // 2. Setup tail reads.
        // First 1/2 of segments will try to read Int32.Max bytes, while the other half will try to read 100 bytes.
        // We will then seal the first 1/2 of the segments, which should cause the tail reads to stop (the remaining
        // should stop upon reaching the limit).
        for (int i = 0; i < segmentIds.size(); i++) {
            long segmentId = segmentIds.get(i);
            ByteArrayOutputStream readContentsStream = new ByteArrayOutputStream();
            readContents.put(segmentId, readContentsStream);

            ReadResult readResult;
            if (i < segmentIds.size() / 2) {
                // We're going to seal this one at one point.
                segmentsToSeal.add(segmentId);
                readResult = context.readIndex.read(segmentId, 0, Integer.MAX_VALUE, TIMEOUT);
            } else {
                // Just a regular one, nothing special.
                readResult = context.readIndex.read(segmentId, 0, nonSealReadLimit, TIMEOUT);
            }

            // The Read callback is only accumulating data in this test; we will then compare it against the real data.
            TestReadResultHandler entryHandler = new TestReadResultHandler(readContentsStream, TIMEOUT);
            entryHandlers.put(segmentId, entryHandler);
            readProcessors.add(AsyncReadResultProcessor.process(readResult, entryHandler, executorService()));
        }

        // 3. Add a bunch of writes.
        appendData(allSegmentIds, segmentContents, context, triggerFutureReadsCallback);

        // 4. Merge all the Transactions.
        beginMergeTransactions(transactionsBySegment, segmentContents, context);
        completeMergeTransactions(transactionsBySegment, context);
        context.readIndex.triggerFutureReads(segmentIds);

        // 5. Add more appends (to the parent segments)
        for (int i = 0; i < 5; i++) {
            for (long segmentId : segmentIds) {
                UpdateableSegmentMetadata segmentMetadata = context.metadata.getStreamSegmentMetadata(segmentId);
                byte[] data = getAppendData(segmentMetadata.getName(), segmentId, i, writeCount.incrementAndGet());

                // Make sure we increase the Length prior to appending; the ReadIndex checks for this.
                long offset = segmentMetadata.getLength();
                segmentMetadata.setLength(offset + data.length);
                context.readIndex.append(segmentId, offset, data);
                recordAppend(segmentId, data, segmentContents);
                triggerFutureReadsCallback.run();
            }
        }

        // 6. Seal those segments that we need to seal.
        segmentsToSeal.forEach(segmentId -> context.metadata.getStreamSegmentMetadata(segmentId).markSealed());

        // Trigger future reads on all segments we know about; some may not have had a trigger in a while (see callback above).
        context.readIndex.triggerFutureReads(segmentIds);

        // Now wait for all the reads to complete, and verify their results against the expected output.
        Futures.allOf(entryHandlers.values().stream().map(TestReadResultHandler::getCompleted).collect(Collectors.toList())).get(TIMEOUT.toMillis(), TimeUnit.MILLISECONDS);
        readProcessors.forEach(AsyncReadResultProcessor::close);

        // Check to see if any errors got thrown (and caught) during the reading process).
        for (Map.Entry<Long, TestReadResultHandler> e : entryHandlers.entrySet()) {
            Throwable err = e.getValue().getError().get();
            if (err != null) {
                // Check to see if the exception we got was a SegmentSealedException. If so, this is only expected if the segment was to be sealed.
                // The next check (see below) will verify if the segments were properly read).
                if (!(err instanceof StreamSegmentSealedException && segmentsToSeal.contains(e.getKey()))) {
                    Assert.fail("Unexpected error happened while processing Segment " + e.getKey() + ": " + e.getValue().getError().get());
                }
            }
        }

        // Compare, byte-by-byte, the outcome of the tail reads.
        Assert.assertEquals("Unexpected number of segments were read.", segmentContents.size(), readContents.size());
        for (long segmentId : segmentIds) {
            boolean isSealed = segmentsToSeal.contains(segmentId);

            byte[] expectedData = segmentContents.get(segmentId).toByteArray();
            byte[] actualData = readContents.get(segmentId).toByteArray();
            int expectedLength = isSealed ? expectedData.length : nonSealReadLimit;
            Assert.assertEquals("Unexpected read length for segment " + expectedData.length, expectedLength, actualData.length);
            AssertExtensions.assertArrayEquals("Unexpected read contents for segment " + segmentId, expectedData, 0, actualData, 0, actualData.length);
        }
    }

    /**
     * Tests the handling of invalid operations. Scenarios include:
     * * Appends at wrong offsets
     * * Bad SegmentIds
     * * Invalid merge operations or sequences (complete before merge, merging non-Transactions, etc.)
     * * Operations not allowed in or not in recovery
     */
    @Test
    public void testInvalidOperations() throws Exception {
        @Cleanup
        TestContext context = new TestContext();

        // Create a segment and a Transaction.
        long segmentId = 0;
        String segmentName = getSegmentName((int) segmentId);
        context.metadata.mapStreamSegmentId(segmentName, segmentId);
        initializeSegment(segmentId, context);

        long transactionId = segmentId + 1;
        String transactionName = StreamSegmentNameUtils.getTransactionNameFromId(segmentName, UUID.randomUUID());
        context.metadata.mapStreamSegmentId(transactionName, transactionId, segmentId);
        initializeSegment(transactionId, context);

        byte[] appendData = "foo".getBytes();
        UpdateableSegmentMetadata segmentMetadata = context.metadata.getStreamSegmentMetadata(segmentId);
        long segmentOffset = segmentMetadata.getLength();
        segmentMetadata.setLength(segmentOffset + appendData.length);
        context.readIndex.append(segmentId, segmentOffset, appendData);

        UpdateableSegmentMetadata transactionMetadata = context.metadata.getStreamSegmentMetadata(transactionId);
        long transactionOffset = transactionMetadata.getLength();
        transactionMetadata.setLength(transactionOffset + appendData.length);
        context.readIndex.append(transactionId, transactionOffset, appendData);

        // 1. Appends at wrong offsets.
        AssertExtensions.assertThrows(
                "append did not throw the correct exception when provided with an offset beyond the Segment's DurableLogOffset.",
                () -> context.readIndex.append(segmentId, Integer.MAX_VALUE, "foo".getBytes()),
                ex -> ex instanceof IllegalArgumentException);

        AssertExtensions.assertThrows(
                "append did not throw the correct exception when provided with invalid offset.",
                () -> context.readIndex.append(segmentId, 0, "foo".getBytes()),
                ex -> ex instanceof IllegalArgumentException);

        // 2. Appends or reads with wrong SegmentIds
        AssertExtensions.assertThrows(
                "append did not throw the correct exception when provided with invalid SegmentId.",
                () -> context.readIndex.append(transactionId + 1, 0, "foo".getBytes()),
                ex -> ex instanceof IllegalArgumentException);

        AssertExtensions.assertThrows(
                "read did not throw the correct exception when provided with invalid SegmentId.",
                () -> context.readIndex.read(transactionId + 1, 0, 1, TIMEOUT),
                ex -> ex instanceof IllegalArgumentException);

        // 3. TriggerFutureReads with wrong Segment Ids
        ArrayList<Long> badSegmentIds = new ArrayList<>();
        badSegmentIds.add(transactionId + 1);
        AssertExtensions.assertThrows(
                "triggerFutureReads did not throw the correct exception when provided with invalid SegmentId.",
                () -> context.readIndex.triggerFutureReads(badSegmentIds),
                ex -> ex instanceof IllegalArgumentException);

        // 4. Merge with invalid arguments.
        long secondSegmentId = transactionId + 1;
        context.metadata.mapStreamSegmentId(getSegmentName((int) secondSegmentId), secondSegmentId);
        initializeSegment(secondSegmentId, context);
        AssertExtensions.assertThrows(
                "beginMerge did not throw the correct exception when attempting to merge a stand-along Segment.",
                () -> context.readIndex.beginMerge(secondSegmentId, 0, segmentId),
                ex -> ex instanceof IllegalArgumentException);

        AssertExtensions.assertThrows(
                "completeMerge did not throw the correct exception when called on a Transaction that did not have beginMerge called for.",
                () -> context.readIndex.completeMerge(segmentId, transactionId),
                ex -> ex instanceof IllegalArgumentException);

        AssertExtensions.assertThrows(
                "beginMerge did not throw the correct exception when called on a Transaction that was not sealed.",
                () -> context.readIndex.beginMerge(segmentId, 0, transactionId),
                ex -> ex instanceof IllegalArgumentException);

        transactionMetadata.markSealed();
        long mergeOffset = segmentMetadata.getLength();
        segmentMetadata.setLength(mergeOffset + transactionMetadata.getLength());
        context.readIndex.beginMerge(segmentId, mergeOffset, transactionId);
        AssertExtensions.assertThrows(
                "append did not throw the correct exception when called on a Transaction that was already sealed.",
                () -> context.readIndex.append(transactionId, transactionMetadata.getLength(), "foo".getBytes()),
                ex -> ex instanceof IllegalArgumentException);
    }

    /**
     * Tests the ability to read data from Storage.
     */
    @Test
    public void testStorageReads() throws Exception {
        // Create all the segments in the metadata.
        @Cleanup
        TestContext context = new TestContext();
        ArrayList<Long> segmentIds = createSegments(context);
        HashMap<Long, ArrayList<Long>> transactionsBySegment = createTransactions(segmentIds, context);
        HashMap<Long, ByteArrayOutputStream> segmentContents = new HashMap<>();

        // Merge all Transaction names into the segment list. For this test, we do not care what kind of Segment we have.
        transactionsBySegment.values().forEach(segmentIds::addAll);

        // Create all the segments in storage.
        createSegmentsInStorage(context);

        // Append data (in storage).
        appendDataInStorage(context, segmentContents);

        // Check all the appended data.
        checkReadIndex("StorageReads", segmentContents, context);

        // Pretty brutal, but will do the job for this test: delete all segments from the storage. This way, if something
        // wasn't cached properly in the last read, the ReadIndex would delegate to Storage, which would fail.
        for (long segmentId : segmentIds) {
            val handle = context.storage.openWrite(context.metadata.getStreamSegmentMetadata(segmentId).getName()).join();
            context.storage.delete(handle, TIMEOUT).join();
        }

        // Now do the read again - if everything was cached properly in the previous call to 'checkReadIndex', no Storage
        // call should be executed.
        checkReadIndex("CacheReads", segmentContents, context);
    }

    /**
     * Tests the ability to handle Storage read failures.
     */
    @Test
    public void testStorageFailedReads() {
        // Create all segments (Storage and Metadata).
        @Cleanup
        TestContext context = new TestContext();
        ArrayList<Long> segmentIds = createSegments(context);
        createSegmentsInStorage(context);

        // Read beyond Storage actual offset (metadata is corrupt)
        long testSegmentId = segmentIds.get(0);
        UpdateableSegmentMetadata sm = context.metadata.getStreamSegmentMetadata(testSegmentId);
        sm.setStorageLength(1024 * 1024);
        sm.setLength(1024 * 1024);

        AssertExtensions.assertThrows(
                "Unexpected exception when attempting to read beyond the Segment length in Storage.",
                () -> {
                    @Cleanup
                    ReadResult readResult = context.readIndex.read(testSegmentId, 0, 100, TIMEOUT);
                    Assert.assertTrue("Unexpected value from hasNext() when there should be at least one ReadResultEntry.", readResult.hasNext());
                    ReadResultEntry entry = readResult.next();
                    Assert.assertEquals("Unexpected ReadResultEntryType.", ReadResultEntryType.Storage, entry.getType());
                    entry.requestContent(TIMEOUT);
                    entry.getContent().get(TIMEOUT.toMillis(), TimeUnit.MILLISECONDS);
                },
                ex -> ex instanceof ArrayIndexOutOfBoundsException);

        // Segment not exists (exists in metadata, but not in Storage)
        val handle = context.storage.openWrite(sm.getName()).join();
        context.storage.delete(handle, TIMEOUT).join();
        AssertExtensions.assertThrows(
                "Unexpected exception when attempting to from a segment that exists in Metadata, but not in Storage.",
                () -> {
                    @Cleanup
                    ReadResult readResult = context.readIndex.read(testSegmentId, 0, 100, TIMEOUT);
                    Assert.assertTrue("Unexpected value from hasNext() when there should be at least one ReadResultEntry.", readResult.hasNext());
                    ReadResultEntry entry = readResult.next();
                    Assert.assertEquals("Unexpected ReadResultEntryType.", ReadResultEntryType.Storage, entry.getType());
                    entry.requestContent(TIMEOUT);
                    entry.getContent().get(TIMEOUT.toMillis(), TimeUnit.MILLISECONDS);
                },
                ex -> ex instanceof StreamSegmentNotExistsException);
    }

    /**
     * Tests the ability to perform mixed reads (Storage and DurableLog-only data).
     */
    @Test
    public void testMixedReads() throws Exception {
        // Create all the segments in the metadata.
        @Cleanup
        TestContext context = new TestContext();
        ArrayList<Long> segmentIds = createSegments(context);
        HashMap<Long, ArrayList<Long>> transactionsBySegment = createTransactions(segmentIds, context);
        HashMap<Long, ByteArrayOutputStream> segmentContents = new HashMap<>();

        // Merge all Transaction names into the segment list. For this test, we do not care what kind of Segment we have.
        transactionsBySegment.values().forEach(segmentIds::addAll);

        // Create all the segments in storage.
        createSegmentsInStorage(context);

        // Append data (in storage).
        appendDataInStorage(context, segmentContents);

        // Append data (in read index - this is at offsets after the data we appended in Storage).
        appendData(segmentIds, segmentContents, context);

        // Check all the appended data.
        checkReadIndex("PostAppend", segmentContents, context);
    }

    /**
     * Tests the ability to evict entries from the ReadIndex under various conditions:
     * * If an entry is aged out
     * * If an entry is pushed out because of cache space pressure.
     * <p>
     * This also verifies that certain entries, such as RedirectReadIndexEntries and entries after the Storage Offset are
     * not removed.
     * <p>
     * The way this test goes is as follows (it's pretty subtle, because there aren't many ways to hook into the ReadIndex and see what it's doing)
     * 1. It creates a bunch of segments, and populates them in storage (each) up to offset N/2-1 (this is called pre-storage)
     * 2. It populates the ReadIndex for each of those segments from offset N/2 to offset N-1 (this is called post-storage)
     * 3. It loads all the data from Storage into the ReadIndex, in entries of size equal to those already loaded in step #2.
     * 3a. At this point, all the entries added in step #2 have Generations 0..A/4-1, and step #3 have generations A/4..A-1
     * 4. Append more data at the end. This forces the generation to increase to 1.25A.
     * 4a. Nothing should be evicted from the cache now, since the earliest items are all post-storage.
     * 5. We 'touch' (read) the first 1/3 of pre-storage entries (offsets 0..N/4).
     * 5a. At this point, those entries (offsets 0..N/6) will have the newest generations (1.25A..1.5A)
     * 6. We append more data (equivalent to the data we touched)
     * 6a. Nothing should be evicted, since those generations that were just eligible for removal were touched and bumped up.
     * 7. We forcefully increase the current generation by 1 (without touching the ReadIndex)
     * 7a. At this point, we expect all the pre-storage items, except the touched ones, to be evicted. This is generations 0.25A-0.75A.
     * 8. Update the metadata and indicate that all the post-storage entries are now pre-storage and bump the generation by 0.75A.
     * 8a. At this point, we expect all former post-storage items and pre-storage items to be evicted (in this order).
     * <p>
     * The final order of eviction (in terms of offsets, for each segment), is:
     * * 0.25N-0.75N, 0.75N..N, N..1.25N, 0..0.25N, 1.25N..1.5N (remember that we added quite a bunch of items after the initial run).
     */
    @Test
    @SuppressWarnings("checkstyle:CyclomaticComplexity")
    public void testCacheEviction() throws Exception {
        // Create a CachePolicy with a set number of generations and a known max size.
        // Each generation contains exactly one entry, so the number of generations is also the number of entries.
        final int appendSize = 100;
        final int entriesPerSegment = 100; // This also doubles as number of generations (each generation, we add one append for each segment).
        final int cacheMaxSize = SEGMENT_COUNT * entriesPerSegment * appendSize;
        final int postStorageEntryCount = entriesPerSegment / 4; // 25% of the entries are beyond the StorageOffset
        final int preStorageEntryCount = entriesPerSegment - postStorageEntryCount; // 75% of the entries are before the StorageOffset.
        CachePolicy cachePolicy = new CachePolicy(cacheMaxSize, Duration.ofMillis(1000 * 2 * entriesPerSegment), Duration.ofMillis(1000));

        // To properly test this, we want predictable storage reads.
        ReadIndexConfig config = ReadIndexConfig.builder().with(ReadIndexConfig.STORAGE_READ_ALIGNMENT, appendSize).build();

        ArrayList<CacheKey> removedKeys = new ArrayList<>();
        @Cleanup
        TestContext context = new TestContext(config, cachePolicy);
        context.cacheFactory.cache.removeCallback = removedKeys::add; // Record every cache removal.

        // Create the segments (metadata + storage).
        ArrayList<Long> segmentIds = createSegments(context);
        createSegmentsInStorage(context);

        // Populate the Storage with appropriate data.
        byte[] preStorageData = new byte[preStorageEntryCount * appendSize];
        for (long segmentId : segmentIds) {
            UpdateableSegmentMetadata sm = context.metadata.getStreamSegmentMetadata(segmentId);
            val handle = context.storage.openWrite(sm.getName()).join();
            context.storage.write(handle, 0, new ByteArrayInputStream(preStorageData), preStorageData.length, TIMEOUT).join();
            sm.setStorageLength(preStorageData.length);
            sm.setLength(preStorageData.length);
        }

        // Callback that appends one entry at the end of the given segment id.
        Consumer<Long> appendOneEntry = segmentId -> {
            UpdateableSegmentMetadata sm = context.metadata.getStreamSegmentMetadata(segmentId);
            byte[] data = new byte[appendSize];
            long offset = sm.getLength();
            sm.setLength(offset + data.length);
            try {
                context.readIndex.append(segmentId, offset, data);
            } catch (StreamSegmentNotExistsException ex) {
                throw new CompletionException(ex);
            }
        };

        // Populate the ReadIndex with the Append entries (post-StorageOffset)
        for (int i = 0; i < postStorageEntryCount; i++) {
            segmentIds.forEach(appendOneEntry);

            // Each time we make a round of appends (one per segment), we increment the generation in the CacheManager.
            context.cacheManager.applyCachePolicy();
        }

        // Read all the data from Storage, making sure we carefully associate them with the proper generation.
        for (int i = 0; i < preStorageEntryCount; i++) {
            long offset = i * appendSize;
            for (long segmentId : segmentIds) {
                @Cleanup
                ReadResult result = context.readIndex.read(segmentId, offset, appendSize, TIMEOUT);
                ReadResultEntry resultEntry = result.next();
                Assert.assertEquals("Unexpected type of ReadResultEntry when trying to load up data into the ReadIndex Cache.", ReadResultEntryType.Storage, resultEntry.getType());
                resultEntry.requestContent(TIMEOUT);
                ReadResultEntryContents contents = resultEntry.getContent().get(TIMEOUT.toMillis(), TimeUnit.MILLISECONDS);
                Assert.assertFalse("Not expecting more data to be available for reading.", result.hasNext());
                Assert.assertEquals("Unexpected ReadResultEntry length when trying to load up data into the ReadIndex Cache.", appendSize, contents.getLength());
            }

            context.cacheManager.applyCachePolicy();
        }

        Assert.assertEquals("Not expecting any removed Cache entries at this point (cache is not full).", 0, removedKeys.size());

        // Append more data (equivalent to all post-storage entries), and verify that NO entries are being evicted (we cannot evict post-storage entries).
        for (int i = 0; i < postStorageEntryCount; i++) {
            segmentIds.forEach(appendOneEntry);
            context.cacheManager.applyCachePolicy();
        }

        Assert.assertEquals("Not expecting any removed Cache entries at this point (only eligible entries were post-storage).", 0, removedKeys.size());

        // 'Touch' the first few entries read from storage. This should move them to the back of the queue (they won't be the first ones to be evicted).
        int touchCount = preStorageEntryCount / 3;
        for (int i = 0; i < touchCount; i++) {
            long offset = i * appendSize;
            for (long segmentId : segmentIds) {
                @Cleanup
                ReadResult result = context.readIndex.read(segmentId, offset, appendSize, TIMEOUT);
                ReadResultEntry resultEntry = result.next();
                Assert.assertEquals("Unexpected type of ReadResultEntry when trying to load up data into the ReadIndex Cache.", ReadResultEntryType.Cache, resultEntry.getType());
            }
        }

        // Append more data (equivalent to the amount of data we 'touched'), and verify that the entries we just touched are not being removed..
        for (int i = 0; i < touchCount; i++) {
            segmentIds.forEach(appendOneEntry);
            context.cacheManager.applyCachePolicy();
        }

        Assert.assertEquals("Not expecting any removed Cache entries at this point (we touched old entries and they now have the newest generation).", 0, removedKeys.size());

        // Increment the generations so that we are caught up to just before the generation where the "touched" items now live.
        context.cacheManager.applyCachePolicy();

        // We expect all but the 'touchCount' pre-Storage entries to be removed.
        int expectedRemovalCount = (preStorageEntryCount - touchCount) * SEGMENT_COUNT;
        Assert.assertEquals("Unexpected number of removed entries after having forced out all pre-storage entries.", expectedRemovalCount, removedKeys.size());

        // Now update the metadata and indicate that all the post-storage data has been moved to storage.
        segmentIds.forEach(segmentId -> {
            UpdateableSegmentMetadata sm = context.metadata.getStreamSegmentMetadata(segmentId);
            sm.setStorageLength(sm.getLength());
        });

        // We add one artificial entry, which we'll be touching forever and ever; this forces the CacheManager to
        // update its current generation every time. We will be ignoring this entry for our test.
        SegmentMetadata readSegment = context.metadata.getStreamSegmentMetadata(segmentIds.get(0));
        appendOneEntry.accept(readSegment.getId());

        // Now evict everything (whether by size of by aging out).
        for (int i = 0; i < cachePolicy.getMaxGenerations(); i++) {
            @Cleanup
            ReadResult result = context.readIndex.read(readSegment.getId(), readSegment.getLength() - appendSize, appendSize, TIMEOUT);
            result.next();
            context.cacheManager.applyCachePolicy();
        }

        int expectedRemovalCountPerSegment = entriesPerSegment + touchCount + postStorageEntryCount;
        int expectedTotalRemovalCount = SEGMENT_COUNT * expectedRemovalCountPerSegment;
        Assert.assertEquals("Unexpected number of removed entries after having forced out all the entries.", expectedTotalRemovalCount, removedKeys.size());

        // Finally, verify that the evicted items are in the correct order (for each segment). See this test's description for details.
        for (long segmentId : segmentIds) {
            List<CacheKey> segmentRemovedKeys = removedKeys.stream().filter(key -> key.getStreamSegmentId() == segmentId).collect(Collectors.toList());
            Assert.assertEquals("Unexpected number of removed entries for segment " + segmentId, expectedRemovalCountPerSegment, segmentRemovedKeys.size());

            // The correct order of eviction (N=entriesPerSegment) is: 0.25N-0.75N, 0.75N..N, N..1.25N, 0..0.25N, 1.25N..1.5N.
            // This is equivalent to the following tests
            // 0.25N-1.25N
            checkOffsets(segmentRemovedKeys, segmentId, 0, entriesPerSegment, entriesPerSegment * appendSize / 4, appendSize);

            // 0..0.25N
            checkOffsets(segmentRemovedKeys, segmentId, entriesPerSegment, entriesPerSegment / 4, 0, appendSize);

            //1.25N..1.5N
            checkOffsets(segmentRemovedKeys, segmentId, entriesPerSegment + entriesPerSegment / 4, entriesPerSegment / 4, (int) (entriesPerSegment * appendSize * 1.25), appendSize);
        }
    }

    // region Scenario-based tests

    /**
     * Tests the following Scenario, where the ReadIndex would either read from a bad offset or fail with an invalid offset
     * when reading in certain conditions:
     * * A segment has a transaction, which has N bytes written to it.
     * * The transaction is merged into its parent segment at offset M > N.
     * * At least one byte of the transaction is evicted from the cache
     * * A read is issued to the parent segment for that byte that was evicted
     * * The ReadIndex is supposed to issue a Storage Read with an offset inside the transaction range (so translate
     * from the parent's offset to the transaction's offset). However, after the read, it is supposed to look like the
     * data was read from the parent segment, so it should not expose the adjusted offset at all.
     * <p>
     * This very specific unit test is a result of a regression found during testing.
     */
    @Test
    public void testStorageReadTransactionNoCache() throws Exception {
        CachePolicy cachePolicy = new CachePolicy(1, Duration.ZERO, Duration.ofMillis(1));
        @Cleanup
        TestContext context = new TestContext(DEFAULT_CONFIG, cachePolicy);

        // Create parent segment and one transaction
        long parentId = createSegment(0, context);
        UpdateableSegmentMetadata parentMetadata = context.metadata.getStreamSegmentMetadata(parentId);
        long transactionId = createTransaction(parentMetadata, 1, context);
        UpdateableSegmentMetadata transactionMetadata = context.metadata.getStreamSegmentMetadata(transactionId);
        createSegmentsInStorage(context);
        ByteArrayOutputStream writtenStream = new ByteArrayOutputStream();

        // Write something to the transaction, and make sure it also makes its way to Storage.
        byte[] transactionWriteData = getAppendData(transactionMetadata.getName(), transactionId, 0, 0);
        appendSingleWrite(transactionId, transactionWriteData, context);
        val handle = context.storage.openWrite(transactionMetadata.getName()).join();
        context.storage.write(handle, 0, new ByteArrayInputStream(transactionWriteData), transactionWriteData.length, TIMEOUT).join();
        transactionMetadata.setStorageLength(transactionMetadata.getLength());

        // Write some data to the parent, and make sure it is more than what we write to the transaction (hence the 10).
        for (int i = 0; i < 10; i++) {
            byte[] parentWriteData = getAppendData(parentMetadata.getName(), parentId, i, i);
            appendSingleWrite(parentId, parentWriteData, context);
            writtenStream.write(parentWriteData);
        }

        // Seal & Begin-merge the transaction (do not seal in storage).
        transactionMetadata.markSealed();
        long mergeOffset = parentMetadata.getLength();
        parentMetadata.setLength(mergeOffset + transactionMetadata.getLength());
        context.readIndex.beginMerge(parentId, mergeOffset, transactionId);
        transactionMetadata.markMerged();
        writtenStream.write(transactionWriteData);

        // Clear the cache.
        context.cacheManager.applyCachePolicy();

        // Issue read from the parent.
        ReadResult rr = context.readIndex.read(parentId, mergeOffset, transactionWriteData.length, TIMEOUT);
        Assert.assertTrue("Parent Segment read indicates no data available.", rr.hasNext());
        ByteArrayOutputStream readStream = new ByteArrayOutputStream();
        long expectedOffset = mergeOffset;
        while (rr.hasNext()) {
            ReadResultEntry entry = rr.next();
            Assert.assertEquals("Unexpected offset for read result entry.", expectedOffset, entry.getStreamSegmentOffset());
            Assert.assertEquals("Served read result entry is not from storage.", ReadResultEntryType.Storage, entry.getType());

            // Request contents and store for later use.
            entry.requestContent(TIMEOUT);
            ReadResultEntryContents contents = entry.getContent().get(TIMEOUT.toMillis(), TimeUnit.MILLISECONDS);
            byte[] readBuffer = new byte[contents.getLength()];
            StreamHelpers.readAll(contents.getData(), readBuffer, 0, readBuffer.length);
            readStream.write(readBuffer);
            expectedOffset += contents.getLength();
        }

        byte[] readData = readStream.toByteArray();
        Assert.assertArrayEquals("Unexpected data read back.", transactionWriteData, readData);
    }

    /**
     * Tests the following scenario, where the Read Index has a read from a portion in a parent segment where a transaction
     * was just merged (fully in storage), but the read request might result in either an ObjectClosedException or
     * StreamSegmentNotExistsException:
     * * A Parent Segment has a Transaction with some data in it, and at least 1 byte of data not in cache.
     * * The Transaction is begin-merged in the parent (Tier 1 only).
     * * A Read Request is issued to the Parent for the range of data from the Transaction, which includes the 1 byte not in cache.
     * * The Transaction is fully merged (Tier 2).
     * * The Read Request is invoked and its content requested. This should correctly retrieve the data from the Parent
     * Segment in Storage, and not attempt to access the now-defunct Transaction segment.
     */
    @Test
    public void testConcurrentReadTransactionStorageMerge() throws Exception {
        CachePolicy cachePolicy = new CachePolicy(1, Duration.ZERO, Duration.ofMillis(1));
        @Cleanup
        TestContext context = new TestContext(DEFAULT_CONFIG, cachePolicy);

        // Create parent segment and one transaction
        long parentId = createSegment(0, context);
        UpdateableSegmentMetadata parentMetadata = context.metadata.getStreamSegmentMetadata(parentId);
        long transactionId = createTransaction(parentMetadata, 1, context);
        UpdateableSegmentMetadata transactionMetadata = context.metadata.getStreamSegmentMetadata(transactionId);
        createSegmentsInStorage(context);

        // Write something to the transaction, and make sure it also makes its way to Storage.
        byte[] writeData = getAppendData(transactionMetadata.getName(), transactionId, 0, 0);
        appendSingleWrite(transactionId, writeData, context);
        val transactionWriteHandle = context.storage.openWrite(transactionMetadata.getName()).join();
        context.storage.write(transactionWriteHandle, 0, new ByteArrayInputStream(writeData), writeData.length, TIMEOUT).join();
        transactionMetadata.setStorageLength(transactionMetadata.getLength());

        // Seal & Begin-merge the transaction (do not seal in storage).
        transactionMetadata.markSealed();
        parentMetadata.setLength(transactionMetadata.getLength());
        context.readIndex.beginMerge(parentId, 0, transactionId);
        transactionMetadata.markMerged();

        // Clear the cache.
        context.cacheManager.applyCachePolicy();

        // Issue read from the parent and fetch the first entry (there should only be one).
        ReadResult rr = context.readIndex.read(parentId, 0, writeData.length, TIMEOUT);
        Assert.assertTrue("Parent Segment read indicates no data available.", rr.hasNext());
        ReadResultEntry entry = rr.next();
        Assert.assertEquals("Unexpected offset for read result entry.", 0, entry.getStreamSegmentOffset());
        Assert.assertEquals("Served read result entry is not from storage.", ReadResultEntryType.Storage, entry.getType());

        // Merge the transaction in storage & complete-merge it.
        transactionMetadata.markSealed();
        transactionMetadata.markSealedInStorage();
        transactionMetadata.markDeleted();
        context.storage.seal(transactionWriteHandle, TIMEOUT).join();
        val parentWriteHandle = context.storage.openWrite(parentMetadata.getName()).join();
        context.storage.concat(parentWriteHandle, 0, transactionWriteHandle.getSegmentName(), TIMEOUT).join();
        parentMetadata.setStorageLength(parentMetadata.getLength());

        context.readIndex.completeMerge(parentId, transactionId);

        // Attempt to extract data from the read.
        entry.requestContent(TIMEOUT);
        ReadResultEntryContents contents = entry.getContent().get(TIMEOUT.toMillis(), TimeUnit.MILLISECONDS);
        byte[] readData = new byte[contents.getLength()];
        StreamHelpers.readAll(contents.getData(), readData, 0, readData.length);

        Assert.assertArrayEquals("Unexpected data read from parent segment.", writeData, readData);
    }

    //endregion

    //region Helpers

    private void checkOffsets(List<CacheKey> removedKeys, long segmentId, int startIndex, int count, int startOffset, int stepIncrease) {
        int expectedStartOffset = startOffset;
        for (int i = 0; i < count; i++) {
            int listIndex = startIndex + i;
            CacheKey currentKey = removedKeys.get(startIndex + i);
            Assert.assertEquals(
                    String.format("Unexpected CacheKey.SegmentOffset at index %d for SegmentId %d.", listIndex, segmentId),
                    expectedStartOffset,
                    currentKey.getOffset());
            expectedStartOffset += stepIncrease;
        }
    }

    private void createSegmentsInStorage(TestContext context) {
        for (long segmentId : context.metadata.getAllStreamSegmentIds()) {
            SegmentMetadata sm = context.metadata.getStreamSegmentMetadata(segmentId);
            context.storage.create(sm.getName(), TIMEOUT).join();
        }
    }

    private void appendData(Collection<Long> segmentIds, Map<Long, ByteArrayOutputStream> segmentContents, TestContext context) throws Exception {
        appendData(segmentIds, segmentContents, context, null);
    }

    private void appendData(Collection<Long> segmentIds, Map<Long, ByteArrayOutputStream> segmentContents, TestContext context, Runnable callback) throws Exception {
        int writeId = 0;
        for (int i = 0; i < APPENDS_PER_SEGMENT; i++) {
            for (long segmentId : segmentIds) {
                UpdateableSegmentMetadata segmentMetadata = context.metadata.getStreamSegmentMetadata(segmentId);
                byte[] data = getAppendData(segmentMetadata.getName(), segmentId, i, writeId);
                writeId++;

                appendSingleWrite(segmentId, data, context);
                recordAppend(segmentId, data, segmentContents);
                if (callback != null) {
                    callback.run();
                }
            }
        }
    }

    private void appendSingleWrite(long segmentId, byte[] data, TestContext context) throws Exception {
        UpdateableSegmentMetadata segmentMetadata = context.metadata.getStreamSegmentMetadata(segmentId);

        // Make sure we increase the Length prior to appending; the ReadIndex checks for this.
        long offset = segmentMetadata.getLength();
        segmentMetadata.setLength(offset + data.length);
        context.readIndex.append(segmentId, offset, data);
    }

    private void appendDataInStorage(TestContext context, HashMap<Long, ByteArrayOutputStream> segmentContents) {
        int writeId = 0;
        for (int i = 0; i < APPENDS_PER_SEGMENT; i++) {
            for (long segmentId : context.metadata.getAllStreamSegmentIds()) {
                UpdateableSegmentMetadata sm = context.metadata.getStreamSegmentMetadata(segmentId);
                byte[] data = getAppendData(sm.getName(), segmentId, i, writeId);
                writeId++;

                // Make sure we increase the Length prior to appending; the ReadIndex checks for this.
                long offset = context.storage.getStreamSegmentInfo(sm.getName(), TIMEOUT).join().getLength();
                val handle = context.storage.openWrite(sm.getName()).join();
                context.storage.write(handle, offset, new ByteArrayInputStream(data), data.length, TIMEOUT).join();

                // Update metadata appropriately.
                sm.setStorageLength(offset + data.length);
                if (sm.getStorageLength() > sm.getLength()) {
                    sm.setLength(sm.getStorageLength());
                }

                recordAppend(segmentId, data, segmentContents);
            }
        }
    }

    private byte[] getAppendData(String segmentName, long segmentId, int segmentAppendSeq, int writeId) {
        return String.format("SegmentName=%s,SegmentId=_%d,AppendSeq=%d,WriteId=%d", segmentName, segmentId, segmentAppendSeq, writeId).getBytes();
    }

    private void completeMergeTransactions(HashMap<Long, ArrayList<Long>> transactionsBySegment, TestContext context) throws Exception {
        for (Map.Entry<Long, ArrayList<Long>> e : transactionsBySegment.entrySet()) {
            long parentId = e.getKey();
            for (long transactionId : e.getValue()) {
                UpdateableSegmentMetadata transactionMetadata = context.metadata.getStreamSegmentMetadata(transactionId);
                transactionMetadata.markDeleted();
                context.readIndex.completeMerge(parentId, transactionId);
            }
        }
    }

    private void beginMergeTransactions(HashMap<Long, ArrayList<Long>> transactionsBySegment, HashMap<Long, ByteArrayOutputStream> segmentContents, TestContext context) throws Exception {
        for (Map.Entry<Long, ArrayList<Long>> e : transactionsBySegment.entrySet()) {
            UpdateableSegmentMetadata parentMetadata = context.metadata.getStreamSegmentMetadata(e.getKey());
            for (long transactionId : e.getValue()) {
                beginMergeTransaction(transactionId, parentMetadata, segmentContents, context);
            }
        }
    }

    private long beginMergeTransaction(long transactionId, UpdateableSegmentMetadata parentMetadata, HashMap<Long, ByteArrayOutputStream> segmentContents, TestContext context) throws Exception {
        UpdateableSegmentMetadata transactionMetadata = context.metadata.getStreamSegmentMetadata(transactionId);

        // Transaction must be sealed first.
        transactionMetadata.markSealed();

        // Update parent length.
        long mergeOffset = parentMetadata.getLength();
        parentMetadata.setLength(mergeOffset + transactionMetadata.getLength());

        // Do the ReadIndex merge.
        context.readIndex.beginMerge(parentMetadata.getId(), mergeOffset, transactionId);

        // Update the metadata.
        transactionMetadata.markMerged();

        // Update parent contents.
        segmentContents.get(parentMetadata.getId()).write(segmentContents.get(transactionId).toByteArray());
        segmentContents.remove(transactionId);
        return mergeOffset;
    }

    private void checkReadIndex(String testId, HashMap<Long, ByteArrayOutputStream> segmentContents, TestContext context) throws Exception {
        for (long segmentId : segmentContents.keySet()) {
            long startOffset = context.metadata.getStreamSegmentMetadata(segmentId).getStartOffset();
            long segmentLength = context.metadata.getStreamSegmentMetadata(segmentId).getLength();
            byte[] expectedData = segmentContents.get(segmentId).toByteArray();

            if (startOffset > 0) {
                @Cleanup
                ReadResult truncatedResult = context.readIndex.read(segmentId, 0, 1, TIMEOUT);
                val first = truncatedResult.next();
                Assert.assertEquals("Read request for a truncated offset did not start with a Truncated ReadResultEntryType.",
                        ReadResultEntryType.Truncated, first.getType());
                AssertExtensions.assertThrows(
                        "Truncate ReadResultEntryType did not throw when getContent() was invoked.",
                        () -> {
                            first.requestContent(TIMEOUT);
                            return first.getContent();
                        },
                        ex -> ex instanceof StreamSegmentTruncatedException);
            }

            long expectedCurrentOffset = startOffset;
            @Cleanup
            ReadResult readResult = context.readIndex.read(segmentId, expectedCurrentOffset, (int) (segmentLength - expectedCurrentOffset), TIMEOUT);
            Assert.assertTrue(testId + ": Empty read result for segment " + segmentId, readResult.hasNext());

            while (readResult.hasNext()) {
                ReadResultEntry readEntry = readResult.next();
                AssertExtensions.assertGreaterThan(testId + ": getRequestedReadLength should be a positive integer for segment " + segmentId, 0, readEntry.getRequestedReadLength());
                Assert.assertEquals(testId + ": Unexpected value from getStreamSegmentOffset for segment " + segmentId, expectedCurrentOffset, readEntry.getStreamSegmentOffset());

                // Since this is a non-sealed segment, we only expect Cache or Storage read result entries.
                Assert.assertTrue(testId + ": Unexpected type of ReadResultEntry for non-sealed segment " + segmentId, readEntry.getType() == ReadResultEntryType.Cache || readEntry.getType() == ReadResultEntryType.Storage);
                if (readEntry.getType() == ReadResultEntryType.Cache) {
                    Assert.assertTrue(testId + ": getContent() did not return a completed future (ReadResultEntryType.Cache) for segment" + segmentId, readEntry.getContent().isDone() && !readEntry.getContent().isCompletedExceptionally());
                } else if (readEntry.getType() == ReadResultEntryType.Storage) {
                    Assert.assertFalse(testId + ": getContent() did not return a non-completed future (ReadResultEntryType.Storage) for segment" + segmentId, readEntry.getContent().isDone() && !readEntry.getContent().isCompletedExceptionally());
                }

                // Request content, in case it wasn't returned yet.
                readEntry.requestContent(TIMEOUT);
                ReadResultEntryContents readEntryContents = readEntry.getContent().get(TIMEOUT.toMillis(), TimeUnit.MILLISECONDS);
                AssertExtensions.assertGreaterThan(testId + ": getContent() returned an empty result entry for segment " + segmentId, 0, readEntryContents.getLength());

                byte[] actualData = new byte[readEntryContents.getLength()];
                StreamHelpers.readAll(readEntryContents.getData(), actualData, 0, actualData.length);
                AssertExtensions.assertArrayEquals(testId + ": Unexpected data read from segment " + segmentId + " at offset " + expectedCurrentOffset, expectedData, (int) expectedCurrentOffset, actualData, 0, readEntryContents.getLength());

                expectedCurrentOffset += readEntryContents.getLength();
            }

            Assert.assertTrue(testId + ": ReadResult was not closed post-full-consumption for segment" + segmentId, readResult.isClosed());
        }
    }

    private void checkReadIndexDirect(HashMap<Long, ByteArrayOutputStream> segmentContents, TestContext context) throws Exception {
        for (long segmentId : segmentContents.keySet()) {
            val sm = context.metadata.getStreamSegmentMetadata(segmentId);
            long segmentLength = sm.getLength();
            long startOffset = Math.min(sm.getStartOffset(), sm.getStorageLength());
            byte[] expectedData = segmentContents.get(segmentId).toByteArray();

            if (startOffset > 0) {
                AssertExtensions.assertThrows(
                        "Read request for a truncated offset was not rejected.",
                        () -> context.readIndex.readDirect(segmentId, 0, 1),
                        ex -> ex instanceof IllegalArgumentException);
            }

            int readLength = (int) (segmentLength - startOffset);
            InputStream readData = context.readIndex.readDirect(segmentId, startOffset, readLength);
            byte[] actualData = StreamHelpers.readAll(readData, readLength);
            AssertExtensions.assertArrayEquals("Unexpected data read.", expectedData, (int) startOffset, actualData, 0, actualData.length);
        }
    }

    private <T> void recordAppend(T segmentIdentifier, byte[] data, Map<T, ByteArrayOutputStream> segmentContents) {
        ByteArrayOutputStream contents = segmentContents.getOrDefault(segmentIdentifier, null);
        if (contents == null) {
            contents = new ByteArrayOutputStream();
            segmentContents.put(segmentIdentifier, contents);
        }

        try {
            contents.write(data);
        } catch (IOException ex) {
            Assert.fail(ex.toString());
        }
    }

    private ArrayList<Long> createSegments(TestContext context) {
        ArrayList<Long> segmentIds = new ArrayList<>();
        for (int i = 0; i < SEGMENT_COUNT; i++) {
            segmentIds.add(createSegment(i, context));
        }

        return segmentIds;
    }

    private long createSegment(int id, TestContext context) {
        String name = getSegmentName(id);
        context.metadata.mapStreamSegmentId(name, id);
        initializeSegment(id, context);
        return id;
    }

    private HashMap<Long, ArrayList<Long>> createTransactions(Collection<Long> segmentIds, TestContext context) {
        return createTransactions(segmentIds, TRANSACTIONS_PER_SEGMENT, context);
    }

    private HashMap<Long, ArrayList<Long>> createTransactions(Collection<Long> segmentIds, int transactionsPerSegment, TestContext context) {
        // Create the Transactions.
        HashMap<Long, ArrayList<Long>> transactions = new HashMap<>();
        long transactionId = Integer.MAX_VALUE;
        for (long parentId : segmentIds) {
            ArrayList<Long> segmentTransactions = new ArrayList<>();
            transactions.put(parentId, segmentTransactions);
            SegmentMetadata parentMetadata = context.metadata.getStreamSegmentMetadata(parentId);

            for (int i = 0; i < transactionsPerSegment; i++) {
                segmentTransactions.add(createTransaction(parentMetadata, transactionId, context));
                transactionId++;
            }
        }

        return transactions;
    }

    private long createTransaction(SegmentMetadata parentMetadata, long transactionId, TestContext context) {
        String transactionName = StreamSegmentNameUtils.getTransactionNameFromId(parentMetadata.getName(), UUID.randomUUID());
        context.metadata.mapStreamSegmentId(transactionName, transactionId, parentMetadata.getId());
        initializeSegment(transactionId, context);
        return transactionId;
    }

    private String getSegmentName(int id) {
        return "Segment_" + id;
    }

    private void initializeSegment(long segmentId, TestContext context) {
        UpdateableSegmentMetadata metadata = context.metadata.getStreamSegmentMetadata(segmentId);
        metadata.setLength(0);
        metadata.setStorageLength(0);
    }

    //endregion

    //region TestContext

    private class TestContext implements AutoCloseable {
        final UpdateableContainerMetadata metadata;
        final ContainerReadIndex readIndex;
        final TestCacheManager cacheManager;
        final TestCacheFactory cacheFactory;
        final Storage storage;

        TestContext() {
            this(DEFAULT_CONFIG, CachePolicy.INFINITE);
        }

        TestContext(ReadIndexConfig readIndexConfig, CachePolicy cachePolicy) {
            this.cacheFactory = new TestCacheFactory();
            this.metadata = new MetadataBuilder(CONTAINER_ID).build();
            this.storage = InMemoryStorageFactory.newStorage(executorService());
            this.storage.initialize(1);
            this.cacheManager = new TestCacheManager(cachePolicy, executorService());
            this.readIndex = new ContainerReadIndex(readIndexConfig, this.metadata, this.cacheFactory, this.storage, this.cacheManager, executorService());
        }

        @Override
        public void close() {
            this.readIndex.close();
            this.cacheFactory.close();
            this.storage.close();
            this.cacheManager.close();
        }
    }

    //endregion

    //region TestCache

    private static class TestCache extends InMemoryCache {
        Consumer<CacheKey> removeCallback;

        TestCache(String id) {
            super(id);
        }

        @Override
        public void remove(Cache.Key key) {
            Consumer<CacheKey> callback = this.removeCallback;
            if (callback != null) {
                callback.accept((CacheKey) key);
            }

            super.remove(key);
        }
    }

    private static class TestCacheFactory implements CacheFactory {
        final TestCache cache = new TestCache("Test");

        @Override
        public Cache getCache(String id) {
            return this.cache;
        }

        @Override
        public void close() {
            this.cache.close();
        }
    }

    //endregion
}<|MERGE_RESOLUTION|>--- conflicted
+++ resolved
@@ -75,12 +75,7 @@
             .with(ReadIndexConfig.MEMORY_READ_MIN_LENGTH, 0) // Default: Off (we have a special test for this).
             .with(ReadIndexConfig.STORAGE_READ_ALIGNMENT, 1024)
             .build();
-<<<<<<< HEAD
-
-    private static final Duration TIMEOUT = Duration.ofSeconds(10);
-=======
     private static final Duration TIMEOUT = Duration.ofSeconds(20);
->>>>>>> e4ea00a4
 
     @Rule
     public Timeout globalTimeout = Timeout.seconds(TIMEOUT.getSeconds());
