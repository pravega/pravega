--- conflicted
+++ resolved
@@ -357,16 +357,6 @@
             val toUpdate = current.toUpdate
                     .entrySet().stream().map(e -> toUnconditionalTableEntry(e.getKey(), e.getValue(), getKeyVersion.apply(e.getKey())))
                     .collect(Collectors.toList());
-<<<<<<< HEAD
-            context.ext.put(SEGMENT_NAME, toUpdate, TIMEOUT)
-                    .thenAccept(versions -> {
-                        // Update key versions.
-                        Assert.assertEquals(toUpdate.size(), versions.size());
-                        for (int i = 0; i < versions.size(); i++) {
-                            keyVersions.put(toUpdate.get(i).getKey().getKey(), versions.get(i));
-                        }
-                    }).get(TIMEOUT.toMillis(), TimeUnit.MILLISECONDS);
-=======
             addToProcessor(
                     () -> context.ext.put(SEGMENT_NAME, toUpdate, TIMEOUT)
                             .thenAccept(versions -> {
@@ -378,7 +368,6 @@
                             }),
                     processor,
                     context.segment().getInfo()::getLength);
->>>>>>> 15b0f5eb
             removedKeys.removeAll(current.toUpdate.keySet());
 
             // Remove entries.
@@ -571,16 +560,6 @@
             val toUpdate = current.toUpdate
                     .entrySet().stream().map(e -> generateToUpdate.apply(e.getKey(), e.getValue(), getKeyVersion.apply(e.getKey())))
                     .collect(Collectors.toList());
-<<<<<<< HEAD
-            context.ext.put(SEGMENT_NAME, toUpdate, TIMEOUT)
-                    .thenAccept(versions -> {
-                        // Update key versions.
-                        Assert.assertEquals(toUpdate.size(), versions.size());
-                        for (int i = 0; i < versions.size(); i++) {
-                            keyVersions.put(toUpdate.get(i).getKey().getKey(), versions.get(i));
-                        }
-                    }).get(TIMEOUT.toMillis(), TimeUnit.MILLISECONDS);
-=======
             addToProcessor(
                     () -> context.ext.put(SEGMENT_NAME, toUpdate, TIMEOUT)
                             .thenAccept(versions -> {
@@ -592,7 +571,6 @@
                             }),
                     processor,
                     context.segment().getInfo()::getLength);
->>>>>>> 15b0f5eb
             removedKeys.removeAll(current.toUpdate.keySet());
 
             // Remove entries.
@@ -641,15 +619,11 @@
         }
     }
 
-<<<<<<< HEAD
-    private void deleteSegment(Collection<HashedArray> remainingKeys, ContainerTableExtension ext) throws Exception {
+    private void deleteSegment(Collection<BufferView> remainingKeys, ContainerTableExtension ext) throws Exception {
         deleteSegment(remainingKeys, true, ext);
     }
 
-    private void deleteSegment(Collection<HashedArray> remainingKeys, boolean mustBeEmpty, ContainerTableExtension ext) throws Exception {
-=======
-    private void deleteSegment(Collection<BufferView> remainingKeys, ContainerTableExtension ext) throws Exception {
->>>>>>> 15b0f5eb
+    private void deleteSegment(Collection<BufferView> remainingKeys, boolean mustBeEmpty, ContainerTableExtension ext) throws Exception {
         if (remainingKeys.size() > 0) {
             AssertExtensions.assertSuppliedFutureThrows(
                     "deleteIfEmpty worked on a non-empty segment.",
@@ -688,12 +662,8 @@
     }
 
     @SneakyThrows
-<<<<<<< HEAD
-    private void checkIterators(Map<HashedArray, HashedArray> expectedEntries, ContainerTableExtension ext) {
+    private void checkIterators(Map<BufferView, BufferView> expectedEntries, ContainerTableExtension ext) {
         val iteratorArgs = IteratorArgs.builder().fetchTimeout(TIMEOUT).build();
-=======
-    private void checkIterators(Map<BufferView, BufferView> expectedEntries, ContainerTableExtension ext) {
->>>>>>> 15b0f5eb
         // Collect and verify all Table Entries.
         val entryIterator = ext.entryIterator(SEGMENT_NAME, iteratorArgs).get(TIMEOUT.toMillis(), TimeUnit.MILLISECONDS);
         val actualEntries = collectIteratorItems(entryIterator);
