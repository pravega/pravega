/**
 * Copyright (c) Dell Inc., or its subsidiaries. All Rights Reserved.
 *
 * Licensed under the Apache License, Version 2.0 (the "License");
 * you may not use this file except in compliance with the License.
 * You may obtain a copy of the License at
 *
 *     http://www.apache.org/licenses/LICENSE-2.0
 */
package io.pravega.segmentstore.server.tables;

import com.google.common.util.concurrent.Service;
import io.pravega.common.Exceptions;
import io.pravega.common.concurrent.Futures;
import io.pravega.common.util.ArrayView;
import io.pravega.common.util.AsyncIterator;
import io.pravega.common.util.ByteArraySegment;
import io.pravega.common.util.HashedArray;
import io.pravega.segmentstore.contracts.AttributeUpdate;
import io.pravega.segmentstore.contracts.MergeStreamSegmentResult;
import io.pravega.segmentstore.contracts.ReadResult;
import io.pravega.segmentstore.contracts.SegmentProperties;
import io.pravega.segmentstore.contracts.StreamSegmentExistsException;
import io.pravega.segmentstore.contracts.StreamSegmentNotExistsException;
import io.pravega.segmentstore.contracts.tables.IteratorItem;
import io.pravega.segmentstore.contracts.tables.TableAttributes;
import io.pravega.segmentstore.contracts.tables.TableEntry;
import io.pravega.segmentstore.contracts.tables.TableKey;
import io.pravega.segmentstore.contracts.tables.TableSegmentNotEmptyException;
import io.pravega.segmentstore.server.CacheManager;
import io.pravega.segmentstore.server.CachePolicy;
import io.pravega.segmentstore.server.DataCorruptionException;
import io.pravega.segmentstore.server.DirectSegmentAccess;
import io.pravega.segmentstore.server.SegmentContainer;
import io.pravega.segmentstore.server.SegmentContainerExtension;
import io.pravega.segmentstore.server.UpdateableSegmentMetadata;
import io.pravega.segmentstore.server.containers.StreamSegmentMetadata;
import io.pravega.segmentstore.server.logs.operations.CachedStreamSegmentAppendOperation;
import io.pravega.segmentstore.server.logs.operations.StreamSegmentAppendOperation;
import io.pravega.segmentstore.storage.CacheFactory;
import io.pravega.segmentstore.storage.mocks.InMemoryCacheFactory;
import io.pravega.test.common.AssertExtensions;
import io.pravega.test.common.ThreadPooledTestSuite;
import java.time.Duration;
import java.util.ArrayList;
import java.util.Collection;
import java.util.Collections;
import java.util.Comparator;
import java.util.HashMap;
import java.util.HashSet;
import java.util.List;
import java.util.Map;
import java.util.Objects;
import java.util.Random;
import java.util.UUID;
import java.util.concurrent.CompletableFuture;
import java.util.concurrent.Executor;
import java.util.concurrent.ScheduledExecutorService;
import java.util.concurrent.TimeUnit;
import java.util.concurrent.atomic.AtomicBoolean;
import java.util.concurrent.atomic.AtomicReference;
import java.util.function.Function;
import java.util.function.Supplier;
import java.util.stream.Collectors;
import java.util.stream.IntStream;
import lombok.Cleanup;
import lombok.RequiredArgsConstructor;
import lombok.SneakyThrows;
import lombok.val;
import org.junit.Assert;
import org.junit.Rule;
import org.junit.Test;
import org.junit.rules.Timeout;

/**
 * Unit tests for the {@link ContainerTableExtensionImpl} class.
 */
public class ContainerTableExtensionImplTests extends ThreadPooledTestSuite {
    private static final int CONTAINER_ID = 1;
    private static final long SEGMENT_ID = 2L;
    private static final String SEGMENT_NAME = "TableSegment";
    private static final int MAX_KEY_LENGTH = 128;
    private static final int MAX_VALUE_LENGTH = 64;
    private static final int SINGLE_UPDATE_COUNT = 10;
    private static final int BATCH_UPDATE_COUNT = 10000;
    private static final int BATCH_SIZE = 689;
    private static final int ITERATOR_BATCH_UPDATE_COUNT = 1000; // Iterators are slower to check, so we reduce our test size.
    private static final int ITERATOR_BATCH_UPDATE_SIZE = 69;
    private static final double REMOVE_FRACTION = 0.3; // 30% of generated operations are removes.
    private static final int SHORT_TIMEOUT_MILLIS = 20; // To verify a get() is blocked.
    private static final int DEFAULT_COMPACTION_SIZE = -1; // Inherits from parent.
    private static final Duration TIMEOUT = Duration.ofSeconds(30000);
    @Rule
    public Timeout globalTimeout = new Timeout(TIMEOUT.toMillis() * 4, TimeUnit.MILLISECONDS);

    @Override
    protected int getThreadPoolSize() {
        return 5;
    }

    /**
     * Tests the ability to create and delete TableSegments.
     */
    @Test
    public void testCreateDelete() {
        @Cleanup
        val context = new TestContext();
        val nonTableSegmentProcessors = context.ext.createWriterSegmentProcessors(context.createSegmentMetadata());
        Assert.assertTrue("Not expecting any Writer Table Processors for non-table segment.", nonTableSegmentProcessors.isEmpty());

        context.ext.createSegment(SEGMENT_NAME, TIMEOUT).join();
        Assert.assertNotNull("Segment not created", context.segment());
        val tableSegmentProcessors = context.ext.createWriterSegmentProcessors(context.segment().getMetadata());
        Assert.assertFalse("Expecting Writer Table Processors for table segment.", tableSegmentProcessors.isEmpty());

        checkIterators(Collections.emptyMap(), context.ext);

        context.ext.deleteSegment(SEGMENT_NAME, true, TIMEOUT).join();
        Assert.assertNull("Segment not deleted", context.segment());
        AssertExtensions.assertSuppliedFutureThrows(
                "Segment not deleted.",
                () -> context.ext.deleteSegment(SEGMENT_NAME, true, TIMEOUT),
                ex -> ex instanceof StreamSegmentNotExistsException);
    }

    /**
     * Tests the ability to delete a TableSegment, but only if it is empty.
     */
    @Test
    public void testDeleteIfEmpty() {
        @Cleanup
        val context = new TestContext();
        context.ext.createSegment(SEGMENT_NAME, TIMEOUT).join();
        val key1 = new ByteArraySegment("key1".getBytes());
        val key2 = new ByteArraySegment("key2".getBytes());
        val value = new ByteArraySegment("value".getBytes());
        context.ext.put(SEGMENT_NAME, Collections.singletonList(TableEntry.notExists(key1, value)), TIMEOUT).join();

        // key1 is present.
        AssertExtensions.assertSuppliedFutureThrows(
                "deleteSegment(mustBeEmpty==true) worked with non-empty segment #1.",
                () -> context.ext.deleteSegment(SEGMENT_NAME, true, TIMEOUT),
                ex -> ex instanceof TableSegmentNotEmptyException);

        // Remove key1 and insert key2.
        context.ext.remove(SEGMENT_NAME, Collections.singleton(TableKey.unversioned(key1)), TIMEOUT).join();
        context.ext.put(SEGMENT_NAME, Collections.singletonList(TableEntry.notExists(key2, value)), TIMEOUT).join();
        AssertExtensions.assertSuppliedFutureThrows(
                "deleteSegment(mustBeEmpty==true) worked with non-empty segment #2.",
                () -> context.ext.deleteSegment(SEGMENT_NAME, true, TIMEOUT),
                ex -> ex instanceof TableSegmentNotEmptyException);

        // Remove key2 and reinsert it.
        context.ext.remove(SEGMENT_NAME, Collections.singleton(TableKey.unversioned(key2)), TIMEOUT).join();
        context.ext.put(SEGMENT_NAME, Collections.singletonList(TableEntry.notExists(key2, value)), TIMEOUT).join();
        AssertExtensions.assertSuppliedFutureThrows(
                "deleteSegment(mustBeEmpty==true) worked with non-empty segment #3.",
                () -> context.ext.deleteSegment(SEGMENT_NAME, true, TIMEOUT),
                ex -> ex instanceof TableSegmentNotEmptyException);

        // Remove key2.
        context.ext.remove(SEGMENT_NAME, Collections.singleton(TableKey.unversioned(key2)), TIMEOUT).join();
        context.ext.deleteSegment(SEGMENT_NAME, true, TIMEOUT).join();
        Assert.assertNull("Segment not deleted", context.segment());
        AssertExtensions.assertSuppliedFutureThrows(
                "Segment not deleted.",
                () -> context.ext.deleteSegment(SEGMENT_NAME, true, TIMEOUT),
                ex -> ex instanceof StreamSegmentNotExistsException);
    }

    /**
     * Verifies that the methods that are not yet implemented are not implemented by accident without unit tests.
     * This test should be removed once every method tested in it is implemented.
     */
    @Test
    public void testUnimplementedMethods() {
        @Cleanup
        val context = new TestContext();
        AssertExtensions.assertThrows(
                "merge() is implemented.",
                () -> context.ext.merge(SEGMENT_NAME, SEGMENT_NAME, TIMEOUT),
                ex -> ex instanceof UnsupportedOperationException);
        AssertExtensions.assertThrows(
                "seal() is implemented.",
                () -> context.ext.seal(SEGMENT_NAME, TIMEOUT),
                ex -> ex instanceof UnsupportedOperationException);
    }

    /**
     * Tests the ability to perform unconditional updates using a single key at a time using a {@link KeyHasher} that is
     * not prone to collisions.
     */
    @Test
    public void testSingleUpdateUnconditional() {
        testSingleUpdates(KeyHashers.DEFAULT_HASHER, this::toUnconditionalTableEntry, this::toUnconditionalKey);
    }

    /**
     * Tests the ability to perform unconditional updates using a single key at a time using a {@link KeyHasher} that is
     * very prone to collisions (in this case, it hashes everything to the same hash).
     */
    @Test
    public void testSingleUpdateUnconditionalCollisions() {
        testSingleUpdates(KeyHashers.CONSTANT_HASHER, this::toUnconditionalTableEntry, this::toUnconditionalKey);
    }

    /**
     * Tests the ability to perform conditional updates using a single key at a time using a {@link KeyHasher} that is
     * not prone to collisions.
     */
    @Test
    public void testSingleUpdateConditional() {
        testSingleUpdates(KeyHashers.DEFAULT_HASHER, this::toConditionalTableEntry, this::toConditionalKey);
    }

    /**
     * Tests the ability to perform conditional updates using a single key at a time using a {@link KeyHasher} that is
     * very prone to collisions (in this case, it hashes everything to the same hash).
     */
    @Test
    public void testSingleUpdateConditionalCollisions() {
        testSingleUpdates(KeyHashers.CONSTANT_HASHER, this::toConditionalTableEntry, this::toConditionalKey);
    }

    /**
     * Tests the ability to perform unconditional updates and removals using a {@link KeyHasher} that is not prone to
     * collisions.
     */
    @Test
    public void testBatchUpdatesUnconditional() {
        testBatchUpdates(KeyHashers.DEFAULT_HASHER, this::toUnconditionalTableEntry, this::toUnconditionalKey);
    }

    /**
     * Tests the ability to perform unconditional updates and removals using a {@link KeyHasher} that is very prone to
     * collisions.
     */
    @Test
    public void testBatchUpdatesUnconditionalWithCollisions() {
        testBatchUpdates(KeyHashers.COLLISION_HASHER, this::toUnconditionalTableEntry, this::toUnconditionalKey);
    }

    /**
     * Tests the ability to perform conditional updates and removals using a {@link KeyHasher} that is not prone to collisions.
     */
    @Test
    public void testBatchUpdatesConditional() {
        testBatchUpdates(KeyHashers.DEFAULT_HASHER, this::toConditionalTableEntry, this::toConditionalKey);
    }

    /**
     * Tests the ability to perform conditional updates and removals using a {@link KeyHasher} that is very prone to collisions.
     */
    @Test
    public void testBatchUpdatesConditionalWithCollisions() {
        testBatchUpdates(KeyHashers.COLLISION_HASHER, this::toConditionalTableEntry, this::toConditionalKey);
    }

    /**
     * Tests the ability to iterate over keys or entries using a {@link KeyHasher} that is not prone to collisions.
     */
    @Test
    public void testIterators() {
        testBatchUpdates(
                ITERATOR_BATCH_UPDATE_COUNT,
                ITERATOR_BATCH_UPDATE_SIZE,
                KeyHashers.DEFAULT_HASHER,
                this::toUnconditionalTableEntry,
                this::toUnconditionalKey,
                (expectedEntries, removedKeys, ext) -> checkIterators(expectedEntries, ext));
    }

    /**
     * Tests the ability to iterate over keys or entries using a {@link KeyHasher} that is very prone to collisions.
     */
    @Test
    public void testIteratorsWithCollisions() {
        testBatchUpdates(
                ITERATOR_BATCH_UPDATE_COUNT,
                ITERATOR_BATCH_UPDATE_SIZE,
                KeyHashers.COLLISION_HASHER,
                this::toUnconditionalTableEntry,
                this::toUnconditionalKey,
                (expectedEntries, removedKeys, ext) -> checkIterators(expectedEntries, ext));
    }

    /**
     * Tests the ability update and access entries when compaction occurs using a {@link KeyHasher} that is not prone
     * to collisions.
     */
    @Test
    public void testCompaction() {
        testTableSegmentCompacted(KeyHashers.DEFAULT_HASHER, this::check);
    }

    /**
     * Tests the ability update and access entries when compaction occurs using a {@link KeyHasher} that is very prone
     * to collisions.
     */
    @Test
    public void testCompactionWithCollisions() {
        testTableSegmentCompacted(KeyHashers.COLLISION_HASHER, this::check);
    }

    /**
     * Tests the ability iterate over entries when compaction occurs using a {@link KeyHasher} that is not prone
     * to collisions.
     */
    @Test
    public void testCompactionWithIterators() {
        // Normally this shouldn't be affected; the iteration does not include the cache - it iterates over the index
        // directly.
        testTableSegmentCompacted(KeyHashers.DEFAULT_HASHER,
                (expectedEntries, removedKeys, ext) -> checkIterators(expectedEntries, ext));
    }

    @SneakyThrows
    private void testTableSegmentCompacted(KeyHasher keyHasher, CheckTable checkTable) {
        final int maxCompactionLength = (MAX_KEY_LENGTH + MAX_VALUE_LENGTH) * BATCH_SIZE;
        @Cleanup
        val context = new TestContext(keyHasher, maxCompactionLength);

        // Create the segment and the Table Writer Processor.
        context.ext.createSegment(SEGMENT_NAME, TIMEOUT).join();
        context.segment().updateAttributes(Collections.singletonMap(TableAttributes.MIN_UTILIZATION, 99L));
        @Cleanup
        val processor = (WriterTableProcessor) context.ext.createWriterSegmentProcessors(context.segment().getMetadata()).stream().findFirst().orElse(null);
        Assert.assertNotNull(processor);

        // Generate test data (in update & remove batches).
        val data = generateTestData(BATCH_UPDATE_COUNT, BATCH_SIZE, context);

        // Process each such batch in turn. Keep track of the removed keys, as well as of existing key versions.
        val removedKeys = new HashSet<ArrayView>();
        val keyVersions = new HashMap<ArrayView, Long>();
        Function<ArrayView, Long> getKeyVersion = k -> keyVersions.getOrDefault(k, TableKey.NOT_EXISTS);
        TestBatchData last = null;
        for (val current : data) {
            // Update entries.
            val toUpdate = current.toUpdate
                    .entrySet().stream().map(e -> toUnconditionalTableEntry(e.getKey(), e.getValue(), getKeyVersion.apply(e.getKey())))
                    .collect(Collectors.toList());
            addToProcessor(
                    () -> context.ext.put(SEGMENT_NAME, toUpdate, TIMEOUT)
                                     .thenAccept(versions -> {
                                         // Update key versions.
                                         Assert.assertEquals(toUpdate.size(), versions.size());
                                         for (int i = 0; i < versions.size(); i++) {
                                             keyVersions.put(toUpdate.get(i).getKey().getKey(), versions.get(i));
                                         }
                                     }),
                    processor,
                    context.segment().getInfo()::getLength);
            removedKeys.removeAll(current.toUpdate.keySet());

            // Remove entries.
            val toRemove = current.toRemove
                    .stream().map(k -> toUnconditionalKey(k, getKeyVersion.apply(k))).collect(Collectors.toList());

            addToProcessor(() -> context.ext.remove(SEGMENT_NAME, toRemove, TIMEOUT), processor, context.segment().getInfo()::getLength);
            removedKeys.addAll(current.toRemove);
            keyVersions.keySet().removeAll(current.toRemove);

            // Flush the processor.
            Assert.assertTrue("Unexpected result from WriterTableProcessor.mustFlush().", processor.mustFlush());
            long initialLength = context.segment().getInfo().getLength();
            processor.flush(TIMEOUT).get(TIMEOUT.toMillis(), TimeUnit.MILLISECONDS);
            if (context.segment().getInfo().getLength() > initialLength) {
                // Need to add an operation so we account for compaction and get it indexed.
                addToProcessor(initialLength, (int) (context.segment().getInfo().getLength() - initialLength), processor);
            }

            // Verify result (from cache).
            checkTable.accept(current.expectedEntries, removedKeys, context.ext);
            last = current;
        }

        // Verify we have had at least one compaction during this test.
        val ir = new IndexReader(executorService());
        AssertExtensions.assertGreaterThan("No compaction occurred.", 0, ir.getCompactionOffset(context.segment().getInfo()));
        AssertExtensions.assertGreaterThan("No truncation occurred", 0, context.segment().getInfo().getStartOffset());

        // Finally, remove all data and delete the segment.
        val finalRemoval = last.expectedEntries.keySet().stream()
                                               .map(k -> toUnconditionalKey(k, 1))
                                               .collect(Collectors.toList());
        context.ext.remove(SEGMENT_NAME, finalRemoval, TIMEOUT).get(TIMEOUT.toMillis(), TimeUnit.MILLISECONDS);
        removedKeys.addAll(last.expectedEntries.keySet());
        deleteSegment(Collections.emptyList(), context.ext);
    }

    /**
     * Tests the ability to resume operations after a recovery event. Scenarios include:
     * - Index is up-to-date ({@link TableAttributes#INDEX_OFFSET} equals Segment.Length.
     * - Index is not up-to-date ({@link TableAttributes#INDEX_OFFSET} is less than Segment.Length.
     */
    @Test
    public void testRecovery() throws Exception {
        // Generate a set of TestEntryData (List<TableEntry>, ExpectedResults.
        // Process each TestEntryData in turn.  After each time, re-create the Extension.
        // Verify gets are blocked on indexing. Then index, verify unblocked and then re-create the Extension, and verify again.
        @Cleanup
        val context = new TestContext(KeyHashers.DEFAULT_HASHER);

        // Create the Segment.
        context.ext.createSegment(SEGMENT_NAME, TIMEOUT).join();

        // Close the initial extension, as we don't need it anymore.
        context.ext.close();

        // Generate test data (in update & remove batches).
        val data = generateTestData(context);

        // Process each such batch in turn.
        for (int i = 0; i < data.size(); i++) {
            val current = data.get(i);

            // First, add the updates from this iteration to the index, but do not flush them. The only long-term effect
            // of this is writing the data to the Segment.
            try (val ext = context.createExtension()) {
                val toUpdate = current.toUpdate
                        .entrySet().stream().map(e -> toUnconditionalTableEntry(e.getKey(), e.getValue(), 0))
                        .collect(Collectors.toList());
                ext.put(SEGMENT_NAME, toUpdate, TIMEOUT).get(TIMEOUT.toMillis(), TimeUnit.MILLISECONDS);
                val toRemove = current.toRemove.stream().map(k -> toUnconditionalKey(k, 0)).collect(Collectors.toList());
                ext.remove(SEGMENT_NAME, toRemove, TIMEOUT).get(TIMEOUT.toMillis(), TimeUnit.MILLISECONDS);
            }

            // Create a new instance of the extension (which simulates a recovery) and verify it exhibits the correct behavior.
            try (val ext = context.createExtension()) {
                // We should have unindexed data.
                long lastIndexedOffset = context.segment().getInfo().getAttributes().get(TableAttributes.INDEX_OFFSET);
                long segmentLength = context.segment().getInfo().getLength();
                AssertExtensions.assertGreaterThan("Expected some unindexed data.", lastIndexedOffset, segmentLength);

                boolean useProcessor = i % 2 == 0; // This ensures that last iteration uses the processor.

                // Verify get requests are blocked.
                val key1 = current.expectedEntries.keySet().stream().findFirst().orElse(null);
                val get1 = ext.get(SEGMENT_NAME, Collections.singletonList(key1), TIMEOUT);
                val getResult1 = get1.get(TIMEOUT.toMillis(), TimeUnit.MILLISECONDS);
                Assert.assertEquals("Unexpected completion result for recovered get.",
                        current.expectedEntries.get(key1), new HashedArray(getResult1.get(0).getValue()));

                if (useProcessor) {
                    // Create, populate, and flush the processor.
                    @Cleanup
                    val processor = (WriterTableProcessor) ext.createWriterSegmentProcessors(context.segment().getMetadata()).stream().findFirst().orElse(null);
                    addToProcessor(lastIndexedOffset, (int) (segmentLength - lastIndexedOffset), processor);
                    processor.flush(TIMEOUT).get(TIMEOUT.toMillis(), TimeUnit.MILLISECONDS);
                    Assert.assertFalse("Unexpected result from WriterTableProcessor.mustFlush() after flushing.", processor.mustFlush());
                }
            }
        }

        // Verify final result. We create yet another extension here, and purposefully do not instantiate any writer processors;
        // we want to make sure the data are accessible even without that being created (since the indexing is all caught up).
        @Cleanup
        val ext2 = context.createExtension();
        check(data.get(data.size() - 1).expectedEntries, Collections.emptyList(), ext2);
    }

    @SneakyThrows
    private void testSingleUpdates(KeyHasher hasher, EntryGenerator generateToUpdate, KeyGenerator generateToRemove) {
        @Cleanup
        val context = new TestContext(hasher);

        // Generate the keys.
        val keys = IntStream.range(0, SINGLE_UPDATE_COUNT)
                .mapToObj(i -> createRandomData(MAX_KEY_LENGTH, context))
                .collect(Collectors.toList());

        // Create the Segment.
        context.ext.createSegment(SEGMENT_NAME, TIMEOUT).join();
        @Cleanup
        val processor = (WriterTableProcessor) context.ext.createWriterSegmentProcessors(context.segment().getMetadata()).stream().findFirst().orElse(null);
        Assert.assertNotNull(processor);

        // Update.
        val expectedEntries = new HashMap<HashedArray, HashedArray>();
        val removedKeys = new ArrayList<ArrayView>();
        val keyVersions = new HashMap<ArrayView, Long>();
        Function<ArrayView, Long> getKeyVersion = k -> keyVersions.getOrDefault(k, TableKey.NOT_EXISTS);
        for (val key : keys) {
            val toUpdate = generateToUpdate.apply(key, createRandomData(MAX_VALUE_LENGTH, context), getKeyVersion.apply(key));
            val updateResult = new AtomicReference<List<Long>>();
            addToProcessor(
                    () -> context.ext.put(SEGMENT_NAME, Collections.singletonList(toUpdate), TIMEOUT).thenAccept(updateResult::set),
                    processor,
                    context.segment().getInfo()::getLength);
            Assert.assertEquals("Unexpected result size from update.", 1, updateResult.get().size());
            keyVersions.put(key, updateResult.get().get(0));

            expectedEntries.put(new HashedArray(toUpdate.getKey().getKey()), new HashedArray(toUpdate.getValue()));
            check(expectedEntries, removedKeys, context.ext);
            processor.flush(TIMEOUT).get(TIMEOUT.toMillis(), TimeUnit.MILLISECONDS);
            check(expectedEntries, removedKeys, context.ext);
        }

        checkIterators(expectedEntries, context.ext);

        // Remove.
        for (val key : keys) {
            val toRemove = generateToRemove.apply(key, getKeyVersion.apply(key));
            addToProcessor(() -> context.ext.remove(SEGMENT_NAME, Collections.singleton(toRemove), TIMEOUT), processor, context.segment().getInfo()::getLength);
            removedKeys.add(key);
            expectedEntries.remove(new HashedArray(key));
            keyVersions.remove(key);
            check(expectedEntries, removedKeys, context.ext);
            processor.flush(TIMEOUT).get(TIMEOUT.toMillis(), TimeUnit.MILLISECONDS);
            check(expectedEntries, removedKeys, context.ext);
        }

        checkIterators(expectedEntries, context.ext);
        deleteSegment(expectedEntries.keySet(), context.ext);
    }

    private void testBatchUpdates(KeyHasher keyHasher, EntryGenerator generateToUpdate, KeyGenerator generateToRemove) {
        testBatchUpdates(BATCH_UPDATE_COUNT, BATCH_SIZE, keyHasher, generateToUpdate, generateToRemove, this::check);
    }

    @SneakyThrows
    private void testBatchUpdates(int updateCount, int maxBatchSize, KeyHasher keyHasher, EntryGenerator generateToUpdate,
                                  KeyGenerator generateToRemove, CheckTable checkTable) {
        @Cleanup
        val context = new TestContext(keyHasher);

        // Create the segment and the Table Writer Processor.
        context.ext.createSegment(SEGMENT_NAME, TIMEOUT).join();
        context.segment().updateAttributes(Collections.singletonMap(TableAttributes.MIN_UTILIZATION, 99L));
        @Cleanup
        val processor = (WriterTableProcessor) context.ext.createWriterSegmentProcessors(context.segment().getMetadata()).stream().findFirst().orElse(null);
        Assert.assertNotNull(processor);

        // Generate test data (in update & remove batches).
        val data = generateTestData(updateCount, maxBatchSize, context);

        // Process each such batch in turn. Keep track of the removed keys, as well as of existing key versions.
        val removedKeys = new HashSet<ArrayView>();
        val keyVersions = new HashMap<ArrayView, Long>();
        Function<ArrayView, Long> getKeyVersion = k -> keyVersions.getOrDefault(k, TableKey.NOT_EXISTS);
        TestBatchData last = null;
        for (val current : data) {
            // Update entries.
            val toUpdate = current.toUpdate
                    .entrySet().stream().map(e -> generateToUpdate.apply(e.getKey(), e.getValue(), getKeyVersion.apply(e.getKey())))
                    .collect(Collectors.toList());
            addToProcessor(
                    () -> context.ext.put(SEGMENT_NAME, toUpdate, TIMEOUT)
                                     .thenAccept(versions -> {
                                         // Update key versions.
                                         Assert.assertEquals(toUpdate.size(), versions.size());
                                         for (int i = 0; i < versions.size(); i++) {
                                             keyVersions.put(toUpdate.get(i).getKey().getKey(), versions.get(i));
                                         }
                                     }),
                    processor,
                    context.segment().getInfo()::getLength);
            removedKeys.removeAll(current.toUpdate.keySet());

            // Remove entries.
            val toRemove = current.toRemove
                    .stream().map(k -> generateToRemove.apply(k, getKeyVersion.apply(k))).collect(Collectors.toList());

            addToProcessor(() -> context.ext.remove(SEGMENT_NAME, toRemove, TIMEOUT), processor, context.segment().getInfo()::getLength);
            removedKeys.addAll(current.toRemove);
            keyVersions.keySet().removeAll(current.toRemove);

            // Flush the processor.
            Assert.assertTrue("Unexpected result from WriterTableProcessor.mustFlush().", processor.mustFlush());
            processor.flush(TIMEOUT).get(TIMEOUT.toMillis(), TimeUnit.MILLISECONDS);
            Assert.assertFalse("Unexpected result from WriterTableProcessor.mustFlush() after flushing.", processor.mustFlush());

            // Verify result (from cache).
            checkTable.accept(current.expectedEntries, removedKeys, context.ext);

            last = current;
        }

        // At the end, wait for the data to be indexed, clear the cache and verify result.
        context.ext.close(); // Close the current instance so that we can discard the cache.

        @Cleanup
        val ext2 = context.createExtension();
        checkTable.accept(last.expectedEntries, removedKeys, ext2);

        // Finally, remove all data.
        val finalRemoval = last.expectedEntries.keySet().stream()
                .map(k -> toUnconditionalKey(k, 1))
                .collect(Collectors.toList());
        ext2.remove(SEGMENT_NAME, finalRemoval, TIMEOUT).get(TIMEOUT.toMillis(), TimeUnit.MILLISECONDS);
        removedKeys.addAll(last.expectedEntries.keySet());
        checkTable.accept(Collections.emptyMap(), removedKeys, ext2);
        deleteSegment(Collections.emptyList(), ext2);
    }

    private void deleteSegment(Collection<HashedArray> remainingKeys, ContainerTableExtension ext) throws Exception {
        if (remainingKeys.size() > 0) {
            AssertExtensions.assertSuppliedFutureThrows(
                    "deleteIfEmpty worked on a non-empty segment.",
                    () -> ext.deleteSegment(SEGMENT_NAME, true, TIMEOUT),
                    ex -> ex instanceof TableSegmentNotEmptyException);
        }

        val toRemove = remainingKeys.stream().map(TableKey::unversioned).collect(Collectors.toList());
        ext.remove(SEGMENT_NAME, toRemove, TIMEOUT).get(TIMEOUT.toMillis(), TimeUnit.MILLISECONDS);
        ext.deleteSegment(SEGMENT_NAME, true, TIMEOUT).get(TIMEOUT.toMillis(), TimeUnit.MILLISECONDS);
    }

    private void check(Map<HashedArray, HashedArray> expectedEntries, Collection<ArrayView> nonExistentKeys, ContainerTableExtension ext) throws Exception {
        // Verify that non-existing keys are not returned by accident.
        val nonExistingResult = ext.get(SEGMENT_NAME, new ArrayList<>(nonExistentKeys), TIMEOUT).get(TIMEOUT.toMillis(), TimeUnit.MILLISECONDS);
        Assert.assertEquals("Unexpected result size for non-existing key search.", nonExistentKeys.size(), nonExistingResult.size());
        Assert.assertTrue("Unexpected result for non-existing key search.", nonExistingResult.stream().allMatch(Objects::isNull));

        // Verify existing Keys.
        val expectedResult = new ArrayList<HashedArray>();
        val existingKeys = new ArrayList<ArrayView>();
        expectedEntries.forEach((k, v) -> {
            existingKeys.add(k);
            expectedResult.add(v);
        });

        val existingResult = ext.get(SEGMENT_NAME, existingKeys, TIMEOUT).get(TIMEOUT.toMillis(), TimeUnit.MILLISECONDS);
        Assert.assertEquals("Unexpected result size for existing key search.", expectedResult.size(), existingResult.size());
        for (int i = 0; i < expectedResult.size(); i++) {
            val expectedValue = expectedResult.get(i);
            val expectedKey = existingKeys.get(i);
            val actualEntry = existingResult.get(i);
            Assert.assertEquals("Unexpected key at position " + i, expectedKey, new HashedArray(actualEntry.getKey().getKey()));
            Assert.assertEquals("Unexpected value at position " + i, expectedValue, new HashedArray(actualEntry.getValue()));
        }
    }

    @SneakyThrows
    private void checkIterators(Map<HashedArray, HashedArray> expectedEntries, ContainerTableExtension ext) {
        // Collect and verify all Table Entries.
        val entryIterator = ext.entryIterator(SEGMENT_NAME, null, TIMEOUT).get(TIMEOUT.toMillis(), TimeUnit.MILLISECONDS);
        val actualEntries = collectIteratorItems(entryIterator);
        actualEntries.sort(Comparator.comparingLong(e -> e.getKey().getVersion()));

        // Get the existing keys. We will use this to check Key Versions.
        val existingEntries = ext.get(SEGMENT_NAME, new ArrayList<>(expectedEntries.keySet()), TIMEOUT).get(TIMEOUT.toMillis(), TimeUnit.MILLISECONDS);
        existingEntries.sort(Comparator.comparingLong(e -> e.getKey().getVersion()));
        val existingKeys = existingEntries.stream().map(TableEntry::getKey).collect(Collectors.toList());
        AssertExtensions.assertListEquals("Unexpected Table Entries from entryIterator().", existingEntries, actualEntries, TableEntry::equals);

        // Collect and verify all Table Keys.
        val keyIterator = ext.keyIterator(SEGMENT_NAME, null, TIMEOUT).get(TIMEOUT.toMillis(), TimeUnit.MILLISECONDS);
        val actualKeys = collectIteratorItems(keyIterator);
        actualKeys.sort(Comparator.comparingLong(TableKey::getVersion));
        AssertExtensions.assertListEquals("Unexpected Table Keys from keyIterator().", existingKeys, actualKeys, TableKey::equals);
    }

    private <T> List<T> collectIteratorItems(AsyncIterator<IteratorItem<T>> iterator) throws Exception {
        val result = new ArrayList<T>();
        val hashes = new HashSet<HashedArray>();
        iterator.forEachRemaining(item -> {
            Assert.assertTrue("Duplicate IteratorItem.getState().", hashes.add(new HashedArray(item.getState())));
            result.addAll(item.getEntries());
        }, executorService()).get(TIMEOUT.toMillis(), TimeUnit.MILLISECONDS);
        return result;
    }

    @SneakyThrows
    private void addToProcessor(Supplier<CompletableFuture<?>> action, WriterTableProcessor processor, Supplier<Long> getSegmentLength) {
        // Determine the length of the modified data.
        int initialLength = (int) (long) getSegmentLength.get();
        action.get().get(TIMEOUT.toMillis(), TimeUnit.MILLISECONDS);
        int newLength = (int) (long) getSegmentLength.get();
        AssertExtensions.assertGreaterThan("Expected segment length to increase.", initialLength, newLength);

        // Queue up an append operation. We don't care about the payload, as the data have already been added to the segment.
        addToProcessor(initialLength, newLength - initialLength, processor);
    }

    @SneakyThrows(DataCorruptionException.class)
    private void addToProcessor(long offset, int length, WriterTableProcessor processor) {
        val op = new StreamSegmentAppendOperation(SEGMENT_ID, new byte[length], null);
        op.setStreamSegmentOffset(offset);
        op.setSequenceNumber(offset);
        processor.add(new CachedStreamSegmentAppendOperation(op));
    }

    private ArrayList<TestBatchData> generateTestData(TestContext context) {
        return generateTestData(BATCH_UPDATE_COUNT, BATCH_SIZE, context);
    }

    private ArrayList<TestBatchData> generateTestData(int batchUpdateCount, int maxBatchSize, TestContext context) {
        val result = new ArrayList<TestBatchData>();
        int count = 0;
        while (count < batchUpdateCount) {
            int batchSize = Math.min(maxBatchSize, batchUpdateCount - count);
            TestBatchData prev = result.isEmpty() ? null : result.get(result.size() - 1);
            result.add(generateAndPopulateEntriesBatch(batchSize, prev, context));
            count += batchSize;
        }

        return result;
    }

    private TestBatchData generateAndPopulateEntriesBatch(int batchSize, TestBatchData previous, TestContext context) {
        val expectedEntries = previous == null
                ? new HashMap<HashedArray, HashedArray>()
                : new HashMap<>(previous.expectedEntries);

        val removalCandidates = previous == null
                ? new ArrayList<HashedArray>()
                : new ArrayList<>(expectedEntries.keySet()); // Need a list so we can efficiently pick removal candidates.

        val toUpdate = new HashMap<HashedArray, HashedArray>();
        val toRemove = new ArrayList<HashedArray>();

        for (int i = 0; i < batchSize; i++) {
            // We only generate a remove if we have something to remove.
            boolean remove = removalCandidates.size() > 0 && (context.random.nextDouble() < REMOVE_FRACTION);
            if (remove) {
                val key = removalCandidates.get(context.random.nextInt(removalCandidates.size()));
                toRemove.add(key);
                removalCandidates.remove(key);
            } else {
                // Generate a new Table Entry.
                HashedArray key = createRandomData(Math.max(1, context.random.nextInt(MAX_KEY_LENGTH)), context);
                HashedArray value = createRandomData(context.random.nextInt(MAX_VALUE_LENGTH), context);
                toUpdate.put(key, value);
                removalCandidates.add(key);
            }
        }

        expectedEntries.putAll(toUpdate);
        expectedEntries.keySet().removeAll(toRemove);
        return new TestBatchData(toUpdate, toRemove, expectedEntries);
    }

    private HashedArray createRandomData(int length, TestContext context) {
        byte[] data = new byte[length];
        context.random.nextBytes(data);
        return new HashedArray(data);
    }

    private TableEntry toConditionalTableEntry(ArrayView key, ArrayView value, long currentVersion) {
        return TableEntry.versioned(key, value, currentVersion);
    }

    private TableEntry toUnconditionalTableEntry(ArrayView key, ArrayView value, long currentVersion) {
        return TableEntry.unversioned(key, value);
    }

    private TableKey toConditionalKey(ArrayView keyData, long currentVersion) {
        return TableKey.versioned(keyData, currentVersion);
    }

    private TableKey toUnconditionalKey(ArrayView keyData, long currentVersion) {
        return TableKey.unversioned(keyData);
    }

    //region Helper Classes

    private class TestContext implements AutoCloseable {
        final KeyHasher hasher;
        final MockSegmentContainer container;
        final InMemoryCacheFactory cacheFactory;
        final CacheManager cacheManager;
        final ContainerTableExtensionImpl ext;
        final Random random;

        TestContext() {
            this(KeyHashers.DEFAULT_HASHER);
        }

        TestContext(KeyHasher hasher) {
            this(hasher, DEFAULT_COMPACTION_SIZE);
        }

        TestContext(KeyHasher hasher, int maxCompactionSize) {
            this.hasher = hasher;
            this.container = new MockSegmentContainer(() -> new SegmentMock(createSegmentMetadata(), executorService()));
            this.cacheFactory = new InMemoryCacheFactory();
            this.cacheManager = new CacheManager(CachePolicy.INFINITE, executorService());
            this.ext = createExtension(maxCompactionSize);
            this.random = new Random(0);
        }

        @Override
        public void close() {
            this.ext.close();
            this.cacheManager.close();
            this.cacheFactory.close();
            this.container.close();
        }

        ContainerTableExtensionImpl createExtension() {
            return createExtension(DEFAULT_COMPACTION_SIZE);
        }

        ContainerTableExtensionImpl createExtension(int maxCompactionSize) {
            return new TestTableExtensionImpl(this.container, this.cacheFactory, this.cacheManager, this.hasher, executorService(), maxCompactionSize);
        }

        UpdateableSegmentMetadata createSegmentMetadata() {
            val result = new StreamSegmentMetadata(SEGMENT_NAME, SEGMENT_ID, CONTAINER_ID);
            result.setLength(0);
            result.setStorageLength(0);
            return result;
        }

        SegmentMock segment() {
            return this.container.segment.get();
        }
    }

    private static class TestTableExtensionImpl extends ContainerTableExtensionImpl {
        private final int maxCompactionSize;

        TestTableExtensionImpl(SegmentContainer segmentContainer, CacheFactory cacheFactory, CacheManager cacheManager,
                               KeyHasher hasher, ScheduledExecutorService executor, int maxCompactionSize) {
            super(segmentContainer, cacheFactory, cacheManager, hasher, executor);
            this.maxCompactionSize = maxCompactionSize;
        }

        @Override
        protected int getMaxCompactionSize() {
            return this.maxCompactionSize == DEFAULT_COMPACTION_SIZE ? super.getMaxCompactionSize() : this.maxCompactionSize;
        }
    }

    private class MockSegmentContainer implements SegmentContainer {
        private final AtomicReference<SegmentMock> segment;
        private final Supplier<SegmentMock> segmentCreator;
        private final AtomicBoolean closed;

        MockSegmentContainer(Supplier<SegmentMock> segmentCreator) {
            this.segmentCreator = segmentCreator;
            this.segment = new AtomicReference<>();
            this.closed = new AtomicBoolean();
        }

        @Override
        public int getId() {
            return CONTAINER_ID;
        }

        @Override
        public void close() {
            this.closed.set(true);
        }

        @Override
        public CompletableFuture<DirectSegmentAccess> forSegment(String segmentName, Duration timeout) {
            Exceptions.checkNotClosed(this.closed.get(), this);
            SegmentMock segment = this.segment.get();
            if (segment == null) {
                return Futures.failedFuture(new StreamSegmentNotExistsException(segmentName));
            }

            Assert.assertEquals("Unexpected segment name.", segment.getInfo().getName(), segmentName);
            return CompletableFuture.supplyAsync(() -> segment, executorService());
        }

        @Override
        public CompletableFuture<Void> createStreamSegment(String segmentName, Collection<AttributeUpdate> attributes, Duration timeout) {
            if (this.segment.get() != null) {
                return Futures.failedFuture(new StreamSegmentExistsException(segmentName));
            }

            return CompletableFuture
                    .runAsync(() -> {
                        SegmentMock segment = this.segmentCreator.get();
                        Assert.assertTrue(this.segment.compareAndSet(null, segment));
                    }, executorService())
                    .thenCompose(v -> this.segment.get().updateAttributes(attributes == null ? Collections.emptyList() : attributes, timeout));
        }

        @Override
        public CompletableFuture<Void> deleteStreamSegment(String segmentName, Duration timeout) {
            SegmentMock segment = this.segment.get();
            if (segment == null) {
                return Futures.failedFuture(new StreamSegmentNotExistsException(segmentName));
            }
            Assert.assertEquals("Unexpected segment name.", segment.getInfo().getName(), segmentName);
            Assert.assertTrue(this.segment.compareAndSet(segment, null));
            return CompletableFuture.completedFuture(null);
        }

        //region Not Implemented Methods

        @Override
        public Collection<SegmentProperties> getActiveSegments() {
            throw new UnsupportedOperationException("Not Expected");
        }

        @Override
        public <T extends SegmentContainerExtension> T getExtension(Class<T> extensionClass) {
            throw new UnsupportedOperationException("Not Expected");
        }

        @Override
        public Service startAsync() {
            throw new UnsupportedOperationException("Not Expected");
        }

        @Override
        public boolean isRunning() {
            throw new UnsupportedOperationException("Not Expected");
        }

        @Override
        public State state() {
            throw new UnsupportedOperationException("Not Expected");
        }

        @Override
        public Service stopAsync() {
            throw new UnsupportedOperationException("Not Expected");
        }

        @Override
        public void awaitRunning() {
            throw new UnsupportedOperationException("Not Expected");
        }

        @Override
        public void awaitRunning(long timeout, TimeUnit unit) {
            throw new UnsupportedOperationException("Not Expected");
        }

        @Override
        public void awaitTerminated() {
            throw new UnsupportedOperationException("Not Expected");
        }

        @Override
        public void awaitTerminated(long timeout, TimeUnit unit) {
            throw new UnsupportedOperationException("Not Expected");
        }

        @Override
        public Throwable failureCause() {
            throw new UnsupportedOperationException("Not Expected");
        }

        @Override
        public void addListener(Listener listener, Executor executor) {
            throw new UnsupportedOperationException("Not Expected");
        }

        @Override
<<<<<<< HEAD
        public CompletableFuture<Void> append(String streamSegmentName, byte[] data, Collection<AttributeUpdate> attributeUpdates, Duration timeout) {
=======
        public CompletableFuture<Long> append(String streamSegmentName, BufferView data, Collection<AttributeUpdate> attributeUpdates, Duration timeout) {
>>>>>>> 62d4aee1
            throw new UnsupportedOperationException("Not Expected");
        }

        @Override
<<<<<<< HEAD
        public CompletableFuture<Void> append(String streamSegmentName, long offset, byte[] data, Collection<AttributeUpdate> attributeUpdates, Duration timeout) {
=======
        public CompletableFuture<Long> append(String streamSegmentName, long offset, BufferView data, Collection<AttributeUpdate> attributeUpdates, Duration timeout) {
>>>>>>> 62d4aee1
            throw new UnsupportedOperationException("Not Expected");
        }

        @Override
        public CompletableFuture<Void> updateAttributes(String streamSegmentName, Collection<AttributeUpdate> attributeUpdates, Duration timeout) {
            throw new UnsupportedOperationException("Not Expected");
        }

        @Override
        public CompletableFuture<Map<UUID, Long>> getAttributes(String streamSegmentName, Collection<UUID> attributeIds, boolean cache, Duration timeout) {
            throw new UnsupportedOperationException("Not Expected");
        }

        @Override
        public CompletableFuture<ReadResult> read(String streamSegmentName, long offset, int maxLength, Duration timeout) {
            throw new UnsupportedOperationException("Not Expected");
        }

        @Override
        public CompletableFuture<SegmentProperties> getStreamSegmentInfo(String streamSegmentName, Duration timeout) {
            throw new UnsupportedOperationException("Not Expected");
        }

        @Override
        public CompletableFuture<MergeStreamSegmentResult> mergeStreamSegment(String targetSegmentName, String sourceSegmentName, Duration timeout) {
            throw new UnsupportedOperationException("Not Expected");
        }

        @Override
        public CompletableFuture<Long> sealStreamSegment(String streamSegmentName, Duration timeout) {
            throw new UnsupportedOperationException("Not Expected");
        }

        @Override
        public CompletableFuture<Void> truncateStreamSegment(String streamSegmentName, long offset, Duration timeout) {
            throw new UnsupportedOperationException("Not Expected");
        }

        @Override
        public boolean isOffline() {
            throw new UnsupportedOperationException("Not Expected");
        }

        //endregion
    }

    @RequiredArgsConstructor
    private class TestBatchData {
        /**
         * A Map of Keys to Values that need updating.
         */
        final Map<HashedArray, HashedArray> toUpdate;

        /**
         * A Collection of unique Keys that need removal.
         */
        final Collection<HashedArray> toRemove;

        /**
         * The expected result after toUpdate and toRemove have been applied. Key->Value.
         */
        final Map<HashedArray, HashedArray> expectedEntries;
    }

    @FunctionalInterface
    private interface EntryGenerator {
        TableEntry apply(ArrayView key, ArrayView value, long currentVersion);
    }

    @FunctionalInterface
    private interface KeyGenerator {
        TableKey apply(ArrayView key, long currentVersion);
    }

    @FunctionalInterface
    private interface CheckTable {
        void accept(Map<HashedArray, HashedArray> expectedEntries, Collection<ArrayView> removedKeys, ContainerTableExtension ext) throws Exception;
    }

    //endregion
}<|MERGE_RESOLUTION|>--- conflicted
+++ resolved
@@ -1,5 +1,5 @@
 /**
- * Copyright (c) Dell Inc., or its subsidiaries. All Rights Reserved.
+ * Copyright (c) 2017 Dell Inc., or its subsidiaries. All Rights Reserved.
  *
  * Licensed under the Apache License, Version 2.0 (the "License");
  * you may not use this file except in compliance with the License.
@@ -14,6 +14,7 @@
 import io.pravega.common.concurrent.Futures;
 import io.pravega.common.util.ArrayView;
 import io.pravega.common.util.AsyncIterator;
+import io.pravega.common.util.BufferView;
 import io.pravega.common.util.ByteArraySegment;
 import io.pravega.common.util.HashedArray;
 import io.pravega.segmentstore.contracts.AttributeUpdate;
@@ -676,7 +677,7 @@
 
     @SneakyThrows(DataCorruptionException.class)
     private void addToProcessor(long offset, int length, WriterTableProcessor processor) {
-        val op = new StreamSegmentAppendOperation(SEGMENT_ID, new byte[length], null);
+        val op = new StreamSegmentAppendOperation(SEGMENT_ID, new ByteArraySegment(new byte[length]), null);
         op.setStreamSegmentOffset(offset);
         op.setSequenceNumber(offset);
         processor.add(new CachedStreamSegmentAppendOperation(op));
@@ -945,20 +946,12 @@
         }
 
         @Override
-<<<<<<< HEAD
-        public CompletableFuture<Void> append(String streamSegmentName, byte[] data, Collection<AttributeUpdate> attributeUpdates, Duration timeout) {
-=======
         public CompletableFuture<Long> append(String streamSegmentName, BufferView data, Collection<AttributeUpdate> attributeUpdates, Duration timeout) {
->>>>>>> 62d4aee1
-            throw new UnsupportedOperationException("Not Expected");
-        }
-
-        @Override
-<<<<<<< HEAD
-        public CompletableFuture<Void> append(String streamSegmentName, long offset, byte[] data, Collection<AttributeUpdate> attributeUpdates, Duration timeout) {
-=======
+            throw new UnsupportedOperationException("Not Expected");
+        }
+
+        @Override
         public CompletableFuture<Long> append(String streamSegmentName, long offset, BufferView data, Collection<AttributeUpdate> attributeUpdates, Duration timeout) {
->>>>>>> 62d4aee1
             throw new UnsupportedOperationException("Not Expected");
         }
 
