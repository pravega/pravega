/**
 * Copyright (c) Dell Inc., or its subsidiaries. All Rights Reserved.
 *
 * Licensed under the Apache License, Version 2.0 (the "License");
 * you may not use this file except in compliance with the License.
 * You may obtain a copy of the License at
 *
 *     http://www.apache.org/licenses/LICENSE-2.0
 */
package io.pravega.segmentstore.server.tables;

import com.google.common.util.concurrent.Service;
import io.pravega.common.Exceptions;
import io.pravega.common.concurrent.Futures;
import io.pravega.common.util.ArrayView;
import io.pravega.common.util.AsyncIterator;
<<<<<<< HEAD
import io.pravega.common.util.BufferView;
=======
>>>>>>> 38a40f37
import io.pravega.common.util.ByteArraySegment;
import io.pravega.common.util.HashedArray;
import io.pravega.segmentstore.contracts.AttributeUpdate;
import io.pravega.segmentstore.contracts.ReadResult;
import io.pravega.segmentstore.contracts.SegmentProperties;
import io.pravega.segmentstore.contracts.StreamSegmentExistsException;
import io.pravega.segmentstore.contracts.StreamSegmentNotExistsException;
import io.pravega.segmentstore.contracts.tables.IteratorItem;
import io.pravega.segmentstore.contracts.tables.TableAttributes;
import io.pravega.segmentstore.contracts.tables.TableEntry;
import io.pravega.segmentstore.contracts.tables.TableKey;
import io.pravega.segmentstore.contracts.tables.TableSegmentNotEmptyException;
import io.pravega.segmentstore.server.CacheManager;
import io.pravega.segmentstore.server.CachePolicy;
import io.pravega.segmentstore.server.DataCorruptionException;
import io.pravega.segmentstore.server.DirectSegmentAccess;
import io.pravega.segmentstore.server.SegmentContainer;
import io.pravega.segmentstore.server.SegmentContainerExtension;
import io.pravega.segmentstore.server.UpdateableSegmentMetadata;
import io.pravega.segmentstore.server.containers.StreamSegmentMetadata;
import io.pravega.segmentstore.server.logs.operations.CachedStreamSegmentAppendOperation;
import io.pravega.segmentstore.server.logs.operations.StreamSegmentAppendOperation;
import io.pravega.segmentstore.storage.CacheFactory;
import io.pravega.segmentstore.storage.mocks.InMemoryCacheFactory;
import io.pravega.test.common.AssertExtensions;
import io.pravega.test.common.ThreadPooledTestSuite;
import java.time.Duration;
import java.util.ArrayList;
import java.util.Collection;
import java.util.Collections;
import java.util.Comparator;
import java.util.HashMap;
import java.util.HashSet;
import java.util.List;
import java.util.Map;
import java.util.Objects;
import java.util.Random;
import java.util.UUID;
import java.util.concurrent.CompletableFuture;
import java.util.concurrent.Executor;
import java.util.concurrent.ScheduledExecutorService;
import java.util.concurrent.TimeUnit;
import java.util.concurrent.atomic.AtomicBoolean;
import java.util.concurrent.atomic.AtomicReference;
import java.util.function.Function;
import java.util.function.Supplier;
import java.util.stream.Collectors;
import java.util.stream.IntStream;
import lombok.Cleanup;
import lombok.RequiredArgsConstructor;
import lombok.SneakyThrows;
import lombok.val;
import org.junit.Assert;
import org.junit.Rule;
import org.junit.Test;
import org.junit.rules.Timeout;

/**
 * Unit tests for the {@link ContainerTableExtensionImpl} class.
 */
public class ContainerTableExtensionImplTests extends ThreadPooledTestSuite {
    private static final int CONTAINER_ID = 1;
    private static final long SEGMENT_ID = 2L;
    private static final String SEGMENT_NAME = "TableSegment";
    private static final int MAX_KEY_LENGTH = 128;
    private static final int MAX_VALUE_LENGTH = 64;
    private static final int SINGLE_UPDATE_COUNT = 10;
    private static final int BATCH_UPDATE_COUNT = 10000;
    private static final int BATCH_SIZE = 689;
    private static final int ITERATOR_BATCH_UPDATE_COUNT = 1000; // Iterators are slower to check, so we reduce our test size.
    private static final int ITERATOR_BATCH_UPDATE_SIZE = 69;
    private static final double REMOVE_FRACTION = 0.3; // 30% of generated operations are removes.
    private static final int SHORT_TIMEOUT_MILLIS = 20; // To verify a get() is blocked.
    private static final int DEFAULT_COMPACTION_SIZE = -1; // Inherits from parent.
    private static final Duration TIMEOUT = Duration.ofSeconds(30000);
    @Rule
    public Timeout globalTimeout = new Timeout(TIMEOUT.toMillis() * 4, TimeUnit.MILLISECONDS);

    @Override
    protected int getThreadPoolSize() {
        return 5;
    }

    /**
     * Tests the ability to create and delete TableSegments.
     */
    @Test
    public void testCreateDelete() {
        @Cleanup
        val context = new TestContext();
        val nonTableSegmentProcessors = context.ext.createWriterSegmentProcessors(context.createSegmentMetadata());
        Assert.assertTrue("Not expecting any Writer Table Processors for non-table segment.", nonTableSegmentProcessors.isEmpty());

        context.ext.createSegment(SEGMENT_NAME, TIMEOUT).join();
        Assert.assertNotNull("Segment not created", context.segment());
        val tableSegmentProcessors = context.ext.createWriterSegmentProcessors(context.segment().getMetadata());
        Assert.assertFalse("Expecting Writer Table Processors for table segment.", tableSegmentProcessors.isEmpty());

        checkIterators(Collections.emptyMap(), context.ext);

        context.ext.deleteSegment(SEGMENT_NAME, true, TIMEOUT).join();
        Assert.assertNull("Segment not deleted", context.segment());
        AssertExtensions.assertSuppliedFutureThrows(
                "Segment not deleted.",
                () -> context.ext.deleteSegment(SEGMENT_NAME, true, TIMEOUT),
                ex -> ex instanceof StreamSegmentNotExistsException);
    }

    /**
     * Tests the ability to delete a TableSegment, but only if it is empty.
     */
    @Test
    public void testDeleteIfEmpty() {
        @Cleanup
        val context = new TestContext();
        context.ext.createSegment(SEGMENT_NAME, TIMEOUT).join();
        val key1 = new ByteArraySegment("key1".getBytes());
        val key2 = new ByteArraySegment("key2".getBytes());
        val value = new ByteArraySegment("value".getBytes());
        context.ext.put(SEGMENT_NAME, Collections.singletonList(TableEntry.notExists(key1, value)), TIMEOUT).join();

        // key1 is present.
        AssertExtensions.assertSuppliedFutureThrows(
                "deleteSegment(mustBeEmpty==true) worked with non-empty segment #1.",
                () -> context.ext.deleteSegment(SEGMENT_NAME, true, TIMEOUT),
                ex -> ex instanceof TableSegmentNotEmptyException);

        // Remove key1 and insert key2.
        context.ext.remove(SEGMENT_NAME, Collections.singleton(TableKey.unversioned(key1)), TIMEOUT).join();
        context.ext.put(SEGMENT_NAME, Collections.singletonList(TableEntry.notExists(key2, value)), TIMEOUT).join();
        AssertExtensions.assertSuppliedFutureThrows(
                "deleteSegment(mustBeEmpty==true) worked with non-empty segment #2.",
                () -> context.ext.deleteSegment(SEGMENT_NAME, true, TIMEOUT),
                ex -> ex instanceof TableSegmentNotEmptyException);

        // Remove key2 and reinsert it.
        context.ext.remove(SEGMENT_NAME, Collections.singleton(TableKey.unversioned(key2)), TIMEOUT).join();
        context.ext.put(SEGMENT_NAME, Collections.singletonList(TableEntry.notExists(key2, value)), TIMEOUT).join();
        AssertExtensions.assertSuppliedFutureThrows(
                "deleteSegment(mustBeEmpty==true) worked with non-empty segment #3.",
                () -> context.ext.deleteSegment(SEGMENT_NAME, true, TIMEOUT),
                ex -> ex instanceof TableSegmentNotEmptyException);

        // Remove key2.
        context.ext.remove(SEGMENT_NAME, Collections.singleton(TableKey.unversioned(key2)), TIMEOUT).join();
        context.ext.deleteSegment(SEGMENT_NAME, true, TIMEOUT).join();
        Assert.assertNull("Segment not deleted", context.segment());
        AssertExtensions.assertSuppliedFutureThrows(
                "Segment not deleted.",
                () -> context.ext.deleteSegment(SEGMENT_NAME, true, TIMEOUT),
                ex -> ex instanceof StreamSegmentNotExistsException);
    }

    /**
     * Verifies that the methods that are not yet implemented are not implemented by accident without unit tests.
     * This test should be removed once every method tested in it is implemented.
     */
    @Test
    public void testUnimplementedMethods() {
        @Cleanup
        val context = new TestContext();
        AssertExtensions.assertThrows(
                "merge() is implemented.",
                () -> context.ext.merge(SEGMENT_NAME, SEGMENT_NAME, TIMEOUT),
                ex -> ex instanceof UnsupportedOperationException);
        AssertExtensions.assertThrows(
                "seal() is implemented.",
                () -> context.ext.seal(SEGMENT_NAME, TIMEOUT),
                ex -> ex instanceof UnsupportedOperationException);
    }

    /**
     * Tests the ability to perform unconditional updates using a single key at a time using a {@link KeyHasher} that is
     * not prone to collisions.
     */
    @Test
    public void testSingleUpdateUnconditional() {
        testSingleUpdates(KeyHashers.DEFAULT_HASHER, this::toUnconditionalTableEntry, this::toUnconditionalKey);
    }

    /**
     * Tests the ability to perform unconditional updates using a single key at a time using a {@link KeyHasher} that is
     * very prone to collisions (in this case, it hashes everything to the same hash).
     */
    @Test
    public void testSingleUpdateUnconditionalCollisions() {
        testSingleUpdates(KeyHashers.CONSTANT_HASHER, this::toUnconditionalTableEntry, this::toUnconditionalKey);
    }

    /**
     * Tests the ability to perform conditional updates using a single key at a time using a {@link KeyHasher} that is
     * not prone to collisions.
     */
    @Test
    public void testSingleUpdateConditional() {
        testSingleUpdates(KeyHashers.DEFAULT_HASHER, this::toConditionalTableEntry, this::toConditionalKey);
    }

    /**
     * Tests the ability to perform conditional updates using a single key at a time using a {@link KeyHasher} that is
     * very prone to collisions (in this case, it hashes everything to the same hash).
     */
    @Test
    public void testSingleUpdateConditionalCollisions() {
        testSingleUpdates(KeyHashers.CONSTANT_HASHER, this::toConditionalTableEntry, this::toConditionalKey);
    }

    /**
     * Tests the ability to perform unconditional updates and removals using a {@link KeyHasher} that is not prone to
     * collisions.
     */
    @Test
    public void testBatchUpdatesUnconditional() {
        testBatchUpdates(KeyHashers.DEFAULT_HASHER, this::toUnconditionalTableEntry, this::toUnconditionalKey);
    }

    /**
     * Tests the ability to perform unconditional updates and removals using a {@link KeyHasher} that is very prone to
     * collisions.
     */
    @Test
    public void testBatchUpdatesUnconditionalWithCollisions() {
        testBatchUpdates(KeyHashers.COLLISION_HASHER, this::toUnconditionalTableEntry, this::toUnconditionalKey);
    }

    /**
     * Tests the ability to perform conditional updates and removals using a {@link KeyHasher} that is not prone to collisions.
     */
    @Test
    public void testBatchUpdatesConditional() {
        testBatchUpdates(KeyHashers.DEFAULT_HASHER, this::toConditionalTableEntry, this::toConditionalKey);
    }

    /**
     * Tests the ability to perform conditional updates and removals using a {@link KeyHasher} that is very prone to collisions.
     */
    @Test
    public void testBatchUpdatesConditionalWithCollisions() {
        testBatchUpdates(KeyHashers.COLLISION_HASHER, this::toConditionalTableEntry, this::toConditionalKey);
    }

    /**
     * Tests the ability to iterate over keys or entries using a {@link KeyHasher} that is not prone to collisions.
     */
    @Test
    public void testIterators() {
        testBatchUpdates(
                ITERATOR_BATCH_UPDATE_COUNT,
                ITERATOR_BATCH_UPDATE_SIZE,
                KeyHashers.DEFAULT_HASHER,
                this::toUnconditionalTableEntry,
                this::toUnconditionalKey,
                (expectedEntries, removedKeys, ext) -> checkIterators(expectedEntries, ext));
    }

    /**
     * Tests the ability to iterate over keys or entries using a {@link KeyHasher} that is very prone to collisions.
     */
    @Test
    public void testIteratorsWithCollisions() {
        testBatchUpdates(
                ITERATOR_BATCH_UPDATE_COUNT,
                ITERATOR_BATCH_UPDATE_SIZE,
                KeyHashers.COLLISION_HASHER,
                this::toUnconditionalTableEntry,
                this::toUnconditionalKey,
                (expectedEntries, removedKeys, ext) -> checkIterators(expectedEntries, ext));
    }

    /**
     * Tests the ability update and access entries when compaction occurs using a {@link KeyHasher} that is not prone
     * to collisions.
     */
    @Test
    public void testCompaction() {
        testTableSegmentCompacted(KeyHashers.DEFAULT_HASHER, this::check);
    }

    /**
     * Tests the ability update and access entries when compaction occurs using a {@link KeyHasher} that is very prone
     * to collisions.
     */
    @Test
    public void testCompactionWithCollisions() {
        testTableSegmentCompacted(KeyHashers.COLLISION_HASHER, this::check);
    }

    /**
     * Tests the ability iterate over entries when compaction occurs using a {@link KeyHasher} that is not prone
     * to collisions.
     */
    @Test
    public void testCompactionWithIterators() {
        // Normally this shouldn't be affected; the iteration does not include the cache - it iterates over the index
        // directly.
        testTableSegmentCompacted(KeyHashers.DEFAULT_HASHER,
                (expectedEntries, removedKeys, ext) -> checkIterators(expectedEntries, ext));
    }

    @SneakyThrows
    private void testTableSegmentCompacted(KeyHasher keyHasher, CheckTable checkTable) {
        final int maxCompactionLength = (MAX_KEY_LENGTH + MAX_VALUE_LENGTH) * BATCH_SIZE;
        @Cleanup
        val context = new TestContext(keyHasher, maxCompactionLength);

        // Create the segment and the Table Writer Processor.
        context.ext.createSegment(SEGMENT_NAME, TIMEOUT).join();
        context.segment().updateAttributes(Collections.singletonMap(TableAttributes.MIN_UTILIZATION, 99L));
        @Cleanup
        val processor = (WriterTableProcessor) context.ext.createWriterSegmentProcessors(context.segment().getMetadata()).stream().findFirst().orElse(null);
        Assert.assertNotNull(processor);

        // Generate test data (in update & remove batches).
        val data = generateTestData(BATCH_UPDATE_COUNT, BATCH_SIZE, context);

        // Process each such batch in turn. Keep track of the removed keys, as well as of existing key versions.
        val removedKeys = new HashSet<ArrayView>();
        val keyVersions = new HashMap<ArrayView, Long>();
        Function<ArrayView, Long> getKeyVersion = k -> keyVersions.getOrDefault(k, TableKey.NOT_EXISTS);
        TestBatchData last = null;
        for (val current : data) {
            // Update entries.
            val toUpdate = current.toUpdate
                    .entrySet().stream().map(e -> toUnconditionalTableEntry(e.getKey(), e.getValue(), getKeyVersion.apply(e.getKey())))
                    .collect(Collectors.toList());
            addToProcessor(
                    () -> context.ext.put(SEGMENT_NAME, toUpdate, TIMEOUT)
                                     .thenAccept(versions -> {
                                         // Update key versions.
                                         Assert.assertEquals(toUpdate.size(), versions.size());
                                         for (int i = 0; i < versions.size(); i++) {
                                             keyVersions.put(toUpdate.get(i).getKey().getKey(), versions.get(i));
                                         }
                                     }),
                    processor,
                    context.segment().getInfo()::getLength);
            removedKeys.removeAll(current.toUpdate.keySet());

            // Remove entries.
            val toRemove = current.toRemove
                    .stream().map(k -> toUnconditionalKey(k, getKeyVersion.apply(k))).collect(Collectors.toList());

            addToProcessor(() -> context.ext.remove(SEGMENT_NAME, toRemove, TIMEOUT), processor, context.segment().getInfo()::getLength);
            removedKeys.addAll(current.toRemove);
            keyVersions.keySet().removeAll(current.toRemove);

            // Flush the processor.
            Assert.assertTrue("Unexpected result from WriterTableProcessor.mustFlush().", processor.mustFlush());
            long initialLength = context.segment().getInfo().getLength();
            processor.flush(TIMEOUT).get(TIMEOUT.toMillis(), TimeUnit.MILLISECONDS);
            if (context.segment().getInfo().getLength() > initialLength) {
                // Need to add an operation so we account for compaction and get it indexed.
                addToProcessor(initialLength, (int) (context.segment().getInfo().getLength() - initialLength), processor);
            }

            // Verify result (from cache).
            checkTable.accept(current.expectedEntries, removedKeys, context.ext);
            last = current;
        }

        // Verify we have had at least one compaction during this test.
        val ir = new IndexReader(executorService());
        AssertExtensions.assertGreaterThan("No compaction occurred.", 0, ir.getCompactionOffset(context.segment().getInfo()));
        AssertExtensions.assertGreaterThan("No truncation occurred", 0, context.segment().getInfo().getStartOffset());

        // Finally, remove all data and delete the segment.
        val finalRemoval = last.expectedEntries.keySet().stream()
                                               .map(k -> toUnconditionalKey(k, 1))
                                               .collect(Collectors.toList());
        context.ext.remove(SEGMENT_NAME, finalRemoval, TIMEOUT).get(TIMEOUT.toMillis(), TimeUnit.MILLISECONDS);
        removedKeys.addAll(last.expectedEntries.keySet());
        deleteSegment(Collections.emptyList(), context.ext);
    }

    /**
     * Tests the ability to resume operations after a recovery event. Scenarios include:
     * - Index is up-to-date ({@link TableAttributes#INDEX_OFFSET} equals Segment.Length.
     * - Index is not up-to-date ({@link TableAttributes#INDEX_OFFSET} is less than Segment.Length.
     */
    @Test
    public void testRecovery() throws Exception {
        // Generate a set of TestEntryData (List<TableEntry>, ExpectedResults.
        // Process each TestEntryData in turn.  After each time, re-create the Extension.
        // Verify gets are blocked on indexing. Then index, verify unblocked and then re-create the Extension, and verify again.
        @Cleanup
        val context = new TestContext(KeyHashers.DEFAULT_HASHER);

        // Create the Segment.
        context.ext.createSegment(SEGMENT_NAME, TIMEOUT).join();

        // Close the initial extension, as we don't need it anymore.
        context.ext.close();

        // Generate test data (in update & remove batches).
        val data = generateTestData(context);

        // Process each such batch in turn.
        for (int i = 0; i < data.size(); i++) {
            val current = data.get(i);

            // First, add the updates from this iteration to the index, but do not flush them. The only long-term effect
            // of this is writing the data to the Segment.
            try (val ext = context.createExtension()) {
                val toUpdate = current.toUpdate
                        .entrySet().stream().map(e -> toUnconditionalTableEntry(e.getKey(), e.getValue(), 0))
                        .collect(Collectors.toList());
                ext.put(SEGMENT_NAME, toUpdate, TIMEOUT).get(TIMEOUT.toMillis(), TimeUnit.MILLISECONDS);
                val toRemove = current.toRemove.stream().map(k -> toUnconditionalKey(k, 0)).collect(Collectors.toList());
                ext.remove(SEGMENT_NAME, toRemove, TIMEOUT).get(TIMEOUT.toMillis(), TimeUnit.MILLISECONDS);
            }

            // Create a new instance of the extension (which simulates a recovery) and verify it exhibits the correct behavior.
            try (val ext = context.createExtension()) {
                // We should have unindexed data.
                long lastIndexedOffset = context.segment().getInfo().getAttributes().get(TableAttributes.INDEX_OFFSET);
                long segmentLength = context.segment().getInfo().getLength();
                AssertExtensions.assertGreaterThan("Expected some unindexed data.", lastIndexedOffset, segmentLength);

                boolean useProcessor = i % 2 == 0; // This ensures that last iteration uses the processor.

                // Verify get requests are blocked.
                val key1 = current.expectedEntries.keySet().stream().findFirst().orElse(null);
                val get1 = ext.get(SEGMENT_NAME, Collections.singletonList(key1), TIMEOUT);
                val getResult1 = get1.get(TIMEOUT.toMillis(), TimeUnit.MILLISECONDS);
                Assert.assertEquals("Unexpected completion result for recovered get.",
                        current.expectedEntries.get(key1), new HashedArray(getResult1.get(0).getValue()));

                if (useProcessor) {
                    // Create, populate, and flush the processor.
                    @Cleanup
                    val processor = (WriterTableProcessor) ext.createWriterSegmentProcessors(context.segment().getMetadata()).stream().findFirst().orElse(null);
                    addToProcessor(lastIndexedOffset, (int) (segmentLength - lastIndexedOffset), processor);
                    processor.flush(TIMEOUT).get(TIMEOUT.toMillis(), TimeUnit.MILLISECONDS);
                    Assert.assertFalse("Unexpected result from WriterTableProcessor.mustFlush() after flushing.", processor.mustFlush());
                }
            }
        }

        // Verify final result. We create yet another extension here, and purposefully do not instantiate any writer processors;
        // we want to make sure the data are accessible even without that being created (since the indexing is all caught up).
        @Cleanup
        val ext2 = context.createExtension();
        check(data.get(data.size() - 1).expectedEntries, Collections.emptyList(), ext2);
    }

    @SneakyThrows
    private void testSingleUpdates(KeyHasher hasher, EntryGenerator generateToUpdate, KeyGenerator generateToRemove) {
        @Cleanup
        val context = new TestContext(hasher);

        // Generate the keys.
        val keys = IntStream.range(0, SINGLE_UPDATE_COUNT)
                .mapToObj(i -> createRandomData(MAX_KEY_LENGTH, context))
                .collect(Collectors.toList());

        // Create the Segment.
        context.ext.createSegment(SEGMENT_NAME, TIMEOUT).join();
        @Cleanup
        val processor = (WriterTableProcessor) context.ext.createWriterSegmentProcessors(context.segment().getMetadata()).stream().findFirst().orElse(null);
        Assert.assertNotNull(processor);

        // Update.
        val expectedEntries = new HashMap<HashedArray, HashedArray>();
        val removedKeys = new ArrayList<ArrayView>();
        val keyVersions = new HashMap<ArrayView, Long>();
        Function<ArrayView, Long> getKeyVersion = k -> keyVersions.getOrDefault(k, TableKey.NOT_EXISTS);
        for (val key : keys) {
            val toUpdate = generateToUpdate.apply(key, createRandomData(MAX_VALUE_LENGTH, context), getKeyVersion.apply(key));
            val updateResult = new AtomicReference<List<Long>>();
            addToProcessor(
                    () -> context.ext.put(SEGMENT_NAME, Collections.singletonList(toUpdate), TIMEOUT).thenAccept(updateResult::set),
                    processor,
                    context.segment().getInfo()::getLength);
            Assert.assertEquals("Unexpected result size from update.", 1, updateResult.get().size());
            keyVersions.put(key, updateResult.get().get(0));

            expectedEntries.put(new HashedArray(toUpdate.getKey().getKey()), new HashedArray(toUpdate.getValue()));
            check(expectedEntries, removedKeys, context.ext);
            processor.flush(TIMEOUT).get(TIMEOUT.toMillis(), TimeUnit.MILLISECONDS);
            check(expectedEntries, removedKeys, context.ext);
        }

        checkIterators(expectedEntries, context.ext);

        // Remove.
        for (val key : keys) {
            val toRemove = generateToRemove.apply(key, getKeyVersion.apply(key));
            addToProcessor(() -> context.ext.remove(SEGMENT_NAME, Collections.singleton(toRemove), TIMEOUT), processor, context.segment().getInfo()::getLength);
            removedKeys.add(key);
            expectedEntries.remove(new HashedArray(key));
            keyVersions.remove(key);
            check(expectedEntries, removedKeys, context.ext);
            processor.flush(TIMEOUT).get(TIMEOUT.toMillis(), TimeUnit.MILLISECONDS);
            check(expectedEntries, removedKeys, context.ext);
        }

        checkIterators(expectedEntries, context.ext);
        deleteSegment(expectedEntries.keySet(), context.ext);
    }

    private void testBatchUpdates(KeyHasher keyHasher, EntryGenerator generateToUpdate, KeyGenerator generateToRemove) {
        testBatchUpdates(BATCH_UPDATE_COUNT, BATCH_SIZE, keyHasher, generateToUpdate, generateToRemove, this::check);
    }

    @SneakyThrows
    private void testBatchUpdates(int updateCount, int maxBatchSize, KeyHasher keyHasher, EntryGenerator generateToUpdate,
                                  KeyGenerator generateToRemove, CheckTable checkTable) {
        @Cleanup
        val context = new TestContext(keyHasher);

        // Create the segment and the Table Writer Processor.
        context.ext.createSegment(SEGMENT_NAME, TIMEOUT).join();
        context.segment().updateAttributes(Collections.singletonMap(TableAttributes.MIN_UTILIZATION, 99L));
        @Cleanup
        val processor = (WriterTableProcessor) context.ext.createWriterSegmentProcessors(context.segment().getMetadata()).stream().findFirst().orElse(null);
        Assert.assertNotNull(processor);

        // Generate test data (in update & remove batches).
        val data = generateTestData(updateCount, maxBatchSize, context);

        // Process each such batch in turn. Keep track of the removed keys, as well as of existing key versions.
        val removedKeys = new HashSet<ArrayView>();
        val keyVersions = new HashMap<ArrayView, Long>();
        Function<ArrayView, Long> getKeyVersion = k -> keyVersions.getOrDefault(k, TableKey.NOT_EXISTS);
        TestBatchData last = null;
        for (val current : data) {
            // Update entries.
            val toUpdate = current.toUpdate
                    .entrySet().stream().map(e -> generateToUpdate.apply(e.getKey(), e.getValue(), getKeyVersion.apply(e.getKey())))
                    .collect(Collectors.toList());
            addToProcessor(
                    () -> context.ext.put(SEGMENT_NAME, toUpdate, TIMEOUT)
                                     .thenAccept(versions -> {
                                         // Update key versions.
                                         Assert.assertEquals(toUpdate.size(), versions.size());
                                         for (int i = 0; i < versions.size(); i++) {
                                             keyVersions.put(toUpdate.get(i).getKey().getKey(), versions.get(i));
                                         }
                                     }),
                    processor,
                    context.segment().getInfo()::getLength);
            removedKeys.removeAll(current.toUpdate.keySet());

            // Remove entries.
            val toRemove = current.toRemove
                    .stream().map(k -> generateToRemove.apply(k, getKeyVersion.apply(k))).collect(Collectors.toList());

            addToProcessor(() -> context.ext.remove(SEGMENT_NAME, toRemove, TIMEOUT), processor, context.segment().getInfo()::getLength);
            removedKeys.addAll(current.toRemove);
            keyVersions.keySet().removeAll(current.toRemove);

            // Flush the processor.
            Assert.assertTrue("Unexpected result from WriterTableProcessor.mustFlush().", processor.mustFlush());
            processor.flush(TIMEOUT).get(TIMEOUT.toMillis(), TimeUnit.MILLISECONDS);
            Assert.assertFalse("Unexpected result from WriterTableProcessor.mustFlush() after flushing.", processor.mustFlush());

            // Verify result (from cache).
            checkTable.accept(current.expectedEntries, removedKeys, context.ext);

            last = current;
        }

        // At the end, wait for the data to be indexed, clear the cache and verify result.
        context.ext.close(); // Close the current instance so that we can discard the cache.

        @Cleanup
        val ext2 = context.createExtension();
        checkTable.accept(last.expectedEntries, removedKeys, ext2);

        // Finally, remove all data.
        val finalRemoval = last.expectedEntries.keySet().stream()
                .map(k -> toUnconditionalKey(k, 1))
                .collect(Collectors.toList());
        ext2.remove(SEGMENT_NAME, finalRemoval, TIMEOUT).get(TIMEOUT.toMillis(), TimeUnit.MILLISECONDS);
        removedKeys.addAll(last.expectedEntries.keySet());
        checkTable.accept(Collections.emptyMap(), removedKeys, ext2);
        deleteSegment(Collections.emptyList(), ext2);
    }

    private void deleteSegment(Collection<HashedArray> remainingKeys, ContainerTableExtension ext) throws Exception {
        if (remainingKeys.size() > 0) {
            AssertExtensions.assertSuppliedFutureThrows(
                    "deleteIfEmpty worked on a non-empty segment.",
                    () -> ext.deleteSegment(SEGMENT_NAME, true, TIMEOUT),
                    ex -> ex instanceof TableSegmentNotEmptyException);
        }

        val toRemove = remainingKeys.stream().map(TableKey::unversioned).collect(Collectors.toList());
        ext.remove(SEGMENT_NAME, toRemove, TIMEOUT).get(TIMEOUT.toMillis(), TimeUnit.MILLISECONDS);
        ext.deleteSegment(SEGMENT_NAME, true, TIMEOUT).get(TIMEOUT.toMillis(), TimeUnit.MILLISECONDS);
    }

    private void check(Map<HashedArray, HashedArray> expectedEntries, Collection<ArrayView> nonExistentKeys, ContainerTableExtension ext) throws Exception {
        // Verify that non-existing keys are not returned by accident.
        val nonExistingResult = ext.get(SEGMENT_NAME, new ArrayList<>(nonExistentKeys), TIMEOUT).get(TIMEOUT.toMillis(), TimeUnit.MILLISECONDS);
        Assert.assertEquals("Unexpected result size for non-existing key search.", nonExistentKeys.size(), nonExistingResult.size());
        Assert.assertTrue("Unexpected result for non-existing key search.", nonExistingResult.stream().allMatch(Objects::isNull));

        // Verify existing Keys.
        val expectedResult = new ArrayList<HashedArray>();
        val existingKeys = new ArrayList<ArrayView>();
        expectedEntries.forEach((k, v) -> {
            existingKeys.add(k);
            expectedResult.add(v);
        });

        val existingResult = ext.get(SEGMENT_NAME, existingKeys, TIMEOUT).get(TIMEOUT.toMillis(), TimeUnit.MILLISECONDS);
        Assert.assertEquals("Unexpected result size for existing key search.", expectedResult.size(), existingResult.size());
        for (int i = 0; i < expectedResult.size(); i++) {
            val expectedValue = expectedResult.get(i);
            val expectedKey = existingKeys.get(i);
            val actualEntry = existingResult.get(i);
            Assert.assertEquals("Unexpected key at position " + i, expectedKey, new HashedArray(actualEntry.getKey().getKey()));
            Assert.assertEquals("Unexpected value at position " + i, expectedValue, new HashedArray(actualEntry.getValue()));
        }
    }

    @SneakyThrows
    private void checkIterators(Map<HashedArray, HashedArray> expectedEntries, ContainerTableExtension ext) {
        // Collect and verify all Table Entries.
        val entryIterator = ext.entryIterator(SEGMENT_NAME, null, TIMEOUT).get(TIMEOUT.toMillis(), TimeUnit.MILLISECONDS);
        val actualEntries = collectIteratorItems(entryIterator);
        actualEntries.sort(Comparator.comparingLong(e -> e.getKey().getVersion()));

        // Get the existing keys. We will use this to check Key Versions.
        val existingEntries = ext.get(SEGMENT_NAME, new ArrayList<>(expectedEntries.keySet()), TIMEOUT).get(TIMEOUT.toMillis(), TimeUnit.MILLISECONDS);
        existingEntries.sort(Comparator.comparingLong(e -> e.getKey().getVersion()));
        val existingKeys = existingEntries.stream().map(TableEntry::getKey).collect(Collectors.toList());
        AssertExtensions.assertListEquals("Unexpected Table Entries from entryIterator().", existingEntries, actualEntries, TableEntry::equals);

        // Collect and verify all Table Keys.
        val keyIterator = ext.keyIterator(SEGMENT_NAME, null, TIMEOUT).get(TIMEOUT.toMillis(), TimeUnit.MILLISECONDS);
        val actualKeys = collectIteratorItems(keyIterator);
        actualKeys.sort(Comparator.comparingLong(TableKey::getVersion));
        AssertExtensions.assertListEquals("Unexpected Table Keys from keyIterator().", existingKeys, actualKeys, TableKey::equals);
    }

    private <T> List<T> collectIteratorItems(AsyncIterator<IteratorItem<T>> iterator) throws Exception {
        val result = new ArrayList<T>();
        val hashes = new HashSet<HashedArray>();
        iterator.forEachRemaining(item -> {
            Assert.assertTrue("Duplicate IteratorItem.getState().", hashes.add(new HashedArray(item.getState())));
            result.addAll(item.getEntries());
        }, executorService()).get(TIMEOUT.toMillis(), TimeUnit.MILLISECONDS);
        return result;
    }

    @SneakyThrows
    private void addToProcessor(Supplier<CompletableFuture<?>> action, WriterTableProcessor processor, Supplier<Long> getSegmentLength) {
        // Determine the length of the modified data.
        int initialLength = (int) (long) getSegmentLength.get();
        action.get().get(TIMEOUT.toMillis(), TimeUnit.MILLISECONDS);
        int newLength = (int) (long) getSegmentLength.get();
        AssertExtensions.assertGreaterThan("Expected segment length to increase.", initialLength, newLength);

        // Queue up an append operation. We don't care about the payload, as the data have already been added to the segment.
        addToProcessor(initialLength, newLength - initialLength, processor);
    }

    @SneakyThrows(DataCorruptionException.class)
    private void addToProcessor(long offset, int length, WriterTableProcessor processor) {
        val op = new StreamSegmentAppendOperation(SEGMENT_ID, new ByteArraySegment(new byte[length]), null);
        op.setStreamSegmentOffset(offset);
        op.setSequenceNumber(offset);
        processor.add(new CachedStreamSegmentAppendOperation(op));
    }

    private ArrayList<TestBatchData> generateTestData(TestContext context) {
        return generateTestData(BATCH_UPDATE_COUNT, BATCH_SIZE, context);
    }

    private ArrayList<TestBatchData> generateTestData(int batchUpdateCount, int maxBatchSize, TestContext context) {
        val result = new ArrayList<TestBatchData>();
        int count = 0;
        while (count < batchUpdateCount) {
            int batchSize = Math.min(maxBatchSize, batchUpdateCount - count);
            TestBatchData prev = result.isEmpty() ? null : result.get(result.size() - 1);
            result.add(generateAndPopulateEntriesBatch(batchSize, prev, context));
            count += batchSize;
        }

        return result;
    }

    private TestBatchData generateAndPopulateEntriesBatch(int batchSize, TestBatchData previous, TestContext context) {
        val expectedEntries = previous == null
                ? new HashMap<HashedArray, HashedArray>()
                : new HashMap<>(previous.expectedEntries);

        val removalCandidates = previous == null
                ? new ArrayList<HashedArray>()
                : new ArrayList<>(expectedEntries.keySet()); // Need a list so we can efficiently pick removal candidates.

        val toUpdate = new HashMap<HashedArray, HashedArray>();
        val toRemove = new ArrayList<HashedArray>();

        for (int i = 0; i < batchSize; i++) {
            // We only generate a remove if we have something to remove.
            boolean remove = removalCandidates.size() > 0 && (context.random.nextDouble() < REMOVE_FRACTION);
            if (remove) {
                val key = removalCandidates.get(context.random.nextInt(removalCandidates.size()));
                toRemove.add(key);
                removalCandidates.remove(key);
            } else {
                // Generate a new Table Entry.
                HashedArray key = createRandomData(Math.max(1, context.random.nextInt(MAX_KEY_LENGTH)), context);
                HashedArray value = createRandomData(context.random.nextInt(MAX_VALUE_LENGTH), context);
                toUpdate.put(key, value);
                removalCandidates.add(key);
            }
        }

        expectedEntries.putAll(toUpdate);
        expectedEntries.keySet().removeAll(toRemove);
        return new TestBatchData(toUpdate, toRemove, expectedEntries);
    }

    private HashedArray createRandomData(int length, TestContext context) {
        byte[] data = new byte[length];
        context.random.nextBytes(data);
        return new HashedArray(data);
    }

    private TableEntry toConditionalTableEntry(ArrayView key, ArrayView value, long currentVersion) {
        return TableEntry.versioned(key, value, currentVersion);
    }

    private TableEntry toUnconditionalTableEntry(ArrayView key, ArrayView value, long currentVersion) {
        return TableEntry.unversioned(key, value);
    }

    private TableKey toConditionalKey(ArrayView keyData, long currentVersion) {
        return TableKey.versioned(keyData, currentVersion);
    }

    private TableKey toUnconditionalKey(ArrayView keyData, long currentVersion) {
        return TableKey.unversioned(keyData);
    }

    //region Helper Classes

    private class TestContext implements AutoCloseable {
        final KeyHasher hasher;
        final MockSegmentContainer container;
        final InMemoryCacheFactory cacheFactory;
        final CacheManager cacheManager;
        final ContainerTableExtensionImpl ext;
        final Random random;

        TestContext() {
            this(KeyHashers.DEFAULT_HASHER);
        }

        TestContext(KeyHasher hasher) {
            this(hasher, DEFAULT_COMPACTION_SIZE);
        }

        TestContext(KeyHasher hasher, int maxCompactionSize) {
            this.hasher = hasher;
            this.container = new MockSegmentContainer(() -> new SegmentMock(createSegmentMetadata(), executorService()));
            this.cacheFactory = new InMemoryCacheFactory();
            this.cacheManager = new CacheManager(CachePolicy.INFINITE, executorService());
            this.ext = createExtension(maxCompactionSize);
            this.random = new Random(0);
        }

        @Override
        public void close() {
            this.ext.close();
            this.cacheManager.close();
            this.cacheFactory.close();
            this.container.close();
        }

        ContainerTableExtensionImpl createExtension() {
            return createExtension(DEFAULT_COMPACTION_SIZE);
        }

        ContainerTableExtensionImpl createExtension(int maxCompactionSize) {
            return new TestTableExtensionImpl(this.container, this.cacheFactory, this.cacheManager, this.hasher, executorService(), maxCompactionSize);
        }

        UpdateableSegmentMetadata createSegmentMetadata() {
            val result = new StreamSegmentMetadata(SEGMENT_NAME, SEGMENT_ID, CONTAINER_ID);
            result.setLength(0);
            result.setStorageLength(0);
            return result;
        }

        SegmentMock segment() {
            return this.container.segment.get();
        }
    }

    private static class TestTableExtensionImpl extends ContainerTableExtensionImpl {
        private final int maxCompactionSize;

        TestTableExtensionImpl(SegmentContainer segmentContainer, CacheFactory cacheFactory, CacheManager cacheManager,
                               KeyHasher hasher, ScheduledExecutorService executor, int maxCompactionSize) {
            super(segmentContainer, cacheFactory, cacheManager, hasher, executor);
            this.maxCompactionSize = maxCompactionSize;
        }

        @Override
        protected int getMaxCompactionSize() {
            return this.maxCompactionSize == DEFAULT_COMPACTION_SIZE ? super.getMaxCompactionSize() : this.maxCompactionSize;
        }
    }

    private class MockSegmentContainer implements SegmentContainer {
        private final AtomicReference<SegmentMock> segment;
        private final Supplier<SegmentMock> segmentCreator;
        private final AtomicBoolean closed;

        MockSegmentContainer(Supplier<SegmentMock> segmentCreator) {
            this.segmentCreator = segmentCreator;
            this.segment = new AtomicReference<>();
            this.closed = new AtomicBoolean();
        }

        @Override
        public int getId() {
            return CONTAINER_ID;
        }

        @Override
        public void close() {
            this.closed.set(true);
        }

        @Override
        public CompletableFuture<DirectSegmentAccess> forSegment(String segmentName, Duration timeout) {
            Exceptions.checkNotClosed(this.closed.get(), this);
            SegmentMock segment = this.segment.get();
            if (segment == null) {
                return Futures.failedFuture(new StreamSegmentNotExistsException(segmentName));
            }

            Assert.assertEquals("Unexpected segment name.", segment.getInfo().getName(), segmentName);
            return CompletableFuture.supplyAsync(() -> segment, executorService());
        }

        @Override
        public CompletableFuture<Void> createStreamSegment(String segmentName, Collection<AttributeUpdate> attributes, Duration timeout) {
            if (this.segment.get() != null) {
                return Futures.failedFuture(new StreamSegmentExistsException(segmentName));
            }

            return CompletableFuture
                    .runAsync(() -> {
                        SegmentMock segment = this.segmentCreator.get();
                        Assert.assertTrue(this.segment.compareAndSet(null, segment));
                    }, executorService())
                    .thenCompose(v -> this.segment.get().updateAttributes(attributes == null ? Collections.emptyList() : attributes, timeout));
        }

        @Override
        public CompletableFuture<Void> deleteStreamSegment(String segmentName, Duration timeout) {
            SegmentMock segment = this.segment.get();
            if (segment == null) {
                return Futures.failedFuture(new StreamSegmentNotExistsException(segmentName));
            }
            Assert.assertEquals("Unexpected segment name.", segment.getInfo().getName(), segmentName);
            Assert.assertTrue(this.segment.compareAndSet(segment, null));
            return CompletableFuture.completedFuture(null);
        }

        //region Not Implemented Methods

        @Override
        public Collection<SegmentProperties> getActiveSegments() {
            throw new UnsupportedOperationException("Not Expected");
        }

        @Override
        public <T extends SegmentContainerExtension> T getExtension(Class<T> extensionClass) {
            throw new UnsupportedOperationException("Not Expected");
        }

        @Override
        public Service startAsync() {
            throw new UnsupportedOperationException("Not Expected");
        }

        @Override
        public boolean isRunning() {
            throw new UnsupportedOperationException("Not Expected");
        }

        @Override
        public State state() {
            throw new UnsupportedOperationException("Not Expected");
        }

        @Override
        public Service stopAsync() {
            throw new UnsupportedOperationException("Not Expected");
        }

        @Override
        public void awaitRunning() {
            throw new UnsupportedOperationException("Not Expected");
        }

        @Override
        public void awaitRunning(long timeout, TimeUnit unit) {
            throw new UnsupportedOperationException("Not Expected");
        }

        @Override
        public void awaitTerminated() {
            throw new UnsupportedOperationException("Not Expected");
        }

        @Override
        public void awaitTerminated(long timeout, TimeUnit unit) {
            throw new UnsupportedOperationException("Not Expected");
        }

        @Override
        public Throwable failureCause() {
            throw new UnsupportedOperationException("Not Expected");
        }

        @Override
        public void addListener(Listener listener, Executor executor) {
            throw new UnsupportedOperationException("Not Expected");
        }

        @Override
        public CompletableFuture<Void> append(String streamSegmentName, BufferView data, Collection<AttributeUpdate> attributeUpdates, Duration timeout) {
            throw new UnsupportedOperationException("Not Expected");
        }

        @Override
        public CompletableFuture<Void> append(String streamSegmentName, long offset, BufferView data, Collection<AttributeUpdate> attributeUpdates, Duration timeout) {
            throw new UnsupportedOperationException("Not Expected");
        }

        @Override
        public CompletableFuture<Void> updateAttributes(String streamSegmentName, Collection<AttributeUpdate> attributeUpdates, Duration timeout) {
            throw new UnsupportedOperationException("Not Expected");
        }

        @Override
        public CompletableFuture<Map<UUID, Long>> getAttributes(String streamSegmentName, Collection<UUID> attributeIds, boolean cache, Duration timeout) {
            throw new UnsupportedOperationException("Not Expected");
        }

        @Override
        public CompletableFuture<ReadResult> read(String streamSegmentName, long offset, int maxLength, Duration timeout) {
            throw new UnsupportedOperationException("Not Expected");
        }

        @Override
        public CompletableFuture<SegmentProperties> getStreamSegmentInfo(String streamSegmentName, Duration timeout) {
            throw new UnsupportedOperationException("Not Expected");
        }

        @Override
        public CompletableFuture<SegmentProperties> mergeStreamSegment(String targetSegmentName, String sourceSegmentName, Duration timeout) {
            throw new UnsupportedOperationException("Not Expected");
        }

        @Override
        public CompletableFuture<Long> sealStreamSegment(String streamSegmentName, Duration timeout) {
            throw new UnsupportedOperationException("Not Expected");
        }

        @Override
        public CompletableFuture<Void> truncateStreamSegment(String streamSegmentName, long offset, Duration timeout) {
            throw new UnsupportedOperationException("Not Expected");
        }

        @Override
        public boolean isOffline() {
            throw new UnsupportedOperationException("Not Expected");
        }

        //endregion
    }

    @RequiredArgsConstructor
    private class TestBatchData {
        /**
         * A Map of Keys to Values that need updating.
         */
        final Map<HashedArray, HashedArray> toUpdate;

        /**
         * A Collection of unique Keys that need removal.
         */
        final Collection<HashedArray> toRemove;

        /**
         * The expected result after toUpdate and toRemove have been applied. Key->Value.
         */
        final Map<HashedArray, HashedArray> expectedEntries;
    }

    @FunctionalInterface
    private interface EntryGenerator {
        TableEntry apply(ArrayView key, ArrayView value, long currentVersion);
    }

    @FunctionalInterface
    private interface KeyGenerator {
        TableKey apply(ArrayView key, long currentVersion);
    }

    @FunctionalInterface
    private interface CheckTable {
        void accept(Map<HashedArray, HashedArray> expectedEntries, Collection<ArrayView> removedKeys, ContainerTableExtension ext) throws Exception;
    }

    //endregion
}<|MERGE_RESOLUTION|>--- conflicted
+++ resolved
@@ -14,10 +14,6 @@
 import io.pravega.common.concurrent.Futures;
 import io.pravega.common.util.ArrayView;
 import io.pravega.common.util.AsyncIterator;
-<<<<<<< HEAD
-import io.pravega.common.util.BufferView;
-=======
->>>>>>> 38a40f37
 import io.pravega.common.util.ByteArraySegment;
 import io.pravega.common.util.HashedArray;
 import io.pravega.segmentstore.contracts.AttributeUpdate;
@@ -679,7 +675,7 @@
 
     @SneakyThrows(DataCorruptionException.class)
     private void addToProcessor(long offset, int length, WriterTableProcessor processor) {
-        val op = new StreamSegmentAppendOperation(SEGMENT_ID, new ByteArraySegment(new byte[length]), null);
+        val op = new StreamSegmentAppendOperation(SEGMENT_ID, new byte[length], null);
         op.setStreamSegmentOffset(offset);
         op.setSequenceNumber(offset);
         processor.add(new CachedStreamSegmentAppendOperation(op));
@@ -948,12 +944,12 @@
         }
 
         @Override
-        public CompletableFuture<Void> append(String streamSegmentName, BufferView data, Collection<AttributeUpdate> attributeUpdates, Duration timeout) {
-            throw new UnsupportedOperationException("Not Expected");
-        }
-
-        @Override
-        public CompletableFuture<Void> append(String streamSegmentName, long offset, BufferView data, Collection<AttributeUpdate> attributeUpdates, Duration timeout) {
+        public CompletableFuture<Void> append(String streamSegmentName, byte[] data, Collection<AttributeUpdate> attributeUpdates, Duration timeout) {
+            throw new UnsupportedOperationException("Not Expected");
+        }
+
+        @Override
+        public CompletableFuture<Void> append(String streamSegmentName, long offset, byte[] data, Collection<AttributeUpdate> attributeUpdates, Duration timeout) {
             throw new UnsupportedOperationException("Not Expected");
         }
 
