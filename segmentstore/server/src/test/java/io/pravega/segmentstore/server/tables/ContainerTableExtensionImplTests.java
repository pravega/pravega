/**
 * Copyright (c) Dell Inc., or its subsidiaries. All Rights Reserved.
 *
 * Licensed under the Apache License, Version 2.0 (the "License");
 * you may not use this file except in compliance with the License.
 * You may obtain a copy of the License at
 *
 *     http://www.apache.org/licenses/LICENSE-2.0
 */
package io.pravega.segmentstore.server.tables;

import com.google.common.util.concurrent.Service;
import io.pravega.common.Exceptions;
import io.pravega.common.concurrent.Futures;
import io.pravega.common.util.AsyncIterator;
import io.pravega.common.util.BufferView;
import io.pravega.common.util.ByteArrayComparator;
import io.pravega.common.util.ByteArraySegment;
import io.pravega.common.util.IllegalDataFormatException;
import io.pravega.segmentstore.contracts.AttributeUpdate;
import io.pravega.segmentstore.contracts.MergeStreamSegmentResult;
import io.pravega.segmentstore.contracts.ReadResult;
import io.pravega.segmentstore.contracts.SegmentProperties;
import io.pravega.segmentstore.contracts.StreamSegmentExistsException;
import io.pravega.segmentstore.contracts.StreamSegmentNotExistsException;
import io.pravega.segmentstore.contracts.tables.IteratorArgs;
import io.pravega.segmentstore.contracts.tables.IteratorItem;
import io.pravega.segmentstore.contracts.tables.TableAttributes;
import io.pravega.segmentstore.contracts.tables.TableEntry;
import io.pravega.segmentstore.contracts.tables.TableKey;
import io.pravega.segmentstore.contracts.tables.TableSegmentNotEmptyException;
import io.pravega.segmentstore.server.CacheManager;
import io.pravega.segmentstore.server.CachePolicy;
import io.pravega.segmentstore.server.DataCorruptionException;
import io.pravega.segmentstore.server.DirectSegmentAccess;
import io.pravega.segmentstore.server.SegmentContainer;
import io.pravega.segmentstore.server.SegmentContainerExtension;
import io.pravega.segmentstore.server.UpdateableSegmentMetadata;
import io.pravega.segmentstore.server.containers.StreamSegmentMetadata;
import io.pravega.segmentstore.server.logs.operations.CachedStreamSegmentAppendOperation;
import io.pravega.segmentstore.server.logs.operations.StreamSegmentAppendOperation;
import io.pravega.segmentstore.storage.cache.CacheStorage;
import io.pravega.segmentstore.storage.cache.DirectMemoryCache;
import io.pravega.test.common.AssertExtensions;
import io.pravega.test.common.ThreadPooledTestSuite;
import java.time.Duration;
import java.util.ArrayList;
import java.util.Collection;
import java.util.Collections;
import java.util.Comparator;
import java.util.HashMap;
import java.util.HashSet;
import java.util.List;
import java.util.Map;
import java.util.Objects;
import java.util.Random;
import java.util.UUID;
import java.util.concurrent.CompletableFuture;
import java.util.concurrent.Executor;
import java.util.concurrent.ScheduledExecutorService;
import java.util.concurrent.TimeUnit;
import java.util.concurrent.atomic.AtomicBoolean;
import java.util.concurrent.atomic.AtomicReference;
import java.util.function.Function;
import java.util.function.Supplier;
import java.util.stream.Collectors;
import java.util.stream.IntStream;
import lombok.Cleanup;
import lombok.RequiredArgsConstructor;
import lombok.SneakyThrows;
import lombok.extern.slf4j.Slf4j;
import lombok.val;
import org.junit.Assert;
import org.junit.Rule;
import org.junit.Test;
import org.junit.rules.Timeout;

/**
 * Unit tests for the {@link ContainerTableExtensionImpl} class.
 */
@Slf4j
public class ContainerTableExtensionImplTests extends ThreadPooledTestSuite {
    private static final int CONTAINER_ID = 1;
    private static final long SEGMENT_ID = 2L;
    private static final String SEGMENT_NAME = "TableSegment";
    private static final int MAX_KEY_LENGTH = 128;
    private static final int MAX_VALUE_LENGTH = 64;
    private static final int SINGLE_UPDATE_COUNT = 10;
    private static final int BATCH_UPDATE_COUNT = 10000;
    private static final int BATCH_SIZE = 689;
    private static final int ITERATOR_BATCH_UPDATE_COUNT = 1000; // Iterators are slower to check, so we reduce our test size.
    private static final int ITERATOR_BATCH_UPDATE_SIZE = 69;
    private static final double REMOVE_FRACTION = 0.3; // 30% of generated operations are removes.
    private static final int DEFAULT_COMPACTION_SIZE = -1; // Inherits from parent.
    private static final Duration TIMEOUT = Duration.ofSeconds(30);
    private static final Comparator<BufferView> KEY_COMPARATOR = new ByteArrayComparator()::compare;
    @Rule
    public Timeout globalTimeout = new Timeout(TIMEOUT.toMillis() * 4, TimeUnit.MILLISECONDS);

    @Override
    protected int getThreadPoolSize() {
        return 5;
    }

    /**
     * Tests the ability to create and delete TableSegments.
     */
    @Test
    public void testCreateDelete() {
        @Cleanup
        val context = new TestContext();
        val nonTableSegmentProcessors = context.ext.createWriterSegmentProcessors(context.createSegmentMetadata());
        Assert.assertTrue("Not expecting any Writer Table Processors for non-table segment.", nonTableSegmentProcessors.isEmpty());

        context.ext.createSegment(SEGMENT_NAME, TIMEOUT).join();
        Assert.assertNotNull("Segment not created", context.segment());
        val tableSegmentProcessors = context.ext.createWriterSegmentProcessors(context.segment().getMetadata());
        Assert.assertFalse("Expecting Writer Table Processors for table segment.", tableSegmentProcessors.isEmpty());

        checkIterators(Collections.emptyMap(), context.ext);

        context.ext.deleteSegment(SEGMENT_NAME, true, TIMEOUT).join();
        Assert.assertNull("Segment not deleted", context.segment());
        AssertExtensions.assertSuppliedFutureThrows(
                "Segment not deleted.",
                () -> context.ext.deleteSegment(SEGMENT_NAME, true, TIMEOUT),
                ex -> ex instanceof StreamSegmentNotExistsException);
    }

    /**
     * Tests to make sure that any invalid state passed to an iterator during instantiation is handled accordingly.
     */
    @Test
    public void testInvalidIteratorState() {
        @Cleanup
        val context = new TestContext();
        context.ext.createSegment(SEGMENT_NAME, TIMEOUT).join();
        AssertExtensions.assertThrows("Invalid entryIterator state.",
                () -> context.ext.entryIterator(SEGMENT_NAME, new ByteArraySegment("INVALID".getBytes()), TIMEOUT).get(TIMEOUT.toMillis(), TimeUnit.MILLISECONDS),
                ex -> ex instanceof IllegalDataFormatException);
    }

    /**
     * Tests the ability to delete a TableSegment, but only if it is empty.
     */
    @Test
    public void testDeleteIfEmpty() {
        @Cleanup
        val context = new TestContext();
        context.ext.createSegment(SEGMENT_NAME, TIMEOUT).join();
        val key1 = new ByteArraySegment("key1".getBytes());
        val key2 = new ByteArraySegment("key2".getBytes());
        val value = new ByteArraySegment("value".getBytes());
        context.ext.put(SEGMENT_NAME, Collections.singletonList(TableEntry.notExists(key1, value)), TIMEOUT).join();

        // key1 is present.
        AssertExtensions.assertSuppliedFutureThrows(
                "deleteSegment(mustBeEmpty==true) worked with non-empty segment #1.",
                () -> context.ext.deleteSegment(SEGMENT_NAME, true, TIMEOUT),
                ex -> ex instanceof TableSegmentNotEmptyException);

        // Remove key1 and insert key2.
        context.ext.remove(SEGMENT_NAME, Collections.singleton(TableKey.unversioned(key1)), TIMEOUT).join();
        context.ext.put(SEGMENT_NAME, Collections.singletonList(TableEntry.notExists(key2, value)), TIMEOUT).join();
        AssertExtensions.assertSuppliedFutureThrows(
                "deleteSegment(mustBeEmpty==true) worked with non-empty segment #2.",
                () -> context.ext.deleteSegment(SEGMENT_NAME, true, TIMEOUT),
                ex -> ex instanceof TableSegmentNotEmptyException);

        // Remove key2 and reinsert it.
        context.ext.remove(SEGMENT_NAME, Collections.singleton(TableKey.unversioned(key2)), TIMEOUT).join();
        context.ext.put(SEGMENT_NAME, Collections.singletonList(TableEntry.notExists(key2, value)), TIMEOUT).join();
        AssertExtensions.assertSuppliedFutureThrows(
                "deleteSegment(mustBeEmpty==true) worked with non-empty segment #3.",
                () -> context.ext.deleteSegment(SEGMENT_NAME, true, TIMEOUT),
                ex -> ex instanceof TableSegmentNotEmptyException);

        // Remove key2.
        context.ext.remove(SEGMENT_NAME, Collections.singleton(TableKey.unversioned(key2)), TIMEOUT).join();
        context.ext.deleteSegment(SEGMENT_NAME, true, TIMEOUT).join();
        Assert.assertNull("Segment not deleted", context.segment());
        AssertExtensions.assertSuppliedFutureThrows(
                "Segment not deleted.",
                () -> context.ext.deleteSegment(SEGMENT_NAME, true, TIMEOUT),
                ex -> ex instanceof StreamSegmentNotExistsException);
    }

    /**
     * Verifies that the methods that are not yet implemented are not implemented by accident without unit tests.
     * This test should be removed once every method tested in it is implemented.
     */
    @Test
    public void testUnimplementedMethods() {
        @Cleanup
        val context = new TestContext();
        AssertExtensions.assertThrows(
                "merge() is implemented.",
                () -> context.ext.merge(SEGMENT_NAME, SEGMENT_NAME, TIMEOUT),
                ex -> ex instanceof UnsupportedOperationException);
        AssertExtensions.assertThrows(
                "seal() is implemented.",
                () -> context.ext.seal(SEGMENT_NAME, TIMEOUT),
                ex -> ex instanceof UnsupportedOperationException);
    }

    /**
     * Tests operations that currently accept an offset argument, and whether they fail expectedly.
     */
    @Test
    public void testOffsetAcceptingMethods() {
        @Cleanup
        val context = new TestContext();
        context.ext.createSegment(SEGMENT_NAME, TIMEOUT).join();
        val key1 = new ByteArraySegment("key1".getBytes());
        val key2 = new ByteArraySegment("key2".getBytes());
        val value = new ByteArraySegment("value".getBytes());
        val v1 = context.ext.put(SEGMENT_NAME, Collections.singletonList(TableEntry.notExists(key1, value)), TIMEOUT).join();

        // key1 is present.
        AssertExtensions.assertSuppliedFutureThrows(
                "deleteSegment(mustBeEmpty==true) worked with non-empty segment #1.",
                () -> context.ext.deleteSegment(SEGMENT_NAME, true, TIMEOUT),
                ex -> ex instanceof TableSegmentNotEmptyException);

        val length = context.segment().getInfo().getLength();
        // The SegmentMock used does not process appends via the OperationProcessor so conditional appends are not processed accurately.
        // Instead just make sure that this 'conditional' append still appends.
        val v2 = context.ext.put(SEGMENT_NAME, Collections.singletonList(TableEntry.notExists(key2, value)), length, TIMEOUT).join();
        AssertExtensions.assertGreaterThan("Invalid entry ordering.", v1.get(0), v2.get(0));
        // Remove k1.
        context.ext.remove(SEGMENT_NAME, Collections.singletonList(TableKey.versioned(key1, v1.get(0))), TIMEOUT).join();
        //// Make sure its been removed.
        val entries = context.ext.get(SEGMENT_NAME, Collections.singletonList(key1), TIMEOUT).join();
        Assert.assertTrue(entries.size() == 1);
    }

    /**
     * Tests the ability to perform unconditional updates using a single key at a time using a {@link KeyHasher} that is
     * not prone to collisions.
     */
    @Test
    public void testSingleUpdateUnconditional() {
        testSingleUpdates(KeyHashers.DEFAULT_HASHER, this::toUnconditionalTableEntry, this::toUnconditionalKey);
    }

    /**
     * Tests the ability to perform unconditional updates using a single key at a time using a {@link KeyHasher} that is
     * very prone to collisions (in this case, it hashes everything to the same hash).
     */
    @Test
    public void testSingleUpdateUnconditionalCollisions() {
        testSingleUpdates(KeyHashers.CONSTANT_HASHER, this::toUnconditionalTableEntry, this::toUnconditionalKey);
    }

    /**
     * Tests the ability to perform conditional updates using a single key at a time using a {@link KeyHasher} that is
     * not prone to collisions.
     */
    @Test
    public void testSingleUpdateConditional() {
        testSingleUpdates(KeyHashers.DEFAULT_HASHER, this::toConditionalTableEntry, this::toConditionalKey);
    }

    /**
     * Tests the ability to perform conditional updates using a single key at a time using a {@link KeyHasher} that is
     * very prone to collisions (in this case, it hashes everything to the same hash).
     */
    @Test
    public void testSingleUpdateConditionalCollisions() {
        testSingleUpdates(KeyHashers.CONSTANT_HASHER, this::toConditionalTableEntry, this::toConditionalKey);
    }

    /**
     * Tests the ability to perform unconditional updates and removals using a {@link KeyHasher} that is not prone to
     * collisions.
     */
    @Test
    public void testBatchUpdatesUnconditional() {
        testBatchUpdates(KeyHashers.DEFAULT_HASHER, this::toUnconditionalTableEntry, this::toUnconditionalKey);
    }

    /**
     * Tests the ability to perform unconditional updates and removals using a {@link KeyHasher} that is very prone to
     * collisions.
     */
    @Test
    public void testBatchUpdatesUnconditionalWithCollisions() {
        testBatchUpdates(KeyHashers.COLLISION_HASHER, this::toUnconditionalTableEntry, this::toUnconditionalKey);
    }

    /**
     * Tests the ability to perform conditional updates and removals using a {@link KeyHasher} that is not prone to collisions.
     */
    @Test
    public void testBatchUpdatesConditional() {
        testBatchUpdates(KeyHashers.DEFAULT_HASHER, this::toConditionalTableEntry, this::toConditionalKey);
    }

    /**
     * Tests the ability to perform conditional updates and removals using a {@link KeyHasher} that is very prone to collisions.
     */
    @Test
    public void testBatchUpdatesConditionalWithCollisions() {
        testBatchUpdates(KeyHashers.COLLISION_HASHER, this::toConditionalTableEntry, this::toConditionalKey);
    }

    /**
     * Tests the ability to iterate over keys or entries using a {@link KeyHasher} that is not prone to collisions.
     */
    @Test
    public void testIterators() {
        testBatchUpdates(
                ITERATOR_BATCH_UPDATE_COUNT,
                ITERATOR_BATCH_UPDATE_SIZE,
                false,
                KeyHashers.DEFAULT_HASHER,
                this::toUnconditionalTableEntry,
                this::toUnconditionalKey,
                (expectedEntries, removedKeys, ext) -> checkIterators(expectedEntries, ext));
    }

    /**
     * Tests the ability to iterate over keys or entries of a Sorted Table Segment.
     */
    @Test
    public void testIteratorsSorted() {
        testBatchUpdates(
                ITERATOR_BATCH_UPDATE_COUNT,
                ITERATOR_BATCH_UPDATE_SIZE,
                true,
                KeyHashers.DEFAULT_HASHER,
                this::toUnconditionalTableEntry,
                this::toUnconditionalKey,
                (expectedEntries, removedKeys, ext) -> checkIteratorsSorted(expectedEntries, ext));
    }

    /**
     * Tests the ability to iterate over keys or entries using a {@link KeyHasher} that is very prone to collisions.
     */
    @Test
    public void testIteratorsWithCollisions() {
        testBatchUpdates(
                ITERATOR_BATCH_UPDATE_COUNT,
                ITERATOR_BATCH_UPDATE_SIZE,
                false,
                KeyHashers.COLLISION_HASHER,
                this::toUnconditionalTableEntry,
                this::toUnconditionalKey,
                (expectedEntries, removedKeys, ext) -> checkIterators(expectedEntries, ext));
    }

    /**
     * Tests the ability update and access entries when compaction occurs using a {@link KeyHasher} that is not prone
     * to collisions.
     */
    @Test
    public void testCompaction() {
        testTableSegmentCompacted(KeyHashers.DEFAULT_HASHER, this::check);
    }

    /**
     * Tests the ability update and access entries when compaction occurs using a {@link KeyHasher} that is very prone
     * to collisions.
     */
    @Test
    public void testCompactionWithCollisions() {
        testTableSegmentCompacted(KeyHashers.COLLISION_HASHER, this::check);
    }

    /**
     * Tests the ability iterate over entries when compaction occurs using a {@link KeyHasher} that is not prone
     * to collisions.
     */
    @Test
    public void testCompactionWithIterators() {
        // Normally this shouldn't be affected; the iteration does not include the cache - it iterates over the index
        // directly.
        testTableSegmentCompacted(KeyHashers.DEFAULT_HASHER,
                (expectedEntries, removedKeys, ext) -> checkIterators(expectedEntries, ext));
    }

    @SneakyThrows
    private void testTableSegmentCompacted(KeyHasher keyHasher, CheckTable checkTable) {
        final int maxCompactionLength = (MAX_KEY_LENGTH + MAX_VALUE_LENGTH) * BATCH_SIZE;
        @Cleanup
        val context = new TestContext(keyHasher, maxCompactionLength);

        // Create the segment and the Table Writer Processor.
        context.ext.createSegment(SEGMENT_NAME, TIMEOUT).join();
        context.segment().updateAttributes(Collections.singletonMap(TableAttributes.MIN_UTILIZATION, 99L));
        @Cleanup
        val processor = (WriterTableProcessor) context.ext.createWriterSegmentProcessors(context.segment().getMetadata()).stream().findFirst().orElse(null);
        Assert.assertNotNull(processor);
        context.segment().setAppendCallback((offset, length) -> addToProcessor(offset, length, processor));

        // Generate test data (in update & remove batches).
        val data = generateTestData(BATCH_UPDATE_COUNT, BATCH_SIZE, context);

        // Process each such batch in turn. Keep track of the removed keys, as well as of existing key versions.
        val removedKeys = new HashSet<BufferView>();
        val keyVersions = new HashMap<BufferView, Long>();
        Function<BufferView, Long> getKeyVersion = k -> keyVersions.getOrDefault(k, TableKey.NOT_EXISTS);
        TestBatchData last = null;
        for (val current : data) {
            // Update entries.
            val toUpdate = current.toUpdate
                    .entrySet().stream().map(e -> toUnconditionalTableEntry(e.getKey(), e.getValue(), getKeyVersion.apply(e.getKey())))
                    .collect(Collectors.toList());
            context.ext.put(SEGMENT_NAME, toUpdate, TIMEOUT)
                    .thenAccept(versions -> {
                        // Update key versions.
                        Assert.assertEquals(toUpdate.size(), versions.size());
                        for (int i = 0; i < versions.size(); i++) {
                            keyVersions.put(toUpdate.get(i).getKey().getKey(), versions.get(i));
                        }
                    }).get(TIMEOUT.toMillis(), TimeUnit.MILLISECONDS);
            removedKeys.removeAll(current.toUpdate.keySet());

            // Remove entries.
            val toRemove = current.toRemove
                    .stream().map(k -> toUnconditionalKey(k, getKeyVersion.apply(k))).collect(Collectors.toList());

            context.ext.remove(SEGMENT_NAME, toRemove, TIMEOUT).get(TIMEOUT.toMillis(), TimeUnit.MILLISECONDS);
            removedKeys.addAll(current.toRemove);
            keyVersions.keySet().removeAll(current.toRemove);

            // Flush the processor.
            Assert.assertTrue("Unexpected result from WriterTableProcessor.mustFlush().", processor.mustFlush());
            processor.flush(TIMEOUT).get(TIMEOUT.toMillis(), TimeUnit.MILLISECONDS);

            // Verify result (from cache).
            checkTable.accept(current.expectedEntries, removedKeys, context.ext);
            last = current;
        }

        // Verify we have had at least one compaction during this test.
        val ir = new IndexReader(executorService());
        AssertExtensions.assertGreaterThan("No compaction occurred.", 0, ir.getCompactionOffset(context.segment().getInfo()));
        AssertExtensions.assertGreaterThan("No truncation occurred", 0, context.segment().getInfo().getStartOffset());

        // Finally, remove all data and delete the segment.
        val finalRemoval = last.expectedEntries.keySet().stream()
                                               .map(k -> toUnconditionalKey(k, 1))
                                               .collect(Collectors.toList());
        context.ext.remove(SEGMENT_NAME, finalRemoval, TIMEOUT).get(TIMEOUT.toMillis(), TimeUnit.MILLISECONDS);
        removedKeys.addAll(last.expectedEntries.keySet());
        deleteSegment(Collections.emptyList(), context.ext);
    }

    /**
     * Tests the ability to resume operations after a recovery event. Scenarios include:
     * - Index is up-to-date ({@link TableAttributes#INDEX_OFFSET} equals Segment.Length.
     * - Index is not up-to-date ({@link TableAttributes#INDEX_OFFSET} is less than Segment.Length.
     */
    @Test
    public void testRecovery() throws Exception {
        // Generate a set of TestEntryData (List<TableEntry>, ExpectedResults.
        // Process each TestEntryData in turn.  After each time, re-create the Extension.
        // Verify gets are blocked on indexing. Then index, verify unblocked and then re-create the Extension, and verify again.
        @Cleanup
        val context = new TestContext(KeyHashers.DEFAULT_HASHER);

        // Create the Segment.
        context.ext.createSegment(SEGMENT_NAME, true, TIMEOUT).join();

        // Close the initial extension, as we don't need it anymore.
        context.ext.close();

        // Generate test data (in update & remove batches).
        val data = generateTestData(context);

        // Process each such batch in turn.
        for (int i = 0; i < data.size(); i++) {
            val current = data.get(i);

            // First, add the updates from this iteration to the index, but do not flush them. The only long-term effect
            // of this is writing the data to the Segment.
            try (val ext = context.createExtension()) {
                val toUpdate = current.toUpdate
                        .entrySet().stream().map(e -> toUnconditionalTableEntry(e.getKey(), e.getValue(), 0))
                        .collect(Collectors.toList());
                ext.put(SEGMENT_NAME, toUpdate, TIMEOUT).get(TIMEOUT.toMillis(), TimeUnit.MILLISECONDS);
                val toRemove = current.toRemove.stream().map(k -> toUnconditionalKey(k, 0)).collect(Collectors.toList());
                ext.remove(SEGMENT_NAME, toRemove, TIMEOUT).get(TIMEOUT.toMillis(), TimeUnit.MILLISECONDS);
            }

            // Create a new instance of the extension (which simulates a recovery) and verify it exhibits the correct behavior.
            try (val ext = context.createExtension()) {
                // We should have unindexed data.
                long lastIndexedOffset = context.segment().getInfo().getAttributes().get(TableAttributes.INDEX_OFFSET);
                long segmentLength = context.segment().getInfo().getLength();
                AssertExtensions.assertGreaterThan("Expected some unindexed data.", lastIndexedOffset, segmentLength);

                boolean useProcessor = i % 2 == 0; // This ensures that last iteration uses the processor.

                // Verify get requests are blocked.
                val key1 = current.expectedEntries.keySet().stream().findFirst().orElse(null);
                val get1 = ext.get(SEGMENT_NAME, Collections.singletonList(key1), TIMEOUT);
                val getResult1 = get1.get(TIMEOUT.toMillis(), TimeUnit.MILLISECONDS);
                Assert.assertEquals("Unexpected completion result for recovered get.",
                        current.expectedEntries.get(key1), getResult1.get(0).getValue());

                if (useProcessor) {
                    // Create, populate, and flush the processor.
                    @Cleanup
                    val processor = (WriterTableProcessor) ext.createWriterSegmentProcessors(context.segment().getMetadata()).stream().findFirst().orElse(null);
                    addToProcessor(lastIndexedOffset, (int) (segmentLength - lastIndexedOffset), processor);
                    processor.flush(TIMEOUT).get(TIMEOUT.toMillis(), TimeUnit.MILLISECONDS);
                    Assert.assertFalse("Unexpected result from WriterTableProcessor.mustFlush() after flushing.", processor.mustFlush());
                }
            }
        }

        // Verify final result. We create yet another extension here, and purposefully do not instantiate any writer processors;
        // we want to make sure the data are accessible even without that being created (since the indexing is all caught up).
        @Cleanup
        val ext2 = context.createExtension();
        check(data.get(data.size() - 1).expectedEntries, Collections.emptyList(), ext2);
        checkIteratorsSorted(data.get(data.size() - 1).expectedEntries, ext2);
    }

    @SneakyThrows
    private void testSingleUpdates(KeyHasher hasher, EntryGenerator generateToUpdate, KeyGenerator generateToRemove) {
        @Cleanup
        val context = new TestContext(hasher);

        // Generate the keys.
        val keys = IntStream.range(0, SINGLE_UPDATE_COUNT)
                .mapToObj(i -> createRandomData(MAX_KEY_LENGTH, context))
                .collect(Collectors.toList());

        // Create the Segment.
        context.ext.createSegment(SEGMENT_NAME, TIMEOUT).join();
        @Cleanup
        val processor = (WriterTableProcessor) context.ext.createWriterSegmentProcessors(context.segment().getMetadata()).stream().findFirst().orElse(null);
        Assert.assertNotNull(processor);
        context.segment().setAppendCallback((offset, length) -> addToProcessor(offset, length, processor));

        // Update.
        val expectedEntries = new HashMap<BufferView, BufferView>();
        val removedKeys = new ArrayList<BufferView>();
        val keyVersions = new HashMap<BufferView, Long>();
        Function<BufferView, Long> getKeyVersion = k -> keyVersions.getOrDefault(k, TableKey.NOT_EXISTS);
        for (val key : keys) {
            val toUpdate = generateToUpdate.apply(key, createRandomData(MAX_VALUE_LENGTH, context), getKeyVersion.apply(key));
            val updateResult = new AtomicReference<List<Long>>();
            context.ext.put(SEGMENT_NAME, Collections.singletonList(toUpdate), TIMEOUT).thenAccept(updateResult::set)
                    .get(TIMEOUT.toMillis(), TimeUnit.MILLISECONDS);
            Assert.assertEquals("Unexpected result size from update.", 1, updateResult.get().size());
            keyVersions.put(key, updateResult.get().get(0));

            expectedEntries.put(toUpdate.getKey().getKey(), toUpdate.getValue());
            check(expectedEntries, removedKeys, context.ext);
            processor.flush(TIMEOUT).get(TIMEOUT.toMillis(), TimeUnit.MILLISECONDS);
            check(expectedEntries, removedKeys, context.ext);
        }

        checkIterators(expectedEntries, context.ext);

        // Remove.
        for (val key : keys) {
            val toRemove = generateToRemove.apply(key, getKeyVersion.apply(key));
            context.ext.remove(SEGMENT_NAME, Collections.singleton(toRemove), TIMEOUT).get(TIMEOUT.toMillis(), TimeUnit.MILLISECONDS);
            removedKeys.add(key);
            expectedEntries.remove(key);
            keyVersions.remove(key);
            check(expectedEntries, removedKeys, context.ext);
            processor.flush(TIMEOUT).get(TIMEOUT.toMillis(), TimeUnit.MILLISECONDS);
            check(expectedEntries, removedKeys, context.ext);
        }

        checkIterators(expectedEntries, context.ext);
        deleteSegment(expectedEntries.keySet(), context.ext);
    }

    private void testBatchUpdates(KeyHasher keyHasher, EntryGenerator generateToUpdate, KeyGenerator generateToRemove) {
        testBatchUpdates(BATCH_UPDATE_COUNT, BATCH_SIZE, false, keyHasher, generateToUpdate, generateToRemove, this::check);
    }

    @SneakyThrows
    private void testBatchUpdates(int updateCount, int maxBatchSize, boolean sortedTableSegment, KeyHasher keyHasher,
                                  EntryGenerator generateToUpdate, KeyGenerator generateToRemove, CheckTable checkTable) {
        @Cleanup
        val context = new TestContext(keyHasher);

        // Create the segment and the Table Writer Processor. We make `sortedTableSegment` configurable because some tests
        // explicitly test the offsets that are written to the segment, which would be very hard to do in the presence of
        // sorted table segment indexing.
        context.ext.createSegment(SEGMENT_NAME, sortedTableSegment, TIMEOUT).join();
        context.segment().updateAttributes(Collections.singletonMap(TableAttributes.MIN_UTILIZATION, 99L));
        @Cleanup
        val processor = (WriterTableProcessor) context.ext.createWriterSegmentProcessors(context.segment().getMetadata()).stream().findFirst().orElse(null);
        Assert.assertNotNull(processor);
        context.segment().setAppendCallback((offset, length) -> addToProcessor(offset, length, processor));

        // Generate test data (in update & remove batches).
        val data = generateTestData(updateCount, maxBatchSize, context);

        // Process each such batch in turn. Keep track of the removed keys, as well as of existing key versions.
        val removedKeys = new HashSet<BufferView>();
        val keyVersions = new HashMap<BufferView, Long>();
        Function<BufferView, Long> getKeyVersion = k -> keyVersions.getOrDefault(k, TableKey.NOT_EXISTS);
        TestBatchData last = null;
        for (val current : data) {
            // Update entries.
            val toUpdate = current.toUpdate
                    .entrySet().stream().map(e -> generateToUpdate.apply(e.getKey(), e.getValue(), getKeyVersion.apply(e.getKey())))
                    .collect(Collectors.toList());
            context.ext.put(SEGMENT_NAME, toUpdate, TIMEOUT)
                    .thenAccept(versions -> {
                        // Update key versions.
                        Assert.assertEquals(toUpdate.size(), versions.size());
                        for (int i = 0; i < versions.size(); i++) {
                            keyVersions.put(toUpdate.get(i).getKey().getKey(), versions.get(i));
                        }
                    }).get(TIMEOUT.toMillis(), TimeUnit.MILLISECONDS);
            removedKeys.removeAll(current.toUpdate.keySet());

            // Remove entries.
            val toRemove = current.toRemove
                    .stream().map(k -> generateToRemove.apply(k, getKeyVersion.apply(k))).collect(Collectors.toList());

            context.ext.remove(SEGMENT_NAME, toRemove, TIMEOUT).get(TIMEOUT.toMillis(), TimeUnit.MILLISECONDS);
            removedKeys.addAll(current.toRemove);
            keyVersions.keySet().removeAll(current.toRemove);

            // Flush the processor.
            Assert.assertTrue("Unexpected result from WriterTableProcessor.mustFlush().", processor.mustFlush());
            processor.flush(TIMEOUT).get(TIMEOUT.toMillis(), TimeUnit.MILLISECONDS);
            Assert.assertFalse("Unexpected result from WriterTableProcessor.mustFlush() after flushing.", processor.mustFlush());

            // Verify result (from cache).
            checkTable.accept(current.expectedEntries, removedKeys, context.ext);

            last = current;
        }

        // At the end, wait for the data to be indexed, clear the cache and verify result.
        context.ext.close(); // Close the current instance so that we can discard the cache.

        @Cleanup
        val ext2 = context.createExtension();
        checkTable.accept(last.expectedEntries, removedKeys, ext2);

        // Finally, remove all data.
        val finalRemoval = last.expectedEntries.keySet().stream()
                .map(k -> toUnconditionalKey(k, 1))
                .collect(Collectors.toList());
        ext2.remove(SEGMENT_NAME, finalRemoval, TIMEOUT).get(TIMEOUT.toMillis(), TimeUnit.MILLISECONDS);
        removedKeys.addAll(last.expectedEntries.keySet());
        checkTable.accept(Collections.emptyMap(), removedKeys, ext2);

        if (sortedTableSegment) {
            // Sorted table segments do not support must-be-empty as a condition.
            AssertExtensions.assertSuppliedFutureThrows(
                    "deleteIfEmpty worked on a sorted table segment.",
                    () -> ext2.deleteSegment(SEGMENT_NAME, true, TIMEOUT),
                    ex -> ex instanceof TableSegmentNotEmptyException);
            deleteSegment(Collections.emptyList(), false, ext2);
        } else {
            deleteSegment(Collections.emptyList(), ext2);
        }
    }

    private void deleteSegment(Collection<BufferView> remainingKeys, ContainerTableExtension ext) throws Exception {
        deleteSegment(remainingKeys, true, ext);
    }

    private void deleteSegment(Collection<BufferView> remainingKeys, boolean mustBeEmpty, ContainerTableExtension ext) throws Exception {
        if (remainingKeys.size() > 0) {
            AssertExtensions.assertSuppliedFutureThrows(
                    "deleteIfEmpty worked on a non-empty segment.",
                    () -> ext.deleteSegment(SEGMENT_NAME, true, TIMEOUT),
                    ex -> ex instanceof TableSegmentNotEmptyException);
        }

        val toRemove = remainingKeys.stream().map(TableKey::unversioned).collect(Collectors.toList());
        ext.remove(SEGMENT_NAME, toRemove, TIMEOUT).get(TIMEOUT.toMillis(), TimeUnit.MILLISECONDS);
        ext.deleteSegment(SEGMENT_NAME, mustBeEmpty, TIMEOUT).get(TIMEOUT.toMillis(), TimeUnit.MILLISECONDS);
    }

    private void check(Map<BufferView, BufferView> expectedEntries, Collection<BufferView> nonExistentKeys, ContainerTableExtension ext) throws Exception {
        // Verify that non-existing keys are not returned by accident.
        val nonExistingResult = ext.get(SEGMENT_NAME, new ArrayList<>(nonExistentKeys), TIMEOUT).get(TIMEOUT.toMillis(), TimeUnit.MILLISECONDS);
        Assert.assertEquals("Unexpected result size for non-existing key search.", nonExistentKeys.size(), nonExistingResult.size());
        Assert.assertTrue("Unexpected result for non-existing key search.", nonExistingResult.stream().allMatch(Objects::isNull));

        // Verify existing Keys.
        val expectedResult = new ArrayList<BufferView>();
        val existingKeys = new ArrayList<BufferView>();
        expectedEntries.forEach((k, v) -> {
            existingKeys.add(k);
            expectedResult.add(v);
        });

        val existingResult = ext.get(SEGMENT_NAME, existingKeys, TIMEOUT).get(TIMEOUT.toMillis(), TimeUnit.MILLISECONDS);
        Assert.assertEquals("Unexpected result size for existing key search.", expectedResult.size(), existingResult.size());
        for (int i = 0; i < expectedResult.size(); i++) {
            val expectedValue = expectedResult.get(i);
            val expectedKey = existingKeys.get(i);
            val actualEntry = existingResult.get(i);
            Assert.assertEquals("Unexpected key at position " + i, expectedKey, actualEntry.getKey().getKey());
            Assert.assertEquals("Unexpected value at position " + i, expectedValue, actualEntry.getValue());
        }
    }

    @SneakyThrows
    private void checkIterators(Map<BufferView, BufferView> expectedEntries, ContainerTableExtension ext) {
<<<<<<< HEAD
        // Check that invalid serializer state is handled properly.
        val emptyEntryIterator = ext.entryIterator(SEGMENT_NAME, new IteratorState(KeyHasher.MAX_HASH).serialize(), TIMEOUT).get(TIMEOUT.toMillis(), TimeUnit.MILLISECONDS);
        val actualEmptyEntries = collectIteratorItems(emptyEntryIterator);
        Assert.assertTrue("No entries is returned.", actualEmptyEntries.size() == 0);

=======
        val iteratorArgs = IteratorArgs.builder().fetchTimeout(TIMEOUT).build();
>>>>>>> c40c6b53
        // Collect and verify all Table Entries.
        val entryIterator = ext.entryIterator(SEGMENT_NAME, iteratorArgs).get(TIMEOUT.toMillis(), TimeUnit.MILLISECONDS);
        val actualEntries = collectIteratorItems(entryIterator);
        actualEntries.sort(Comparator.comparingLong(e -> e.getKey().getVersion()));

        // Get the existing keys. We will use this to check Key Versions.
        val existingEntries = ext.get(SEGMENT_NAME, new ArrayList<>(expectedEntries.keySet()), TIMEOUT).get(TIMEOUT.toMillis(), TimeUnit.MILLISECONDS);
        existingEntries.sort(Comparator.comparingLong(e -> e.getKey().getVersion()));
        val existingKeys = existingEntries.stream().map(TableEntry::getKey).collect(Collectors.toList());
        AssertExtensions.assertListEquals("Unexpected Table Entries from entryIterator().", existingEntries, actualEntries, TableEntry::equals);

        // Collect and verify all Table Keys.
        val keyIterator = ext.keyIterator(SEGMENT_NAME, iteratorArgs).get(TIMEOUT.toMillis(), TimeUnit.MILLISECONDS);
        val actualKeys = collectIteratorItems(keyIterator);
        actualKeys.sort(Comparator.comparingLong(TableKey::getVersion));
        AssertExtensions.assertListEquals("Unexpected Table Keys from keyIterator().", existingKeys, actualKeys, TableKey::equals);
    }

    @SneakyThrows
    private void checkIteratorsSorted(Map<BufferView, BufferView> expectedEntries, ContainerTableExtension ext) {
        val iteratorArgs = IteratorArgs.builder().fetchTimeout(TIMEOUT).build();

        // Collect and verify all Table Entries.
        val actualEntries = collectIteratorItems(ext.entryIterator(SEGMENT_NAME, iteratorArgs).get(TIMEOUT.toMillis(), TimeUnit.MILLISECONDS));

        // Get the existing entries and sort them.
        val existingEntries = ext.get(SEGMENT_NAME, new ArrayList<>(expectedEntries.keySet()), TIMEOUT).get(TIMEOUT.toMillis(), TimeUnit.MILLISECONDS);
        existingEntries.sort((e1, e2) -> KEY_COMPARATOR.compare(e1.getKey().getKey(), e2.getKey().getKey()));

        // Extract the keys from the entries. They should still be sorted.
        val existingKeys = existingEntries.stream().map(TableEntry::getKey).collect(Collectors.toList());
        AssertExtensions.assertListEquals("Unexpected Table Entries from sorted entryIterator().",
                existingEntries, actualEntries, TableEntry::equals);

        // Collect and verify all Table Keys. KeyIterator does not return versions for sorted table segments, so we'll
        // need to only check key equality.
        val actualKeys = collectIteratorItems(ext.keyIterator(SEGMENT_NAME, iteratorArgs).get(TIMEOUT.toMillis(), TimeUnit.MILLISECONDS));
        AssertExtensions.assertListEquals("Unexpected Table Keys from keyIterator().", existingKeys, actualKeys,
                (k1, k2) -> k1.getKey().equals(k2.getKey()));
    }

    private <T> List<T> collectIteratorItems(AsyncIterator<IteratorItem<T>> iterator) throws Exception {
        val result = new ArrayList<T>();
        val hashes = new HashSet<BufferView>();
        iterator.forEachRemaining(item -> {
            Assert.assertTrue("Duplicate IteratorItem.getState().", hashes.add(item.getState()));
            result.addAll(item.getEntries());
        }, executorService()).get(TIMEOUT.toMillis(), TimeUnit.MILLISECONDS);
        return result;
    }

    @SneakyThrows(DataCorruptionException.class)
    private void addToProcessor(long offset, int length, WriterTableProcessor processor) {
        val op = new StreamSegmentAppendOperation(SEGMENT_ID, new ByteArraySegment(new byte[length]), null);
        op.setStreamSegmentOffset(offset);
        op.setSequenceNumber(offset);
        processor.add(new CachedStreamSegmentAppendOperation(op));
    }

    private ArrayList<TestBatchData> generateTestData(TestContext context) {
        return generateTestData(BATCH_UPDATE_COUNT, BATCH_SIZE, context);
    }

    private ArrayList<TestBatchData> generateTestData(int batchUpdateCount, int maxBatchSize, TestContext context) {
        val result = new ArrayList<TestBatchData>();
        int count = 0;
        while (count < batchUpdateCount) {
            int batchSize = Math.min(maxBatchSize, batchUpdateCount - count);
            TestBatchData prev = result.isEmpty() ? null : result.get(result.size() - 1);
            result.add(generateAndPopulateEntriesBatch(batchSize, prev, context));
            count += batchSize;
        }

        return result;
    }

    private TestBatchData generateAndPopulateEntriesBatch(int batchSize, TestBatchData previous, TestContext context) {
        val expectedEntries = previous == null
                ? new HashMap<BufferView, BufferView>()
                : new HashMap<>(previous.expectedEntries);

        val removalCandidates = previous == null
                ? new ArrayList<BufferView>()
                : new ArrayList<>(expectedEntries.keySet()); // Need a list so we can efficiently pick removal candidates.

        val toUpdate = new HashMap<BufferView, BufferView>();
        val toRemove = new ArrayList<BufferView>();

        for (int i = 0; i < batchSize; i++) {
            // We only generate a remove if we have something to remove.
            boolean remove = removalCandidates.size() > 0 && (context.random.nextDouble() < REMOVE_FRACTION);
            if (remove) {
                val key = removalCandidates.get(context.random.nextInt(removalCandidates.size()));
                toRemove.add(key);
                removalCandidates.remove(key);
            } else {
                // Generate a new Table Entry.
                BufferView key = createRandomData(Math.max(1, context.random.nextInt(MAX_KEY_LENGTH)), context);
                BufferView value = createRandomData(context.random.nextInt(MAX_VALUE_LENGTH), context);
                toUpdate.put(key, value);
                removalCandidates.add(key);
            }
        }

        expectedEntries.putAll(toUpdate);
        expectedEntries.keySet().removeAll(toRemove);
        return new TestBatchData(toUpdate, toRemove, expectedEntries);
    }

    private BufferView createRandomData(int length, TestContext context) {
        byte[] data = new byte[length];
        context.random.nextBytes(data);
        return new ByteArraySegment(data);
    }

    private TableEntry toConditionalTableEntry(BufferView key, BufferView value, long currentVersion) {
        return TableEntry.versioned(key, value, currentVersion);
    }

    private TableEntry toUnconditionalTableEntry(BufferView key, BufferView value, long currentVersion) {
        return TableEntry.unversioned(key, value);
    }

    private TableKey toConditionalKey(BufferView keyData, long currentVersion) {
        return TableKey.versioned(keyData, currentVersion);
    }

    private TableKey toUnconditionalKey(BufferView keyData, long currentVersion) {
        return TableKey.unversioned(keyData);
    }

    //region Helper Classes

    private class TestContext implements AutoCloseable {
        final KeyHasher hasher;
        final MockSegmentContainer container;
        final CacheStorage cacheStorage;
        final CacheManager cacheManager;
        final ContainerTableExtensionImpl ext;
        final Random random;

        TestContext() {
            this(KeyHashers.DEFAULT_HASHER);
        }

        TestContext(KeyHasher hasher) {
            this(hasher, DEFAULT_COMPACTION_SIZE);
        }

        TestContext(KeyHasher hasher, int maxCompactionSize) {
            this.hasher = hasher;
            this.container = new MockSegmentContainer(() -> new SegmentMock(createSegmentMetadata(), executorService()));
            this.cacheStorage = new DirectMemoryCache(Integer.MAX_VALUE);
            this.cacheManager = new CacheManager(CachePolicy.INFINITE, this.cacheStorage, executorService());
            this.ext = createExtension(maxCompactionSize);
            this.random = new Random(0);
        }

        @Override
        public void close() {
            this.ext.close();
            this.cacheManager.close();
            this.container.close();
            this.cacheStorage.close();
        }

        ContainerTableExtensionImpl createExtension() {
            return createExtension(DEFAULT_COMPACTION_SIZE);
        }

        ContainerTableExtensionImpl createExtension(int maxCompactionSize) {
            return new TestTableExtensionImpl(this.container, this.cacheManager, this.hasher, executorService(), maxCompactionSize);
        }

        UpdateableSegmentMetadata createSegmentMetadata() {
            val result = new StreamSegmentMetadata(SEGMENT_NAME, SEGMENT_ID, CONTAINER_ID);
            result.setLength(0);
            result.setStorageLength(0);
            return result;
        }

        SegmentMock segment() {
            return this.container.segment.get();
        }
    }

    private static class TestTableExtensionImpl extends ContainerTableExtensionImpl {
        private final int maxCompactionSize;

        TestTableExtensionImpl(SegmentContainer segmentContainer, CacheManager cacheManager,
                               KeyHasher hasher, ScheduledExecutorService executor, int maxCompactionSize) {
            super(segmentContainer, cacheManager, hasher, executor);
            this.maxCompactionSize = maxCompactionSize;
        }

        @Override
        protected int getMaxCompactionSize() {
            return this.maxCompactionSize == DEFAULT_COMPACTION_SIZE ? super.getMaxCompactionSize() : this.maxCompactionSize;
        }
    }

    private class MockSegmentContainer implements SegmentContainer {
        private final AtomicReference<SegmentMock> segment;
        private final Supplier<SegmentMock> segmentCreator;
        private final AtomicBoolean closed;

        MockSegmentContainer(Supplier<SegmentMock> segmentCreator) {
            this.segmentCreator = segmentCreator;
            this.segment = new AtomicReference<>();
            this.closed = new AtomicBoolean();
        }

        @Override
        public int getId() {
            return CONTAINER_ID;
        }

        @Override
        public void close() {
            this.closed.set(true);
        }

        @Override
        public CompletableFuture<DirectSegmentAccess> forSegment(String segmentName, Duration timeout) {
            Exceptions.checkNotClosed(this.closed.get(), this);
            SegmentMock segment = this.segment.get();
            if (segment == null) {
                return Futures.failedFuture(new StreamSegmentNotExistsException(segmentName));
            }

            Assert.assertEquals("Unexpected segment name.", segment.getInfo().getName(), segmentName);
            return CompletableFuture.supplyAsync(() -> segment, executorService());
        }

        @Override
        public CompletableFuture<Void> createStreamSegment(String segmentName, Collection<AttributeUpdate> attributes, Duration timeout) {
            if (this.segment.get() != null) {
                return Futures.failedFuture(new StreamSegmentExistsException(segmentName));
            }

            return CompletableFuture
                    .runAsync(() -> {
                        SegmentMock segment = this.segmentCreator.get();
                        Assert.assertTrue(this.segment.compareAndSet(null, segment));
                    }, executorService())
                    .thenCompose(v -> this.segment.get().updateAttributes(attributes == null ? Collections.emptyList() : attributes, timeout));
        }

        @Override
        public CompletableFuture<Void> deleteStreamSegment(String segmentName, Duration timeout) {
            SegmentMock segment = this.segment.get();
            if (segment == null) {
                return Futures.failedFuture(new StreamSegmentNotExistsException(segmentName));
            }
            Assert.assertEquals("Unexpected segment name.", segment.getInfo().getName(), segmentName);
            Assert.assertTrue(this.segment.compareAndSet(segment, null));
            return CompletableFuture.completedFuture(null);
        }

        //region Not Implemented Methods

        @Override
        public Collection<SegmentProperties> getActiveSegments() {
            throw new UnsupportedOperationException("Not Expected");
        }

        @Override
        public <T extends SegmentContainerExtension> T getExtension(Class<T> extensionClass) {
            throw new UnsupportedOperationException("Not Expected");
        }

        @Override
        public Service startAsync() {
            throw new UnsupportedOperationException("Not Expected");
        }

        @Override
        public boolean isRunning() {
            throw new UnsupportedOperationException("Not Expected");
        }

        @Override
        public State state() {
            throw new UnsupportedOperationException("Not Expected");
        }

        @Override
        public Service stopAsync() {
            throw new UnsupportedOperationException("Not Expected");
        }

        @Override
        public void awaitRunning() {
            throw new UnsupportedOperationException("Not Expected");
        }

        @Override
        public void awaitRunning(long timeout, TimeUnit unit) {
            throw new UnsupportedOperationException("Not Expected");
        }

        @Override
        public void awaitTerminated() {
            throw new UnsupportedOperationException("Not Expected");
        }

        @Override
        public void awaitTerminated(long timeout, TimeUnit unit) {
            throw new UnsupportedOperationException("Not Expected");
        }

        @Override
        public Throwable failureCause() {
            throw new UnsupportedOperationException("Not Expected");
        }

        @Override
        public void addListener(Listener listener, Executor executor) {
            throw new UnsupportedOperationException("Not Expected");
        }

        @Override
        public CompletableFuture<Long> append(String streamSegmentName, BufferView data, Collection<AttributeUpdate> attributeUpdates, Duration timeout) {
            throw new UnsupportedOperationException("Not Expected");
        }

        @Override
        public CompletableFuture<Long> append(String streamSegmentName, long offset, BufferView data, Collection<AttributeUpdate> attributeUpdates, Duration timeout) {
            throw new UnsupportedOperationException("Not Expected");
        }

        @Override
        public CompletableFuture<Void> updateAttributes(String streamSegmentName, Collection<AttributeUpdate> attributeUpdates, Duration timeout) {
            throw new UnsupportedOperationException("Not Expected");
        }

        @Override
        public CompletableFuture<Map<UUID, Long>> getAttributes(String streamSegmentName, Collection<UUID> attributeIds, boolean cache, Duration timeout) {
            throw new UnsupportedOperationException("Not Expected");
        }

        @Override
        public CompletableFuture<ReadResult> read(String streamSegmentName, long offset, int maxLength, Duration timeout) {
            throw new UnsupportedOperationException("Not Expected");
        }

        @Override
        public CompletableFuture<SegmentProperties> getStreamSegmentInfo(String streamSegmentName, Duration timeout) {
            throw new UnsupportedOperationException("Not Expected");
        }

        @Override
        public CompletableFuture<MergeStreamSegmentResult> mergeStreamSegment(String targetSegmentName, String sourceSegmentName, Duration timeout) {
            throw new UnsupportedOperationException("Not Expected");
        }

        @Override
        public CompletableFuture<Long> sealStreamSegment(String streamSegmentName, Duration timeout) {
            throw new UnsupportedOperationException("Not Expected");
        }

        @Override
        public CompletableFuture<Void> truncateStreamSegment(String streamSegmentName, long offset, Duration timeout) {
            throw new UnsupportedOperationException("Not Expected");
        }

        @Override
        public boolean isOffline() {
            throw new UnsupportedOperationException("Not Expected");
        }

        //endregion
    }

    @RequiredArgsConstructor
    private class TestBatchData {
        /**
         * A Map of Keys to Values that need updating.
         */
        final Map<BufferView, BufferView> toUpdate;

        /**
         * A Collection of unique Keys that need removal.
         */
        final Collection<BufferView> toRemove;

        /**
         * The expected result after toUpdate and toRemove have been applied. Key->Value.
         */
        final Map<BufferView, BufferView> expectedEntries;
    }

    @FunctionalInterface
    private interface EntryGenerator {
        TableEntry apply(BufferView key, BufferView value, long currentVersion);
    }

    @FunctionalInterface
    private interface KeyGenerator {
        TableKey apply(BufferView key, long currentVersion);
    }

    @FunctionalInterface
    private interface CheckTable {
        void accept(Map<BufferView, BufferView> expectedEntries, Collection<BufferView> removedKeys, ContainerTableExtension ext) throws Exception;
    }

    //endregion
}<|MERGE_RESOLUTION|>--- conflicted
+++ resolved
@@ -706,15 +706,12 @@
 
     @SneakyThrows
     private void checkIterators(Map<BufferView, BufferView> expectedEntries, ContainerTableExtension ext) {
-<<<<<<< HEAD
+        val iteratorArgs = IteratorArgs.builder().fetchTimeout(TIMEOUT).build();
         // Check that invalid serializer state is handled properly.
         val emptyEntryIterator = ext.entryIterator(SEGMENT_NAME, new IteratorState(KeyHasher.MAX_HASH).serialize(), TIMEOUT).get(TIMEOUT.toMillis(), TimeUnit.MILLISECONDS);
         val actualEmptyEntries = collectIteratorItems(emptyEntryIterator);
         Assert.assertTrue("No entries is returned.", actualEmptyEntries.size() == 0);
 
-=======
-        val iteratorArgs = IteratorArgs.builder().fetchTimeout(TIMEOUT).build();
->>>>>>> c40c6b53
         // Collect and verify all Table Entries.
         val entryIterator = ext.entryIterator(SEGMENT_NAME, iteratorArgs).get(TIMEOUT.toMillis(), TimeUnit.MILLISECONDS);
         val actualEntries = collectIteratorItems(entryIterator);
