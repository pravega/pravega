--- conflicted
+++ resolved
@@ -15,6 +15,8 @@
 import io.pravega.common.util.ArrayView;
 import io.pravega.common.util.ByteArraySegment;
 import io.pravega.common.util.HashedArray;
+import io.pravega.segmentstore.contracts.AttributeUpdate;
+import io.pravega.segmentstore.contracts.AttributeUpdateType;
 import io.pravega.segmentstore.contracts.tables.BadKeyVersionException;
 import io.pravega.segmentstore.contracts.tables.KeyNotExistsException;
 import io.pravega.segmentstore.contracts.tables.TableAttributes;
@@ -49,10 +51,7 @@
 import java.util.function.Supplier;
 import java.util.stream.Collectors;
 import lombok.Cleanup;
-<<<<<<< HEAD
 import lombok.Getter;
-=======
->>>>>>> e2258c0e
 import lombok.NonNull;
 import lombok.RequiredArgsConstructor;
 import lombok.val;
@@ -437,7 +436,8 @@
         }
         val update1 = new byte[(int) offset.get()];
         s.serializeUpdate(entries1, update1);
-        context.segment.append(update1, null, TIMEOUT).join();
+        val update1Attributes = Collections.singleton(new AttributeUpdate(TableAttributes.UNINDEXED_ENTRY_COUNT, AttributeUpdateType.Replace, entries1.size()));
+        context.segment.append(update1, update1Attributes, TIMEOUT).join();
 
         // 2. Initiate a recovery and verify pre-caching is triggered and requests are auto-unblocked.
         val get1 = context.index.getBucketOffsets(context.segment, hashes, context.timer);
@@ -460,7 +460,7 @@
         context.segment.append(new byte[TEST_MAX_TAIL_CACHE_PRE_INDEX_LENGTH + 1], null, TIMEOUT).join();
 
         // 4. Verify pre-caching is disabled and that the requests are blocked.
-        context.index.notifyIndexOffsetChanged(context.segment.getSegmentId(), -1); // Force-evict it so we start clean.
+        context.index.notifyIndexOffsetChanged(context.segment.getSegmentId(), -1, 0); // Force-evict it so we start clean.
         val getBucketOffsets = context.index.getBucketOffsets(context.segment, hashes, context.timer);
         val backpointerKey = keysWithOffsets.values().stream().findFirst().get();
         val getBackpointers = context.index.getBackpointerOffset(context.segment, backpointerKey.offset, context.timer.getRemaining());
@@ -486,17 +486,10 @@
                 context.segment.getInfo().getLength() + 2L, (long) unconditionalUpdateResult.get(0));
 
         // 3. Verify that all operations are unblocked when we reached the expected IndexOffset.
-<<<<<<< HEAD
-        context.index.notifyIndexOffsetChanged(context.segment.getSegmentId(), segmentLength - 1, 0);
+        context.index.notifyIndexOffsetChanged(context.segment.getSegmentId(), context.segment.getInfo().getLength() - 1, 0);
         Assert.assertFalse("Not expecting anything to be unblocked at this point",
                 getBucketOffsets.isDone() || getBackpointers.isDone() || conditionalUpdate.isDone() || getUnindexedKeys.isDone());
-        context.index.notifyIndexOffsetChanged(context.segment.getSegmentId(), segmentLength, 0);
-=======
-        context.index.notifyIndexOffsetChanged(context.segment.getSegmentId(), context.segment.getInfo().getLength() - 1);
-        Assert.assertFalse("Not expecting anything to be unblocked at this point",
-                getBucketOffsets.isDone() || getBackpointers.isDone() || conditionalUpdate.isDone() || getUnindexedKeys.isDone());
-        context.index.notifyIndexOffsetChanged(context.segment.getSegmentId(), context.segment.getInfo().getLength());
->>>>>>> e2258c0e
+        context.index.notifyIndexOffsetChanged(context.segment.getSegmentId(), context.segment.getInfo().getLength(), 0);
         val getBucketOffsetsResult = getBucketOffsets.get(SHORT_TIMEOUT_MILLIS, TimeUnit.MILLISECONDS);
         val getBackpointersResult = getBackpointers.get(SHORT_TIMEOUT_MILLIS, TimeUnit.MILLISECONDS);
         val conditionalUpdateResult = conditionalUpdate.get(SHORT_TIMEOUT_MILLIS, TimeUnit.MILLISECONDS);
@@ -519,13 +512,8 @@
         // 5. Verify no new requests are blocked now.
         getBucketOffsets.get(SHORT_TIMEOUT_MILLIS, TimeUnit.MILLISECONDS); // A timeout check will suffice
 
-<<<<<<< HEAD
-        // 5. Verify requests are cancelled if we notify the segment has been removed.
+        // 6. Verify requests are cancelled if we notify the segment has been removed.
         context.index.notifyIndexOffsetChanged(context.segment.getSegmentId(), -1L, 0);
-=======
-        // 6. Verify requests are cancelled if we notify the segment has been removed.
-        context.index.notifyIndexOffsetChanged(context.segment.getSegmentId(), -1L);
->>>>>>> e2258c0e
         val cancelledKey = TableKey.notExists(generateUnversionedKeys(1, context).get(0).getKey());
         val cancelledRequest = context.index.update(
                 context.segment,
@@ -560,7 +548,7 @@
     public void testRecoveryTimeout() throws Exception {
         val s = new EntrySerializer();
         @Cleanup
-        val context = new TestContext(SHORT_RECOVERY_TIMEOUT);
+        val context = new TestContext(ContainerKeyIndex.MAX_UNINDEXED_ENTRY_COUNT, SHORT_RECOVERY_TIMEOUT);
 
         // Setup the segment with initial attributes.
         val iw = new IndexWriter(HASHER, executorService());
@@ -603,7 +591,7 @@
 
         // Verify that a new operation will be unblocked if we notify that the recovery completed successfully.
         val get1 = context.index.getBucketOffsets(context.segment, hashes, context.timer);
-        context.index.notifyIndexOffsetChanged(context.segment.getSegmentId(), context.segment.getInfo().getLength());
+        context.index.notifyIndexOffsetChanged(context.segment.getSegmentId(), context.segment.getInfo().getLength(), 0);
         val result1 = get1.get(SHORT_RECOVERY_TIMEOUT.toMillis(), TimeUnit.MILLISECONDS);
         val expected1 = new HashMap<UUID, Long>();
         keysWithOffsets.forEach((k, o) -> expected1.put(k, o.offset));
@@ -676,7 +664,7 @@
         final int largeBatchSize = maxUnindexed / 2 + 2;
 
         @Cleanup
-        val context = new TestContext(maxUnindexed);
+        val context = new TestContext(maxUnindexed, ContainerKeyIndex.RECOVERY_TIMEOUT);
 
         // Simulate that we are recovering a segment which still had indexing to be done.
         context.segment.updateAttributes(Collections.singletonMap(TableAttributes.UNINDEXED_ENTRY_COUNT, (long) initialUnindexed));
@@ -884,27 +872,16 @@
         final Random random;
 
         TestContext() {
-<<<<<<< HEAD
-            this(ContainerKeyIndex.MAX_UNINDEXED_ENTRY_COUNT);
-        }
-
-        TestContext(int maxUnindexedEntryCount) {
+            // This is for most tests. Due to variability in test environments, we do not want to set a very small value
+            // for most tests; we will customize this only for those tests that we want to test this feature on.
+            this(ContainerKeyIndex.MAX_UNINDEXED_ENTRY_COUNT, ContainerKeyIndex.RECOVERY_TIMEOUT);
+        }
+
+        TestContext(int maxUnindexedEntryCount, Duration recoveryTimeout) {
             this.cacheFactory = new InMemoryCacheFactory();
             this.cacheManager = new CacheManager(CachePolicy.INFINITE, executorService());
             this.segment = new SegmentMock(executorService());
-            this.index = new TestContainerKeyIndex(maxUnindexedEntryCount, this.cacheFactory, this.cacheManager);
-=======
-            // This is for most tests. Due to variability in test environments, we do not want to set a very small value
-            // for most tests; we will customize this only for those tests that we want to test this feature on.
-            this(ContainerKeyIndex.RECOVERY_TIMEOUT);
-        }
-
-        TestContext(Duration recoveryTimeout) {
-            this.cacheFactory = new InMemoryCacheFactory();
-            this.cacheManager = new CacheManager(CachePolicy.INFINITE, executorService());
-            this.segment = new SegmentMock(executorService());
-            this.index = new TestContainerKeyIndex(CONTAINER_ID, this.cacheFactory, this.cacheManager, KeyHashers.DEFAULT_HASHER, executorService());
->>>>>>> e2258c0e
+            this.index = new TestContainerKeyIndex(maxUnindexedEntryCount, this.cacheFactory, this.cacheManager, KeyHashers.DEFAULT_HASHER, executorService());
             this.timer = new TimeoutTimer(TIMEOUT);
             this.random = new Random(0);
         }
@@ -917,8 +894,12 @@
         }
 
         private class TestContainerKeyIndex extends ContainerKeyIndex {
-            TestContainerKeyIndex(int containerId, @NonNull CacheFactory cacheFactory, @NonNull CacheManager cacheManager, @NonNull KeyHasher keyHasher, @NonNull ScheduledExecutorService executor) {
-                super(containerId, cacheFactory, cacheManager, keyHasher, executor);
+            @Getter
+            private final int maxUnindexedEntryCount;
+
+            TestContainerKeyIndex(int maxUnindexedEntryCount, @NonNull CacheFactory cacheFactory, @NonNull CacheManager cacheManager, @NonNull KeyHasher keyHasher, @NonNull ScheduledExecutorService executor) {
+                super(CONTAINER_ID, cacheFactory, cacheManager, keyHasher, executor);
+                this.maxUnindexedEntryCount = maxUnindexedEntryCount;
             }
 
             @Override
@@ -933,15 +914,5 @@
         }
     }
 
-    private class TestContainerKeyIndex extends ContainerKeyIndex {
-        @Getter
-        private final int maxUnindexedEntryCount;
-
-        TestContainerKeyIndex(int maxUnindexedEntryCount, @NonNull CacheFactory cacheFactory, @NonNull CacheManager cacheManager) {
-            super(CONTAINER_ID, cacheFactory, cacheManager, executorService());
-            this.maxUnindexedEntryCount = maxUnindexedEntryCount;
-        }
-    }
-
     //endregion
 }