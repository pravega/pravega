--- conflicted
+++ resolved
@@ -436,12 +436,8 @@
         }
         val update1 = new byte[(int) offset.get()];
         s.serializeUpdate(entries1, update1);
-<<<<<<< HEAD
         val update1Attributes = Collections.singleton(new AttributeUpdate(TableAttributes.UNINDEXED_ENTRY_COUNT, AttributeUpdateType.Replace, entries1.size()));
-        context.segment.append(update1, update1Attributes, TIMEOUT).join();
-=======
-        context.segment.append(new ByteArraySegment(update1), null, TIMEOUT).join();
->>>>>>> 40015b89
+        context.segment.append(new ByteArraySegment(update1), update1Attributes, TIMEOUT).join();
 
         // 2. Initiate a recovery and verify pre-caching is triggered and requests are auto-unblocked.
         val get1 = context.index.getBucketOffsets(context.segment, hashes, context.timer);
@@ -595,13 +591,8 @@
 
         // Verify that a new operation will be unblocked if we notify that the recovery completed successfully.
         val get1 = context.index.getBucketOffsets(context.segment, hashes, context.timer);
-<<<<<<< HEAD
         context.index.notifyIndexOffsetChanged(context.segment.getSegmentId(), context.segment.getInfo().getLength(), 0);
-        val result1 = get1.get(SHORT_RECOVERY_TIMEOUT.toMillis(), TimeUnit.MILLISECONDS);
-=======
-        context.index.notifyIndexOffsetChanged(context.segment.getSegmentId(), context.segment.getInfo().getLength());
         val result1 = get1.get(TIMEOUT.toMillis(), TimeUnit.MILLISECONDS);
->>>>>>> 40015b89
         val expected1 = new HashMap<UUID, Long>();
         keysWithOffsets.forEach((k, o) -> expected1.put(k, o.offset));
         AssertExtensions.assertMapEquals("Unexpected result from getBucketOffsets() after a retry.", expected1, result1);
