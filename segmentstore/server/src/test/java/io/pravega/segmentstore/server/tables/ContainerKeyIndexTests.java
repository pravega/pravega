--- conflicted
+++ resolved
@@ -29,11 +29,8 @@
 import io.pravega.segmentstore.storage.cache.CacheStorage;
 import io.pravega.segmentstore.storage.cache.DirectMemoryCache;
 import io.pravega.test.common.AssertExtensions;
-<<<<<<< HEAD
 import io.pravega.test.common.IntentionalException;
-=======
 import io.pravega.test.common.TestUtils;
->>>>>>> c8b2c8e7
 import io.pravega.test.common.ThreadPooledTestSuite;
 import java.time.Duration;
 import java.util.ArrayList;
@@ -49,11 +46,8 @@
 import java.util.concurrent.Callable;
 import java.util.concurrent.CancellationException;
 import java.util.concurrent.CompletableFuture;
-<<<<<<< HEAD
-=======
 import java.util.concurrent.ScheduledExecutorService;
 import java.util.concurrent.ScheduledFuture;
->>>>>>> c8b2c8e7
 import java.util.concurrent.TimeUnit;
 import java.util.concurrent.TimeoutException;
 import java.util.concurrent.atomic.AtomicBoolean;
@@ -559,10 +553,7 @@
      */
     @Test
     public void testRecoveryTimeout() throws Exception {
-<<<<<<< HEAD
-=======
         val spyExecutor = Mockito.spy(executorService());
->>>>>>> c8b2c8e7
         @Cleanup
         val context = new TestContext();
         @Cleanup
@@ -625,20 +616,14 @@
         TestUtils.await(timeoutFuture.get()::isDone, 5, TIMEOUT.toMillis());
 
         // Verify that a new operation will be unblocked if we notify that the recovery completed successfully.
-<<<<<<< HEAD
-        val get1 = context.index.getBucketOffsets(context.segment, hashes, context.timer);
-        context.index.notifyIndexOffsetChanged(context.segment.getSegmentId(), context.segment.getInfo().getLength(), 0);
-        val result1 = get1.get(TIMEOUT.toMillis(), TimeUnit.MILLISECONDS);
-=======
         timeoutFuture.set(null);
         timeoutCallback.set(null);
         val getBucketOffset2 = index.getBucketOffsets(context.segment, hashes, context.timer);
 
         // Wait for the timeout future to be registered. We'll verify if it gets cancelled next.
         TestUtils.await(() -> timeoutFuture.get() != null, 5, TIMEOUT.toMillis());
-        index.notifyIndexOffsetChanged(context.segment.getSegmentId(), context.segment.getInfo().getLength());
+        index.notifyIndexOffsetChanged(context.segment.getSegmentId(), context.segment.getInfo().getLength(), 0);
         val result1 = getBucketOffset2.get(TIMEOUT.toMillis(), TimeUnit.MILLISECONDS);
->>>>>>> c8b2c8e7
         val expected1 = new HashMap<UUID, Long>();
         keysWithOffsets.forEach((k, o) -> expected1.put(k, o.offset));
         AssertExtensions.assertMapEquals("Unexpected result from getBucketOffsets() after a retry.", expected1, result1);
@@ -986,21 +971,17 @@
             this.sortedKeyStorage.createSegment(this.segment.getInfo().getName(), SegmentType.TABLE_SEGMENT_HASH, TIMEOUT).join();
             val ds = new SortedKeyIndexDataSource(this.sortedKeyStorage::put, this.sortedKeyStorage::remove, this.sortedKeyStorage::get);
             this.sortedKeyIndex = new ContainerSortedKeyIndex(ds, executorService());
-<<<<<<< HEAD
             val indexConfig = TableExtensionConfig.builder()
                     .maxTailCachePreIndexLength(TEST_MAX_TAIL_CACHE_PRE_INDEX_LENGTH)
                     .maxUnindexedLength(maxUnindexedSize)
                     .recoveryTimeout(ContainerKeyIndexTests.RECOVERY_TIMEOUT)
                     .build();
-            this.index = new ContainerKeyIndex(CONTAINER_ID, indexConfig, this.cacheManager, this.sortedKeyIndex, KeyHashers.DEFAULT_HASHER, executorService());
-=======
-            this.index = createIndex(executorService());
->>>>>>> c8b2c8e7
+            this.index = createIndex(indexConfig, executorService());
             this.timer = new TimeoutTimer(TIMEOUT);
             this.random = new Random(0);
         }
 
-        TestContainerKeyIndex createIndex(ScheduledExecutorService executorService) {
+        TestContainerKeyIndex createIndex(TableExtensionConfig config, ScheduledExecutorService executorService) {
             return new TestContainerKeyIndex(CONTAINER_ID, this.cacheManager, this.sortedKeyIndex, KeyHashers.DEFAULT_HASHER, executorService);
         }
 
@@ -1010,13 +991,11 @@
             this.cacheManager.close();
             this.cacheStorage.close();
         }
-<<<<<<< HEAD
-=======
 
         private class TestContainerKeyIndex extends ContainerKeyIndex {
-            TestContainerKeyIndex(int containerId, @NonNull CacheManager cacheManager, @NonNull ContainerSortedKeyIndex sortedKeyIndex,
+            TestContainerKeyIndex(int containerId, TestContainerKeyIndex config, @NonNull CacheManager cacheManager, @NonNull ContainerSortedKeyIndex sortedKeyIndex,
                                   @NonNull KeyHasher keyHasher, @NonNull ScheduledExecutorService executor) {
-                super(containerId, cacheManager, sortedKeyIndex, keyHasher, executor);
+                super(containerId, config, cacheManager, sortedKeyIndex, keyHasher, executor);
             }
 
             @Override
@@ -1024,7 +1003,6 @@
                 return TEST_MAX_TAIL_CACHE_PRE_INDEX_LENGTH;
             }
         }
->>>>>>> c8b2c8e7
     }
 
     //endregion
