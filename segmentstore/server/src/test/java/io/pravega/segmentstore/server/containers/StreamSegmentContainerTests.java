--- conflicted
+++ resolved
@@ -1958,15 +1958,9 @@
      */
     @Test
     public void testForSegment() {
-<<<<<<< HEAD
-        UUID attributeId1 = UUID.randomUUID();
-        UUID attributeId2 = UUID.randomUUID();
-        UUID attributeId3 = UUID.randomUUID();
-=======
         AttributeId attributeId1 = AttributeId.randomUUID();
         AttributeId attributeId2 = AttributeId.randomUUID();
         AttributeId attributeId3 = AttributeId.randomUUID();
->>>>>>> 0a605f75
         @Cleanup
         val context = createContext();
         context.container.startAsync().awaitRunning();
@@ -2033,11 +2027,7 @@
         val s1 = container.forSegment(segmentName, OperationPriority.Critical, TIMEOUT).get(TIMEOUT.toMillis(), TimeUnit.MILLISECONDS);
         val futures = new ArrayList<CompletableFuture<Void>>();
         futures.add(Futures.toVoid(s1.append(new ByteArraySegment(new byte[1]), null, TIMEOUT)));
-<<<<<<< HEAD
-        futures.add(s1.updateAttributes(Collections.singletonList(new AttributeUpdate(UUID.randomUUID(), AttributeUpdateType.Replace, 1)), TIMEOUT));
-=======
         futures.add(s1.updateAttributes(AttributeUpdateCollection.from(new AttributeUpdate(AttributeId.randomUUID(), AttributeUpdateType.Replace, 1)), TIMEOUT));
->>>>>>> 0a605f75
         futures.add(s1.truncate(1, TIMEOUT));
         futures.add(Futures.toVoid(s1.seal(TIMEOUT)));
         Futures.allOf(futures).get(TIMEOUT.toMillis(), TimeUnit.MILLISECONDS);
