--- conflicted
+++ resolved
@@ -1,5 +1,5 @@
 /**
- * Copyright (c) Dell Inc., or its subsidiaries. All Rights Reserved.
+ * Copyright (c) 2017 Dell Inc., or its subsidiaries. All Rights Reserved.
  *
  * Licensed under the Apache License, Version 2.0 (the "License");
  * you may not use this file except in compliance with the License.
@@ -17,6 +17,7 @@
 import io.pravega.common.TimeoutTimer;
 import io.pravega.common.concurrent.Futures;
 import io.pravega.common.io.StreamHelpers;
+import io.pravega.common.util.ByteArraySegment;
 import io.pravega.common.util.ConfigurationException;
 import io.pravega.common.util.TypedProperties;
 import io.pravega.segmentstore.contracts.AttributeUpdate;
@@ -225,6 +226,7 @@
 
         // 2. Add some appends.
         ArrayList<CompletableFuture<Void>> opFutures = new ArrayList<>();
+        ArrayList<RefCountByteArraySegment> appends = new ArrayList<>();
         HashMap<String, Long> lengths = new HashMap<>();
         HashMap<String, ByteArrayOutputStream> segmentContents = new HashMap<>();
 
@@ -236,12 +238,6 @@
                 attributeUpdates.add(new AttributeUpdate(attributeReplaceIfGreater, AttributeUpdateType.ReplaceIfGreater, i + 1));
                 attributeUpdates.add(new AttributeUpdate(attributeReplaceIfEquals,
                         i == 0 ? AttributeUpdateType.Replace : AttributeUpdateType.ReplaceIfEquals, i + 1, i));
-<<<<<<< HEAD
-                byte[] appendData = getAppendData(segmentName, i);
-                opFutures.add(context.container.append(segmentName, appendData, attributeUpdates, TIMEOUT));
-                lengths.put(segmentName, lengths.getOrDefault(segmentName, 0L) + appendData.length);
-                recordAppend(segmentName, appendData, segmentContents);
-=======
                 RefCountByteArraySegment appendData = getAppendData(segmentName, i);
                 long expectedLength = lengths.getOrDefault(segmentName, 0L) + appendData.getLength();
                 opFutures.add(context.container.append(segmentName, appendData, attributeUpdates, TIMEOUT).thenApply(length -> {
@@ -250,7 +246,6 @@
                 }));
                 lengths.put(segmentName, expectedLength);
                 recordAppend(segmentName, appendData, segmentContents, appends);
->>>>>>> 62d4aee1
             }
         }
 
@@ -303,6 +298,9 @@
         // 4. Reads (regular reads, not tail reads).
         checkReadIndex(segmentContents, lengths, context);
 
+        // 4.1. After we ensured that all data has been ingested and processed, verify that all data buffers have been released.
+        checkAppendLeaks(appends);
+
         // 5. Writer moving data to Storage.
         waitForSegmentsInStorage(segmentNames, context).get(TIMEOUT.toMillis(), TimeUnit.MILLISECONDS);
         checkStorage(segmentContents, lengths, context);
@@ -324,25 +322,19 @@
 
         // 2. Add some appends & truncate as we go.
         ArrayList<CompletableFuture<Void>> opFutures = new ArrayList<>();
+        ArrayList<RefCountByteArraySegment> appends = new ArrayList<>();
         HashMap<String, Long> lengths = new HashMap<>();
         HashMap<String, Long> truncationOffsets = new HashMap<>();
         HashMap<String, ByteArrayOutputStream> segmentContents = new HashMap<>();
 
         for (int i = 0; i < APPENDS_PER_SEGMENT; i++) {
             for (String segmentName : segmentNames) {
-<<<<<<< HEAD
-                byte[] appendData = getAppendData(segmentName, i);
-                opFutures.add(context.container.append(segmentName, appendData, null, TIMEOUT));
-                lengths.put(segmentName, lengths.getOrDefault(segmentName, 0L) + appendData.length);
-                recordAppend(segmentName, appendData, segmentContents);
-=======
                 RefCountByteArraySegment appendData = getAppendData(segmentName, i);
                 opFutures.add(Futures.toVoid(context.container.append(segmentName, appendData, null, TIMEOUT)));
                 lengths.put(segmentName, lengths.getOrDefault(segmentName, 0L) + appendData.getLength());
                 recordAppend(segmentName, appendData, segmentContents, appends);
->>>>>>> 62d4aee1
-
-                long truncateOffset = truncationOffsets.getOrDefault(segmentName, 0L) + appendData.length / 2 + 1;
+
+                long truncateOffset = truncationOffsets.getOrDefault(segmentName, 0L) + appendData.getLength() / 2 + 1;
                 truncationOffsets.put(segmentName, truncateOffset);
                 opFutures.add(context.container.truncateStreamSegment(segmentName, truncateOffset, TIMEOUT));
             }
@@ -364,6 +356,9 @@
 
         // 4. Reads (regular reads, not tail reads).
         checkReadIndex(segmentContents, lengths, truncationOffsets, context);
+
+        // 4.1. After we ensured that all data has been ingested and processed, verify that all data buffers have been released.
+        checkAppendLeaks(appends);
 
         // 5. Writer moving data to Storage.
         waitForSegmentsInStorage(segmentNames, context).get(TIMEOUT.toMillis(), TimeUnit.MILLISECONDS);
@@ -660,11 +655,7 @@
                         new AttributeUpdate(attributeAccumulate, AttributeUpdateType.Accumulate, 1));
                 byte[] appendData = new byte[appendLength];
                 Arrays.fill(appendData, (byte) (fillValue + 1));
-<<<<<<< HEAD
-                opFutures.add(context.container.append(segmentName, appendData, attributeUpdates, TIMEOUT));
-=======
                 opFutures.add(Futures.toVoid(context.container.append(segmentName, new ByteArraySegment(appendData), attributeUpdates, TIMEOUT)));
->>>>>>> 62d4aee1
                 expectedLength.addAndGet(appendData.length);
             }));
         }
@@ -747,24 +738,20 @@
         activateAllSegments(segmentNames, context);
 
         // 2. Add some appends.
-<<<<<<< HEAD
-        ArrayList<CompletableFuture<Void>> appendFutures = new ArrayList<>();
-=======
         ArrayList<CompletableFuture<Long>> appendFutures = new ArrayList<>();
         ArrayList<RefCountByteArraySegment> appends = new ArrayList<>();
->>>>>>> 62d4aee1
         HashMap<String, Long> lengths = new HashMap<>();
         HashMap<String, ByteArrayOutputStream> segmentContents = new HashMap<>();
 
         int appendId = 0;
         for (int i = 0; i < APPENDS_PER_SEGMENT; i++) {
             for (String segmentName : segmentNames) {
-                byte[] appendData = getAppendData(segmentName, i);
+                RefCountByteArraySegment appendData = getAppendData(segmentName, i);
                 long offset = lengths.getOrDefault(segmentName, 0L);
                 appendFutures.add(context.container.append(segmentName, offset, appendData, null, TIMEOUT));
 
-                lengths.put(segmentName, offset + appendData.length);
-                recordAppend(segmentName, appendData, segmentContents);
+                lengths.put(segmentName, offset + appendData.getLength());
+                recordAppend(segmentName, appendData, segmentContents, appends);
                 appendId++;
             }
         }
@@ -773,18 +760,24 @@
 
         // 2.1 Verify that if we pass wrong offsets, the append is failed.
         for (String segmentName : segmentNames) {
-            byte[] appendData = getAppendData(segmentName, appendId);
+            RefCountByteArraySegment appendData = getAppendData(segmentName, appendId);
             long offset = lengths.get(segmentName) + (appendId % 2 == 0 ? 1 : -1);
 
             AssertExtensions.assertSuppliedFutureThrows(
                     "append did not fail with the appropriate exception when passed a bad offset.",
                     () -> context.container.append(segmentName, offset, appendData, null, TIMEOUT),
                     ex -> ex instanceof BadOffsetException);
+
+            // Verify that failed appends have their buffers released.
+            checkAppendLeaks(Collections.singletonList(appendData));
             appendId++;
         }
 
         // 3. Reads (regular reads, not tail reads).
         checkReadIndex(segmentContents, lengths, context);
+
+        // 3.1. After we ensured that all data has been ingested and processed, verify that all data buffers have been released.
+        checkAppendLeaks(appends);
 
         // 4. Writer moving data to Storage.
         waitForSegmentsInStorage(segmentNames, context).get(TIMEOUT.toMillis(), TimeUnit.MILLISECONDS);
@@ -816,10 +809,10 @@
             ByteArrayOutputStream segmentStream = new ByteArrayOutputStream();
             segmentContents.put(segmentName, segmentStream);
             for (int i = 0; i < appendsPerSegment; i++) {
-                byte[] appendData = getAppendData(segmentName, i);
+                ByteArraySegment appendData = getAppendData(segmentName, i);
                 appendFutures.add(context.container.append(segmentName, appendData, null, TIMEOUT));
-                lengths.put(segmentName, lengths.getOrDefault(segmentName, 0L) + appendData.length);
-                segmentStream.write(appendData);
+                lengths.put(segmentName, lengths.getOrDefault(segmentName, 0L) + appendData.getLength());
+                appendData.copyTo(segmentStream);
             }
         }
 
@@ -843,14 +836,14 @@
                 Assert.assertEquals("Unexpected result from seal() future for segment " + segmentName, sp.getLength(), (long) sealFutures.get(i).join());
                 AssertExtensions.assertThrows(
                         "Container allowed appending to a sealed segment " + segmentName,
-                        context.container.append(segmentName, "foo".getBytes(), null, TIMEOUT)::join,
+                        context.container.append(segmentName, new ByteArraySegment("foo".getBytes()), null, TIMEOUT)::join,
                         ex -> ex instanceof StreamSegmentSealedException);
             } else {
                 Assert.assertFalse("Segment is sealed when it shouldn't be " + segmentName, sp.isSealed());
 
                 // Verify we can still append to these segments.
                 byte[] appendData = "foo".getBytes();
-                context.container.append(segmentName, appendData, null, TIMEOUT).join();
+                context.container.append(segmentName, new ByteArraySegment(appendData), null, TIMEOUT).join();
                 segmentContents.get(segmentName).write(appendData);
                 lengths.put(segmentName, lengths.getOrDefault(segmentName, 0L) + appendData.length);
             }
@@ -914,7 +907,7 @@
 
         AssertExtensions.assertThrows(
                 "append did not throw expected exception when called on a non-existent StreamSegment.",
-                context.container.append(segmentName, "foo".getBytes(), null, TIMEOUT)::join,
+                context.container.append(segmentName, new ByteArraySegment("foo".getBytes()), null, TIMEOUT)::join,
                 ex -> ex instanceof StreamSegmentNotExistsException);
 
         AssertExtensions.assertThrows(
@@ -988,7 +981,7 @@
 
                     AssertExtensions.assertThrows(
                             "append did not throw expected exception when called on a deleted StreamSegment.",
-                            context.container.append(sn, "foo".getBytes(), null, TIMEOUT)::join,
+                            context.container.append(sn, new ByteArraySegment("foo".getBytes()), null, TIMEOUT)::join,
                             ex -> ex instanceof StreamSegmentNotExistsException);
 
                     AssertExtensions.assertThrows(
@@ -1006,7 +999,7 @@
                     Assert.assertFalse("Not-deleted segment was marked as deleted in metadata.", props.isDeleted());
 
                     // Verify we can still append and read from this segment.
-                    context.container.append(sn, "foo".getBytes(), null, TIMEOUT).join();
+                    context.container.append(sn, new ByteArraySegment("foo".getBytes()), null, TIMEOUT).join();
 
                     @Cleanup
                     ReadResult rr = context.container.read(sn, 0, 1, TIMEOUT).join();
@@ -1046,16 +1039,16 @@
         ArrayList<CompletableFuture<Long>> appendFutures = new ArrayList<>();
         for (int i = 0; i < 5; i++) {
             for (String segmentName : segmentNames) {
-                byte[] appendData = getAppendData(segmentName, APPENDS_PER_SEGMENT + i);
+                RefCountByteArraySegment appendData = getAppendData(segmentName, APPENDS_PER_SEGMENT + i);
                 appendFutures.add(context.container.append(segmentName, appendData, null, TIMEOUT));
-                lengths.put(segmentName, lengths.getOrDefault(segmentName, 0L) + appendData.length);
-                recordAppend(segmentName, appendData, segmentContents);
+                lengths.put(segmentName, lengths.getOrDefault(segmentName, 0L) + appendData.getLength());
+                recordAppend(segmentName, appendData, segmentContents, null);
 
                 // Verify that we can no longer append to Transaction.
                 for (String transactionName : transactionsBySegment.get(segmentName)) {
                     AssertExtensions.assertThrows(
                             "An append was allowed to a merged Transaction " + transactionName,
-                            context.container.append(transactionName, "foo".getBytes(), null, TIMEOUT)::join,
+                            context.container.append(transactionName, new ByteArraySegment("foo".getBytes()), null, TIMEOUT)::join,
                             ex -> ex instanceof StreamSegmentMergedException || ex instanceof StreamSegmentNotExistsException);
                 }
             }
@@ -1136,17 +1129,10 @@
         ArrayList<CompletableFuture<Void>> operationFutures = new ArrayList<>();
         for (int i = 0; i < 5; i++) {
             for (String segmentName : segmentNames) {
-<<<<<<< HEAD
-                byte[] appendData = getAppendData(segmentName, APPENDS_PER_SEGMENT + i);
-                operationFutures.add(context.container.append(segmentName, appendData, null, TIMEOUT));
-                lengths.put(segmentName, lengths.getOrDefault(segmentName, 0L) + appendData.length);
-                recordAppend(segmentName, appendData, segmentContents);
-=======
                 RefCountByteArraySegment appendData = getAppendData(segmentName, APPENDS_PER_SEGMENT + i);
                 operationFutures.add(Futures.toVoid(context.container.append(segmentName, appendData, null, TIMEOUT)));
                 lengths.put(segmentName, lengths.getOrDefault(segmentName, 0L) + appendData.getLength());
                 recordAppend(segmentName, appendData, segmentContents, null);
->>>>>>> 62d4aee1
             }
         }
 
@@ -1207,7 +1193,7 @@
     public void testMetadataCleanup() throws Exception {
         final String segmentName = "segment";
         final UUID[] attributes = new UUID[]{Attributes.CREATION_TIME, Attributes.EVENT_COUNT, UUID.randomUUID()};
-        final byte[] appendData = "hello".getBytes();
+        final ByteArraySegment appendData = new ByteArraySegment("hello".getBytes());
         Map<UUID, Long> expectedAttributes = new HashMap<>();
 
         final TestContainerConfig containerConfig = new TestContainerConfig();
@@ -1248,9 +1234,9 @@
         // Append again, and make sure we can append at the right offset.
         val secondAppendAttributes = createAttributeUpdates(attributes);
         applyAttributes(secondAppendAttributes, expectedAttributes);
-        localContainer.append(segmentName, appendData.length, appendData, secondAppendAttributes, TIMEOUT).get(TIMEOUT.toMillis(), TimeUnit.MILLISECONDS);
+        localContainer.append(segmentName, appendData.getLength(), appendData, secondAppendAttributes, TIMEOUT).get(TIMEOUT.toMillis(), TimeUnit.MILLISECONDS);
         sp = localContainer.getStreamSegmentInfo(segmentName, TIMEOUT).get(TIMEOUT.toMillis(), TimeUnit.MILLISECONDS);
-        Assert.assertEquals("Unexpected length from segment after eviction & resurrection.", 2 * appendData.length, sp.getLength());
+        Assert.assertEquals("Unexpected length from segment after eviction & resurrection.", 2 * appendData.getLength(), sp.getLength());
         SegmentMetadataComparer.assertSameAttributes("Unexpected attributes after eviction & resurrection.", expectedAttributes, sp);
 
         // Seal.
@@ -1292,7 +1278,7 @@
     @Test
     public void testMetadataCleanupRecovery() throws Exception {
         final String segmentName = "segment";
-        final byte[] appendData = "hello".getBytes();
+        final ByteArraySegment appendData = new ByteArraySegment("hello".getBytes());
 
         final TestContainerConfig containerConfig = new TestContainerConfig();
         containerConfig.setSegmentMetadataExpiration(Duration.ofMillis(EVICTION_SEGMENT_EXPIRATION_MILLIS_SHORT));
@@ -1479,13 +1465,13 @@
 
         AssertExtensions.assertSuppliedFutureThrows(
                 "Original container did not reject an append operation after being fenced out.",
-                () -> container1.append(segmentNames.get(0), new byte[1], null, TIMEOUT),
+                () -> container1.append(segmentNames.get(0), new ByteArraySegment(new byte[1]), null, TIMEOUT),
                 ex -> ex instanceof DataLogWriterNotPrimaryException      // Write fenced.
                         || ex instanceof ObjectClosedException            // Write accepted, but OperationProcessor shuts down while processing it.
                         || ex instanceof IllegalContainerStateException); // Write rejected due to Container not running.
 
         // Verify we can still write to the second container.
-        container2.append(segmentNames.get(0), 0, new byte[1], null, TIMEOUT).get(TIMEOUT.toMillis(), TimeUnit.MILLISECONDS);
+        container2.append(segmentNames.get(0), 0, new ByteArraySegment(new byte[1]), null, TIMEOUT).get(TIMEOUT.toMillis(), TimeUnit.MILLISECONDS);
 
         // Verify container1 is shutting down (give it some time to complete) and that it ends up in a Failed state.
         ServiceListeners.awaitShutdown(container1, shutdownTimeout, false);
@@ -1564,10 +1550,10 @@
             val opFutures = new ArrayList<CompletableFuture<Long>>();
             for (int i = 0; i < APPENDS_PER_SEGMENT / 2; i++) {
                 for (String segmentName : segmentNames) {
-                    byte[] appendData = getAppendData(segmentName, i);
+                    RefCountByteArraySegment appendData = getAppendData(segmentName, i);
                     opFutures.add(container.append(segmentName, appendData, null, TIMEOUT));
-                    lengths.put(segmentName, lengths.getOrDefault(segmentName, 0L) + appendData.length);
-                    recordAppend(segmentName, appendData, segmentContents);
+                    lengths.put(segmentName, lengths.getOrDefault(segmentName, 0L) + appendData.getLength());
+                    recordAppend(segmentName, appendData, segmentContents, null);
                 }
             }
 
@@ -1584,7 +1570,7 @@
 
             AssertExtensions.assertSuppliedFutureThrows(
                     "append() worked in offline mode.",
-                    () -> container.append("foo", new byte[1], null, TIMEOUT),
+                    () -> container.append("foo", new ByteArraySegment(new byte[1]), null, TIMEOUT),
                     ex -> ex instanceof ContainerOfflineException);
             AssertExtensions.assertSuppliedFutureThrows(
                     "getStreamSegmentInfo() worked in offline mode.",
@@ -1611,17 +1597,10 @@
             ArrayList<CompletableFuture<Void>> opFutures = new ArrayList<>();
             for (int i = 0; i < APPENDS_PER_SEGMENT / 2; i++) {
                 for (String segmentName : segmentNames) {
-<<<<<<< HEAD
-                    byte[] appendData = getAppendData(segmentName, i);
-                    opFutures.add(container.append(segmentName, appendData, null, TIMEOUT));
-                    lengths.put(segmentName, lengths.getOrDefault(segmentName, 0L) + appendData.length);
-                    recordAppend(segmentName, appendData, segmentContents);
-=======
                     RefCountByteArraySegment appendData = getAppendData(segmentName, i);
                     opFutures.add(Futures.toVoid(container.append(segmentName, appendData, null, TIMEOUT)));
                     lengths.put(segmentName, lengths.getOrDefault(segmentName, 0L) + appendData.getLength());
                     recordAppend(segmentName, appendData, segmentContents, null);
->>>>>>> 62d4aee1
                 }
             }
 
@@ -1646,7 +1625,7 @@
     @Test
     public void testExtensions() throws Exception {
         String segmentName = getSegmentName(123);
-        byte[] data = getAppendData(segmentName, 0);
+        ByteArraySegment data = getAppendData(segmentName, 0);
 
         // Configure extension.
         val operationProcessed = new CompletableFuture<SegmentOperation>();
@@ -1686,7 +1665,7 @@
         // a location in the cache. We do not have access to that cache, so we can only verify its metadata.
         val appendOp = (CachedStreamSegmentAppendOperation) rawOp;
         Assert.assertEquals("Unexpected offset.", 0, appendOp.getStreamSegmentOffset());
-        Assert.assertEquals("Unexpected data length.", data.length, appendOp.getLength());
+        Assert.assertEquals("Unexpected data length.", data.getLength(), appendOp.getLength());
         Assert.assertNull("Unexpected attribute updates.", appendOp.getAttributeUpdates());
 
         // Verify extension is closed when the SegmentContainer is closed.
@@ -1714,7 +1693,7 @@
             byte[] appendData = ("Append_" + segmentName).getBytes();
 
             val dsa = context.container.forSegment(segmentName, TIMEOUT).join();
-            dsa.append(appendData, Collections.singleton(new AttributeUpdate(attributeId1, AttributeUpdateType.None, 1L)), TIMEOUT).join();
+            dsa.append(new ByteArraySegment(appendData), Collections.singleton(new AttributeUpdate(attributeId1, AttributeUpdateType.None, 1L)), TIMEOUT).join();
             dsa.updateAttributes(Collections.singleton(new AttributeUpdate(attributeId2, AttributeUpdateType.None, 2L)), TIMEOUT).join();
             dsa.seal(TIMEOUT).join();
             dsa.truncate(1, TIMEOUT).join();
@@ -1920,28 +1899,36 @@
         Assert.assertTrue("Segment '" + segmentName + "' still exists in Storage.", attemptsLeft >= 0);
     }
 
+    @SneakyThrows
+    private void checkAppendLeaks(Collection<RefCountByteArraySegment> appends) {
+        Assert.assertTrue("At least one append buffer has never been retained.",
+                appends.stream().allMatch(RefCountByteArraySegment::wasRetained));
+
+        AssertExtensions.assertEventuallyEquals(0, () -> (int) appends.stream().mapToInt(RefCountByteArraySegment::getRefCount).sum(), 10);
+    }
+
     private void appendToParentsAndTransactions(Collection<String> segmentNames, HashMap<String, ArrayList<String>> transactionsBySegment, HashMap<String, Long> lengths, HashMap<String, ByteArrayOutputStream> segmentContents, TestContext context) throws Exception {
         ArrayList<CompletableFuture<Long>> appendFutures = new ArrayList<>();
         for (int i = 0; i < APPENDS_PER_SEGMENT; i++) {
             for (String segmentName : segmentNames) {
-                byte[] appendData = getAppendData(segmentName, i);
+                RefCountByteArraySegment appendData = getAppendData(segmentName, i);
                 appendFutures.add(context.container.append(segmentName, appendData, null, TIMEOUT));
-                lengths.put(segmentName, lengths.getOrDefault(segmentName, 0L) + appendData.length);
-                recordAppend(segmentName, appendData, segmentContents);
+                lengths.put(segmentName, lengths.getOrDefault(segmentName, 0L) + appendData.getLength());
+                recordAppend(segmentName, appendData, segmentContents, null);
 
                 boolean emptyTransaction = false;
                 for (String transactionName : transactionsBySegment.get(segmentName)) {
                     if (!emptyTransaction) {
                         lengths.put(transactionName, 0L);
-                        recordAppend(transactionName, new byte[0], segmentContents);
+                        recordAppend(transactionName, new RefCountByteArraySegment(new byte[0]), segmentContents, null);
                         emptyTransaction = true;
                         continue;
                     }
 
                     appendData = getAppendData(transactionName, i);
                     appendFutures.add(context.container.append(transactionName, appendData, null, TIMEOUT));
-                    lengths.put(transactionName, lengths.getOrDefault(transactionName, 0L) + appendData.length);
-                    recordAppend(transactionName, appendData, segmentContents);
+                    lengths.put(transactionName, lengths.getOrDefault(transactionName, 0L) + appendData.getLength());
+                    recordAppend(transactionName, appendData, segmentContents, null);
                 }
             }
         }
@@ -1975,8 +1962,8 @@
         Futures.allOf(mergeFutures).get(TIMEOUT.toMillis(), TimeUnit.MILLISECONDS);
     }
 
-    private byte[] getAppendData(String segmentName, int appendId) {
-        return String.format("%s_%d", segmentName, appendId).getBytes();
+    private RefCountByteArraySegment getAppendData(String segmentName, int appendId) {
+        return new RefCountByteArraySegment(String.format("%s_%d", segmentName, appendId).getBytes());
     }
 
     private ArrayList<String> createSegments(TestContext context) {
@@ -2014,14 +2001,17 @@
         return transactions;
     }
 
-    private void recordAppend(String segmentName, byte[] data, HashMap<String, ByteArrayOutputStream> segmentContents) throws Exception {
+    private void recordAppend(String segmentName, RefCountByteArraySegment data, HashMap<String, ByteArrayOutputStream> segmentContents, ArrayList<RefCountByteArraySegment> appends) throws Exception {
         ByteArrayOutputStream contents = segmentContents.getOrDefault(segmentName, null);
         if (contents == null) {
             contents = new ByteArrayOutputStream();
             segmentContents.put(segmentName, contents);
         }
 
-        contents.write(data);
+        data.copyTo(contents);
+        if (appends != null) {
+            appends.add(data);
+        }
     }
 
     private static String getSegmentName(int i) {
@@ -2110,7 +2100,7 @@
         TimeoutTimer timer = new TimeoutTimer(TIMEOUT);
         String segmentName = "test" + System.nanoTime();
         container.createStreamSegment(segmentName, null, timer.getRemaining())
-                .thenCompose(v -> container.append(segmentName, new byte[1], null, timer.getRemaining()))
+                .thenCompose(v -> container.append(segmentName, new ByteArraySegment(new byte[1]), null, timer.getRemaining()))
                 .thenCompose(v -> container.read(segmentName, 0, 1, timer.getRemaining()))
                 .thenCompose(rr -> {
                     ReadResultEntry rre = rr.next();
@@ -2277,11 +2267,7 @@
             return (createSegment ? createStreamSegment(segmentName, null, TIMEOUT) : CompletableFuture.completedFuture(null))
                     .thenCompose(v -> Futures.loop(
                             canContinue,
-<<<<<<< HEAD
-                            () -> append(segmentName, appendData, null, TIMEOUT),
-=======
                             () -> Futures.toVoid(append(segmentName, new ByteArraySegment(appendData), null, TIMEOUT)),
->>>>>>> 62d4aee1
                             this.executor))
                     .thenCompose(v -> createSegment ? deleteStreamSegment(segmentName, TIMEOUT) : CompletableFuture.completedFuture(null));
         }
@@ -2423,5 +2409,33 @@
         }
     }
 
+    private static class RefCountByteArraySegment extends ByteArraySegment {
+        private final AtomicInteger refCount = new AtomicInteger();
+        private final AtomicBoolean retained = new AtomicBoolean();
+
+        RefCountByteArraySegment(byte[] array) {
+            super(array);
+        }
+
+        int getRefCount() {
+            return this.refCount.get();
+        }
+
+        boolean wasRetained() {
+            return this.retained.get();
+        }
+
+        @Override
+        public void retain() {
+            this.refCount.incrementAndGet();
+            this.retained.set(true);
+        }
+
+        @Override
+        public void release() {
+            this.refCount.decrementAndGet();
+        }
+    }
+
     //endregion
 }