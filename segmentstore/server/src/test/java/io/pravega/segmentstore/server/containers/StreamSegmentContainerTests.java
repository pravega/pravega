/**
 * Copyright (c) 2017 Dell Inc., or its subsidiaries. All Rights Reserved.
 *
 * Licensed under the Apache License, Version 2.0 (the "License");
 * you may not use this file except in compliance with the License.
 * You may obtain a copy of the License at
 *
 *     http://www.apache.org/licenses/LICENSE-2.0
 */
package io.pravega.segmentstore.server.containers;

import com.google.common.util.concurrent.AbstractService;
import com.google.common.util.concurrent.Runnables;
import com.google.common.util.concurrent.Service;
import io.pravega.common.Exceptions;
import io.pravega.common.TimeoutTimer;
import io.pravega.common.concurrent.Futures;
import io.pravega.common.io.StreamHelpers;
import io.pravega.common.util.ConfigurationException;
import io.pravega.common.util.TypedProperties;
import io.pravega.segmentstore.contracts.AttributeUpdate;
import io.pravega.segmentstore.contracts.AttributeUpdateType;
import io.pravega.segmentstore.contracts.Attributes;
import io.pravega.segmentstore.contracts.BadAttributeUpdateException;
import io.pravega.segmentstore.contracts.BadOffsetException;
import io.pravega.segmentstore.contracts.ReadResult;
import io.pravega.segmentstore.contracts.ReadResultEntry;
import io.pravega.segmentstore.contracts.ReadResultEntryContents;
import io.pravega.segmentstore.contracts.ReadResultEntryType;
import io.pravega.segmentstore.contracts.SegmentProperties;
import io.pravega.segmentstore.contracts.StreamSegmentMergedException;
import io.pravega.segmentstore.contracts.StreamSegmentNotExistsException;
import io.pravega.segmentstore.contracts.StreamSegmentSealedException;
import io.pravega.segmentstore.contracts.StreamSegmentStore;
import io.pravega.segmentstore.contracts.TooManyActiveSegmentsException;
import io.pravega.segmentstore.server.ConfigHelpers;
import io.pravega.segmentstore.server.ContainerOfflineException;
import io.pravega.segmentstore.server.OperationLog;
import io.pravega.segmentstore.server.OperationLogFactory;
import io.pravega.segmentstore.server.ReadIndex;
import io.pravega.segmentstore.server.ReadIndexFactory;
import io.pravega.segmentstore.server.SegmentContainer;
import io.pravega.segmentstore.server.SegmentContainerFactory;
import io.pravega.segmentstore.server.SegmentMetadata;
import io.pravega.segmentstore.server.SegmentMetadataComparer;
import io.pravega.segmentstore.server.ServiceListeners;
import io.pravega.segmentstore.server.TestDurableDataLogFactory;
import io.pravega.segmentstore.server.UpdateableContainerMetadata;
import io.pravega.segmentstore.server.Writer;
import io.pravega.segmentstore.server.WriterFactory;
import io.pravega.segmentstore.server.attributes.AttributeIndexConfig;
import io.pravega.segmentstore.server.attributes.AttributeIndexFactory;
import io.pravega.segmentstore.server.attributes.ContainerAttributeIndex;
import io.pravega.segmentstore.server.attributes.ContainerAttributeIndexFactoryImpl;
import io.pravega.segmentstore.server.logs.DurableLogConfig;
import io.pravega.segmentstore.server.logs.DurableLogFactory;
import io.pravega.segmentstore.server.reading.AsyncReadResultProcessor;
import io.pravega.segmentstore.server.reading.ContainerReadIndexFactory;
import io.pravega.segmentstore.server.reading.ReadIndexConfig;
import io.pravega.segmentstore.server.reading.TestReadResultHandler;
import io.pravega.segmentstore.server.writer.StorageWriterFactory;
import io.pravega.segmentstore.server.writer.WriterConfig;
import io.pravega.segmentstore.storage.AsyncStorageWrapper;
import io.pravega.segmentstore.storage.CacheFactory;
import io.pravega.segmentstore.storage.DataLogWriterNotPrimaryException;
import io.pravega.segmentstore.storage.DurableDataLog;
import io.pravega.segmentstore.storage.DurableDataLogFactory;
import io.pravega.segmentstore.storage.SegmentHandle;
import io.pravega.segmentstore.storage.Storage;
import io.pravega.segmentstore.storage.StorageFactory;
import io.pravega.segmentstore.storage.SyncStorage;
import io.pravega.segmentstore.storage.mocks.InMemoryCacheFactory;
import io.pravega.segmentstore.storage.mocks.InMemoryDurableDataLogFactory;
import io.pravega.segmentstore.storage.mocks.InMemoryStorageFactory;
import io.pravega.segmentstore.storage.rolling.RollingStorage;
import io.pravega.shared.segment.StreamSegmentNameUtils;
import io.pravega.test.common.AssertExtensions;
import io.pravega.test.common.IntentionalException;
import io.pravega.test.common.ThreadPooledTestSuite;
import java.io.ByteArrayOutputStream;
import java.time.Duration;
import java.util.ArrayList;
import java.util.Arrays;
import java.util.Collection;
import java.util.Collections;
import java.util.HashMap;
import java.util.HashSet;
import java.util.List;
import java.util.Map;
import java.util.Properties;
import java.util.UUID;
import java.util.concurrent.CompletableFuture;
import java.util.concurrent.ConcurrentHashMap;
import java.util.concurrent.Executor;
import java.util.concurrent.ExecutorService;
import java.util.concurrent.Future;
import java.util.concurrent.ScheduledExecutorService;
import java.util.concurrent.TimeUnit;
import java.util.concurrent.TimeoutException;
import java.util.concurrent.atomic.AtomicBoolean;
import java.util.concurrent.atomic.AtomicInteger;
import java.util.concurrent.atomic.AtomicLong;
import java.util.concurrent.atomic.AtomicReference;
import java.util.function.Consumer;
import java.util.function.Function;
import java.util.function.Supplier;
import java.util.stream.Collectors;
import java.util.stream.Stream;
import lombok.Cleanup;
import lombok.Getter;
import lombok.RequiredArgsConstructor;
import lombok.Setter;
import lombok.SneakyThrows;
import lombok.val;
import org.junit.Assert;
import org.junit.Rule;
import org.junit.Test;
import org.junit.rules.Timeout;

import static io.pravega.common.concurrent.ExecutorServiceHelpers.newScheduledThreadPool;

/**
 * Tests for StreamSegmentContainer class.
 * These are not really unit tests. They are more like integration/end-to-end tests, since they test a real StreamSegmentContainer
 * using a real DurableLog, real ReadIndex and real StorageWriter - but all against in-memory mocks of Storage and
 * DurableDataLog.
 */
public class StreamSegmentContainerTests extends ThreadPooledTestSuite {
    private static final int SEGMENT_COUNT = 100;
    private static final int TRANSACTIONS_PER_SEGMENT = 5;
    private static final int APPENDS_PER_SEGMENT = 100;
    private static final int ATTRIBUTE_UPDATES_PER_SEGMENT = 50;
    private static final int CONTAINER_ID = 1234567;
    private static final int MAX_DATA_LOG_APPEND_SIZE = 100 * 1024;
    private static final int TEST_TIMEOUT_MILLIS = 100 * 1000;
    private static final int EVICTION_SEGMENT_EXPIRATION_MILLIS_SHORT = 250; // Good for majority of tests.
    private static final int EVICTION_SEGMENT_EXPIRATION_MILLIS_LONG = 4 * EVICTION_SEGMENT_EXPIRATION_MILLIS_SHORT; // For heavy tests.
    private static final Duration TIMEOUT = Duration.ofMillis(TEST_TIMEOUT_MILLIS);
    private static final ContainerConfig DEFAULT_CONFIG = ContainerConfig
            .builder()
            .with(ContainerConfig.SEGMENT_METADATA_EXPIRATION_SECONDS, 10 * 60)
            .build();

    // Create checkpoints every 100 operations or after 10MB have been written, but under no circumstance less frequently than 10 ops.
    private static final DurableLogConfig DEFAULT_DURABLE_LOG_CONFIG = DurableLogConfig
            .builder()
            .with(DurableLogConfig.CHECKPOINT_MIN_COMMIT_COUNT, 10)
            .with(DurableLogConfig.CHECKPOINT_COMMIT_COUNT, 100)
            .with(DurableLogConfig.CHECKPOINT_TOTAL_COMMIT_LENGTH, 10 * 1024 * 1024L)
            .with(DurableLogConfig.START_RETRY_DELAY_MILLIS, 20)
            .build();

    // DL config that can be used to force truncations after every operation - this will speed up metadata eviction eligibility.
    private static final DurableLogConfig FREQUENT_TRUNCATIONS_DURABLE_LOG_CONFIG = DurableLogConfig
            .builder()
            .with(DurableLogConfig.CHECKPOINT_MIN_COMMIT_COUNT, 1)
            .with(DurableLogConfig.CHECKPOINT_COMMIT_COUNT, 5)
            .with(DurableLogConfig.CHECKPOINT_TOTAL_COMMIT_LENGTH, 10 * 1024 * 1024L)
            .build();

    private static final ReadIndexConfig DEFAULT_READ_INDEX_CONFIG = ConfigHelpers
            .withInfiniteCachePolicy(ReadIndexConfig.builder().with(ReadIndexConfig.STORAGE_READ_ALIGNMENT, 1024))
            .build();

    private static final AttributeIndexConfig DEFAULT_ATTRIBUTE_INDEX_CONFIG = AttributeIndexConfig
            .builder()
            .with(AttributeIndexConfig.UPDATE_COUNT_THRESHOLD_SNAPSHOT, 50)
            .with(AttributeIndexConfig.ATTRIBUTE_SEGMENT_ROLLING_SIZE, 1000)
            .with(AttributeIndexConfig.READ_BLOCK_SIZE, 1000)
            .build();

    private static final WriterConfig DEFAULT_WRITER_CONFIG = WriterConfig
            .builder()
            .with(WriterConfig.FLUSH_THRESHOLD_BYTES, 1)
            .with(WriterConfig.FLUSH_THRESHOLD_MILLIS, 25L)
            .with(WriterConfig.MIN_READ_TIMEOUT_MILLIS, 10L)
            .with(WriterConfig.MAX_READ_TIMEOUT_MILLIS, 250L)
            .build();
    @Rule
    public Timeout globalTimeout = Timeout.millis(TEST_TIMEOUT_MILLIS);

    @Override
    protected int getThreadPoolSize() {
        return 5;
    }

    /**
     * Tests the createSegment, append, updateAttributes, read, getSegmentInfo, getActiveSegments.
     */
    @Test
    public void testSegmentRegularOperations() throws Exception {
        final UUID attributeAccumulate = UUID.randomUUID();
        final UUID attributeReplace = UUID.randomUUID();
        final UUID attributeReplaceIfGreater = UUID.randomUUID();
        final UUID attributeReplaceIfEquals = UUID.randomUUID();
        final UUID attributeNoUpdate = UUID.randomUUID();
        final long expectedAttributeValue = APPENDS_PER_SEGMENT + ATTRIBUTE_UPDATES_PER_SEGMENT;

        @Cleanup
        TestContext context = new TestContext();
        context.container.startAsync().awaitRunning();

        // 1. Create the StreamSegments.
        ArrayList<String> segmentNames = createSegments(context);
        checkActiveSegments(context.container, 0);
        activateAllSegments(segmentNames, context);
        checkActiveSegments(context.container, segmentNames.size());

        // 2. Add some appends.
        ArrayList<CompletableFuture<Void>> opFutures = new ArrayList<>();
        HashMap<String, Long> lengths = new HashMap<>();
        HashMap<String, ByteArrayOutputStream> segmentContents = new HashMap<>();

        for (int i = 0; i < APPENDS_PER_SEGMENT; i++) {
            for (String segmentName : segmentNames) {
                Collection<AttributeUpdate> attributeUpdates = new ArrayList<>();
                attributeUpdates.add(new AttributeUpdate(attributeAccumulate, AttributeUpdateType.Accumulate, 1));
                attributeUpdates.add(new AttributeUpdate(attributeReplace, AttributeUpdateType.Replace, i + 1));
                attributeUpdates.add(new AttributeUpdate(attributeReplaceIfGreater, AttributeUpdateType.ReplaceIfGreater, i + 1));
                attributeUpdates.add(new AttributeUpdate(attributeReplaceIfEquals,
                        i == 0 ? AttributeUpdateType.Replace : AttributeUpdateType.ReplaceIfEquals, i + 1, i));
                byte[] appendData = getAppendData(segmentName, i);
                opFutures.add(context.container.append(segmentName, appendData, attributeUpdates, TIMEOUT));
                lengths.put(segmentName, lengths.getOrDefault(segmentName, 0L) + appendData.length);
                recordAppend(segmentName, appendData, segmentContents);
            }
        }

        // 2.1 Update some of the attributes.
        for (String segmentName : segmentNames) {
            // Record a one-off update.
            opFutures.add(context.container.updateAttributes(
                    segmentName,
                    Collections.singleton(new AttributeUpdate(attributeNoUpdate, AttributeUpdateType.None, expectedAttributeValue)),
                    TIMEOUT));

            for (int i = 0; i < ATTRIBUTE_UPDATES_PER_SEGMENT; i++) {
                Collection<AttributeUpdate> attributeUpdates = new ArrayList<>();
                attributeUpdates.add(new AttributeUpdate(attributeAccumulate, AttributeUpdateType.Accumulate, 1));
                attributeUpdates.add(new AttributeUpdate(attributeReplace, AttributeUpdateType.Replace, APPENDS_PER_SEGMENT + i + 1));
                attributeUpdates.add(new AttributeUpdate(attributeReplaceIfGreater, AttributeUpdateType.ReplaceIfGreater, APPENDS_PER_SEGMENT + i + 1));
                attributeUpdates.add(new AttributeUpdate(attributeReplaceIfEquals, AttributeUpdateType.ReplaceIfEquals,
                        APPENDS_PER_SEGMENT + i + 1, APPENDS_PER_SEGMENT + i));
                opFutures.add(context.container.updateAttributes(segmentName, attributeUpdates, TIMEOUT));
            }
        }

        Futures.allOf(opFutures).get(TIMEOUT.toMillis(), TimeUnit.MILLISECONDS);

        // 3. getSegmentInfo
        for (String segmentName : segmentNames) {
            SegmentProperties sp = context.container.getStreamSegmentInfo(segmentName, false, TIMEOUT).join();
            long expectedLength = lengths.get(segmentName);

            Assert.assertEquals("Unexpected StartOffset for non-truncated segment " + segmentName, 0, sp.getStartOffset());
            Assert.assertEquals("Unexpected length for segment " + segmentName, expectedLength, sp.getLength());
            Assert.assertFalse("Unexpected value for isDeleted for segment " + segmentName, sp.isDeleted());
            Assert.assertFalse("Unexpected value for isSealed for segment " + segmentName, sp.isDeleted());

            // Verify all attribute values.
            Assert.assertEquals("Unexpected value for attribute " + attributeAccumulate + " for segment " + segmentName,
                    expectedAttributeValue, (long) sp.getAttributes().getOrDefault(attributeNoUpdate, Attributes.NULL_ATTRIBUTE_VALUE));
            Assert.assertEquals("Unexpected value for attribute " + attributeAccumulate + " for segment " + segmentName,
                    expectedAttributeValue, (long) sp.getAttributes().getOrDefault(attributeAccumulate, Attributes.NULL_ATTRIBUTE_VALUE));
            Assert.assertEquals("Unexpected value for attribute " + attributeReplace + " for segment " + segmentName,
                    expectedAttributeValue, (long) sp.getAttributes().getOrDefault(attributeReplace, Attributes.NULL_ATTRIBUTE_VALUE));
            Assert.assertEquals("Unexpected value for attribute " + attributeReplaceIfGreater + " for segment " + segmentName,
                    expectedAttributeValue, (long) sp.getAttributes().getOrDefault(attributeReplaceIfGreater, Attributes.NULL_ATTRIBUTE_VALUE));
            Assert.assertEquals("Unexpected value for attribute " + attributeReplaceIfEquals + " for segment " + segmentName,
                    expectedAttributeValue, (long) sp.getAttributes().getOrDefault(attributeReplaceIfEquals, Attributes.NULL_ATTRIBUTE_VALUE));
        }

        checkActiveSegments(context.container, segmentNames.size());

        // 4. Reads (regular reads, not tail reads).
        checkReadIndex(segmentContents, lengths, context);

        // 5. Writer moving data to Storage.
        waitForSegmentsInStorage(segmentNames, context).get(TIMEOUT.toMillis(), TimeUnit.MILLISECONDS);
        checkStorage(segmentContents, lengths, context);

        context.container.stopAsync().awaitTerminated();
    }

    /**
     * Same as testRegularOperations, but truncates the segments as progress is made.
     */
    @Test
    public void testRegularOperationsWithTruncate() throws Exception {
        @Cleanup
        TestContext context = new TestContext();
        context.container.startAsync().awaitRunning();

        // 1. Create the StreamSegments.
        ArrayList<String> segmentNames = createSegments(context);

        // 2. Add some appends & truncate as we go.
        ArrayList<CompletableFuture<Void>> opFutures = new ArrayList<>();
        HashMap<String, Long> lengths = new HashMap<>();
        HashMap<String, Long> truncationOffsets = new HashMap<>();
        HashMap<String, ByteArrayOutputStream> segmentContents = new HashMap<>();

        for (int i = 0; i < APPENDS_PER_SEGMENT; i++) {
            for (String segmentName : segmentNames) {
                byte[] appendData = getAppendData(segmentName, i);
                opFutures.add(context.container.append(segmentName, appendData, null, TIMEOUT));
                lengths.put(segmentName, lengths.getOrDefault(segmentName, 0L) + appendData.length);
                recordAppend(segmentName, appendData, segmentContents);

                long truncateOffset = truncationOffsets.getOrDefault(segmentName, 0L) + appendData.length / 2 + 1;
                truncationOffsets.put(segmentName, truncateOffset);
                opFutures.add(context.container.truncateStreamSegment(segmentName, truncateOffset, TIMEOUT));
            }
        }

        Futures.allOf(opFutures).get(TIMEOUT.toMillis(), TimeUnit.MILLISECONDS);

        // 3. getSegmentInfo
        for (String segmentName : segmentNames) {
            SegmentProperties sp = context.container.getStreamSegmentInfo(segmentName, false, TIMEOUT).join();
            long expectedStartOffset = truncationOffsets.getOrDefault(segmentName, 0L);
            long expectedLength = lengths.get(segmentName);

            Assert.assertEquals("Unexpected StartOffset for segment " + segmentName, expectedStartOffset, sp.getStartOffset());
            Assert.assertEquals("Unexpected length for segment " + segmentName, expectedLength, sp.getLength());
            Assert.assertFalse("Unexpected value for isDeleted for segment " + segmentName, sp.isDeleted());
            Assert.assertFalse("Unexpected value for isSealed for segment " + segmentName, sp.isDeleted());
        }

        // 4. Reads (regular reads, not tail reads).
        checkReadIndex(segmentContents, lengths, truncationOffsets, context);

        // 5. Writer moving data to Storage.
        waitForSegmentsInStorage(segmentNames, context).get(TIMEOUT.toMillis(), TimeUnit.MILLISECONDS);
        checkStorage(segmentContents, lengths, context);

        context.container.stopAsync().awaitTerminated();
    }

    /**
     * Tests the ability to set attributes (via append() or updateAttributes()), then fetch them back using getAttributes(),
     * emphasizing on Extended Attributes that are dumped into Storage and cleared from memory.
     */
    @Test
    public void testAttributes() throws Exception {
        final List<UUID> extendedAttributes = Arrays.asList(UUID.randomUUID(), UUID.randomUUID());
        final UUID coreAttribute = Attributes.EVENT_COUNT;
        final List<UUID> allAttributes = Stream.concat(extendedAttributes.stream(), Stream.of(coreAttribute)).collect(Collectors.toList());
        final long expectedAttributeValue = APPENDS_PER_SEGMENT + ATTRIBUTE_UPDATES_PER_SEGMENT;
        final TestContainerConfig containerConfig = new TestContainerConfig();
        containerConfig.setSegmentMetadataExpiration(Duration.ofMillis(EVICTION_SEGMENT_EXPIRATION_MILLIS_SHORT));

        @Cleanup
        TestContext context = new TestContext();
        OperationLogFactory localDurableLogFactory = new DurableLogFactory(FREQUENT_TRUNCATIONS_DURABLE_LOG_CONFIG, context.dataLogFactory, executorService());
        @Cleanup
        MetadataCleanupContainer localContainer = new MetadataCleanupContainer(CONTAINER_ID, containerConfig, localDurableLogFactory,
                context.readIndexFactory, context.attributeIndexFactory, context.writerFactory, context.storageFactory, executorService());
        localContainer.startAsync().awaitRunning();

        // 1. Create the StreamSegments.
        ArrayList<String> segmentNames = createSegments(localContainer);

        // 2. Add some appends.
        ArrayList<CompletableFuture<Void>> opFutures = new ArrayList<>();
        for (int i = 0; i < APPENDS_PER_SEGMENT; i++) {
            for (String segmentName : segmentNames) {
                Collection<AttributeUpdate> attributeUpdates = allAttributes
                        .stream()
                        .map(attributeId -> new AttributeUpdate(attributeId, AttributeUpdateType.Accumulate, 1))
                        .collect(Collectors.toList());
                opFutures.add(localContainer.append(segmentName, getAppendData(segmentName, i), attributeUpdates, TIMEOUT));
            }
        }

        // 2.1 Update some of the attributes.
        for (String segmentName : segmentNames) {
            for (int i = 0; i < ATTRIBUTE_UPDATES_PER_SEGMENT; i++) {
                Collection<AttributeUpdate> attributeUpdates = allAttributes
                        .stream()
                        .map(attributeId -> new AttributeUpdate(attributeId, AttributeUpdateType.Accumulate, 1))
                        .collect(Collectors.toList());
                opFutures.add(localContainer.updateAttributes(segmentName, attributeUpdates, TIMEOUT));
            }
        }

        Futures.allOf(opFutures).get(TIMEOUT.toMillis(), TimeUnit.MILLISECONDS);

        // 3. getSegmentInfo
        for (String segmentName : segmentNames) {
            val allAttributeValues = localContainer.getAttributes(segmentName, allAttributes, false, TIMEOUT).join();
            Assert.assertEquals("Unexpected number of attributes retrieved via getAttributes().", allAttributes.size(), allAttributeValues.size());

            // Verify all attribute values.
            SegmentProperties sp = localContainer.getStreamSegmentInfo(segmentName, false, TIMEOUT).join();
            for (val attributeId : allAttributes) {
                Assert.assertEquals("Unexpected value for attribute " + attributeId + " via getInfo() for segment " + segmentName,
                        expectedAttributeValue, (long) sp.getAttributes().getOrDefault(attributeId, Attributes.NULL_ATTRIBUTE_VALUE));
                Assert.assertEquals("Unexpected value for attribute " + attributeId + " via getAttributes() for segment " + segmentName,
                        expectedAttributeValue, (long) allAttributeValues.getOrDefault(attributeId, Attributes.NULL_ATTRIBUTE_VALUE));
            }
        }

        // Force these segments out of memory, so that we may verify that extended attributes are still recoverable.
        localContainer.triggerMetadataCleanup(segmentNames).get(TIMEOUT.toMillis(), TimeUnit.MILLISECONDS);

        for (String segmentName : segmentNames) {
            val allAttributeValues = localContainer.getAttributes(segmentName, allAttributes, false, TIMEOUT).join();
            Assert.assertEquals("Unexpected number of attributes retrieved via getAttributes() after recovery for segment " + segmentName,
                    allAttributes.size(), allAttributeValues.size());

            // Verify all attribute values. Core attributes should still be loaded in memory, while extended attributes can
            // only be fetched via their special API.
            SegmentProperties sp = localContainer.getStreamSegmentInfo(segmentName, false, TIMEOUT).join();
            for (val attributeId : allAttributes) {
                Assert.assertEquals("Unexpected value for attribute " + attributeId + " via getAttributes() after recovery for segment " + segmentName,
                        expectedAttributeValue, (long) allAttributeValues.getOrDefault(attributeId, Attributes.NULL_ATTRIBUTE_VALUE));
                if (Attributes.isCoreAttribute(attributeId)) {
                    Assert.assertEquals("Expecting core attribute to be loaded in memory.",
                            expectedAttributeValue, (long) sp.getAttributes().getOrDefault(attributeId, Attributes.NULL_ATTRIBUTE_VALUE));
                } else {
                    Assert.assertEquals("Not expecting extended attribute to be loaded in memory.",
                            Attributes.NULL_ATTRIBUTE_VALUE, (long) sp.getAttributes().getOrDefault(attributeId, Attributes.NULL_ATTRIBUTE_VALUE));
                }
            }

            // Now instruct the Container to cache missing values (do it a few times so we make sure it's idempotent).
            // Also introduce some random new attribute to fetch. We want to make sure we can properly handle caching
            // missing attribute values.
            val missingAttributeId = UUID.randomUUID();
            val attributesToCache = new ArrayList<UUID>(allAttributes);
            attributesToCache.add(missingAttributeId);
            val attributesToCacheValues = new HashMap<UUID, Long>(allAttributeValues);
            attributesToCacheValues.put(missingAttributeId, Attributes.NULL_ATTRIBUTE_VALUE);
            Map<UUID, Long> allAttributeValuesWithCache;
            for (int i = 0; i < 2; i++) {
                allAttributeValuesWithCache = localContainer.getAttributes(segmentName, attributesToCache, true, TIMEOUT).join();
                AssertExtensions.assertMapEquals("Inconsistent results from getAttributes(cache=true, attempt=" + i + ").",
                        attributesToCacheValues, allAttributeValuesWithCache);
                sp = localContainer.getStreamSegmentInfo(segmentName, false, TIMEOUT).join();
                for (val attributeId : allAttributes) {
                    Assert.assertEquals("Expecting all attributes to be loaded in memory.",
                            expectedAttributeValue, (long) sp.getAttributes().getOrDefault(attributeId, Attributes.NULL_ATTRIBUTE_VALUE));
                }

                Assert.assertEquals("Unexpected value for missing Attribute Id",
                        Attributes.NULL_ATTRIBUTE_VALUE, (long) sp.getAttributes().get(missingAttributeId));
            }
        }

        localContainer.stopAsync().awaitTerminated();
    }

    /**
     * Test conditional updates for Extended Attributes when they are not loaded in memory (i.e., they will need to be
     * auto-fetched from the AttributeIndex so that the operation may succeed).
     */
    @Test
    public void testExtendedAttributesConditionalUpdates() throws Exception {
        final UUID ea1 = new UUID(0, 1);
        final UUID ea2 = new UUID(0, 2);
        final List<UUID> allAttributes = Stream.of(ea1, ea2).collect(Collectors.toList());

        // We set a longer Segment Expiration time, since this test executes more operations than the others.
        final TestContainerConfig containerConfig = new TestContainerConfig();
        containerConfig.setSegmentMetadataExpiration(Duration.ofMillis(EVICTION_SEGMENT_EXPIRATION_MILLIS_LONG));
        AtomicInteger expectedAttributeValue = new AtomicInteger(0);

        @Cleanup
        TestContext context = new TestContext();
        OperationLogFactory localDurableLogFactory = new DurableLogFactory(FREQUENT_TRUNCATIONS_DURABLE_LOG_CONFIG, context.dataLogFactory, executorService());
        @Cleanup
        MetadataCleanupContainer localContainer = new MetadataCleanupContainer(CONTAINER_ID, containerConfig, localDurableLogFactory,
                context.readIndexFactory, context.attributeIndexFactory, context.writerFactory, context.storageFactory, executorService());
        localContainer.startAsync().awaitRunning();

        // 1. Create the StreamSegments and set the initial attribute values.
        ArrayList<String> segmentNames = createSegments(localContainer);
        ArrayList<CompletableFuture<Void>> opFutures = new ArrayList<>();

        // 2. Update some of the attributes.
        expectedAttributeValue.set(1);
        for (String segmentName : segmentNames) {
            Collection<AttributeUpdate> attributeUpdates = allAttributes
                    .stream()
                    .map(attributeId -> new AttributeUpdate(attributeId, AttributeUpdateType.Accumulate, 1))
                    .collect(Collectors.toList());
            opFutures.add(localContainer.updateAttributes(segmentName, attributeUpdates, TIMEOUT));
        }

        Futures.allOf(opFutures).get(TIMEOUT.toMillis(), TimeUnit.MILLISECONDS);

        // 3. Force these segments out of memory, so that we may verify conditional appends/updates on extended attributes.
        localContainer.triggerMetadataCleanup(segmentNames).get(TIMEOUT.toMillis(), TimeUnit.MILLISECONDS);

        // 4. Execute various conditional operations using these attributes as comparison.
        long compare = expectedAttributeValue.getAndIncrement();
        long set = expectedAttributeValue.get();
        boolean badUpdate = false;
        for (String segmentName : segmentNames) {
            if (badUpdate) {
                // For every other segment, try to do a bad update, then a good one. This helps us verify both direct
                // conditional operations, failed conditional operations and conditional operations with cached attributes.
                AssertExtensions.assertThrows(
                        "Conditional append succeeded with incorrect compare value.",
                        () -> localContainer.append(segmentName, getAppendData(segmentName, 0),
                                Collections.singleton(new AttributeUpdate(ea1, AttributeUpdateType.ReplaceIfEquals, set, compare - 1)), TIMEOUT),
                        ex -> (ex instanceof BadAttributeUpdateException) && !((BadAttributeUpdateException) ex).isPreviousValueMissing());
                AssertExtensions.assertThrows(
                        "Conditional update-attributes succeeded with incorrect compare value.",
                        () -> localContainer.updateAttributes(segmentName,
                                Collections.singleton(new AttributeUpdate(ea2, AttributeUpdateType.ReplaceIfEquals, set, compare - 1)), TIMEOUT),
                        ex -> (ex instanceof BadAttributeUpdateException) && !((BadAttributeUpdateException) ex).isPreviousValueMissing());

            }

            opFutures.add(localContainer.append(segmentName, getAppendData(segmentName, 0),
                    Collections.singleton(new AttributeUpdate(ea1, AttributeUpdateType.ReplaceIfEquals, set, compare)), TIMEOUT));
            opFutures.add(localContainer.updateAttributes(segmentName,
                    Collections.singleton(new AttributeUpdate(ea2, AttributeUpdateType.ReplaceIfEquals, set, compare)), TIMEOUT));
            badUpdate = !badUpdate;
        }

        Futures.allOf(opFutures).get(TIMEOUT.toMillis(), TimeUnit.MILLISECONDS);

        // 4. Evict the segment from memory, then verify results.
        localContainer.triggerMetadataCleanup(segmentNames).get(TIMEOUT.toMillis(), TimeUnit.MILLISECONDS);
        for (String segmentName : segmentNames) {
            // Verify all attribute values.
            val attributeValues = localContainer.getAttributes(segmentName, allAttributes, true, TIMEOUT).join();
            val sp = localContainer.getStreamSegmentInfo(segmentName, false, TIMEOUT).join();
            for (val attributeId : allAttributes) {
                Assert.assertEquals("Unexpected value for non-cached attribute " + attributeId + " for segment " + segmentName,
                        expectedAttributeValue.get(), (long) attributeValues.getOrDefault(attributeId, Attributes.NULL_ATTRIBUTE_VALUE));
                Assert.assertEquals("Unexpected value for metadata attribute " + attributeId + " for segment " + segmentName,
                        expectedAttributeValue.get(), (long) sp.getAttributes().getOrDefault(attributeId, Attributes.NULL_ATTRIBUTE_VALUE));
            }
        }

        localContainer.stopAsync().awaitTerminated();
    }

    /**
     * Tests the ability for the StreamSegmentContainer to handle concurrent actions on a Segment that it does not know
     * anything about, and handling the resulting concurrency.
     * Note: this is tested with a single segment. It could be tested with multiple segments, but different segments
     * are mostly independent of each other, so we would not be gaining much by doing so.
     */
    @Test
    public void testConcurrentSegmentActivation() throws Exception {
        final UUID attributeAccumulate = UUID.randomUUID();
        final long expectedAttributeValue = APPENDS_PER_SEGMENT + ATTRIBUTE_UPDATES_PER_SEGMENT;
        final int appendLength = 10;

        @Cleanup
        TestContext context = new TestContext();
        context.container.startAsync().awaitRunning();

        // 1. Create the StreamSegments.
        String segmentName = createSegments(context).get(0);

        // 2. Add some appends.
        List<CompletableFuture<Void>> opFutures = Collections.synchronizedList(new ArrayList<>());
        AtomicLong expectedLength = new AtomicLong();

        @Cleanup("shutdown")
        ExecutorService testExecutor = newScheduledThreadPool(Math.min(20, APPENDS_PER_SEGMENT), "testConcurrentSegmentActivation");
        val submitFutures = new ArrayList<Future<?>>();
        for (int i = 0; i < APPENDS_PER_SEGMENT; i++) {
            final byte fillValue = (byte) i;
            submitFutures.add(testExecutor.submit(() -> {
                Collection<AttributeUpdate> attributeUpdates = Collections.singleton(
                        new AttributeUpdate(attributeAccumulate, AttributeUpdateType.Accumulate, 1));
                byte[] appendData = new byte[appendLength];
                Arrays.fill(appendData, (byte) (fillValue + 1));
                opFutures.add(context.container.append(segmentName, appendData, attributeUpdates, TIMEOUT));
                expectedLength.addAndGet(appendData.length);
            }));
        }

        // 2.1 Update the attribute.
        for (int i = 0; i < ATTRIBUTE_UPDATES_PER_SEGMENT; i++) {
            submitFutures.add(testExecutor.submit(() -> {
                Collection<AttributeUpdate> attributeUpdates = new ArrayList<>();
                attributeUpdates.add(new AttributeUpdate(attributeAccumulate, AttributeUpdateType.Accumulate, 1));
                opFutures.add(context.container.updateAttributes(segmentName, attributeUpdates, TIMEOUT));
            }));
        }

        // Wait for the submittal of tasks to complete.
        submitFutures.forEach(this::await);

        // Now wait for all the appends to finish.
        Futures.allOf(opFutures).get(TIMEOUT.toMillis(), TimeUnit.MILLISECONDS);

        // 3. getSegmentInfo: verify final state of the attribute.
        SegmentProperties sp = context.container.getStreamSegmentInfo(segmentName, false, TIMEOUT).join();

        Assert.assertEquals("Unexpected length for segment " + segmentName, expectedLength.get(), sp.getLength());
        Assert.assertFalse("Unexpected value for isDeleted for segment " + segmentName, sp.isDeleted());
        Assert.assertFalse("Unexpected value for isSealed for segment " + segmentName, sp.isDeleted());

        // Verify all attribute values.
        Assert.assertEquals("Unexpected value for attribute " + attributeAccumulate + " for segment " + segmentName,
                expectedAttributeValue, (long) sp.getAttributes().getOrDefault(attributeAccumulate, Attributes.NULL_ATTRIBUTE_VALUE));

        checkActiveSegments(context.container, 1);

        // 4. Written data.
        waitForOperationsInReadIndex(context.container);
        byte[] actualData = new byte[(int) expectedLength.get()];
        int offset = 0;
        @Cleanup
        ReadResult readResult = context.container.read(segmentName, 0, actualData.length, TIMEOUT).join();
        while (readResult.hasNext()) {
            ReadResultEntry readEntry = readResult.next();
            ReadResultEntryContents readEntryContents = readEntry.getContent().join();
            AssertExtensions.assertLessThanOrEqual("Too much to read.", actualData.length, offset + actualData.length);
            StreamHelpers.readAll(readEntryContents.getData(), actualData, offset, actualData.length);
            offset += actualData.length;
        }

        Assert.assertEquals("Unexpected number of bytes read.", actualData.length, offset);
        Assert.assertTrue("Unexpected number of bytes read (multiple of appendLength).", actualData.length % appendLength == 0);

        boolean[] observedValues = new boolean[APPENDS_PER_SEGMENT + 1];
        for (int i = 0; i < actualData.length; i += appendLength) {
            byte value = actualData[i];
            Assert.assertFalse("Append with value " + value + " was written multiple times.", observedValues[value]);
            observedValues[value] = true;
            for (int j = 1; j < appendLength; j++) {
                Assert.assertEquals("Append was not written atomically at offset " + (i + j), value, actualData[i + j]);
            }
        }

        // Verify all the appends made it (we purposefully did not write 0, since that's the default fill value in an array).
        Assert.assertFalse("Not expecting 0 as a value.", observedValues[0]);
        for (int i = 1; i < observedValues.length; i++) {
            Assert.assertTrue("Append with value " + i + " was not written.", observedValues[i]);
        }

        context.container.stopAsync().awaitTerminated();
    }

    /**
     * Tests the ability to make appends with offset.
     */
    @Test
    public void testAppendWithOffset() throws Exception {
        @Cleanup
        TestContext context = new TestContext();
        context.container.startAsync().awaitRunning();

        // 1. Create the StreamSegments.
        ArrayList<String> segmentNames = createSegments(context);
        activateAllSegments(segmentNames, context);

        // 2. Add some appends.
        ArrayList<CompletableFuture<Void>> appendFutures = new ArrayList<>();
        HashMap<String, Long> lengths = new HashMap<>();
        HashMap<String, ByteArrayOutputStream> segmentContents = new HashMap<>();

        int appendId = 0;
        for (int i = 0; i < APPENDS_PER_SEGMENT; i++) {
            for (String segmentName : segmentNames) {
                byte[] appendData = getAppendData(segmentName, i);
                long offset = lengths.getOrDefault(segmentName, 0L);
                appendFutures.add(context.container.append(segmentName, offset, appendData, null, TIMEOUT));

                lengths.put(segmentName, offset + appendData.length);
                recordAppend(segmentName, appendData, segmentContents);
                appendId++;
            }
        }

        Futures.allOf(appendFutures).get(TIMEOUT.toMillis(), TimeUnit.MILLISECONDS);

        // 2.1 Verify that if we pass wrong offsets, the append is failed.
        for (String segmentName : segmentNames) {
            byte[] appendData = getAppendData(segmentName, appendId);
            long offset = lengths.get(segmentName) + (appendId % 2 == 0 ? 1 : -1);

            AssertExtensions.assertThrows(
                    "append did not fail with the appropriate exception when passed a bad offset.",
                    () -> context.container.append(segmentName, offset, appendData, null, TIMEOUT),
                    ex -> ex instanceof BadOffsetException);
            appendId++;
        }

        // 3. Reads (regular reads, not tail reads).
        checkReadIndex(segmentContents, lengths, context);

        // 4. Writer moving data to Storage.
        waitForSegmentsInStorage(segmentNames, context).get(TIMEOUT.toMillis(), TimeUnit.MILLISECONDS);
        checkStorage(segmentContents, lengths, context);

        context.container.stopAsync().awaitTerminated();
    }

    /**
     * Test the seal operation on StreamSegments. Also tests the behavior of Reads (non-tailing) when encountering
     * the end of a sealed StreamSegment.
     */
    @Test
    public void testSegmentSeal() throws Exception {
        final int appendsPerSegment = 1;
        @Cleanup
        TestContext context = new TestContext();
        context.container.startAsync().awaitRunning();

        // 1. Create the StreamSegments.
        ArrayList<String> segmentNames = createSegments(context);
        HashMap<String, ByteArrayOutputStream> segmentContents = new HashMap<>();

        // 2. Add some appends.
        ArrayList<CompletableFuture<Void>> appendFutures = new ArrayList<>();
        HashMap<String, Long> lengths = new HashMap<>();

        for (String segmentName : segmentNames) {
            ByteArrayOutputStream segmentStream = new ByteArrayOutputStream();
            segmentContents.put(segmentName, segmentStream);
            for (int i = 0; i < appendsPerSegment; i++) {
                byte[] appendData = getAppendData(segmentName, i);
                appendFutures.add(context.container.append(segmentName, appendData, null, TIMEOUT));
                lengths.put(segmentName, lengths.getOrDefault(segmentName, 0L) + appendData.length);
                segmentStream.write(appendData);
            }
        }

        Futures.allOf(appendFutures).get(TIMEOUT.toMillis(), TimeUnit.MILLISECONDS);

        // 3. Seal first half of segments.
        ArrayList<CompletableFuture<Long>> sealFutures = new ArrayList<>();
        for (int i = 0; i < segmentNames.size() / 2; i++) {
            sealFutures.add(context.container.sealStreamSegment(segmentNames.get(i), TIMEOUT));
        }

        Futures.allOf(sealFutures).get(TIMEOUT.toMillis(), TimeUnit.MILLISECONDS);

        // Check that the segments were properly sealed.
        for (int i = 0; i < segmentNames.size(); i++) {
            String segmentName = segmentNames.get(i);
            boolean expectedSealed = i < segmentNames.size() / 2;
            SegmentProperties sp = context.container.getStreamSegmentInfo(segmentName, false, TIMEOUT).join();
            if (expectedSealed) {
                Assert.assertTrue("Segment is not sealed when it should be " + segmentName, sp.isSealed());
                Assert.assertEquals("Unexpected result from seal() future for segment " + segmentName, sp.getLength(), (long) sealFutures.get(i).join());
                AssertExtensions.assertThrows(
                        "Container allowed appending to a sealed segment " + segmentName,
                        context.container.append(segmentName, "foo".getBytes(), null, TIMEOUT)::join,
                        ex -> ex instanceof StreamSegmentSealedException);
            } else {
                Assert.assertFalse("Segment is sealed when it shouldn't be " + segmentName, sp.isSealed());

                // Verify we can still append to these segments.
                byte[] appendData = "foo".getBytes();
                context.container.append(segmentName, appendData, null, TIMEOUT).join();
                segmentContents.get(segmentName).write(appendData);
                lengths.put(segmentName, lengths.getOrDefault(segmentName, 0L) + appendData.length);
            }
        }

        // 4. Reads (regular reads, not tail reads, and only for the sealed segments).
        waitForOperationsInReadIndex(context.container);
        for (int i = 0; i < segmentNames.size() / 2; i++) {
            String segmentName = segmentNames.get(i);
            long segmentLength = context.container.getStreamSegmentInfo(segmentName, false, TIMEOUT).join().getLength();

            // Read starting 1 byte from the end - make sure it wont hang at the end by turning into a future read.
            final int totalReadLength = 1;
            long expectedCurrentOffset = segmentLength - totalReadLength;
            @Cleanup
            ReadResult readResult = context.container.read(segmentName, expectedCurrentOffset, Integer.MAX_VALUE, TIMEOUT).join();

            int readLength = 0;
            while (readResult.hasNext()) {
                ReadResultEntry readEntry = readResult.next();
                if (readEntry.getStreamSegmentOffset() >= segmentLength) {
                    Assert.assertEquals("Unexpected value for isEndOfStreamSegment when reaching the end of sealed segment " + segmentName, ReadResultEntryType.EndOfStreamSegment, readEntry.getType());
                    AssertExtensions.assertThrows(
                            "ReadResultEntry.getContent() returned a result when reached the end of sealed segment " + segmentName,
                            readEntry::getContent,
                            ex -> ex instanceof IllegalStateException);
                } else {
                    Assert.assertNotEquals("Unexpected value for isEndOfStreamSegment before reaching end of sealed segment " + segmentName, ReadResultEntryType.EndOfStreamSegment, readEntry.getType());
                    Assert.assertTrue("getContent() did not return a completed future for segment" + segmentName, readEntry.getContent().isDone() && !readEntry.getContent().isCompletedExceptionally());
                    ReadResultEntryContents readEntryContents = readEntry.getContent().join();
                    expectedCurrentOffset += readEntryContents.getLength();
                    readLength += readEntryContents.getLength();
                }
            }

            Assert.assertEquals("Unexpected number of bytes read.", totalReadLength, readLength);
            Assert.assertTrue("ReadResult was not closed when reaching the end of sealed segment" + segmentName, readResult.isClosed());
        }

        // 5. Writer moving data to Storage.
        waitForSegmentsInStorage(segmentNames, context).get(TIMEOUT.toMillis(), TimeUnit.MILLISECONDS);
        checkStorage(segmentContents, lengths, context);

        context.container.stopAsync().awaitTerminated();
    }

    /**
     * Tests the behavior of various operations when the StreamSegment does not exist.
     */
    @Test
    public void testInexistentSegment() {
        final String segmentName = "foo";
        @Cleanup
        TestContext context = new TestContext();
        context.container.startAsync().awaitRunning();

        AssertExtensions.assertThrows(
                "getStreamSegmentInfo did not throw expected exception when called on a non-existent StreamSegment.",
                context.container.getStreamSegmentInfo(segmentName, false, TIMEOUT)::join,
                ex -> ex instanceof StreamSegmentNotExistsException);

        AssertExtensions.assertThrows(
                "append did not throw expected exception when called on a non-existent StreamSegment.",
                context.container.append(segmentName, "foo".getBytes(), null, TIMEOUT)::join,
                ex -> ex instanceof StreamSegmentNotExistsException);

        AssertExtensions.assertThrows(
                "read did not throw expected exception when called on a non-existent StreamSegment.",
                context.container.read(segmentName, 0, 1, TIMEOUT)::join,
                ex -> ex instanceof StreamSegmentNotExistsException);
    }

    /**
     * Tests the ability to delete StreamSegments.
     */
    @Test
    public void testSegmentDelete() throws Exception {
        final int appendsPerSegment = 1;
        @Cleanup
        TestContext context = new TestContext();
        context.container.startAsync().awaitRunning();

        // 1. Create the StreamSegments.
        ArrayList<String> segmentNames = createSegments(context);
<<<<<<< HEAD
=======
        val emptySegmentName = segmentNames.get(0);
        val nonEmptySegmentNames = segmentNames.subList(1, segmentNames.size() - 1);
>>>>>>> f15b3e8a

        // 2. Add some appends.
        ArrayList<CompletableFuture<Void>> appendFutures = new ArrayList<>();

        for (int i = 0; i < appendsPerSegment; i++) {
            // Append to all but the "empty" segment.
            for (String segmentName : nonEmptySegmentNames) {
                appendFutures.add(context.container.append(segmentName, getAppendData(segmentName, i), null, TIMEOUT));
            }
        }

        Futures.allOf(appendFutures).get(TIMEOUT.toMillis(), TimeUnit.MILLISECONDS);

        // 3. Delete the empty segment (twice).
        context.container.deleteStreamSegment(emptySegmentName, TIMEOUT).get(TIMEOUT.toMillis(), TimeUnit.MILLISECONDS);
        AssertExtensions.assertThrows(
                "Empty segment was not deleted.",
                () -> context.container.deleteStreamSegment(emptySegmentName, TIMEOUT),
                ex -> ex instanceof StreamSegmentNotExistsException);

        // 3.1. Delete the first half of the segments.
        ArrayList<CompletableFuture<Void>> deleteFutures = new ArrayList<>();
        for (int i = 0; i < nonEmptySegmentNames.size() / 2; i++) {
            String segmentName = nonEmptySegmentNames.get(i);
            deleteFutures.add(context.container.deleteStreamSegment(segmentName, TIMEOUT));
        }

        Futures.allOf(deleteFutures).get(TIMEOUT.toMillis(), TimeUnit.MILLISECONDS);

<<<<<<< HEAD
        // 4. Verify that only the first half of the segments were deleted, and not the others.
        for (int i = 0; i < segmentNames.size(); i++) {
            ArrayList<String> toCheck = new ArrayList<>();
            toCheck.add(segmentNames.get(i));
=======
        // 3.2. Verify that only the first half of the segments were deleted, and not the others.
        for (int i = 0; i < nonEmptySegmentNames.size(); i++) {
            ArrayList<String> toCheck = new ArrayList<>();
            toCheck.add(nonEmptySegmentNames.get(i));
>>>>>>> f15b3e8a

            boolean expectedDeleted = i < nonEmptySegmentNames.size() / 2;
            if (expectedDeleted) {
                // Verify the segments and their Transactions are not there anymore.
                for (String sn : toCheck) {
                    AssertExtensions.assertThrows(
                            "getStreamSegmentInfo did not throw expected exception when called on a deleted StreamSegment.",
                            context.container.getStreamSegmentInfo(sn, false, TIMEOUT)::join,
                            ex -> ex instanceof StreamSegmentNotExistsException);

                    AssertExtensions.assertThrows(
                            "append did not throw expected exception when called on a deleted StreamSegment.",
                            context.container.append(sn, "foo".getBytes(), null, TIMEOUT)::join,
                            ex -> ex instanceof StreamSegmentNotExistsException);

                    AssertExtensions.assertThrows(
                            "read did not throw expected exception when called on a deleted StreamSegment.",
                            context.container.read(sn, 0, 1, TIMEOUT)::join,
                            ex -> ex instanceof StreamSegmentNotExistsException);

                    Assert.assertFalse("Segment not deleted in storage.", context.storage.exists(sn, TIMEOUT).join());
                }
            } else {
                // Verify the Segments are still there.
                for (String sn : toCheck) {
                    SegmentProperties props = context.container.getStreamSegmentInfo(sn, false, TIMEOUT).join();
                    Assert.assertFalse("Not-deleted segment was marked as deleted in metadata.", props.isDeleted());

                    // Verify we can still append and read from this segment.
                    context.container.append(sn, "foo".getBytes(), null, TIMEOUT).join();

                    @Cleanup
                    ReadResult rr = context.container.read(sn, 0, 1, TIMEOUT).join();

                    // Verify the segment still exists in storage.
                    context.storage.getStreamSegmentInfo(sn, TIMEOUT).join();
                }
            }
        }

        context.container.stopAsync().awaitTerminated();
    }

    /**
     * Test the createTransaction, append-to-Transaction, mergeTransaction methods.
     */
    @Test
    public void testTransactionOperations() throws Exception {
        // Create Transaction and Append to Transaction were partially tested in the Delete test, so we will focus on merge Transaction here.
        @Cleanup
        TestContext context = new TestContext();
        context.container.startAsync().awaitRunning();

        // 1. Create the StreamSegments.
        ArrayList<String> segmentNames = createSegments(context);
        HashMap<String, ArrayList<String>> transactionsBySegment = createTransactions(segmentNames, context);
        activateAllSegments(segmentNames, context);
        transactionsBySegment.values().forEach(s -> activateAllSegments(s, context));

        // 2. Add some appends.
        HashMap<String, Long> lengths = new HashMap<>();
        HashMap<String, ByteArrayOutputStream> segmentContents = new HashMap<>();
        appendToParentsAndTransactions(segmentNames, transactionsBySegment, lengths, segmentContents, context);

        // 3. Merge all the Transaction.
        mergeTransactions(transactionsBySegment, lengths, segmentContents, context);

        // 4. Add more appends (to the parent segments)
        ArrayList<CompletableFuture<Void>> appendFutures = new ArrayList<>();
        for (int i = 0; i < 5; i++) {
            for (String segmentName : segmentNames) {
                byte[] appendData = getAppendData(segmentName, APPENDS_PER_SEGMENT + i);
                appendFutures.add(context.container.append(segmentName, appendData, null, TIMEOUT));
                lengths.put(segmentName, lengths.getOrDefault(segmentName, 0L) + appendData.length);
                recordAppend(segmentName, appendData, segmentContents);

                // Verify that we can no longer append to Transaction.
                for (String transactionName : transactionsBySegment.get(segmentName)) {
                    AssertExtensions.assertThrows(
                            "An append was allowed to a merged Transaction " + transactionName,
                            context.container.append(transactionName, "foo".getBytes(), null, TIMEOUT)::join,
                            ex -> ex instanceof StreamSegmentMergedException || ex instanceof StreamSegmentNotExistsException);
                }
            }
        }

        Futures.allOf(appendFutures).get(TIMEOUT.toMillis(), TimeUnit.MILLISECONDS);

        // 5. Verify their contents.
        checkReadIndex(segmentContents, lengths, context);

        // 6. Writer moving data to Storage.
        waitForSegmentsInStorage(segmentNames, context).get(TIMEOUT.toMillis(), TimeUnit.MILLISECONDS);
        checkStorage(segmentContents, lengths, context);

        context.container.stopAsync().awaitTerminated();
    }

    /**
     * Tests the ability to perform future (tail) reads. Scenarios tested include:
     * * Regular appends
     * * Segment sealing
     * * Transaction merging.
     */
    @Test
    public void testFutureReads() throws Exception {
        final int nonSealReadLimit = 100;
        @Cleanup
        TestContext context = new TestContext();
        context.container.startAsync().awaitRunning();

        // 1. Create the StreamSegments.
        ArrayList<String> segmentNames = createSegments(context);
        HashMap<String, ArrayList<String>> transactionsBySegment = createTransactions(segmentNames, context);
        activateAllSegments(segmentNames, context);
        transactionsBySegment.values().forEach(s -> activateAllSegments(s, context));

        HashMap<String, ReadResult> readsBySegment = new HashMap<>();
        ArrayList<AsyncReadResultProcessor> readProcessors = new ArrayList<>();
        HashSet<String> segmentsToSeal = new HashSet<>();
        HashMap<String, ByteArrayOutputStream> readContents = new HashMap<>();
        HashMap<String, TestReadResultHandler> entryHandlers = new HashMap<>();

        // 2. Setup tail reads.
        // First 1/2 of segments will try to read Int32.Max bytes, while the other half will try to read 100 bytes.
        // We will then seal the first 1/2 of the segments, which should cause the tail reads to stop (the remaining
        // should stop upon reaching the limit).
        for (int i = 0; i < segmentNames.size(); i++) {
            String segmentName = segmentNames.get(i);
            ByteArrayOutputStream readContentsStream = new ByteArrayOutputStream();
            readContents.put(segmentName, readContentsStream);

            ReadResult readResult;
            if (i < segmentNames.size() / 2) {
                // We're going to seal this one at one point.
                segmentsToSeal.add(segmentName);
                readResult = context.container.read(segmentName, 0, Integer.MAX_VALUE, TIMEOUT).join();
            } else {
                // Just a regular one, nothing special.
                readResult = context.container.read(segmentName, 0, nonSealReadLimit, TIMEOUT).join();
            }

            // The Read callback is only accumulating data in this test; we will then compare it against the real data.
            TestReadResultHandler entryHandler = new TestReadResultHandler(readContentsStream, TIMEOUT);
            entryHandlers.put(segmentName, entryHandler);
            readsBySegment.put(segmentName, readResult);
            readProcessors.add(AsyncReadResultProcessor.process(readResult, entryHandler, executorService()));
        }

        // 3. Add some appends.
        HashMap<String, Long> lengths = new HashMap<>();
        HashMap<String, ByteArrayOutputStream> segmentContents = new HashMap<>();
        appendToParentsAndTransactions(segmentNames, transactionsBySegment, lengths, segmentContents, context);

        // 4. Merge all the Transactions.
        mergeTransactions(transactionsBySegment, lengths, segmentContents, context);

        // 5. Add more appends (to the parent segments)
        ArrayList<CompletableFuture<Void>> operationFutures = new ArrayList<>();
        for (int i = 0; i < 5; i++) {
            for (String segmentName : segmentNames) {
                byte[] appendData = getAppendData(segmentName, APPENDS_PER_SEGMENT + i);
                operationFutures.add(context.container.append(segmentName, appendData, null, TIMEOUT));
                lengths.put(segmentName, lengths.getOrDefault(segmentName, 0L) + appendData.length);
                recordAppend(segmentName, appendData, segmentContents);
            }
        }

        segmentsToSeal.forEach(segmentName -> operationFutures
                .add(Futures.toVoid(context.container.sealStreamSegment(segmentName, TIMEOUT))));
        Futures.allOf(operationFutures).get(TIMEOUT.toMillis(), TimeUnit.MILLISECONDS);

        // Now wait for all the reads to complete, and verify their results against the expected output.
        Futures.allOf(entryHandlers.values().stream().map(h -> h.getCompleted()).collect(Collectors.toList())).get(TIMEOUT.toMillis(), TimeUnit.MILLISECONDS);
        readProcessors.forEach(AsyncReadResultProcessor::close);

        // Check to see if any errors got thrown (and caught) during the reading process).
        for (Map.Entry<String, TestReadResultHandler> e : entryHandlers.entrySet()) {
            Throwable err = e.getValue().getError().get();
            if (err != null) {
                // Check to see if the exception we got was a SegmentSealedException. If so, this is only expected if the segment was to be sealed.
                // The next check (see below) will verify if the segments were properly read).
                if (!(err instanceof StreamSegmentSealedException && segmentsToSeal.contains(e.getKey()))) {
                    Assert.fail("Unexpected error happened while processing Segment " + e.getKey() + ": " + e.getValue().getError().get());
                }
            }
        }

        // Check that all the ReadResults are closed
        for (Map.Entry<String, ReadResult> e : readsBySegment.entrySet()) {
            Assert.assertTrue("Read result is not closed for segment " + e.getKey(), e.getValue().isClosed());
        }

        // Compare, byte-by-byte, the outcome of the tail reads.
        Assert.assertEquals("Unexpected number of segments were read.", segmentContents.size(), readContents.size());
        for (String segmentName : segmentNames) {
            boolean isSealed = segmentsToSeal.contains(segmentName);

            byte[] expectedData = segmentContents.get(segmentName).toByteArray();
            byte[] actualData = readContents.get(segmentName).toByteArray();
            int expectedLength = isSealed ? (int) (long) lengths.get(segmentName) : nonSealReadLimit;
            Assert.assertEquals("Unexpected read length for segment " + segmentName, expectedLength, actualData.length);
            AssertExtensions.assertArrayEquals("Unexpected read contents for segment " + segmentName, expectedData, 0, actualData, 0, actualData.length);
        }

        // 6. Writer moving data to Storage.
        waitForSegmentsInStorage(segmentNames, context).get(TIMEOUT.toMillis(), TimeUnit.MILLISECONDS);
        checkStorage(segmentContents, lengths, context);
    }

    /**
     * Tests the ability to clean up SegmentMetadata for those segments which have not been used recently.
     * This test does the following:
     * 1. Sets up a custom SegmentContainer with a hook into the metadataCleanup task
     * 2. Creates a segment and appends something to it, each time updating attributes (and verifies they were updated correctly).
     * 3. Waits for the segment to be forgotten (evicted).
     * 4. Requests info on the segment, validates it, then makes another append, seals it, at each step verifying it was done
     * correctly (checking Metadata, Attributes and Storage).
     * 5. Deletes the segment, waits for metadata to be cleared (via forcing another log truncation), re-creates the
     * same segment and validates that the old attributes did not "bleed in".
     */
    @Test
    public void testMetadataCleanup() throws Exception {
        final String segmentName = "segment";
        final UUID[] attributes = new UUID[]{Attributes.CREATION_TIME, Attributes.EVENT_COUNT, UUID.randomUUID()};
        final byte[] appendData = "hello".getBytes();
        Map<UUID, Long> expectedAttributes = new HashMap<>();

        final TestContainerConfig containerConfig = new TestContainerConfig();
        containerConfig.setSegmentMetadataExpiration(Duration.ofMillis(EVICTION_SEGMENT_EXPIRATION_MILLIS_SHORT));

        @Cleanup
        TestContext context = new TestContext(containerConfig);
        OperationLogFactory localDurableLogFactory = new DurableLogFactory(FREQUENT_TRUNCATIONS_DURABLE_LOG_CONFIG, context.dataLogFactory, executorService());
        @Cleanup
        MetadataCleanupContainer localContainer = new MetadataCleanupContainer(CONTAINER_ID, containerConfig, localDurableLogFactory,
                context.readIndexFactory, context.attributeIndexFactory, context.writerFactory, context.storageFactory, executorService());
        localContainer.startAsync().awaitRunning();

        // Create segment with initial attributes and verify they were set correctly.
        val initialAttributes = createAttributeUpdates(attributes);
        applyAttributes(initialAttributes, expectedAttributes);
        expectedAttributes = Attributes.getCoreNonNullAttributes(expectedAttributes); // We expect extended attributes to be dropped in this case.
        localContainer.createStreamSegment(segmentName, initialAttributes, TIMEOUT).get(TIMEOUT.toMillis(), TimeUnit.MILLISECONDS);
        SegmentProperties sp = localContainer.getStreamSegmentInfo(segmentName, true, TIMEOUT).get(TIMEOUT.toMillis(), TimeUnit.MILLISECONDS);
        SegmentMetadataComparer.assertSameAttributes("Unexpected attributes after segment creation.", expectedAttributes, sp);

        // Add one append with some attribute changes and verify they were set correctly.
        val appendAttributes = createAttributeUpdates(attributes);
        applyAttributes(appendAttributes, expectedAttributes);
        localContainer.append(segmentName, appendData, appendAttributes, TIMEOUT).get(TIMEOUT.toMillis(), TimeUnit.MILLISECONDS);
        sp = localContainer.getStreamSegmentInfo(segmentName, true, TIMEOUT).get(TIMEOUT.toMillis(), TimeUnit.MILLISECONDS);
        SegmentMetadataComparer.assertSameAttributes("Unexpected attributes after append.", expectedAttributes, sp);

        // Wait until the segment is forgotten.
        localContainer.triggerMetadataCleanup(Collections.singleton(segmentName)).get(TIMEOUT.toMillis(), TimeUnit.MILLISECONDS);

        // Now get attributes again and verify them.
        sp = localContainer.getStreamSegmentInfo(segmentName, true, TIMEOUT).get(TIMEOUT.toMillis(), TimeUnit.MILLISECONDS);
        expectedAttributes = Attributes.getCoreNonNullAttributes(expectedAttributes); // We expect extended attributes to be dropped in this case.
        SegmentMetadataComparer.assertSameAttributes("Unexpected attributes after eviction & resurrection.", expectedAttributes, sp);

        // Append again, and make sure we can append at the right offset.
        val secondAppendAttributes = createAttributeUpdates(attributes);
        applyAttributes(secondAppendAttributes, expectedAttributes);
        localContainer.append(segmentName, appendData.length, appendData, secondAppendAttributes, TIMEOUT).get(TIMEOUT.toMillis(), TimeUnit.MILLISECONDS);
        sp = localContainer.getStreamSegmentInfo(segmentName, true, TIMEOUT).get(TIMEOUT.toMillis(), TimeUnit.MILLISECONDS);
        Assert.assertEquals("Unexpected length from segment after eviction & resurrection.", 2 * appendData.length, sp.getLength());
        SegmentMetadataComparer.assertSameAttributes("Unexpected attributes after eviction & resurrection.", expectedAttributes, sp);

        // Seal.
        localContainer.sealStreamSegment(segmentName, TIMEOUT).get(TIMEOUT.toMillis(), TimeUnit.MILLISECONDS);
        sp = localContainer.getStreamSegmentInfo(segmentName, true, TIMEOUT).get(TIMEOUT.toMillis(), TimeUnit.MILLISECONDS);
        SegmentMetadataComparer.assertSameAttributes("Unexpected attributes after seal.", expectedAttributes, sp);

        // Verify the segment actually made to Storage in one piece.
        waitForSegmentInStorage(sp, context).get(TIMEOUT.toMillis(), TimeUnit.MILLISECONDS);
        val storageInfo = context.storage.getStreamSegmentInfo(segmentName, TIMEOUT).get(TIMEOUT.toMillis(), TimeUnit.MILLISECONDS);
        Assert.assertEquals("Unexpected length in storage for segment.", sp.getLength(), storageInfo.getLength());

        // Delete segment and wait until it is forgotten again (we need to create another dummy segment so that we can
        // force a Metadata Truncation in order to facilitate that; this is the purpose of segment2).
        localContainer.deleteStreamSegment(segmentName, TIMEOUT).get(TIMEOUT.toMillis(), TimeUnit.MILLISECONDS);

        // Wait for the segment to be forgotten again.
        localContainer.triggerMetadataCleanup(Collections.singleton(segmentName)).get(TIMEOUT.toMillis(), TimeUnit.MILLISECONDS);

        // Now Create the Segment again and verify the old attributes were not "remembered".
        val newAttributes = createAttributeUpdates(attributes);
        applyAttributes(newAttributes, expectedAttributes);
        localContainer.createStreamSegment(segmentName, newAttributes, TIMEOUT)
                      .get(TIMEOUT.toMillis(), TimeUnit.MILLISECONDS);

        sp = localContainer.getStreamSegmentInfo(segmentName, true, TIMEOUT).get(TIMEOUT.toMillis(), TimeUnit.MILLISECONDS);
        expectedAttributes = Attributes.getCoreNonNullAttributes(expectedAttributes); // We expect extended attributes to be dropped in this case.
        SegmentMetadataComparer.assertSameAttributes("Unexpected attributes after deletion and re-creation.", expectedAttributes, sp);
    }

    /**
     * Tests the ability for the SegmentContainer to recover in the following scenario:
     * 1. A segment is created and recorded in the metadata (with some optional operations on it)
     * 2. The segment is evicted from the metadata.
     * 3. The segment is reactivated (with a new metadata mapping). No truncations happened since #2 above.
     * 4. Container shuts down and needs to recover. We need to ensure that recovery succeeds even with the new mapping
     * of the segment.
     */
    @Test
    public void testMetadataCleanupRecovery() throws Exception {
        final String segmentName = "segment";
        final byte[] appendData = "hello".getBytes();

        final TestContainerConfig containerConfig = new TestContainerConfig();
        containerConfig.setSegmentMetadataExpiration(Duration.ofMillis(EVICTION_SEGMENT_EXPIRATION_MILLIS_SHORT));

        @Cleanup
        TestContext context = new TestContext(containerConfig);
        val localDurableLogFactory = new DurableLogFactory(DEFAULT_DURABLE_LOG_CONFIG, context.dataLogFactory, executorService());
        SegmentProperties originalInfo;
        try (val container1 = new MetadataCleanupContainer(CONTAINER_ID, containerConfig, localDurableLogFactory,
                context.readIndexFactory, context.attributeIndexFactory, context.writerFactory, context.storageFactory, executorService())) {
            container1.startAsync().awaitRunning();

            // Create segment and make one append to it.
            container1.createStreamSegment(segmentName, null, TIMEOUT).get(TIMEOUT.toMillis(), TimeUnit.MILLISECONDS);
            container1.append(segmentName, appendData, null, TIMEOUT).get(TIMEOUT.toMillis(), TimeUnit.MILLISECONDS);

            // Wait until the segment is forgotten.
            container1.triggerMetadataCleanup(Collections.singleton(segmentName)).get(TIMEOUT.toMillis(), TimeUnit.MILLISECONDS);

            // Add an append - this will force the segment to be reactivated, thus be registered with a different id.
            container1.append(segmentName, appendData, null, TIMEOUT).get(TIMEOUT.toMillis(), TimeUnit.MILLISECONDS);
            originalInfo = container1.getStreamSegmentInfo(segmentName, true, TIMEOUT).get(TIMEOUT.toMillis(), TimeUnit.MILLISECONDS);
            container1.stopAsync().awaitTerminated();
        }

        // Restart container and verify it started successfully.
        @Cleanup
        val container2 = new MetadataCleanupContainer(CONTAINER_ID, containerConfig, localDurableLogFactory,
                context.readIndexFactory, context.attributeIndexFactory, context.writerFactory, context.storageFactory, executorService());
        container2.startAsync().awaitRunning();
        val recoveredInfo = container2.getStreamSegmentInfo(segmentName, false, TIMEOUT).get(TIMEOUT.toMillis(), TimeUnit.MILLISECONDS);
        Assert.assertEquals("Unexpected length from recovered segment.", originalInfo.getLength(), recoveredInfo.getLength());

        container2.stopAsync().awaitTerminated();
    }

    /**
     * Tests the case when the ContainerMetadata has filled up to capacity (with segments and we cannot map anymore segments).
     */
    @Test
    public void testForcedMetadataCleanup() throws Exception {
        final int maxSegmentCount = 3;
        final int createdSegmentCount = maxSegmentCount * 2;
        final ContainerConfig containerConfig = ContainerConfig
                .builder()
                .with(ContainerConfig.SEGMENT_METADATA_EXPIRATION_SECONDS, (int) DEFAULT_CONFIG.getSegmentMetadataExpiration().getSeconds())
                .with(ContainerConfig.MAX_ACTIVE_SEGMENT_COUNT, maxSegmentCount)
                .build();

        // We need a special DL config so that we can force truncations after every operation - this will speed up metadata
        // eviction eligibility.
        final DurableLogConfig durableLogConfig = DurableLogConfig
                .builder()
                .with(DurableLogConfig.CHECKPOINT_MIN_COMMIT_COUNT, 1)
                .with(DurableLogConfig.CHECKPOINT_COMMIT_COUNT, 5)
                .with(DurableLogConfig.CHECKPOINT_TOTAL_COMMIT_LENGTH, 10L * 1024 * 1024)
                .build();

        @Cleanup
        TestContext context = new TestContext(containerConfig);
        OperationLogFactory localDurableLogFactory = new DurableLogFactory(durableLogConfig, context.dataLogFactory, executorService());
        @Cleanup
        MetadataCleanupContainer localContainer = new MetadataCleanupContainer(CONTAINER_ID, containerConfig, localDurableLogFactory,
                context.readIndexFactory, context.attributeIndexFactory, context.writerFactory, context.storageFactory, executorService());
        localContainer.startAsync().awaitRunning();

        // Create 6 segments.
        val segments = new ArrayList<String>();
        for (int i = 0; i < createdSegmentCount; i++) {
            String name = getSegmentName(i);
            segments.add(name);
            localContainer.createStreamSegment(name, null, TIMEOUT).join();
        }

        // Activate three segments (this should fill up available capacity).
        activateSegment(segments.get(2), localContainer).join();
        activateSegment(segments.get(4), localContainer).join();
        activateSegment(segments.get(5), localContainer).join();

        // At this point, the active segments should be: 2, 4 and 5.
        // Verify we cannot activate any other segment.
        AssertExtensions.assertThrows(
                "getSegmentId() allowed mapping more segments than the metadata can support.",
                () -> activateSegment(segments.get(1), localContainer),
                ex -> ex instanceof TooManyActiveSegmentsException);

        AssertExtensions.assertThrows(
                "getSegmentId() allowed mapping more segments than the metadata can support.",
                () -> activateSegment(segments.get(0), localContainer),
                ex -> ex instanceof TooManyActiveSegmentsException);

        // Test the ability to forcefully evict items from the metadata when there is pressure and we need to register something new.
        // Case 1: following a Segment deletion.
        localContainer.deleteStreamSegment(segments.get(2), TIMEOUT).join();
        val segment1Activation = tryActivate(localContainer, segments.get(1), segments.get(4));
        val segment1Info = segment1Activation.get(TIMEOUT.toMillis(), TimeUnit.MILLISECONDS);
        Assert.assertNotNull("Unable to properly activate dormant segment (1).", segment1Info);

        // Case 2: following a Merge.
        localContainer.sealStreamSegment(segments.get(5), TIMEOUT).join();
        localContainer.mergeStreamSegment(segments.get(4), segments.get(5), TIMEOUT).join();
        val segment0Activation = tryActivate(localContainer, segments.get(0), segments.get(3));
        val segment0Info = segment0Activation.get(TIMEOUT.toMillis(), TimeUnit.MILLISECONDS);
        Assert.assertNotNull("Unable to properly activate dormant segment (0).", segment0Info);

        tryActivate(localContainer, segments.get(1), segments.get(3)).get(TIMEOUT.toMillis(), TimeUnit.MILLISECONDS);
        // At this point the active segments should be: 0, 1 and 3.
        Assert.assertNotNull("Pre-activated segment did not stay in metadata (3).",
                localContainer.getStreamSegmentInfo(segments.get(3), false, TIMEOUT).join());

        Assert.assertNotNull("Pre-activated segment did not stay in metadata (1).",
                localContainer.getStreamSegmentInfo(segments.get(1), false, TIMEOUT).join());

        Assert.assertNotNull("Pre-activated segment did not stay in metadata (0).",
                localContainer.getStreamSegmentInfo(segments.get(0), false, TIMEOUT).join());

        context.container.stopAsync().awaitTerminated();
    }

    /**
     * Tests the ability to clean up Extended Attributes from Segment Metadatas that have not been used recently.
     * This test does the following:
     * 1. Sets up a custom SegmentContainer with a hook into the metadataCleanup task
     * 2. Creates a segment and appends something to it, each time updating attributes (and verifies they were updated correctly).
     * 3. Waits for the segment's attributes to be forgotten.
     * 4. Verifies that the forgotten attributes can be fetched from the Attribute Index and re-cached in memory.
     */
    @Test
    public void testAttributeCleanup() throws Exception {
        final String segmentName = "segment";
        final UUID[] attributes = new UUID[]{Attributes.EVENT_COUNT, new UUID(0, 1), new UUID(0, 2), new UUID(0, 3)};
        Map<UUID, Long> expectedAttributes = new HashMap<>();

        final TestContainerConfig containerConfig = new TestContainerConfig();
        containerConfig.setSegmentMetadataExpiration(Duration.ofMillis(250));
        containerConfig.setMaxCachedExtendedAttributeCount(1);

        @Cleanup
        TestContext context = new TestContext(containerConfig);
        OperationLogFactory localDurableLogFactory = new DurableLogFactory(FREQUENT_TRUNCATIONS_DURABLE_LOG_CONFIG, context.dataLogFactory, executorService());
        @Cleanup
        MetadataCleanupContainer localContainer = new MetadataCleanupContainer(CONTAINER_ID, containerConfig, localDurableLogFactory,
                context.readIndexFactory, context.attributeIndexFactory, context.writerFactory, context.storageFactory, executorService());
        localContainer.startAsync().awaitRunning();

        // Create segment with initial attributes and verify they were set correctly.
        localContainer.createStreamSegment(segmentName, null, TIMEOUT).get(TIMEOUT.toMillis(), TimeUnit.MILLISECONDS);

        // Add one append with some attribute changes and verify they were set correctly.
        val appendAttributes = createAttributeUpdates(attributes);
        applyAttributes(appendAttributes, expectedAttributes);
        localContainer.updateAttributes(segmentName, appendAttributes, TIMEOUT).get(TIMEOUT.toMillis(), TimeUnit.MILLISECONDS);
        SegmentProperties sp = localContainer.getStreamSegmentInfo(segmentName, true, TIMEOUT).get(TIMEOUT.toMillis(), TimeUnit.MILLISECONDS);
        SegmentMetadataComparer.assertSameAttributes("Unexpected attributes after initial updateAttributes() call.", expectedAttributes, sp);

        // Wait until the attributes are forgotten
        localContainer.triggerAttributeCleanup(segmentName).get(TIMEOUT.toMillis(), TimeUnit.MILLISECONDS);

        // Now get attributes again and verify them.
        sp = localContainer.getStreamSegmentInfo(segmentName, true, TIMEOUT).get(TIMEOUT.toMillis(), TimeUnit.MILLISECONDS);
        val coreAttributes = Attributes.getCoreNonNullAttributes(expectedAttributes); // We expect extended attributes to be dropped in this case.
        SegmentMetadataComparer.assertSameAttributes("Unexpected attributes after eviction.", coreAttributes, sp);

        val allAttributes = localContainer.getAttributes(segmentName, expectedAttributes.keySet(), true, TIMEOUT).get(TIMEOUT.toMillis(), TimeUnit.MILLISECONDS);
        AssertExtensions.assertMapEquals("Unexpected attributes after eviction & reload.", expectedAttributes, allAttributes);
        sp = localContainer.getStreamSegmentInfo(segmentName, true, TIMEOUT).get(TIMEOUT.toMillis(), TimeUnit.MILLISECONDS);
        SegmentMetadataComparer.assertSameAttributes("Unexpected attributes after eviction & reload+getInfo.", expectedAttributes, sp);
    }

    /**
     * Tests the behavior of the SegmentContainer when another instance of the same container is activated and fences out
     * the first one.
     */
    @Test
    public void testWriteFenceOut() throws Exception {
        final Duration shutdownTimeout = Duration.ofSeconds(5);
        @Cleanup
        TestContext context = new TestContext();
        val container1 = context.container;
        container1.startAsync().awaitRunning();
        val segmentNames = createSegments(context);
        @Cleanup
        val container2 = context.containerFactory.createStreamSegmentContainer(CONTAINER_ID);
        container2.startAsync().awaitRunning();

        AssertExtensions.assertThrows(
                "Original container did not reject an append operation after being fenced out.",
                () -> container1.append(segmentNames.get(0), new byte[1], null, TIMEOUT),
                ex -> ex instanceof DataLogWriterNotPrimaryException);

        // Verify we can still write to the second container.
        container2.append(segmentNames.get(0), 0, new byte[1], null, TIMEOUT).get(TIMEOUT.toMillis(), TimeUnit.MILLISECONDS);

        // Verify container1 is shutting down (give it some time to complete) and that it ends up in a Failed state.
        ServiceListeners.awaitShutdown(container1, shutdownTimeout, false);
        Assert.assertEquals("Container1 is not in a failed state after fence-out detected.", Service.State.FAILED, container1.state());
        Assert.assertTrue("Container1 did not fail with the correct exception.",
                Exceptions.unwrap(container1.failureCause()) instanceof DataLogWriterNotPrimaryException);
    }

    /**
     * Tests the behavior when there is a startup failure (i.e., already started services need to shut down.
     */
    @Test
    public void testStartFailure() throws Exception {
        final Duration shutdownTimeout = Duration.ofSeconds(5);
        @Cleanup
        val context = new TestContext();
        val failedWriterFactory = new FailedWriterFactory();
        AtomicReference<OperationLog> log = new AtomicReference<>();
        val watchableDurableLogFactory = new WatchableOperationLogFactory(context.operationLogFactory, log::set);
        val containerFactory = new StreamSegmentContainerFactory(DEFAULT_CONFIG, watchableDurableLogFactory,
                context.readIndexFactory, context.attributeIndexFactory, failedWriterFactory, context.storageFactory, executorService());
        val container = containerFactory.createStreamSegmentContainer(CONTAINER_ID);
        container.startAsync();

        // Wait for the container to be shut down and verify it is failed.
        ServiceListeners.awaitShutdown(container, shutdownTimeout, false);
        Assert.assertEquals("Container is not in a failed state after a failed startup.", Service.State.FAILED, container.state());

        Throwable actualException = Exceptions.unwrap(container.failureCause());
        boolean exceptionMatch = actualException instanceof IntentionalException;
        if (!exceptionMatch) {
            Assert.fail(String.format("Container did not fail with the correct exception. Expected '%s', Actual '%s'.",
                    IntentionalException.class.getSimpleName(), actualException));
        }

        // Verify the OperationLog is also shut down, and make sure it is not in a Failed state.
        ServiceListeners.awaitShutdown(log.get(), shutdownTimeout, true);
    }

    /**
     * Tests the ability of the StreamSegmentContainer to start in Offline mode (due to an offline DurableLog) and eventually
     * become online when the DurableLog becomes too.
     */
    @Test
    public void testStartOffline() throws Exception {
        @Cleanup
        val context = new TestContext();

        AtomicReference<DurableDataLog> dataLog = new AtomicReference<>();
        @Cleanup
        val dataLogFactory = new TestDurableDataLogFactory(context.dataLogFactory, dataLog::set);
        AtomicReference<OperationLog> durableLog = new AtomicReference<>();
        val durableLogFactory = new WatchableOperationLogFactory(new DurableLogFactory(DEFAULT_DURABLE_LOG_CONFIG, dataLogFactory, executorService()), durableLog::set);
        val containerFactory = new StreamSegmentContainerFactory(DEFAULT_CONFIG, durableLogFactory,
                context.readIndexFactory, context.attributeIndexFactory, context.writerFactory, context.storageFactory, executorService());

        // Write some data
        ArrayList<String> segmentNames = new ArrayList<>();
        HashMap<String, Long> lengths = new HashMap<>();
        HashMap<String, ByteArrayOutputStream> segmentContents = new HashMap<>();
        try (val container = containerFactory.createStreamSegmentContainer(CONTAINER_ID)) {
            container.startAsync().awaitRunning();
            ArrayList<CompletableFuture<Void>> opFutures = new ArrayList<>();
            for (int i = 0; i < SEGMENT_COUNT; i++) {
                String segmentName = getSegmentName(i);
                segmentNames.add(segmentName);
                opFutures.add(container.createStreamSegment(segmentName, null, TIMEOUT));
            }

            for (int i = 0; i < APPENDS_PER_SEGMENT / 2; i++) {
                for (String segmentName : segmentNames) {
                    byte[] appendData = getAppendData(segmentName, i);
                    opFutures.add(container.append(segmentName, appendData, null, TIMEOUT));
                    lengths.put(segmentName, lengths.getOrDefault(segmentName, 0L) + appendData.length);
                    recordAppend(segmentName, appendData, segmentContents);
                }
            }

            Futures.allOf(opFutures).join();

            // Disable the DurableDataLog.
            dataLog.get().disable();
        }

        // Start in "Offline" mode, verify operations cannot execute and then shut down - make sure we can shut down an offline container.
        try (val container = containerFactory.createStreamSegmentContainer(CONTAINER_ID)) {
            container.startAsync().awaitRunning();
            Assert.assertTrue("Expecting Segment Container to be offline.", container.isOffline());

            AssertExtensions.assertThrows(
                    "append() worked in offline mode.",
                    () -> container.append("foo", new byte[1], null, TIMEOUT),
                    ex -> ex instanceof ContainerOfflineException);
            AssertExtensions.assertThrows(
                    "getStreamSegmentInfo() worked in offline mode.",
                    () -> container.getStreamSegmentInfo("foo", false, TIMEOUT),
                    ex -> ex instanceof ContainerOfflineException);
            AssertExtensions.assertThrows(
                    "read() worked in offline mode.",
                    () -> container.read("foo", 0, 1, TIMEOUT),
                    ex -> ex instanceof ContainerOfflineException);

            container.stopAsync().awaitTerminated();
        }

        // Start in "Offline" mode and verify we can resume a normal startup.
        try (val container = containerFactory.createStreamSegmentContainer(CONTAINER_ID)) {
            container.startAsync().awaitRunning();
            Assert.assertTrue("Expecting Segment Container to be offline.", container.isOffline());
            dataLog.get().enable();

            // Wait for the DurableLog to become online.
            durableLog.get().awaitOnline().get(DEFAULT_DURABLE_LOG_CONFIG.getStartRetryDelay().toMillis() * 100, TimeUnit.MILLISECONDS);

            // Verify we can execute regular operations now.
            ArrayList<CompletableFuture<Void>> opFutures = new ArrayList<>();
            for (int i = 0; i < APPENDS_PER_SEGMENT / 2; i++) {
                for (String segmentName : segmentNames) {
                    byte[] appendData = getAppendData(segmentName, i);
                    opFutures.add(container.append(segmentName, appendData, null, TIMEOUT));
                    lengths.put(segmentName, lengths.getOrDefault(segmentName, 0L) + appendData.length);
                    recordAppend(segmentName, appendData, segmentContents);
                }
            }

            Futures.allOf(opFutures).join();

            // Verify all operations arrived in Storage.
            ArrayList<CompletableFuture<Void>> segmentsCompletion = new ArrayList<>();
            for (String segmentName : segmentNames) {
                SegmentProperties sp = container.getStreamSegmentInfo(segmentName, false, TIMEOUT).join();
                segmentsCompletion.add(waitForSegmentInStorage(sp, context));
            }

            Futures.allOf(segmentsCompletion).join();

            container.stopAsync().awaitTerminated();
        }

    }

    /**
     * Attempts to activate the targetSegment in the given Container. Since we do not have access to the internals of the
     * Container, we need to trigger this somehow, hence the need for this complex code. We need to trigger a truncation,
     * so we need an 'appendSegment' to which we continuously append so that the DurableDataLog is truncated. After truncation,
     * the Metadata should have enough leeway in making room for new activation.
     *
     * @return A Future that will complete either with an exception (failure) or SegmentProperties for the targetSegment.
     */
    private CompletableFuture<SegmentProperties> tryActivate(MetadataCleanupContainer localContainer, String targetSegment, String appendSegment) {
        CompletableFuture<SegmentProperties> successfulMap = new CompletableFuture<>();

        // Append continuously to an existing segment in order to trigger truncations (these are necessary for forced evictions).
        val appendFuture = localContainer.appendRandomly(appendSegment, false, () -> !successfulMap.isDone());
        //Futures.exceptionListener(appendFuture, successfulMap::completeExceptionally);
        Futures.exceptionListener(appendFuture, ex -> {
            System.err.println("AppendEx: " + ex);
            successfulMap.completeExceptionally(ex);
        });

        // Repeatedly try to get info on 'segment1' (activate it), until we succeed or time out.
        TimeoutTimer remaining = new TimeoutTimer(TIMEOUT);
        Futures.loop(
                () -> !successfulMap.isDone(),
                () -> Futures
                        .delayedFuture(Duration.ofMillis(EVICTION_SEGMENT_EXPIRATION_MILLIS_SHORT), executorService())
                        .thenCompose(v -> localContainer.getStreamSegmentInfo(targetSegment, false, TIMEOUT))
                        .thenAccept(successfulMap::complete)
                        .exceptionally(ex -> {
                            System.err.println("EXCaught: " + ex);
                            if (!(Exceptions.unwrap(ex) instanceof TooManyActiveSegmentsException)) {
                                // Some other error.
                                successfulMap.completeExceptionally(ex);
                            } else if (!remaining.hasRemaining()) {
                                // Waited too long.
                                successfulMap.completeExceptionally(new TimeoutException("No successful activation could be done in the allotted time."));
                            }

                            // Try again.
                            return null;
                        }),
                executorService());
        return successfulMap;
    }

    private static void checkStorage(HashMap<String, ByteArrayOutputStream> segmentContents, HashMap<String, Long> lengths, TestContext context) {
        for (String segmentName : segmentContents.keySet()) {
            // 1. Deletion status
            SegmentProperties sp = null;
            try {
                sp = context.container.getStreamSegmentInfo(segmentName, false, TIMEOUT).join();
            } catch (Exception ex) {
                if (!(Exceptions.unwrap(ex) instanceof StreamSegmentNotExistsException)) {
                    throw ex;
                }
            }

            if (sp == null) {
                Assert.assertFalse(
                        "Segment is marked as deleted in metadata but was not deleted in Storage " + segmentName,
                        context.storage.exists(segmentName, TIMEOUT).join());

                // No need to do other checks.
                continue;
            }

            // 2. Seal Status
            SegmentProperties storageProps = context.storage.getStreamSegmentInfo(segmentName, TIMEOUT).join();
            Assert.assertEquals("Segment seal status disagree between Metadata and Storage for segment " + segmentName, sp.isSealed(), storageProps.isSealed());

            // 3. Contents.
            long expectedLength = lengths.get(segmentName);
            Assert.assertEquals("Unexpected Storage length for segment " + segmentName, expectedLength, storageProps.getLength());

            byte[] expectedData = segmentContents.get(segmentName).toByteArray();
            byte[] actualData = new byte[expectedData.length];
            val readHandle = context.storage.openRead(segmentName).join();
            int actualLength = context.storage.read(readHandle, 0, actualData, 0, actualData.length, TIMEOUT).join();
            Assert.assertEquals("Unexpected number of bytes read from Storage for segment " + segmentName, expectedLength, actualLength);
            Assert.assertArrayEquals("Unexpected data written to storage for segment " + segmentName, expectedData, actualData);
        }
    }

    private void checkReadIndex(Map<String, ByteArrayOutputStream> segmentContents, Map<String, Long> lengths,
                                       TestContext context) throws Exception {
        checkReadIndex(segmentContents, lengths, Collections.emptyMap(), context);
    }

    private static void checkReadIndex(Map<String, ByteArrayOutputStream> segmentContents, Map<String, Long> lengths,
                                       Map<String, Long> truncationOffsets, TestContext context) throws Exception {
        waitForOperationsInReadIndex(context.container);
        for (String segmentName : segmentContents.keySet()) {
            long segmentLength = lengths.get(segmentName);
            long startOffset = truncationOffsets.getOrDefault(segmentName, 0L);
            val si = context.container.getStreamSegmentInfo(segmentName, false, TIMEOUT).join();
            Assert.assertEquals("Unexpected Metadata StartOffset for segment " + segmentName, startOffset, si.getStartOffset());
            Assert.assertEquals("Unexpected Metadata Length for segment " + segmentName, segmentLength, si.getLength());
            byte[] expectedData = segmentContents.get(segmentName).toByteArray();

            long expectedCurrentOffset = startOffset;
            @Cleanup
            ReadResult readResult = context.container.read(segmentName, expectedCurrentOffset, (int) (segmentLength - startOffset), TIMEOUT).join();
            Assert.assertTrue("Empty read result for segment " + segmentName, readResult.hasNext());

            // A more thorough read check is done in testSegmentRegularOperations; here we just check if the data was merged correctly.
            while (readResult.hasNext()) {
                ReadResultEntry readEntry = readResult.next();
                AssertExtensions.assertGreaterThan("getRequestedReadLength should be a positive integer for segment " + segmentName, 0, readEntry.getRequestedReadLength());
                Assert.assertEquals("Unexpected value from getStreamSegmentOffset for segment " + segmentName, expectedCurrentOffset, readEntry.getStreamSegmentOffset());
                Assert.assertTrue("getContent() did not return a completed future for segment" + segmentName, readEntry.getContent().isDone() && !readEntry.getContent().isCompletedExceptionally());
                Assert.assertNotEquals("Unexpected value for isEndOfStreamSegment for non-sealed segment " + segmentName, ReadResultEntryType.EndOfStreamSegment, readEntry.getType());

                ReadResultEntryContents readEntryContents = readEntry.getContent().join();
                byte[] actualData = new byte[readEntryContents.getLength()];
                StreamHelpers.readAll(readEntryContents.getData(), actualData, 0, actualData.length);
                AssertExtensions.assertArrayEquals("Unexpected data read from segment " + segmentName + " at offset " + expectedCurrentOffset, expectedData, (int) expectedCurrentOffset, actualData, 0, readEntryContents.getLength());
                expectedCurrentOffset += readEntryContents.getLength();
            }

            Assert.assertTrue("ReadResult was not closed post-full-consumption for segment" + segmentName, readResult.isClosed());
        }
    }

    private void checkActiveSegments(SegmentContainer container, int expectedCount) {
        val initialActiveSegments = container.getActiveSegments();
        Assert.assertEquals("Unexpected result from getActiveSegments with freshly created segments.", expectedCount, initialActiveSegments.size());
        for (SegmentProperties sp : initialActiveSegments) {
            val expectedSp = container.getStreamSegmentInfo(sp.getName(), false, TIMEOUT).join();
            Assert.assertEquals("Unexpected length (from getActiveSegments) for segment " + sp.getName(), expectedSp.getLength(), sp.getLength());
            Assert.assertEquals("Unexpected sealed (from getActiveSegments) for segment " + sp.getName(), expectedSp.isSealed(), sp.isSealed());
            Assert.assertEquals("Unexpected deleted (from getActiveSegments) for segment " + sp.getName(), expectedSp.isDeleted(), sp.isDeleted());
            SegmentMetadataComparer.assertSameAttributes("Unexpected attributes (from getActiveSegments) for segment " + sp.getName(),
                    expectedSp.getAttributes(), sp);
        }
    }

    private void appendToParentsAndTransactions(Collection<String> segmentNames, HashMap<String, ArrayList<String>> transactionsBySegment, HashMap<String, Long> lengths, HashMap<String, ByteArrayOutputStream> segmentContents, TestContext context) throws Exception {
        ArrayList<CompletableFuture<Void>> appendFutures = new ArrayList<>();
        for (int i = 0; i < APPENDS_PER_SEGMENT; i++) {
            for (String segmentName : segmentNames) {
                byte[] appendData = getAppendData(segmentName, i);
                appendFutures.add(context.container.append(segmentName, appendData, null, TIMEOUT));
                lengths.put(segmentName, lengths.getOrDefault(segmentName, 0L) + appendData.length);
                recordAppend(segmentName, appendData, segmentContents);

                boolean emptyTransaction = false;
                for (String transactionName : transactionsBySegment.get(segmentName)) {
                    if (!emptyTransaction) {
                        lengths.put(transactionName, 0L);
                        recordAppend(transactionName, new byte[0], segmentContents);
                        emptyTransaction = true;
                        continue;
                    }

                    appendData = getAppendData(transactionName, i);
                    appendFutures.add(context.container.append(transactionName, appendData, null, TIMEOUT));
                    lengths.put(transactionName, lengths.getOrDefault(transactionName, 0L) + appendData.length);
                    recordAppend(transactionName, appendData, segmentContents);
                }
            }
        }

        Futures.allOf(appendFutures).get(TIMEOUT.toMillis(), TimeUnit.MILLISECONDS);
    }

    private void mergeTransactions(HashMap<String, ArrayList<String>> transactionsBySegment, HashMap<String, Long> lengths, HashMap<String, ByteArrayOutputStream> segmentContents, TestContext context) throws Exception {
        ArrayList<CompletableFuture<Void>> mergeFutures = new ArrayList<>();
        int i = 0;
        for (Map.Entry<String, ArrayList<String>> e : transactionsBySegment.entrySet()) {
            String parentName = e.getKey();
            for (String transactionName : e.getValue()) {
<<<<<<< HEAD
                if (++i % 2 == 0) {
                    // Every other Merge operation, pre-seal the source. We want to verify we correctly handle this situation as well.
                    mergeFutures.add(Futures.toVoid(context.container.sealStreamSegment(transactionName, TIMEOUT)));
                }

                mergeFutures.add(Futures.toVoid(context.container.mergeStreamSegment(parentName, transactionName, TIMEOUT)));
=======
                mergeFutures.add(Futures.toVoid(context.container.sealStreamSegment(transactionName, TIMEOUT)));
                mergeFutures.add(context.container.mergeStreamSegment(parentName, transactionName, TIMEOUT));
>>>>>>> f15b3e8a

                // Update parent length.
                lengths.put(parentName, lengths.get(parentName) + lengths.get(transactionName));
                lengths.remove(transactionName);

                // Update parent contents.
                segmentContents.get(parentName).write(segmentContents.get(transactionName).toByteArray());
                segmentContents.remove(transactionName);
            }
        }

        Futures.allOf(mergeFutures).get(TIMEOUT.toMillis(), TimeUnit.MILLISECONDS);
    }

    private byte[] getAppendData(String segmentName, int appendId) {
        return String.format("%s_%d", segmentName, appendId).getBytes();
    }

    private ArrayList<String> createSegments(TestContext context) {
        return createSegments(context.container);
    }

    private ArrayList<String> createSegments(SegmentContainer container) {
        ArrayList<String> segmentNames = new ArrayList<>();
        ArrayList<CompletableFuture<Void>> futures = new ArrayList<>();
        for (int i = 0; i < SEGMENT_COUNT; i++) {
            String segmentName = getSegmentName(i);
            segmentNames.add(segmentName);
            futures.add(container.createStreamSegment(segmentName, null, TIMEOUT));
        }

        Futures.allOf(futures).join();
        return segmentNames;
    }

    private HashMap<String, ArrayList<String>> createTransactions(Collection<String> segmentNames, TestContext context) {
        // Create the Transaction.
        ArrayList<CompletableFuture<Void>> futures = new ArrayList<>();
        HashMap<String, ArrayList<String>> transactions = new HashMap<>();
        for (String segmentName : segmentNames) {
            val txnList = new ArrayList<String>(TRANSACTIONS_PER_SEGMENT);
            transactions.put(segmentName, txnList);
            for (int i = 0; i < TRANSACTIONS_PER_SEGMENT; i++) {
                String txnName = StreamSegmentNameUtils.getTransactionNameFromId(segmentName, UUID.randomUUID());
                txnList.add(txnName);
                futures.add(context.container.createStreamSegment(txnName, null, TIMEOUT));
            }
        }

        Futures.allOf(futures).join();
        return transactions;
    }

    private void recordAppend(String segmentName, byte[] data, HashMap<String, ByteArrayOutputStream> segmentContents) throws Exception {
        ByteArrayOutputStream contents = segmentContents.getOrDefault(segmentName, null);
        if (contents == null) {
            contents = new ByteArrayOutputStream();
            segmentContents.put(segmentName, contents);
        }

        contents.write(data);
    }

    private static String getSegmentName(int i) {
        return "Segment_" + i;
    }

    private CompletableFuture<Void> waitForSegmentsInStorage(Collection<String> segmentNames, TestContext context) {
        ArrayList<CompletableFuture<Void>> segmentsCompletion = new ArrayList<>();
        for (String segmentName : segmentNames) {
            SegmentProperties sp = context.container.getStreamSegmentInfo(segmentName, false, TIMEOUT).join();
            segmentsCompletion.add(waitForSegmentInStorage(sp, context));
        }

        return Futures.allOf(segmentsCompletion);
    }

    private CompletableFuture<Void> waitForSegmentInStorage(SegmentProperties metadataProps, TestContext context) {
        Function<SegmentProperties, Boolean> meetsConditions = storageProps ->
                storageProps.isSealed() == metadataProps.isSealed()
                        && storageProps.getLength() >= metadataProps.getLength()
                        && context.storageFactory.truncationOffsets.getOrDefault(metadataProps.getName(), 0L) >= metadataProps.getStartOffset();

        AtomicBoolean canContinue = new AtomicBoolean(true);
        TimeoutTimer timer = new TimeoutTimer(TIMEOUT);
        return Futures.loop(
                canContinue::get,
                () -> context.storage.getStreamSegmentInfo(metadataProps.getName(), TIMEOUT)
                                     .thenCompose(storageProps -> {
                                 if (meetsConditions.apply(storageProps)) {
                                     canContinue.set(false);
                                     return CompletableFuture.completedFuture(null);
                                 } else if (!timer.hasRemaining()) {
                                     return Futures.failedFuture(new TimeoutException());
                                 } else {
                                     return Futures.delayedFuture(Duration.ofMillis(10), executorService());
                                 }
                             }).thenRun(Runnables.doNothing()),
                executorService());
    }

    private Collection<AttributeUpdate> createAttributeUpdates(UUID[] attributes) {
        return Arrays.stream(attributes)
                     .map(a -> new AttributeUpdate(a, AttributeUpdateType.Replace, System.nanoTime()))
                     .collect(Collectors.toList());
    }

    private void applyAttributes(Collection<AttributeUpdate> updates, Map<UUID, Long> target) {
        updates.forEach(au -> target.put(au.getAttributeId(), au.getValue()));
    }

    /**
     * Ensures that all Segments defined in the given collection are loaded up into the Container's metadata.
     * This is used to simplify a few tests that do not expect interference from StreamSegmentMapper's assignment logic
     * (that is, they execute operations in a certain order and assume that those ops are added to OperationProcessor queue
     * in that order; if StreamSegmentMapper interferes, there is no guarantee as to what this order will be).
     */
    @SneakyThrows
    private void activateAllSegments(Collection<String> segmentNames, TestContext context) {
        val futures = segmentNames.stream()
                                  .map(s -> activateSegment(s, context.container))
                                  .collect(Collectors.toList());
        Futures.allOf(futures).get(TIMEOUT.toMillis(), TimeUnit.MILLISECONDS);
    }

    private CompletableFuture<Void> activateSegment(String segmentName, StreamSegmentStore container) {
        return container.read(segmentName, 0, 1, TIMEOUT).thenAccept(ReadResult::close);
    }

    /**
     * Blocks until all operations processed so far have been added to the ReadIndex and InMemoryOperationLog.
     * This is needed to simplify test verification due to the fact that the the OperationProcessor commits operations to
     * the ReadIndex and InMemoryOperationLog asynchronously, after those operations were ack-ed. This method makes use
     * of the fact that the OperationProcessor/MemoryStateUpdater will still commit such operations in sequence; it
     * creates a new segment, writes 1 byte to it and issues a read (actual/future) and waits until it's completed - when
     * it is, it is guaranteed that everything prior to that has been committed.
     */
    private static void waitForOperationsInReadIndex(SegmentContainer container) throws Exception {
        TimeoutTimer timer = new TimeoutTimer(TIMEOUT);
        String segmentName = "test" + System.nanoTime();
        container.createStreamSegment(segmentName, null, timer.getRemaining())
                .thenCompose(v -> container.append(segmentName, new byte[1], null, timer.getRemaining()))
                .thenCompose(v -> container.read(segmentName, 0, 1, timer.getRemaining()))
                .thenCompose(rr -> {
                    ReadResultEntry rre = rr.next();
                    rre.requestContent(TIMEOUT);
                    return rre.getContent().thenRun(rr::close);
                })
                .thenCompose(v -> container.deleteStreamSegment(segmentName, timer.getRemaining()))
                .get(TIMEOUT.toMillis(), TimeUnit.MILLISECONDS);

    }

    @SneakyThrows
    private void await(Future<?> f) {
        f.get();
    }

    //region TestContext

    private class TestContext implements AutoCloseable {
        final SegmentContainerFactory containerFactory;
        final SegmentContainer container;
        private final WatchableInMemoryStorageFactory storageFactory;
        private final DurableDataLogFactory dataLogFactory;
        private final OperationLogFactory operationLogFactory;
        private final ReadIndexFactory readIndexFactory;
        private final AttributeIndexFactory attributeIndexFactory;
        private final WriterFactory writerFactory;
        private final CacheFactory cacheFactory;
        private final Storage storage;

        TestContext() {
            this(DEFAULT_CONFIG);
        }

        TestContext(ContainerConfig config) {
            this.storageFactory = new WatchableInMemoryStorageFactory(executorService());
            this.dataLogFactory = new InMemoryDurableDataLogFactory(MAX_DATA_LOG_APPEND_SIZE, executorService());
            this.operationLogFactory = new DurableLogFactory(DEFAULT_DURABLE_LOG_CONFIG, dataLogFactory, executorService());
            this.cacheFactory = new InMemoryCacheFactory();
            this.readIndexFactory = new ContainerReadIndexFactory(DEFAULT_READ_INDEX_CONFIG, this.cacheFactory, executorService());
            this.attributeIndexFactory = new ContainerAttributeIndexFactoryImpl(DEFAULT_ATTRIBUTE_INDEX_CONFIG, executorService());
            this.writerFactory = new StorageWriterFactory(DEFAULT_WRITER_CONFIG, executorService());
            this.containerFactory = new StreamSegmentContainerFactory(config, this.operationLogFactory,
                    this.readIndexFactory, this.attributeIndexFactory, this.writerFactory, this.storageFactory, executorService());
            this.container = this.containerFactory.createStreamSegmentContainer(CONTAINER_ID);
            this.storage = this.storageFactory.createStorageAdapter();
        }

        @Override
        public void close() {
            this.container.close();
            this.dataLogFactory.close();
            this.storage.close();
            this.storageFactory.close();
        }
    }

    //endregion

    //region MetadataCleanupContainer

    private static class MetadataCleanupContainer extends StreamSegmentContainer {
        private Consumer<Collection<String>> metadataCleanupFinishedCallback = null;
        private final ScheduledExecutorService executor;

        MetadataCleanupContainer(int streamSegmentContainerId, ContainerConfig config, OperationLogFactory durableLogFactory,
                                 ReadIndexFactory readIndexFactory, AttributeIndexFactory attributeIndexFactory,
                                 WriterFactory writerFactory, StorageFactory storageFactory, ScheduledExecutorService executor) {
            super(streamSegmentContainerId, config, durableLogFactory, readIndexFactory, attributeIndexFactory, writerFactory, storageFactory, executor);
            this.executor = executor;
        }

        @Override
        protected void notifyMetadataRemoved(Collection<SegmentMetadata> metadatas) {
            super.notifyMetadataRemoved(metadatas);

            Consumer<Collection<String>> c = this.metadataCleanupFinishedCallback;
            if (c != null) {
                c.accept(metadatas.stream().map(SegmentMetadata::getName).collect(Collectors.toList()));
            }
        }

        /**
         * Triggers at least one attribute cleanup for the given segment by continuously appending data (with no attributes)
         * for that segment until a cleanup is detected
         *
         * @param segmentName The segment we are trying to evict attributes for.
         */
        CompletableFuture<Void> triggerAttributeCleanup(String segmentName) {
            CompletableFuture<Void> cleanupTask = Futures.futureWithTimeout(TIMEOUT, this.executor);
            SegmentMetadata sm = super.metadata.getStreamSegmentMetadata(super.metadata.getStreamSegmentId(segmentName, false));

            // Inject this callback into the MetadataCleaner callback, which was setup for us in createMetadataCleaner().
            this.metadataCleanupFinishedCallback = ignored -> {
                boolean onlyCoreAttributes = sm.getAttributes().keySet().stream().allMatch(Attributes::isCoreAttribute);
                if (onlyCoreAttributes) {
                    cleanupTask.complete(null);
                }
            };

            CompletableFuture<Void> af = appendRandomly(segmentName, false, () -> !cleanupTask.isDone());
            Futures.exceptionListener(af, cleanupTask::completeExceptionally);
            return cleanupTask;
        }

        /**
         * Triggers a number of metadata cleanups by repeatedly appending to a random new segment until a cleanup task is detected.
         *
         * @param expectedSegmentNames The segments that we are expecting to evict.
         */
        CompletableFuture<Void> triggerMetadataCleanup(Collection<String> expectedSegmentNames) {
            String tempSegmentName = getSegmentName(Long.hashCode(System.nanoTime()));
            HashSet<String> remainingSegments = new HashSet<>(expectedSegmentNames);
            CompletableFuture<Void> cleanupTask = Futures.futureWithTimeout(TIMEOUT, this.executor);

            // Inject this callback into the MetadataCleaner callback, which was setup for us in createMetadataCleaner().
            this.metadataCleanupFinishedCallback = evictedSegmentNames -> {
                remainingSegments.removeAll(evictedSegmentNames);
                if (remainingSegments.size() == 0) {
                    cleanupTask.complete(null);
                }
            };

            CompletableFuture<Void> af = appendRandomly(tempSegmentName, true, () -> !cleanupTask.isDone());
            Futures.exceptionListener(af, cleanupTask::completeExceptionally);
            return cleanupTask;
        }

        /**
         * Appends continuously to a random new segment in the given container, as long as the given condition holds.
         */
        CompletableFuture<Void> appendRandomly(String segmentName, boolean createSegment, Supplier<Boolean> canContinue) {
            byte[] appendData = new byte[1];
            return (createSegment ? createStreamSegment(segmentName, null, TIMEOUT) : CompletableFuture.completedFuture(null))
                    .thenCompose(v -> Futures.loop(
                            canContinue,
                            () -> append(segmentName, appendData, null, TIMEOUT),
                            this.executor))
                    .thenCompose(v -> createSegment ? deleteStreamSegment(segmentName, TIMEOUT) : CompletableFuture.completedFuture(null));
        }
    }

    //endregion

    //region TestContainerConfig

    private static class TestContainerConfig extends ContainerConfig {
        @Getter
        @Setter
        private Duration segmentMetadataExpiration;

        @Getter
        @Setter
        private int maxCachedExtendedAttributeCount;

        TestContainerConfig() throws ConfigurationException {
            super(new TypedProperties(new Properties(), "ns"));
        }
    }

    //endregion

    //region Helper Classes

    private static class WatchableInMemoryStorageFactory extends InMemoryStorageFactory {
        private final ConcurrentHashMap<String, Long> truncationOffsets = new ConcurrentHashMap<>();

        public WatchableInMemoryStorageFactory(ScheduledExecutorService executor) {
            super(executor);
        }

        @Override
        public Storage createStorageAdapter() {
            return new WatchableAsyncStorageWrapper(new RollingStorage(this.baseStorage), this.executor);
        }

        private class WatchableAsyncStorageWrapper extends AsyncStorageWrapper {
            public WatchableAsyncStorageWrapper(SyncStorage syncStorage, Executor executor) {
                super(syncStorage, executor);
            }

            @Override
            public CompletableFuture<Void> truncate(SegmentHandle handle, long offset, Duration timeout) {
                return super.truncate(handle, offset, timeout)
                            .thenRun(() -> truncationOffsets.put(handle.getSegmentName(), offset));
            }
        }
    }

    @RequiredArgsConstructor
    private static class WatchableOperationLogFactory implements OperationLogFactory {
        private final OperationLogFactory wrappedFactory;
        private final Consumer<OperationLog> onCreateLog;

        @Override
        public OperationLog createDurableLog(UpdateableContainerMetadata containerMetadata, ReadIndex readIndex) {
            OperationLog log = this.wrappedFactory.createDurableLog(containerMetadata, readIndex);
            this.onCreateLog.accept(log);
            return log;
        }
    }

    private static class FailedWriterFactory implements WriterFactory {
        @Override
        public Writer createWriter(UpdateableContainerMetadata containerMetadata, OperationLog operationLog, ReadIndex readIndex,
                                   ContainerAttributeIndex attributeIndex, Storage storage) {
            return new FailedWriter();
        }

        private static class FailedWriter extends AbstractService implements Writer {
            @Override
            protected void doStart() {
                notifyFailed(new IntentionalException());
            }

            @Override
            protected void doStop() {
                notifyStopped();
            }

            @Override
            public void close() {

            }
        }
    }

    //endregion
}<|MERGE_RESOLUTION|>--- conflicted
+++ resolved
@@ -839,11 +839,8 @@
 
         // 1. Create the StreamSegments.
         ArrayList<String> segmentNames = createSegments(context);
-<<<<<<< HEAD
-=======
         val emptySegmentName = segmentNames.get(0);
         val nonEmptySegmentNames = segmentNames.subList(1, segmentNames.size() - 1);
->>>>>>> f15b3e8a
 
         // 2. Add some appends.
         ArrayList<CompletableFuture<Void>> appendFutures = new ArrayList<>();
@@ -873,17 +870,10 @@
 
         Futures.allOf(deleteFutures).get(TIMEOUT.toMillis(), TimeUnit.MILLISECONDS);
 
-<<<<<<< HEAD
-        // 4. Verify that only the first half of the segments were deleted, and not the others.
-        for (int i = 0; i < segmentNames.size(); i++) {
-            ArrayList<String> toCheck = new ArrayList<>();
-            toCheck.add(segmentNames.get(i));
-=======
         // 3.2. Verify that only the first half of the segments were deleted, and not the others.
         for (int i = 0; i < nonEmptySegmentNames.size(); i++) {
             ArrayList<String> toCheck = new ArrayList<>();
             toCheck.add(nonEmptySegmentNames.get(i));
->>>>>>> f15b3e8a
 
             boolean expectedDeleted = i < nonEmptySegmentNames.size() / 2;
             if (expectedDeleted) {
@@ -1697,17 +1687,12 @@
         for (Map.Entry<String, ArrayList<String>> e : transactionsBySegment.entrySet()) {
             String parentName = e.getKey();
             for (String transactionName : e.getValue()) {
-<<<<<<< HEAD
                 if (++i % 2 == 0) {
                     // Every other Merge operation, pre-seal the source. We want to verify we correctly handle this situation as well.
                     mergeFutures.add(Futures.toVoid(context.container.sealStreamSegment(transactionName, TIMEOUT)));
                 }
 
                 mergeFutures.add(Futures.toVoid(context.container.mergeStreamSegment(parentName, transactionName, TIMEOUT)));
-=======
-                mergeFutures.add(Futures.toVoid(context.container.sealStreamSegment(transactionName, TIMEOUT)));
-                mergeFutures.add(context.container.mergeStreamSegment(parentName, transactionName, TIMEOUT));
->>>>>>> f15b3e8a
 
                 // Update parent length.
                 lengths.put(parentName, lengths.get(parentName) + lengths.get(transactionName));
