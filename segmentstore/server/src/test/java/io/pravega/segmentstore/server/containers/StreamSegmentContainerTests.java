/**
 * Copyright (c) Dell Inc., or its subsidiaries. All Rights Reserved.
 *
 * Licensed under the Apache License, Version 2.0 (the "License");
 * you may not use this file except in compliance with the License.
 * You may obtain a copy of the License at
 *
 *     http://www.apache.org/licenses/LICENSE-2.0
 */
package io.pravega.segmentstore.server.containers;

import com.google.common.util.concurrent.AbstractService;
import com.google.common.util.concurrent.Runnables;
import com.google.common.util.concurrent.Service;
import io.pravega.common.Exceptions;
import io.pravega.common.ObjectClosedException;
import io.pravega.common.TimeoutTimer;
import io.pravega.common.concurrent.Futures;
import io.pravega.common.io.StreamHelpers;
import io.pravega.common.util.ByteArraySegment;
import io.pravega.common.util.ConfigurationException;
import io.pravega.common.util.TypedProperties;
import io.pravega.segmentstore.contracts.AttributeUpdate;
import io.pravega.segmentstore.contracts.AttributeUpdateType;
import io.pravega.segmentstore.contracts.Attributes;
import io.pravega.segmentstore.contracts.BadAttributeUpdateException;
import io.pravega.segmentstore.contracts.BadOffsetException;
import io.pravega.segmentstore.contracts.ReadResult;
import io.pravega.segmentstore.contracts.ReadResultEntry;
import io.pravega.segmentstore.contracts.ReadResultEntryContents;
import io.pravega.segmentstore.contracts.ReadResultEntryType;
import io.pravega.segmentstore.contracts.SegmentProperties;
import io.pravega.segmentstore.contracts.StreamSegmentInformation;
import io.pravega.segmentstore.contracts.StreamSegmentMergedException;
import io.pravega.segmentstore.contracts.StreamSegmentNotExistsException;
import io.pravega.segmentstore.contracts.StreamSegmentSealedException;
import io.pravega.segmentstore.contracts.StreamSegmentStore;
import io.pravega.segmentstore.contracts.TooManyActiveSegmentsException;
import io.pravega.segmentstore.server.CacheManager;
import io.pravega.segmentstore.server.CachePolicy;
import io.pravega.segmentstore.server.ContainerOfflineException;
import io.pravega.segmentstore.server.DirectSegmentAccess;
import io.pravega.segmentstore.server.IllegalContainerStateException;
import io.pravega.segmentstore.server.OperationLog;
import io.pravega.segmentstore.server.OperationLogFactory;
import io.pravega.segmentstore.server.ReadIndex;
import io.pravega.segmentstore.server.ReadIndexFactory;
import io.pravega.segmentstore.server.SegmentContainer;
import io.pravega.segmentstore.server.SegmentContainerExtension;
import io.pravega.segmentstore.server.SegmentContainerFactory;
import io.pravega.segmentstore.server.SegmentMetadata;
import io.pravega.segmentstore.server.SegmentMetadataComparer;
import io.pravega.segmentstore.server.SegmentOperation;
import io.pravega.segmentstore.server.ServiceListeners;
import io.pravega.segmentstore.server.TestDurableDataLogFactory;
import io.pravega.segmentstore.server.UpdateableContainerMetadata;
import io.pravega.segmentstore.server.UpdateableSegmentMetadata;
import io.pravega.segmentstore.server.Writer;
import io.pravega.segmentstore.server.WriterFactory;
import io.pravega.segmentstore.server.WriterFlushResult;
import io.pravega.segmentstore.server.WriterSegmentProcessor;
import io.pravega.segmentstore.server.attributes.AttributeIndexConfig;
import io.pravega.segmentstore.server.attributes.AttributeIndexFactory;
import io.pravega.segmentstore.server.attributes.ContainerAttributeIndex;
import io.pravega.segmentstore.server.attributes.ContainerAttributeIndexFactoryImpl;
import io.pravega.segmentstore.server.logs.DurableLogConfig;
import io.pravega.segmentstore.server.logs.DurableLogFactory;
import io.pravega.segmentstore.server.logs.operations.CachedStreamSegmentAppendOperation;
import io.pravega.segmentstore.server.reading.AsyncReadResultProcessor;
import io.pravega.segmentstore.server.reading.ContainerReadIndexFactory;
import io.pravega.segmentstore.server.reading.ReadIndexConfig;
import io.pravega.segmentstore.server.reading.TestReadResultHandler;
import io.pravega.segmentstore.server.tables.ContainerTableExtension;
import io.pravega.segmentstore.server.tables.ContainerTableExtensionImpl;
import io.pravega.segmentstore.server.writer.StorageWriterFactory;
import io.pravega.segmentstore.server.writer.WriterConfig;
import io.pravega.segmentstore.storage.AsyncStorageWrapper;
import io.pravega.segmentstore.storage.CacheFactory;
import io.pravega.segmentstore.storage.DataLogWriterNotPrimaryException;
import io.pravega.segmentstore.storage.DurableDataLog;
import io.pravega.segmentstore.storage.DurableDataLogFactory;
import io.pravega.segmentstore.storage.SegmentHandle;
import io.pravega.segmentstore.storage.Storage;
import io.pravega.segmentstore.storage.StorageFactory;
import io.pravega.segmentstore.storage.SyncStorage;
import io.pravega.segmentstore.storage.mocks.InMemoryCacheFactory;
import io.pravega.segmentstore.storage.mocks.InMemoryDurableDataLogFactory;
import io.pravega.segmentstore.storage.mocks.InMemoryStorageFactory;
import io.pravega.segmentstore.storage.rolling.RollingStorage;
import io.pravega.shared.segment.StreamSegmentNameUtils;
import io.pravega.test.common.AssertExtensions;
import io.pravega.test.common.IntentionalException;
import io.pravega.test.common.ThreadPooledTestSuite;
import java.io.ByteArrayOutputStream;
import java.time.Duration;
import java.util.ArrayList;
import java.util.Arrays;
import java.util.Collection;
import java.util.Collections;
import java.util.Comparator;
import java.util.HashMap;
import java.util.HashSet;
import java.util.List;
import java.util.Map;
import java.util.Properties;
import java.util.UUID;
import java.util.concurrent.CompletableFuture;
import java.util.concurrent.ConcurrentHashMap;
import java.util.concurrent.Executor;
import java.util.concurrent.ExecutorService;
import java.util.concurrent.Future;
import java.util.concurrent.ScheduledExecutorService;
import java.util.concurrent.TimeUnit;
import java.util.concurrent.TimeoutException;
import java.util.concurrent.atomic.AtomicBoolean;
import java.util.concurrent.atomic.AtomicInteger;
import java.util.concurrent.atomic.AtomicLong;
import java.util.concurrent.atomic.AtomicReference;
import java.util.function.Consumer;
import java.util.function.Function;
import java.util.function.Supplier;
import java.util.stream.Collectors;
import java.util.stream.IntStream;
import java.util.stream.Stream;
import lombok.Cleanup;
import lombok.Getter;
import lombok.RequiredArgsConstructor;
import lombok.Setter;
import lombok.SneakyThrows;
import lombok.val;
import org.junit.Assert;
import org.junit.Rule;
import org.junit.Test;
import org.junit.rules.Timeout;

import static io.pravega.common.concurrent.ExecutorServiceHelpers.newScheduledThreadPool;

/**
 * Tests for StreamSegmentContainer class.
 * These are not really unit tests. They are more like integration/end-to-end tests, since they test a real StreamSegmentContainer
 * using a real DurableLog, real ReadIndex and real StorageWriter - but all against in-memory mocks of Storage and
 * DurableDataLog.
 */
public class StreamSegmentContainerTests extends ThreadPooledTestSuite {
    private static final int SEGMENT_COUNT = 100;
    private static final int TRANSACTIONS_PER_SEGMENT = 5;
    private static final int APPENDS_PER_SEGMENT = 100;
    private static final int ATTRIBUTE_UPDATES_PER_SEGMENT = 50;
    private static final int CONTAINER_ID = 1234567;
    private static final int EXPECTED_PINNED_SEGMENT_COUNT = 1;
    private static final long EXPECTED_METADATA_SEGMENT_ID = 1L;
    private static final String EXPECTED_METADATA_SEGMENT_NAME = StreamSegmentNameUtils.getMetadataSegmentName(CONTAINER_ID);
    private static final int MAX_DATA_LOG_APPEND_SIZE = 100 * 1024;
    private static final int TEST_TIMEOUT_MILLIS = 100 * 1000;
    private static final int EVICTION_SEGMENT_EXPIRATION_MILLIS_SHORT = 250; // Good for majority of tests.
    private static final int EVICTION_SEGMENT_EXPIRATION_MILLIS_LONG = 4 * EVICTION_SEGMENT_EXPIRATION_MILLIS_SHORT; // For heavy tests.
    private static final Duration TIMEOUT = Duration.ofMillis(TEST_TIMEOUT_MILLIS);
    private static final ContainerConfig DEFAULT_CONFIG = ContainerConfig
            .builder()
            .with(ContainerConfig.SEGMENT_METADATA_EXPIRATION_SECONDS, 10 * 60)
            .build();

    // Create checkpoints every 100 operations or after 10MB have been written, but under no circumstance less frequently than 10 ops.
    private static final DurableLogConfig DEFAULT_DURABLE_LOG_CONFIG = DurableLogConfig
            .builder()
            .with(DurableLogConfig.CHECKPOINT_MIN_COMMIT_COUNT, 10)
            .with(DurableLogConfig.CHECKPOINT_COMMIT_COUNT, 100)
            .with(DurableLogConfig.CHECKPOINT_TOTAL_COMMIT_LENGTH, 10 * 1024 * 1024L)
            .with(DurableLogConfig.START_RETRY_DELAY_MILLIS, 20)
            .build();

    // DL config that can be used to force truncations after every operation - this will speed up metadata eviction eligibility.
    private static final DurableLogConfig FREQUENT_TRUNCATIONS_DURABLE_LOG_CONFIG = DurableLogConfig
            .builder()
            .with(DurableLogConfig.CHECKPOINT_MIN_COMMIT_COUNT, 1)
            .with(DurableLogConfig.CHECKPOINT_COMMIT_COUNT, 5)
            .with(DurableLogConfig.CHECKPOINT_TOTAL_COMMIT_LENGTH, 10 * 1024 * 1024L)
            .build();

    private static final ReadIndexConfig DEFAULT_READ_INDEX_CONFIG = ReadIndexConfig.builder().with(ReadIndexConfig.STORAGE_READ_ALIGNMENT, 1024).build();

    private static final AttributeIndexConfig DEFAULT_ATTRIBUTE_INDEX_CONFIG = AttributeIndexConfig
            .builder()
            .with(AttributeIndexConfig.MAX_INDEX_PAGE_SIZE, 2 * 1024)
            .with(AttributeIndexConfig.ATTRIBUTE_SEGMENT_ROLLING_SIZE, 1000)
            .build();

    private static final WriterConfig DEFAULT_WRITER_CONFIG = WriterConfig
            .builder()
            .with(WriterConfig.FLUSH_THRESHOLD_BYTES, 1)
            .with(WriterConfig.FLUSH_THRESHOLD_MILLIS, 25L)
            .with(WriterConfig.MIN_READ_TIMEOUT_MILLIS, 10L)
            .with(WriterConfig.MAX_READ_TIMEOUT_MILLIS, 250L)
            .build();

    @Rule
    public Timeout globalTimeout = Timeout.millis(TEST_TIMEOUT_MILLIS);

    @Override
    protected int getThreadPoolSize() {
        return 5;
    }

    /**
     * Tests the createSegment, append, updateAttributes, read, getSegmentInfo, getActiveSegments.
     */
    @Test
    public void testSegmentRegularOperations() throws Exception {
        final UUID attributeAccumulate = UUID.randomUUID();
        final UUID attributeReplace = UUID.randomUUID();
        final UUID attributeReplaceIfGreater = UUID.randomUUID();
        final UUID attributeReplaceIfEquals = UUID.randomUUID();
        final UUID attributeNoUpdate = UUID.randomUUID();
        final long expectedAttributeValue = APPENDS_PER_SEGMENT + ATTRIBUTE_UPDATES_PER_SEGMENT;

        @Cleanup
        TestContext context = createContext();
        context.container.startAsync().awaitRunning();

        // 1. Create the StreamSegments.
        ArrayList<String> segmentNames = createSegments(context);
        checkActiveSegments(context.container, 0);
        activateAllSegments(segmentNames, context);
        checkActiveSegments(context.container, segmentNames.size());

        // 2. Add some appends.
        ArrayList<CompletableFuture<Void>> opFutures = new ArrayList<>();
        ArrayList<RefCountByteArraySegment> appends = new ArrayList<>();
        HashMap<String, Long> lengths = new HashMap<>();
        HashMap<String, ByteArrayOutputStream> segmentContents = new HashMap<>();

        for (int i = 0; i < APPENDS_PER_SEGMENT; i++) {
            for (String segmentName : segmentNames) {
                Collection<AttributeUpdate> attributeUpdates = new ArrayList<>();
                attributeUpdates.add(new AttributeUpdate(attributeAccumulate, AttributeUpdateType.Accumulate, 1));
                attributeUpdates.add(new AttributeUpdate(attributeReplace, AttributeUpdateType.Replace, i + 1));
                attributeUpdates.add(new AttributeUpdate(attributeReplaceIfGreater, AttributeUpdateType.ReplaceIfGreater, i + 1));
                attributeUpdates.add(new AttributeUpdate(attributeReplaceIfEquals,
                        i == 0 ? AttributeUpdateType.Replace : AttributeUpdateType.ReplaceIfEquals, i + 1, i));
                RefCountByteArraySegment appendData = getAppendData(segmentName, i);
                opFutures.add(context.container.append(segmentName, appendData, attributeUpdates, TIMEOUT));
                lengths.put(segmentName, lengths.getOrDefault(segmentName, 0L) + appendData.getLength());
                recordAppend(segmentName, appendData, segmentContents, appends);
            }
        }

        // 2.1 Update some of the attributes.
        for (String segmentName : segmentNames) {
            // Record a one-off update.
            opFutures.add(context.container.updateAttributes(
                    segmentName,
                    Collections.singleton(new AttributeUpdate(attributeNoUpdate, AttributeUpdateType.None, expectedAttributeValue)),
                    TIMEOUT));

            for (int i = 0; i < ATTRIBUTE_UPDATES_PER_SEGMENT; i++) {
                Collection<AttributeUpdate> attributeUpdates = new ArrayList<>();
                attributeUpdates.add(new AttributeUpdate(attributeAccumulate, AttributeUpdateType.Accumulate, 1));
                attributeUpdates.add(new AttributeUpdate(attributeReplace, AttributeUpdateType.Replace, APPENDS_PER_SEGMENT + i + 1));
                attributeUpdates.add(new AttributeUpdate(attributeReplaceIfGreater, AttributeUpdateType.ReplaceIfGreater, APPENDS_PER_SEGMENT + i + 1));
                attributeUpdates.add(new AttributeUpdate(attributeReplaceIfEquals, AttributeUpdateType.ReplaceIfEquals,
                        APPENDS_PER_SEGMENT + i + 1, APPENDS_PER_SEGMENT + i));
                opFutures.add(context.container.updateAttributes(segmentName, attributeUpdates, TIMEOUT));
            }
        }

        Futures.allOf(opFutures).get(TIMEOUT.toMillis(), TimeUnit.MILLISECONDS);

        // 3. getSegmentInfo
        for (String segmentName : segmentNames) {
            SegmentProperties sp = context.container.getStreamSegmentInfo(segmentName, TIMEOUT).join();
            long expectedLength = lengths.get(segmentName);

            Assert.assertEquals("Unexpected StartOffset for non-truncated segment " + segmentName, 0, sp.getStartOffset());
            Assert.assertEquals("Unexpected length for segment " + segmentName, expectedLength, sp.getLength());
            Assert.assertFalse("Unexpected value for isDeleted for segment " + segmentName, sp.isDeleted());
            Assert.assertFalse("Unexpected value for isSealed for segment " + segmentName, sp.isDeleted());

            // Verify all attribute values.
            Assert.assertEquals("Unexpected value for attribute " + attributeAccumulate + " for segment " + segmentName,
                    expectedAttributeValue, (long) sp.getAttributes().getOrDefault(attributeNoUpdate, Attributes.NULL_ATTRIBUTE_VALUE));
            Assert.assertEquals("Unexpected value for attribute " + attributeAccumulate + " for segment " + segmentName,
                    expectedAttributeValue, (long) sp.getAttributes().getOrDefault(attributeAccumulate, Attributes.NULL_ATTRIBUTE_VALUE));
            Assert.assertEquals("Unexpected value for attribute " + attributeReplace + " for segment " + segmentName,
                    expectedAttributeValue, (long) sp.getAttributes().getOrDefault(attributeReplace, Attributes.NULL_ATTRIBUTE_VALUE));
            Assert.assertEquals("Unexpected value for attribute " + attributeReplaceIfGreater + " for segment " + segmentName,
                    expectedAttributeValue, (long) sp.getAttributes().getOrDefault(attributeReplaceIfGreater, Attributes.NULL_ATTRIBUTE_VALUE));
            Assert.assertEquals("Unexpected value for attribute " + attributeReplaceIfEquals + " for segment " + segmentName,
                    expectedAttributeValue, (long) sp.getAttributes().getOrDefault(attributeReplaceIfEquals, Attributes.NULL_ATTRIBUTE_VALUE));
        }

        checkActiveSegments(context.container, segmentNames.size());

        // 4. Reads (regular reads, not tail reads).
        checkReadIndex(segmentContents, lengths, context);

        // 4.1. After we ensured that all data has been ingested and processed, verify that all data buffers have been released.
        checkAppendLeaks(appends);

        // 5. Writer moving data to Storage.
        waitForSegmentsInStorage(segmentNames, context).get(TIMEOUT.toMillis(), TimeUnit.MILLISECONDS);
        checkStorage(segmentContents, lengths, context);

        context.container.stopAsync().awaitTerminated();
    }

    /**
     * Same as testRegularOperations, but truncates the segments as progress is made.
     */
    @Test
    public void testRegularOperationsWithTruncate() throws Exception {
        @Cleanup
        TestContext context = createContext();
        context.container.startAsync().awaitRunning();

        // 1. Create the StreamSegments.
        ArrayList<String> segmentNames = createSegments(context);

        // 2. Add some appends & truncate as we go.
        ArrayList<CompletableFuture<Void>> opFutures = new ArrayList<>();
        ArrayList<RefCountByteArraySegment> appends = new ArrayList<>();
        HashMap<String, Long> lengths = new HashMap<>();
        HashMap<String, Long> truncationOffsets = new HashMap<>();
        HashMap<String, ByteArrayOutputStream> segmentContents = new HashMap<>();

        for (int i = 0; i < APPENDS_PER_SEGMENT; i++) {
            for (String segmentName : segmentNames) {
                RefCountByteArraySegment appendData = getAppendData(segmentName, i);
                opFutures.add(context.container.append(segmentName, appendData, null, TIMEOUT));
                lengths.put(segmentName, lengths.getOrDefault(segmentName, 0L) + appendData.getLength());
                recordAppend(segmentName, appendData, segmentContents, appends);

                long truncateOffset = truncationOffsets.getOrDefault(segmentName, 0L) + appendData.getLength() / 2 + 1;
                truncationOffsets.put(segmentName, truncateOffset);
                opFutures.add(context.container.truncateStreamSegment(segmentName, truncateOffset, TIMEOUT));
            }
        }

        Futures.allOf(opFutures).get(TIMEOUT.toMillis(), TimeUnit.MILLISECONDS);

        // 3. getSegmentInfo
        for (String segmentName : segmentNames) {
            SegmentProperties sp = context.container.getStreamSegmentInfo(segmentName, TIMEOUT).join();
            long expectedStartOffset = truncationOffsets.getOrDefault(segmentName, 0L);
            long expectedLength = lengths.get(segmentName);

            Assert.assertEquals("Unexpected StartOffset for segment " + segmentName, expectedStartOffset, sp.getStartOffset());
            Assert.assertEquals("Unexpected length for segment " + segmentName, expectedLength, sp.getLength());
            Assert.assertFalse("Unexpected value for isDeleted for segment " + segmentName, sp.isDeleted());
            Assert.assertFalse("Unexpected value for isSealed for segment " + segmentName, sp.isDeleted());
        }

        // 4. Reads (regular reads, not tail reads).
        checkReadIndex(segmentContents, lengths, truncationOffsets, context);

        // 4.1. After we ensured that all data has been ingested and processed, verify that all data buffers have been released.
        checkAppendLeaks(appends);

        // 5. Writer moving data to Storage.
        waitForSegmentsInStorage(segmentNames, context).get(TIMEOUT.toMillis(), TimeUnit.MILLISECONDS);
        checkStorage(segmentContents, lengths, context);

        context.container.stopAsync().awaitTerminated();
    }

    /**
     * Tests the ability to set attributes (via append() or updateAttributes()), then fetch them back using getAttributes(),
     * emphasizing on Extended Attributes that are dumped into Storage and cleared from memory.
     */
    @Test
    public void testAttributes() throws Exception {
        final List<UUID> extendedAttributes = Arrays.asList(UUID.randomUUID(), UUID.randomUUID());
        final UUID coreAttribute = Attributes.EVENT_COUNT;
        final List<UUID> allAttributes = Stream.concat(extendedAttributes.stream(), Stream.of(coreAttribute)).collect(Collectors.toList());
        final long expectedAttributeValue = APPENDS_PER_SEGMENT + ATTRIBUTE_UPDATES_PER_SEGMENT;
        final TestContainerConfig containerConfig = new TestContainerConfig();
        containerConfig.setSegmentMetadataExpiration(Duration.ofMillis(EVICTION_SEGMENT_EXPIRATION_MILLIS_SHORT));

        @Cleanup
        TestContext context = createContext();
        OperationLogFactory localDurableLogFactory = new DurableLogFactory(FREQUENT_TRUNCATIONS_DURABLE_LOG_CONFIG, context.dataLogFactory, executorService());
        @Cleanup
        MetadataCleanupContainer localContainer = new MetadataCleanupContainer(CONTAINER_ID, containerConfig, localDurableLogFactory,
                context.readIndexFactory, context.attributeIndexFactory, context.writerFactory, context.storageFactory,
                context.getDefaultExtensions(), executorService());
        localContainer.startAsync().awaitRunning();

        // 1. Create the StreamSegments.
        ArrayList<String> segmentNames = createSegments(localContainer);

        // 2. Add some appends.
        ArrayList<CompletableFuture<Void>> opFutures = new ArrayList<>();
        for (int i = 0; i < APPENDS_PER_SEGMENT; i++) {
            for (String segmentName : segmentNames) {
                Collection<AttributeUpdate> attributeUpdates = allAttributes
                        .stream()
                        .map(attributeId -> new AttributeUpdate(attributeId, AttributeUpdateType.Accumulate, 1))
                        .collect(Collectors.toList());
                opFutures.add(localContainer.append(segmentName, getAppendData(segmentName, i), attributeUpdates, TIMEOUT));
            }
        }

        // 2.1 Update some of the attributes.
        for (String segmentName : segmentNames) {
            for (int i = 0; i < ATTRIBUTE_UPDATES_PER_SEGMENT; i++) {
                Collection<AttributeUpdate> attributeUpdates = allAttributes
                        .stream()
                        .map(attributeId -> new AttributeUpdate(attributeId, AttributeUpdateType.Accumulate, 1))
                        .collect(Collectors.toList());
                opFutures.add(localContainer.updateAttributes(segmentName, attributeUpdates, TIMEOUT));
            }
        }

        Futures.allOf(opFutures).get(TIMEOUT.toMillis(), TimeUnit.MILLISECONDS);

        // 3. getSegmentInfo
        for (String segmentName : segmentNames) {
            val allAttributeValues = localContainer.getAttributes(segmentName, allAttributes, false, TIMEOUT).join();
            Assert.assertEquals("Unexpected number of attributes retrieved via getAttributes().", allAttributes.size(), allAttributeValues.size());

            // Verify all attribute values.
            SegmentProperties sp = localContainer.getStreamSegmentInfo(segmentName, TIMEOUT).join();
            for (val attributeId : allAttributes) {
                Assert.assertEquals("Unexpected value for attribute " + attributeId + " via getInfo() for segment " + segmentName,
                        expectedAttributeValue, (long) sp.getAttributes().getOrDefault(attributeId, Attributes.NULL_ATTRIBUTE_VALUE));
                Assert.assertEquals("Unexpected value for attribute " + attributeId + " via getAttributes() for segment " + segmentName,
                        expectedAttributeValue, (long) allAttributeValues.getOrDefault(attributeId, Attributes.NULL_ATTRIBUTE_VALUE));
            }
        }

        // Force these segments out of memory, so that we may verify that extended attributes are still recoverable.
        localContainer.triggerMetadataCleanup(segmentNames).get(TIMEOUT.toMillis(), TimeUnit.MILLISECONDS);

        for (String segmentName : segmentNames) {
            val allAttributeValues = localContainer.getAttributes(segmentName, allAttributes, false, TIMEOUT).join();
            Assert.assertEquals("Unexpected number of attributes retrieved via getAttributes() after recovery for segment " + segmentName,
                    allAttributes.size(), allAttributeValues.size());

            // Verify all attribute values. Core attributes should still be loaded in memory, while extended attributes can
            // only be fetched via their special API.
            SegmentProperties sp = localContainer.getStreamSegmentInfo(segmentName, TIMEOUT).join();
            for (val attributeId : allAttributes) {
                Assert.assertEquals("Unexpected value for attribute " + attributeId + " via getAttributes() after recovery for segment " + segmentName,
                        expectedAttributeValue, (long) allAttributeValues.getOrDefault(attributeId, Attributes.NULL_ATTRIBUTE_VALUE));
                if (Attributes.isCoreAttribute(attributeId)) {
                    Assert.assertEquals("Expecting core attribute to be loaded in memory.",
                            expectedAttributeValue, (long) sp.getAttributes().getOrDefault(attributeId, Attributes.NULL_ATTRIBUTE_VALUE));
                } else {
                    Assert.assertEquals("Not expecting extended attribute to be loaded in memory.",
                            Attributes.NULL_ATTRIBUTE_VALUE, (long) sp.getAttributes().getOrDefault(attributeId, Attributes.NULL_ATTRIBUTE_VALUE));
                }
            }

            // Now instruct the Container to cache missing values (do it a few times so we make sure it's idempotent).
            // Also introduce some random new attribute to fetch. We want to make sure we can properly handle caching
            // missing attribute values.
            val missingAttributeId = UUID.randomUUID();
            val attributesToCache = new ArrayList<UUID>(allAttributes);
            attributesToCache.add(missingAttributeId);
            val attributesToCacheValues = new HashMap<UUID, Long>(allAttributeValues);
            attributesToCacheValues.put(missingAttributeId, Attributes.NULL_ATTRIBUTE_VALUE);
            Map<UUID, Long> allAttributeValuesWithCache;
            for (int i = 0; i < 2; i++) {
                allAttributeValuesWithCache = localContainer.getAttributes(segmentName, attributesToCache, true, TIMEOUT).join();
                AssertExtensions.assertMapEquals("Inconsistent results from getAttributes(cache=true, attempt=" + i + ").",
                        attributesToCacheValues, allAttributeValuesWithCache);
                sp = localContainer.getStreamSegmentInfo(segmentName, TIMEOUT).join();
                for (val attributeId : allAttributes) {
                    Assert.assertEquals("Expecting all attributes to be loaded in memory.",
                            expectedAttributeValue, (long) sp.getAttributes().getOrDefault(attributeId, Attributes.NULL_ATTRIBUTE_VALUE));
                }

                Assert.assertEquals("Unexpected value for missing Attribute Id",
                        Attributes.NULL_ATTRIBUTE_VALUE, (long) sp.getAttributes().get(missingAttributeId));
            }
        }

        localContainer.stopAsync().awaitTerminated();
    }

    /**
     * Tests the ability to run attribute iterators over all or a subset of attributes in a segment.
     */
    @Test
    public void testAttributeIterators() throws Exception {
        final List<UUID> sortedAttributes = IntStream.range(0, 100).mapToObj(i -> new UUID(i, i)).sorted().collect(Collectors.toList());
        final Map<UUID, Long> expectedValues = sortedAttributes.stream().collect(Collectors.toMap(id -> id, UUID::getMostSignificantBits));
        final TestContainerConfig containerConfig = new TestContainerConfig();
        containerConfig.setSegmentMetadataExpiration(Duration.ofMillis(EVICTION_SEGMENT_EXPIRATION_MILLIS_SHORT));

        @Cleanup
        TestContext context = createContext();
        OperationLogFactory localDurableLogFactory = new DurableLogFactory(FREQUENT_TRUNCATIONS_DURABLE_LOG_CONFIG, context.dataLogFactory, executorService());
        @Cleanup
        MetadataCleanupContainer localContainer = new MetadataCleanupContainer(CONTAINER_ID, containerConfig, localDurableLogFactory,
                context.readIndexFactory, context.attributeIndexFactory, context.writerFactory, context.storageFactory,
                context.getDefaultExtensions(), executorService());
        localContainer.startAsync().awaitRunning();

        // 1. Create the Segment.
        String segmentName = getSegmentName(0);
        localContainer.createStreamSegment(segmentName, null, TIMEOUT).get(TIMEOUT.toMillis(), TimeUnit.MILLISECONDS);
        val segment1 = localContainer.forSegment(segmentName, TIMEOUT).get(TIMEOUT.toMillis(), TimeUnit.MILLISECONDS);

        // 2. Set some initial attribute values and verify in-memory iterator.
        Collection<AttributeUpdate> attributeUpdates = sortedAttributes
                .stream()
                .map(attributeId -> new AttributeUpdate(attributeId, AttributeUpdateType.Replace, expectedValues.get(attributeId)))
                .collect(Collectors.toList());
        segment1.updateAttributes(attributeUpdates, TIMEOUT).get(TIMEOUT.toMillis(), TimeUnit.MILLISECONDS);
        checkAttributeIterators(segment1, sortedAttributes, expectedValues);

        // 3. Force these segments out of memory and verify out-of-memory iterator.
        localContainer.triggerMetadataCleanup(Collections.singleton(segmentName)).get(TIMEOUT.toMillis(), TimeUnit.MILLISECONDS);
        val segment2 = localContainer.forSegment(segmentName, TIMEOUT).get(TIMEOUT.toMillis(), TimeUnit.MILLISECONDS);
        checkAttributeIterators(segment2, sortedAttributes, expectedValues);

        // 4. Update some values, and verify mixed iterator.
        attributeUpdates.clear();
        for (int i = 0; i < sortedAttributes.size(); i += 3) {
            UUID attributeId = sortedAttributes.get(i);
            expectedValues.put(attributeId, expectedValues.get(attributeId) + 1);
            attributeUpdates.add(new AttributeUpdate(attributeId, AttributeUpdateType.Replace, expectedValues.get(attributeId)));
        }
        segment2.updateAttributes(attributeUpdates, TIMEOUT).get(TIMEOUT.toMillis(), TimeUnit.MILLISECONDS);
        checkAttributeIterators(segment2, sortedAttributes, expectedValues);

        localContainer.stopAsync().awaitTerminated();
    }

    /**
     * Test conditional updates for Extended Attributes when they are not loaded in memory (i.e., they will need to be
     * auto-fetched from the AttributeIndex so that the operation may succeed).
     */
    @Test
    public void testExtendedAttributesConditionalUpdates() throws Exception {
        final UUID ea1 = new UUID(0, 1);
        final UUID ea2 = new UUID(0, 2);
        final List<UUID> allAttributes = Stream.of(ea1, ea2).collect(Collectors.toList());

        // We set a longer Segment Expiration time, since this test executes more operations than the others.
        final TestContainerConfig containerConfig = new TestContainerConfig();
        containerConfig.setSegmentMetadataExpiration(Duration.ofMillis(EVICTION_SEGMENT_EXPIRATION_MILLIS_LONG));
        AtomicInteger expectedAttributeValue = new AtomicInteger(0);

        @Cleanup
        TestContext context = createContext();
        OperationLogFactory localDurableLogFactory = new DurableLogFactory(FREQUENT_TRUNCATIONS_DURABLE_LOG_CONFIG, context.dataLogFactory, executorService());
        @Cleanup
        MetadataCleanupContainer localContainer = new MetadataCleanupContainer(CONTAINER_ID, containerConfig, localDurableLogFactory,
                context.readIndexFactory, context.attributeIndexFactory, context.writerFactory, context.storageFactory,
                context.getDefaultExtensions(), executorService());
        localContainer.startAsync().awaitRunning();

        // 1. Create the StreamSegments and set the initial attribute values.
        ArrayList<String> segmentNames = createSegments(localContainer);
        ArrayList<CompletableFuture<Void>> opFutures = new ArrayList<>();

        // 2. Update some of the attributes.
        expectedAttributeValue.set(1);
        for (String segmentName : segmentNames) {
            Collection<AttributeUpdate> attributeUpdates = allAttributes
                    .stream()
                    .map(attributeId -> new AttributeUpdate(attributeId, AttributeUpdateType.Accumulate, 1))
                    .collect(Collectors.toList());
            opFutures.add(localContainer.updateAttributes(segmentName, attributeUpdates, TIMEOUT));
        }

        Futures.allOf(opFutures).get(TIMEOUT.toMillis(), TimeUnit.MILLISECONDS);

        // 3. Force these segments out of memory, so that we may verify conditional appends/updates on extended attributes.
        localContainer.triggerMetadataCleanup(segmentNames).get(TIMEOUT.toMillis(), TimeUnit.MILLISECONDS);

        // 4. Execute various conditional operations using these attributes as comparison.
        long compare = expectedAttributeValue.getAndIncrement();
        long set = expectedAttributeValue.get();
        boolean badUpdate = false;
        for (String segmentName : segmentNames) {
            if (badUpdate) {
                // For every other segment, try to do a bad update, then a good one. This helps us verify both direct
                // conditional operations, failed conditional operations and conditional operations with cached attributes.
                AssertExtensions.assertSuppliedFutureThrows(
                        "Conditional append succeeded with incorrect compare value.",
                        () -> localContainer.append(segmentName, getAppendData(segmentName, 0),
                                Collections.singleton(new AttributeUpdate(ea1, AttributeUpdateType.ReplaceIfEquals, set, compare - 1)), TIMEOUT),
                        ex -> (ex instanceof BadAttributeUpdateException) && !((BadAttributeUpdateException) ex).isPreviousValueMissing());
                AssertExtensions.assertSuppliedFutureThrows(
                        "Conditional update-attributes succeeded with incorrect compare value.",
                        () -> localContainer.updateAttributes(segmentName,
                                Collections.singleton(new AttributeUpdate(ea2, AttributeUpdateType.ReplaceIfEquals, set, compare - 1)), TIMEOUT),
                        ex -> (ex instanceof BadAttributeUpdateException) && !((BadAttributeUpdateException) ex).isPreviousValueMissing());

            }

            opFutures.add(localContainer.append(segmentName, getAppendData(segmentName, 0),
                    Collections.singleton(new AttributeUpdate(ea1, AttributeUpdateType.ReplaceIfEquals, set, compare)), TIMEOUT));
            opFutures.add(localContainer.updateAttributes(segmentName,
                    Collections.singleton(new AttributeUpdate(ea2, AttributeUpdateType.ReplaceIfEquals, set, compare)), TIMEOUT));
            badUpdate = !badUpdate;
        }

        Futures.allOf(opFutures).get(TIMEOUT.toMillis(), TimeUnit.MILLISECONDS);

        // 4. Evict the segment from memory, then verify results.
        localContainer.triggerMetadataCleanup(segmentNames).get(TIMEOUT.toMillis(), TimeUnit.MILLISECONDS);
        for (String segmentName : segmentNames) {
            // Verify all attribute values.
            val attributeValues = localContainer.getAttributes(segmentName, allAttributes, true, TIMEOUT).join();
            val sp = localContainer.getStreamSegmentInfo(segmentName, TIMEOUT).join();
            for (val attributeId : allAttributes) {
                Assert.assertEquals("Unexpected value for non-cached attribute " + attributeId + " for segment " + segmentName,
                        expectedAttributeValue.get(), (long) attributeValues.getOrDefault(attributeId, Attributes.NULL_ATTRIBUTE_VALUE));
                Assert.assertEquals("Unexpected value for metadata attribute " + attributeId + " for segment " + segmentName,
                        expectedAttributeValue.get(), (long) sp.getAttributes().getOrDefault(attributeId, Attributes.NULL_ATTRIBUTE_VALUE));
            }
        }

        localContainer.stopAsync().awaitTerminated();
    }

    /**
     * Tests the ability for the StreamSegmentContainer to handle concurrent actions on a Segment that it does not know
     * anything about, and handling the resulting concurrency.
     * Note: this is tested with a single segment. It could be tested with multiple segments, but different segments
     * are mostly independent of each other, so we would not be gaining much by doing so.
     */
    @Test
    public void testConcurrentSegmentActivation() throws Exception {
        final UUID attributeAccumulate = UUID.randomUUID();
        final long expectedAttributeValue = APPENDS_PER_SEGMENT + ATTRIBUTE_UPDATES_PER_SEGMENT;
        final int appendLength = 10;

        @Cleanup
        TestContext context = createContext();
        context.container.startAsync().awaitRunning();

        // 1. Create the StreamSegments.
        String segmentName = createSegments(context).get(0);

        // 2. Add some appends.
        List<CompletableFuture<Void>> opFutures = Collections.synchronizedList(new ArrayList<>());
        AtomicLong expectedLength = new AtomicLong();

        @Cleanup("shutdown")
        ExecutorService testExecutor = newScheduledThreadPool(Math.min(20, APPENDS_PER_SEGMENT), "testConcurrentSegmentActivation");
        val submitFutures = new ArrayList<Future<?>>();
        for (int i = 0; i < APPENDS_PER_SEGMENT; i++) {
            final byte fillValue = (byte) i;
            submitFutures.add(testExecutor.submit(() -> {
                Collection<AttributeUpdate> attributeUpdates = Collections.singleton(
                        new AttributeUpdate(attributeAccumulate, AttributeUpdateType.Accumulate, 1));
                byte[] appendData = new byte[appendLength];
                Arrays.fill(appendData, (byte) (fillValue + 1));
                opFutures.add(context.container.append(segmentName, new ByteArraySegment(appendData), attributeUpdates, TIMEOUT));
                expectedLength.addAndGet(appendData.length);
            }));
        }

        // 2.1 Update the attribute.
        for (int i = 0; i < ATTRIBUTE_UPDATES_PER_SEGMENT; i++) {
            submitFutures.add(testExecutor.submit(() -> {
                Collection<AttributeUpdate> attributeUpdates = new ArrayList<>();
                attributeUpdates.add(new AttributeUpdate(attributeAccumulate, AttributeUpdateType.Accumulate, 1));
                opFutures.add(context.container.updateAttributes(segmentName, attributeUpdates, TIMEOUT));
            }));
        }

        // Wait for the submittal of tasks to complete.
        submitFutures.forEach(this::await);

        // Now wait for all the appends to finish.
        Futures.allOf(opFutures).get(TIMEOUT.toMillis(), TimeUnit.MILLISECONDS);

        // 3. getSegmentInfo: verify final state of the attribute.
        SegmentProperties sp = context.container.getStreamSegmentInfo(segmentName, TIMEOUT).join();

        Assert.assertEquals("Unexpected length for segment " + segmentName, expectedLength.get(), sp.getLength());
        Assert.assertFalse("Unexpected value for isDeleted for segment " + segmentName, sp.isDeleted());
        Assert.assertFalse("Unexpected value for isSealed for segment " + segmentName, sp.isDeleted());

        // Verify all attribute values.
        Assert.assertEquals("Unexpected value for attribute " + attributeAccumulate + " for segment " + segmentName,
                expectedAttributeValue, (long) sp.getAttributes().getOrDefault(attributeAccumulate, Attributes.NULL_ATTRIBUTE_VALUE));

        checkActiveSegments(context.container, 1);

        // 4. Written data.
        waitForOperationsInReadIndex(context.container);
        byte[] actualData = new byte[(int) expectedLength.get()];
        int offset = 0;
        @Cleanup
        ReadResult readResult = context.container.read(segmentName, 0, actualData.length, TIMEOUT).join();
        while (readResult.hasNext()) {
            ReadResultEntry readEntry = readResult.next();
            ReadResultEntryContents readEntryContents = readEntry.getContent().join();
            AssertExtensions.assertLessThanOrEqual("Too much to read.", actualData.length, offset + actualData.length);
            StreamHelpers.readAll(readEntryContents.getData(), actualData, offset, actualData.length);
            offset += actualData.length;
        }

        Assert.assertEquals("Unexpected number of bytes read.", actualData.length, offset);
        Assert.assertTrue("Unexpected number of bytes read (multiple of appendLength).", actualData.length % appendLength == 0);

        boolean[] observedValues = new boolean[APPENDS_PER_SEGMENT + 1];
        for (int i = 0; i < actualData.length; i += appendLength) {
            byte value = actualData[i];
            Assert.assertFalse("Append with value " + value + " was written multiple times.", observedValues[value]);
            observedValues[value] = true;
            for (int j = 1; j < appendLength; j++) {
                Assert.assertEquals("Append was not written atomically at offset " + (i + j), value, actualData[i + j]);
            }
        }

        // Verify all the appends made it (we purposefully did not write 0, since that's the default fill value in an array).
        Assert.assertFalse("Not expecting 0 as a value.", observedValues[0]);
        for (int i = 1; i < observedValues.length; i++) {
            Assert.assertTrue("Append with value " + i + " was not written.", observedValues[i]);
        }

        context.container.stopAsync().awaitTerminated();
    }

    /**
     * Tests the ability to make appends with offset.
     */
    @Test
    public void testAppendWithOffset() throws Exception {
        @Cleanup
        TestContext context = createContext();
        context.container.startAsync().awaitRunning();

        // 1. Create the StreamSegments.
        ArrayList<String> segmentNames = createSegments(context);
        activateAllSegments(segmentNames, context);

        // 2. Add some appends.
        ArrayList<CompletableFuture<Void>> appendFutures = new ArrayList<>();
        ArrayList<RefCountByteArraySegment> appends = new ArrayList<>();
        HashMap<String, Long> lengths = new HashMap<>();
        HashMap<String, ByteArrayOutputStream> segmentContents = new HashMap<>();

        int appendId = 0;
        for (int i = 0; i < APPENDS_PER_SEGMENT; i++) {
            for (String segmentName : segmentNames) {
                RefCountByteArraySegment appendData = getAppendData(segmentName, i);
                long offset = lengths.getOrDefault(segmentName, 0L);
                appendFutures.add(context.container.append(segmentName, offset, appendData, null, TIMEOUT));

                lengths.put(segmentName, offset + appendData.getLength());
                recordAppend(segmentName, appendData, segmentContents, appends);
                appendId++;
            }
        }

        Futures.allOf(appendFutures).get(TIMEOUT.toMillis(), TimeUnit.MILLISECONDS);

        // 2.1 Verify that if we pass wrong offsets, the append is failed.
        for (String segmentName : segmentNames) {
            RefCountByteArraySegment appendData = getAppendData(segmentName, appendId);
            long offset = lengths.get(segmentName) + (appendId % 2 == 0 ? 1 : -1);

            AssertExtensions.assertSuppliedFutureThrows(
                    "append did not fail with the appropriate exception when passed a bad offset.",
                    () -> context.container.append(segmentName, offset, appendData, null, TIMEOUT),
                    ex -> ex instanceof BadOffsetException);

            // Verify that failed appends have their buffers released.
            checkAppendLeaks(Collections.singletonList(appendData));
            appendId++;
        }

        // 3. Reads (regular reads, not tail reads).
        checkReadIndex(segmentContents, lengths, context);

        // 3.1. After we ensured that all data has been ingested and processed, verify that all data buffers have been released.
        checkAppendLeaks(appends);

        // 4. Writer moving data to Storage.
        waitForSegmentsInStorage(segmentNames, context).get(TIMEOUT.toMillis(), TimeUnit.MILLISECONDS);
        checkStorage(segmentContents, lengths, context);

        context.container.stopAsync().awaitTerminated();
    }

    /**
     * Test the seal operation on StreamSegments. Also tests the behavior of Reads (non-tailing) when encountering
     * the end of a sealed StreamSegment.
     */
    @Test
    public void testSegmentSeal() throws Exception {
        final int appendsPerSegment = 1;
        @Cleanup
        TestContext context = createContext();
        context.container.startAsync().awaitRunning();

        // 1. Create the StreamSegments.
        ArrayList<String> segmentNames = createSegments(context);
        HashMap<String, ByteArrayOutputStream> segmentContents = new HashMap<>();

        // 2. Add some appends.
        ArrayList<CompletableFuture<Void>> appendFutures = new ArrayList<>();
        HashMap<String, Long> lengths = new HashMap<>();

        for (String segmentName : segmentNames) {
            ByteArrayOutputStream segmentStream = new ByteArrayOutputStream();
            segmentContents.put(segmentName, segmentStream);
            for (int i = 0; i < appendsPerSegment; i++) {
                ByteArraySegment appendData = getAppendData(segmentName, i);
                appendFutures.add(context.container.append(segmentName, appendData, null, TIMEOUT));
                lengths.put(segmentName, lengths.getOrDefault(segmentName, 0L) + appendData.getLength());
                appendData.copyTo(segmentStream);
            }
        }

        Futures.allOf(appendFutures).get(TIMEOUT.toMillis(), TimeUnit.MILLISECONDS);

        // 3. Seal first half of segments.
        ArrayList<CompletableFuture<Long>> sealFutures = new ArrayList<>();
        for (int i = 0; i < segmentNames.size() / 2; i++) {
            sealFutures.add(context.container.sealStreamSegment(segmentNames.get(i), TIMEOUT));
        }

        Futures.allOf(sealFutures).get(TIMEOUT.toMillis(), TimeUnit.MILLISECONDS);

        // Check that the segments were properly sealed.
        for (int i = 0; i < segmentNames.size(); i++) {
            String segmentName = segmentNames.get(i);
            boolean expectedSealed = i < segmentNames.size() / 2;
            SegmentProperties sp = context.container.getStreamSegmentInfo(segmentName, TIMEOUT).join();
            if (expectedSealed) {
                Assert.assertTrue("Segment is not sealed when it should be " + segmentName, sp.isSealed());
                Assert.assertEquals("Unexpected result from seal() future for segment " + segmentName, sp.getLength(), (long) sealFutures.get(i).join());
                AssertExtensions.assertThrows(
                        "Container allowed appending to a sealed segment " + segmentName,
                        context.container.append(segmentName, new ByteArraySegment("foo".getBytes()), null, TIMEOUT)::join,
                        ex -> ex instanceof StreamSegmentSealedException);
            } else {
                Assert.assertFalse("Segment is sealed when it shouldn't be " + segmentName, sp.isSealed());

                // Verify we can still append to these segments.
                byte[] appendData = "foo".getBytes();
                context.container.append(segmentName, new ByteArraySegment(appendData), null, TIMEOUT).join();
                segmentContents.get(segmentName).write(appendData);
                lengths.put(segmentName, lengths.getOrDefault(segmentName, 0L) + appendData.length);
            }
        }

        // 4. Reads (regular reads, not tail reads, and only for the sealed segments).
        waitForOperationsInReadIndex(context.container);
        for (int i = 0; i < segmentNames.size() / 2; i++) {
            String segmentName = segmentNames.get(i);
            long segmentLength = context.container.getStreamSegmentInfo(segmentName, TIMEOUT).join().getLength();

            // Read starting 1 byte from the end - make sure it wont hang at the end by turning into a future read.
            final int totalReadLength = 1;
            long expectedCurrentOffset = segmentLength - totalReadLength;
            @Cleanup
            ReadResult readResult = context.container.read(segmentName, expectedCurrentOffset, Integer.MAX_VALUE, TIMEOUT).join();

            int readLength = 0;
            while (readResult.hasNext()) {
                ReadResultEntry readEntry = readResult.next();
                if (readEntry.getStreamSegmentOffset() >= segmentLength) {
                    Assert.assertEquals("Unexpected value for isEndOfStreamSegment when reaching the end of sealed segment " + segmentName, ReadResultEntryType.EndOfStreamSegment, readEntry.getType());
                    AssertExtensions.assertSuppliedFutureThrows(
                            "ReadResultEntry.getContent() returned a result when reached the end of sealed segment " + segmentName,
                            readEntry::getContent,
                            ex -> ex instanceof IllegalStateException);
                } else {
                    Assert.assertNotEquals("Unexpected value for isEndOfStreamSegment before reaching end of sealed segment " + segmentName, ReadResultEntryType.EndOfStreamSegment, readEntry.getType());
                    Assert.assertTrue("getContent() did not return a completed future for segment" + segmentName, readEntry.getContent().isDone() && !readEntry.getContent().isCompletedExceptionally());
                    ReadResultEntryContents readEntryContents = readEntry.getContent().join();
                    expectedCurrentOffset += readEntryContents.getLength();
                    readLength += readEntryContents.getLength();
                }
            }

            Assert.assertEquals("Unexpected number of bytes read.", totalReadLength, readLength);
            Assert.assertTrue("ReadResult was not closed when reaching the end of sealed segment" + segmentName, readResult.isClosed());
        }

        // 5. Writer moving data to Storage.
        waitForSegmentsInStorage(segmentNames, context).get(TIMEOUT.toMillis(), TimeUnit.MILLISECONDS);
        checkStorage(segmentContents, lengths, context);

        context.container.stopAsync().awaitTerminated();
    }

    /**
     * Tests the behavior of various operations when the StreamSegment does not exist.
     */
    @Test
    public void testInexistentSegment() {
        final String segmentName = "foo";
        @Cleanup
        TestContext context = createContext();
        context.container.startAsync().awaitRunning();

        AssertExtensions.assertThrows(
                "getStreamSegmentInfo did not throw expected exception when called on a non-existent StreamSegment.",
                context.container.getStreamSegmentInfo(segmentName, TIMEOUT)::join,
                ex -> ex instanceof StreamSegmentNotExistsException);

        AssertExtensions.assertThrows(
                "append did not throw expected exception when called on a non-existent StreamSegment.",
                context.container.append(segmentName, new ByteArraySegment("foo".getBytes()), null, TIMEOUT)::join,
                ex -> ex instanceof StreamSegmentNotExistsException);

        AssertExtensions.assertThrows(
                "read did not throw expected exception when called on a non-existent StreamSegment.",
                context.container.read(segmentName, 0, 1, TIMEOUT)::join,
                ex -> ex instanceof StreamSegmentNotExistsException);

        AssertExtensions.assertThrows(
                "delete did not throw expected exception when called on a non-existent StreamSegment.",
                context.container.deleteStreamSegment(segmentName, TIMEOUT)::join,
                ex -> ex instanceof StreamSegmentNotExistsException);
    }

    /**
     * Tests the ability to delete StreamSegments.
     */
    @Test
    public void testSegmentDelete() throws Exception {
        final int appendsPerSegment = 1;
        @Cleanup
        TestContext context = createContext();
        context.container.startAsync().awaitRunning();

        // 1. Create the StreamSegments.
        ArrayList<String> segmentNames = createSegments(context);
        val emptySegmentName = segmentNames.get(0);
        val nonEmptySegmentNames = segmentNames.subList(1, segmentNames.size() - 1);

        // 2. Add some appends.
        ArrayList<CompletableFuture<Void>> appendFutures = new ArrayList<>();

        for (int i = 0; i < appendsPerSegment; i++) {
            // Append to all but the "empty" segment.
            for (String segmentName : nonEmptySegmentNames) {
                appendFutures.add(context.container.append(segmentName, getAppendData(segmentName, i), null, TIMEOUT));
            }
        }

        Futures.allOf(appendFutures).get(TIMEOUT.toMillis(), TimeUnit.MILLISECONDS);

        // 3. Delete the empty segment (twice).
        context.container.deleteStreamSegment(emptySegmentName, TIMEOUT).get(TIMEOUT.toMillis(), TimeUnit.MILLISECONDS);
        AssertExtensions.assertSuppliedFutureThrows(
                "Empty segment was not deleted.",
                () -> context.container.deleteStreamSegment(emptySegmentName, TIMEOUT),
                ex -> ex instanceof StreamSegmentNotExistsException);
        checkNotExistsInStorage(emptySegmentName, context);

        // 3.1. Delete the first half of the segments.
        ArrayList<CompletableFuture<Void>> deleteFutures = new ArrayList<>();
        for (int i = 0; i < nonEmptySegmentNames.size() / 2; i++) {
            String segmentName = nonEmptySegmentNames.get(i);
            deleteFutures.add(context.container.deleteStreamSegment(segmentName, TIMEOUT));
        }

        Futures.allOf(deleteFutures).get(TIMEOUT.toMillis(), TimeUnit.MILLISECONDS);

        // 3.2. Verify that only the first half of the segments were deleted, and not the others.
        for (int i = 0; i < nonEmptySegmentNames.size(); i++) {
            ArrayList<String> toCheck = new ArrayList<>();
            toCheck.add(nonEmptySegmentNames.get(i));

            boolean expectedDeleted = i < nonEmptySegmentNames.size() / 2;
            if (expectedDeleted) {
                // Verify the segments and their Transactions are not there anymore.
                for (String sn : toCheck) {
                    AssertExtensions.assertThrows(
                            "getStreamSegmentInfo did not throw expected exception when called on a deleted StreamSegment.",
                            context.container.getStreamSegmentInfo(sn, TIMEOUT)::join,
                            ex -> ex instanceof StreamSegmentNotExistsException);

                    AssertExtensions.assertThrows(
                            "append did not throw expected exception when called on a deleted StreamSegment.",
                            context.container.append(sn, new ByteArraySegment("foo".getBytes()), null, TIMEOUT)::join,
                            ex -> ex instanceof StreamSegmentNotExistsException);

                    AssertExtensions.assertThrows(
                            "read did not throw expected exception when called on a deleted StreamSegment.",
                            context.container.read(sn, 0, 1, TIMEOUT)::join,
                            ex -> ex instanceof StreamSegmentNotExistsException);

                    checkNotExistsInStorage(sn, context);
                    //Assert.assertFalse("Segment not deleted in storage.", context.storage.exists(sn, TIMEOUT).join());
                }
            } else {
                // Verify the Segments are still there.
                for (String sn : toCheck) {
                    SegmentProperties props = context.container.getStreamSegmentInfo(sn, TIMEOUT).join();
                    Assert.assertFalse("Not-deleted segment was marked as deleted in metadata.", props.isDeleted());

                    // Verify we can still append and read from this segment.
                    context.container.append(sn, new ByteArraySegment("foo".getBytes()), null, TIMEOUT).join();

                    @Cleanup
                    ReadResult rr = context.container.read(sn, 0, 1, TIMEOUT).join();
                    context.container.getStreamSegmentInfo(sn, TIMEOUT).join();
                }
            }
        }

        context.container.stopAsync().awaitTerminated();
    }

    /**
     * Test the createTransaction, append-to-Transaction, mergeTransaction methods.
     */
    @Test
    public void testTransactionOperations() throws Exception {
        // Create Transaction and Append to Transaction were partially tested in the Delete test, so we will focus on merge Transaction here.
        @Cleanup
        TestContext context = createContext();
        context.container.startAsync().awaitRunning();

        // 1. Create the StreamSegments.
        ArrayList<String> segmentNames = createSegments(context);
        HashMap<String, ArrayList<String>> transactionsBySegment = createTransactions(segmentNames, context);
        activateAllSegments(segmentNames, context);
        transactionsBySegment.values().forEach(s -> activateAllSegments(s, context));

        // 2. Add some appends.
        HashMap<String, Long> lengths = new HashMap<>();
        HashMap<String, ByteArrayOutputStream> segmentContents = new HashMap<>();
        appendToParentsAndTransactions(segmentNames, transactionsBySegment, lengths, segmentContents, context);

        // 3. Merge all the Transaction.
        mergeTransactions(transactionsBySegment, lengths, segmentContents, context);

        // 4. Add more appends (to the parent segments)
        ArrayList<CompletableFuture<Void>> appendFutures = new ArrayList<>();
        for (int i = 0; i < 5; i++) {
            for (String segmentName : segmentNames) {
                RefCountByteArraySegment appendData = getAppendData(segmentName, APPENDS_PER_SEGMENT + i);
                appendFutures.add(context.container.append(segmentName, appendData, null, TIMEOUT));
                lengths.put(segmentName, lengths.getOrDefault(segmentName, 0L) + appendData.getLength());
                recordAppend(segmentName, appendData, segmentContents, null);

                // Verify that we can no longer append to Transaction.
                for (String transactionName : transactionsBySegment.get(segmentName)) {
                    AssertExtensions.assertThrows(
                            "An append was allowed to a merged Transaction " + transactionName,
                            context.container.append(transactionName, new ByteArraySegment("foo".getBytes()), null, TIMEOUT)::join,
                            ex -> ex instanceof StreamSegmentMergedException || ex instanceof StreamSegmentNotExistsException);
                }
            }
        }

        Futures.allOf(appendFutures).get(TIMEOUT.toMillis(), TimeUnit.MILLISECONDS);

        // 5. Verify their contents.
        checkReadIndex(segmentContents, lengths, context);

        // 6. Writer moving data to Storage.
        waitForSegmentsInStorage(segmentNames, context).get(TIMEOUT.toMillis(), TimeUnit.MILLISECONDS);
        checkStorage(segmentContents, lengths, context);

        context.container.stopAsync().awaitTerminated();
    }

    /**
     * Tests the ability to perform future (tail) reads. Scenarios tested include:
     * * Regular appends
     * * Segment sealing
     * * Transaction merging.
     */
    @Test
    public void testFutureReads() throws Exception {
        final int nonSealReadLimit = 100;
        @Cleanup
        TestContext context = createContext();
        context.container.startAsync().awaitRunning();

        // 1. Create the StreamSegments.
        ArrayList<String> segmentNames = createSegments(context);
        HashMap<String, ArrayList<String>> transactionsBySegment = createTransactions(segmentNames, context);
        activateAllSegments(segmentNames, context);
        transactionsBySegment.values().forEach(s -> activateAllSegments(s, context));

        HashMap<String, ReadResult> readsBySegment = new HashMap<>();
        ArrayList<AsyncReadResultProcessor> readProcessors = new ArrayList<>();
        HashSet<String> segmentsToSeal = new HashSet<>();
        HashMap<String, ByteArrayOutputStream> readContents = new HashMap<>();
        HashMap<String, TestReadResultHandler> entryHandlers = new HashMap<>();

        // 2. Setup tail reads.
        // First 1/2 of segments will try to read Int32.Max bytes, while the other half will try to read 100 bytes.
        // We will then seal the first 1/2 of the segments, which should cause the tail reads to stop (the remaining
        // should stop upon reaching the limit).
        for (int i = 0; i < segmentNames.size(); i++) {
            String segmentName = segmentNames.get(i);
            ByteArrayOutputStream readContentsStream = new ByteArrayOutputStream();
            readContents.put(segmentName, readContentsStream);

            ReadResult readResult;
            if (i < segmentNames.size() / 2) {
                // We're going to seal this one at one point.
                segmentsToSeal.add(segmentName);
                readResult = context.container.read(segmentName, 0, Integer.MAX_VALUE, TIMEOUT).join();
            } else {
                // Just a regular one, nothing special.
                readResult = context.container.read(segmentName, 0, nonSealReadLimit, TIMEOUT).join();
            }

            // The Read callback is only accumulating data in this test; we will then compare it against the real data.
            TestReadResultHandler entryHandler = new TestReadResultHandler(readContentsStream, TIMEOUT);
            entryHandlers.put(segmentName, entryHandler);
            readsBySegment.put(segmentName, readResult);
            readProcessors.add(AsyncReadResultProcessor.process(readResult, entryHandler, executorService()));
        }

        // 3. Add some appends.
        HashMap<String, Long> lengths = new HashMap<>();
        HashMap<String, ByteArrayOutputStream> segmentContents = new HashMap<>();
        appendToParentsAndTransactions(segmentNames, transactionsBySegment, lengths, segmentContents, context);

        // 4. Merge all the Transactions.
        mergeTransactions(transactionsBySegment, lengths, segmentContents, context);

        // 5. Add more appends (to the parent segments)
        ArrayList<CompletableFuture<Void>> operationFutures = new ArrayList<>();
        for (int i = 0; i < 5; i++) {
            for (String segmentName : segmentNames) {
                RefCountByteArraySegment appendData = getAppendData(segmentName, APPENDS_PER_SEGMENT + i);
                operationFutures.add(context.container.append(segmentName, appendData, null, TIMEOUT));
                lengths.put(segmentName, lengths.getOrDefault(segmentName, 0L) + appendData.getLength());
                recordAppend(segmentName, appendData, segmentContents, null);
            }
        }

        segmentsToSeal.forEach(segmentName -> operationFutures
                .add(Futures.toVoid(context.container.sealStreamSegment(segmentName, TIMEOUT))));
        Futures.allOf(operationFutures).get(TIMEOUT.toMillis(), TimeUnit.MILLISECONDS);

        // Now wait for all the reads to complete, and verify their results against the expected output.
        Futures.allOf(entryHandlers.values().stream().map(h -> h.getCompleted()).collect(Collectors.toList())).get(TIMEOUT.toMillis(), TimeUnit.MILLISECONDS);
        readProcessors.forEach(AsyncReadResultProcessor::close);

        // Check to see if any errors got thrown (and caught) during the reading process).
        for (Map.Entry<String, TestReadResultHandler> e : entryHandlers.entrySet()) {
            Throwable err = e.getValue().getError().get();
            if (err != null) {
                // Check to see if the exception we got was a SegmentSealedException. If so, this is only expected if the segment was to be sealed.
                // The next check (see below) will verify if the segments were properly read).
                if (!(err instanceof StreamSegmentSealedException && segmentsToSeal.contains(e.getKey()))) {
                    Assert.fail("Unexpected error happened while processing Segment " + e.getKey() + ": " + e.getValue().getError().get());
                }
            }
        }

        // Check that all the ReadResults are closed
        for (Map.Entry<String, ReadResult> e : readsBySegment.entrySet()) {
            Assert.assertTrue("Read result is not closed for segment " + e.getKey(), e.getValue().isClosed());
        }

        // Compare, byte-by-byte, the outcome of the tail reads.
        Assert.assertEquals("Unexpected number of segments were read.", segmentContents.size(), readContents.size());
        for (String segmentName : segmentNames) {
            boolean isSealed = segmentsToSeal.contains(segmentName);

            byte[] expectedData = segmentContents.get(segmentName).toByteArray();
            byte[] actualData = readContents.get(segmentName).toByteArray();
            int expectedLength = isSealed ? (int) (long) lengths.get(segmentName) : nonSealReadLimit;
            Assert.assertEquals("Unexpected read length for segment " + segmentName, expectedLength, actualData.length);
            AssertExtensions.assertArrayEquals("Unexpected read contents for segment " + segmentName, expectedData, 0, actualData, 0, actualData.length);
        }

        // 6. Writer moving data to Storage.
        waitForSegmentsInStorage(segmentNames, context).get(TIMEOUT.toMillis(), TimeUnit.MILLISECONDS);
        checkStorage(segmentContents, lengths, context);
    }

    /**
     * Tests the ability to clean up SegmentMetadata for those segments which have not been used recently.
     * This test does the following:
     * 1. Sets up a custom SegmentContainer with a hook into the metadataCleanup task
     * 2. Creates a segment and appends something to it, each time updating attributes (and verifies they were updated correctly).
     * 3. Waits for the segment to be forgotten (evicted).
     * 4. Requests info on the segment, validates it, then makes another append, seals it, at each step verifying it was done
     * correctly (checking Metadata, Attributes and Storage).
     * 5. Deletes the segment, waits for metadata to be cleared (via forcing another log truncation), re-creates the
     * same segment and validates that the old attributes did not "bleed in".
     */
    @Test
    public void testMetadataCleanup() throws Exception {
        final String segmentName = "segment";
        final UUID[] attributes = new UUID[]{Attributes.CREATION_TIME, Attributes.EVENT_COUNT, UUID.randomUUID()};
        final ByteArraySegment appendData = new ByteArraySegment("hello".getBytes());
        Map<UUID, Long> expectedAttributes = new HashMap<>();

        final TestContainerConfig containerConfig = new TestContainerConfig();
        containerConfig.setSegmentMetadataExpiration(Duration.ofMillis(EVICTION_SEGMENT_EXPIRATION_MILLIS_SHORT));

        @Cleanup
        TestContext context = createContext(containerConfig);
        OperationLogFactory localDurableLogFactory = new DurableLogFactory(FREQUENT_TRUNCATIONS_DURABLE_LOG_CONFIG, context.dataLogFactory, executorService());
        @Cleanup
        MetadataCleanupContainer localContainer = new MetadataCleanupContainer(CONTAINER_ID, containerConfig, localDurableLogFactory,
                context.readIndexFactory, context.attributeIndexFactory, context.writerFactory, context.storageFactory,
                context.getDefaultExtensions(), executorService());
        localContainer.startAsync().awaitRunning();

        // Create segment with initial attributes and verify they were set correctly.
        val initialAttributes = createAttributeUpdates(attributes);
        applyAttributes(initialAttributes, expectedAttributes);
        expectedAttributes = Attributes.getCoreNonNullAttributes(expectedAttributes); // We expect extended attributes to be dropped in this case.
        localContainer.createStreamSegment(segmentName, initialAttributes, TIMEOUT).get(TIMEOUT.toMillis(), TimeUnit.MILLISECONDS);
        SegmentProperties sp = localContainer.getStreamSegmentInfo(segmentName, TIMEOUT).get(TIMEOUT.toMillis(), TimeUnit.MILLISECONDS);
        SegmentMetadataComparer.assertSameAttributes("Unexpected attributes after segment creation.", expectedAttributes, sp);

        // Add one append with some attribute changes and verify they were set correctly.
        val appendAttributes = createAttributeUpdates(attributes);
        applyAttributes(appendAttributes, expectedAttributes);
        localContainer.append(segmentName, appendData, appendAttributes, TIMEOUT).get(TIMEOUT.toMillis(), TimeUnit.MILLISECONDS);
        sp = localContainer.getStreamSegmentInfo(segmentName, TIMEOUT).get(TIMEOUT.toMillis(), TimeUnit.MILLISECONDS);
        SegmentMetadataComparer.assertSameAttributes("Unexpected attributes after append.", expectedAttributes, sp);

        // Wait until the segment is forgotten.
        localContainer.triggerMetadataCleanup(Collections.singleton(segmentName)).get(TIMEOUT.toMillis(), TimeUnit.MILLISECONDS);

        // Now get attributes again and verify them.
        sp = localContainer.getStreamSegmentInfo(segmentName, TIMEOUT).get(TIMEOUT.toMillis(), TimeUnit.MILLISECONDS);
        expectedAttributes = Attributes.getCoreNonNullAttributes(expectedAttributes); // We expect extended attributes to be dropped in this case.
        SegmentMetadataComparer.assertSameAttributes("Unexpected attributes after eviction & resurrection.", expectedAttributes, sp);

        // Append again, and make sure we can append at the right offset.
        val secondAppendAttributes = createAttributeUpdates(attributes);
        applyAttributes(secondAppendAttributes, expectedAttributes);
        localContainer.append(segmentName, appendData.getLength(), appendData, secondAppendAttributes, TIMEOUT).get(TIMEOUT.toMillis(), TimeUnit.MILLISECONDS);
        sp = localContainer.getStreamSegmentInfo(segmentName, TIMEOUT).get(TIMEOUT.toMillis(), TimeUnit.MILLISECONDS);
        Assert.assertEquals("Unexpected length from segment after eviction & resurrection.", 2 * appendData.getLength(), sp.getLength());
        SegmentMetadataComparer.assertSameAttributes("Unexpected attributes after eviction & resurrection.", expectedAttributes, sp);

        // Seal.
        localContainer.sealStreamSegment(segmentName, TIMEOUT).get(TIMEOUT.toMillis(), TimeUnit.MILLISECONDS);
        sp = localContainer.getStreamSegmentInfo(segmentName, TIMEOUT).get(TIMEOUT.toMillis(), TimeUnit.MILLISECONDS);
        SegmentMetadataComparer.assertSameAttributes("Unexpected attributes after seal.", expectedAttributes, sp);

        // Verify the segment actually made to Storage in one piece.
        waitForSegmentInStorage(sp, context).get(TIMEOUT.toMillis(), TimeUnit.MILLISECONDS);
        val storageInfo = context.storage.getStreamSegmentInfo(segmentName, TIMEOUT).get(TIMEOUT.toMillis(), TimeUnit.MILLISECONDS);
        Assert.assertEquals("Unexpected length in storage for segment.", sp.getLength(), storageInfo.getLength());

        // Delete segment and wait until it is forgotten again (we need to create another dummy segment so that we can
        // force a Metadata Truncation in order to facilitate that; this is the purpose of segment2).
        localContainer.deleteStreamSegment(segmentName, TIMEOUT).get(TIMEOUT.toMillis(), TimeUnit.MILLISECONDS);

        // Wait for the segment to be forgotten again.
        localContainer.triggerMetadataCleanup(Collections.singleton(segmentName)).get(TIMEOUT.toMillis(), TimeUnit.MILLISECONDS);

        // Now Create the Segment again and verify the old attributes were not "remembered".
        val newAttributes = createAttributeUpdates(attributes);
        applyAttributes(newAttributes, expectedAttributes);
        localContainer.createStreamSegment(segmentName, newAttributes, TIMEOUT)
                      .get(TIMEOUT.toMillis(), TimeUnit.MILLISECONDS);

        sp = localContainer.getStreamSegmentInfo(segmentName, TIMEOUT).get(TIMEOUT.toMillis(), TimeUnit.MILLISECONDS);
        expectedAttributes = Attributes.getCoreNonNullAttributes(expectedAttributes); // We expect extended attributes to be dropped in this case.
        SegmentMetadataComparer.assertSameAttributes("Unexpected attributes after deletion and re-creation.", expectedAttributes, sp);
    }

    /**
     * Tests the ability for the SegmentContainer to recover in the following scenario:
     * 1. A segment is created and recorded in the metadata (with some optional operations on it)
     * 2. The segment is evicted from the metadata.
     * 3. The segment is reactivated (with a new metadata mapping). No truncations happened since #2 above.
     * 4. Container shuts down and needs to recover. We need to ensure that recovery succeeds even with the new mapping
     * of the segment.
     */
    @Test
    public void testMetadataCleanupRecovery() throws Exception {
        final String segmentName = "segment";
        final ByteArraySegment appendData = new ByteArraySegment("hello".getBytes());

        final TestContainerConfig containerConfig = new TestContainerConfig();
        containerConfig.setSegmentMetadataExpiration(Duration.ofMillis(EVICTION_SEGMENT_EXPIRATION_MILLIS_SHORT));

        @Cleanup
        TestContext context = createContext(containerConfig);
        val localDurableLogFactory = new DurableLogFactory(DEFAULT_DURABLE_LOG_CONFIG, context.dataLogFactory, executorService());
        SegmentProperties originalInfo;
        try (val container1 = new MetadataCleanupContainer(CONTAINER_ID, containerConfig, localDurableLogFactory,
                context.readIndexFactory, context.attributeIndexFactory, context.writerFactory, context.storageFactory,
                context.getDefaultExtensions(), executorService())) {
            container1.startAsync().awaitRunning();

            // Create segment and make one append to it.
            container1.createStreamSegment(segmentName, null, TIMEOUT).get(TIMEOUT.toMillis(), TimeUnit.MILLISECONDS);
            container1.append(segmentName, appendData, null, TIMEOUT).get(TIMEOUT.toMillis(), TimeUnit.MILLISECONDS);

            // Wait until the segment is forgotten.
            container1.triggerMetadataCleanup(Collections.singleton(segmentName)).get(TIMEOUT.toMillis(), TimeUnit.MILLISECONDS);

            // Add an append - this will force the segment to be reactivated, thus be registered with a different id.
            container1.append(segmentName, appendData, null, TIMEOUT).get(TIMEOUT.toMillis(), TimeUnit.MILLISECONDS);
            originalInfo = container1.getStreamSegmentInfo(segmentName, TIMEOUT).get(TIMEOUT.toMillis(), TimeUnit.MILLISECONDS);
            container1.stopAsync().awaitTerminated();
        }

        // Restart container and verify it started successfully.
        @Cleanup
        val container2 = new MetadataCleanupContainer(CONTAINER_ID, containerConfig, localDurableLogFactory,
                context.readIndexFactory, context.attributeIndexFactory, context.writerFactory, context.storageFactory,
                context.getDefaultExtensions(), executorService());
        container2.startAsync().awaitRunning();
        val recoveredInfo = container2.getStreamSegmentInfo(segmentName, TIMEOUT).get(TIMEOUT.toMillis(), TimeUnit.MILLISECONDS);
        Assert.assertEquals("Unexpected length from recovered segment.", originalInfo.getLength(), recoveredInfo.getLength());

        container2.stopAsync().awaitTerminated();
    }

    /**
     * Tests the case when the ContainerMetadata has filled up to capacity (with segments and we cannot map anymore segments).
     */
    @Test
    public void testForcedMetadataCleanup() throws Exception {
        final int maxSegmentCount = 3;
        final int createdSegmentCount = maxSegmentCount * 2;
        final ContainerConfig containerConfig = ContainerConfig
                .builder()
                .with(ContainerConfig.SEGMENT_METADATA_EXPIRATION_SECONDS, (int) DEFAULT_CONFIG.getSegmentMetadataExpiration().getSeconds())
                .with(ContainerConfig.MAX_ACTIVE_SEGMENT_COUNT, maxSegmentCount + EXPECTED_PINNED_SEGMENT_COUNT)
                .build();

        // We need a special DL config so that we can force truncations after every operation - this will speed up metadata
        // eviction eligibility.
        final DurableLogConfig durableLogConfig = DurableLogConfig
                .builder()
                .with(DurableLogConfig.CHECKPOINT_MIN_COMMIT_COUNT, 1)
                .with(DurableLogConfig.CHECKPOINT_COMMIT_COUNT, 10)
                .with(DurableLogConfig.CHECKPOINT_TOTAL_COMMIT_LENGTH, 10L * 1024 * 1024)
                .build();

        @Cleanup
        TestContext context = createContext(containerConfig);
        OperationLogFactory localDurableLogFactory = new DurableLogFactory(durableLogConfig, context.dataLogFactory, executorService());
        @Cleanup
        MetadataCleanupContainer localContainer = new MetadataCleanupContainer(CONTAINER_ID, containerConfig, localDurableLogFactory,
                context.readIndexFactory, context.attributeIndexFactory, context.writerFactory, context.storageFactory,
                context.getDefaultExtensions(), executorService());
        localContainer.startAsync().awaitRunning();

        // Create the segments.
        val segments = new ArrayList<String>();
        for (int i = 0; i < createdSegmentCount; i++) {
            String name = getSegmentName(i);
            segments.add(name);
            localContainer.createStreamSegment(name, null, TIMEOUT).join();
        }

        // Activate three segments (this should fill up available capacity).
        activateSegment(segments.get(2), localContainer).join();
        activateSegment(segments.get(4), localContainer).join();
        activateSegment(segments.get(5), localContainer).join();

        // At this point, the active segments should be: 2, 4 and 5.
        // Verify we cannot activate any other segment.
        AssertExtensions.assertSuppliedFutureThrows(
                "getSegmentId() allowed mapping more segments than the metadata can support.",
                () -> activateSegment(segments.get(1), localContainer),
                ex -> ex instanceof TooManyActiveSegmentsException);

        // Test the ability to forcefully evict items from the metadata when there is pressure and we need to register something new.
        // Case 1: following a Segment deletion.
        localContainer.deleteStreamSegment(segments.get(2), TIMEOUT).join();
        val segment1Activation = tryActivate(localContainer, segments.get(1), segments.get(4));
        val segment1Info = segment1Activation.get(TIMEOUT.toMillis(), TimeUnit.MILLISECONDS);
        Assert.assertNotNull("Unable to properly activate dormant segment (1).", segment1Info);

        // Case 2: following a Merge.
        localContainer.sealStreamSegment(segments.get(5), TIMEOUT).join();
        localContainer.mergeStreamSegment(segments.get(4), segments.get(5), TIMEOUT).join();
        val segment0Activation = tryActivate(localContainer, segments.get(0), segments.get(3));
        val segment0Info = segment0Activation.get(TIMEOUT.toMillis(), TimeUnit.MILLISECONDS);
        Assert.assertNotNull("Unable to properly activate dormant segment (0).", segment0Info);

        tryActivate(localContainer, segments.get(1), segments.get(3)).get(TIMEOUT.toMillis(), TimeUnit.MILLISECONDS);
        // At this point the active segments should be: 0, 1 and 3.
        Assert.assertNotNull("Pre-activated segment did not stay in metadata (3).",
                localContainer.getStreamSegmentInfo(segments.get(3), TIMEOUT).join());

        Assert.assertNotNull("Pre-activated segment did not stay in metadata (1).",
                localContainer.getStreamSegmentInfo(segments.get(1), TIMEOUT).join());

        Assert.assertNotNull("Pre-activated segment did not stay in metadata (0).",
                localContainer.getStreamSegmentInfo(segments.get(0), TIMEOUT).join());

        context.container.stopAsync().awaitTerminated();
    }

    /**
     * Tests the ability to clean up Extended Attributes from Segment Metadatas that have not been used recently.
     * This test does the following:
     * 1. Sets up a custom SegmentContainer with a hook into the metadataCleanup task
     * 2. Creates a segment and appends something to it, each time updating attributes (and verifies they were updated correctly).
     * 3. Waits for the segment's attributes to be forgotten.
     * 4. Verifies that the forgotten attributes can be fetched from the Attribute Index and re-cached in memory.
     */
    @Test
    public void testAttributeCleanup() throws Exception {
        final String segmentName = "segment";
        final UUID[] attributes = new UUID[]{Attributes.EVENT_COUNT, new UUID(0, 1), new UUID(0, 2), new UUID(0, 3)};
        Map<UUID, Long> expectedAttributes = new HashMap<>();

        final TestContainerConfig containerConfig = new TestContainerConfig();
        containerConfig.setSegmentMetadataExpiration(Duration.ofMillis(250));
        containerConfig.setMaxCachedExtendedAttributeCount(1);

        @Cleanup
        TestContext context = createContext(containerConfig);
        OperationLogFactory localDurableLogFactory = new DurableLogFactory(FREQUENT_TRUNCATIONS_DURABLE_LOG_CONFIG, context.dataLogFactory, executorService());
        @Cleanup
        MetadataCleanupContainer localContainer = new MetadataCleanupContainer(CONTAINER_ID, containerConfig, localDurableLogFactory,
                context.readIndexFactory, context.attributeIndexFactory, context.writerFactory, context.storageFactory,
                context.getDefaultExtensions(), executorService());
        localContainer.startAsync().awaitRunning();

        // Create segment with initial attributes and verify they were set correctly.
        localContainer.createStreamSegment(segmentName, null, TIMEOUT).get(TIMEOUT.toMillis(), TimeUnit.MILLISECONDS);

        // Add one append with some attribute changes and verify they were set correctly.
        val appendAttributes = createAttributeUpdates(attributes);
        applyAttributes(appendAttributes, expectedAttributes);
        localContainer.updateAttributes(segmentName, appendAttributes, TIMEOUT).get(TIMEOUT.toMillis(), TimeUnit.MILLISECONDS);
        SegmentProperties sp = localContainer.getStreamSegmentInfo(segmentName, TIMEOUT).get(TIMEOUT.toMillis(), TimeUnit.MILLISECONDS);
        SegmentMetadataComparer.assertSameAttributes("Unexpected attributes after initial updateAttributes() call.", expectedAttributes, sp);

        // Wait until the attributes are forgotten
        localContainer.triggerAttributeCleanup(segmentName).get(TIMEOUT.toMillis(), TimeUnit.MILLISECONDS);

        // Now get attributes again and verify them.
        sp = localContainer.getStreamSegmentInfo(segmentName, TIMEOUT).get(TIMEOUT.toMillis(), TimeUnit.MILLISECONDS);
        val coreAttributes = Attributes.getCoreNonNullAttributes(expectedAttributes); // We expect extended attributes to be dropped in this case.
        SegmentMetadataComparer.assertSameAttributes("Unexpected attributes after eviction.", coreAttributes, sp);

        val allAttributes = localContainer.getAttributes(segmentName, expectedAttributes.keySet(), true, TIMEOUT).get(TIMEOUT.toMillis(), TimeUnit.MILLISECONDS);
        AssertExtensions.assertMapEquals("Unexpected attributes after eviction & reload.", expectedAttributes, allAttributes);
        sp = localContainer.getStreamSegmentInfo(segmentName, TIMEOUT).get(TIMEOUT.toMillis(), TimeUnit.MILLISECONDS);
        SegmentMetadataComparer.assertSameAttributes("Unexpected attributes after eviction & reload+getInfo.", expectedAttributes, sp);
    }

    /**
     * Tests the behavior of the SegmentContainer when another instance of the same container is activated and fences out
     * the first one.
     */
    @Test
    public void testWriteFenceOut() throws Exception {
        final Duration shutdownTimeout = Duration.ofSeconds(5);
        @Cleanup
        TestContext context = createContext();
        val container1 = context.container;
        container1.startAsync().awaitRunning();
        val segmentNames = createSegments(context);
        @Cleanup
        val container2 = context.containerFactory.createStreamSegmentContainer(CONTAINER_ID);
        container2.startAsync().awaitRunning();

        AssertExtensions.assertSuppliedFutureThrows(
                "Original container did not reject an append operation after being fenced out.",
<<<<<<< HEAD
                () -> container1.append(segmentNames.get(0), new ByteArraySegment(new byte[1]), null, TIMEOUT),
=======
                () -> container1.append(segmentNames.get(0), new byte[1], null, TIMEOUT),
>>>>>>> 38a40f37
                ex -> ex instanceof DataLogWriterNotPrimaryException      // Write fenced.
                        || ex instanceof ObjectClosedException            // Write accepted, but OperationProcessor shuts down while processing it.
                        || ex instanceof IllegalContainerStateException); // Write rejected due to Container not running.

        // Verify we can still write to the second container.
        container2.append(segmentNames.get(0), 0, new ByteArraySegment(new byte[1]), null, TIMEOUT).get(TIMEOUT.toMillis(), TimeUnit.MILLISECONDS);

        // Verify container1 is shutting down (give it some time to complete) and that it ends up in a Failed state.
        ServiceListeners.awaitShutdown(container1, shutdownTimeout, false);
        Assert.assertEquals("Container1 is not in a failed state after fence-out detected.", Service.State.FAILED, container1.state());
        Assert.assertTrue("Container1 did not fail with the correct exception.",
                Exceptions.unwrap(container1.failureCause()) instanceof DataLogWriterNotPrimaryException);
    }

    /**
     * Tests the behavior when there is a startup failure (i.e., already started services need to shut down.
     */
    @Test
    public void testStartFailure() throws Exception {
        final Duration shutdownTimeout = Duration.ofSeconds(5);

        @Cleanup
        val context = createContext();
        val failedWriterFactory = new FailedWriterFactory();
        AtomicReference<OperationLog> log = new AtomicReference<>();
        val watchableDurableLogFactory = new WatchableOperationLogFactory(context.operationLogFactory, log::set);
        val containerFactory = new StreamSegmentContainerFactory(DEFAULT_CONFIG, watchableDurableLogFactory,
                context.readIndexFactory, context.attributeIndexFactory, failedWriterFactory, context.storageFactory,
                context.getDefaultExtensions(), executorService());
        val container = containerFactory.createStreamSegmentContainer(CONTAINER_ID);
        container.startAsync();

        // Wait for the container to be shut down and verify it is failed.
        ServiceListeners.awaitShutdown(container, shutdownTimeout, false);
        Assert.assertEquals("Container is not in a failed state after a failed startup.", Service.State.FAILED, container.state());

        Throwable actualException = Exceptions.unwrap(container.failureCause());
        boolean exceptionMatch = actualException instanceof IntentionalException;
        if (!exceptionMatch) {
            Assert.fail(String.format("Container did not fail with the correct exception. Expected '%s', Actual '%s'.",
                    IntentionalException.class.getSimpleName(), actualException));
        }

        // Verify the OperationLog is also shut down, and make sure it is not in a Failed state.
        ServiceListeners.awaitShutdown(log.get(), shutdownTimeout, true);
    }

    /**
     * Tests the ability of the StreamSegmentContainer to start in Offline mode (due to an offline DurableLog) and eventually
     * become online when the DurableLog becomes too.
     */
    @Test
    public void testStartOffline() throws Exception {
        @Cleanup
        val context = createContext();

        AtomicReference<DurableDataLog> dataLog = new AtomicReference<>();
        @Cleanup
        val dataLogFactory = new TestDurableDataLogFactory(context.dataLogFactory, dataLog::set);
        AtomicReference<OperationLog> durableLog = new AtomicReference<>();
        val durableLogFactory = new WatchableOperationLogFactory(new DurableLogFactory(DEFAULT_DURABLE_LOG_CONFIG, dataLogFactory, executorService()), durableLog::set);
        val containerFactory = new StreamSegmentContainerFactory(DEFAULT_CONFIG, durableLogFactory,
                context.readIndexFactory, context.attributeIndexFactory, context.writerFactory, context.storageFactory,
                context.getDefaultExtensions(), executorService());

        // Write some data
        ArrayList<String> segmentNames = new ArrayList<>();
        HashMap<String, Long> lengths = new HashMap<>();
        HashMap<String, ByteArrayOutputStream> segmentContents = new HashMap<>();
        try (val container = containerFactory.createStreamSegmentContainer(CONTAINER_ID)) {
            container.startAsync().awaitRunning();
            val creationFutures = new ArrayList<CompletableFuture<Void>>();
            for (int i = 0; i < SEGMENT_COUNT; i++) {
                String segmentName = getSegmentName(i);
                segmentNames.add(segmentName);
                creationFutures.add(container.createStreamSegment(segmentName, null, TIMEOUT));
            }

            // Wait for the segments to be created first.
            Futures.allOf(creationFutures).join();

            val opFutures = new ArrayList<CompletableFuture<Void>>();
            for (int i = 0; i < APPENDS_PER_SEGMENT / 2; i++) {
                for (String segmentName : segmentNames) {
                    RefCountByteArraySegment appendData = getAppendData(segmentName, i);
                    opFutures.add(container.append(segmentName, appendData, null, TIMEOUT));
                    lengths.put(segmentName, lengths.getOrDefault(segmentName, 0L) + appendData.getLength());
                    recordAppend(segmentName, appendData, segmentContents, null);
                }
            }

            Futures.allOf(opFutures).join();

            // Disable the DurableDataLog.
            dataLog.get().disable();
        }

        // Start in "Offline" mode, verify operations cannot execute and then shut down - make sure we can shut down an offline container.
        try (val container = containerFactory.createStreamSegmentContainer(CONTAINER_ID)) {
            container.startAsync().awaitRunning();
            Assert.assertTrue("Expecting Segment Container to be offline.", container.isOffline());

            AssertExtensions.assertSuppliedFutureThrows(
                    "append() worked in offline mode.",
                    () -> container.append("foo", new ByteArraySegment(new byte[1]), null, TIMEOUT),
                    ex -> ex instanceof ContainerOfflineException);
            AssertExtensions.assertSuppliedFutureThrows(
                    "getStreamSegmentInfo() worked in offline mode.",
                    () -> container.getStreamSegmentInfo("foo", TIMEOUT),
                    ex -> ex instanceof ContainerOfflineException);
            AssertExtensions.assertSuppliedFutureThrows(
                    "read() worked in offline mode.",
                    () -> container.read("foo", 0, 1, TIMEOUT),
                    ex -> ex instanceof ContainerOfflineException);

            container.stopAsync().awaitTerminated();
        }

        // Start in "Offline" mode and verify we can resume a normal startup.
        try (val container = containerFactory.createStreamSegmentContainer(CONTAINER_ID)) {
            container.startAsync().awaitRunning();
            Assert.assertTrue("Expecting Segment Container to be offline.", container.isOffline());
            dataLog.get().enable();

            // Wait for the DurableLog to become online.
            durableLog.get().awaitOnline().get(DEFAULT_DURABLE_LOG_CONFIG.getStartRetryDelay().toMillis() * 100, TimeUnit.MILLISECONDS);

            // Verify we can execute regular operations now.
            ArrayList<CompletableFuture<Void>> opFutures = new ArrayList<>();
            for (int i = 0; i < APPENDS_PER_SEGMENT / 2; i++) {
                for (String segmentName : segmentNames) {
                    RefCountByteArraySegment appendData = getAppendData(segmentName, i);
                    opFutures.add(container.append(segmentName, appendData, null, TIMEOUT));
                    lengths.put(segmentName, lengths.getOrDefault(segmentName, 0L) + appendData.getLength());
                    recordAppend(segmentName, appendData, segmentContents, null);
                }
            }

            Futures.allOf(opFutures).join();

            // Verify all operations arrived in Storage.
            ArrayList<CompletableFuture<Void>> segmentsCompletion = new ArrayList<>();
            for (String segmentName : segmentNames) {
                SegmentProperties sp = container.getStreamSegmentInfo(segmentName, TIMEOUT).join();
                segmentsCompletion.add(waitForSegmentInStorage(sp, context));
            }

            Futures.allOf(segmentsCompletion).join();

            container.stopAsync().awaitTerminated();
        }
    }

    /**
     * Tests the ability to register extensions.
     */
    @Test
    public void testExtensions() throws Exception {
        String segmentName = getSegmentName(123);
        ByteArraySegment data = getAppendData(segmentName, 0);

        // Configure extension.
        val operationProcessed = new CompletableFuture<SegmentOperation>();
        AtomicInteger count = new AtomicInteger();
        val writerProcessor = new TestWriterProcessor(op -> {
            if (op.getStreamSegmentId() != EXPECTED_METADATA_SEGMENT_ID) {
                // We need to exclude any appends that come from the MetadataStore as those do not concern us.
                count.incrementAndGet();
                if (!operationProcessed.isDone()) {
                    operationProcessed.complete(op);
                }
            }
        });

        val extension = new AtomicReference<TestSegmentContainerExtension>();
        SegmentContainerFactory.CreateExtensions additionalExtensions = (container, executor) -> {
            Assert.assertTrue("Already created", extension.compareAndSet(null,
                    new TestSegmentContainerExtension(Collections.singleton(writerProcessor))));
            return Collections.singletonMap(TestSegmentContainerExtension.class, extension.get());
        };

        @Cleanup
        val context = new TestContext(DEFAULT_CONFIG, additionalExtensions);
        context.container.startAsync().awaitRunning();

        // Verify getExtension().
        val p = context.container.getExtension(TestSegmentContainerExtension.class);
        Assert.assertEquals("Unexpected result from getExtension().", extension.get(), p);

        // Verify Writer Segment Processors are properly wired in.
        context.container.createStreamSegment(segmentName, null, TIMEOUT).join();
        context.container.append(segmentName, data, null, TIMEOUT).join();
        val rawOp = operationProcessed.get(TIMEOUT.toMillis(), TimeUnit.MILLISECONDS);
        Assert.assertTrue("Unexpected operation type.", rawOp instanceof CachedStreamSegmentAppendOperation);

        // Our operation has been transformed into a CachedStreamSegmentAppendOperation, which means it just points to
        // a location in the cache. We do not have access to that cache, so we can only verify its metadata.
        val appendOp = (CachedStreamSegmentAppendOperation) rawOp;
        Assert.assertEquals("Unexpected offset.", 0, appendOp.getStreamSegmentOffset());
        Assert.assertEquals("Unexpected data length.", data.getLength(), appendOp.getLength());
        Assert.assertNull("Unexpected attribute updates.", appendOp.getAttributeUpdates());

        // Verify extension is closed when the SegmentContainer is closed.
        context.container.close();
        Assert.assertTrue("Extension not closed.", extension.get().closed.get());
    }

    /**
     * Tests the forSegment() method. We test this here vs in StreamSegmentContainerTests because we want to exercise
     * additional code in StreamSegmentService. This will invoke the StreamSegmentContainer code as well.
     */
    @Test
    public void testForSegment() throws Exception {
        UUID attributeId1 = UUID.randomUUID();
        UUID attributeId2 = UUID.randomUUID();
        @Cleanup
        val context = createContext();
        context.container.startAsync().awaitRunning();

        // Create the StreamSegments.
        val segmentNames = createSegments(context);

        // Add some appends.
        for (String segmentName : segmentNames) {
            byte[] appendData = ("Append_" + segmentName).getBytes();

            val dsa = context.container.forSegment(segmentName, TIMEOUT).join();
            dsa.append(new ByteArraySegment(appendData), Collections.singleton(new AttributeUpdate(attributeId1, AttributeUpdateType.None, 1L)), TIMEOUT).join();
            dsa.updateAttributes(Collections.singleton(new AttributeUpdate(attributeId2, AttributeUpdateType.None, 2L)), TIMEOUT).join();
            dsa.seal(TIMEOUT).join();
            dsa.truncate(1, TIMEOUT).join();

            // Check metadata.
            val info = dsa.getInfo();
            Assert.assertEquals("Unexpected name.", segmentName, info.getName());
            Assert.assertEquals("Unexpected length.", appendData.length, info.getLength());
            Assert.assertEquals("Unexpected startOffset.", 1, info.getStartOffset());
            Assert.assertEquals("Unexpected attribute count.", 2, info.getAttributes().size());
            Assert.assertEquals("Unexpected attribute 1.", 1L, (long) info.getAttributes().get(attributeId1));
            Assert.assertEquals("Unexpected attribute 2.", 2L, (long) info.getAttributes().get(attributeId2));
            Assert.assertTrue("Unexpected isSealed.", info.isSealed());

            // Check written data.
            byte[] readBuffer = new byte[appendData.length - 1];
            @Cleanup
            val readResult = dsa.read(1, readBuffer.length, TIMEOUT);
            val firstEntry = readResult.next();
            firstEntry.requestContent(TIMEOUT);
            val entryContents = firstEntry.getContent().join();
            Assert.assertEquals("Unexpected number of bytes read.", readBuffer.length, entryContents.getLength());
            StreamHelpers.readAll(entryContents.getData(), readBuffer, 0, readBuffer.length);
            AssertExtensions.assertArrayEquals("Unexpected data read back.", appendData, 1, readBuffer, 0, readBuffer.length);
        }
    }

    /**
     * Attempts to activate the targetSegment in the given Container. Since we do not have access to the internals of the
     * Container, we need to trigger this somehow, hence the need for this complex code. We need to trigger a truncation,
     * so we need an 'appendSegment' to which we continuously append so that the DurableDataLog is truncated. After truncation,
     * the Metadata should have enough leeway in making room for new activation.
     *
     * @return A Future that will complete either with an exception (failure) or SegmentProperties for the targetSegment.
     */
    private CompletableFuture<SegmentProperties> tryActivate(MetadataCleanupContainer localContainer, String targetSegment, String appendSegment) {
        CompletableFuture<SegmentProperties> successfulMap = new CompletableFuture<>();

        // Append continuously to an existing segment in order to trigger truncations (these are necessary for forced evictions).
        val appendFuture = localContainer.appendRandomly(appendSegment, false, () -> !successfulMap.isDone());
        Futures.exceptionListener(appendFuture, successfulMap::completeExceptionally);

        // Repeatedly try to get info on 'segment1' (activate it), until we succeed or time out.
        TimeoutTimer remaining = new TimeoutTimer(TIMEOUT);
        Futures.loop(
                () -> !successfulMap.isDone(),
                () -> Futures
                        .delayedFuture(Duration.ofMillis(EVICTION_SEGMENT_EXPIRATION_MILLIS_SHORT), executorService())
                        .thenCompose(v -> localContainer.getStreamSegmentInfo(targetSegment, TIMEOUT))
                        .thenAccept(successfulMap::complete)
                        .exceptionally(ex -> {
                            if (!(Exceptions.unwrap(ex) instanceof TooManyActiveSegmentsException)) {
                                // Some other error.
                                successfulMap.completeExceptionally(ex);
                            } else if (!remaining.hasRemaining()) {
                                // Waited too long.
                                successfulMap.completeExceptionally(new TimeoutException("No successful activation could be done in the allotted time."));
                            }

                            // Try again.
                            return null;
                        }),
                executorService());
        return successfulMap;
    }

    private static void checkStorage(HashMap<String, ByteArrayOutputStream> segmentContents, HashMap<String, Long> lengths, TestContext context) {
        for (String segmentName : segmentContents.keySet()) {
            // 1. Deletion status
            SegmentProperties sp = null;
            try {
                sp = context.container.getStreamSegmentInfo(segmentName, TIMEOUT).join();
            } catch (Exception ex) {
                if (!(Exceptions.unwrap(ex) instanceof StreamSegmentNotExistsException)) {
                    throw ex;
                }
            }

            if (sp == null) {
                Assert.assertFalse(
                        "Segment is marked as deleted in metadata but was not deleted in Storage " + segmentName,
                        context.storage.exists(segmentName, TIMEOUT).join());

                // No need to do other checks.
                continue;
            }

            // 2. Seal Status
            SegmentProperties storageProps = context.storage.getStreamSegmentInfo(segmentName, TIMEOUT).join();
            Assert.assertEquals("Segment seal status disagree between Metadata and Storage for segment " + segmentName, sp.isSealed(), storageProps.isSealed());

            // 3. Contents.
            long expectedLength = lengths.get(segmentName);
            Assert.assertEquals("Unexpected Storage length for segment " + segmentName, expectedLength, storageProps.getLength());

            byte[] expectedData = segmentContents.get(segmentName).toByteArray();
            byte[] actualData = new byte[expectedData.length];
            val readHandle = context.storage.openRead(segmentName).join();
            int actualLength = context.storage.read(readHandle, 0, actualData, 0, actualData.length, TIMEOUT).join();
            Assert.assertEquals("Unexpected number of bytes read from Storage for segment " + segmentName, expectedLength, actualLength);
            Assert.assertArrayEquals("Unexpected data written to storage for segment " + segmentName, expectedData, actualData);
        }
    }

    private void checkReadIndex(Map<String, ByteArrayOutputStream> segmentContents, Map<String, Long> lengths,
                                       TestContext context) throws Exception {
        checkReadIndex(segmentContents, lengths, Collections.emptyMap(), context);
    }

    private static void checkReadIndex(Map<String, ByteArrayOutputStream> segmentContents, Map<String, Long> lengths,
                                       Map<String, Long> truncationOffsets, TestContext context) throws Exception {
        waitForOperationsInReadIndex(context.container);
        for (String segmentName : segmentContents.keySet()) {
            long segmentLength = lengths.get(segmentName);
            long startOffset = truncationOffsets.getOrDefault(segmentName, 0L);
            val si = context.container.getStreamSegmentInfo(segmentName, TIMEOUT).join();
            Assert.assertEquals("Unexpected Metadata StartOffset for segment " + segmentName, startOffset, si.getStartOffset());
            Assert.assertEquals("Unexpected Metadata Length for segment " + segmentName, segmentLength, si.getLength());
            byte[] expectedData = segmentContents.get(segmentName).toByteArray();

            long expectedCurrentOffset = startOffset;
            @Cleanup
            ReadResult readResult = context.container.read(segmentName, expectedCurrentOffset, (int) (segmentLength - startOffset), TIMEOUT).join();
            Assert.assertTrue("Empty read result for segment " + segmentName, readResult.hasNext());

            // A more thorough read check is done in testSegmentRegularOperations; here we just check if the data was merged correctly.
            while (readResult.hasNext()) {
                ReadResultEntry readEntry = readResult.next();
                AssertExtensions.assertGreaterThan("getRequestedReadLength should be a positive integer for segment " + segmentName, 0, readEntry.getRequestedReadLength());
                Assert.assertEquals("Unexpected value from getStreamSegmentOffset for segment " + segmentName, expectedCurrentOffset, readEntry.getStreamSegmentOffset());
                Assert.assertTrue("getContent() did not return a completed future for segment" + segmentName, readEntry.getContent().isDone() && !readEntry.getContent().isCompletedExceptionally());
                Assert.assertNotEquals("Unexpected value for isEndOfStreamSegment for non-sealed segment " + segmentName, ReadResultEntryType.EndOfStreamSegment, readEntry.getType());

                ReadResultEntryContents readEntryContents = readEntry.getContent().join();
                byte[] actualData = new byte[readEntryContents.getLength()];
                StreamHelpers.readAll(readEntryContents.getData(), actualData, 0, actualData.length);
                AssertExtensions.assertArrayEquals("Unexpected data read from segment " + segmentName + " at offset " + expectedCurrentOffset, expectedData, (int) expectedCurrentOffset, actualData, 0, readEntryContents.getLength());
                expectedCurrentOffset += readEntryContents.getLength();
            }

            Assert.assertTrue("ReadResult was not closed post-full-consumption for segment" + segmentName, readResult.isClosed());
        }
    }

    private void checkActiveSegments(SegmentContainer container, int expectedCount) {
        val initialActiveSegments = container.getActiveSegments();
        int ignoredSegments = 0;
        for (SegmentProperties sp : initialActiveSegments) {
            if (sp.getName().equals(EXPECTED_METADATA_SEGMENT_NAME)) {
                ignoredSegments++;
                continue;
            }

            val expectedSp = container.getStreamSegmentInfo(sp.getName(), TIMEOUT).join();
            Assert.assertEquals("Unexpected length (from getActiveSegments) for segment " + sp.getName(), expectedSp.getLength(), sp.getLength());
            Assert.assertEquals("Unexpected sealed (from getActiveSegments) for segment " + sp.getName(), expectedSp.isSealed(), sp.isSealed());
            Assert.assertEquals("Unexpected deleted (from getActiveSegments) for segment " + sp.getName(), expectedSp.isDeleted(), sp.isDeleted());
            SegmentMetadataComparer.assertSameAttributes("Unexpected attributes (from getActiveSegments) for segment " + sp.getName(),
                    expectedSp.getAttributes(), sp);
        }

        Assert.assertEquals("Unexpected result from getActiveSegments with freshly created segments.",
                expectedCount + ignoredSegments, initialActiveSegments.size());
    }

    private void checkAttributeIterators(DirectSegmentAccess segment, List<UUID> sortedAttributes, Map<UUID, Long> allExpectedValues) throws Exception {
        int skip = sortedAttributes.size() / 10;
        for (int i = 0; i < sortedAttributes.size() / 2; i += skip) {
            UUID fromId = sortedAttributes.get(i);
            UUID toId = sortedAttributes.get(sortedAttributes.size() - i - 1);
            val expectedValues = allExpectedValues
                    .entrySet().stream()
                    .filter(e -> fromId.compareTo(e.getKey()) <= 0 && toId.compareTo(e.getKey()) >= 0)
                    .sorted(Comparator.comparing(Map.Entry::getKey))
                    .collect(Collectors.toList());

            val actualValues = new ArrayList<Map.Entry<UUID, Long>>();
            val ids = new HashSet<UUID>();
            val iterator = segment.attributeIterator(fromId, toId, TIMEOUT).get(TIMEOUT.toMillis(), TimeUnit.MILLISECONDS);
            iterator.forEachRemaining(batch ->
                    batch.forEach(attribute -> {
                        Assert.assertTrue("Duplicate key found.", ids.add(attribute.getKey()));
                        actualValues.add(attribute);
                    }), executorService()).get(TIMEOUT.toMillis(), TimeUnit.MILLISECONDS);

            AssertExtensions.assertListEquals("Unexpected iterator result.", expectedValues, actualValues,
                    (e1, e2) -> e1.getKey().equals(e2.getKey()) && e1.getValue().equals(e2.getValue()));
        }
    }

    /**
     * Verifies that a Segment does not exist in Storage, with a reasonable delay. This can be used to verify that
     * a delayed delete is actually processed by the Storage Writer.
     */
    private void checkNotExistsInStorage(String segmentName, TestContext context) {
        int attemptsLeft = 100;
        final long delay = DEFAULT_WRITER_CONFIG.getFlushThresholdTime().toMillis();
        while (attemptsLeft >= 0 && context.storage.exists(segmentName, TIMEOUT).join()) {
            Exceptions.handleInterrupted(() -> Thread.sleep(delay));
            attemptsLeft--;
        }

        Assert.assertTrue("Segment '" + segmentName + "' still exists in Storage.", attemptsLeft >= 0);
    }

    @SneakyThrows
    private void checkAppendLeaks(Collection<RefCountByteArraySegment> appends) {
        Assert.assertTrue("At least one append buffer has never been retained.",
                appends.stream().allMatch(RefCountByteArraySegment::wasRetained));

        AssertExtensions.assertEventuallyEquals(0, () -> (int) appends.stream().mapToInt(RefCountByteArraySegment::getRefCount).sum(), 10);
    }

    private void appendToParentsAndTransactions(Collection<String> segmentNames, HashMap<String, ArrayList<String>> transactionsBySegment, HashMap<String, Long> lengths, HashMap<String, ByteArrayOutputStream> segmentContents, TestContext context) throws Exception {
        ArrayList<CompletableFuture<Void>> appendFutures = new ArrayList<>();
        for (int i = 0; i < APPENDS_PER_SEGMENT; i++) {
            for (String segmentName : segmentNames) {
                RefCountByteArraySegment appendData = getAppendData(segmentName, i);
                appendFutures.add(context.container.append(segmentName, appendData, null, TIMEOUT));
                lengths.put(segmentName, lengths.getOrDefault(segmentName, 0L) + appendData.getLength());
                recordAppend(segmentName, appendData, segmentContents, null);

                boolean emptyTransaction = false;
                for (String transactionName : transactionsBySegment.get(segmentName)) {
                    if (!emptyTransaction) {
                        lengths.put(transactionName, 0L);
                        recordAppend(transactionName, new RefCountByteArraySegment(new byte[0]), segmentContents, null);
                        emptyTransaction = true;
                        continue;
                    }

                    appendData = getAppendData(transactionName, i);
                    appendFutures.add(context.container.append(transactionName, appendData, null, TIMEOUT));
                    lengths.put(transactionName, lengths.getOrDefault(transactionName, 0L) + appendData.getLength());
                    recordAppend(transactionName, appendData, segmentContents, null);
                }
            }
        }

        Futures.allOf(appendFutures).get(TIMEOUT.toMillis(), TimeUnit.MILLISECONDS);
    }

    private void mergeTransactions(HashMap<String, ArrayList<String>> transactionsBySegment, HashMap<String, Long> lengths, HashMap<String, ByteArrayOutputStream> segmentContents, TestContext context) throws Exception {
        ArrayList<CompletableFuture<Void>> mergeFutures = new ArrayList<>();
        int i = 0;
        for (Map.Entry<String, ArrayList<String>> e : transactionsBySegment.entrySet()) {
            String parentName = e.getKey();
            for (String transactionName : e.getValue()) {
                if (++i % 2 == 0) {
                    // Every other Merge operation, pre-seal the source. We want to verify we correctly handle this situation as well.
                    mergeFutures.add(Futures.toVoid(context.container.sealStreamSegment(transactionName, TIMEOUT)));
                }

                mergeFutures.add(Futures.toVoid(context.container.mergeStreamSegment(parentName, transactionName, TIMEOUT)));

                // Update parent length.
                lengths.put(parentName, lengths.get(parentName) + lengths.get(transactionName));
                lengths.remove(transactionName);

                // Update parent contents.
                segmentContents.get(parentName).write(segmentContents.get(transactionName).toByteArray());
                segmentContents.remove(transactionName);
            }
        }

        Futures.allOf(mergeFutures).get(TIMEOUT.toMillis(), TimeUnit.MILLISECONDS);
    }

    private RefCountByteArraySegment getAppendData(String segmentName, int appendId) {
        return new RefCountByteArraySegment(String.format("%s_%d", segmentName, appendId).getBytes());
    }

    private ArrayList<String> createSegments(TestContext context) {
        return createSegments(context.container);
    }

    private ArrayList<String> createSegments(SegmentContainer container) {
        ArrayList<String> segmentNames = new ArrayList<>();
        ArrayList<CompletableFuture<Void>> futures = new ArrayList<>();
        for (int i = 0; i < SEGMENT_COUNT; i++) {
            String segmentName = getSegmentName(i);
            segmentNames.add(segmentName);
            futures.add(container.createStreamSegment(segmentName, null, TIMEOUT));
        }

        Futures.allOf(futures).join();
        return segmentNames;
    }

    private HashMap<String, ArrayList<String>> createTransactions(Collection<String> segmentNames, TestContext context) {
        // Create the Transaction.
        ArrayList<CompletableFuture<Void>> futures = new ArrayList<>();
        HashMap<String, ArrayList<String>> transactions = new HashMap<>();
        for (String segmentName : segmentNames) {
            val txnList = new ArrayList<String>(TRANSACTIONS_PER_SEGMENT);
            transactions.put(segmentName, txnList);
            for (int i = 0; i < TRANSACTIONS_PER_SEGMENT; i++) {
                String txnName = StreamSegmentNameUtils.getTransactionNameFromId(segmentName, UUID.randomUUID());
                txnList.add(txnName);
                futures.add(context.container.createStreamSegment(txnName, null, TIMEOUT));
            }
        }

        Futures.allOf(futures).join();
        return transactions;
    }

    private void recordAppend(String segmentName, RefCountByteArraySegment data, HashMap<String, ByteArrayOutputStream> segmentContents, ArrayList<RefCountByteArraySegment> appends) throws Exception {
        ByteArrayOutputStream contents = segmentContents.getOrDefault(segmentName, null);
        if (contents == null) {
            contents = new ByteArrayOutputStream();
            segmentContents.put(segmentName, contents);
        }

        data.copyTo(contents);
        if (appends != null) {
            appends.add(data);
        }
    }

    private static String getSegmentName(int i) {
        return "Segment_" + i;
    }

    private CompletableFuture<Void> waitForSegmentsInStorage(Collection<String> segmentNames, TestContext context) {
        ArrayList<CompletableFuture<Void>> segmentsCompletion = new ArrayList<>();
        for (String segmentName : segmentNames) {
            SegmentProperties sp = context.container.getStreamSegmentInfo(segmentName, TIMEOUT).join();
            segmentsCompletion.add(waitForSegmentInStorage(sp, context));
        }

        return Futures.allOf(segmentsCompletion);
    }

    private CompletableFuture<Void> waitForSegmentInStorage(SegmentProperties metadataProps, TestContext context) {
        if (metadataProps.getLength() == 0) {
            // Empty segments may or may not exist in Storage, so don't bother complicating ourselves with this.
            return CompletableFuture.completedFuture(null);
        }

        Function<SegmentProperties, Boolean> meetsConditions = storageProps ->
                storageProps.isSealed() == metadataProps.isSealed()
                        && storageProps.getLength() >= metadataProps.getLength()
                        && context.storageFactory.truncationOffsets.getOrDefault(metadataProps.getName(), 0L) >= metadataProps.getStartOffset();

        AtomicBoolean canContinue = new AtomicBoolean(true);
        TimeoutTimer timer = new TimeoutTimer(TIMEOUT);
        return Futures.loop(
                canContinue::get,
                () -> Futures.exceptionallyExpecting(
                        context.storage.getStreamSegmentInfo(metadataProps.getName(), TIMEOUT),
                        ex -> ex instanceof StreamSegmentNotExistsException,
                        StreamSegmentInformation.builder().name(metadataProps.getName()).build())
                        .thenCompose(storageProps -> {
                            if (meetsConditions.apply(storageProps)) {
                                canContinue.set(false);
                                     return CompletableFuture.completedFuture(null);
                            } else if (!timer.hasRemaining()) {
                                return Futures.failedFuture(new TimeoutException());
                            } else {
                                return Futures.delayedFuture(Duration.ofMillis(10), executorService());
                            }
                        }).thenRun(Runnables.doNothing()),
                executorService());
    }

    private Collection<AttributeUpdate> createAttributeUpdates(UUID[] attributes) {
        return Arrays.stream(attributes)
                     .map(a -> new AttributeUpdate(a, AttributeUpdateType.Replace, System.nanoTime()))
                     .collect(Collectors.toList());
    }

    private void applyAttributes(Collection<AttributeUpdate> updates, Map<UUID, Long> target) {
        updates.forEach(au -> target.put(au.getAttributeId(), au.getValue()));
    }

    /**
     * Ensures that all Segments defined in the given collection are loaded up into the Container's metadata.
     * This is used to simplify a few tests that do not expect interference from MetadataStore's assignment logic
     * (that is, they execute operations in a certain order and assume that those ops are added to OperationProcessor queue
     * in that order; if MetadataStore interferes, there is no guarantee as to what this order will be).
     */
    @SneakyThrows
    private void activateAllSegments(Collection<String> segmentNames, TestContext context) {
        val futures = segmentNames.stream()
                                  .map(s -> activateSegment(s, context.container))
                                  .collect(Collectors.toList());
        Futures.allOf(futures).get(TIMEOUT.toMillis(), TimeUnit.MILLISECONDS);
    }

    private CompletableFuture<Void> activateSegment(String segmentName, StreamSegmentStore container) {
        return container.read(segmentName, 0, 1, TIMEOUT).thenAccept(ReadResult::close);
    }

    /**
     * Blocks until all operations processed so far have been added to the ReadIndex and InMemoryOperationLog.
     * This is needed to simplify test verification due to the fact that the the OperationProcessor commits operations to
     * the ReadIndex and InMemoryOperationLog asynchronously, after those operations were ack-ed. This method makes use
     * of the fact that the OperationProcessor/MemoryStateUpdater will still commit such operations in sequence; it
     * creates a new segment, writes 1 byte to it and issues a read (actual/future) and waits until it's completed - when
     * it is, it is guaranteed that everything prior to that has been committed.
     */
    private static void waitForOperationsInReadIndex(SegmentContainer container) throws Exception {
        TimeoutTimer timer = new TimeoutTimer(TIMEOUT);
        String segmentName = "test" + System.nanoTime();
        container.createStreamSegment(segmentName, null, timer.getRemaining())
                .thenCompose(v -> container.append(segmentName, new ByteArraySegment(new byte[1]), null, timer.getRemaining()))
                .thenCompose(v -> container.read(segmentName, 0, 1, timer.getRemaining()))
                .thenCompose(rr -> {
                    ReadResultEntry rre = rr.next();
                    rre.requestContent(TIMEOUT);
                    return rre.getContent().thenRun(rr::close);
                })
                .thenCompose(v -> container.deleteStreamSegment(segmentName, timer.getRemaining()))
                .get(TIMEOUT.toMillis(), TimeUnit.MILLISECONDS);

    }

    @SneakyThrows
    private void await(Future<?> f) {
        f.get();

        //region TestContext
    }

    TestContext createContext() {
        return new TestContext(DEFAULT_CONFIG, null);
    }

    TestContext createContext(ContainerConfig config) {
        return new TestContext(config, null);
    }

    private class TestContext implements AutoCloseable {
        final SegmentContainerFactory containerFactory;
        final SegmentContainer container;
        private final WatchableInMemoryStorageFactory storageFactory;
        private final DurableDataLogFactory dataLogFactory;
        private final OperationLogFactory operationLogFactory;
        private final ReadIndexFactory readIndexFactory;
        private final AttributeIndexFactory attributeIndexFactory;
        private final WriterFactory writerFactory;
        private final CacheFactory cacheFactory;
        private final CacheManager cacheManager;
        private final Storage storage;

        TestContext(ContainerConfig config, SegmentContainerFactory.CreateExtensions createAdditionalExtensions) {
            this.storageFactory = new WatchableInMemoryStorageFactory(executorService());
            this.dataLogFactory = new InMemoryDurableDataLogFactory(MAX_DATA_LOG_APPEND_SIZE, executorService());
            this.operationLogFactory = new DurableLogFactory(DEFAULT_DURABLE_LOG_CONFIG, dataLogFactory, executorService());
            this.cacheFactory = new InMemoryCacheFactory();
            this.cacheManager = new CacheManager(CachePolicy.INFINITE, executorService());
            this.readIndexFactory = new ContainerReadIndexFactory(DEFAULT_READ_INDEX_CONFIG, this.cacheFactory, this.cacheManager, executorService());
            this.attributeIndexFactory = new ContainerAttributeIndexFactoryImpl(DEFAULT_ATTRIBUTE_INDEX_CONFIG, this.cacheFactory, this.cacheManager, executorService());
            this.writerFactory = new StorageWriterFactory(DEFAULT_WRITER_CONFIG, executorService());
            this.containerFactory = new StreamSegmentContainerFactory(config, this.operationLogFactory,
                    this.readIndexFactory, this.attributeIndexFactory, this.writerFactory, this.storageFactory,
                    createExtensions(createAdditionalExtensions), executorService());
            this.container = this.containerFactory.createStreamSegmentContainer(CONTAINER_ID);
            this.storage = this.storageFactory.createStorageAdapter();
        }

        SegmentContainerFactory.CreateExtensions getDefaultExtensions() {
            return (c, e) -> Collections.singletonMap(ContainerTableExtension.class, createTableExtension(c, e));
        }

        private ContainerTableExtension createTableExtension(SegmentContainer c, ScheduledExecutorService e) {
            return new ContainerTableExtensionImpl(c, this.cacheFactory, this.cacheManager, e);
        }

        private SegmentContainerFactory.CreateExtensions createExtensions(SegmentContainerFactory.CreateExtensions additional) {
            return (c, e) -> {
                val extensions = new HashMap<Class<? extends SegmentContainerExtension>, SegmentContainerExtension>();
                extensions.putAll(getDefaultExtensions().apply(c, e));
                if (additional != null) {
                    extensions.putAll(additional.apply(c, e));
                }

                return extensions;
            };
        }

        @Override
        public void close() {
            this.container.close();
            this.dataLogFactory.close();
            this.storage.close();
            this.storageFactory.close();
            this.cacheManager.close();
        }
    }

    //endregion

    //region MetadataCleanupContainer

    private static class MetadataCleanupContainer extends StreamSegmentContainer {
        private Consumer<Collection<String>> metadataCleanupFinishedCallback = null;
        private final ScheduledExecutorService executor;

        MetadataCleanupContainer(int streamSegmentContainerId, ContainerConfig config, OperationLogFactory durableLogFactory,
                                 ReadIndexFactory readIndexFactory, AttributeIndexFactory attributeIndexFactory,
                                 WriterFactory writerFactory, StorageFactory storageFactory,
                                 SegmentContainerFactory.CreateExtensions createExtensions, ScheduledExecutorService executor) {
            super(streamSegmentContainerId, config, durableLogFactory, readIndexFactory, attributeIndexFactory, writerFactory,
                    storageFactory, createExtensions, executor);
            this.executor = executor;
        }

        @Override
        protected void notifyMetadataRemoved(Collection<SegmentMetadata> metadatas) {
            super.notifyMetadataRemoved(metadatas);

            Consumer<Collection<String>> c = this.metadataCleanupFinishedCallback;
            if (c != null) {
                c.accept(metadatas.stream().map(SegmentMetadata::getName).collect(Collectors.toList()));
            }
        }

        /**
         * Triggers at least one attribute cleanup for the given segment by continuously appending data (with no attributes)
         * for that segment until a cleanup is detected
         *
         * @param segmentName The segment we are trying to evict attributes for.
         */
        CompletableFuture<Void> triggerAttributeCleanup(String segmentName) {
            CompletableFuture<Void> cleanupTask = Futures.futureWithTimeout(TIMEOUT, this.executor);
            SegmentMetadata sm = super.metadata.getStreamSegmentMetadata(super.metadata.getStreamSegmentId(segmentName, false));

            // Inject this callback into the MetadataCleaner callback, which was setup for us in createMetadataCleaner().
            this.metadataCleanupFinishedCallback = ignored -> {
                boolean onlyCoreAttributes = sm.getAttributes().keySet().stream().allMatch(Attributes::isCoreAttribute);
                if (onlyCoreAttributes) {
                    cleanupTask.complete(null);
                }
            };

            CompletableFuture<Void> af = appendRandomly(segmentName, false, () -> !cleanupTask.isDone());
            Futures.exceptionListener(af, cleanupTask::completeExceptionally);
            return cleanupTask;
        }

        /**
         * Triggers a number of metadata cleanups by repeatedly appending to a random new segment until a cleanup task is detected.
         *
         * @param expectedSegmentNames The segments that we are expecting to evict.
         */
        CompletableFuture<Void> triggerMetadataCleanup(Collection<String> expectedSegmentNames) {
            String tempSegmentName = getSegmentName(Long.hashCode(System.nanoTime()));
            HashSet<String> remainingSegments = new HashSet<>(expectedSegmentNames);
            CompletableFuture<Void> cleanupTask = Futures.futureWithTimeout(TIMEOUT, this.executor);

            // Inject this callback into the MetadataCleaner callback, which was setup for us in createMetadataCleaner().
            this.metadataCleanupFinishedCallback = evictedSegmentNames -> {
                remainingSegments.removeAll(evictedSegmentNames);
                if (remainingSegments.size() == 0) {
                    cleanupTask.complete(null);
                }
            };

            CompletableFuture<Void> af = appendRandomly(tempSegmentName, true, () -> !cleanupTask.isDone());
            Futures.exceptionListener(af, cleanupTask::completeExceptionally);
            return cleanupTask;
        }

        /**
         * Appends continuously to a random new segment in the given container, as long as the given condition holds.
         */
        CompletableFuture<Void> appendRandomly(String segmentName, boolean createSegment, Supplier<Boolean> canContinue) {
            byte[] appendData = new byte[1];
            return (createSegment ? createStreamSegment(segmentName, null, TIMEOUT) : CompletableFuture.completedFuture(null))
                    .thenCompose(v -> Futures.loop(
                            canContinue,
                            () -> append(segmentName, new ByteArraySegment(appendData), null, TIMEOUT),
                            this.executor))
                    .thenCompose(v -> createSegment ? deleteStreamSegment(segmentName, TIMEOUT) : CompletableFuture.completedFuture(null));
        }
    }

    //endregion

    //region TestContainerConfig

    private static class TestContainerConfig extends ContainerConfig {
        @Getter
        @Setter
        private Duration segmentMetadataExpiration;

        @Getter
        @Setter
        private int maxCachedExtendedAttributeCount;

        TestContainerConfig() throws ConfigurationException {
            super(new TypedProperties(new Properties(), "ns"));
        }
    }

    //endregion

    //region Helper Classes

    @RequiredArgsConstructor
    private static class TestSegmentContainerExtension implements SegmentContainerExtension {
        final AtomicBoolean closed = new AtomicBoolean();
        final Collection<WriterSegmentProcessor> writerSegmentProcessors;

        @Override
        public void close() {
            this.closed.set(true);
        }

        @Override
        public Collection<WriterSegmentProcessor> createWriterSegmentProcessors(UpdateableSegmentMetadata metadata) {
            return this.writerSegmentProcessors;
        }
    }

    @RequiredArgsConstructor
    private static class TestWriterProcessor implements WriterSegmentProcessor {
        final Consumer<SegmentOperation> addHandler;

        @Override
        public void add(SegmentOperation operation) {
            this.addHandler.accept(operation);
        }

        @Override
        public void close() {

        }

        @Override
        public boolean isClosed() {
            return false;
        }

        @Override
        public long getLowestUncommittedSequenceNumber() {
            return 0;
        }

        @Override
        public boolean mustFlush() {
            return false;
        }

        @Override
        public CompletableFuture<WriterFlushResult> flush(Duration timeout) {
            return CompletableFuture.completedFuture(new WriterFlushResult());
        }
    }

    private static class WatchableInMemoryStorageFactory extends InMemoryStorageFactory {
        private final ConcurrentHashMap<String, Long> truncationOffsets = new ConcurrentHashMap<>();

        public WatchableInMemoryStorageFactory(ScheduledExecutorService executor) {
            super(executor);
        }

        @Override
        public Storage createStorageAdapter() {
            return new WatchableAsyncStorageWrapper(new RollingStorage(this.baseStorage), this.executor);
        }

        private class WatchableAsyncStorageWrapper extends AsyncStorageWrapper {
            public WatchableAsyncStorageWrapper(SyncStorage syncStorage, Executor executor) {
                super(syncStorage, executor);
            }

            @Override
            public CompletableFuture<Void> truncate(SegmentHandle handle, long offset, Duration timeout) {
                return super.truncate(handle, offset, timeout)
                            .thenRun(() -> truncationOffsets.put(handle.getSegmentName(), offset));
            }
        }
    }

    @RequiredArgsConstructor
    private static class WatchableOperationLogFactory implements OperationLogFactory {
        private final OperationLogFactory wrappedFactory;
        private final Consumer<OperationLog> onCreateLog;

        @Override
        public OperationLog createDurableLog(UpdateableContainerMetadata containerMetadata, ReadIndex readIndex) {
            OperationLog log = this.wrappedFactory.createDurableLog(containerMetadata, readIndex);
            this.onCreateLog.accept(log);
            return log;
        }
    }

    private static class FailedWriterFactory implements WriterFactory {
        @Override
        public Writer createWriter(UpdateableContainerMetadata containerMetadata, OperationLog operationLog, ReadIndex readIndex,
                                   ContainerAttributeIndex attributeIndex, Storage storage, CreateProcessors createProcessors) {
            return new FailedWriter();
        }

        private static class FailedWriter extends AbstractService implements Writer {
            @Override
            protected void doStart() {
                notifyFailed(new IntentionalException());
            }

            @Override
            protected void doStop() {
                notifyStopped();
            }

            @Override
            public void close() {

            }
        }
    }

    private static class RefCountByteArraySegment extends ByteArraySegment {
        private final AtomicInteger refCount = new AtomicInteger();
        private final AtomicBoolean retained = new AtomicBoolean();

        RefCountByteArraySegment(byte[] array) {
            super(array);
        }

        int getRefCount() {
            return this.refCount.get();
        }

        boolean wasRetained() {
            return this.retained.get();
        }

        @Override
        public void retain() {
            this.refCount.incrementAndGet();
            this.retained.set(true);
        }

        @Override
        public void release() {
            this.refCount.decrementAndGet();
        }
    }

    //endregion
}<|MERGE_RESOLUTION|>--- conflicted
+++ resolved
@@ -17,7 +17,6 @@
 import io.pravega.common.TimeoutTimer;
 import io.pravega.common.concurrent.Futures;
 import io.pravega.common.io.StreamHelpers;
-import io.pravega.common.util.ByteArraySegment;
 import io.pravega.common.util.ConfigurationException;
 import io.pravega.common.util.TypedProperties;
 import io.pravega.segmentstore.contracts.AttributeUpdate;
@@ -225,7 +224,6 @@
 
         // 2. Add some appends.
         ArrayList<CompletableFuture<Void>> opFutures = new ArrayList<>();
-        ArrayList<RefCountByteArraySegment> appends = new ArrayList<>();
         HashMap<String, Long> lengths = new HashMap<>();
         HashMap<String, ByteArrayOutputStream> segmentContents = new HashMap<>();
 
@@ -237,10 +235,10 @@
                 attributeUpdates.add(new AttributeUpdate(attributeReplaceIfGreater, AttributeUpdateType.ReplaceIfGreater, i + 1));
                 attributeUpdates.add(new AttributeUpdate(attributeReplaceIfEquals,
                         i == 0 ? AttributeUpdateType.Replace : AttributeUpdateType.ReplaceIfEquals, i + 1, i));
-                RefCountByteArraySegment appendData = getAppendData(segmentName, i);
+                byte[] appendData = getAppendData(segmentName, i);
                 opFutures.add(context.container.append(segmentName, appendData, attributeUpdates, TIMEOUT));
-                lengths.put(segmentName, lengths.getOrDefault(segmentName, 0L) + appendData.getLength());
-                recordAppend(segmentName, appendData, segmentContents, appends);
+                lengths.put(segmentName, lengths.getOrDefault(segmentName, 0L) + appendData.length);
+                recordAppend(segmentName, appendData, segmentContents);
             }
         }
 
@@ -293,9 +291,6 @@
         // 4. Reads (regular reads, not tail reads).
         checkReadIndex(segmentContents, lengths, context);
 
-        // 4.1. After we ensured that all data has been ingested and processed, verify that all data buffers have been released.
-        checkAppendLeaks(appends);
-
         // 5. Writer moving data to Storage.
         waitForSegmentsInStorage(segmentNames, context).get(TIMEOUT.toMillis(), TimeUnit.MILLISECONDS);
         checkStorage(segmentContents, lengths, context);
@@ -317,19 +312,18 @@
 
         // 2. Add some appends & truncate as we go.
         ArrayList<CompletableFuture<Void>> opFutures = new ArrayList<>();
-        ArrayList<RefCountByteArraySegment> appends = new ArrayList<>();
         HashMap<String, Long> lengths = new HashMap<>();
         HashMap<String, Long> truncationOffsets = new HashMap<>();
         HashMap<String, ByteArrayOutputStream> segmentContents = new HashMap<>();
 
         for (int i = 0; i < APPENDS_PER_SEGMENT; i++) {
             for (String segmentName : segmentNames) {
-                RefCountByteArraySegment appendData = getAppendData(segmentName, i);
+                byte[] appendData = getAppendData(segmentName, i);
                 opFutures.add(context.container.append(segmentName, appendData, null, TIMEOUT));
-                lengths.put(segmentName, lengths.getOrDefault(segmentName, 0L) + appendData.getLength());
-                recordAppend(segmentName, appendData, segmentContents, appends);
-
-                long truncateOffset = truncationOffsets.getOrDefault(segmentName, 0L) + appendData.getLength() / 2 + 1;
+                lengths.put(segmentName, lengths.getOrDefault(segmentName, 0L) + appendData.length);
+                recordAppend(segmentName, appendData, segmentContents);
+
+                long truncateOffset = truncationOffsets.getOrDefault(segmentName, 0L) + appendData.length / 2 + 1;
                 truncationOffsets.put(segmentName, truncateOffset);
                 opFutures.add(context.container.truncateStreamSegment(segmentName, truncateOffset, TIMEOUT));
             }
@@ -351,9 +345,6 @@
 
         // 4. Reads (regular reads, not tail reads).
         checkReadIndex(segmentContents, lengths, truncationOffsets, context);
-
-        // 4.1. After we ensured that all data has been ingested and processed, verify that all data buffers have been released.
-        checkAppendLeaks(appends);
 
         // 5. Writer moving data to Storage.
         waitForSegmentsInStorage(segmentNames, context).get(TIMEOUT.toMillis(), TimeUnit.MILLISECONDS);
@@ -650,7 +641,7 @@
                         new AttributeUpdate(attributeAccumulate, AttributeUpdateType.Accumulate, 1));
                 byte[] appendData = new byte[appendLength];
                 Arrays.fill(appendData, (byte) (fillValue + 1));
-                opFutures.add(context.container.append(segmentName, new ByteArraySegment(appendData), attributeUpdates, TIMEOUT));
+                opFutures.add(context.container.append(segmentName, appendData, attributeUpdates, TIMEOUT));
                 expectedLength.addAndGet(appendData.length);
             }));
         }
@@ -734,19 +725,18 @@
 
         // 2. Add some appends.
         ArrayList<CompletableFuture<Void>> appendFutures = new ArrayList<>();
-        ArrayList<RefCountByteArraySegment> appends = new ArrayList<>();
         HashMap<String, Long> lengths = new HashMap<>();
         HashMap<String, ByteArrayOutputStream> segmentContents = new HashMap<>();
 
         int appendId = 0;
         for (int i = 0; i < APPENDS_PER_SEGMENT; i++) {
             for (String segmentName : segmentNames) {
-                RefCountByteArraySegment appendData = getAppendData(segmentName, i);
+                byte[] appendData = getAppendData(segmentName, i);
                 long offset = lengths.getOrDefault(segmentName, 0L);
                 appendFutures.add(context.container.append(segmentName, offset, appendData, null, TIMEOUT));
 
-                lengths.put(segmentName, offset + appendData.getLength());
-                recordAppend(segmentName, appendData, segmentContents, appends);
+                lengths.put(segmentName, offset + appendData.length);
+                recordAppend(segmentName, appendData, segmentContents);
                 appendId++;
             }
         }
@@ -755,24 +745,18 @@
 
         // 2.1 Verify that if we pass wrong offsets, the append is failed.
         for (String segmentName : segmentNames) {
-            RefCountByteArraySegment appendData = getAppendData(segmentName, appendId);
+            byte[] appendData = getAppendData(segmentName, appendId);
             long offset = lengths.get(segmentName) + (appendId % 2 == 0 ? 1 : -1);
 
             AssertExtensions.assertSuppliedFutureThrows(
                     "append did not fail with the appropriate exception when passed a bad offset.",
                     () -> context.container.append(segmentName, offset, appendData, null, TIMEOUT),
                     ex -> ex instanceof BadOffsetException);
-
-            // Verify that failed appends have their buffers released.
-            checkAppendLeaks(Collections.singletonList(appendData));
             appendId++;
         }
 
         // 3. Reads (regular reads, not tail reads).
         checkReadIndex(segmentContents, lengths, context);
-
-        // 3.1. After we ensured that all data has been ingested and processed, verify that all data buffers have been released.
-        checkAppendLeaks(appends);
 
         // 4. Writer moving data to Storage.
         waitForSegmentsInStorage(segmentNames, context).get(TIMEOUT.toMillis(), TimeUnit.MILLISECONDS);
@@ -804,10 +788,10 @@
             ByteArrayOutputStream segmentStream = new ByteArrayOutputStream();
             segmentContents.put(segmentName, segmentStream);
             for (int i = 0; i < appendsPerSegment; i++) {
-                ByteArraySegment appendData = getAppendData(segmentName, i);
+                byte[] appendData = getAppendData(segmentName, i);
                 appendFutures.add(context.container.append(segmentName, appendData, null, TIMEOUT));
-                lengths.put(segmentName, lengths.getOrDefault(segmentName, 0L) + appendData.getLength());
-                appendData.copyTo(segmentStream);
+                lengths.put(segmentName, lengths.getOrDefault(segmentName, 0L) + appendData.length);
+                segmentStream.write(appendData);
             }
         }
 
@@ -831,14 +815,14 @@
                 Assert.assertEquals("Unexpected result from seal() future for segment " + segmentName, sp.getLength(), (long) sealFutures.get(i).join());
                 AssertExtensions.assertThrows(
                         "Container allowed appending to a sealed segment " + segmentName,
-                        context.container.append(segmentName, new ByteArraySegment("foo".getBytes()), null, TIMEOUT)::join,
+                        context.container.append(segmentName, "foo".getBytes(), null, TIMEOUT)::join,
                         ex -> ex instanceof StreamSegmentSealedException);
             } else {
                 Assert.assertFalse("Segment is sealed when it shouldn't be " + segmentName, sp.isSealed());
 
                 // Verify we can still append to these segments.
                 byte[] appendData = "foo".getBytes();
-                context.container.append(segmentName, new ByteArraySegment(appendData), null, TIMEOUT).join();
+                context.container.append(segmentName, appendData, null, TIMEOUT).join();
                 segmentContents.get(segmentName).write(appendData);
                 lengths.put(segmentName, lengths.getOrDefault(segmentName, 0L) + appendData.length);
             }
@@ -902,7 +886,7 @@
 
         AssertExtensions.assertThrows(
                 "append did not throw expected exception when called on a non-existent StreamSegment.",
-                context.container.append(segmentName, new ByteArraySegment("foo".getBytes()), null, TIMEOUT)::join,
+                context.container.append(segmentName, "foo".getBytes(), null, TIMEOUT)::join,
                 ex -> ex instanceof StreamSegmentNotExistsException);
 
         AssertExtensions.assertThrows(
@@ -976,7 +960,7 @@
 
                     AssertExtensions.assertThrows(
                             "append did not throw expected exception when called on a deleted StreamSegment.",
-                            context.container.append(sn, new ByteArraySegment("foo".getBytes()), null, TIMEOUT)::join,
+                            context.container.append(sn, "foo".getBytes(), null, TIMEOUT)::join,
                             ex -> ex instanceof StreamSegmentNotExistsException);
 
                     AssertExtensions.assertThrows(
@@ -994,7 +978,7 @@
                     Assert.assertFalse("Not-deleted segment was marked as deleted in metadata.", props.isDeleted());
 
                     // Verify we can still append and read from this segment.
-                    context.container.append(sn, new ByteArraySegment("foo".getBytes()), null, TIMEOUT).join();
+                    context.container.append(sn, "foo".getBytes(), null, TIMEOUT).join();
 
                     @Cleanup
                     ReadResult rr = context.container.read(sn, 0, 1, TIMEOUT).join();
@@ -1034,16 +1018,16 @@
         ArrayList<CompletableFuture<Void>> appendFutures = new ArrayList<>();
         for (int i = 0; i < 5; i++) {
             for (String segmentName : segmentNames) {
-                RefCountByteArraySegment appendData = getAppendData(segmentName, APPENDS_PER_SEGMENT + i);
+                byte[] appendData = getAppendData(segmentName, APPENDS_PER_SEGMENT + i);
                 appendFutures.add(context.container.append(segmentName, appendData, null, TIMEOUT));
-                lengths.put(segmentName, lengths.getOrDefault(segmentName, 0L) + appendData.getLength());
-                recordAppend(segmentName, appendData, segmentContents, null);
+                lengths.put(segmentName, lengths.getOrDefault(segmentName, 0L) + appendData.length);
+                recordAppend(segmentName, appendData, segmentContents);
 
                 // Verify that we can no longer append to Transaction.
                 for (String transactionName : transactionsBySegment.get(segmentName)) {
                     AssertExtensions.assertThrows(
                             "An append was allowed to a merged Transaction " + transactionName,
-                            context.container.append(transactionName, new ByteArraySegment("foo".getBytes()), null, TIMEOUT)::join,
+                            context.container.append(transactionName, "foo".getBytes(), null, TIMEOUT)::join,
                             ex -> ex instanceof StreamSegmentMergedException || ex instanceof StreamSegmentNotExistsException);
                 }
             }
@@ -1124,10 +1108,10 @@
         ArrayList<CompletableFuture<Void>> operationFutures = new ArrayList<>();
         for (int i = 0; i < 5; i++) {
             for (String segmentName : segmentNames) {
-                RefCountByteArraySegment appendData = getAppendData(segmentName, APPENDS_PER_SEGMENT + i);
+                byte[] appendData = getAppendData(segmentName, APPENDS_PER_SEGMENT + i);
                 operationFutures.add(context.container.append(segmentName, appendData, null, TIMEOUT));
-                lengths.put(segmentName, lengths.getOrDefault(segmentName, 0L) + appendData.getLength());
-                recordAppend(segmentName, appendData, segmentContents, null);
+                lengths.put(segmentName, lengths.getOrDefault(segmentName, 0L) + appendData.length);
+                recordAppend(segmentName, appendData, segmentContents);
             }
         }
 
@@ -1188,7 +1172,7 @@
     public void testMetadataCleanup() throws Exception {
         final String segmentName = "segment";
         final UUID[] attributes = new UUID[]{Attributes.CREATION_TIME, Attributes.EVENT_COUNT, UUID.randomUUID()};
-        final ByteArraySegment appendData = new ByteArraySegment("hello".getBytes());
+        final byte[] appendData = "hello".getBytes();
         Map<UUID, Long> expectedAttributes = new HashMap<>();
 
         final TestContainerConfig containerConfig = new TestContainerConfig();
@@ -1229,9 +1213,9 @@
         // Append again, and make sure we can append at the right offset.
         val secondAppendAttributes = createAttributeUpdates(attributes);
         applyAttributes(secondAppendAttributes, expectedAttributes);
-        localContainer.append(segmentName, appendData.getLength(), appendData, secondAppendAttributes, TIMEOUT).get(TIMEOUT.toMillis(), TimeUnit.MILLISECONDS);
+        localContainer.append(segmentName, appendData.length, appendData, secondAppendAttributes, TIMEOUT).get(TIMEOUT.toMillis(), TimeUnit.MILLISECONDS);
         sp = localContainer.getStreamSegmentInfo(segmentName, TIMEOUT).get(TIMEOUT.toMillis(), TimeUnit.MILLISECONDS);
-        Assert.assertEquals("Unexpected length from segment after eviction & resurrection.", 2 * appendData.getLength(), sp.getLength());
+        Assert.assertEquals("Unexpected length from segment after eviction & resurrection.", 2 * appendData.length, sp.getLength());
         SegmentMetadataComparer.assertSameAttributes("Unexpected attributes after eviction & resurrection.", expectedAttributes, sp);
 
         // Seal.
@@ -1273,7 +1257,7 @@
     @Test
     public void testMetadataCleanupRecovery() throws Exception {
         final String segmentName = "segment";
-        final ByteArraySegment appendData = new ByteArraySegment("hello".getBytes());
+        final byte[] appendData = "hello".getBytes();
 
         final TestContainerConfig containerConfig = new TestContainerConfig();
         containerConfig.setSegmentMetadataExpiration(Duration.ofMillis(EVICTION_SEGMENT_EXPIRATION_MILLIS_SHORT));
@@ -1460,17 +1444,13 @@
 
         AssertExtensions.assertSuppliedFutureThrows(
                 "Original container did not reject an append operation after being fenced out.",
-<<<<<<< HEAD
-                () -> container1.append(segmentNames.get(0), new ByteArraySegment(new byte[1]), null, TIMEOUT),
-=======
                 () -> container1.append(segmentNames.get(0), new byte[1], null, TIMEOUT),
->>>>>>> 38a40f37
                 ex -> ex instanceof DataLogWriterNotPrimaryException      // Write fenced.
                         || ex instanceof ObjectClosedException            // Write accepted, but OperationProcessor shuts down while processing it.
                         || ex instanceof IllegalContainerStateException); // Write rejected due to Container not running.
 
         // Verify we can still write to the second container.
-        container2.append(segmentNames.get(0), 0, new ByteArraySegment(new byte[1]), null, TIMEOUT).get(TIMEOUT.toMillis(), TimeUnit.MILLISECONDS);
+        container2.append(segmentNames.get(0), 0, new byte[1], null, TIMEOUT).get(TIMEOUT.toMillis(), TimeUnit.MILLISECONDS);
 
         // Verify container1 is shutting down (give it some time to complete) and that it ends up in a Failed state.
         ServiceListeners.awaitShutdown(container1, shutdownTimeout, false);
@@ -1549,10 +1529,10 @@
             val opFutures = new ArrayList<CompletableFuture<Void>>();
             for (int i = 0; i < APPENDS_PER_SEGMENT / 2; i++) {
                 for (String segmentName : segmentNames) {
-                    RefCountByteArraySegment appendData = getAppendData(segmentName, i);
+                    byte[] appendData = getAppendData(segmentName, i);
                     opFutures.add(container.append(segmentName, appendData, null, TIMEOUT));
-                    lengths.put(segmentName, lengths.getOrDefault(segmentName, 0L) + appendData.getLength());
-                    recordAppend(segmentName, appendData, segmentContents, null);
+                    lengths.put(segmentName, lengths.getOrDefault(segmentName, 0L) + appendData.length);
+                    recordAppend(segmentName, appendData, segmentContents);
                 }
             }
 
@@ -1569,7 +1549,7 @@
 
             AssertExtensions.assertSuppliedFutureThrows(
                     "append() worked in offline mode.",
-                    () -> container.append("foo", new ByteArraySegment(new byte[1]), null, TIMEOUT),
+                    () -> container.append("foo", new byte[1], null, TIMEOUT),
                     ex -> ex instanceof ContainerOfflineException);
             AssertExtensions.assertSuppliedFutureThrows(
                     "getStreamSegmentInfo() worked in offline mode.",
@@ -1596,10 +1576,10 @@
             ArrayList<CompletableFuture<Void>> opFutures = new ArrayList<>();
             for (int i = 0; i < APPENDS_PER_SEGMENT / 2; i++) {
                 for (String segmentName : segmentNames) {
-                    RefCountByteArraySegment appendData = getAppendData(segmentName, i);
+                    byte[] appendData = getAppendData(segmentName, i);
                     opFutures.add(container.append(segmentName, appendData, null, TIMEOUT));
-                    lengths.put(segmentName, lengths.getOrDefault(segmentName, 0L) + appendData.getLength());
-                    recordAppend(segmentName, appendData, segmentContents, null);
+                    lengths.put(segmentName, lengths.getOrDefault(segmentName, 0L) + appendData.length);
+                    recordAppend(segmentName, appendData, segmentContents);
                 }
             }
 
@@ -1624,7 +1604,7 @@
     @Test
     public void testExtensions() throws Exception {
         String segmentName = getSegmentName(123);
-        ByteArraySegment data = getAppendData(segmentName, 0);
+        byte[] data = getAppendData(segmentName, 0);
 
         // Configure extension.
         val operationProcessed = new CompletableFuture<SegmentOperation>();
@@ -1664,7 +1644,7 @@
         // a location in the cache. We do not have access to that cache, so we can only verify its metadata.
         val appendOp = (CachedStreamSegmentAppendOperation) rawOp;
         Assert.assertEquals("Unexpected offset.", 0, appendOp.getStreamSegmentOffset());
-        Assert.assertEquals("Unexpected data length.", data.getLength(), appendOp.getLength());
+        Assert.assertEquals("Unexpected data length.", data.length, appendOp.getLength());
         Assert.assertNull("Unexpected attribute updates.", appendOp.getAttributeUpdates());
 
         // Verify extension is closed when the SegmentContainer is closed.
@@ -1692,7 +1672,7 @@
             byte[] appendData = ("Append_" + segmentName).getBytes();
 
             val dsa = context.container.forSegment(segmentName, TIMEOUT).join();
-            dsa.append(new ByteArraySegment(appendData), Collections.singleton(new AttributeUpdate(attributeId1, AttributeUpdateType.None, 1L)), TIMEOUT).join();
+            dsa.append(appendData, Collections.singleton(new AttributeUpdate(attributeId1, AttributeUpdateType.None, 1L)), TIMEOUT).join();
             dsa.updateAttributes(Collections.singleton(new AttributeUpdate(attributeId2, AttributeUpdateType.None, 2L)), TIMEOUT).join();
             dsa.seal(TIMEOUT).join();
             dsa.truncate(1, TIMEOUT).join();
@@ -1898,36 +1878,28 @@
         Assert.assertTrue("Segment '" + segmentName + "' still exists in Storage.", attemptsLeft >= 0);
     }
 
-    @SneakyThrows
-    private void checkAppendLeaks(Collection<RefCountByteArraySegment> appends) {
-        Assert.assertTrue("At least one append buffer has never been retained.",
-                appends.stream().allMatch(RefCountByteArraySegment::wasRetained));
-
-        AssertExtensions.assertEventuallyEquals(0, () -> (int) appends.stream().mapToInt(RefCountByteArraySegment::getRefCount).sum(), 10);
-    }
-
     private void appendToParentsAndTransactions(Collection<String> segmentNames, HashMap<String, ArrayList<String>> transactionsBySegment, HashMap<String, Long> lengths, HashMap<String, ByteArrayOutputStream> segmentContents, TestContext context) throws Exception {
         ArrayList<CompletableFuture<Void>> appendFutures = new ArrayList<>();
         for (int i = 0; i < APPENDS_PER_SEGMENT; i++) {
             for (String segmentName : segmentNames) {
-                RefCountByteArraySegment appendData = getAppendData(segmentName, i);
+                byte[] appendData = getAppendData(segmentName, i);
                 appendFutures.add(context.container.append(segmentName, appendData, null, TIMEOUT));
-                lengths.put(segmentName, lengths.getOrDefault(segmentName, 0L) + appendData.getLength());
-                recordAppend(segmentName, appendData, segmentContents, null);
+                lengths.put(segmentName, lengths.getOrDefault(segmentName, 0L) + appendData.length);
+                recordAppend(segmentName, appendData, segmentContents);
 
                 boolean emptyTransaction = false;
                 for (String transactionName : transactionsBySegment.get(segmentName)) {
                     if (!emptyTransaction) {
                         lengths.put(transactionName, 0L);
-                        recordAppend(transactionName, new RefCountByteArraySegment(new byte[0]), segmentContents, null);
+                        recordAppend(transactionName, new byte[0], segmentContents);
                         emptyTransaction = true;
                         continue;
                     }
 
                     appendData = getAppendData(transactionName, i);
                     appendFutures.add(context.container.append(transactionName, appendData, null, TIMEOUT));
-                    lengths.put(transactionName, lengths.getOrDefault(transactionName, 0L) + appendData.getLength());
-                    recordAppend(transactionName, appendData, segmentContents, null);
+                    lengths.put(transactionName, lengths.getOrDefault(transactionName, 0L) + appendData.length);
+                    recordAppend(transactionName, appendData, segmentContents);
                 }
             }
         }
@@ -1961,8 +1933,8 @@
         Futures.allOf(mergeFutures).get(TIMEOUT.toMillis(), TimeUnit.MILLISECONDS);
     }
 
-    private RefCountByteArraySegment getAppendData(String segmentName, int appendId) {
-        return new RefCountByteArraySegment(String.format("%s_%d", segmentName, appendId).getBytes());
+    private byte[] getAppendData(String segmentName, int appendId) {
+        return String.format("%s_%d", segmentName, appendId).getBytes();
     }
 
     private ArrayList<String> createSegments(TestContext context) {
@@ -2000,17 +1972,14 @@
         return transactions;
     }
 
-    private void recordAppend(String segmentName, RefCountByteArraySegment data, HashMap<String, ByteArrayOutputStream> segmentContents, ArrayList<RefCountByteArraySegment> appends) throws Exception {
+    private void recordAppend(String segmentName, byte[] data, HashMap<String, ByteArrayOutputStream> segmentContents) throws Exception {
         ByteArrayOutputStream contents = segmentContents.getOrDefault(segmentName, null);
         if (contents == null) {
             contents = new ByteArrayOutputStream();
             segmentContents.put(segmentName, contents);
         }
 
-        data.copyTo(contents);
-        if (appends != null) {
-            appends.add(data);
-        }
+        contents.write(data);
     }
 
     private static String getSegmentName(int i) {
@@ -2099,7 +2068,7 @@
         TimeoutTimer timer = new TimeoutTimer(TIMEOUT);
         String segmentName = "test" + System.nanoTime();
         container.createStreamSegment(segmentName, null, timer.getRemaining())
-                .thenCompose(v -> container.append(segmentName, new ByteArraySegment(new byte[1]), null, timer.getRemaining()))
+                .thenCompose(v -> container.append(segmentName, new byte[1], null, timer.getRemaining()))
                 .thenCompose(v -> container.read(segmentName, 0, 1, timer.getRemaining()))
                 .thenCompose(rr -> {
                     ReadResultEntry rre = rr.next();
@@ -2266,7 +2235,7 @@
             return (createSegment ? createStreamSegment(segmentName, null, TIMEOUT) : CompletableFuture.completedFuture(null))
                     .thenCompose(v -> Futures.loop(
                             canContinue,
-                            () -> append(segmentName, new ByteArraySegment(appendData), null, TIMEOUT),
+                            () -> append(segmentName, appendData, null, TIMEOUT),
                             this.executor))
                     .thenCompose(v -> createSegment ? deleteStreamSegment(segmentName, TIMEOUT) : CompletableFuture.completedFuture(null));
         }
@@ -2408,33 +2377,5 @@
         }
     }
 
-    private static class RefCountByteArraySegment extends ByteArraySegment {
-        private final AtomicInteger refCount = new AtomicInteger();
-        private final AtomicBoolean retained = new AtomicBoolean();
-
-        RefCountByteArraySegment(byte[] array) {
-            super(array);
-        }
-
-        int getRefCount() {
-            return this.refCount.get();
-        }
-
-        boolean wasRetained() {
-            return this.retained.get();
-        }
-
-        @Override
-        public void retain() {
-            this.refCount.incrementAndGet();
-            this.retained.set(true);
-        }
-
-        @Override
-        public void release() {
-            this.refCount.decrementAndGet();
-        }
-    }
-
     //endregion
 }