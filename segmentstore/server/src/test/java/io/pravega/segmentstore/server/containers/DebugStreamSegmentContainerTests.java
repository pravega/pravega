--- conflicted
+++ resolved
@@ -317,23 +317,19 @@
     public void testDataRecoveryContainerLevel() throws Exception {
         int attributesUpdatesPerSegment = 50;
         int segmentsCount = 10;
-        // only core attributes
-        final UUID attributeReplace = new UUID(CORE_ATTRIBUTE_ID_PREFIX, RANDOM.nextInt(10));
+        final UUID attributeReplace = UUID.randomUUID();
         final long expectedAttributeValue = attributesUpdatesPerSegment;
         int containerId = 0;
         int containerCount = 1;
         int maxDataSize = 1024 * 1024; // 1MB
 
-        StorageFactory storageFactory = new InMemoryStorageFactory(executorService());
-
-        @Cleanup
-        TestContext context1 = createContext(executorService());
-        OperationLogFactory localDurableLogFactory = new DurableLogFactory(NO_TRUNCATIONS_DURABLE_LOG_CONFIG, context1.dataLogFactory,
-                executorService());
+        @Cleanup
+        TestContext context = createContext(executorService());
+        OperationLogFactory localDurableLogFactory = new DurableLogFactory(DEFAULT_DURABLE_LOG_CONFIG, context.dataLogFactory, executorService());
         @Cleanup
         MetadataCleanupContainer container = new MetadataCleanupContainer(containerId, CONTAINER_CONFIG, localDurableLogFactory,
-                context1.readIndexFactory, context1.attributeIndexFactory, context1.writerFactory, storageFactory,
-                context1.getDefaultExtensions(), executorService());
+                context.readIndexFactory, context.attributeIndexFactory, context.writerFactory, context.storageFactory,
+                context.getDefaultExtensions(), executorService());
         container.startAsync().awaitRunning();
 
         // 1. Create segments.
@@ -369,6 +365,7 @@
                 opFutures.add(container.updateAttributes(segmentName, attributeUpdates, TIMEOUT));
             }
         }
+
         Futures.allOf(opFutures).get(TIMEOUT.toMillis(), TimeUnit.MILLISECONDS);
 
         // 3. Instead of waiting for the Writer to move data to Storage, we invoke the flushToStorage to verify that all
@@ -379,14 +376,13 @@
 
         // Get the storage instance
         @Cleanup
-        Storage storage = storageFactory.createStorageAdapter();
+        Storage storage = context.storageFactory.createStorageAdapter();
 
         // 4. Move container metadata and its attribute segment to back up segments.
-<<<<<<< HEAD
         ContainerRecoveryUtils.createBackUpMetadataSegments(storage, containerCount, executorService(), TIMEOUT)
                 .thenAccept(backUpMetadataSegments -> {
                     OperationLogFactory localDurableLogFactory2 = new DurableLogFactory(NO_TRUNCATIONS_DURABLE_LOG_CONFIG,
-                    new InMemoryDurableDataLogFactory(MAX_DATA_LOG_APPEND_SIZE, executorService()), executorService());
+                            new InMemoryDurableDataLogFactory(MAX_DATA_LOG_APPEND_SIZE, executorService()), executorService());
                     // Starts a DebugSegmentContainer with new Durable Log
                     @Cleanup
                     MetadataCleanupContainer container2 = new MetadataCleanupContainer(containerId, CONTAINER_CONFIG, localDurableLogFactory2,
@@ -423,46 +419,6 @@
                         Assert.assertEquals("Unexpected attribute for " + sc.getKey(), expectedAttributeValue, (long) attributes.get(attributeReplace));
                     }
                 });
-=======
-        Map<Integer, String> backUpMetadataSegments = ContainerRecoveryUtils.createBackUpMetadataSegments(storage, containerCount,
-                executorService(), TIMEOUT);
-
-        OperationLogFactory localDurableLogFactory2 = new DurableLogFactory(NO_TRUNCATIONS_DURABLE_LOG_CONFIG,
-                new InMemoryDurableDataLogFactory(MAX_DATA_LOG_APPEND_SIZE, executorService()), executorService());
-        // Starts a DebugSegmentContainer with new Durable Log
-        @Cleanup
-        TestContext context2 = createContext(executorService());
-        @Cleanup
-        MetadataCleanupContainer container2 = new MetadataCleanupContainer(containerId, CONTAINER_CONFIG, localDurableLogFactory2,
-                context2.readIndexFactory, context2.attributeIndexFactory, context2.writerFactory, storageFactory,
-                context2.getDefaultExtensions(), executorService());
-        container2.startAsync().awaitRunning();
-        Map<Integer, DebugStreamSegmentContainer> debugStreamSegmentContainersMap = new HashMap<>();
-        debugStreamSegmentContainersMap.put(containerId, container2);
-
-        // 4. Recover all segments.
-        recoverAllSegments(storage, debugStreamSegmentContainersMap, executorService(), TIMEOUT);
-
-        // 5. Update core attributes using back up segments.
-        updateCoreAttributes(backUpMetadataSegments, debugStreamSegmentContainersMap, executorService(), TIMEOUT);
-
-        // 6. Verify Segment Data.
-        for (val sc : segmentContents.entrySet()) {
-            // Contents.
-            byte[] expectedData = sc.getValue().array();
-            byte[] actualData = new byte[expectedData.length];
-            container2.read(sc.getKey(), 0, actualData.length, TIMEOUT).join().readRemaining(actualData, TIMEOUT);
-            Assert.assertArrayEquals("Unexpected contents for " + sc.getKey(), expectedData, actualData);
-
-            // Length.
-            val si = container2.getStreamSegmentInfo(sc.getKey(), TIMEOUT).join();
-            Assert.assertEquals("Unexpected length for " + sc.getKey(), expectedData.length, si.getLength());
-
-            // Attributes.
-            val attributes = container2.getAttributes(sc.getKey(), Collections.singleton(attributeReplace), false, TIMEOUT).join();
-            Assert.assertEquals("Unexpected attribute for " + sc.getKey(), expectedAttributeValue, (long) attributes.get(attributeReplace));
-        }
->>>>>>> 84ca0dcd
     }
 
     private SegmentType getSegmentType(String segmentName) {
