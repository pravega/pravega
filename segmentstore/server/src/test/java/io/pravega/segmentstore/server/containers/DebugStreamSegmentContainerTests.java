--- conflicted
+++ resolved
@@ -323,11 +323,7 @@
     public void testDataRecoveryContainerLevel() throws Exception {
         int attributesUpdatesPerSegment = 50;
         int segmentsCount = 10;
-<<<<<<< HEAD
-        final UUID attributeReplace = new UUID(CORE_ATTRIBUTE_ID_PREFIX, RANDOM.nextInt(10));
-=======
         final AttributeId attributeReplace = AttributeId.uuid(CORE_ATTRIBUTE_ID_PREFIX, RANDOM.nextInt(10));
->>>>>>> 0a605f75
         final long expectedAttributeValue = attributesUpdatesPerSegment;
         int containerId = 0;
         int containerCount = 1;
