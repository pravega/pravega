--- conflicted
+++ resolved
@@ -323,11 +323,7 @@
     public void testDataRecoveryContainerLevel() throws Exception {
         int attributesUpdatesPerSegment = 50;
         int segmentsCount = 10;
-<<<<<<< HEAD
-        final AttributeId attributeReplace = AttributeId.randomUUID();
-=======
-        final UUID attributeReplace = new UUID(CORE_ATTRIBUTE_ID_PREFIX, RANDOM.nextInt(10));
->>>>>>> 2b7837a8
+        final AttributeId attributeReplace = AttributeId.uuid(CORE_ATTRIBUTE_ID_PREFIX, RANDOM.nextInt(10));
         final long expectedAttributeValue = attributesUpdatesPerSegment;
         int containerId = 0;
         int containerCount = 1;
