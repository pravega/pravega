--- conflicted
+++ resolved
@@ -126,26 +126,11 @@
      * for that item's Key exists now.
      */
     List<Long> includeUpdateBatch(long segmentId, TableKeyBatch batch, long batchOffset) {
-<<<<<<< HEAD
-        val result = new ArrayList<Supplier<Long>>(batch.getItems().size());
-        synchronized (this.cacheEntries) {
-            int generation = this.currentCacheGeneration;
-            for (TableKeyBatch.Item item : batch.getItems()) {
-                // Calculate the CacheEntry offset, by factoring in the batch's offset.
-                long cacheSegmentOffset = encodeValue(batchOffset + item.getOffset(), batch.isRemoval());
-                CacheKey cacheKey = new CacheKey(segmentId, item.getHash());
-                CacheEntry entry = this.cacheEntries.computeIfAbsent(cacheKey, key -> new CacheEntry(cacheKey, generation));
-
-                // Queue up the update (so we process it outside of this lock), which should also update backpointers as well.
-                result.add(() -> updateEntry(segmentId, entry, item.getHash(), cacheSegmentOffset, generation));
-            }
-=======
         SegmentKeyCache cache;
         int generation;
         synchronized (this.segmentCaches) {
             generation = this.currentCacheGeneration;
             cache = this.segmentCaches.computeIfAbsent(segmentId, s -> new SegmentKeyCache(s, this.cache));
->>>>>>> 2e52ae70
         }
 
         return cache.includeUpdateBatch(batch, batchOffset, generation);
@@ -284,385 +269,6 @@
      *
      * @param segmentId The Id of the Segment to get Hashes for.
      * @return The result.
-<<<<<<< HEAD
-     */
-    Map<UUID, Long> getTailHashes(long segmentId) {
-        SegmentIndexTail tail;
-        synchronized (this.cacheEntries) {
-            tail = this.indexTails.getOrDefault(segmentId, null);
-        }
-
-        return tail == null ? Collections.emptyMap() : tail.getEntries();
-    }
-
-    /**
-     * Records a new Tail Entry (Backpointer and Hash) for the given segment, but only if the Segment is registered
-     * (via {@link #updateSegmentIndexOffset} or {@link #updateSegmentIndexOffsetIfMissing} and only if offset is beyond
-     * the Segment's Last Indexed Offset.
-     *
-     * @param segmentId      The Id of the Segment to record the Tail Entry.
-     * @param offset         The Entry's offset.
-     * @param previousOffset The previous offset for this Entry.
-     * @param itemHash       A UUID representing the Entry's Key Hash.
-     */
-    @VisibleForTesting
-    void recordTailEntry(long segmentId, long offset, long previousOffset, UUID itemHash) {
-        SegmentIndexTail tail;
-        synchronized (this.cacheEntries) {
-            tail = this.indexTails.getOrDefault(segmentId, null);
-        }
-
-        if (tail != null) {
-            tail.recordTailEntry(offset, previousOffset, itemHash);
-        }
-    }
-
-    private long updateEntry(long segmentId, CacheEntry entry, UUID itemHash, long cacheSegmentOffset, int generation) {
-        UpdateCacheResult ucr = entry.updateIfNewer(itemHash, cacheSegmentOffset, generation);
-        recordTailEntry(segmentId, ucr.getCurrentOffset(), ucr.getPreviousOffset(), itemHash);
-        return ucr.getCurrentOffset();
-    }
-
-    private long encodeValue(long segmentOffset, boolean isRemoval) {
-        return isRemoval ? -(segmentOffset + 1) : segmentOffset;
-    }
-
-    private GetResult decodeValue(long value) {
-        return value < 0 ? new GetResult(-value - 1, false) : new GetResult(value, true);
-    }
-
-    //endregion
-
-    //region CacheKey and CacheEntry
-
-    /**
-     * A key to access data in the Cache. A CacheKey is uniquely identified by a {SegmentId, KeyHashGroup} pair. Since
-     * KeyHashes are too large to use as in-memory references for long, they are re-hashed into KeyHashGroups which are
-     * simpler to manage.
-     */
-    static class CacheKey extends Cache.Key {
-        private static final int SERIALIZATION_LENGTH = Long.BYTES + Integer.BYTES;
-        private final long segmentId;
-        private final int keyHashGroup;
-
-        CacheKey(long segmentId, UUID hash) {
-            this.segmentId = segmentId;
-            this.keyHashGroup = hash.hashCode();
-        }
-
-        @Override
-        public byte[] serialize() {
-            byte[] result = new byte[SERIALIZATION_LENGTH];
-            BitConverter.writeLong(result, 0, this.segmentId);
-            BitConverter.writeInt(result, Long.BYTES, this.keyHashGroup);
-            return result;
-        }
-
-        @Override
-        public int hashCode() {
-            return this.keyHashGroup; // KeyHashGroup is already a hash.
-        }
-
-        @Override
-        public boolean equals(Object obj) {
-            if (!(obj instanceof CacheKey)) {
-                return false;
-            }
-
-            CacheKey other = (CacheKey) obj;
-            return this.segmentId == other.segmentId
-                    && this.keyHashGroup == other.keyHashGroup;
-        }
-    }
-
-    /**
-     * An entry in the Cache to which one or more CacheValues are mapped.
-     * Each CacheEntry is uniquely mapped to a {SegmentId, KeyHashGroup} pair (A KeyHashGroup is a hash of the KeyHash).
-     * Each CacheEntry will contain a collection of {KeyHash, CacheValue} pairs, with the property that all KeyHashes in
-     * a CacheEntry will have the same KeyHashGroup.
-     */
-    private class CacheEntry {
-        private static final int HEADER_LENGTH = Integer.BYTES;
-        private static final int HASH_LENGTH = KeyHasher.HASH_SIZE_BYTES;
-        private static final int ENTRY_LENGTH = HEADER_LENGTH + HASH_LENGTH + VALUE_SERIALIZATION_LENGTH;
-        private final CacheKey key;
-        @GuardedBy("this")
-        private int generation;
-        @GuardedBy("this")
-        private int size;
-        @GuardedBy("this")
-        private long highestOffset;
-
-        CacheEntry(CacheKey key, int currentGeneration) {
-            this.key = key;
-            this.generation = currentGeneration;
-            this.size = 0;
-            this.highestOffset = 0;
-        }
-
-        /**
-         * Gets a value representing the current Generation of this Cache Entry. This value is updated every time the
-         * data behind this entry is modified or accessed.
-         */
-        synchronized int getGeneration() {
-            return this.generation;
-        }
-
-        /**
-         * Gets a value representing the size, in bytes, of the data behind this Cache Entry.
-         */
-        synchronized int getSize() {
-            return this.size;
-        }
-
-        /**
-         * Gets a value representing the Highest offset that is stored in any CacheValues in this CacheEntry.
-         */
-        synchronized long getHighestOffset() {
-            return this.highestOffset;
-        }
-
-        /**
-         * Looks up a CacheValue in this CacheEntry that is associated with the given KeyHash.
-         *
-         * @param keyHash           The Key Hash to look up.
-         * @param currentGeneration The current Cache Generation (from the Cache Manager). The internal generation will
-         *                          only be updated if at least one Attribute Value is fetched (cache hit).
-         * @return See {@link ContainerKeyCache#get} return doc.
-         */
-        GetResult get(UUID keyHash, int currentGeneration) {
-            byte[] data = ContainerKeyCache.this.cache.get(this.key);
-            int offset = locate(keyHash, data);
-            if (offset >= 0) {
-                // Found it.
-                synchronized (this) {
-                    // Update Entry's generation.
-                    this.generation = currentGeneration;
-                }
-
-                return decodeValue(deserializeCacheValue(data, offset));
-            }
-
-            // Nothing found.
-            return null;
-        }
-
-        /**
-         * Inserts or updates the Cache for the given KeyHash with given CacheValue, but only if it has a higher offset
-         * than the existing value.
-         *
-         * @param keyHash           The Key Hash to update.
-         * @param segmentOffset     See {@link ContainerKeyCache#includeExistingKey} segmentOffset.
-         * @param currentGeneration The current Cache Generation (from the Cache Manager).
-         * @return See {@link ContainerKeyCache#includeExistingKey} return doc.
-         */
-        synchronized UpdateCacheResult updateIfNewer(UUID keyHash, long segmentOffset, int currentGeneration) {
-            val decodedSegmentOffset = decodeValue(segmentOffset);
-            byte[] entryData = ContainerKeyCache.this.cache.get(this.key);
-            int entryOffset = locate(keyHash, entryData);
-            GetResult existingOffset = null;
-            if (entryOffset < 0) {
-                // No match. Need to create a new array, copy any existing data and add new Cache Value.
-                if (entryData == null) {
-                    entryData = new byte[ENTRY_LENGTH];
-                    entryOffset = HEADER_LENGTH;
-                } else {
-                    byte[] newData;
-                    newData = new byte[entryData.length + HASH_LENGTH + VALUE_SERIALIZATION_LENGTH];
-                    System.arraycopy(entryData, 0, newData, 0, entryData.length);
-                    entryOffset = entryData.length;
-                    entryData = newData;
-                }
-
-                // Increment the count.
-                int count = BitConverter.readInt(entryData, 0);
-                BitConverter.writeInt(entryData, 0, count + 1);
-
-                // Write the Key Hash at the latest offset.
-                entryOffset += serializeHash(entryData, entryOffset, keyHash);
-            } else {
-                // We found a match. Verify if we can update it (needs to be newer than an offset for an existing entry).
-                existingOffset = decodeValue(deserializeCacheValue(entryData, entryOffset));
-                if (decodedSegmentOffset.getSegmentOffset() < existingOffset.getSegmentOffset() && existingOffset.isPresent()) {
-                    // New offset is lower than existing one. Nothing else to do.
-                    return new UpdateCacheResult(existingOffset.getSegmentOffset(), -1);
-                }
-            }
-
-            // Update the value.
-            serializeCacheValue(segmentOffset, entryData, entryOffset);
-
-            // Update the cache and stats.
-            ContainerKeyCache.this.cache.insert(this.key, entryData);
-            this.size = entryData.length;
-            this.generation = currentGeneration;
-            this.highestOffset = Math.max(this.highestOffset, decodedSegmentOffset.getSegmentOffset());
-            return new UpdateCacheResult(
-                    decodedSegmentOffset.getSegmentOffset(),
-                    existingOffset == null ? -1 : existingOffset.getSegmentOffset());
-        }
-
-        /**
-         * Locates the offset of the given {@link HashedArray} in the given Cache Entry data.
-         *
-         * @param keyHash The Key Hash to look up.
-         * @param data    The array to look into.
-         * @return The offset of the CacheValue associated with the KeyHash, or -1 if not found.
-         */
-        private int locate(UUID keyHash, byte[] data) {
-            if (data != null && data.length > 0) {
-                int count = BitConverter.readInt(data, 0);
-                int offset = Integer.BYTES;
-                byte[] keyHashArray = new byte[HASH_LENGTH];
-                serializeHash(keyHashArray, 0, keyHash);
-                for (int i = 0; i < count; i++) {
-                    // Check if the sought key matches the key at this index.
-                    boolean match = true;
-                    for (int j = 0; j < HASH_LENGTH; j++) {
-                        if (keyHashArray[j] != data[offset + j]) {
-                            match = false;
-                            break;
-                        }
-                    }
-
-                    if (match) {
-                        return offset + HASH_LENGTH; // We return the offset of the value, not the key.
-                    }
-
-                    // No match; skip to the next entry.
-                    offset += HASH_LENGTH + VALUE_SERIALIZATION_LENGTH;
-                }
-            }
-
-            return -1;
-        }
-
-        private long deserializeCacheValue(byte[] input, int inputOffset) {
-            return BitConverter.readLong(input, inputOffset);
-        }
-
-        private void serializeCacheValue(long value, byte[] target, int targetOffset) {
-            BitConverter.writeLong(target, targetOffset, value);
-        }
-
-        private int serializeHash(byte[] target, int targetOffset, UUID hash) {
-            BitConverter.writeLong(target, targetOffset, hash.getMostSignificantBits());
-            BitConverter.writeLong(target, targetOffset + Long.BYTES, hash.getLeastSignificantBits());
-            return 2 * Long.BYTES;
-        }
-    }
-
-    //endregion
-
-    //region Other Helper classes
-
-    /**
-     * Result from {@link #get(long, UUID)}.
-     */
-    @Data
-    static class GetResult {
-        /**
-         * The offset within the Segment where the latest update (or removal) for the sought key was located.
-         * This value may not be accurate if {@link #isPresent()} is false.
-         */
-        private final long segmentOffset;
-        /**
-         * True if the Key is present in the cache, false otherwise.
-         */
-        private final boolean present;
-    }
-
-    /**
-     * Result from the {@link CacheEntry#updateIfNewer} method.
-     */
-    @Data
-    private static class UpdateCacheResult {
-        /**
-         * The current Segment Offset of the updated Key Hash.
-         */
-        final long currentOffset;
-
-        /**
-         * The previous Segment Offset of the updated Key Hash, or -1 if it wasn't cached.
-         */
-        final long previousOffset;
-    }
-
-    /**
-     * Caches information about the tail-end section of the Index which cannot be effectively stored in the {@link Cache)}
-     * due to the frequency of updates, fragmentation of information and lookup techniques.
-     * <p>
-     * The tail-end section of a Segment Index represents the byte range between the {@link Attributes#TABLE_INDEX_OFFSET}
-     * and the end of the Segment (essentially whatever the back-end Writer Table Processor hasn't indexed yet).
-     */
-    @ThreadSafe
-    private static class SegmentIndexTail {
-        @GuardedBy("this")
-        private long lastIndexedOffset;
-        @GuardedBy("this")
-        private final HashMap<Long, Long> backpointers;
-        @GuardedBy("this")
-        private final HashMap<UUID, Long> entries;
-
-        SegmentIndexTail(long currentLastIndexedOffset) {
-            Preconditions.checkArgument(currentLastIndexedOffset >= 0, "currentLastIndexedOffset must be a non-negative number.");
-            this.lastIndexedOffset = currentLastIndexedOffset;
-            this.backpointers = new HashMap<>();
-            this.entries = new HashMap<>();
-        }
-
-        /**
-         * Updates the Last Indexed Offset (cached value of the Segment's {@link Attributes#TABLE_INDEX_OFFSET} attribute).
-         * Clears out any backpointers whose source offsets will be smaller than the new value for Last Indexed Offset.
-         */
-        synchronized void setLastIndexedOffset(long currentLastIndexedOffset) {
-            Preconditions.checkArgument(currentLastIndexedOffset >= this.lastIndexedOffset,
-                    "currentLastIndexedOffset must be at least the current value");
-            this.lastIndexedOffset = currentLastIndexedOffset;
-            this.backpointers.keySet().removeIf(sourceOffset -> sourceOffset < currentLastIndexedOffset);
-            this.entries.values().removeIf(offset -> offset < currentLastIndexedOffset);
-        }
-
-        /**
-         * Gets the Last Indexed Offset.
-         */
-        synchronized long getLastIndexedOffset() {
-            return this.lastIndexedOffset;
-        }
-
-        /**
-         * Records a new backpointer between the two offsets, but only if the sourceOffset is beyond {@link #getLastIndexedOffset()}.
-         */
-        synchronized void recordTailEntry(long offset, long previousOffset, UUID itemHash) {
-            Preconditions.checkArgument(offset > previousOffset, "offset must be greater than previousOffset");
-            if (offset >= this.lastIndexedOffset) {
-                if (previousOffset >= 0) {
-                    this.backpointers.put(offset, previousOffset);
-                }
-
-                this.entries.put(itemHash, offset);
-            }
-        }
-
-        /**
-         * Gets a backpointer from the given sourceOffset, or -1 if no such link exists.
-         */
-        synchronized long getBackpointerOffset(long sourceOffset) {
-            return this.backpointers.getOrDefault(sourceOffset, -1L);
-        }
-
-        /**
-         * Gets a list of all Entry Hashes in the this Index Tail.
-         */
-        synchronized Map<UUID, Long> getEntries() {
-            return new HashMap<>(this.entries);
-        }
-
-        @Override
-        public synchronized String toString() {
-            return String.format("LIO = %s, Backpointers = %s, Entries = %s.", this.lastIndexedOffset, this.backpointers.size(), this.entries.size());
-        }
-=======
      */
     Map<UUID, CacheBucketOffset> getTailHashes(long segmentId) {
         SegmentKeyCache cache;
@@ -676,7 +282,6 @@
     private long evict(SegmentKeyCache.EvictionResult eviction) {
         eviction.getKeys().forEach(this.cache::remove);
         return eviction.getSize();
->>>>>>> 2e52ae70
     }
 
     //endregion
