--- conflicted
+++ resolved
@@ -22,15 +22,9 @@
 public class AttributeIndexConfig {
     //region Config Names
 
-<<<<<<< HEAD
-    public static final Property<Integer> MAX_INDEX_PAGE_SIZE = Property.named("maxIndexPageSizeBytes", 16 * 1024);
-    public static final Property<Integer> ATTRIBUTE_SEGMENT_ROLLING_SIZE = Property.named("attributeSegmentRollingSizeBytes", 16 * 1024 * 1024);
-    private static final int MAX_INDEX_PAGE_SIZE_VALUE = (int) Short.MAX_VALUE; // Max allowed by BTreeIndex.
-=======
     public static final Property<Integer> ATTRIBUTE_SEGMENT_ROLLING_SIZE = Property.named("attributeSegmentRollingSizeBytes", 32 * 1024 * 1024);
     private static final int MAX_INDEX_PAGE_SIZE_VALUE = (int) Short.MAX_VALUE; // Max allowed by BTreeIndex.
     public static final Property<Integer> MAX_INDEX_PAGE_SIZE = Property.named("maxIndexPageSizeBytes", MAX_INDEX_PAGE_SIZE_VALUE);
->>>>>>> 571f284f
     private static final int MIN_INDEX_PAGE_SIZE_VALUE = 1024;
     private static final String COMPONENT_CODE = "attributeindex";
 
@@ -70,13 +64,8 @@
 
         this.maxIndexPageSize = properties.getInt(MAX_INDEX_PAGE_SIZE);
         if (this.maxIndexPageSize < MIN_INDEX_PAGE_SIZE_VALUE || this.maxIndexPageSize > MAX_INDEX_PAGE_SIZE_VALUE) {
-<<<<<<< HEAD
-            throw new ConfigurationException(String.format("Property '%s' must at least %s and at most %s; found '%d'.",
-                    ATTRIBUTE_SEGMENT_ROLLING_SIZE, MIN_INDEX_PAGE_SIZE_VALUE, MAX_INDEX_PAGE_SIZE_VALUE, rollingSize));
-=======
             throw new ConfigurationException(String.format("Property '%s' must be at least %s and at most %s; found '%d'.",
                     MAX_INDEX_PAGE_SIZE, MIN_INDEX_PAGE_SIZE_VALUE, MAX_INDEX_PAGE_SIZE_VALUE, this.maxIndexPageSize));
->>>>>>> 571f284f
         }
     }
 
