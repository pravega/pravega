--- conflicted
+++ resolved
@@ -123,12 +123,8 @@
         this.executor = executor;
         this.indexReader = new IndexReader(executor);
         this.conditionalUpdateProcessor = new MultiKeySequentialProcessor<>(this.executor);
-<<<<<<< HEAD
         this.segmentTracker = new SegmentTracker();
-=======
-        this.recoveryTracker = new RecoveryTracker();
         this.keyHasher = keyHasher;
->>>>>>> e2258c0e
         this.closed = new AtomicBoolean();
         this.traceObjectId = String.format("KeyIndex[%d]", containerId);
     }
@@ -143,12 +139,8 @@
             this.conditionalUpdateProcessor.close();
             this.cacheManager.unregister(this.cache);
             this.cache.close();
-<<<<<<< HEAD
             this.segmentTracker.close();
-=======
-            this.recoveryTracker.close();
             log.info("{}: Closed.", this.traceObjectId);
->>>>>>> e2258c0e
         }
     }
 
@@ -183,11 +175,7 @@
      * </ul>
      */
     <T> CompletableFuture<T> executeIfEmpty(DirectSegmentAccess segment, Supplier<CompletableFuture<T>> action, TimeoutTimer timer) {
-<<<<<<< HEAD
-        return this.segmentTracker.waitIfNeeded(segment, () -> this.conditionalUpdateProcessor.addWithFilter(
-=======
-        return this.recoveryTracker.waitIfNeeded(segment, ignored -> this.conditionalUpdateProcessor.addWithFilter(
->>>>>>> e2258c0e
+        return this.segmentTracker.waitIfNeeded(segment, ignored -> this.conditionalUpdateProcessor.addWithFilter(
                 conditionKey -> conditionKey.getKey() == segment.getSegmentId(),
                 () -> isTableSegmentEmpty(segment, timer)
                         .thenCompose(isEmpty -> {
@@ -297,11 +285,7 @@
             return CompletableFuture.completedFuture(result);
         } else {
             // Fetch information for missing hashes.
-<<<<<<< HEAD
-            return this.segmentTracker.waitIfNeeded(segment, () -> getBucketOffsetFromSegment(segment, result, toLookup, timer));
-=======
-            return this.recoveryTracker.waitIfNeeded(segment, cacheUpdated -> getBucketOffsetFromSegment(segment, result, toLookup, cacheUpdated, timer));
->>>>>>> e2258c0e
+            return this.segmentTracker.waitIfNeeded(segment, cacheUpdated -> getBucketOffsetFromSegment(segment, result, toLookup, cacheUpdated, timer));
         }
     }
 
@@ -319,13 +303,8 @@
      */
     CompletableFuture<Long> getBucketOffsetDirect(DirectSegmentAccess segment, UUID keyHash, TimeoutTimer timer) {
         // Get the bucket offset from the segment, which will update the cache if actually newer.
-<<<<<<< HEAD
         return this.segmentTracker.waitIfNeeded(segment,
-                () -> getBucketOffsetFromSegment(segment, Collections.synchronizedMap(new HashMap<>()), Collections.singleton(keyHash), timer)
-=======
-        return this.recoveryTracker.waitIfNeeded(segment,
                 cacheUpdated -> getBucketOffsetFromSegment(segment, Collections.synchronizedMap(new HashMap<>()), Collections.singleton(keyHash), cacheUpdated, timer)
->>>>>>> e2258c0e
                         .thenApply(result -> result.get(keyHash)));
     }
 
@@ -382,11 +361,7 @@
             return this.indexReader.getBackpointerOffset(segment, offset, timeout);
         } else {
             // Nothing in the tail cache; look it up in the index.
-<<<<<<< HEAD
-            return this.segmentTracker.waitIfNeeded(segment, () -> this.indexReader.getBackpointerOffset(segment, offset, timeout));
-=======
-            return this.recoveryTracker.waitIfNeeded(segment, ignored -> this.indexReader.getBackpointerOffset(segment, offset, timeout));
->>>>>>> e2258c0e
+            return this.segmentTracker.waitIfNeeded(segment, ignored -> this.indexReader.getBackpointerOffset(segment, offset, timeout));
         }
     }
 
@@ -577,11 +552,7 @@
      */
     CompletableFuture<Map<UUID, CacheBucketOffset>> getUnindexedKeyHashes(DirectSegmentAccess segment) {
         Exceptions.checkNotClosed(this.closed.get(), this);
-<<<<<<< HEAD
         return this.segmentTracker.waitIfNeeded(segment,
-                () -> CompletableFuture.completedFuture(this.cache.getTailHashes(segment.getSegmentId())));
-=======
-        return this.recoveryTracker.waitIfNeeded(segment,
                 ignored -> CompletableFuture.completedFuture(this.cache.getTailHashes(segment.getSegmentId())));
     }
 
@@ -599,7 +570,7 @@
      * NOTE: this does not peform a proper recovery nor does it update the durable index - it simply caches the values.
      * The {@link WriterTableProcessor} must be used to update the index.
      *
-     * @param segment       A {@link DirectSegmentAccess} representing the Segment for which to cache the tail index.
+     * @param segment A {@link DirectSegmentAccess} representing the Segment for which to cache the tail index.
      */
     private void triggerCacheTailIndex(DirectSegmentAccess segment, long lastIndexedOffset, long segmentLength) {
         long tailIndexLength = segmentLength - lastIndexedOffset;
@@ -625,13 +596,13 @@
                     val updates = collectLatestOffsets(inputStream, lastIndexedOffset, (int) tailIndexLength);
 
                     // Incorporate that into the cache.
-                    this.cache.includeTailCache(segment.getSegmentId(), updates);
-                    log.debug("{}: Tail-caching complete for Table Segment {}. Update Count={}.",
-                            this.traceObjectId, segment.getSegmentId(), updates.size());
+                    this.cache.includeTailCache(segment.getSegmentId(), updates.latestOffsets);
+                    log.debug("{}: Tail-caching complete for Table Segment {}. Processed Count={}, Update Count={}.",
+                            this.traceObjectId, segment.getSegmentId(), updates.processedEntryCount, updates.latestOffsets.size());
 
                     // Notify the Recovery Tracker that this segment has been recovered, so it can unblock any calls it
                     // may have collected.
-                    this.recoveryTracker.updateSegmentIndexOffset(segment.getSegmentId(), segmentLength, updates.size() > 0);
+                    this.segmentTracker.updateSegmentIndexOffset(segment.getSegmentId(), segmentLength, updates.processedEntryCount, updates.latestOffsets.size() > 0);
                 }, this.executor)
                 .exceptionally(ex -> {
                     log.warn("{}: Tail-caching failed for Table Segment {}.", this.traceObjectId, segment.getSegmentId(), Exceptions.unwrap(ex));
@@ -640,9 +611,10 @@
     }
 
     @SneakyThrows(IOException.class)
-    private Map<UUID, CacheBucketOffset> collectLatestOffsets(InputStream input, long startOffset, int maxLength) {
+    private TailUpdates collectLatestOffsets(InputStream input, long startOffset, int maxLength) {
         EntrySerializer serializer = new EntrySerializer();
         val entries = new HashMap<UUID, CacheBucketOffset>();
+        int processedCount = 0;
         long nextOffset = startOffset;
         final long maxOffset = startOffset + maxLength;
         while (nextOffset < maxOffset) {
@@ -650,9 +622,16 @@
             val hash = this.keyHasher.hash(e.getKey());
             entries.put(hash, new CacheBucketOffset(nextOffset, e.getHeader().isDeletion()));
             nextOffset += e.getHeader().getTotalLength();
-        }
-
-        return entries;
+            processedCount++;
+        }
+
+        return new TailUpdates(entries, processedCount);
+    }
+
+    @RequiredArgsConstructor
+    private static class TailUpdates {
+        final Map<UUID, CacheBucketOffset> latestOffsets;
+        final int processedEntryCount;
     }
 
     @VisibleForTesting
@@ -663,7 +642,6 @@
     @VisibleForTesting
     protected Duration getRecoveryTimeout() {
         return RECOVERY_TIMEOUT;
->>>>>>> e2258c0e
     }
 
     /**
@@ -705,15 +683,11 @@
             }
 
             ObjectClosedException ex = new ObjectClosedException(ContainerKeyIndex.this);
-<<<<<<< HEAD
-            toCancel.forEach(t -> t.task.completeExceptionally(ex));
-            toClose.forEach(AsyncSemaphore::close);
-=======
             toCancel.forEach(task -> {
                 task.task.completeExceptionally(ex);
                 log.info("{}: Cancelled one or more tasks that were waiting on Table Segment {} recovery.", traceObjectId, task.segmentId);
             });
->>>>>>> e2258c0e
+            toClose.forEach(AsyncSemaphore::close);
         }
 
         /**
@@ -723,50 +697,36 @@
          * @param indexOffset         The current Index Offset. -1 means it has been evicted and tasks should be cancelled.
          * @param processedEntryCount The number of entries processed.
          */
-<<<<<<< HEAD
         void updateSegmentIndexOffset(long segmentId, long indexOffset, int processedEntryCount) {
-=======
-        void updateSegmentIndexOffset(long segmentId, long indexOffset) {
-            updateSegmentIndexOffset(segmentId, indexOffset, false);
+            updateSegmentIndexOffset(segmentId, indexOffset, processedEntryCount, false);
         }
 
         /**
          * Updates the SegmentIndexOffset for the given Segment and releases any blocked tasks, if appropriate.
          *
-         * @param segmentId    The Segment id.
-         * @param indexOffset  The current Index Offset. -1 means it has been evicted and tasks should be cancelled.
-         * @param cacheUpdated True if the cache was updated during the recovery process.
+         * @param segmentId           The Segment id.
+         * @param indexOffset         The current Index Offset. -1 means it has been evicted and tasks should be cancelled.
+         * @param processedEntryCount The number of entries processed.
+         * @param cacheUpdated        True if the cache was updated during the recovery process.
          */
-        void updateSegmentIndexOffset(long segmentId, long indexOffset, boolean cacheUpdated) {
->>>>>>> e2258c0e
+        void updateSegmentIndexOffset(long segmentId, long indexOffset, int processedEntryCount, boolean cacheUpdated) {
             boolean removed = indexOffset < 0;
-            RecoveryTask recoveryTask;
+            RecoveryTask task;
             AsyncSemaphore throttler;
             synchronized (this) {
                 task = this.recoveryTasks.get(segmentId);
+                throttler = this.throttlers.get(segmentId);
                 if (removed) {
                     // Segment evicted. Free resources.
-<<<<<<< HEAD
-                    recoveryTask = this.recoveryTasks.remove(segmentId);
                     this.recoveredSegments.remove(segmentId);
-                    throttler = this.throttlers.remove(segmentId);
-                } else {
-                    recoveryTask = this.recoveryTasks.get(segmentId);
-                    throttler = this.throttlers.get(segmentId);
-=======
-                    this.recoveredSegments.remove(segmentId);
->>>>>>> e2258c0e
-                }
-
-                if (recoveryTask != null && !removed) {
-                    if (indexOffset < recoveryTask.triggerIndexOffset) {
+                    this.throttlers.remove(segmentId);
+                }
+
+                if (task != null && !removed) {
+                    if (indexOffset < task.triggerIndexOffset) {
                         // There is a task, but the trigger condition is not met.
-<<<<<<< HEAD
-                        recoveryTask = null;
-=======
                         log.debug("{}: For TableSegment {}, IndexOffset={}, TriggerOffset={}.", traceObjectId, segmentId, indexOffset, task.triggerIndexOffset);
                         task = null;
->>>>>>> e2258c0e
                     } else {
                         // Segment is fully recovered.
                         this.recoveredSegments.add(segmentId);
@@ -774,14 +734,15 @@
                 }
             }
 
-            if (recoveryTask != null) {
+            if (task != null) {
                 if (removed) {
                     // Normally nobody should be waiting on this, but in case they did, there's nothing we can do about it now.
-<<<<<<< HEAD
-                    recoveryTask.task.cancel(true);
+                    log.debug("{}: TableSegment {} evicted; cancelling dependent tasks.", traceObjectId, segmentId);
+                    task.task.cancel(true);
                 } else {
                     // Notify whoever is waiting that it's all clear to execute.
-                    recoveryTask.task.complete(null);
+                    log.debug("{}: TableSegment {} fully recovered; triggering dependent tasks.", traceObjectId, segmentId);
+                    task.task.complete(cacheUpdated);
                 }
             }
 
@@ -792,14 +753,6 @@
                 } else {
                     // We have made indexing progress. Update the throttler with the count.
                     throttler.release(Math.max(0, processedEntryCount));
-=======
-                    log.debug("{}: TableSegment {} evicted; cancelling dependent tasks.", traceObjectId, segmentId);
-                    task.task.cancel(true);
-                } else {
-                    // Notify whoever is waiting that it's all clear to execute.
-                    log.debug("{}: TableSegment {} fully recovered; triggering dependent tasks.", traceObjectId, segmentId);
-                    task.task.complete(cacheUpdated);
->>>>>>> e2258c0e
                 }
             }
         }
