/**
 * Copyright (c) 2017 Dell Inc., or its subsidiaries. All Rights Reserved.
 *
 * Licensed under the Apache License, Version 2.0 (the "License");
 * you may not use this file except in compliance with the License.
 * You may obtain a copy of the License at
 *
 *     http://www.apache.org/licenses/LICENSE-2.0
 */
package io.pravega.segmentstore.server.logs;

import com.google.common.base.Preconditions;
import io.pravega.common.Exceptions;
import io.pravega.common.ObjectClosedException;
import io.pravega.common.Timer;
import io.pravega.common.concurrent.AbstractThreadPoolService;
import io.pravega.common.concurrent.Futures;
import io.pravega.common.function.Callbacks;
import io.pravega.common.util.BlockingDrainingQueue;
import io.pravega.segmentstore.server.DataCorruptionException;
import io.pravega.segmentstore.server.IllegalContainerStateException;
import io.pravega.segmentstore.server.SegmentStoreMetrics;
import io.pravega.segmentstore.server.UpdateableContainerMetadata;
import io.pravega.segmentstore.server.logs.operations.CompletableOperation;
import io.pravega.segmentstore.server.logs.operations.Operation;
import io.pravega.segmentstore.server.logs.operations.OperationSerializer;
import io.pravega.segmentstore.storage.DataLogWriterNotPrimaryException;
import io.pravega.segmentstore.storage.DurableDataLog;
import java.time.Duration;
import java.util.ArrayDeque;
import java.util.ArrayList;
import java.util.Collection;
import java.util.Collections;
import java.util.List;
import java.util.Queue;
import java.util.concurrent.CancellationException;
import java.util.concurrent.CompletableFuture;
import java.util.concurrent.CompletionException;
import java.util.concurrent.ScheduledExecutorService;
import javax.annotation.concurrent.GuardedBy;
import javax.annotation.concurrent.ThreadSafe;
import lombok.Getter;
import lombok.SneakyThrows;
import lombok.extern.slf4j.Slf4j;
import lombok.val;

/**
 * Single-thread Processor for Operations. Queues all incoming entries in a BlockingDrainingQueue, then picks them all
 * at once, generates DataFrames from them and commits them to the DataFrameLog, one by one, in sequence.
 */
@Slf4j
class OperationProcessor extends AbstractThreadPoolService implements AutoCloseable {
    //region Members

    private static final Duration SHUTDOWN_TIMEOUT = Duration.ofSeconds(10);
    private static final int MAX_READ_AT_ONCE = 1000;
    private static final int MAX_COMMIT_QUEUE_SIZE = 50;

    private final UpdateableContainerMetadata metadata;
    private final MemoryStateUpdater stateUpdater;
    @GuardedBy("stateLock")
    private final OperationMetadataUpdater metadataUpdater;
    private final BlockingDrainingQueue<CompletableOperation> operationQueue;
    private final BlockingDrainingQueue<List<CompletableOperation>> commitQueue;
    private final Object stateLock = new Object();
    private final QueueProcessingState state;
    @GuardedBy("stateLock")
    private final DataFrameBuilder<Operation> dataFrameBuilder;
    @Getter
    private final SegmentStoreMetrics.OperationProcessor metrics;
    private final Throttler throttler;

    //endregion

    //region Constructor

    /**
     * Creates a new instance of the OperationProcessor class.
     *
     * @param metadata         The ContainerMetadata for the Container to process operations for.
     * @param stateUpdater     A MemoryStateUpdater that is used to update in-memory structures upon successful Operation committal.
     * @param durableDataLog   The DataFrameLog to write DataFrames to.
     * @param checkpointPolicy The Checkpoint Policy for Metadata.
     * @param executor         An Executor to use for async operations.
     * @throws NullPointerException If any of the arguments are null.
     */
    OperationProcessor(UpdateableContainerMetadata metadata, MemoryStateUpdater stateUpdater, DurableDataLog durableDataLog, MetadataCheckpointPolicy checkpointPolicy, ScheduledExecutorService executor) {
        super(String.format("OperationProcessor[%d]", metadata.getContainerId()), executor);
        Preconditions.checkNotNull(durableDataLog, "durableDataLog");
        this.metadata = metadata;
        this.stateUpdater = Preconditions.checkNotNull(stateUpdater, "stateUpdater");
        this.metadataUpdater = new OperationMetadataUpdater(this.metadata);
        this.operationQueue = new BlockingDrainingQueue<>();
        this.commitQueue = new BlockingDrainingQueue<>();
        this.state = new QueueProcessingState(checkpointPolicy);
        val args = new DataFrameBuilder.Args(this.state::frameSealed, this.state::commit, this.state::fail, this.executor);
        this.dataFrameBuilder = new DataFrameBuilder<>(durableDataLog, OperationSerializer.DEFAULT, args);
        this.metrics = new SegmentStoreMetrics.OperationProcessor(this.metadata.getContainerId());
        val throttlerCalculator = ThrottlerCalculator
                .builder()
                .cacheThrottler(stateUpdater::getCacheUtilization, stateUpdater.getCacheTargetUtilization(), stateUpdater.getCacheMaxUtilization())
                .commitBacklogThrottler(this.commitQueue::size)
                .batchingThrottler(durableDataLog::getQueueStatistics)
                .build();
        this.throttler = new Throttler(this.metadata.getContainerId(), throttlerCalculator, executor, this.metrics);
        this.stateUpdater.registerCleanupListener(this.throttler);
    }

    //endregion

    //region AbstractThreadPoolService Implementation

    @Override
    protected Duration getShutdownTimeout() {
        return SHUTDOWN_TIMEOUT;
    }

    @Override
    protected CompletableFuture<Void> doRun() {
        // The QueueProcessor is responsible with the processing of externally added Operations. It starts when the
        // OperationProcessor starts and is shut down as soon as doStop() is invoked.
        val queueProcessor = Futures
                .loop(this::isRunning,
                        () -> this.throttler.throttle()
                                .thenComposeAsync(v -> this.operationQueue.take(MAX_READ_AT_ONCE), this.executor)
                                .thenAcceptAsync(this::processOperations, this.executor),
                        this.executor);

        // The CommitProcessor is responsible with the processing of those Operations that have already been committed to
        // DurableDataLong and now need to be added to the in-memory State.
        // As opposed from the QueueProcessor, this needs to process all pending commits and not discard them, even when
        // we receive a stop signal (from doStop()), otherwise we could be left with an inconsistent in-memory state.
        val commitProcessor = Futures
                .loop(() -> isRunning() || this.commitQueue.size() > 0,
                        () -> this.commitQueue.take(MAX_COMMIT_QUEUE_SIZE)
                                .thenAcceptAsync(this::processCommits, this.executor),
                        this.executor)
                .whenComplete((r, ex) -> {
                    // The CommitProcessor is done. Safe to close its queue now, regardless of whether it failed or
                    // shut down normally.
                    this.commitQueue.close();
                    if (ex != null) {
                        throw new CompletionException(ex);
                    }
                });
        return CompletableFuture.allOf(queueProcessor, commitProcessor)
                .exceptionally(this::iterationErrorHandler);
    }

    @Override
    protected void doStop() {
        // We need to first stop the operation queue, which will prevent any new items from being processed.
        Throwable ex = new CancellationException("OperationProcessor is shutting down.");
        closeQueue(ex);

        // Close the DataFrameBuilder and cancel any operations caught in limbo.
        synchronized (this.stateLock) {
            this.dataFrameBuilder.close();
        }

        this.state.fail(ex, null);
        this.throttler.close();
        this.metrics.close();
        super.doStop();
    }

    @Override
    protected void errorHandler(Throwable ex) {
        ex = Exceptions.unwrap(ex);
        closeQueue(ex);
        if (!isShutdownException(ex)) {
            // Shutdown exceptions means we are already stopping, so no need to do anything else. For all other cases,
            // record the failure and then stop the OperationProcessor.
            super.errorHandler(ex);
            stopAsync();
        }
    }

    @SneakyThrows
    private Void iterationErrorHandler(Throwable ex) {
        ex = Exceptions.unwrap(ex);
        // If we get an ObjectClosedException while we are shutting down, then it's safe to ignore it. It was most likely
        // caused by the queue being shut down, but the main processing loop has just started another iteration and they
        // crossed paths.
        State s = state();
        boolean isExpected = isShutdownException(ex) && (s == State.STOPPING || s == State.TERMINATED || s == State.FAILED);
        if (!isExpected) {
            throw ex;
        }

        return null;
    }

    private boolean isShutdownException(Throwable ex) {
        return ex instanceof ObjectClosedException || ex instanceof CancellationException;
    }

    //endregion

    //region Queue Processing

    /**
     * Processes the given Operation. This method returns when the given Operation has been added to the internal queue.
     *
     * @param operation The Operation to process.
     * @return A CompletableFuture that, when completed, will indicate the Operation has finished processing. If the
     * Operation completed successfully, the Future will contain the Sequence Number of the Operation. If the Operation
     * failed, it will contain the exception that caused the failure.
     * @throws IllegalContainerStateException If the OperationProcessor is not running.
     */
    public CompletableFuture<Void> process(Operation operation) {
        CompletableFuture<Void> result = new CompletableFuture<>();
        if (!isRunning()) {
            result.completeExceptionally(new IllegalContainerStateException("OperationProcessor is not running."));
        } else {
            log.debug("{}: process {}.", this.traceObjectId, operation);
            try {
                this.operationQueue.add(new CompletableOperation(operation, result));
            } catch (Throwable e) {
                if (Exceptions.mustRethrow(e)) {
                    throw e;
                }

                result.completeExceptionally(e);
            }
        }

        return result;
    }

<<<<<<< HEAD
    //endregion

    //region Queue Processing

    private CompletableFuture<Void> throttle() {
        val delay = new AtomicReference<ThrottlerCalculator.DelayResult>(this.throttlerCalculator.getThrottlingDelay());
        if (!delay.get().isMaximum()) {
            // We are not delaying the maximum amount. We only need to do this once.
            return throttleOnce(delay.get());
        } else {
            // The initial delay calculation indicated that we need to throttle to the maximum, which means there's
            // significant pressure. In order to protect downstream components, we need to run in a loop and delay as much
            // as needed until the pressure is relieved.
            return Futures.loop(
                    () -> !delay.get().isMaximum(),
                    () -> throttleOnce(delay.get())
                            .thenRun(() -> delay.set(this.throttlerCalculator.getThrottlingDelay())),
                    this.executor);
        }
    }

    private CompletableFuture<Void> throttleOnce(ThrottlerCalculator.DelayResult delay) {
        this.metrics.processingDelay(delay.getDurationMillis());
        if (delay.isMaximum() || delay.getThrottlerName() == ThrottlerCalculator.ThrottlerName.CommitBacklog) {
            // Increase logging visibility if we throttle at the maximum limit (which means we're likely to fully block
            // processing of operations) or if this is due to the Commit Processor not being able to keep up.
            log.info("{}: Processing delay = {}.", this.traceObjectId, delay);
        } else {
            log.info("{}: Processing delay = {}.", this.traceObjectId, delay);
        }

        return Futures.delayedFuture(Duration.ofMillis(delay.getDurationMillis()), this.executor);
    }

=======
>>>>>>> 62d4aee1
    /**
     * Processes a set of pending operations (essentially a single iteration of the QueueProcessor).
     * Steps:
     * <ol>
     * <li> Picks the next items from the queue
     * <li> Creates a DataFrameBuilder and starts appending items to it.
     * <li> As the DataFrameBuilder acknowledges DataFrames being published, acknowledge the corresponding Operations as well.
     * <li> If at the end, the Queue still has items to process, processes those as well.
     * </ol>
     *
     * @param operations The initial set of operations to process (in order). Multiple operations may be processed eventually
     *                   depending on how the operationQueue changes while this is processing.
     */
    private void processOperations(Queue<CompletableOperation> operations) {
        log.debug("{}: processOperations (OperationCount = {}).", this.traceObjectId, operations.size());

        // Process the operations in the queue. This loop will ensure we do continuous processing in case new items
        // arrived while we were busy handling the current items.
        Timer processTimer = new Timer();
        int count = 0;
        while (!operations.isEmpty()) {
            try {
                // Process the current set of operations.
                while (!operations.isEmpty()) {
                    CompletableOperation o = operations.poll();
                    this.metrics.operationQueueWaitTime(o.getTimer().getElapsedMillis());
                    try {
                        processOperation(o);
                        this.state.addPending(o);
                        count++;
                    } catch (Throwable ex) {
                        ex = Exceptions.unwrap(ex);
                        this.state.failOperation(o, ex);
                        if (isFatalException(ex)) {
                            // If we encountered an unrecoverable error then we cannot proceed - rethrow the Exception
                            // and let it be handled by the enclosing try-catch. Otherwise, we only need to fail this
                            // operation as its failure is isolated to itself (most likely it's invalid).
                            throw ex;
                        }
                    }
                }

                // Check if there are more operations to process. If so, it's more efficient to process them now (no thread
                // context switching, better DataFrame occupancy optimization) rather than by going back to run().
                if (operations.isEmpty()) {
                    // We have processed all operations in the queue: this is a good time to report metrics.
                    this.metrics.currentState(this.operationQueue.size() + count, this.state.getPendingCount());
                    this.metrics.processOperations(count, processTimer.getElapsedMillis());
                    processTimer = new Timer(); // Reset this timer since we may be pulling in new operations.
                    count = 0;
<<<<<<< HEAD
                    log.info("isThrottlingRequired {}", this.throttlerCalculator.isThrottlingRequired());    
                    if (!this.throttlerCalculator.isThrottlingRequired()) {
=======
                    if (!this.throttler.isThrottlingRequired()) {
>>>>>>> 62d4aee1
                        // Only pull in new operations if we do not require throttling. If we do, we need to go back to
                        // the main OperationProcessor loop and delay processing the next batch of operations.
                        operations = this.operationQueue.poll(MAX_READ_AT_ONCE);
                    }

                    if (operations.isEmpty()) {
                        log.debug("{}: processOperations (Flush).", this.traceObjectId);
                        synchronized (this.stateLock) {
                            this.dataFrameBuilder.flush();
                        }
                    } else {
                        log.debug("{}: processOperations (Add OperationCount = {}).", this.traceObjectId, operations.size());
                    }
                }
            } catch (Throwable ex) {
                // Fail ALL the operations that haven't been acknowledged yet.
                ex = Exceptions.unwrap(ex);
                this.state.fail(ex, null);

                if (isFatalException(ex)) {
                    // If we encountered a fatal exception, it means we detected something that we cannot possibly recover from.
                    // We need to shutdown right away (this will be done by the main loop).

                    // But first, fail any Operations that we did not have a chance to process yet.
                    cancelIncompleteOperations(operations, ex);
                    throw Exceptions.sneakyThrow(ex);
                }
            }
        }
    }

    /**
     * Processes a single operation.
     * Steps:
     * <ol>
     * <li> Pre-processes operation (in MetadataUpdater).
     * <li> Assigns Sequence Number.
     * <li> Appends to DataFrameBuilder.
     * <li> Accepts operation in MetadataUpdater.
     * </ol>
     *
     * @param operation        The operation to process.
     * @throws Exception If an exception occurred while processing this operation. Depending on the type of the exception,
     * this could be due to the operation itself being invalid, or because we are unable to process any more operations.
     */
    private void processOperation(CompletableOperation operation) throws Exception {
        Preconditions.checkState(!operation.isDone(), "The Operation has already been processed.");

        Operation entry = operation.getOperation();
        synchronized (this.stateLock) {
            // Update Metadata and Operations with any missing data (offsets, lengths, etc) - the Metadata Updater
            // has all the knowledge for that task.
            this.metadataUpdater.preProcessOperation(entry);

            // Entry is ready to be serialized; assign a sequence number.
            entry.setSequenceNumber(this.metadataUpdater.nextOperationSequenceNumber());
            this.dataFrameBuilder.append(entry);
            this.metadataUpdater.acceptOperation(entry);
        }

        log.trace("{}: DataFrameBuilder.Append {}.", this.traceObjectId, entry);
    }

    /**
     * Closes the Operation Queue and fails all Operations in it with the given exception.
     *
     * @param causingException The exception to fail with. If null, it will default to ObjectClosedException.
     */
    private void closeQueue(Throwable causingException) {
        // Close the operation queue and extract any outstanding Operations from it.
        Collection<CompletableOperation> remainingOperations = this.operationQueue.close();
        if (remainingOperations != null && remainingOperations.size() > 0) {
            // If any outstanding Operations were left in the queue, they need to be failed.
            // If no other cause was passed, assume we are closing the queue because we are shutting down.
            Throwable failException = causingException != null ? causingException : new CancellationException();
            cancelIncompleteOperations(remainingOperations, failException);
        }

        // The commit queue will auto-close when we are done and it itself is empty. We just need to unblock it in case
        // it was idle and waiting on a pending take() operation.
        this.commitQueue.cancelPendingTake();
    }

    /**
     * Cancels those Operations in the given list that have not yet completed with the given exception.
     */
    private void cancelIncompleteOperations(Iterable<CompletableOperation> operations, Throwable failException) {
        assert failException != null : "no exception to set";
        int cancelCount = 0;
        for (CompletableOperation o : operations) {
            if (!o.isDone()) {
                this.state.failOperation(o, failException);
                cancelCount++;
            }
        }

        log.warn("{}: Cancelling {} operations with exception: {}.", this.traceObjectId, cancelCount, failException.toString());
    }

    /**
     * Determines whether the given Throwable is a fatal exception from which we cannot recover.
     */
    private static boolean isFatalException(Throwable ex) {
        return ex instanceof DataCorruptionException
                || ex instanceof DataLogWriterNotPrimaryException
                || ex instanceof ObjectClosedException;
    }

    private void processCommits(Collection<List<CompletableOperation>> items) {
        try {
            do {
                Timer memoryCommitTimer = new Timer();
                this.stateUpdater.process(items.stream().flatMap(List::stream).map(CompletableOperation::getOperation).iterator());
                this.metrics.memoryCommit(items.size(), memoryCommitTimer.getElapsed());
                items = this.commitQueue.poll(MAX_COMMIT_QUEUE_SIZE);
            } while (!items.isEmpty());
        } catch (Throwable ex) {
            // MemoryStateUpdater.process() should only throw DataCorruptionExceptions, but just in case it
            // throws something else (i.e. NullPtr), we still need to handle it.
            log.error("{}: MemoryStateUpdater.process failure.", traceObjectId, ex);

            // Then fail the remaining operations (which also handles fatal errors) and bail out.
            if (isFatalException(ex)) {
                Callbacks.invokeSafely(OperationProcessor.this::errorHandler, ex, null);
            }
        }
    }

    //endregion

    //region QueueProcessingState

    /**
     * Temporary State for the OperationProcessor. Keeps track of pending Operations and allows committing or failing all of them.
     * Note: this class shares state with OperationProcessor, as it accesses many of its private fields and uses its stateLock
     * for synchronization. Care should be taken if it is refactored out of here.
     */
    @ThreadSafe
    private class QueueProcessingState {
        @GuardedBy("stateLock")
        private ArrayList<CompletableOperation> nextFrameOperations;
        @GuardedBy("stateLock")
        private int pendingOperationCount;
        private final MetadataCheckpointPolicy checkpointPolicy;
        @GuardedBy("stateLock")
        private final ArrayDeque<DataFrameBuilder.CommitArgs> metadataTransactions;
        @GuardedBy("stateLock")
        private long highestCommittedDataFrame;

        private QueueProcessingState(MetadataCheckpointPolicy checkpointPolicy) {
            this.checkpointPolicy = Preconditions.checkNotNull(checkpointPolicy, "checkpointPolicy");
            this.nextFrameOperations = new ArrayList<>();
            this.metadataTransactions = new ArrayDeque<>();
            this.highestCommittedDataFrame = -1;
            this.pendingOperationCount = 0;
        }

        /**
         * Adds a new pending operation.
         *
         * @param operation The operation to append.
         */
        void addPending(CompletableOperation operation) {
            synchronized (stateLock) {
                this.nextFrameOperations.add(operation);
                this.pendingOperationCount++;
            }
        }

        /**
         * Gets a value indicating the number of pending operations
         *
         * @return The count.
         */
        int getPendingCount() {
            synchronized (stateLock) {
                return this.pendingOperationCount;
            }
        }

        /**
         * Callback for when a DataFrame has been Sealed and is ready to be written to the DurableDataLog.
         * Seals the current metadata UpdateTransaction and maps it to the given CommitArgs. This UpdateTransaction
         * marks a point in the OperationMetadataUpdater that corresponds to the state of the Log at the end of the
         * DataFrame represented by the given commitArgs.
         *
         * @param commitArgs The CommitArgs to create a checkpoint for.
         */
        void frameSealed(DataFrameBuilder.CommitArgs commitArgs) {
            synchronized (stateLock) {
                commitArgs.setMetadataTransactionId(OperationProcessor.this.metadataUpdater.sealTransaction());
                commitArgs.setOperations(Collections.unmodifiableList(this.nextFrameOperations));
                this.nextFrameOperations = new ArrayList<>();
                this.metadataTransactions.addLast(commitArgs);
            }
        }

        /**
         * Callback for when a DataFrame has been successfully written to the DurableDataLog.
         * Commits all pending Metadata changes, assigns a TruncationMarker mapped to the given commitArgs and
         * acknowledges the pending operations up to the given commitArgs.
         *
         * It is important to note that this call is inclusive of all calls with arguments prior to it. It will
         * automatically complete all UpdateTransactions (and their corresponding operations) for all commitArgs that are
         * still registered but have a key smaller than the one in the given argument.
         *
         * @param commitArgs The Data Frame Commit Args that triggered this action.
         */
        void commit(DataFrameBuilder.CommitArgs commitArgs) {
            assert commitArgs.getMetadataTransactionId() >= 0 : "DataFrameBuilder.CommitArgs does not have a key set";
            log.debug("{}: CommitSuccess ({}).", traceObjectId, commitArgs);
            Timer timer = new Timer();

            List<List<CompletableOperation>> toAck = null;
            try {
                // Record the end of a frame in the DurableDataLog directly into the base metadata. No need for locking here,
                // as the metadata has its own.
                OperationProcessor.this.metadata.recordTruncationMarker(commitArgs.getLastStartedSequenceNumber(), commitArgs.getLogAddress());
                final long addressSequence = commitArgs.getLogAddress().getSequence();

                synchronized (stateLock) {
                    if (addressSequence <= this.highestCommittedDataFrame) {
                        // Ack came out of order (we already processed one with a higher SeqNo).
                        log.debug("{}: CommitRejected ({}, HighestCommittedDataFrame = {}).", traceObjectId, commitArgs, this.highestCommittedDataFrame);
                        return;
                    }

                    if (state() != State.RUNNING) {
                        // We are shutting down.
                        log.debug("{}: CommitRejected ({}, Not Running, State = {}).", traceObjectId, commitArgs, state());
                        return;
                    }

                    // Collect operations to commit.
                    toAck = collectCompletionCandidates(commitArgs);

                    // Commit metadata updates.
                    OperationProcessor.this.metadataUpdater.commit(commitArgs.getMetadataTransactionId());

                    // Queue operations for memory commit, which will be done asynchronously.
                    toAck.forEach(OperationProcessor.this.commitQueue::add);

                    this.highestCommittedDataFrame = addressSequence;
                }
            } finally {
                if (toAck != null) {
                    toAck.stream().flatMap(Collection::stream).forEach(CompletableOperation::complete);
                    metrics.operationsCompleted(toAck, timer.getElapsed());
                }
                this.checkpointPolicy.recordCommit(commitArgs.getDataFrameLength());
            }
        }

        /**
         * Callback for when a DataFrame has failed to be written to the DurableDataLog.
         * Rolls back pending Metadata changes that are mapped to the given commitArgs (and after) and fails all pending
         * operations that are affected.
         *
         * It is important to note that this call is inclusive of all calls with arguments after it. It will automatically
         * complete all UpdateTransactions (and their corresponding operations) for all commitArgs that are registered but
         * have a key larger than the one in the given argument.
         *
         * @param ex The cause of the failure. The operations will be failed with this as a cause.
         * @param commitArgs The Data Frame Commit Args that triggered this action.
         */
        void fail(Throwable ex, DataFrameBuilder.CommitArgs commitArgs) {
            List<CompletableOperation> toFail = null;
            try {
                synchronized (stateLock) {
                    toFail = collectFailureCandidates(commitArgs);
                    this.pendingOperationCount -= toFail.size();
                }
            } finally {
                if (toFail != null) {
                    toFail.forEach(o -> failOperation(o, ex));
                    metrics.operationsFailed(toFail);
                }
            }

            // All exceptions are final. If we cannot write to DurableDataLog, the safest way out is to shut down and
            // perform a new recovery that will detect any possible data loss or corruption.
            Callbacks.invokeSafely(OperationProcessor.this::errorHandler, ex, null);
        }

        /**
         * Fails the given Operation either with the given failure cause, or with the general stop exception.
         *
         * @param operation    The CompletableOperation to fail.
         * @param failureCause The original failure cause. The operation will be failed with this exception, unless
         *                     the general stopException is set, in which case that takes precedence.
         */
        void failOperation(CompletableOperation operation, Throwable failureCause) {
            synchronized (stateLock) {
                Throwable stopException = OperationProcessor.this.getStopException();
                if (stopException != null) {
                    failureCause = stopException;
                }
            }

            operation.fail(failureCause);
        }

        /**
         * Collects all Operations that have been successfully committed to DurableDataLog and removes the associated
         * Metadata Update Transactions for those commits. The operations themselves are not completed (since we are
         * holding a lock) and the Metadata is not updated while executing this method.
         *
         * @param commitArgs The CommitArgs that points to the DataFrame which successfully committed.
         * @return An ordered List of ordered Lists of Operations that have been committed.
         */
        @GuardedBy("stateLock")
        private List<List<CompletableOperation>> collectCompletionCandidates(DataFrameBuilder.CommitArgs commitArgs) {
            List<List<CompletableOperation>> toAck = new ArrayList<>();
            long transactionId = commitArgs.getMetadataTransactionId();
            boolean checkpointExists = false;
            while (!this.metadataTransactions.isEmpty() && this.metadataTransactions.peekFirst().getMetadataTransactionId() <= transactionId) {
                DataFrameBuilder.CommitArgs t = this.metadataTransactions.pollFirst();
                checkpointExists |= t.getMetadataTransactionId() == transactionId;
                if (t.getOperations().size() > 0) {
                    toAck.add(t.getOperations());
                    this.pendingOperationCount -= t.getOperations().size();
                }
            }

            if (!checkpointExists) {
                // Under normal circumstances, there should always be an UpdateTransaction that matches our argument;
                // however if we had just processed a failure, collectFailureCandidates() may have cleared (and failed)
                // all of them, so, only in that case, would it be OK not to find one.
                log.warn("{}: No Metadata UpdateTransaction found for '{}' (Count={}). This is expected after a critical failure or when OperationProcessor is shutting down.",
                        traceObjectId, this.metadataTransactions.size(), commitArgs);

                // If a failure did happen, then there should be no other entries in metadataTransactions at this point.
                assert this.metadataTransactions.isEmpty() : "No Metadata UpdateTransaction found for given CommitArgs, "
                        + "but there are still entries in metadataTransaction.";
            }
            return toAck;
        }

        /**
         * Rolls back any metadata that is affected by a failure for the given commit args and collects all pending
         * CompletableOperations that are affected. While the metadata is rolled back, the operations themselves
         * are not failed (since this method executes while holding the lock).
         *
         * @param commitArgs The CommitArgs that points to the DataFrame which failed to commit.
         * @return A List where the failure candidates will be collected.
         */
        @GuardedBy("stateLock")
        private List<CompletableOperation> collectFailureCandidates(DataFrameBuilder.CommitArgs commitArgs) {
            // Discard all updates to the metadata.
            List<CompletableOperation> candidates = new ArrayList<>();
            if (commitArgs != null) {
                // Rollback all changes to the metadata from this commit on, and fail all involved operations.
                OperationProcessor.this.metadataUpdater.rollback(commitArgs.getMetadataTransactionId());
                while (!this.metadataTransactions.isEmpty() && this.metadataTransactions.peekLast().getMetadataTransactionId() >= commitArgs.getMetadataTransactionId()) {
                    // Fail all operations in this particular commit.
                    DataFrameBuilder.CommitArgs t = this.metadataTransactions.pollLast();
                    candidates.addAll(t.getOperations());
                }
            } else {
                // Rollback all changes to the metadata and fail all outstanding commits.
                this.metadataTransactions.forEach(t -> candidates.addAll(t.getOperations()));
                this.metadataTransactions.clear();
                OperationProcessor.this.metadataUpdater.rollback(0);
            }

            candidates.addAll(this.nextFrameOperations);
            this.nextFrameOperations.clear();
            return candidates;
        }
    }

    //endregion
}<|MERGE_RESOLUTION|>--- conflicted
+++ resolved
@@ -228,43 +228,6 @@
         return result;
     }
 
-<<<<<<< HEAD
-    //endregion
-
-    //region Queue Processing
-
-    private CompletableFuture<Void> throttle() {
-        val delay = new AtomicReference<ThrottlerCalculator.DelayResult>(this.throttlerCalculator.getThrottlingDelay());
-        if (!delay.get().isMaximum()) {
-            // We are not delaying the maximum amount. We only need to do this once.
-            return throttleOnce(delay.get());
-        } else {
-            // The initial delay calculation indicated that we need to throttle to the maximum, which means there's
-            // significant pressure. In order to protect downstream components, we need to run in a loop and delay as much
-            // as needed until the pressure is relieved.
-            return Futures.loop(
-                    () -> !delay.get().isMaximum(),
-                    () -> throttleOnce(delay.get())
-                            .thenRun(() -> delay.set(this.throttlerCalculator.getThrottlingDelay())),
-                    this.executor);
-        }
-    }
-
-    private CompletableFuture<Void> throttleOnce(ThrottlerCalculator.DelayResult delay) {
-        this.metrics.processingDelay(delay.getDurationMillis());
-        if (delay.isMaximum() || delay.getThrottlerName() == ThrottlerCalculator.ThrottlerName.CommitBacklog) {
-            // Increase logging visibility if we throttle at the maximum limit (which means we're likely to fully block
-            // processing of operations) or if this is due to the Commit Processor not being able to keep up.
-            log.info("{}: Processing delay = {}.", this.traceObjectId, delay);
-        } else {
-            log.info("{}: Processing delay = {}.", this.traceObjectId, delay);
-        }
-
-        return Futures.delayedFuture(Duration.ofMillis(delay.getDurationMillis()), this.executor);
-    }
-
-=======
->>>>>>> 62d4aee1
     /**
      * Processes a set of pending operations (essentially a single iteration of the QueueProcessor).
      * Steps:
@@ -315,12 +278,7 @@
                     this.metrics.processOperations(count, processTimer.getElapsedMillis());
                     processTimer = new Timer(); // Reset this timer since we may be pulling in new operations.
                     count = 0;
-<<<<<<< HEAD
-                    log.info("isThrottlingRequired {}", this.throttlerCalculator.isThrottlingRequired());    
-                    if (!this.throttlerCalculator.isThrottlingRequired()) {
-=======
                     if (!this.throttler.isThrottlingRequired()) {
->>>>>>> 62d4aee1
                         // Only pull in new operations if we do not require throttling. If we do, we need to go back to
                         // the main OperationProcessor loop and delay processing the next batch of operations.
                         operations = this.operationQueue.poll(MAX_READ_AT_ONCE);
