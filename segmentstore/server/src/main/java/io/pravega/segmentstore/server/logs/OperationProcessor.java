--- conflicted
+++ resolved
@@ -94,11 +94,7 @@
         this.operationQueue = new BlockingDrainingQueue<>();
         this.state = new QueueProcessingState(stateUpdater, checkpointPolicy);
         val args = new DataFrameBuilder.Args(this.state::frameSealed, this.state::commit, this.state::fail, this.executor);
-<<<<<<< HEAD
-        this.dataFrameBuilder = new DataFrameBuilder<>(durableDataLog, args);
-=======
-        this.dataFrameBuilder = new DataFrameBuilder<>(this.durableDataLog, OperationSerializer.DEFAULT, args);
->>>>>>> 21fa5f84
+        this.dataFrameBuilder = new DataFrameBuilder<>(durableDataLog, OperationSerializer.DEFAULT, args);
         this.metrics = new SegmentStoreMetrics.OperationProcessor(this.metadata.getContainerId());
         this.throttlerCalculator = ThrottlerCalculator.builder()
                                                       .cacheThrottler(stateUpdater::getCacheUtilization)
