--- conflicted
+++ resolved
@@ -104,13 +104,8 @@
         this.executor = executor;
         this.operationFactory = new OperationFactory();
         this.inMemoryOperationLog = createInMemoryLog();
-<<<<<<< HEAD
         this.memoryStateUpdater = new MemoryStateUpdater(this.inMemoryOperationLog, readIndex, this::triggerTailReads, this.executor);
-        MetadataCheckpointPolicy checkpointPolicy = new MetadataCheckpointPolicy(this.config, this::queueMetadataCheckpoint, this.executor);
-=======
-        this.memoryStateUpdater = new MemoryStateUpdater(this.inMemoryOperationLog, readIndex, this::triggerTailReads);
         MetadataCheckpointPolicy checkpointPolicy = new MetadataCheckpointPolicy(config, this::queueMetadataCheckpoint, this.executor);
->>>>>>> 1e7dfaf9
         this.operationProcessor = new OperationProcessor(this.metadata, this.memoryStateUpdater, this.durableDataLog, checkpointPolicy, executor);
         Services.onStop(this.operationProcessor, this::queueStoppedHandler, this::queueFailedHandler, this.executor);
         this.tailReads = new HashSet<>();
