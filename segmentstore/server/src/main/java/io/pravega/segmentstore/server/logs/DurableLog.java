/**
 * Copyright (c) 2017 Dell Inc., or its subsidiaries. All Rights Reserved.
 *
 * Licensed under the Apache License, Version 2.0 (the "License");
 * you may not use this file except in compliance with the License.
 * You may obtain a copy of the License at
 *
 *     http://www.apache.org/licenses/LICENSE-2.0
 */
package io.pravega.segmentstore.server.logs;

import com.google.common.annotations.VisibleForTesting;
import com.google.common.base.Preconditions;
import com.google.common.util.concurrent.AbstractService;
import io.pravega.common.Exceptions;
import io.pravega.common.LoggerHelpers;
import io.pravega.common.ObjectClosedException;
import io.pravega.common.TimeoutTimer;
import io.pravega.common.Timer;
import io.pravega.common.concurrent.Futures;
import io.pravega.common.concurrent.Services;
import io.pravega.common.util.Retry;
import io.pravega.common.util.SequencedItemList;
import io.pravega.segmentstore.contracts.StreamingException;
import io.pravega.segmentstore.server.ContainerOfflineException;
import io.pravega.segmentstore.server.DataCorruptionException;
import io.pravega.segmentstore.server.IllegalContainerStateException;
import io.pravega.segmentstore.server.OperationLog;
import io.pravega.segmentstore.server.ReadIndex;
import io.pravega.segmentstore.server.UpdateableContainerMetadata;
import io.pravega.segmentstore.server.logs.operations.MetadataCheckpointOperation;
import io.pravega.segmentstore.server.logs.operations.Operation;
import io.pravega.segmentstore.server.logs.operations.OperationSerializer;
import io.pravega.segmentstore.server.logs.operations.ProbeOperation;
import io.pravega.segmentstore.server.logs.operations.StorageMetadataCheckpointOperation;
import io.pravega.segmentstore.storage.DataLogDisabledException;
import io.pravega.segmentstore.storage.DurableDataLog;
import io.pravega.segmentstore.storage.DurableDataLogFactory;
import io.pravega.segmentstore.storage.LogAddress;
import java.time.Duration;
import java.util.ArrayList;
import java.util.Collections;
import java.util.HashSet;
import java.util.Iterator;
import java.util.List;
import java.util.Set;
import java.util.concurrent.CompletableFuture;
import java.util.concurrent.CompletionException;
import java.util.concurrent.ScheduledExecutorService;
import java.util.concurrent.atomic.AtomicBoolean;
import java.util.concurrent.atomic.AtomicReference;
import java.util.stream.Collectors;
import javax.annotation.concurrent.GuardedBy;
import javax.annotation.concurrent.ThreadSafe;
import lombok.SneakyThrows;
import lombok.extern.slf4j.Slf4j;

/**
 * Represents an OperationLog that durably stores Log Operations it receives.
 */
@Slf4j
@ThreadSafe
public class DurableLog extends AbstractService implements OperationLog {
    //region Members

    private static final Duration RECOVERY_TIMEOUT = Duration.ofSeconds(30);
    private final String traceObjectId;
    private final SequencedItemList<Operation> inMemoryOperationLog;
    private final DurableDataLog durableDataLog;
    private final MemoryStateUpdater memoryStateUpdater;
    private final OperationProcessor operationProcessor;
    private final UpdateableContainerMetadata metadata;
    @GuardedBy("tailReads")
    private final Set<TailRead> tailReads;
    private final ScheduledExecutorService executor;
    private final AtomicReference<Throwable> stopException = new AtomicReference<>();
    private final AtomicBoolean closed;
    private final CompletableFuture<Void> delayedStart;
    private final Retry.RetryAndThrowConditionally<Exception> delayedStartRetry;

    //endregion

    //region Constructor

    /**
     * Creates a new instance of the DurableLog class.
     *
     * @param config              Durable Log Configuration.
     * @param metadata            The StreamSegment Container Metadata for the container which this Durable Log is part of.
     * @param dataFrameLogFactory A DurableDataLogFactory which can be used to create instances of DataFrameLogs.
     * @param readIndex           A ReadIndex which can be used to store newly processed appends.
     * @param executor            The Executor to use for async operations.
     * @throws NullPointerException If any of the arguments are null.
     */
    public DurableLog(DurableLogConfig config, UpdateableContainerMetadata metadata, DurableDataLogFactory dataFrameLogFactory, ReadIndex readIndex, ScheduledExecutorService executor) {
        Preconditions.checkNotNull(config, "config");
        this.metadata = Preconditions.checkNotNull(metadata, "metadata");
        Preconditions.checkNotNull(dataFrameLogFactory, "dataFrameLogFactory");
        Preconditions.checkNotNull(readIndex, "readIndex");
        this.executor = Preconditions.checkNotNull(executor, "executor");

        this.durableDataLog = dataFrameLogFactory.createDurableDataLog(metadata.getContainerId());
        assert this.durableDataLog != null : "dataFrameLogFactory created null durableDataLog.";

        this.traceObjectId = String.format("DurableLog[%s]", metadata.getContainerId());
        this.inMemoryOperationLog = createInMemoryLog();
        this.memoryStateUpdater = new MemoryStateUpdater(this.inMemoryOperationLog, readIndex, this::triggerTailReads);
        MetadataCheckpointPolicy checkpointPolicy = new MetadataCheckpointPolicy(config, this::queueMetadataCheckpoint, this.executor);
        this.operationProcessor = new OperationProcessor(this.metadata, this.memoryStateUpdater, this.durableDataLog, checkpointPolicy, executor);
        Services.onStop(this.operationProcessor, this::queueStoppedHandler, this::queueFailedHandler, this.executor);
        this.tailReads = new HashSet<>();
        this.closed = new AtomicBoolean();
        this.delayedStart = new CompletableFuture<>();
        this.delayedStartRetry = Retry.withExpBackoff(config.getStartRetryDelay().toMillis(), 1, Integer.MAX_VALUE)
                                      .retryWhen(ex -> Exceptions.unwrap(ex) instanceof DataLogDisabledException)
                                      .throwingOn(Exception.class);

    }

    @VisibleForTesting
    protected SequencedItemList<Operation> createInMemoryLog() {
        return new SequencedItemList<>();
    }

    //endregion

    //region AutoCloseable Implementation

    @Override
    public void close() {
        if (!this.closed.get()) {
            Futures.await(Services.stopAsync(this, this.executor));

            this.operationProcessor.close();
            this.durableDataLog.close(); // Call this again just in case we were not able to do it in doStop().
            log.info("{}: Closed.", this.traceObjectId);
            this.closed.set(true);
        }
    }

    //endregion

    //region AbstractService Implementation

    @Override
    protected void doStart() {
        log.info("{}: Starting.", this.traceObjectId);
        this.delayedStartRetry
                .runAsync(() -> tryStartOnce()
                        .whenComplete((v, ex) -> {
                            if (ex == null) {
                                // We are done.
                                log.info("{}: Online.", this.traceObjectId);
                                notifyDelayedStartComplete(null);
                            } else {
                                if (Exceptions.unwrap(ex) instanceof DataLogDisabledException) {
                                    // Place the DurableLog in a Started State, but keep trying to restart.
                                    notifyStartComplete(null);
                                }
                                throw new CompletionException(ex);
                            }
                        }), this.executor)
                .exceptionally(this::notifyDelayedStartComplete);
    }

    private Void notifyDelayedStartComplete(Throwable failureCause) {
        if (failureCause == null) {
            this.delayedStart.complete(null);
        } else {
            this.delayedStart.completeExceptionally(failureCause);
        }

        notifyStartComplete(failureCause);
        return null;
    }

    private void notifyStartComplete(Throwable failureCause) {
        if (failureCause == null && state() == State.STARTING) {
            log.info("{}: Started ({}).", this.traceObjectId, isOffline() ? "OFFLINE" : "Online");
            notifyStarted();
        }

        if (failureCause != null) {
            failureCause = Exceptions.unwrap(failureCause);
            this.stopException.set(failureCause);
            if (state() == State.STARTING) {
                // Make sure we stop the OperationProcessor if we started it, but not before we stop ourselves (with the
                // correct failure cause), otherwise the OperationProcessor's listener will shut us down with a totally
                // different failure cause.
                notifyFailed(failureCause);
                this.operationProcessor.stopAsync();
            } else {
                doStop();
            }
        }
    }

    private CompletableFuture<Void> tryStartOnce() {
        return CompletableFuture
                .supplyAsync(this::performRecovery, this.executor)
                .thenCompose(anyItemsRecovered ->
                        Services.startAsync(this.operationProcessor, this.executor)
                                .thenComposeAsync(v -> anyItemsRecovered ? CompletableFuture.completedFuture(null) : queueMetadataCheckpoint(), this.executor));
    }

    @SneakyThrows(Exception.class)
    private boolean performRecovery() {
        // Make sure we are in the correct state. We do not want to do recovery while we are in full swing.
        Preconditions.checkState(state() == State.STARTING || (state() == State.RUNNING && isOffline()), "Invalid State for recovery.");

        this.operationProcessor.getMetrics().operationLogInit();
        Timer timer = new Timer();
        try {
            // Initialize the DurableDataLog, which will acquire its lock and ensure we are the only active users of it.
            this.durableDataLog.initialize(RECOVERY_TIMEOUT);

            // Initiate the recovery.
            RecoveryProcessor p = new RecoveryProcessor(this.metadata, this.durableDataLog, this.operationFactory, this.memoryStateUpdater);
            int recoveredItemCount = p.performRecovery();
            this.operationProcessor.getMetrics().operationsCompleted(recoveredItemCount, timer.getElapsed());

            // Verify that the Recovery Processor has left the metadata in a non-recovery mode.
            Preconditions.checkState(!this.metadata.isRecoveryMode(), "Recovery completed but Metadata is still in Recovery Mode.");
            return recoveredItemCount > 0;
        } catch (Exception ex) {
            log.error("{} Recovery FAILED.", this.traceObjectId, ex);
            if (Exceptions.unwrap(ex) instanceof DataCorruptionException) {
                // DataCorruptionException during recovery means we will be unable to execute the recovery successfully
                // regardless how many times we try. We need to disable the log so that future instances of this class
                // will not attempt to do so indefinitely (which could wipe away useful debugging information before
                // someone can manually fix the problem).
                try {
                    this.durableDataLog.disable();
                    log.info("{} Log disabled due to DataCorruptionException during recovery.", this.traceObjectId);
                } catch (Exception disableEx) {
                    log.warn("{}: Unable to disable log after DataCorruptionException during recovery.", this.traceObjectId, disableEx);
                    ex.addSuppressed(disableEx);
                }
            }

            throw ex;
        }
    }

    @Override
    protected void doStop() {
        long traceId = LoggerHelpers.traceEnterWithContext(log, traceObjectId, "doStop");
        log.info("{}: Stopping.", this.traceObjectId);
        Services.stopAsync(this.operationProcessor, this.executor)
                .whenCompleteAsync((r, ex) -> {
                    cancelTailReads();

                    this.durableDataLog.close();
                    Throwable cause = this.stopException.get();
                    if (cause == null && this.operationProcessor.state() == State.FAILED) {
                        cause = this.operationProcessor.failureCause();
                    }

                    // Terminate the delayed start future now, if still active.
                    this.delayedStart.completeExceptionally(cause == null ? new ObjectClosedException(this) : cause);

                    if (cause == null) {
                        // Normal shutdown.
                        notifyStopped();
                    } else {
                        // Shutdown caused by some failure.
                        notifyFailed(cause);
                    }

                    log.info("{}: Stopped.", this.traceObjectId);
                    LoggerHelpers.traceLeave(log, traceObjectId, "doStop", traceId);
                }, this.executor)
                .exceptionally(ex -> {
                    notifyFailed(ex);
                    return null;
                });
    }

    //endregion

    //region Container Implementation

    @Override
    public int getId() {
        return this.metadata.getContainerId();
    }

    @Override
    public boolean isOffline() {
        return !this.delayedStart.isDone();
    }

    //endregion

    //region OperationLog Implementation

    @Override
    public CompletableFuture<Void> add(Operation operation, Duration timeout) {
        ensureRunning();
        return this.operationProcessor.process(operation);
    }

    @Override
    public CompletableFuture<Void> truncate(long upToSequenceNumber, Duration timeout) {
        ensureRunning();
        Preconditions.checkArgument(this.metadata.isValidTruncationPoint(upToSequenceNumber), "Invalid Truncation Point. Must refer to a MetadataCheckpointOperation.");

        // The SequenceNumber we were given points directly to a MetadataCheckpointOperation. We must not remove it!
        // Instead, it must be the first operation that does survive, so we need to adjust our SeqNo to the one just
        // before it.
        long actualTruncationSequenceNumber = upToSequenceNumber - 1;

        // Find the closest Truncation Marker (that does not exceed it).
        LogAddress truncationFrameAddress = this.metadata.getClosestTruncationMarker(actualTruncationSequenceNumber);
        if (truncationFrameAddress == null) {
            // Nothing to truncate.
            return CompletableFuture.completedFuture(null);
        }

        TimeoutTimer timer = new TimeoutTimer(timeout);
        log.info("{}: Truncate (OperationSequenceNumber = {}, DataFrameAddress = {}).", this.traceObjectId, upToSequenceNumber, truncationFrameAddress);

        // Before we do any real truncation, we need to mini-snapshot the metadata with only those fields that are updated
        // asynchronously for us (i.e., not via normal Log Operations) such as the Storage State. That ensures that this
        // info will be readily available upon recovery without delay.
        return add(new StorageMetadataCheckpointOperation(), timer.getRemaining())
                .thenComposeAsync(v -> this.durableDataLog.truncate(truncationFrameAddress, timer.getRemaining()), this.executor)
                .thenRunAsync(() -> {
                    // Truncate InMemory Transaction Log.
                    int count = this.inMemoryOperationLog.truncate(actualTruncationSequenceNumber);

                    // Remove old truncation markers.
                    this.metadata.removeTruncationMarkers(actualTruncationSequenceNumber);
                    this.operationProcessor.getMetrics().operationLogTruncate(count);
                }, this.executor);
    }

    @Override
    public CompletableFuture<Iterator<Operation>> read(long afterSequenceNumber, int maxCount, Duration timeout) {
        ensureRunning();
        log.debug("{}: Read (AfterSequenceNumber = {}, MaxCount = {}).", this.traceObjectId, afterSequenceNumber, maxCount);
        Iterator<Operation> logReadResult = this.inMemoryOperationLog.read(afterSequenceNumber, maxCount);
        if (logReadResult.hasNext()) {
            // Data is readily available.
            return CompletableFuture.completedFuture(logReadResult);
        } else {
            // Register a tail read and return the future for it.
            CompletableFuture<Iterator<Operation>> result = null;
            Operation lastOp;
            synchronized (this.tailReads) {
                lastOp = this.inMemoryOperationLog.getLast();
                if (lastOp == null || lastOp.getSequenceNumber() <= afterSequenceNumber) {
                    // We cannot fulfill this at this moment; let it be triggered when we do get a new operation.
                    TailRead tailRead = new TailRead(afterSequenceNumber, maxCount, timeout, this.executor);
                    result = tailRead.future;
                    this.tailReads.add(tailRead);
                    result.whenComplete((r, ex) -> unregisterTailRead(tailRead));
                }
            }

            if (result == null) {
                // If we get here, it means that we have since received an operation (after the original call, but before
                // entering the synchronized block above); re-issue the read and return the result.
                logReadResult = this.inMemoryOperationLog.read(afterSequenceNumber, maxCount);
                assert logReadResult.hasNext() :
                        String.format("Unable to read anything after SeqNo %d, even though last operation SeqNo == %d",
                                afterSequenceNumber, lastOp == null ? -1 : lastOp.getSequenceNumber());
                result = CompletableFuture.completedFuture(logReadResult);
            }

            return result;
        }
    }

    @Override
    public CompletableFuture<Void> operationProcessingBarrier(Duration timeout) {
        return add(new ProbeOperation(), timeout)
                .whenComplete((r, ex) -> {
                    // We don't care if this operation completed successfully or not. The Operation Barrier needs to complete
                    // when all operations prior to it completed, regardless of outcome.
                    if (ex != null) {
                        log.warn("{}: Error caught while waiting for {}: {}.", this.traceObjectId, ProbeOperation.class.getSimpleName(), ex);
                    }
                });
    }

    @Override
    public CompletableFuture<Void> awaitOnline() {
        Exceptions.checkNotClosed(this.closed.get(), this);
        if (state() != State.RUNNING) {
            throw new IllegalContainerStateException(this.getId(), state(), State.RUNNING);
        }

        return this.delayedStart;
    }

    //endregion

<<<<<<< HEAD
    //region Recovery

    private boolean performRecovery() {
        // Make sure we are in the correct state. We do not want to do recovery while we are in full swing.
        Preconditions.checkState(state() == State.STARTING || (state() == State.RUNNING && isOffline()),
                "Invalid State for recovery.");

        long traceId = LoggerHelpers.traceEnterWithContext(log, this.traceObjectId, "performRecovery");
        Timer timer = new Timer();
        log.info("{} Recovery started.", this.traceObjectId);

        // Put metadata (and entire container) into 'Recovery Mode'.
        this.metadata.enterRecoveryMode();

        // Reset metadata.
        this.metadata.reset();
        this.operationProcessor.getMetrics().operationLogInit();

        OperationMetadataUpdater metadataUpdater = new OperationMetadataUpdater(this.metadata);
        this.memoryStateUpdater.enterRecoveryMode(metadataUpdater);

        boolean successfulRecovery = false;
        int recoveredItemCount;
        try {
            try {
                this.durableDataLog.initialize(RECOVERY_TIMEOUT);
                recoveredItemCount = recoverFromDataFrameLog(metadataUpdater);
                this.metadata.setContainerEpoch(this.durableDataLog.getEpoch());
                log.info("{} Recovery completed. Epoch = {}, Items Recovered = {}, Time = {}ms.", this.traceObjectId,
                        this.metadata.getContainerEpoch(), recoveredItemCount, timer.getElapsedMillis());
                successfulRecovery = true;
            } finally {
                // We must exit recovery mode when done, regardless of outcome.
                this.metadata.exitRecoveryMode();
                this.memoryStateUpdater.exitRecoveryMode(successfulRecovery);
            }
        } catch (Exception ex) {
            // Both the inner try and finally blocks above can throw, so we need to catch both of those cases here.
            log.error("{} Recovery FAILED.", this.traceObjectId, ex);
            if (Exceptions.unwrap(ex) instanceof DataCorruptionException) {
                // DataCorruptionException during recovery means we will be unable to execute the recovery successfully
                // regardless how many times we try. We need to disable the log so that future instances of this class
                // will not attempt to do so indefinitely (which could wipe away useful debugging information before
                // someone can manually fix the problem).
                try {
                    this.durableDataLog.disable();
                    log.info("{} Log disabled due to DataCorruptionException during recovery.", this.traceObjectId);
                } catch (Exception disableEx) {
                    log.warn("{}: Unable to disable log after DataCorruptionException during recovery.", this.traceObjectId, disableEx);
                    ex.addSuppressed(disableEx);
                }
            }

            throw new CompletionException(ex);
        }

        this.operationProcessor.getMetrics().operationsCompleted(recoveredItemCount, timer.getElapsed());
        LoggerHelpers.traceLeave(log, this.traceObjectId, "performRecovery", traceId);
        return recoveredItemCount > 0;
    }

    /**
     * Recovers the Operations from the DurableLog using the given OperationMetadataUpdater. Searches the DurableDataLog
     * until the first MetadataCheckpointOperation is encountered. All Operations prior to this one are skipped over.
     * Recovery starts with the first MetadataCheckpointOperation and runs until the end of the DurableDataLog is reached.
     * Subsequent MetadataCheckpointOperations are ignored (as they contain redundant information - which has already
     * been built up using the Operations up to them).
     *
     * @param metadataUpdater The OperationMetadataUpdater to use for updates.
     * @return The number of Operations recovered.
     */
    private int recoverFromDataFrameLog(OperationMetadataUpdater metadataUpdater) throws Exception {
        long traceId = LoggerHelpers.traceEnterWithContext(log, this.traceObjectId, "recoverFromDataFrameLog");
        int skippedOperationCount = 0;
        int skippedDataFramesCount = 0;
        int recoveredItemCount = 0;

        // Read all entries from the DataFrameLog and append them to the InMemoryOperationLog.
        // Also update metadata along the way.
        try (DataFrameReader<Operation> reader = new DataFrameReader<>(this.durableDataLog, OperationSerializer.DEFAULT, getId())) {
            DataFrameReader.ReadResult<Operation> readResult;

            // We can only recover starting from a MetadataCheckpointOperation; find the first one.
            while (true) {
                // Fetch the next operation.
                readResult = reader.getNext();
                if (readResult == null) {
                    // We have reached the end and have not found any MetadataCheckpointOperations.
                    log.warn("{}: Reached the end of the DataFrameLog and could not find any MetadataCheckpointOperations after reading {} Operations and {} Data Frames.", this.traceObjectId, skippedOperationCount, skippedDataFramesCount);
                    break;
                } else if (readResult.getItem() instanceof MetadataCheckpointOperation) {
                    // We found a checkpoint. Start recovering from here.
                    log.info("{}: Starting recovery from Sequence Number {} (skipped {} Operations and {} Data Frames).", this.traceObjectId, readResult.getItem().getSequenceNumber(), skippedOperationCount, skippedDataFramesCount);
                    break;
                } else if (readResult.isLastFrameEntry()) {
                    skippedDataFramesCount++;
                }

                skippedOperationCount++;
                log.debug("{}: Not recovering operation because no MetadataCheckpointOperation encountered so far ({}).", this.traceObjectId, readResult.getItem());
            }

            // Now continue with the recovery from here.
            while (readResult != null) {
                recordTruncationMarker(readResult);
                recoverOperation(readResult.getItem(), metadataUpdater);
                recoveredItemCount++;

                // Fetch the next operation.
                readResult = reader.getNext();
            }
        }

        // Commit whatever changes we have in the metadata updater to the Container Metadata.
        // This code will only be invoked if we haven't encountered any exceptions during recovery.
        metadataUpdater.commitAll();
        LoggerHelpers.traceLeave(log, this.traceObjectId, "recoverFromDataFrameLog", traceId, recoveredItemCount);
        return recoveredItemCount;
    }

    private void recoverOperation(Operation operation, OperationMetadataUpdater metadataUpdater) throws DataCorruptionException {
        // Update Metadata Sequence Number.
        metadataUpdater.setOperationSequenceNumber(operation.getSequenceNumber());

        // Update the metadata with the information from the Operation.
        try {
            log.debug("{} Recovering {}.", this.traceObjectId, operation);
            metadataUpdater.preProcessOperation(operation);
            metadataUpdater.acceptOperation(operation);
        } catch (StreamSegmentException | ContainerException ex) {
            // Metadata updates failures should not happen during recovery.
            throw new DataCorruptionException(String.format("Unable to update metadata for Log Operation %s", operation), ex);
        }

        // Update in-memory structures.
        this.memoryStateUpdater.process(operation);
    }

    private void recordTruncationMarker(DataFrameReader.ReadResult<Operation> readResult) {
        // Truncation Markers are stored directly in the ContainerMetadata. There is no need for an OperationMetadataUpdater
        // to do this.
        // Determine and record Truncation Markers, but only if the current operation spans multiple DataFrames
        // or it's the last entry in a DataFrame.
        LogAddress lastFullAddress = readResult.getLastFullDataFrameAddress();
        LogAddress lastUsedAddress = readResult.getLastUsedDataFrameAddress();
        if (lastFullAddress != null && lastFullAddress.getSequence() != lastUsedAddress.getSequence()) {
            // This operation spans multiple DataFrames. The TruncationMarker should be set on the last DataFrame
            // that ends with a part of it.
            this.metadata.recordTruncationMarker(readResult.getItem().getSequenceNumber(), lastFullAddress);
        } else if (readResult.isLastFrameEntry()) {
            // The operation was the last one in the frame. This is a Truncation Marker.
            this.metadata.recordTruncationMarker(readResult.getItem().getSequenceNumber(), lastUsedAddress);
        }
    }

    //endregion

=======
>>>>>>> 7de80a3c
    //region Helpers

    private void ensureRunning() {
        Exceptions.checkNotClosed(this.closed.get(), this);
        if (state() != State.RUNNING) {
            throw new IllegalContainerStateException(getId(), state(), State.RUNNING);
        } else if (isOffline()) {
            throw new ContainerOfflineException(getId());
        }
    }

    private void queueFailedHandler(Throwable cause) {
        // The Queue Processor failed. We need to shut down right away.
        log.warn("{}: QueueProcessor failed with exception {}", this.traceObjectId, cause);
        this.stopException.set(cause);
        stopAsync();
    }

    private void queueStoppedHandler() {
        if (state() != State.STOPPING && state() != State.FAILED) {
            // The Queue Processor stopped but we are not in a stopping phase. We need to shut down right away.
            log.warn("{}: OperationProcessor stopped unexpectedly (no error) but DurableLog was not currently stopping. Shutting down DurableLog.", this.traceObjectId);
            this.stopException.set(new StreamingException("OperationProcessor stopped unexpectedly (no error) but DurableLog was not currently stopping."));
            stopAsync();
        }
    }

    private CompletableFuture<Void> queueMetadataCheckpoint() {
        log.info("{}: MetadataCheckpointOperation queued.", this.traceObjectId);
        return this.operationProcessor
                .process(new MetadataCheckpointOperation())
                .thenAccept(seqNo -> log.info("{}: MetadataCheckpointOperation durably stored.", this.traceObjectId));
    }

    private void unregisterTailRead(TailRead tailRead) {
        synchronized (this.tailReads) {
            this.tailReads.remove(tailRead);
        }

        if (tailRead.future != null && !tailRead.future.isDone()) {
            tailRead.future.cancel(true);
        }
    }

    private void triggerTailReads() {
        this.executor.execute(() -> {
            // Gather all the eligible tail reads.
            List<TailRead> toTrigger;
            synchronized (this.tailReads) {
                Operation lastOp = this.inMemoryOperationLog.getLast();
                if (lastOp != null) {
                    long seqNo = lastOp.getSequenceNumber();
                    toTrigger = this.tailReads.stream().filter(e -> e.afterSequenceNumber < seqNo).collect(Collectors.toList());
                } else {
                    toTrigger = Collections.emptyList();
                }
            }

            // Trigger all of them (no need to unregister them; the unregister handle is already wired up).
            for (TailRead tr : toTrigger) {
                tr.future.complete(Futures.runOrFail(
                        () -> this.inMemoryOperationLog.read(tr.afterSequenceNumber, tr.maxCount),
                        tr.future));
            }
        });
    }

    private void cancelTailReads() {
        List<TailRead> reads;
        synchronized (this.tailReads) {
            reads = new ArrayList<>(this.tailReads);
        }

        reads.forEach(this::unregisterTailRead);
    }

    //endregion

    //region TailRead

    /**
     * Holds information about pending Tail Reads.
     */
    private static class TailRead {
        final long afterSequenceNumber;
        final int maxCount;
        final CompletableFuture<Iterator<Operation>> future;

        TailRead(long afterSequenceNumber, int maxCount, Duration timeout, ScheduledExecutorService executor) {
            this.afterSequenceNumber = afterSequenceNumber;
            this.maxCount = maxCount;
            this.future = Futures.futureWithTimeout(timeout, executor);
        }

        @Override
        public String toString() {
            return String.format("SeqNo = %d, Count = %d", this.afterSequenceNumber, this.maxCount);
        }
    }

    //endregion
}<|MERGE_RESOLUTION|>--- conflicted
+++ resolved
@@ -396,166 +396,6 @@
 
     //endregion
 
-<<<<<<< HEAD
-    //region Recovery
-
-    private boolean performRecovery() {
-        // Make sure we are in the correct state. We do not want to do recovery while we are in full swing.
-        Preconditions.checkState(state() == State.STARTING || (state() == State.RUNNING && isOffline()),
-                "Invalid State for recovery.");
-
-        long traceId = LoggerHelpers.traceEnterWithContext(log, this.traceObjectId, "performRecovery");
-        Timer timer = new Timer();
-        log.info("{} Recovery started.", this.traceObjectId);
-
-        // Put metadata (and entire container) into 'Recovery Mode'.
-        this.metadata.enterRecoveryMode();
-
-        // Reset metadata.
-        this.metadata.reset();
-        this.operationProcessor.getMetrics().operationLogInit();
-
-        OperationMetadataUpdater metadataUpdater = new OperationMetadataUpdater(this.metadata);
-        this.memoryStateUpdater.enterRecoveryMode(metadataUpdater);
-
-        boolean successfulRecovery = false;
-        int recoveredItemCount;
-        try {
-            try {
-                this.durableDataLog.initialize(RECOVERY_TIMEOUT);
-                recoveredItemCount = recoverFromDataFrameLog(metadataUpdater);
-                this.metadata.setContainerEpoch(this.durableDataLog.getEpoch());
-                log.info("{} Recovery completed. Epoch = {}, Items Recovered = {}, Time = {}ms.", this.traceObjectId,
-                        this.metadata.getContainerEpoch(), recoveredItemCount, timer.getElapsedMillis());
-                successfulRecovery = true;
-            } finally {
-                // We must exit recovery mode when done, regardless of outcome.
-                this.metadata.exitRecoveryMode();
-                this.memoryStateUpdater.exitRecoveryMode(successfulRecovery);
-            }
-        } catch (Exception ex) {
-            // Both the inner try and finally blocks above can throw, so we need to catch both of those cases here.
-            log.error("{} Recovery FAILED.", this.traceObjectId, ex);
-            if (Exceptions.unwrap(ex) instanceof DataCorruptionException) {
-                // DataCorruptionException during recovery means we will be unable to execute the recovery successfully
-                // regardless how many times we try. We need to disable the log so that future instances of this class
-                // will not attempt to do so indefinitely (which could wipe away useful debugging information before
-                // someone can manually fix the problem).
-                try {
-                    this.durableDataLog.disable();
-                    log.info("{} Log disabled due to DataCorruptionException during recovery.", this.traceObjectId);
-                } catch (Exception disableEx) {
-                    log.warn("{}: Unable to disable log after DataCorruptionException during recovery.", this.traceObjectId, disableEx);
-                    ex.addSuppressed(disableEx);
-                }
-            }
-
-            throw new CompletionException(ex);
-        }
-
-        this.operationProcessor.getMetrics().operationsCompleted(recoveredItemCount, timer.getElapsed());
-        LoggerHelpers.traceLeave(log, this.traceObjectId, "performRecovery", traceId);
-        return recoveredItemCount > 0;
-    }
-
-    /**
-     * Recovers the Operations from the DurableLog using the given OperationMetadataUpdater. Searches the DurableDataLog
-     * until the first MetadataCheckpointOperation is encountered. All Operations prior to this one are skipped over.
-     * Recovery starts with the first MetadataCheckpointOperation and runs until the end of the DurableDataLog is reached.
-     * Subsequent MetadataCheckpointOperations are ignored (as they contain redundant information - which has already
-     * been built up using the Operations up to them).
-     *
-     * @param metadataUpdater The OperationMetadataUpdater to use for updates.
-     * @return The number of Operations recovered.
-     */
-    private int recoverFromDataFrameLog(OperationMetadataUpdater metadataUpdater) throws Exception {
-        long traceId = LoggerHelpers.traceEnterWithContext(log, this.traceObjectId, "recoverFromDataFrameLog");
-        int skippedOperationCount = 0;
-        int skippedDataFramesCount = 0;
-        int recoveredItemCount = 0;
-
-        // Read all entries from the DataFrameLog and append them to the InMemoryOperationLog.
-        // Also update metadata along the way.
-        try (DataFrameReader<Operation> reader = new DataFrameReader<>(this.durableDataLog, OperationSerializer.DEFAULT, getId())) {
-            DataFrameReader.ReadResult<Operation> readResult;
-
-            // We can only recover starting from a MetadataCheckpointOperation; find the first one.
-            while (true) {
-                // Fetch the next operation.
-                readResult = reader.getNext();
-                if (readResult == null) {
-                    // We have reached the end and have not found any MetadataCheckpointOperations.
-                    log.warn("{}: Reached the end of the DataFrameLog and could not find any MetadataCheckpointOperations after reading {} Operations and {} Data Frames.", this.traceObjectId, skippedOperationCount, skippedDataFramesCount);
-                    break;
-                } else if (readResult.getItem() instanceof MetadataCheckpointOperation) {
-                    // We found a checkpoint. Start recovering from here.
-                    log.info("{}: Starting recovery from Sequence Number {} (skipped {} Operations and {} Data Frames).", this.traceObjectId, readResult.getItem().getSequenceNumber(), skippedOperationCount, skippedDataFramesCount);
-                    break;
-                } else if (readResult.isLastFrameEntry()) {
-                    skippedDataFramesCount++;
-                }
-
-                skippedOperationCount++;
-                log.debug("{}: Not recovering operation because no MetadataCheckpointOperation encountered so far ({}).", this.traceObjectId, readResult.getItem());
-            }
-
-            // Now continue with the recovery from here.
-            while (readResult != null) {
-                recordTruncationMarker(readResult);
-                recoverOperation(readResult.getItem(), metadataUpdater);
-                recoveredItemCount++;
-
-                // Fetch the next operation.
-                readResult = reader.getNext();
-            }
-        }
-
-        // Commit whatever changes we have in the metadata updater to the Container Metadata.
-        // This code will only be invoked if we haven't encountered any exceptions during recovery.
-        metadataUpdater.commitAll();
-        LoggerHelpers.traceLeave(log, this.traceObjectId, "recoverFromDataFrameLog", traceId, recoveredItemCount);
-        return recoveredItemCount;
-    }
-
-    private void recoverOperation(Operation operation, OperationMetadataUpdater metadataUpdater) throws DataCorruptionException {
-        // Update Metadata Sequence Number.
-        metadataUpdater.setOperationSequenceNumber(operation.getSequenceNumber());
-
-        // Update the metadata with the information from the Operation.
-        try {
-            log.debug("{} Recovering {}.", this.traceObjectId, operation);
-            metadataUpdater.preProcessOperation(operation);
-            metadataUpdater.acceptOperation(operation);
-        } catch (StreamSegmentException | ContainerException ex) {
-            // Metadata updates failures should not happen during recovery.
-            throw new DataCorruptionException(String.format("Unable to update metadata for Log Operation %s", operation), ex);
-        }
-
-        // Update in-memory structures.
-        this.memoryStateUpdater.process(operation);
-    }
-
-    private void recordTruncationMarker(DataFrameReader.ReadResult<Operation> readResult) {
-        // Truncation Markers are stored directly in the ContainerMetadata. There is no need for an OperationMetadataUpdater
-        // to do this.
-        // Determine and record Truncation Markers, but only if the current operation spans multiple DataFrames
-        // or it's the last entry in a DataFrame.
-        LogAddress lastFullAddress = readResult.getLastFullDataFrameAddress();
-        LogAddress lastUsedAddress = readResult.getLastUsedDataFrameAddress();
-        if (lastFullAddress != null && lastFullAddress.getSequence() != lastUsedAddress.getSequence()) {
-            // This operation spans multiple DataFrames. The TruncationMarker should be set on the last DataFrame
-            // that ends with a part of it.
-            this.metadata.recordTruncationMarker(readResult.getItem().getSequenceNumber(), lastFullAddress);
-        } else if (readResult.isLastFrameEntry()) {
-            // The operation was the last one in the frame. This is a Truncation Marker.
-            this.metadata.recordTruncationMarker(readResult.getItem().getSequenceNumber(), lastUsedAddress);
-        }
-    }
-
-    //endregion
-
-=======
->>>>>>> 7de80a3c
     //region Helpers
 
     private void ensureRunning() {
