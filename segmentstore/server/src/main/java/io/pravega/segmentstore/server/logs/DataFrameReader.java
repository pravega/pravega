/**
 * Copyright (c) 2017 Dell Inc., or its subsidiaries. All Rights Reserved.
 *
 * Licensed under the Apache License, Version 2.0 (the "License");
 * you may not use this file except in compliance with the License.
 * You may obtain a copy of the License at
 *
 *     http://www.apache.org/licenses/LICENSE-2.0
 */
package io.pravega.segmentstore.server.logs;

import com.google.common.base.Preconditions;
import io.pravega.common.Exceptions;
<<<<<<< HEAD
=======
import io.pravega.common.io.SerializationException;
>>>>>>> 7de80a3c
import io.pravega.common.util.CloseableIterator;
import io.pravega.segmentstore.server.DataCorruptionException;
import io.pravega.segmentstore.server.LogItem;
import io.pravega.segmentstore.server.LogItemFactory;
import io.pravega.segmentstore.server.logs.operations.Operation;
import io.pravega.segmentstore.storage.DurableDataLog;
import io.pravega.segmentstore.storage.DurableDataLogException;
import io.pravega.segmentstore.storage.LogAddress;
import java.io.IOException;
<<<<<<< HEAD
import lombok.AccessLevel;
=======
import java.io.InputStream;
import java.io.SequenceInputStream;
import java.util.LinkedList;
import java.util.List;
import java.util.stream.Stream;
>>>>>>> 7de80a3c
import lombok.Getter;
import lombok.RequiredArgsConstructor;
import lombok.extern.slf4j.Slf4j;

/**
 * Decomposes Data Frames into the Log Operations that were serialized into them. Uses a DataFrameLog as an input, reads
 * it in order from the beginning, and returns all successfully serialized Log Operations from them in the order in which
 * they were serialized.
 */
@Slf4j
class DataFrameReader<T extends LogItem> implements CloseableIterator<DataFrameReader.ReadResult<T>, Exception> {
    //region Members

    private final DataFrameInputStream dataFrameInputStream;
    private final LogItemFactory<T> logItemFactory;
    private long lastReadSequenceNumber;
    private boolean closed;

    //endregion

    //region Constructor

    /**
     * Creates a new instance of the DataFrameReader class.
     *
     * @param log            The DataFrameLog to read data frames from.
     * @param logItemFactory A LogItemFactory to create LogItems upon deserialization.
     * @param containerId    The Container Id for the DataFrameReader (used primarily for logging).
     * @throws NullPointerException    If any of the arguments are null.
     * @throws DurableDataLogException If the given log threw an exception while initializing a Reader.
     */
    DataFrameReader(DurableDataLog log, LogItemFactory<T> logItemFactory, int containerId) throws DurableDataLogException {
        Preconditions.checkNotNull(log, "log");
        Preconditions.checkNotNull(logItemFactory, "logItemFactory");
        this.dataFrameInputStream = new DataFrameInputStream(log.getReader(), String.format("DataFrameReader[%d]", containerId));
        this.lastReadSequenceNumber = Operation.NO_SEQUENCE_NUMBER;
        this.logItemFactory = logItemFactory;
    }

    //endregion

    //region AutoCloseable Implementation

    @Override
    public void close() {
        if (!this.closed) {
            this.dataFrameInputStream.close();
            this.closed = true;
        }
    }

    //endregion

    //region CloseableIterator Implementation

    /**
     * Attempts to return the next Operation from the DataFrameLog.
     *
     * @return A ReadResult with the requested operation. If no more Operations are available, null is returned.
     */
    @Override
    public ReadResult<T> getNext() throws DataCorruptionException {
        Exceptions.checkNotClosed(this.closed, closed);

        try {
            while (!this.dataFrameInputStream.isClosed()) {
                try {
                    if (!this.dataFrameInputStream.beginRecord()) {
                        // We've reached the end of the DataFrameInputStream.
                        return null;
                    }

                    // Attempt to deserialize the next record. If the serialization was bad, this will throw an exception which we'll pass along.
                    T logItem = this.logItemFactory.deserialize(this.dataFrameInputStream);
                    DataFrameInputStream.RecordInfo recordInfo = this.dataFrameInputStream.endRecord();
                    long seqNo = logItem.getSequenceNumber();
                    if (seqNo <= this.lastReadSequenceNumber) {
                        throw new DataCorruptionException(String.format("Invalid Operation Sequence Number. Expected: larger than %d, found: %d.",
                                this.lastReadSequenceNumber, seqNo));
                    }

                    this.lastReadSequenceNumber = seqNo;
                    return new ReadResult<>(logItem, recordInfo);
                } catch (DataFrameInputStream.RecordResetException | DataFrameInputStream.NoMoreRecordsException ex) {
                    // We partially "deserialized" a record, but realized it was garbage (a product of a failed, partial
                    // serialization). Discard whatever we have and try again.
                } catch (IOException ex) {
<<<<<<< HEAD
                    // This catches all EOFExceptions, EndOfRecordExceptions and SerializationExceptions too.
                    // Any other exceptions are considered to be non-DataCorruption.
                    throw new DataCorruptionException("Deserialization failed.", ex);
=======
                    throw new DataCorruptionException("Deserialization failed.", ex, segments.segments);
>>>>>>> 7de80a3c
                }
            }

            // No more data.
            return null;
        } catch (Exception ex) {
            // If we encountered any kind of reader exception, close the reader right away.
            // We do not do retries at this layer. Retries should be handled by the DataLog.
            // At this time, we close the reader for any kind of exception. In the future, we may decide to only do this
            // for critical exceptions, such as DataCorruptionException or DataLogNotAvailableException, but be able
            // to recover from other kinds of exceptions.
            // Since there are many layers of iterators (DataFrame, DataFrameEntry, LogItems), handling an exception at
            // the very top level is problematic, mostly because we would have to "rewind" some of the other iterators
            // to a previous position, otherwise any retries may read the wrong data.
            close();
            throw ex;
        }
    }

    //endregion

<<<<<<< HEAD
=======
    //region Read Implementation

    /**
     * Gets a collection of ByteArraySegments (SegmentCollection) that makes up the next Log Operation to be returned.
     *
     * @return A CompletableFuture that, when complete, will contain a SegmentCollection with the requested result. If no
     * more segments are available, either a null value or an empty SegmentCollection will be returned.
     */
    private SegmentCollection getNextOperationSegments() throws Exception {
        SegmentCollection result = new SegmentCollection();
        while (true) {
            DataFrame.DataFrameEntry nextEntry = this.frameContentsEnumerator.getNext();
            if (nextEntry == null) {
                // 'null' means no more entries (or frames). Since we are still in the while loop, it means we were in the middle
                // of an entry that hasn't been fully committed. We need to discard it and mark the end of the 'Operation stream'.
                return null;
            } else {
                if (nextEntry.isFirstRecordEntry()) {
                    // We encountered a 'First entry'. We need to discard whatever we have so far, and start
                    // constructing a new Operation. This happens if an entry was committed partially, but we were
                    // unable to write the rest of it.
                    result.clear();
                } else if (!result.hasData()) {
                    // We found an entry that is not marked as "First Record Entry", yet we are expecting one marked as such
                    // This happens when the DurableDataLog has been truncated, and an entry has been "cut" in two.
                    // In this case, this entry is garbage, so it should be skipped.
                    if (this.readEntryCount > 0) {
                        // But this should ONLY happen at the very beginning of a read. If we encounter something like
                        // this in the middle of a log, we very likely have some sort of corruption.
                        throw new DataCorruptionException(String.format("Found a DataFrameEntry which is not marked as " +
                                        "'First Record Entry', but no active record is being read. DataFrameAddress = %s",
                                nextEntry.getFrameAddress()), result.segments, nextEntry);
                    }
                    continue;
                }

                // Add the current entry to the result.
                result.add(nextEntry);

                if (nextEntry.isLastRecordEntry()) {
                    // We are done. We found the last entry for a record.
                    this.readEntryCount++;
                    return result;
                }
            }
        }
    }

    //endregion

>>>>>>> 7de80a3c
    //region ReadResult

    /**
     * Represents a DataFrame Read Result, wrapping a LogItem.
     */
    @RequiredArgsConstructor(access = AccessLevel.PRIVATE)
    static class ReadResult<T extends LogItem> {
        /**
         * The wrapped Log Operation.
         */
        @Getter
        private final T item;

        private final DataFrameInputStream.RecordInfo recordInfo;

        /**
         * An ordered list of DataFrame.DataFrameEntry objects representing the actual serialization of this ReadResult item.
         */
        @Getter
        private final List<DataFrame.DataFrameEntry> frameEntries;

        /**
         * The Address of the Last Data Frame containing the LogItem. If the LogItem fits on exactly one DataFrame, this
         * will contain the Address for that Data Frame; if it spans multiple data frames, this stores the last data frame address.
         */
        LogAddress getLastUsedDataFrameAddress() {
            return this.recordInfo.getLastUsedDataFrameAddress();
        }

        /**
         * The Address of the Last Data Frame that ends with a part of the LogItem. If
         * the LogItem fits on exactly one DataFrame, this will return the Address for that Data Frame; if it spans
         * multiple data frames, it returns the Address of the last Data Frame that ends with a part of the LogItem
         * (in general, this is the Data Frame immediately preceding that returned by getLastUsedDataFrameAddress()).
         */
<<<<<<< HEAD
=======
        @Getter
        private final LogAddress lastFullDataFrameAddress;

        /**
         * Whether the wrapped LogItem is the last entry in its Data Frame.
         */
        @Getter
        private final boolean lastFrameEntry;

        /**
         * Creates a new instance of the ReadResult class.
         *
         * @param logItem           The LogItem to wrap.
         * @param segmentCollection The SegmentCollection that the LogItem was constructed from.
         */
        protected ReadResult(T logItem, SegmentCollection segmentCollection) {
            this.item = logItem;
            this.frameEntries = segmentCollection.segments;
            this.lastUsedDataFrameAddress = segmentCollection.getLastUsedDataFrameAddress();
            this.lastFullDataFrameAddress = segmentCollection.getLastFullDataFrameAddress();
            this.lastFrameEntry = segmentCollection.isLastFrameEntry();
        }

        @Override
        public String toString() {
            return String.format("%s, DataFrameSN = %d, LastInDataFrame = %s", getItem(), this.lastUsedDataFrameAddress.getSequence(), isLastFrameEntry());
        }
    }

    //endregion

    //region

    //endregion

    //region SegmentCollection

    /**
     * A collection of ByteArraySegments that, together, make up the serialization for a Log Operation.
     */
    private static class SegmentCollection {
        private final LinkedList<DataFrame.DataFrameEntry> segments;
        private LogAddress lastUsedDataFrameAddress;
        private LogAddress lastFullDataFrameAddress;
        private boolean lastFrameEntry;

        /**
         * Creates a new instance of the SegmentCollection class.
         */
        SegmentCollection() {
            this.segments = new LinkedList<>();
            this.lastFrameEntry = false;
        }

        /**
         * Adds a new segment to the collection.
         *
         * @param entry The DataFrameEntry whose data to append..
         * @throws NullPointerException     If segment is null.
         * @throws IllegalArgumentException If lastUsedDataFrameSequence is invalid.
         */
        public void add(DataFrame.DataFrameEntry entry) throws DataCorruptionException {
            Preconditions.checkNotNull(entry, "entry");

            LogAddress dataFrameAddress = entry.getFrameAddress();
            long dataFrameSequence = dataFrameAddress.getSequence();
            if (this.lastUsedDataFrameAddress != null && dataFrameSequence < this.lastUsedDataFrameAddress.getSequence()) {
                throw new DataCorruptionException(String.format("Invalid DataFrameSequence. Expected at least '%d', found '%d'.",
                        this.lastUsedDataFrameAddress.getSequence(), dataFrameSequence), this.segments, entry);
            }

            if (entry.isLastEntryInDataFrame()) {
                // This is the last segment in this DataFrame, so we need to set the lastFullDataFrameAddress to the right value.
                this.lastFullDataFrameAddress = dataFrameAddress;
            }

            this.lastUsedDataFrameAddress = dataFrameAddress;
            this.lastFrameEntry = entry.isLastEntryInDataFrame();
            this.segments.add(entry);
        }

        /**
         * Gets a value indicating whether this collection has any items.
         */
        boolean hasData() {
            return this.segments.size() > 0;
        }

        /**
         * Clears the collection.
         */
        void clear() {
            this.lastUsedDataFrameAddress = null;
            this.lastFullDataFrameAddress = null;
            this.lastFrameEntry = false;
            this.segments.clear();
        }

        /**
         * Returns an InputStream that reads from all ByteArraySegments making up this collection.
         */
        InputStream getInputStream() {
            Stream<InputStream> ss = this.segments.stream().map(e -> e.getData().getReader());
            return new SequenceInputStream(Iterators.asEnumeration(ss.iterator()));
        }

        /**
         * Gets a value indicating the Address of the Data Frame containing the last segment in this collection.
         * The return value of this method is irrelevant if hasData() == false.
         */
        LogAddress getLastUsedDataFrameAddress() {
            return this.lastUsedDataFrameAddress;
        }

        /**
         * Gets a value indicating the Address of the last Data Frame that ends with a segment in this collection.
         * If the number of segments is 1, then getLastFullDataFrameAddress() == getLastUsedDataFrameAddress().
         * The return value of this method is irrelevant if hasData() == false.
         */
>>>>>>> 7de80a3c
        LogAddress getLastFullDataFrameAddress() {
            return this.recordInfo.getLastFullDataFrameAddress();
        }

        /**
         * Whether the wrapped LogItem is the last entry in its Data Frame.
         */
        boolean isLastFrameEntry() {
            return this.recordInfo.isLastFrameEntry();
        }

        /**
         * Gets a collection of DataFrame.DataFrameEntry objects that make up this Segment Collection.
         */
        List<DataFrame.DataFrameEntry> getSegments() {
            return this.segments;
        }

        @Override
        public String toString() {
            return String.format("%s, DataFrameSN = %d, LastInDataFrame = %s", getItem(), this.getLastUsedDataFrameAddress().getSequence(), isLastFrameEntry());
        }
<<<<<<< HEAD
=======

        //endregion

        //region AutoCloseable Implementation

        @Override
        public void close() {
            this.dataFrameEnumerator.close();
        }

        //endregion

        //region Operations

        /**
         * Attempts to return the next DataFrameEntry from the DataFrameLog.
         *
         * @return A CompletableFuture that, when completed, will contain the next available DataFrameEntry. If no such
         * entry exists, it will contain a null value.
         */
        @Override
        public DataFrame.DataFrameEntry getNext() throws Exception {
            // Check to see if we are in the middle of a frame, in which case, just return the next element.
            DataFrame.DataFrameEntry result;
            if (this.currentFrameContents != null) {
                result = this.currentFrameContents.getNext();
                if (result != null) {
                    return result;
                }
            }

            // We need to fetch a new frame.
            DataFrame dataFrame = this.dataFrameEnumerator.getNext();
            if (dataFrame == null) {
                // No more frames to retrieve
                this.currentFrameContents = null;
                return null;
            } else {
                // We just got a new frame.
                log.debug("{}: Read DataFrame (Address = {}, Length = {}).", this.traceObjectId, dataFrame.getAddress(), dataFrame.getLength());
                this.currentFrameContents = dataFrame.getEntries();
                result = this.currentFrameContents.getNext();
                if (result != null) {
                    return result;
                } else {
                    // The DataFrameEnumerator should not return empty frames. We can either go in a loop and try to get next,
                    // or throw (which is correct, since we rely on DataFrameEnumerator to behave correctly.
                    throw new DataCorruptionException("Found empty DataFrame when non-empty was expected.", dataFrame);
                }
            }
        }

        //endregion
    }

    //endregion

    //region DataFrameEnumerator

    /**
     * Enumerates DataFrames from a DataFrameLog.
     */
    private static class DataFrameEnumerator implements CloseableIterator<DataFrame, Exception> {
        //region Members

        private static final long INITIAL_LAST_READ_FRAME_SEQUENCE = -1;
        private long lastReadFrameSequence;
        private final CloseableIterator<DurableDataLog.ReadItem, DurableDataLogException> reader;

        //endregion

        //region Constructor

        /**
         * Creates a new instance of the DataFrameEnumerator class.
         *
         * @param log The DataFrameLog to read from.
         * @throws NullPointerException    If log is null.
         * @throws DurableDataLogException If the given log threw an exception while initializing a Reader.
         */
        DataFrameEnumerator(DurableDataLog log) throws DurableDataLogException {
            Preconditions.checkNotNull(log, "log");
            this.lastReadFrameSequence = INITIAL_LAST_READ_FRAME_SEQUENCE;
            this.reader = log.getReader();
        }

        //endregion

        //region AutoCloseable Implementation

        @Override
        public void close() {
            if (this.reader != null) {
                this.reader.close();
            }
        }

        //endregion

        //region Operations

        /**
         * Attempts to get the next DataFrame from the log.
         *
         * @return A CompletableFuture that, when complete, will contain the next DataFrame from the log. If no such
         * frame exists, it will contain a null value.
         */
        @Override
        public DataFrame getNext() throws Exception {
            DurableDataLog.ReadItem nextItem = this.reader.getNext();
            if (nextItem == null) {
                // We have reached the end. Stop here.
                return null;
            }

            DataFrame frame;
            try {
                frame = DataFrame.from(nextItem.getPayload(), nextItem.getLength());
                frame.setAddress(nextItem.getAddress());
            } catch (SerializationException ex) {
                throw new DataCorruptionException(String.format("Unable to deserialize DataFrame. LastReadFrameSequence =  %d.",
                        this.lastReadFrameSequence), ex, nextItem);
            }

            long sequence = frame.getAddress().getSequence();
            if (sequence <= this.lastReadFrameSequence) {
                // FrameSequence must be a strictly monotonically increasing number.
                throw new DataCorruptionException(String.format("Found DataFrame out of order. Expected frame sequence greater than %d, found %d.",
                        this.lastReadFrameSequence, sequence), this.lastReadFrameSequence, frame);
            }

            this.lastReadFrameSequence = sequence;
            return frame;
        }

        //endregion
>>>>>>> 7de80a3c
    }

    //endregion
}<|MERGE_RESOLUTION|>--- conflicted
+++ resolved
@@ -11,10 +11,7 @@
 
 import com.google.common.base.Preconditions;
 import io.pravega.common.Exceptions;
-<<<<<<< HEAD
-=======
 import io.pravega.common.io.SerializationException;
->>>>>>> 7de80a3c
 import io.pravega.common.util.CloseableIterator;
 import io.pravega.segmentstore.server.DataCorruptionException;
 import io.pravega.segmentstore.server.LogItem;
@@ -24,15 +21,12 @@
 import io.pravega.segmentstore.storage.DurableDataLogException;
 import io.pravega.segmentstore.storage.LogAddress;
 import java.io.IOException;
-<<<<<<< HEAD
 import lombok.AccessLevel;
-=======
 import java.io.InputStream;
 import java.io.SequenceInputStream;
 import java.util.LinkedList;
 import java.util.List;
 import java.util.stream.Stream;
->>>>>>> 7de80a3c
 import lombok.Getter;
 import lombok.RequiredArgsConstructor;
 import lombok.extern.slf4j.Slf4j;
@@ -49,6 +43,7 @@
     private final DataFrameInputStream dataFrameInputStream;
     private final LogItemFactory<T> logItemFactory;
     private long lastReadSequenceNumber;
+    private int readEntryCount;
     private boolean closed;
 
     //endregion
@@ -120,13 +115,9 @@
                     // We partially "deserialized" a record, but realized it was garbage (a product of a failed, partial
                     // serialization). Discard whatever we have and try again.
                 } catch (IOException ex) {
-<<<<<<< HEAD
                     // This catches all EOFExceptions, EndOfRecordExceptions and SerializationExceptions too.
                     // Any other exceptions are considered to be non-DataCorruption.
                     throw new DataCorruptionException("Deserialization failed.", ex);
-=======
-                    throw new DataCorruptionException("Deserialization failed.", ex, segments.segments);
->>>>>>> 7de80a3c
                 }
             }
 
@@ -148,59 +139,6 @@
 
     //endregion
 
-<<<<<<< HEAD
-=======
-    //region Read Implementation
-
-    /**
-     * Gets a collection of ByteArraySegments (SegmentCollection) that makes up the next Log Operation to be returned.
-     *
-     * @return A CompletableFuture that, when complete, will contain a SegmentCollection with the requested result. If no
-     * more segments are available, either a null value or an empty SegmentCollection will be returned.
-     */
-    private SegmentCollection getNextOperationSegments() throws Exception {
-        SegmentCollection result = new SegmentCollection();
-        while (true) {
-            DataFrame.DataFrameEntry nextEntry = this.frameContentsEnumerator.getNext();
-            if (nextEntry == null) {
-                // 'null' means no more entries (or frames). Since we are still in the while loop, it means we were in the middle
-                // of an entry that hasn't been fully committed. We need to discard it and mark the end of the 'Operation stream'.
-                return null;
-            } else {
-                if (nextEntry.isFirstRecordEntry()) {
-                    // We encountered a 'First entry'. We need to discard whatever we have so far, and start
-                    // constructing a new Operation. This happens if an entry was committed partially, but we were
-                    // unable to write the rest of it.
-                    result.clear();
-                } else if (!result.hasData()) {
-                    // We found an entry that is not marked as "First Record Entry", yet we are expecting one marked as such
-                    // This happens when the DurableDataLog has been truncated, and an entry has been "cut" in two.
-                    // In this case, this entry is garbage, so it should be skipped.
-                    if (this.readEntryCount > 0) {
-                        // But this should ONLY happen at the very beginning of a read. If we encounter something like
-                        // this in the middle of a log, we very likely have some sort of corruption.
-                        throw new DataCorruptionException(String.format("Found a DataFrameEntry which is not marked as " +
-                                        "'First Record Entry', but no active record is being read. DataFrameAddress = %s",
-                                nextEntry.getFrameAddress()), result.segments, nextEntry);
-                    }
-                    continue;
-                }
-
-                // Add the current entry to the result.
-                result.add(nextEntry);
-
-                if (nextEntry.isLastRecordEntry()) {
-                    // We are done. We found the last entry for a record.
-                    this.readEntryCount++;
-                    return result;
-                }
-            }
-        }
-    }
-
-    //endregion
-
->>>>>>> 7de80a3c
     //region ReadResult
 
     /**
@@ -217,12 +155,6 @@
         private final DataFrameInputStream.RecordInfo recordInfo;
 
         /**
-         * An ordered list of DataFrame.DataFrameEntry objects representing the actual serialization of this ReadResult item.
-         */
-        @Getter
-        private final List<DataFrame.DataFrameEntry> frameEntries;
-
-        /**
          * The Address of the Last Data Frame containing the LogItem. If the LogItem fits on exactly one DataFrame, this
          * will contain the Address for that Data Frame; if it spans multiple data frames, this stores the last data frame address.
          */
@@ -236,128 +168,6 @@
          * multiple data frames, it returns the Address of the last Data Frame that ends with a part of the LogItem
          * (in general, this is the Data Frame immediately preceding that returned by getLastUsedDataFrameAddress()).
          */
-<<<<<<< HEAD
-=======
-        @Getter
-        private final LogAddress lastFullDataFrameAddress;
-
-        /**
-         * Whether the wrapped LogItem is the last entry in its Data Frame.
-         */
-        @Getter
-        private final boolean lastFrameEntry;
-
-        /**
-         * Creates a new instance of the ReadResult class.
-         *
-         * @param logItem           The LogItem to wrap.
-         * @param segmentCollection The SegmentCollection that the LogItem was constructed from.
-         */
-        protected ReadResult(T logItem, SegmentCollection segmentCollection) {
-            this.item = logItem;
-            this.frameEntries = segmentCollection.segments;
-            this.lastUsedDataFrameAddress = segmentCollection.getLastUsedDataFrameAddress();
-            this.lastFullDataFrameAddress = segmentCollection.getLastFullDataFrameAddress();
-            this.lastFrameEntry = segmentCollection.isLastFrameEntry();
-        }
-
-        @Override
-        public String toString() {
-            return String.format("%s, DataFrameSN = %d, LastInDataFrame = %s", getItem(), this.lastUsedDataFrameAddress.getSequence(), isLastFrameEntry());
-        }
-    }
-
-    //endregion
-
-    //region
-
-    //endregion
-
-    //region SegmentCollection
-
-    /**
-     * A collection of ByteArraySegments that, together, make up the serialization for a Log Operation.
-     */
-    private static class SegmentCollection {
-        private final LinkedList<DataFrame.DataFrameEntry> segments;
-        private LogAddress lastUsedDataFrameAddress;
-        private LogAddress lastFullDataFrameAddress;
-        private boolean lastFrameEntry;
-
-        /**
-         * Creates a new instance of the SegmentCollection class.
-         */
-        SegmentCollection() {
-            this.segments = new LinkedList<>();
-            this.lastFrameEntry = false;
-        }
-
-        /**
-         * Adds a new segment to the collection.
-         *
-         * @param entry The DataFrameEntry whose data to append..
-         * @throws NullPointerException     If segment is null.
-         * @throws IllegalArgumentException If lastUsedDataFrameSequence is invalid.
-         */
-        public void add(DataFrame.DataFrameEntry entry) throws DataCorruptionException {
-            Preconditions.checkNotNull(entry, "entry");
-
-            LogAddress dataFrameAddress = entry.getFrameAddress();
-            long dataFrameSequence = dataFrameAddress.getSequence();
-            if (this.lastUsedDataFrameAddress != null && dataFrameSequence < this.lastUsedDataFrameAddress.getSequence()) {
-                throw new DataCorruptionException(String.format("Invalid DataFrameSequence. Expected at least '%d', found '%d'.",
-                        this.lastUsedDataFrameAddress.getSequence(), dataFrameSequence), this.segments, entry);
-            }
-
-            if (entry.isLastEntryInDataFrame()) {
-                // This is the last segment in this DataFrame, so we need to set the lastFullDataFrameAddress to the right value.
-                this.lastFullDataFrameAddress = dataFrameAddress;
-            }
-
-            this.lastUsedDataFrameAddress = dataFrameAddress;
-            this.lastFrameEntry = entry.isLastEntryInDataFrame();
-            this.segments.add(entry);
-        }
-
-        /**
-         * Gets a value indicating whether this collection has any items.
-         */
-        boolean hasData() {
-            return this.segments.size() > 0;
-        }
-
-        /**
-         * Clears the collection.
-         */
-        void clear() {
-            this.lastUsedDataFrameAddress = null;
-            this.lastFullDataFrameAddress = null;
-            this.lastFrameEntry = false;
-            this.segments.clear();
-        }
-
-        /**
-         * Returns an InputStream that reads from all ByteArraySegments making up this collection.
-         */
-        InputStream getInputStream() {
-            Stream<InputStream> ss = this.segments.stream().map(e -> e.getData().getReader());
-            return new SequenceInputStream(Iterators.asEnumeration(ss.iterator()));
-        }
-
-        /**
-         * Gets a value indicating the Address of the Data Frame containing the last segment in this collection.
-         * The return value of this method is irrelevant if hasData() == false.
-         */
-        LogAddress getLastUsedDataFrameAddress() {
-            return this.lastUsedDataFrameAddress;
-        }
-
-        /**
-         * Gets a value indicating the Address of the last Data Frame that ends with a segment in this collection.
-         * If the number of segments is 1, then getLastFullDataFrameAddress() == getLastUsedDataFrameAddress().
-         * The return value of this method is irrelevant if hasData() == false.
-         */
->>>>>>> 7de80a3c
         LogAddress getLastFullDataFrameAddress() {
             return this.recordInfo.getLastFullDataFrameAddress();
         }
@@ -369,156 +179,10 @@
             return this.recordInfo.isLastFrameEntry();
         }
 
-        /**
-         * Gets a collection of DataFrame.DataFrameEntry objects that make up this Segment Collection.
-         */
-        List<DataFrame.DataFrameEntry> getSegments() {
-            return this.segments;
-        }
-
         @Override
         public String toString() {
             return String.format("%s, DataFrameSN = %d, LastInDataFrame = %s", getItem(), this.getLastUsedDataFrameAddress().getSequence(), isLastFrameEntry());
         }
-<<<<<<< HEAD
-=======
-
-        //endregion
-
-        //region AutoCloseable Implementation
-
-        @Override
-        public void close() {
-            this.dataFrameEnumerator.close();
-        }
-
-        //endregion
-
-        //region Operations
-
-        /**
-         * Attempts to return the next DataFrameEntry from the DataFrameLog.
-         *
-         * @return A CompletableFuture that, when completed, will contain the next available DataFrameEntry. If no such
-         * entry exists, it will contain a null value.
-         */
-        @Override
-        public DataFrame.DataFrameEntry getNext() throws Exception {
-            // Check to see if we are in the middle of a frame, in which case, just return the next element.
-            DataFrame.DataFrameEntry result;
-            if (this.currentFrameContents != null) {
-                result = this.currentFrameContents.getNext();
-                if (result != null) {
-                    return result;
-                }
-            }
-
-            // We need to fetch a new frame.
-            DataFrame dataFrame = this.dataFrameEnumerator.getNext();
-            if (dataFrame == null) {
-                // No more frames to retrieve
-                this.currentFrameContents = null;
-                return null;
-            } else {
-                // We just got a new frame.
-                log.debug("{}: Read DataFrame (Address = {}, Length = {}).", this.traceObjectId, dataFrame.getAddress(), dataFrame.getLength());
-                this.currentFrameContents = dataFrame.getEntries();
-                result = this.currentFrameContents.getNext();
-                if (result != null) {
-                    return result;
-                } else {
-                    // The DataFrameEnumerator should not return empty frames. We can either go in a loop and try to get next,
-                    // or throw (which is correct, since we rely on DataFrameEnumerator to behave correctly.
-                    throw new DataCorruptionException("Found empty DataFrame when non-empty was expected.", dataFrame);
-                }
-            }
-        }
-
-        //endregion
-    }
-
-    //endregion
-
-    //region DataFrameEnumerator
-
-    /**
-     * Enumerates DataFrames from a DataFrameLog.
-     */
-    private static class DataFrameEnumerator implements CloseableIterator<DataFrame, Exception> {
-        //region Members
-
-        private static final long INITIAL_LAST_READ_FRAME_SEQUENCE = -1;
-        private long lastReadFrameSequence;
-        private final CloseableIterator<DurableDataLog.ReadItem, DurableDataLogException> reader;
-
-        //endregion
-
-        //region Constructor
-
-        /**
-         * Creates a new instance of the DataFrameEnumerator class.
-         *
-         * @param log The DataFrameLog to read from.
-         * @throws NullPointerException    If log is null.
-         * @throws DurableDataLogException If the given log threw an exception while initializing a Reader.
-         */
-        DataFrameEnumerator(DurableDataLog log) throws DurableDataLogException {
-            Preconditions.checkNotNull(log, "log");
-            this.lastReadFrameSequence = INITIAL_LAST_READ_FRAME_SEQUENCE;
-            this.reader = log.getReader();
-        }
-
-        //endregion
-
-        //region AutoCloseable Implementation
-
-        @Override
-        public void close() {
-            if (this.reader != null) {
-                this.reader.close();
-            }
-        }
-
-        //endregion
-
-        //region Operations
-
-        /**
-         * Attempts to get the next DataFrame from the log.
-         *
-         * @return A CompletableFuture that, when complete, will contain the next DataFrame from the log. If no such
-         * frame exists, it will contain a null value.
-         */
-        @Override
-        public DataFrame getNext() throws Exception {
-            DurableDataLog.ReadItem nextItem = this.reader.getNext();
-            if (nextItem == null) {
-                // We have reached the end. Stop here.
-                return null;
-            }
-
-            DataFrame frame;
-            try {
-                frame = DataFrame.from(nextItem.getPayload(), nextItem.getLength());
-                frame.setAddress(nextItem.getAddress());
-            } catch (SerializationException ex) {
-                throw new DataCorruptionException(String.format("Unable to deserialize DataFrame. LastReadFrameSequence =  %d.",
-                        this.lastReadFrameSequence), ex, nextItem);
-            }
-
-            long sequence = frame.getAddress().getSequence();
-            if (sequence <= this.lastReadFrameSequence) {
-                // FrameSequence must be a strictly monotonically increasing number.
-                throw new DataCorruptionException(String.format("Found DataFrame out of order. Expected frame sequence greater than %d, found %d.",
-                        this.lastReadFrameSequence, sequence), this.lastReadFrameSequence, frame);
-            }
-
-            this.lastReadFrameSequence = sequence;
-            return frame;
-        }
-
-        //endregion
->>>>>>> 7de80a3c
     }
 
     //endregion
