/**
 * Copyright (c) 2017 Dell Inc., or its subsidiaries. All Rights Reserved.
 *
 * Licensed under the Apache License, Version 2.0 (the "License");
 * you may not use this file except in compliance with the License.
 * You may obtain a copy of the License at
 *
 *     http://www.apache.org/licenses/LICENSE-2.0
 */
package io.pravega.segmentstore.server.writer;

import com.google.common.base.Preconditions;
import io.pravega.common.AbstractTimer;
import io.pravega.common.Exceptions;
import io.pravega.common.LoggerHelpers;
import io.pravega.common.TimeoutTimer;
import io.pravega.common.concurrent.Futures;
import io.pravega.segmentstore.contracts.AttributeUpdate;
import io.pravega.segmentstore.contracts.Attributes;
import io.pravega.segmentstore.contracts.BadOffsetException;
import io.pravega.segmentstore.contracts.SegmentProperties;
import io.pravega.segmentstore.contracts.StreamSegmentMergedException;
import io.pravega.segmentstore.contracts.StreamSegmentNotExistsException;
import io.pravega.segmentstore.contracts.StreamSegmentSealedException;
import io.pravega.segmentstore.server.DataCorruptionException;
import io.pravega.segmentstore.server.SegmentMetadata;
import io.pravega.segmentstore.server.UpdateableSegmentMetadata;
import io.pravega.segmentstore.server.logs.operations.AttributeUpdaterOperation;
import io.pravega.segmentstore.server.logs.operations.CachedStreamSegmentAppendOperation;
import io.pravega.segmentstore.server.logs.operations.MergeSegmentOperation;
import io.pravega.segmentstore.server.logs.operations.Operation;
import io.pravega.segmentstore.server.logs.operations.SegmentOperation;
import io.pravega.segmentstore.server.logs.operations.StorageOperation;
import io.pravega.segmentstore.server.logs.operations.StreamSegmentAppendOperation;
import io.pravega.segmentstore.server.logs.operations.StreamSegmentSealOperation;
import io.pravega.segmentstore.server.logs.operations.StreamSegmentTruncateOperation;
import io.pravega.segmentstore.server.logs.operations.UpdateAttributesOperation;
import io.pravega.segmentstore.storage.SegmentHandle;
import io.pravega.segmentstore.storage.Storage;
import java.io.InputStream;
import java.time.Duration;
import java.util.ArrayDeque;
import java.util.Collection;
import java.util.Collections;
import java.util.HashMap;
import java.util.Map;
import java.util.UUID;
import java.util.concurrent.CompletableFuture;
import java.util.concurrent.CompletionException;
import java.util.concurrent.Executor;
import java.util.concurrent.atomic.AtomicBoolean;
import java.util.concurrent.atomic.AtomicInteger;
import java.util.concurrent.atomic.AtomicLong;
import java.util.concurrent.atomic.AtomicReference;
import java.util.stream.Collectors;
import javax.annotation.concurrent.GuardedBy;
import javax.annotation.concurrent.ThreadSafe;
import lombok.Getter;
import lombok.RequiredArgsConstructor;
import lombok.SneakyThrows;
import lombok.extern.slf4j.Slf4j;

/**
 * Aggregates contents for a specific StreamSegment.
 */
@Slf4j
class SegmentAggregator implements OperationProcessor, AutoCloseable {
    //region Members

    private final UpdateableSegmentMetadata metadata;
    private final WriterConfig config;
    private final OperationQueue operations;
    private final AbstractTimer timer;
    private final Executor executor;
    private final String traceObjectId;
    private final Storage storage;
    private final AtomicReference<SegmentHandle> handle;
    private final WriterDataSource dataSource;
    private final AtomicInteger mergeTransactionCount;
    private final AtomicInteger truncateCount;
    private final AtomicBoolean hasSealPending;
    private final AtomicLong lastAddedOffset;
    private final AtomicReference<Duration> lastFlush;
    private final AtomicReference<AggregatorState> state;
    private final AtomicReference<ReconciliationState> reconciliationState;

    //endregion

    //region Constructor

    /**
     * Creates a new instance of the SegmentAggregator class.
     *
     * @param segmentMetadata The Metadata for the StreamSegment to construct this Aggregator for.
     * @param dataSource      The WriterDataSource to use.
     * @param storage         The Storage to use (for flushing).
     * @param config          The Configuration to use.
     * @param timer           A Timer to use to determine elapsed time.
     */
    SegmentAggregator(UpdateableSegmentMetadata segmentMetadata, WriterDataSource dataSource, Storage storage, WriterConfig config, AbstractTimer timer, Executor executor) {
        this.metadata = Preconditions.checkNotNull(segmentMetadata, "segmentMetadata");
        Preconditions.checkArgument(this.metadata.getContainerId() == dataSource.getId(), "SegmentMetadata.ContainerId is different from WriterDataSource.Id");
        this.traceObjectId = String.format("StorageWriter[%d-%d]", this.metadata.getContainerId(), this.metadata.getId());

        this.config = Preconditions.checkNotNull(config, "config");
        this.storage = Preconditions.checkNotNull(storage, "storage");
        this.dataSource = Preconditions.checkNotNull(dataSource, "dataSource");
        this.timer = Preconditions.checkNotNull(timer, "timer");
        this.executor = Preconditions.checkNotNull(executor, "executor");
        this.lastFlush = new AtomicReference<>(timer.getElapsed());
        this.lastAddedOffset = new AtomicLong(-1); // Will be set properly in initialize().
        this.mergeTransactionCount = new AtomicInteger();
        this.truncateCount = new AtomicInteger();
        this.hasSealPending = new AtomicBoolean();
        this.operations = new OperationQueue();
        this.state = new AtomicReference<>(AggregatorState.NotInitialized);
        this.reconciliationState = new AtomicReference<>();
        this.handle = new AtomicReference<>();
    }

    //endregion

    //region AutoCloseable Implementation

    @Override
    public void close() {
        if (!isClosed()) {
            setState(AggregatorState.Closed);
        }
    }

    //endregion

    //region OperationProcessor Implementation

    @Override
    public long getLowestUncommittedSequenceNumber() {
        StorageOperation first = this.operations.getFirst();
        return first == null ? Operation.NO_SEQUENCE_NUMBER : first.getSequenceNumber();
    }

    @Override
    public boolean isClosed() {
        return this.state.get() == AggregatorState.Closed;
    }

    //endregion

    //region Properties

    /**
     * Gets a reference to the SegmentMetadata related to this Aggregator.
     *
     * @return The metadata.
     */
    SegmentMetadata getMetadata() {
        return this.metadata;
    }

    /**
     * Gets a value representing the amount of time since the last successful call to flush(). If no such call has been
     * made yet, this returns the amount of time since the creation of this SegmentAggregator object.
     */
    Duration getElapsedSinceLastFlush() {
        return this.timer.getElapsed().minus(this.lastFlush.get());
    }

    /**
     * Gets a value indicating whether a call to flush() is required given the current state of this SegmentAggregator.
     * <p>
     * Any of the following conditions can trigger a flush:
     * <ul>
     * <li> There is more data in the SegmentAggregator than the configuration allows (getOutstandingLength >= FlushThresholdBytes)
     * <li> Too much time has passed since the last call to flush() (getElapsedSinceLastFlush >= FlushThresholdTime)
     * <li> The SegmentAggregator contains a StreamSegmentSealOperation or MergeSegmentOperation (hasSealPending == true)
     * <li> The SegmentAggregator is currently in a Reconciliation State (recovering from an inconsistency in Storage).
     * </ul>
     */
    boolean mustFlush() {
        if (this.metadata.isDeleted()) {
            return false;
        }

        return exceedsThresholds()
                || this.hasSealPending.get()
                || this.mergeTransactionCount.get() > 0
                || this.truncateCount.get() > 0
                || (this.operations.size() > 0 && isReconciling());
    }

    /**
     * Gets a value indicating whether the Flush thresholds are exceeded for this SegmentAggregator.
     */
    private boolean exceedsThresholds() {
        boolean isFirstAppend = this.operations.size() > 0 && isAppendOperation(this.operations.getFirst());
        long length = isFirstAppend ? this.operations.getFirst().getLength() : 0;
        if (isFirstAppend && length == 0 && !((AggregatedAppendOperation) this.operations.getFirst()).attributes.isEmpty()) {
            // No data, but we have at least one attribute waiting. Pretend as if we had data to flush.
            length = 1;
        }

        return length >= this.config.getFlushThresholdBytes()
                || (length > 0 && getElapsedSinceLastFlush().compareTo(this.config.getFlushThresholdTime()) >= 0);
    }

    /**
     * Gets a value indicating whether the SegmentAggregator is currently in a Reconciliation state.
     */
    private boolean isReconciling() {
        AggregatorState currentState = this.state.get();
        return currentState == AggregatorState.ReconciliationNeeded
                || currentState == AggregatorState.Reconciling;
    }

    @Override
    public String toString() {
        return String.format(
                "[%d: %s] Count = %d, LastOffset = %s, LUSN = %d LastFlush = %ds",
                this.metadata.getId(),
                this.metadata.getName(),
                this.operations.size(),
                this.lastAddedOffset,
                getLowestUncommittedSequenceNumber(),
                this.getElapsedSinceLastFlush().toMillis() / 1000);
    }

    //endregion

    //region Operations

    /**
     * Initializes the SegmentAggregator by pulling information from the given Storage.
     *
     * @param timeout  Timeout for the operation.
     * @return A CompletableFuture that, when completed, will indicate that the operation finished successfully. If any
     * errors occurred during the operation, the Future will be completed with the appropriate exception.
     */
    CompletableFuture<Void> initialize(Duration timeout) {
        Exceptions.checkNotClosed(isClosed(), this);
        Preconditions.checkState(this.state.get() == AggregatorState.NotInitialized, "SegmentAggregator has already been initialized.");
        assert this.handle.get() == null : "non-null handle but state == " + this.state.get();
        long traceId = LoggerHelpers.traceEnterWithContext(log, this.traceObjectId, "initialize");

        return openWrite(this.metadata.getName(), this.handle, timeout)
                .thenAcceptAsync(segmentInfo -> {
                    // Check & Update StorageLength in metadata.
                    if (this.metadata.getStorageLength() != segmentInfo.getLength()) {
                        if (this.metadata.getStorageLength() >= 0) {
                            // Only log warning if the StorageLength has actually been initialized, but is different.
                            log.warn("{}: SegmentMetadata has a StorageLength ({}) that is different than the actual one ({}) - updating metadata.", this.traceObjectId, this.metadata.getStorageLength(), segmentInfo.getLength());
                        }

                        // It is very important to keep this value up-to-date and correct.
                        this.metadata.setStorageLength(segmentInfo.getLength());
                    }

                    // Check if the Storage segment is sealed, but it's not in metadata (this is 100% indicative of some data corruption happening).
                    if (segmentInfo.isSealed()) {
                        if (!this.metadata.isSealed()) {
                            throw new CompletionException(new DataCorruptionException(String.format("Segment '%s' is sealed in Storage but not in the metadata.", this.metadata.getName())));
                        }

                        if (!this.metadata.isSealedInStorage()) {
                            this.metadata.markSealedInStorage();
                            log.warn("{}: Segment is sealed in Storage but metadata does not reflect that - updating metadata.", this.traceObjectId);
                        }
                    }

                    log.info("{}: Initialized. StorageLength = {}, Sealed = {}.", this.traceObjectId, segmentInfo.getLength(), segmentInfo.isSealed());
                    LoggerHelpers.traceLeave(log, this.traceObjectId, "initialize", traceId);
                    setState(AggregatorState.Writing);
                }, this.executor)
                .exceptionally(ex -> {
                    ex = Exceptions.unwrap(ex);
                    if (ex instanceof StreamSegmentNotExistsException) {
                        // Segment does not exist anymore. This is a real possibility during recovery, in the following cases:
                        // * We already processed a Segment Deletion but did not have a chance to checkpoint metadata
                        // * We processed a TransactionMergeOperation but did not have a chance to ack/truncate the DataSource
                        this.metadata.markDeleted(); // Update metadata, just in case it is not already updated.
                        log.warn("{}: Segment '{}' does not exist in Storage. Ignoring all further operations on it.", this.traceObjectId, this.metadata.getName());
                        setState(AggregatorState.Writing);
                        LoggerHelpers.traceLeave(log, this.traceObjectId, "initialize", traceId);
                    } else {
                        // Other kind of error - re-throw.
                        throw new CompletionException(ex);
                    }

                    return null;
                });
    }

    /**
     * Adds the given SegmentOperation to the Aggregator.
     *
     * @param operation the Operation to add.
     * @throws DataCorruptionException  If the validation of the given Operation indicates a possible data corruption in
     *                                  the code (offset gaps, out-of-order operations, etc.)
     * @throws IllegalArgumentException If the validation of the given Operation indicates a possible non-corrupting bug
     *                                  in the code.
     */
    void add(SegmentOperation operation) throws DataCorruptionException {
        ensureInitializedAndNotClosed();

        // Verify operation Segment Id.
        checkSegmentId(operation);

        if (this.metadata.isDeleted()) {
            // Deleted Segment - nothing to do.
            return;
        }

        // Verify operation validity (this also takes care of extra operations after Seal or Merge; no need for further checks).
        checkNotSealed(operation);
        if (operation instanceof StorageOperation) {
            addStorageOperation((StorageOperation) operation);
        } else if (operation instanceof UpdateAttributesOperation) {
            addUpdateAttributesOperation((UpdateAttributesOperation) operation);
        } else {
            // Nothing to do.
            return;
        }
        log.debug("{}: Add {}; OpCount={}, MergeCount={}, Seal={}.", this.traceObjectId, operation, this.operations.size(), this.mergeTransactionCount, this.hasSealPending);
    }

    private void addStorageOperation(StorageOperation operation) throws DataCorruptionException {
        checkValidStorageOperation(operation);

        // Add operation to list, but only if hasn't yet been persisted in Storage. It needs processing if either:
        // - It has at least one byte that hasn't yet been applied to Storage.
        // - It is a Merge Operation with an empty Source, but the Merge Offset is exactly at the Segment's last offset.
        // - It is a Truncate Operation.
        // - It is a Seal Operation but the Segment is not yet sealed in Storage.
        long lastOffset = operation.getLastStreamSegmentOffset();
        boolean isTruncate = isTruncateOperation(operation);
        boolean isMerge = operation instanceof MergeTransactionOperation;
        boolean processOp = lastOffset > this.metadata.getStorageLength()
                || isTruncate
                || (!this.metadata.isSealedInStorage() && (operation instanceof StreamSegmentSealOperation))
                || (isMerge && operation.getLength() == 0 && lastOffset == this.metadata.getStorageLength());
        if (processOp) {
            processNewOperation(operation);
        } else {
            acknowledgeAlreadyProcessedOperation(operation);
        }

        if (!isTruncate) {
            // Always record the last added offset, to ensure that operations are contiguous and processed in the right order.
            this.lastAddedOffset.set(lastOffset);
        }
    }

    /**
     * Processes an UpdateAttributesOperation.
     *
     * @param operation The Operation to process.
     */
    private void addUpdateAttributesOperation(UpdateAttributesOperation operation) {
        Map<UUID, Long> attributes = getExtendedAttributes(operation);
        if (!attributes.isEmpty()) {
            AggregatedAppendOperation aggregatedAppend = getOrCreateAggregatedAppend(this.metadata.getStorageLength(), operation.getSequenceNumber());
            aggregatedAppend.includeAttributes(attributes);
        }
    }

    /**
     * Processes an operation that would result in a change to the underlying Storage.
     *
     * @param operation The Operation to process.
     */
    private void processNewOperation(StorageOperation operation) {
        if (operation instanceof MergeSegmentOperation) {
            this.operations.add(operation);
            this.mergeTransactionCount.incrementAndGet();
        } else if (operation instanceof StreamSegmentSealOperation) {
            this.operations.add(operation);
            this.hasSealPending.set(true);
        } else if (operation instanceof StreamSegmentTruncateOperation) {
            this.operations.add(operation);
            this.truncateCount.incrementAndGet();
        } else if (operation instanceof CachedStreamSegmentAppendOperation) {
            // Aggregate the Append Operation.
            AggregatedAppendOperation aggregatedAppend = getOrCreateAggregatedAppend(
                    operation.getStreamSegmentOffset(), operation.getSequenceNumber());
            aggregateAppendOperation((CachedStreamSegmentAppendOperation) operation, aggregatedAppend);
        }
    }

    /**
     * Processes (acks) an operation that has already been processed and would otherwise result in no change to the
     * underlying Storage.
     *
     * @param operation The operation to handle.
     */
    private void acknowledgeAlreadyProcessedOperation(StorageOperation operation) throws DataCorruptionException {
        if (operation instanceof MergeTransactionOperation) {
            // Only MergeTransactionOperations need special handling. Others, such as StreamSegmentSealOperation, are not
<<<<<<< HEAD
            // needed since they're handled in the initialize() method.
            if (operation instanceof MergeSegmentOperation) {
                // Ensure that the DataSource is aware of this (since after recovery, it may not know that a merge has
                // been properly completed).
                MergeSegmentOperation mergeOp = (MergeSegmentOperation) operation;
                this.dataSource.completeMerge(mergeOp.getStreamSegmentId(), mergeOp.getSourceSegmentId());
=======
            // needed since they're handled in the initialize() method. Ensure that the DataSource is aware of this
            // (since after recovery, it may not know that a merge has been properly completed).
            MergeTransactionOperation mergeOp = (MergeTransactionOperation) operation;
            try {
                updateMetadataForTransactionPostMerger(this.dataSource.getStreamSegmentMetadata(mergeOp.getTransactionSegmentId()));
            } catch (Throwable ex) {
                // Something really weird must have happened if we ended up in here. To prevent any (further) damage, we need
                // to stop the Segment Container right away.
                throw new DataCorruptionException(String.format("Unable to acknowledge already processed operation '%s'.", operation), ex);
>>>>>>> f56b52df
            }
        }
    }

    /**
     * Aggregates the given operation by recording the fact that it exists in the current Aggregated Append.
     * An Aggregated Append cannot exceed a certain size, so if the given operation doesn't fit, it will need to
     * span multiple AggregatedAppends.
     * When aggregating, the SequenceNumber of the AggregatedAppend is the sequence number of the operation
     * that occupies its first byte. As such, getLowestUncommittedSequenceNumber() will always return the SeqNo
     * of that first operation that hasn't yet been fully flushed.
     *
     * @param operation        The operation to aggregate.
     * @param aggregatedAppend The AggregatedAppend to add to.
     */
    private void aggregateAppendOperation(CachedStreamSegmentAppendOperation operation, AggregatedAppendOperation aggregatedAppend) {
        long remainingLength = operation.getLength();
        if (operation.getStreamSegmentOffset() < aggregatedAppend.getLastStreamSegmentOffset()) {
            // The given operation begins before the AggregatedAppendOperation. This is likely due to it having been
            // partially written to Storage prior to some recovery event. We must make sure we only include the part that
            // has not yet been written.
            long delta = aggregatedAppend.getLastStreamSegmentOffset() - operation.getStreamSegmentOffset();
            remainingLength -= delta;
            log.debug("{}: Skipping {} bytes from the beginning of '{}' since it has already been partially written to Storage.", this.traceObjectId, delta, operation);
        }

        // We only include the attributes in the first AggregatedAppend of an Append (it makes no difference if we had
        // chosen to do so in the last one, as long as we are consistent).
        aggregatedAppend.includeAttributes(getExtendedAttributes(operation));
        while (remainingLength > 0) {
            // All append lengths are integers, so it's safe to cast here.
            int lengthToAdd = (int) Math.min(this.config.getMaxFlushSizeBytes() - aggregatedAppend.getLength(), remainingLength);
            aggregatedAppend.increaseLength(lengthToAdd);
            remainingLength -= lengthToAdd;
            if (remainingLength > 0) {
                // We still have data to add, which means we filled up the current AggregatedAppend; make a new one.
                aggregatedAppend = new AggregatedAppendOperation(this.metadata.getId(), aggregatedAppend.getLastStreamSegmentOffset(), operation.getSequenceNumber());
                this.operations.add(aggregatedAppend);
            }
        }
    }

    /**
     * Gets an existing AggregatedAppendOperation or creates a new one to add the given operation to.
     * An existing AggregatedAppend will be returned if it meets the following criteria:
     * * It is the last operation in the operation queue.
     * * Its size is smaller than maxLength.
     * * It is not sealed (already flushed).
     * <p>
     * If at least one of the above criteria is not met, a new AggregatedAppend is created and added at the end of the
     * operation queue.
     *
     * @param operationOffset         The Segment Offset of the operation to add.
     * @param operationSequenceNumber The Sequence Number of the operation to add.
     * @return The AggregatedAppend to use (existing or freshly created).
     */
    private AggregatedAppendOperation getOrCreateAggregatedAppend(long operationOffset, long operationSequenceNumber) {
        AggregatedAppendOperation aggregatedAppend = null;
        if (this.operations.size() > 0) {
            StorageOperation last = this.operations.getLast();
            if (last.getLength() < this.config.getMaxFlushSizeBytes() && isAppendOperation(last)) {
                aggregatedAppend = (AggregatedAppendOperation) last;
                if (aggregatedAppend.isSealed()) {
                    aggregatedAppend = null;
                }
            }
        }

        if (aggregatedAppend == null) {
            // No operations or last operation not an AggregatedAppend - create a new one, while making sure the first
            // offset is not below the current StorageLength (otherwise we risk re-writing data that's already in Storage).
            long offset = Math.max(operationOffset, this.metadata.getStorageLength());
            aggregatedAppend = new AggregatedAppendOperation(this.metadata.getId(), offset, operationSequenceNumber);
            this.operations.add(aggregatedAppend);
        }

        return aggregatedAppend;
    }

    //endregion

    //region Flushing and Merging

    /**
     * Flushes the contents of the Aggregator to the Storage.
     *
     * @param timeout Timeout for the operation.
     * @return A CompletableFuture that, when completed, will contain a summary of the flush operation. If any errors
     * occurred during the flush, the Future will be completed with the appropriate exception.
     */
    CompletableFuture<FlushResult> flush(Duration timeout) {
        ensureInitializedAndNotClosed();
        if (this.metadata.isDeleted()) {
            // Segment has been deleted; don't do anything else.
            return CompletableFuture.completedFuture(new FlushResult());
        }

        long traceId = LoggerHelpers.traceEnterWithContext(log, this.traceObjectId, "flush");

        TimeoutTimer timer = new TimeoutTimer(timeout);
        CompletableFuture<FlushResult> result;
        try {
            switch (this.state.get()) {
                case Writing:
                    result = flushNormally(timer);
                    break;
                case ReconciliationNeeded:
                    result = beginReconciliation(timer)
                            .thenComposeAsync(v -> reconcile(timer), this.executor);
                    break;
                case Reconciling:
                    result = reconcile(timer);
                    break;
                //$CASES-OMITTED$
                default:
                    result = Futures.failedFuture(new IllegalStateException(String.format("Unexpected state for SegmentAggregator (%s) for segment '%s'.", this.state, this.metadata.getName())));
                    break;
            }
        } catch (Exception ex) {
            // Convert synchronous errors into async errors - it's easier to handle on the receiving end.
            result = Futures.failedFuture(ex);
        }

        return result
                .thenApply(r -> {
                    LoggerHelpers.traceLeave(log, this.traceObjectId, "flush", traceId, r);
                    return r;
                });
    }

    /**
     * Repeatedly flushes the contents of the Aggregator to the Storage as long as something immediate needs to be flushed,
     * such as a Seal or Merge operation.
     *
     * @param timer Timer for the operation.
     * @return A CompletableFuture that, when completed, will contain the result from the flush operation.
     */
    private CompletableFuture<FlushResult> flushNormally(TimeoutTimer timer) {
        assert this.state.get() == AggregatorState.Writing : "flushNormally cannot be called if state == " + this.state;
        long traceId = LoggerHelpers.traceEnterWithContext(log, this.traceObjectId, "flushNormally", this.operations.size());
        FlushResult result = new FlushResult();
        AtomicBoolean canContinue = new AtomicBoolean(true);
        return Futures
                .loop(
                        canContinue::get,
                        () -> flushOnce(timer),
                        partialResult -> {
                            canContinue.set(partialResult.getFlushedBytes() + partialResult.getMergedBytes() > 0);
                            result.withFlushResult(partialResult);
                        },
                        this.executor)
                .thenApply(v -> {
                    LoggerHelpers.traceLeave(log, this.traceObjectId, "flushNormally", traceId, result);
                    return result;
                });
    }

    /**
     * Flushes the contents of the Aggregator exactly once to the Storage in a 'normal' mode (where it does not need to
     * do any reconciliation).
     *
     * @param timer Timer for the operation.
     * @return A CompletableFuture that, when completed, will contain the result from the flush operation.
     */
    private CompletableFuture<FlushResult> flushOnce(TimeoutTimer timer) {
        boolean hasMerge = this.mergeTransactionCount.get() > 0;
        boolean hasSeal = this.hasSealPending.get();
        boolean hasTruncate = this.truncateCount.get() > 0;
        long traceId = LoggerHelpers.traceEnterWithContext(log, this.traceObjectId, "flushOnce", this.operations.size(),
                this.mergeTransactionCount, hasSeal, hasTruncate);

        CompletableFuture<FlushResult> result;
        if (hasSeal || hasMerge || hasTruncate) {
            // If we have a Seal or Merge Pending, flush everything until we reach that operation.
            result = flushFully(timer);
            if (hasMerge) {
                // If we have a merge, do it after we flush fully.
                result = result.thenComposeAsync(flushResult -> mergeIfNecessary(flushResult, timer), this.executor);
            }

            if (hasSeal) {
                // If we have a seal, do it after every other operation.
                result = result.thenComposeAsync(flushResult -> sealIfNecessary(flushResult, timer), this.executor);
            }
        } else {
            // Otherwise, just flush the excess as long as we have something to flush.
            result = flushExcess(timer);
        }

        return result
                .thenApply(r -> {
                    LoggerHelpers.traceLeave(log, this.traceObjectId, "flushOnce", traceId, r);
                    return r;
                });
    }

    /**
     * Flushes all Append Operations that can be flushed at the given moment (until the entire Aggregator is emptied out
     * or until a StreamSegmentSealOperation or MergeSegmentOperation is encountered).
     *
     * @param timer Timer for the operation.
     * @return A CompletableFuture that, when completed, will contain the result from the flush operation.
     */
    private CompletableFuture<FlushResult> flushFully(TimeoutTimer timer) {
        long traceId = LoggerHelpers.traceEnterWithContext(log, this.traceObjectId, "flushFully");
        FlushResult result = new FlushResult();
        return Futures
                .loop(
                        this::canContinueFlushingFully,
                        () -> flushPendingAppends(timer.getRemaining())
                                .thenCompose(flushResult -> flushPendingTruncate(flushResult, timer.getRemaining())),
                        result::withFlushResult,
                        this.executor)
                .thenApply(v -> {
                    LoggerHelpers.traceLeave(log, this.traceObjectId, "flushFully", traceId, result);
                    return result;
                });
    }

    /**
     * Determines whether flushFully can continue given the current state of this SegmentAggregator.
     */
    private boolean canContinueFlushingFully() {
        StorageOperation next = this.operations.getFirst();
        return isAppendOperation(next) || isTruncateOperation(next);
    }

    /**
     * Flushes as many Append Operations as needed as long as the data inside this SegmentAggregator exceeds size/time thresholds.
     * This will stop when either the thresholds are not exceeded anymore or when a non-Append Operation is encountered.
     *
     * @param timer Timer for the operation.
     * @return A CompletableFuture that, when completed, will contain the result from the flush operation.
     */
    private CompletableFuture<FlushResult> flushExcess(TimeoutTimer timer) {
        long traceId = LoggerHelpers.traceEnterWithContext(log, this.traceObjectId, "flushExcess");
        FlushResult result = new FlushResult();
        return Futures
                .loop(
                        this::canContinueFlushingExcess,
                        () -> flushPendingAppends(timer.getRemaining())
                                .thenCompose(flushResult -> flushPendingTruncate(flushResult, timer.getRemaining())),
                        result::withFlushResult,
                        this.executor)
                .thenApply(v -> {
                    LoggerHelpers.traceLeave(log, this.traceObjectId, "flushExcess", traceId, result);
                    return result;
                });
    }

    /**
     * Determines whether flushExcess can continue given the current state of this SegmentAggregator.
     */
    private boolean canContinueFlushingExcess() {
        return !this.metadata.isDeleted() && exceedsThresholds() || isTruncateOperation(this.operations.getFirst());
    }

    /**
     * Flushes a pending StreamSegmentTruncateOperation, if that is the next pending one.
     *
     * @param flushResult The FlushResult of the operation just prior to this.
     * @param timeout     Timeout for the operation.
     * @return A CompletableFuture that, when completed, will contain the result from the flush operation, merged in with
     * the one passed in as input.
     */
    private CompletableFuture<FlushResult> flushPendingTruncate(FlushResult flushResult, Duration timeout) {
        StorageOperation op = this.operations.getFirst();
        if (!isTruncateOperation(op) || !this.storage.supportsTruncation()) {
            // Nothing to do.
            return CompletableFuture.completedFuture(flushResult);
        }

        long truncateOffset = Math.min(this.metadata.getStorageLength(), op.getStreamSegmentOffset());
        return this.storage.truncate(this.handle.get(), truncateOffset, timeout)
                           .thenApplyAsync(v -> {
                               updateStatePostTruncate();
                               return flushResult;
                           }, this.executor);
    }

    /**
     * Flushes all Append Operations that can be flushed up to the maximum allowed flush size.
     *
     * @param timeout  Timeout for the operation.
     * @return A CompletableFuture that, when completed, will contain the result from the flush operation.
     */
    private CompletableFuture<FlushResult> flushPendingAppends(Duration timeout) {
        // Gather an InputStream made up of all the operations we can flush.
        FlushArgs flushArgs;
        try {
            flushArgs = getFlushArgs();
        } catch (DataCorruptionException ex) {
            return Futures.failedFuture(ex);
        }

        long traceId = LoggerHelpers.traceEnterWithContext(log, this.traceObjectId, "flushPendingAppends");

        if (flushArgs.getLength() == 0 && flushArgs.getAttributes().isEmpty()) {
            // Nothing to flush.
            FlushResult result = new FlushResult();
            LoggerHelpers.traceLeave(log, this.traceObjectId, "flushPendingAppends", traceId, result);
            return CompletableFuture.completedFuture(result);
        }

        // Flush them.
        TimeoutTimer timer = new TimeoutTimer(timeout);
        CompletableFuture<Void> flush = flushArgs.getLength() == 0
                ? CompletableFuture.completedFuture(null)
                : this.storage.write(this.handle.get(), this.metadata.getStorageLength(), flushArgs.getStream(), flushArgs.getLength(), timer.getRemaining());

        if (!flushArgs.getAttributes().isEmpty()) {
            flush = flush.thenComposeAsync(v -> handleAttributeException(
                    this.dataSource.persistAttributes(this.metadata.getId(), flushArgs.attributes, timer.getRemaining())));
        }

        return flush
                .thenApplyAsync(v -> {
                    FlushResult result = updateStatePostFlush(flushArgs);
                    LoggerHelpers.traceLeave(log, this.traceObjectId, "flushPendingAppends", traceId, result);
                    return result;
                }, this.executor)
                .exceptionally(ex -> {
                    if (Exceptions.unwrap(ex) instanceof BadOffsetException) {
                        // We attempted to write at an offset that already contained other data. This can happen for a number of
                        // reasons, but we do not have enough information here to determine why. We need to enter reconciliation
                        // mode, and hope for the best.
                        setState(AggregatorState.ReconciliationNeeded);
                    }

                    // Rethrow all exceptions.
                    throw new CompletionException(ex);
                });
    }

    /**
     * Returns a FlushArgs which contains the data needing to be flushed to Storage.
     *
     * @return The aggregated object that can be used for flushing.
     * @throws DataCorruptionException If a unable to retrieve required data from the Data Source.
     */
    private FlushArgs getFlushArgs() throws DataCorruptionException {
        StorageOperation first = this.operations.getFirst();
        if (!(first instanceof AggregatedAppendOperation)) {
            // Nothing to flush - first operation is not an AggregatedAppend.
            return new FlushArgs(null, 0, Collections.emptyMap());
        }

        AggregatedAppendOperation appendOp = (AggregatedAppendOperation) first;
        int length = (int) appendOp.getLength();
        InputStream data;
        if (length > 0) {
            data = this.dataSource.getAppendData(appendOp.getStreamSegmentId(), appendOp.getStreamSegmentOffset(), length);
            if (data == null) {
                if (this.metadata.isDeleted()) {
                    // Segment was deleted - nothing more to do.
                    return new FlushArgs(null, 0, Collections.emptyMap());
                }
                throw new DataCorruptionException(String.format("Unable to retrieve CacheContents for '%s'.", appendOp));
            }
        } else {
            if (appendOp.attributes.isEmpty()) {
                throw new DataCorruptionException(String.format("Found AggregatedAppendOperation with no data or attributes: '%s'.", appendOp));
            }
            data = null;
        }

        appendOp.seal();
        return new FlushArgs(data, length, appendOp.attributes);
    }

    /**
     * Executes a merger of a Transaction StreamSegment into this one.
     * Conditions for merger:
     * <ul>
     * <li> This StreamSegment is stand-alone (not a Transaction).
     * <li> The next outstanding operation is a MergeSegmentOperation for a Transaction StreamSegment of this StreamSegment.
     * <li> The StreamSegment to merge is not deleted, it is sealed and is fully flushed to Storage.
     * </ul>
     * Effects of the merger:
     * <ul> The entire contents of the given Transaction StreamSegment will be concatenated to this StreamSegment as one unit.
     * <li> The metadata for this StreamSegment will be updated to reflect the new length of this StreamSegment.
     * <li> The given Transaction Segment will cease to exist.
     * </ul>
     * <p>
     * Note that various other data integrity checks are done pre and post merger as part of this operation which are meant
     * to ensure the StreamSegment is not in a corrupted state.
     *
     * @param flushResult The flush result from the previous chained operation.
     * @param timer       Timer for the operation.
     * @return A CompletableFuture that, when completed, will contain the number of bytes that were merged into this
     * StreamSegment. If failed, the Future will contain the exception that caused it.
     */
    private CompletableFuture<FlushResult> mergeIfNecessary(FlushResult flushResult, TimeoutTimer timer) {
        ensureInitializedAndNotClosed();
        long traceId = LoggerHelpers.traceEnterWithContext(log, this.traceObjectId, "mergeIfNecessary");

        StorageOperation first = this.operations.getFirst();
        if (first == null || !(first instanceof MergeSegmentOperation)) {
            // Either no operation or first operation is not a MergeTransaction. Nothing to do.
            LoggerHelpers.traceLeave(log, this.traceObjectId, "mergeIfNecessary", traceId, flushResult);
            return CompletableFuture.completedFuture(flushResult);
        }

        MergeSegmentOperation mergeSegmentOperation = (MergeSegmentOperation) first;
        UpdateableSegmentMetadata transactionMetadata = this.dataSource.getStreamSegmentMetadata(mergeSegmentOperation.getSourceSegmentId());
        return mergeWith(transactionMetadata, mergeSegmentOperation, timer)
                .thenApply(mergeResult -> {
                    flushResult.withFlushResult(mergeResult);
                    LoggerHelpers.traceLeave(log, this.traceObjectId, "mergeIfNecessary", traceId, flushResult);
                    return flushResult;
                });
    }

    /**
     * Merges the Transaction StreamSegment with given metadata into this one at the current offset.
     *
     * @param transactionMetadata The metadata of the Transaction StreamSegment to merge.
     * @param timer               Timer for the operation.
     * @return A CompletableFuture that, when completed, will contain the number of bytes that were merged into this
     * StreamSegment. If failed, the Future will contain the exception that caused it.
     */
    private CompletableFuture<FlushResult> mergeWith(UpdateableSegmentMetadata transactionMetadata, MergeSegmentOperation mergeOp, TimeoutTimer timer) {
        if (transactionMetadata.isDeleted()) {
            setState(AggregatorState.ReconciliationNeeded);
            return Futures.failedFuture(new StreamSegmentNotExistsException(transactionMetadata.getName()));
        }

        long traceId = LoggerHelpers.traceEnterWithContext(log, this.traceObjectId, "mergeWith", transactionMetadata.getId(), transactionMetadata.getName(), transactionMetadata.isSealedInStorage());
        FlushResult result = new FlushResult();
        if (!transactionMetadata.isSealedInStorage() || transactionMetadata.getLength() > transactionMetadata.getStorageLength()) {
            // Nothing to do. Given Transaction is not eligible for merger yet.
            LoggerHelpers.traceLeave(log, this.traceObjectId, "mergeWith", traceId, result);
            return CompletableFuture.completedFuture(result);
        }

        AtomicLong mergedLength = new AtomicLong();
        return this.storage
                .getStreamSegmentInfo(transactionMetadata.getName(), timer.getRemaining())
                .thenAcceptAsync(transProperties -> {
                    // One last verification before the actual merger:
                    // Check that the Storage agrees with our metadata (if not, we have a problem ...)
                    if (transProperties.getLength() != transactionMetadata.getStorageLength()) {
                        throw new CompletionException(new DataCorruptionException(String.format(
                                "Transaction Segment '%s' cannot be merged into parent '%s' because its metadata disagrees with the Storage. Metadata.StorageLength=%d, Storage.StorageLength=%d",
                                transactionMetadata.getName(),
                                this.metadata.getName(),
                                transactionMetadata.getStorageLength(),
                                transProperties.getLength())));
                    }

                    if (transProperties.getLength() != mergeOp.getLength()) {
                        throw new CompletionException(new DataCorruptionException(String.format(
                                "Transaction Segment '%s' cannot be merged into parent '%s' because the declared length in the operation disagrees with the Storage. Operation.Length=%d, Storage.StorageLength=%d",
                                transactionMetadata.getName(),
                                this.metadata.getName(),
                                mergeOp.getLength(),
                                transProperties.getLength())));
                    }

                    mergedLength.set(transProperties.getLength());
                }, this.executor)
                .thenComposeAsync(v -> storage.concat(this.handle.get(), mergeOp.getStreamSegmentOffset(), transactionMetadata.getName(), timer.getRemaining()), this.executor)
                .thenComposeAsync(v -> storage.getStreamSegmentInfo(this.metadata.getName(), timer.getRemaining()), this.executor)
                .thenAcceptAsync(segmentProperties -> {
                    // We have processed a MergeSegmentOperation, pop the first operation off and decrement the counter.
                    StorageOperation processedOperation = this.operations.removeFirst();
                    assert processedOperation != null && processedOperation instanceof MergeSegmentOperation : "First outstanding operation was not a MergeSegmentOperation";
                    MergeSegmentOperation mop = (MergeSegmentOperation) processedOperation;
                    assert mop.getSourceSegmentId() == transactionMetadata.getId() : "First outstanding operation was a MergeSegmentOperation for the wrong Transaction id.";
                    int newCount = this.mergeTransactionCount.decrementAndGet();
                    assert newCount >= 0 : "Negative value for mergeTransactionCount";

                    // Post-merger validation. Verify we are still in agreement with the storage.
                    long expectedNewLength = this.metadata.getStorageLength() + mergedLength.get();
                    if (segmentProperties.getLength() != expectedNewLength) {
                        throw new CompletionException(new DataCorruptionException(String.format(
                                "Transaction Segment '%s' was merged into parent '%s' but the parent segment has an unexpected StorageLength after the merger. Previous=%d, MergeLength=%d, Expected=%d, Actual=%d",
                                transactionMetadata.getName(),
                                this.metadata.getName(),
                                segmentProperties.getLength(),
                                mergedLength.get(),
                                expectedNewLength,
                                segmentProperties.getLength())));
                    }

                    updateMetadata(segmentProperties);
                    updateMetadataForTransactionPostMerger(transactionMetadata, mop.getStreamSegmentId());
                }, this.executor)
                .thenComposeAsync(v -> this.dataSource.deleteAllAttributes(transactionMetadata, timer.getRemaining()), this.executor)
                .thenApply(v -> {
                    this.lastFlush.set(this.timer.getElapsed());
                    result.withMergedBytes(mergedLength.get());
                    LoggerHelpers.traceLeave(log, this.traceObjectId, "mergeWith", traceId, result);
                    return result;
                })
                .exceptionally(ex -> {
                    Throwable realEx = Exceptions.unwrap(ex);
                    if (realEx instanceof BadOffsetException || realEx instanceof StreamSegmentNotExistsException) {
                        // We either attempted to write at an offset that already contained other data or the Transaction
                        // Segment no longer exists. This can happen for a number of reasons, but we do not have enough
                        // information here to determine why. We need to enter reconciliation mode, and hope for the best.
                        setState(AggregatorState.ReconciliationNeeded);
                    }

                    // Rethrow all exceptions.
                    throw new CompletionException(ex);
                });
    }

    /**
     * Seals the StreamSegment in Storage, if necessary.
     *
     * @param flushResult The FlushResult from a previous Flush operation. This will just be passed-through.
     * @param timer       Timer for the operation.
     * @return The FlushResult passed in as an argument.
     */
    private CompletableFuture<FlushResult> sealIfNecessary(FlushResult flushResult, TimeoutTimer timer) {
        if (!this.hasSealPending.get() || !(this.operations.getFirst() instanceof StreamSegmentSealOperation)) {
            // Either no Seal is pending or the next operation is not a seal - we cannot execute a seal.
            return CompletableFuture.completedFuture(flushResult);
        }

        long traceId = LoggerHelpers.traceEnterWithContext(log, this.traceObjectId, "sealIfNecessary");
        return this.storage
                .seal(this.handle.get(), timer.getRemaining())
                .thenComposeAsync(v -> sealAttributes(timer.getRemaining()), this.executor)
                .handleAsync((v, ex) -> {
                    ex = Exceptions.unwrap(ex);
                    if (ex != null && !(ex instanceof StreamSegmentSealedException)) {
                        // The operation failed, and it was not because the Segment was already Sealed. Throw it again.
                        // We consider the Seal to succeed if the Segment in Storage is already sealed - it's an idempotent operation.
                        if (ex instanceof StreamSegmentNotExistsException) {
                            // The segment does not exist (anymore). This is possible if it got merged into another one.
                            // Begin a reconciliation to determine the actual state.
                            setState(AggregatorState.ReconciliationNeeded);
                        }
                        throw new CompletionException(ex);
                    }

                    updateStatePostSeal();
                    LoggerHelpers.traceLeave(log, this.traceObjectId, "sealIfNecessary", traceId, flushResult);
                    return flushResult;
                }, this.executor);
    }

    /**
     * Seals the Attribute Index for this Segment.
     *
     * @param timeout Timeout for the operation.
     * @return A CompletableFuture that will indicate when the operation completed.
     */
    private CompletableFuture<Void> sealAttributes(Duration timeout) {
        return handleAttributeException(this.dataSource.sealAttributes(this.metadata.getId(), timeout));
    }

    //endregion

    //region Reconciliation

    /**
     * Initiates the Storage reconciliation procedure. Gets the current state of the Segment from Storage, and based on that,
     * does one of the following:
     * * Nothing, if the Storage agrees with the Metadata.
     * * Throws a show-stopping DataCorruptionException (wrapped in a CompletionException) if the situation is unrecoverable.
     * * Initiates the Reconciliation Procedure, which allows the reconcile() method to execute.
     *
     * @param timer    Timer for the operation.
     * @return A CompletableFuture that indicates when the operation completed.
     */
    private CompletableFuture<Void> beginReconciliation(TimeoutTimer timer) {
        assert this.state.get() == AggregatorState.ReconciliationNeeded : "beginReconciliation cannot be called if state == " + this.state;
        return this.storage
                .getStreamSegmentInfo(this.metadata.getName(), timer.getRemaining())
                .thenAcceptAsync(sp -> {
                    if (sp.getLength() > this.metadata.getLength()) {
                        // The length of the Segment in Storage is beyond what we have in our DurableLog. This is not
                        // possible in a correct scenario and is usually indicative of an internal bug or some other external
                        // actor altering the Segment. We cannot recover automatically from this situation.
                        throw new CompletionException(new ReconciliationFailureException("Actual Segment length in Storage is larger than the Metadata Length.", this.metadata, sp));
                    } else if (sp.getLength() < this.metadata.getStorageLength()) {
                        // The length of the Segment in Storage is less than what we thought it was. This is not possible
                        // in a correct scenario, and is usually indicative of an internal bug or a real data loss in Storage.
                        // We cannot recover automatically from this situation.
                        throw new CompletionException(new ReconciliationFailureException("Actual Segment length in Storage is smaller than the Metadata StorageLength.", this.metadata, sp));
                    } else if (sp.getLength() == this.metadata.getStorageLength()) {
                        // Nothing to do. Exit reconciliation and re-enter normal writing mode.
                        setState(AggregatorState.Writing);
                        return;
                    }

                    // If we get here, it means we have work to do. Set the state accordingly and move on.
                    this.reconciliationState.set(new ReconciliationState(this.metadata, sp));
                    setState(AggregatorState.Reconciling);
                }, this.executor)
                .exceptionally(ex -> {
                    ex = Exceptions.unwrap(ex);
                    if (ex instanceof StreamSegmentNotExistsException && this.metadata.isMerged()) {
                        // Segment does not exist anymore. This is either due to un-acknowledged Merge operations or because
                        // of a concurrent instance of the same container (with a lower epoch) is still running and was in
                        // the middle of executing the Merge operation while we were initializing.
                        this.metadata.markDeleted(); // Update metadata, just in case it is not already updated.
                        log.warn("{}: Segment '{}' does not exist in Storage (reconciliation). Ignoring all further operations on it.", this.traceObjectId, this.metadata.getName());
                        this.reconciliationState.set(null);
                        setState(AggregatorState.Reconciling);
                    } else {
                        // Other kind of error - re-throw.
                        throw new CompletionException(ex);
                    }

                    return null;
                });
    }

    private CompletableFuture<FlushResult> reconcile(TimeoutTimer timer) {
        assert this.state.get() == AggregatorState.Reconciling : "reconcile cannot be called if state == " + this.state;
        ReconciliationState rc = this.reconciliationState.get();
        FlushResult result = new FlushResult();
        if (rc == null) {
            setState(AggregatorState.Writing);
            return CompletableFuture.completedFuture(result);
        }

        SegmentProperties storageInfo = rc.getStorageInfo();
        long traceId = LoggerHelpers.traceEnterWithContext(log, this.traceObjectId, "reconcile", rc);

        // Process each Operation in sequence, as long as its starting offset is less than ReconciliationState.getStorageInfo().getLength()
        AtomicBoolean exceededStorageLength = new AtomicBoolean(false);
        return Futures
                .loop(
                        () -> this.operations.size() > 0 && !exceededStorageLength.get(),
                        () -> {
                            StorageOperation op = this.operations.getFirst();
                            return reconcileOperation(op, storageInfo, timer)
                                    .thenApply(partialFlushResult -> {
                                        if (op.getLastStreamSegmentOffset() >= storageInfo.getLength()) {
                                            // This operation crosses the boundary of StorageLength. It has been reconciled,
                                            // and as such it is the last operation that we need to inspect.
                                            exceededStorageLength.set(true);
                                        }

                                        log.info("{}: Reconciled {} ({}).", this.traceObjectId, op, partialFlushResult);
                                        return partialFlushResult;
                                    });
                        },
                        result::withFlushResult,
                        this.executor)
                .thenApply(v -> {
                    updateMetadata(storageInfo);
                    this.reconciliationState.set(null);
                    setState(AggregatorState.Writing);
                    LoggerHelpers.traceLeave(log, this.traceObjectId, "reconcile", traceId, result);
                    return result;
                });
    }

    /**
     * Attempts to reconcile the given StorageOperation.
     *
     * @param op          The Operation to reconcile.
     * @param storageInfo The current state of the Segment in Storage.
     * @param timer       Timer for the operation.
     * @return A CompletableFuture containing a FlushResult with the number of bytes reconciled, or failed with a ReconciliationFailureException,
     * if the operation cannot be reconciled, based on the in-memory metadata or the current state of the Segment in Storage.
     */
    private CompletableFuture<FlushResult> reconcileOperation(StorageOperation op, SegmentProperties storageInfo, TimeoutTimer timer) {
        CompletableFuture<FlushResult> result;
        if (isAppendOperation(op)) {
            result = reconcileAppendOperation((AggregatedAppendOperation) op, storageInfo, timer);
        } else if (op instanceof MergeSegmentOperation) {
            result = reconcileMergeOperation((MergeSegmentOperation) op, storageInfo, timer);
        } else if (op instanceof StreamSegmentSealOperation) {
            result = reconcileSealOperation(storageInfo, timer.getRemaining());
        } else if (op instanceof StreamSegmentTruncateOperation) {
            // Nothing to reconcile here.
            updateStatePostTruncate();
            result = CompletableFuture.completedFuture(new FlushResult());
        } else {
            result = Futures.failedFuture(new ReconciliationFailureException(String.format("Operation '%s' is not supported for reconciliation.", op), this.metadata, storageInfo));
        }
        return result;
    }

    /**
     * Attempts to reconcile data and attributes for the given AggregatedAppendOperation. Since Append Operations can be partially
     * flushed, reconciliation may be for the full operation or for a part of it.
     *
     * @param op          The AggregatedAppendOperation to reconcile.
     * @param storageInfo The current state of the Segment in Storage.
     * @param timer       Timer for the operation.
     * @return A CompletableFuture containing a FlushResult with the number of bytes reconciled, or failed with a ReconciliationFailureException,
     * if the operation cannot be reconciled, based on the in-memory metadata or the current state of the Segment in Storage.
     */
    private CompletableFuture<FlushResult> reconcileAppendOperation(AggregatedAppendOperation op, SegmentProperties storageInfo, TimeoutTimer timer) {
        CompletableFuture<Boolean> reconcileResult;
        FlushResult flushResult = new FlushResult();
        if (op.getLength() > 0) {
            // This operation has data. Reconcile that first.
            reconcileResult = reconcileData(op, storageInfo, timer)
                    .thenApply(reconciledBytes -> {
                        flushResult.withFlushedBytes(reconciledBytes);
                        return reconciledBytes >= op.getLength() && op.getLastStreamSegmentOffset() <= storageInfo.getLength();
                    });
        } else {
            // No data to reconcile, so we consider this part done.
            reconcileResult = CompletableFuture.completedFuture(true);
        }

        if (!op.attributes.isEmpty()) {
            // This operation has Attributes. Reconcile them, but only if the data reconciliation succeeded for the whole operation.
            reconcileResult = reconcileResult.thenComposeAsync(fullyReconciledData -> {
                if (fullyReconciledData) {
                    return reconcileAttributes(op, timer)
                            .thenApply(v -> {
                                flushResult.withFlushedAttributes(op.attributes.size());
                                return fullyReconciledData;
                            });
                } else {
                    return CompletableFuture.completedFuture(fullyReconciledData);
                }
            }, this.executor);
        }

        return reconcileResult.thenApplyAsync(fullyReconciled -> {
            if (fullyReconciled) {
                // Operation has been completely validated; pop it off the list.
                StorageOperation removedOp = this.operations.removeFirst();
                assert op == removedOp : "Reconciled operation is not the same as removed operation";
            }
            return flushResult;
        });
    }

    /**
     * Attempts to reconcile the data for the given AggregatedAppendOperation. Since Append Operations can be partially
     * flushed, reconciliation may be for the full operation or for a part of it.
     *
     * @param op          The AggregatedAppendOperation to reconcile.
     * @param storageInfo The current state of the Segment in Storage.
     * @param timer       Timer for the operation.
     * @return A CompletableFuture containing a FlushResult with the number of bytes reconciled, or failed with a ReconciliationFailureException,
     * if the operation cannot be reconciled, based on the in-memory metadata or the current state of the Segment in Storage.
     */
    private CompletableFuture<Integer> reconcileData(AggregatedAppendOperation op, SegmentProperties storageInfo, TimeoutTimer timer) {
        InputStream appendStream = this.dataSource.getAppendData(op.getStreamSegmentId(), op.getStreamSegmentOffset(), (int) op.getLength());
        if (appendStream == null) {
            return Futures.failedFuture(new ReconciliationFailureException(
                    String.format("Unable to reconcile operation '%s' because no append data is associated with it.", op), this.metadata, storageInfo));
        }

        // Only read as much data as we need.
        long readLength = Math.min(op.getLastStreamSegmentOffset(), storageInfo.getLength()) - op.getStreamSegmentOffset();
        assert readLength > 0 : "Append Operation to be reconciled is beyond the Segment's StorageLength (" + storageInfo.getLength() + "): " + op;

        // Read all data from storage.
        byte[] storageData = new byte[(int) readLength];
        AtomicInteger reconciledBytes = new AtomicInteger();
        return Futures
                .loop(
                        () -> reconciledBytes.get() < readLength,
                        () -> this.storage.read(this.handle.get(), op.getStreamSegmentOffset() + reconciledBytes.get(), storageData, reconciledBytes.get(), (int) readLength - reconciledBytes.get(), timer.getRemaining()),
                        bytesRead -> {
                            assert bytesRead > 0 : String.format("Unable to make any read progress when reconciling operation '%s' after reading %s bytes.", op, reconciledBytes);
                            reconciledBytes.addAndGet(bytesRead);
                        },
                        this.executor)
                .thenApplyAsync(v -> {
                    // Compare, byte-by-byte, the contents of the append.
                    verifySame(appendStream, storageData, op, storageInfo);
                    return reconciledBytes.get();
                }, this.executor);
    }

    @SneakyThrows
    private void verifySame(InputStream appendStream, byte[] storageData, StorageOperation op, SegmentProperties storageInfo) {
        for (int i = 0; i < storageData.length; i++) {
            if ((byte) appendStream.read() != storageData[i]) {
                throw new ReconciliationFailureException(
                        String.format("Unable to reconcile operation '%s' because of data differences at SegmentOffset %d.", op, op.getStreamSegmentOffset() + i), this.metadata, storageInfo);
            }
        }
    }

    /**
     * Attempts to reconcile the given MergeSegmentOperation.
     *
     * @param op          The Operation to reconcile.
     * @param storageInfo The current state of the Segment in Storage.
     * @param timer       Timer for the operation
     * @return A CompletableFuture containing a FlushResult with the number of bytes reconciled, or failed with a ReconciliationFailureException,
     * if the operation cannot be reconciled, based on the in-memory metadata or the current state of the Segment in Storage.
     */
    private CompletableFuture<FlushResult> reconcileMergeOperation(MergeSegmentOperation op, SegmentProperties storageInfo, TimeoutTimer timer) {
        // Verify that the transaction segment is still registered in metadata.
<<<<<<< HEAD
        UpdateableSegmentMetadata transactionMeta = this.dataSource.getStreamSegmentMetadata(op.getSourceSegmentId());
        if (transactionMeta == null || transactionMeta.isDeleted()) {
=======
        UpdateableSegmentMetadata transactionMeta = this.dataSource.getStreamSegmentMetadata(op.getTransactionSegmentId());
        if (transactionMeta == null) {
>>>>>>> f56b52df
            return Futures.failedFuture(new ReconciliationFailureException(String.format(
                    "Cannot reconcile operation '%s' because the transaction segment is missing from the metadata.", op),
                    this.metadata, storageInfo));
        }

        // Verify that the operation fits fully within this segment (mergers are atomic - they either merge all or nothing).
        if (op.getLastStreamSegmentOffset() > storageInfo.getLength()) {
            return Futures.failedFuture(new ReconciliationFailureException(String.format(
                    "Cannot reconcile operation '%s' because the source segment is not fully merged into the target.", op),
                    this.metadata, storageInfo));
        }

        // Verify that the transaction segment does not exist in Storage anymore.
        return this.storage
                .exists(transactionMeta.getName(), timer.getRemaining())
                .thenComposeAsync(exists -> {
                    if (exists) {
                        return Futures.failedFuture(new ReconciliationFailureException(
                                String.format("Cannot reconcile operation '%s' because the transaction segment still exists in Storage.", op), this.metadata, storageInfo));
                    }

                    // Clear out any attributes.
                    return this.dataSource.deleteAllAttributes(transactionMeta, timer.getRemaining());
                }, this.executor)
                .thenApplyAsync(v -> {
                    // Reconciliation complete. Pop the first operation off the list and update the metadata for the transaction segment.
                    StorageOperation processedOperation = this.operations.removeFirst();
                    assert processedOperation != null && processedOperation instanceof MergeSegmentOperation : "First outstanding operation was not a MergeSegmentOperation";

                    int newCount = this.mergeTransactionCount.decrementAndGet();
                    assert newCount >= 0 : "Negative value for mergeTransactionCount";

                    updateMetadataForTransactionPostMerger(transactionMeta, processedOperation.getStreamSegmentId());
                    return new FlushResult().withMergedBytes(op.getLength());
                }, this.executor);
    }

    /**
     * Attempts to reconcile a StreamSegmentSealOperation.
     *
     * @param storageInfo The current state of the Segment in Storage.
     * @param timeout     Timeout for the operation.
     * @return A CompletableFuture containing a FlushResult with the number of bytes reconciled, or failed with a ReconciliationFailureException,
     * if the operation cannot be reconciled, based on the in-memory metadata or the current state of the Segment in Storage.
     */
    private CompletableFuture<FlushResult> reconcileSealOperation(SegmentProperties storageInfo, Duration timeout) {
        // All we need to do is verify that the Segment is actually sealed in Storage.
        if (storageInfo.isSealed()) {
            // Seal the Attribute Index (this is an idempotent operation so it's OK if it's already sealed).
            return sealAttributes(timeout)
                    .thenApplyAsync(v -> {
                        // Update metadata and the internal state (this also pops the first Op from the operation list).
                        updateStatePostSeal();
                        return new FlushResult();
                    }, this.executor);
        } else {
            // A Seal was encountered as an Operation that should have been processed (based on its offset),
            // but the Segment in Storage is not sealed.
            return Futures.failedFuture(new ReconciliationFailureException("Segment was supposed to be sealed in storage but it is not.", this.metadata, storageInfo));
        }
    }

    /**
     * Attempts to reconcile the attributes for a given operation. There is no verification done; this operation simply
     * re-writes all the attributes to the index, which is much more efficient than trying to read the values from the
     * index and then comparing them.
     *
     * @param op          The operation to reconcile.
     * @param timer       Timer for the operation.
     * @return A CompletableFuture that will indicate when the operation completed.
     */
    private CompletableFuture<Void> reconcileAttributes(AggregatedAppendOperation op, TimeoutTimer timer) {
        // This operation must have previously succeeded if any of the following are true:
        // - If the Attribute Index is sealed, and so is our Segment.
        // - If the Attribute Index does not exist (deleted), and our Segment is deleted or a merged Transaction.
        return handleAttributeException(this.dataSource.persistAttributes(this.metadata.getId(), op.attributes, timer.getRemaining()));
    }

    /**
     * Handles expected Attribute-related exceptions. Since the attribute index is a separate segment from the main one,
     * it is highly likely that it may get temporarily out of sync with the main one, thus causing spurious StreamSegmentSealedExceptions
     * or StreamSegmentNotExistsExceptions. If we get either of those, and they are consistent with our current state, the
     * we can safely ignore them; otherwise we should be rethrowing them.
     */
    private CompletableFuture<Void> handleAttributeException(CompletableFuture<Void> future) {
        return Futures.exceptionallyExpecting(
                future,
                ex -> (ex instanceof StreamSegmentSealedException && this.metadata.isSealedInStorage())
                        || ((ex instanceof StreamSegmentNotExistsException || ex instanceof StreamSegmentMergedException)
                        && (this.metadata.isMerged() || this.metadata.isDeleted())),
                null);
    }

    //endregion

    //region Helpers

    /**
     * Ensures the following conditions are met:
     * * Regular Operations: SegmentId matches this SegmentAggregator's SegmentId
     * * Transactions: TargetSegmentId/SegmentId matches this SegmentAggregator's SegmentId.
     *
     * @param operation The operation to check.
     * @throws IllegalArgumentException If any of the validations failed.
     */
    private void checkSegmentId(SegmentOperation operation) {
        // All exceptions thrown from here are RuntimeExceptions (as opposed from DataCorruptionExceptions); they are indicative
        // of bad code (objects got routed to wrong SegmentAggregators) and not data corruption.
        if (operation instanceof MergeSegmentOperation) {
            // Verify that the Operation has this Segment as a target..
            Preconditions.checkArgument(
                    operation.getStreamSegmentId() == this.metadata.getId(),
                    "Operation '%s' refers to a different StreamSegment as a target than this one (%s).", operation, this.metadata.getId());
        } else {
            // Regular operation.
            Preconditions.checkArgument(
                    operation.getStreamSegmentId() == this.metadata.getId(),
                    "Operation '%s' refers to a different StreamSegment than this one (%s).", operation, this.metadata.getId());
        }
    }

    /**
     * Validates that the segment that this operation refers to is not sealed.
     *
     * @param operation The operation to check.
     * @throws DataCorruptionException  If any of the validations failed.
     * @throws IllegalArgumentException If the operation has an undefined Offset or Length (these are not considered data-
     *                                  corrupting issues).
     */
    private void checkNotSealed(SegmentOperation operation) throws DataCorruptionException {
        // All-operation checks.
        if (this.hasSealPending.get() && !isTruncateOperation(operation)) {
            // Even though the DurableLog should take care of this, doesn't hurt to check again that we cannot add anything
            // after a StreamSegmentSealOperation.
            throw new DataCorruptionException(String.format("No operation except Truncation is allowed for a sealed segment; received '%s'.", operation));
        }
    }

    /**
     * Validates that the given StorageOperation can be processed, given the current accumulated state of the Segment.
     *
     * @param operation The operation to check.
     * @throws DataCorruptionException  If any of the validations failed.
     * @throws IllegalArgumentException If the operation has an undefined Offset or Length (these are not considered data-
     *                                  corrupting issues).
     */
    private void checkValidStorageOperation(StorageOperation operation) throws DataCorruptionException {
        // StreamSegmentAppendOperations need to be pre-processed into CachedStreamSegmentAppendOperations.
        Preconditions.checkArgument(!(operation instanceof StreamSegmentAppendOperation), "SegmentAggregator cannot process StreamSegmentAppendOperations.");

        // Verify operation offset against the lastAddedOffset (whether the last Op in the list or StorageLength).
        long offset = operation.getStreamSegmentOffset();
        long length = operation.getLength();
        Preconditions.checkArgument(offset >= 0, "Operation '%s' has an invalid offset (%s).", operation, operation.getStreamSegmentOffset());
        Preconditions.checkArgument(length >= 0, "Operation '%s' has an invalid length (%s).", operation, operation.getLength());

        // Check that operations are contiguous (only for the operations after the first one - as we initialize lastAddedOffset on the first op).
        if (isTruncateOperation(operation)) {
            if (this.metadata.getStartOffset() < operation.getStreamSegmentOffset()) {
                throw new DataCorruptionException(String.format(
                        "StreamSegmentTruncateOperation '%s' has a truncation offset beyond the one in the Segment's Metadata. Expected: at most %d, actual: %d.",
                        operation,
                        this.metadata.getStartOffset(),
                        offset));
            }
        } else {
            long lastOffset = this.lastAddedOffset.get();
            if (lastOffset >= 0 && offset != lastOffset) {
                throw new DataCorruptionException(String.format("Wrong offset for Operation '%s'. Expected: %s, actual: %d.",
                        operation, this.lastAddedOffset, offset));
            }
        }

        // Check that the operation does not exceed the Length of the StreamSegment.
        if (offset + length > this.metadata.getLength()) {
            throw new DataCorruptionException(String.format(
                    "Operation '%s' has at least one byte beyond its Length. Offset = %d, Length = %d, Length = %d.",
                    operation,
                    offset,
                    length,
                    this.metadata.getLength()));
        }

        if (operation instanceof StreamSegmentSealOperation) {
            // For StreamSegmentSealOperations, we must ensure the offset of the operation is equal to the Length for the segment.
            if (this.metadata.getLength() != offset) {
                throw new DataCorruptionException(String.format(
                        "Wrong offset for Operation '%s'. Expected: %d (Length), actual: %d.",
                        operation,
                        this.metadata.getLength(),
                        offset));
            }

            // Even though not an offset, we should still verify that the metadata actually thinks this is a sealed segment.
            if (!this.metadata.isSealed()) {
                throw new DataCorruptionException(String.format("Received Operation '%s' for a non-sealed segment.", operation));
            }
        }
    }

    /**
     * Updates the metadata and the internal state after a flush was completed.
     *
     * @param flushArgs The arguments used for flushing.
     * @return A FlushResult containing statistics about the flush operation.
     */
    private FlushResult updateStatePostFlush(FlushArgs flushArgs) {
        // Update the metadata Storage Length.
        long newLength = this.metadata.getStorageLength() + flushArgs.getLength();
        this.metadata.setStorageLength(newLength);

        // Remove operations from the outstanding list as long as every single byte it contains has been committed.
        boolean reachedEnd = false;
        while (this.operations.size() > 0 && !reachedEnd) {
            StorageOperation first = this.operations.getFirst();
            long lastOffset = first.getLastStreamSegmentOffset();
            reachedEnd = lastOffset >= newLength;

            // Verify that if we did reach the 'newLength' offset, we were on an append operation. Anything else is indicative of a bug.
            assert reachedEnd || isAppendOperation(first) : "Flushed operation was not an Append.";
            if (lastOffset <= newLength && isAppendOperation(first)) {
                this.operations.removeFirst();
            }
        }

        // Update the last flush checkpoint.
        this.lastFlush.set(this.timer.getElapsed());
        return new FlushResult().withFlushedBytes(flushArgs.getLength())
                                .withFlushedAttributes(flushArgs.getAttributes().size());
    }

    /**
     * Updates the metadata and the internal state after a Seal was completed.
     */
    private void updateStatePostSeal() {
        // Update metadata.
        this.metadata.markSealedInStorage();
        this.operations.removeFirst();

        // Validate we have no more unexpected items and then close (as we shouldn't be getting anything else).
        assert this.operations.size() - this.truncateCount.get() == 0 : "there are outstanding non-truncate operations after a Seal";
        this.hasSealPending.set(false);
        if (this.operations.size() == 0) {
            // No further operations are expected (The only valid operation after a Seal is Truncate, which is why we
            // can't assume there are no further operations.
            close();
        }
    }

    /**
     * Updates the internal state after a Truncate was completed.
     */
    private void updateStatePostTruncate() {
        this.operations.removeFirst();
        this.truncateCount.decrementAndGet();
    }

    /**
     * Updates the metadata and based on the given SegmentProperties object.
     *
     * @param segmentProperties The SegmentProperties object to update from.
     */
    private void updateMetadata(SegmentProperties segmentProperties) {
        this.metadata.setStorageLength(segmentProperties.getLength());
        if (segmentProperties.isSealed() && !this.metadata.isSealedInStorage()) {
            this.metadata.markSealed();
            this.metadata.markSealedInStorage();
        }
    }

    @SneakyThrows(StreamSegmentNotExistsException.class)
    private void updateMetadataForTransactionPostMerger(UpdateableSegmentMetadata transactionMetadata, long targetSegmentId) {
        // The other StreamSegment no longer exists and/or is no longer usable. Make sure it is marked as deleted.
        transactionMetadata.markDeleted();

        // Complete the merger (in the ReadIndex and whatever other listeners we might have).
        this.dataSource.completeMerge(targetSegmentId, transactionMetadata.getId());
    }

    /**
     * Determines if the given StorageOperation is an Append Operation.
     *
     * @param op The operation to test.
     * @return True if an Append Operation (Cached or non-cached), false otherwise.
     */
    private boolean isAppendOperation(StorageOperation op) {
        return op != null && op instanceof AggregatedAppendOperation;
    }

    /**
     * Determines whether the given StorageOperation's Offset must be match the current expected Offset.
     */
    private boolean isTruncateOperation(SegmentOperation operation) {
        return operation != null && operation instanceof StreamSegmentTruncateOperation;
    }

    private void ensureInitializedAndNotClosed() {
        Exceptions.checkNotClosed(isClosed(), this);
        Preconditions.checkState(this.state.get() != AggregatorState.NotInitialized, "SegmentAggregator is not initialized. Cannot execute this operation.");
    }

    private void setState(AggregatorState newState) {
        AggregatorState oldState = this.state.get();
        if (newState != oldState) {
            log.info("{}: State changed from {} to {}.", this.traceObjectId, oldState, newState);
        }

        this.state.set(newState);
    }

    /**
     * Opens the given segment for writing.
     *
     * @param segmentName The segment to open.
     * @param handleRef   An AtomicReference that will contain the SegmentHandle for the opened segment.
     * @param timeout     Timeout for the operation.
     * @return A Future that will contain information about the opened Segment.
     */
    private CompletableFuture<SegmentProperties> openWrite(String segmentName, AtomicReference<SegmentHandle> handleRef, Duration timeout) {
        return this.storage
                .openWrite(segmentName)
                .thenComposeAsync(handle -> {
                    handleRef.set(handle);
                    return this.storage.getStreamSegmentInfo(segmentName, timeout);
                }, this.executor);
    }

    /**
     * Collects the extended Attributes from the AttributeUpdates of the given operation.
     */
    private Map<UUID, Long> getExtendedAttributes(AttributeUpdaterOperation operation) {
        Collection<AttributeUpdate> updates = operation.getAttributeUpdates();
        if (updates == null) {
            return Collections.emptyMap();
        }

        return updates.stream()
                .filter(au -> !Attributes.isCoreAttribute(au.getAttributeId()))
                .collect(Collectors.toMap(AttributeUpdate::getAttributeId, AttributeUpdate::getValue));
    }

    //endregion

    //region ReconciliationState

    @Getter
    private static class ReconciliationState {
        private final SegmentProperties storageInfo;
        private final long initialStorageLength;

        ReconciliationState(SegmentMetadata segmentMetadata, SegmentProperties storageInfo) {
            Preconditions.checkNotNull(storageInfo, "storageInfo");
            this.storageInfo = storageInfo;
            this.initialStorageLength = segmentMetadata.getStorageLength();
        }

        @Override
        public String toString() {
            return String.format("Metadata.StorageLength = %d, Storage.Length = %d", this.initialStorageLength, this.storageInfo.getLength());
        }
    }

    /**
     * Represents a set of arguments for a Storage Flush Operation.
     */
    @Getter
    @RequiredArgsConstructor
    private static class FlushArgs {
        private final InputStream stream;
        private final int length;
        private final Map<UUID, Long> attributes;

        @Override
        public String toString() {
            return String.format("TotalSize = %d, Attributes = %d", this.length, this.attributes.size());
        }
    }

    private static class AggregatedAppendOperation extends StorageOperation {
        private final AtomicLong streamSegmentOffset;
        private final AtomicInteger length;
        private final AtomicBoolean sealed;
        private final Map<UUID, Long> attributes;

        AggregatedAppendOperation(long streamSegmentId, long streamSegmentOffset, long sequenceNumber) {
            super(streamSegmentId);
            this.streamSegmentOffset = new AtomicLong(streamSegmentOffset);
            setSequenceNumber(sequenceNumber);
            this.length = new AtomicInteger();
            this.sealed = new AtomicBoolean();
            this.attributes = new HashMap<>();
        }

        void includeAttributes(Map<UUID, Long> newAttributes) {
            this.attributes.putAll(newAttributes);
        }

        void increaseLength(int amount) {
            Preconditions.checkArgument(amount > 0, "amount must be a positive integer.");
            this.length.addAndGet(amount);
        }

        void seal() {
            this.sealed.set(true);
        }

        boolean isSealed() {
            return this.sealed.get();
        }

        // region StorageOperation Implementation

        @Override
        public long getStreamSegmentOffset() {
            return this.streamSegmentOffset.get();
        }

        @Override
        public long getLength() {
            return this.length.get();
        }

        @Override
        public String toString() {
            return String.format("AggregatedAppend: SegmentId = %s, Offsets = [%s-%s), SeqNo = %s", getStreamSegmentId(), getStreamSegmentOffset(), getStreamSegmentOffset() + getLength(), getSequenceNumber());
        }

        //endregion
    }

    //endregion

    //region OperationQueue

    /**
     * Thin wrapper for a simple Queue[StorageOperation] that provides thread synchronization.
     */
    @ThreadSafe
    private static class OperationQueue {
        @GuardedBy("this")
        private final ArrayDeque<StorageOperation> queue = new ArrayDeque<>();

        synchronized boolean add(StorageOperation operation) {
            return this.queue.add(operation);
        }

        synchronized StorageOperation getLast() {
            return this.queue.peekLast();
        }

        synchronized StorageOperation getFirst() {
            return this.queue.peekFirst();
        }

        synchronized StorageOperation removeFirst() {
            return this.queue.pollFirst();
        }

        synchronized int size() {
            return this.queue.size();
        }
    }

    //endregion
}<|MERGE_RESOLUTION|>--- conflicted
+++ resolved
@@ -392,26 +392,17 @@
      * @param operation The operation to handle.
      */
     private void acknowledgeAlreadyProcessedOperation(StorageOperation operation) throws DataCorruptionException {
-        if (operation instanceof MergeTransactionOperation) {
-            // Only MergeTransactionOperations need special handling. Others, such as StreamSegmentSealOperation, are not
-<<<<<<< HEAD
-            // needed since they're handled in the initialize() method.
-            if (operation instanceof MergeSegmentOperation) {
-                // Ensure that the DataSource is aware of this (since after recovery, it may not know that a merge has
-                // been properly completed).
-                MergeSegmentOperation mergeOp = (MergeSegmentOperation) operation;
-                this.dataSource.completeMerge(mergeOp.getStreamSegmentId(), mergeOp.getSourceSegmentId());
-=======
+        if (operation instanceof MergeSegmentOperation) {
+            // Only MergeSegmentOperations need special handling. Others, such as StreamSegmentSealOperation, are not
             // needed since they're handled in the initialize() method. Ensure that the DataSource is aware of this
             // (since after recovery, it may not know that a merge has been properly completed).
-            MergeTransactionOperation mergeOp = (MergeTransactionOperation) operation;
+            MergeSegmentOperation mergeOp = (MergeSegmentOperation) operation;
             try {
                 updateMetadataForTransactionPostMerger(this.dataSource.getStreamSegmentMetadata(mergeOp.getTransactionSegmentId()));
             } catch (Throwable ex) {
                 // Something really weird must have happened if we ended up in here. To prevent any (further) damage, we need
                 // to stop the Segment Container right away.
                 throw new DataCorruptionException(String.format("Unable to acknowledge already processed operation '%s'.", operation), ex);
->>>>>>> f56b52df
             }
         }
     }
@@ -1205,13 +1196,8 @@
      */
     private CompletableFuture<FlushResult> reconcileMergeOperation(MergeSegmentOperation op, SegmentProperties storageInfo, TimeoutTimer timer) {
         // Verify that the transaction segment is still registered in metadata.
-<<<<<<< HEAD
         UpdateableSegmentMetadata transactionMeta = this.dataSource.getStreamSegmentMetadata(op.getSourceSegmentId());
-        if (transactionMeta == null || transactionMeta.isDeleted()) {
-=======
-        UpdateableSegmentMetadata transactionMeta = this.dataSource.getStreamSegmentMetadata(op.getTransactionSegmentId());
         if (transactionMeta == null) {
->>>>>>> f56b52df
             return Futures.failedFuture(new ReconciliationFailureException(String.format(
                     "Cannot reconcile operation '%s' because the transaction segment is missing from the metadata.", op),
                     this.metadata, storageInfo));
