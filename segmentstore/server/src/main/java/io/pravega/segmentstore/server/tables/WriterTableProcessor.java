/**
 * Copyright (c) 2017 Dell Inc., or its subsidiaries. All Rights Reserved.
 *
 * Licensed under the Apache License, Version 2.0 (the "License");
 * you may not use this file except in compliance with the License.
 * You may obtain a copy of the License at
 *
 *     http://www.apache.org/licenses/LICENSE-2.0
 */
package io.pravega.segmentstore.server.tables;

import com.google.common.base.Preconditions;
import com.google.common.collect.Iterators;
import io.pravega.common.Exceptions;
import io.pravega.common.TimeoutTimer;
import io.pravega.common.concurrent.Futures;
import io.pravega.common.io.StreamHelpers;
import io.pravega.common.util.HashedArray;
import io.pravega.segmentstore.contracts.Attributes;
import io.pravega.segmentstore.contracts.BadAttributeUpdateException;
import io.pravega.segmentstore.contracts.ReadResult;
import io.pravega.segmentstore.server.DataCorruptionException;
import io.pravega.segmentstore.server.DirectSegmentAccess;
import io.pravega.segmentstore.server.SegmentOperation;
import io.pravega.segmentstore.server.WriterFlushResult;
import io.pravega.segmentstore.server.WriterSegmentProcessor;
import io.pravega.segmentstore.server.logs.operations.CachedStreamSegmentAppendOperation;
import io.pravega.segmentstore.server.logs.operations.Operation;
import io.pravega.segmentstore.server.reading.AsyncReadResultProcessor;
import java.io.IOException;
import java.io.InputStream;
import java.io.SequenceInputStream;
import java.time.Duration;
import java.util.ArrayList;
import java.util.Collection;
import java.util.HashMap;
import java.util.concurrent.CompletableFuture;
import java.util.concurrent.ScheduledExecutorService;
import java.util.concurrent.atomic.AtomicBoolean;
import java.util.concurrent.atomic.AtomicLong;
import javax.annotation.concurrent.GuardedBy;
import javax.annotation.concurrent.NotThreadSafe;
import javax.annotation.concurrent.ThreadSafe;
import lombok.Getter;
import lombok.NonNull;
import lombok.SneakyThrows;
import lombok.val;
import org.apache.commons.io.IOUtils;

/**
 * A {@link WriterSegmentProcessor} that handles the asynchronous indexing of Table Entries.
 */
public class WriterTableProcessor implements WriterSegmentProcessor {
    //region Members

    private final TableWriterConnector connector;
    private final IndexWriter indexWriter;
    private final ScheduledExecutorService executor;
    private final OperationAggregator aggregator;
    private final AtomicLong lastAddedOffset;
    private final AtomicBoolean closed;

    //endregion

    //region Constructor

    /**
     * Creates a new instance of the WriterTableProcessor class.
     *
     * @param connector The {@link TableWriterConnector} that this instance will use to to access Table-related information.
     * @param executor  An Executor for async operations.
     */
    WriterTableProcessor(@NonNull TableWriterConnector connector, @NonNull ScheduledExecutorService executor) {
        this.connector = connector;
        this.executor = executor;
        this.indexWriter = new IndexWriter(connector.getKeyHasher(), executor);
        this.aggregator = new OperationAggregator(this.indexWriter.getLastIndexedOffset(this.connector.getMetadata()));
        this.lastAddedOffset = new AtomicLong(-1);
        this.closed = new AtomicBoolean();
    }

    //endregion

    //region AutoCloseable Implementation

    @Override
    public void close() {
        if (this.closed.compareAndSet(false, true)) {
            this.connector.close();
        }
    }

    //endregion

    //region WriterSegmentProcessor Implementation

    @Override
    public void add(SegmentOperation operation) throws DataCorruptionException {
        Exceptions.checkNotClosed(this.closed.get(), this);
        Preconditions.checkArgument(operation.getStreamSegmentId() == this.connector.getMetadata().getId(),
                "Operation '%s' refers to a different Segment than this one (%s).", operation, this.connector.getMetadata().getId());
        Preconditions.checkArgument(operation.getSequenceNumber() != Operation.NO_SEQUENCE_NUMBER,
                "Operation '%s' does not have a Sequence Number assigned.", operation);
        if (this.connector.getMetadata().isDeleted() || !(operation instanceof CachedStreamSegmentAppendOperation)) {
            // Segment is either deleted or this is not an append operation. Nothing for us to do here.
            return;
        }

        CachedStreamSegmentAppendOperation append = (CachedStreamSegmentAppendOperation) operation;
        if (this.lastAddedOffset.get() >= 0) {
            // We have processed at least one operation so far. Verify operations are contiguous.
            if (this.lastAddedOffset.get() != append.getStreamSegmentOffset()) {
                throw new DataCorruptionException(String.format("Wrong offset for Operation '%s'. Expected: %s, actual: %d.",
                        operation, this.lastAddedOffset, append.getStreamSegmentOffset()));
            }
        } else {
            // We haven't processed any operation so far (this is the first). Verify that we are resuming from an expected
            // offset and not skipping any updates.
            if (this.aggregator.getLastIndexedOffset() < append.getStreamSegmentOffset()) {
                throw new DataCorruptionException(String.format("Operation '%s' begins after LAST_INDEXED_OFFSET. Expected: %s, actual: %d.",
                        operation, this.aggregator.getLastIndexedOffset(), append.getStreamSegmentOffset()));
            }
        }

        if (append.getStreamSegmentOffset() >= this.aggregator.getLastIndexedOffset()) {
            // Operation has not been indexed yet; add it to the internal list so we can process it.
            // NOTE: appends that contain more than one TableEntry (for batch updates) will be indexed atomically (either
            // all Table Entries are indexed or none), so it is safe to compare this with the first offset of the append.
            this.aggregator.add(append);
            this.lastAddedOffset.set(append.getLastStreamSegmentOffset());
        }
    }

    @Override
    public boolean isClosed() {
        return this.closed.get();
    }

    @Override
    public long getLowestUncommittedSequenceNumber() {
        return this.aggregator.getFirstSequenceNumber();
    }

    @Override
    public boolean mustFlush() {
        if (this.connector.getMetadata().isDeleted()) {
            return false;
        }

        return !this.aggregator.isEmpty();
    }

    @Override
    public CompletableFuture<WriterFlushResult> flush(Duration timeout) {
        Exceptions.checkNotClosed(this.closed.get(), this);
        TimeoutTimer timer = new TimeoutTimer(timeout);
        return this.connector.getSegment(timer.getRemaining())
                .thenComposeAsync(segment -> flushWithSingleRetry(segment, timer), this.executor)
                .thenApply(lastIndexedOffset -> {
                    // We're done processing. Reset the aggregator.
                    this.aggregator.reset();

                    // Update the Last Indexed Offset and then notify the connector.
                    this.aggregator.setLastIndexedOffset(lastIndexedOffset);
                    this.connector.notifyIndexOffsetChanged(this.aggregator.getLastIndexedOffset());
                    return new WriterFlushResult();
                });
    }

    //endregion

    //region Helpers

    /**
     * Performs a flush attempt, and retries it in case it failed with {@link BadAttributeUpdateException} for the
     * {@link Attributes#TABLE_INDEX_OFFSET} attribute.
     *
     * In case of a retry, it reconciles the cached value for the {@link Attributes#TABLE_INDEX_OFFSET} attribute and
     * updates any internal state.
     *
     * @param segment A {@link DirectSegmentAccess} representing the Segment to flush on.
     * @param timer   Timer for the operation.
     * @return A CompletableFuture that, when completed, will indicate the flush has completed successfully. If the
     * operation failed, it will be failed with the appropriate exception. Notable exceptions:
     * <ul>
     * <li>{@link BadAttributeUpdateException} If a conditional update on the {@link Attributes#TABLE_INDEX_OFFSET} attribute
     * failed (for the second attempt) or on any other attribute failed (for any attempt).
     * <li>{@link DataCorruptionException} If the reconciliation failed (in which case no flush is attempted.
     * </ul>
     */
    private CompletableFuture<Long> flushWithSingleRetry(DirectSegmentAccess segment, TimeoutTimer timer) {
        return Futures.exceptionallyComposeExpecting(
                flushOnce(segment, timer),
                this::canRetryFlushException,
                () -> {
                    reconcileTableIndexOffset();
                    return flushOnce(segment, timer);
                });
    }

    /**
     * Performs a single flush attempt.
     *
     * @param segment A {@link DirectSegmentAccess} representing the Segment to flush on.
     * @param timer   Timer for the operation.
     * @return A CompletableFuture that, when completed, will indicate the flush has completed successfully. If the
     * operation failed, it will be failed with the appropriate exception. Notable exceptions:
     * <ul>
     * <li>{@link BadAttributeUpdateException} If a conditional update on the {@link Attributes#TABLE_INDEX_OFFSET} attribute failed.
     * </ul>
     */
    private CompletableFuture<Long> flushOnce(DirectSegmentAccess segment, TimeoutTimer timer) {
        // Index all the keys in the segment range pointed to by the aggregator.
        KeyUpdateCollection keyUpdates = readKeysFromSegment(segment, this.aggregator.getFirstOffset(), this.aggregator.getLastOffset(), timer);

        // Group keys by their assigned TableBucket (whether existing or not), then fetch all existing keys
        // for each such bucket and finally (reindex) update the bucket.
        return this.indexWriter
                .groupByBucket(keyUpdates.getUpdates(), segment, timer)
                .thenComposeAsync(bucketUpdates -> fetchExistingKeys(bucketUpdates, segment, timer)
                                .thenComposeAsync(v -> this.indexWriter.updateBuckets(bucketUpdates, segment,
                                        this.aggregator.getLastIndexedOffset(), keyUpdates.getLastIndexedOffset(), timer.getRemaining()),
                                        this.executor)
                                .thenApply(ignored -> keyUpdates.getLastIndexedOffset()),
                        this.executor);
    }

    @SneakyThrows(DataCorruptionException.class)
    private void reconcileTableIndexOffset() {
        long tableIndexOffset = this.indexWriter.getLastIndexedOffset(this.connector.getMetadata());
        if (tableIndexOffset < this.aggregator.getLastIndexedOffset()) {
            // This should not happen, ever!
            throw new DataCorruptionException(String.format("Cannot reconcile TABLE_INDEX_OFFSET attribute (%s) for Segment '%s'. "
                            + "It lower than our known value (%s).",
                    tableIndexOffset, this.connector.getMetadata().getId(), this.aggregator.getLastIndexedOffset()));
        }

        if (!this.aggregator.setLastIndexedOffset(tableIndexOffset)) {
            throw new DataCorruptionException(String.format("Cannot reconcile TABLE_INDEX_OFFSET attribute (%s) for Segment '%s'. "
                            + "Most likely it does not conform to an append boundary.  Existing value: %s.",
                    tableIndexOffset, this.connector.getMetadata().getId(), this.aggregator.getLastIndexedOffset()));
        }
    }

    private boolean canRetryFlushException(Throwable ex) {
        if (ex instanceof BadAttributeUpdateException) {
            val bau = (BadAttributeUpdateException) ex;
            return bau.getAttributeId() != null && bau.getAttributeId().equals(Attributes.TABLE_INDEX_OFFSET);
        }

        return false;
    }

    /**
     * Reads all the Keys from the given Segment between the given offsets and indexes them by key.
     *
     * @param segment     The InputStream to process.
     * @param firstOffset The first offset in the Segment to start reading Keys at.
     * @param lastOffset  The last offset in the Segment to read Keys until.
     * @param timer       Timer for the operation.
     * @return A {@link KeyUpdateCollection}s containing the indexed keys.
     */
    @SneakyThrows(IOException.class)
    private KeyUpdateCollection readKeysFromSegment(DirectSegmentAccess segment, long firstOffset, long lastOffset, TimeoutTimer timer) {
        KeyUpdateCollection keyUpdates = new KeyUpdateCollection();
        try (InputStream input = readFromInMemorySegment(segment, firstOffset, lastOffset, timer)) {
            long segmentOffset = firstOffset;
            while (segmentOffset < lastOffset) {
                segmentOffset += indexSingleKey(input, segmentOffset, keyUpdates);
            }
        }
        return keyUpdates;
    }

    /**
     * Indexes a single Key for a Table Entry that begins with the first byte of the given InputStream.
     *
     * @param input         The InputStream that contains the Table Entry to index.
     * @param entryOffset   The offset within the Segment where this Table Entry begins.
     * @param keyUpdateCollection A Map where to add the result.
     * @return The number of bytes processed from the given InputStream.
     * @throws IOException If an IOException occurred.
     */
    private int indexSingleKey(InputStream input, long entryOffset, KeyUpdateCollection keyUpdateCollection) throws IOException {
        // Retrieve the next entry, get its Key and hash it.
        EntrySerializer.Header h = this.connector.getSerializer().readHeader(input);
        HashedArray key = new HashedArray(StreamHelpers.readAll(input, h.getKeyLength()));

        // Index the Key. If it was used before, it must have had a lower offset, so this supersedes it.
        keyUpdateCollection.add(new BucketUpdate.KeyUpdate(key, entryOffset, h.isDeletion()), h.getTotalLength());

        // We don't care about the value; so skip over it.
        if (h.getValueLength() > 0) {
            IOUtils.skipFully(input, h.getValueLength());
        }

        return h.getTotalLength();
    }

    /**
     * Reads from the Segment between the given offsets. This method assumes all the data is readily available in the cache,
     * otherwise it will block synchronously for Storage retrieval.
     *
     * @param segment     The Segment to read from.
     * @param startOffset The offset to start reading from.
     * @param endOffset   The offset to stop reading at.
     * @param timer       Timer for the operation.
     * @return An Enumeration of InputStreams representing the read data.
     */
    private InputStream readFromInMemorySegment(DirectSegmentAccess segment, long startOffset, long endOffset, TimeoutTimer timer) {
        long readOffset = startOffset;
        long remainingLength = endOffset - startOffset;
        ArrayList<InputStream> inputs = new ArrayList<>();
        while (remainingLength > 0) {
            int readLength = (int) Math.min(remainingLength, Integer.MAX_VALUE);
            try (ReadResult readResult = segment.read(readOffset, readLength, timer.getRemaining())) {
                inputs.addAll(readResult.readRemaining(readLength, timer.getRemaining()));
                assert readResult.getConsumedLength() == readLength : "Expecting a full read (from memory).";
                remainingLength -= readResult.getConsumedLength();
                readOffset += readResult.getConsumedLength();
            }
        }

        return new SequenceInputStream(Iterators.asEnumeration(inputs.iterator()));
    }

    /**
     * Fetches the existing keys for all buckets in the given collection of {@link BucketUpdate}s.
     *
     * @param bucketUpdates The BucketUpdateCollection to fetch for. Upon completion of this method, this will be updated
     *                      with the existing keys.
     * @param segment       The segment to operate on.
     * @param timer         Timer for the operation.
     * @return A CompletableFuture that, when completed, will contain the collection of {@link BucketUpdate}s that was
     * passed in, with the existing keys populated.
     */
    private CompletableFuture<Void> fetchExistingKeys(Collection<BucketUpdate> bucketUpdates, DirectSegmentAccess segment, TimeoutTimer timer) {
        Exceptions.checkNotClosed(this.closed.get(), this);
        return Futures.loop(
                bucketUpdates,
                bucketUpdate -> fetchExistingKeys(bucketUpdate, segment, timer).thenApply(v -> true),
                this.executor);
    }

    /**
     * Fetches the existing keys for the given {@link BucketUpdate}.
     *
     * @param bucketUpdate The BucketUpdate to fetch keys for. Upon completion of this method, this will be updated with
     *                     the existing keys.
     * @param segment      The segment to operate on.
     * @param timer        Timer for the operation.
     * @return A CompletableFuture that, when completed, will indicate the operation is done.
     */
    private CompletableFuture<Void> fetchExistingKeys(BucketUpdate bucketUpdate, DirectSegmentAccess segment, TimeoutTimer timer) {
        if (bucketUpdate.getBucket().isPartial()) {
            // Incomplete bucket, so it can't have any data.
            return CompletableFuture.completedFuture(null);
        }

        // Get all Key locations, using the bucket's last offset and backpointers.
        final int maxReadLength = EntrySerializer.HEADER_LENGTH + EntrySerializer.MAX_KEY_LENGTH;
        AtomicLong offset = new AtomicLong(this.indexWriter.getOffset(bucketUpdate.getBucket().getLastNode()));
        return Futures.loop(
                () -> offset.get() >= 0,
                () -> {
                    // Read the Key from the Segment.
                    ReadResult readResult = segment.read(offset.get(), maxReadLength, timer.getRemaining());
<<<<<<< HEAD
                    val keyReader = AsyncTableEntryReader.readKey(this.serializer, timer);
                    AsyncReadResultProcessor.process(readResult, keyReader, this.executor);
                    return keyReader.getResult()
=======
                    AsyncTableKeyBuilder builder = new AsyncTableKeyBuilder(this.connector.getSerializer(), timer);
                    AsyncReadResultProcessor.process(readResult, builder, this.executor);
                    return builder.getResult()
>>>>>>> 52fe2ce8
                                  .thenComposeAsync(keyView -> {
                                      // Record the Key and its location.
                                      bucketUpdate.withExistingKey(new BucketUpdate.KeyInfo(new HashedArray(keyView), offset.get()));

                                      // Get the next Key Location for this bucket.
                                      return this.indexWriter.getBackpointerOffset(offset.get(), segment, timer.getRemaining());
                                  }, this.executor);
                },
                offset::set,
                this.executor);
    }

    //endregion

    //region Helper Classes

    @ThreadSafe
    private static class OperationAggregator {
        @GuardedBy("this")
        private long firstSeqNo;
        @GuardedBy("this")
        private long lastOffset;
        @GuardedBy("this")
        private long lastIndexedOffset;
        @GuardedBy("this")
        private final ArrayList<Long> appendOffsets;

        OperationAggregator(long lastIndexedOffset) {
            this.appendOffsets = new ArrayList<>();
            reset();
            this.lastIndexedOffset = lastIndexedOffset;
        }

        synchronized void reset() {
            this.firstSeqNo = Operation.NO_SEQUENCE_NUMBER;
            this.lastOffset = -1;
            this.appendOffsets.clear();
        }

        synchronized void add(CachedStreamSegmentAppendOperation op) {
            if (this.appendOffsets.size() == 0) {
                this.firstSeqNo = op.getSequenceNumber();
            }

            this.lastOffset = op.getLastStreamSegmentOffset();
            this.appendOffsets.add(op.getStreamSegmentOffset());
        }

        synchronized boolean isEmpty() {
            return this.appendOffsets.isEmpty();
        }

        synchronized long getFirstSequenceNumber() {
            return this.firstSeqNo;
        }

        synchronized long getFirstOffset() {
            return this.appendOffsets.size() == 0 ? -1 : this.appendOffsets.get(0);
        }

        synchronized long getLastOffset() {
            return this.lastOffset;
        }

        synchronized long getLastIndexedOffset() {
            return this.lastIndexedOffset;
        }

        synchronized boolean setLastIndexedOffset(long value) {
            if (this.appendOffsets.size() > 0) {
                if (value >= getLastOffset()) {
                    // Clear everything - anyway we do not have enough info to determine if this is valid or not.
                    reset();
                } else {
                    // First, make sure we set this to a valid value.
                    int index = this.appendOffsets.indexOf(value);
                    if (index < 0) {
                        return false;
                    }

                    // Clear out smaller offsets.
                    this.appendOffsets.subList(0, index).clear();
                }
            }

            if (value >= 0) {
                this.lastIndexedOffset = value;
            }

            return true;
        }

        @Override
        public synchronized String toString() {
            return String.format("Count = %d, FirstSN = %d, FirstOffset = %d, LastOffset = %d, LIdx = %s",
                    this.appendOffsets.size(), this.firstSeqNo, getFirstOffset(), getLastOffset(), getLastIndexedOffset());
        }
    }

    /**
     * Collection of Keys to their associated {@link BucketUpdate.KeyUpdate}s.
     */
    @NotThreadSafe
    private static class KeyUpdateCollection {
        private final HashMap<HashedArray, BucketUpdate.KeyUpdate> updates = new HashMap<>();

        /**
         * The Segment offset before which every single byte has been indexed (i.e., the last offset of the last update).
         */
        @Getter
        private long lastIndexedOffset = -1L;

        void add(BucketUpdate.KeyUpdate update, int entryLength) {
            this.updates.put(update.getKey(), update);
            long lastOffset = update.getOffset() + entryLength;
            if (lastOffset > this.lastIndexedOffset) {
                this.lastIndexedOffset = lastOffset;
            }
        }

        Collection<BucketUpdate.KeyUpdate> getUpdates() {
            return this.updates.values();
        }
    }

    //endregion
}<|MERGE_RESOLUTION|>--- conflicted
+++ resolved
@@ -365,15 +365,9 @@
                 () -> {
                     // Read the Key from the Segment.
                     ReadResult readResult = segment.read(offset.get(), maxReadLength, timer.getRemaining());
-<<<<<<< HEAD
-                    val keyReader = AsyncTableEntryReader.readKey(this.serializer, timer);
+                    val keyReader = AsyncTableEntryReader.readKey(this.connector.getSerializer(), timer);
                     AsyncReadResultProcessor.process(readResult, keyReader, this.executor);
                     return keyReader.getResult()
-=======
-                    AsyncTableKeyBuilder builder = new AsyncTableKeyBuilder(this.connector.getSerializer(), timer);
-                    AsyncReadResultProcessor.process(readResult, builder, this.executor);
-                    return builder.getResult()
->>>>>>> 52fe2ce8
                                   .thenComposeAsync(keyView -> {
                                       // Record the Key and its location.
                                       bucketUpdate.withExistingKey(new BucketUpdate.KeyInfo(new HashedArray(keyView), offset.get()));
