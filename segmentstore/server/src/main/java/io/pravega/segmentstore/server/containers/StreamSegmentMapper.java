/**
 * Copyright (c) 2017 Dell Inc., or its subsidiaries. All Rights Reserved.
 *
 * Licensed under the Apache License, Version 2.0 (the "License");
 * you may not use this file except in compliance with the License.
 * You may obtain a copy of the License at
 *
 *     http://www.apache.org/licenses/LICENSE-2.0
 */
package io.pravega.segmentstore.server.containers;

import com.google.common.annotations.VisibleForTesting;
import com.google.common.base.Preconditions;
import io.pravega.common.ExceptionHelpers;
import io.pravega.common.Exceptions;
import io.pravega.common.LoggerHelpers;
import io.pravega.common.TimeoutTimer;
import io.pravega.common.concurrent.FutureHelpers;
import io.pravega.common.segment.StreamSegmentNameUtils;
import io.pravega.common.util.AsyncMap;
import io.pravega.segmentstore.contracts.AttributeUpdate;
import io.pravega.segmentstore.contracts.SegmentProperties;
import io.pravega.segmentstore.contracts.StreamSegmentExistsException;
import io.pravega.segmentstore.contracts.StreamSegmentInformation;
import io.pravega.segmentstore.contracts.StreamSegmentNotExistsException;
import io.pravega.segmentstore.contracts.TooManyActiveSegmentsException;
import io.pravega.segmentstore.server.ContainerMetadata;
import io.pravega.segmentstore.server.DataCorruptionException;
import io.pravega.segmentstore.server.OperationLog;
import io.pravega.segmentstore.server.SegmentMetadata;
import io.pravega.segmentstore.server.logs.operations.StreamSegmentMapOperation;
import io.pravega.segmentstore.server.logs.operations.StreamSegmentMapping;
import io.pravega.segmentstore.server.logs.operations.TransactionMapOperation;
import io.pravega.segmentstore.storage.Storage;
import java.time.Duration;
import java.util.ArrayList;
import java.util.Collection;
import java.util.HashMap;
import java.util.Map;
import java.util.UUID;
import java.util.concurrent.CompletableFuture;
import java.util.concurrent.CompletionException;
import java.util.concurrent.Executor;
import java.util.concurrent.atomic.AtomicReference;
import java.util.function.BiConsumer;
import java.util.function.Function;
import java.util.function.Supplier;
import javax.annotation.concurrent.GuardedBy;
import javax.annotation.concurrent.NotThreadSafe;
import javax.annotation.concurrent.ThreadSafe;
import lombok.Data;
import lombok.RequiredArgsConstructor;
import lombok.extern.slf4j.Slf4j;

/**
 * Helps assign unique Ids to StreamSegments and persists them in Metadata.
 */
@Slf4j
@ThreadSafe
public class StreamSegmentMapper {
    //region Members

    private final String traceObjectId;
    private final ContainerMetadata containerMetadata;
    private final OperationLog durableLog;
    private final AsyncMap<String, SegmentState> stateStore;
    private final Supplier<CompletableFuture<Void>> metadataCleanup;
    private final Storage storage;
    private final Executor executor;
    @GuardedBy("assignmentLock")
    private final HashMap<String, PendingRequest> pendingRequests;
    private final Object assignmentLock = new Object();

    //endregion

    //region Constructor

    /**
     * Creates a new instance of the StreamSegmentMapper class.
     *
     * @param containerMetadata The StreamSegmentContainerMetadata to bind to. All assignments are vetted from here,
     *                          but the Metadata is not touched directly from this component.
     * @param durableLog        The Durable Log to bind to. All assignments are durably stored here.
     * @param stateStore        A AsyncMap that can be used to store Segment State.
     * @param metadataCleanup   A callback returning a CompletableFuture that will be invoked when a foced metadata cleanup
     *                          is requested.
     * @param storage           The Storage to use for all external operations (create segment, get info, etc.)
     * @param executor          The executor to use for async operations.
     * @throws NullPointerException If any of the arguments are null.
     */
    public StreamSegmentMapper(ContainerMetadata containerMetadata, OperationLog durableLog, AsyncMap<String, SegmentState> stateStore,
                               Supplier<CompletableFuture<Void>> metadataCleanup, Storage storage, Executor executor) {
        Preconditions.checkNotNull(containerMetadata, "containerMetadata");
        Preconditions.checkNotNull(durableLog, "durableLog");
        Preconditions.checkNotNull(stateStore, "stateStore");
        Preconditions.checkNotNull(metadataCleanup, "metadataCleanup");
        Preconditions.checkNotNull(storage, "storage");
        Preconditions.checkNotNull(executor, "executor");

        this.traceObjectId = String.format("StreamSegmentMapper[%d]", containerMetadata.getContainerId());
        this.containerMetadata = containerMetadata;
        this.durableLog = durableLog;
        this.stateStore = stateStore;
        this.metadataCleanup = metadataCleanup;
        this.storage = storage;
        this.executor = executor;
        this.pendingRequests = new HashMap<>();
    }

    //endregion

    //region Create Segments

    /**
     * Creates a new StreamSegment with given name (in Storage) and persists the given attributes (in Storage).
     *
     * @param streamSegmentName The case-sensitive StreamSegment Name.
     * @param attributes        The initial attributes for the StreamSegment, if any.
     * @param timeout           Timeout for the operation.
     * @return A CompletableFuture that, when completed normally, will indicate the operation completed normally.
     * If the operation failed, this will contain the exception that caused the failure.
     */
    public CompletableFuture<Void> createNewStreamSegment(String streamSegmentName, Collection<AttributeUpdate> attributes, Duration timeout) {
        long traceId = LoggerHelpers.traceEnterWithContext(log, traceObjectId, "createNewStreamSegment", streamSegmentName);
        long segmentId = this.containerMetadata.getStreamSegmentId(streamSegmentName, true);
        if (isValidStreamSegmentId(segmentId)) {
            // Quick fail: see if this is an active Segment, and if so, don't bother with anything else.
            return FutureHelpers.failedFuture(new StreamSegmentExistsException(streamSegmentName));
        }

        TimeoutTimer timer = new TimeoutTimer(timeout);
        CompletableFuture<Void> result = this.storage
                .create(streamSegmentName, timer.getRemaining())
                .thenComposeAsync(si -> this.stateStore.put(streamSegmentName, getState(si, attributes), timer.getRemaining()), this.executor);
        if (log.isTraceEnabled()) {
            result.thenAccept(v -> LoggerHelpers.traceLeave(log, traceObjectId, "createNewStreamSegment", traceId, streamSegmentName));
        }

        return result;
    }

    /**
     * Creates a new Transaction StreamSegment for an existing Parent StreamSegment and persists the given attributes (in Storage).
     *
     * @param parentStreamSegmentName The case-sensitive StreamSegment Name of the Parent StreamSegment.
     * @param transactionId           A unique identifier for the transaction to be created.
     * @param attributes              The initial attributes for the Transaction, if any.
     * @param timeout                 Timeout for the operation.
     * @return A CompletableFuture that, when completed normally, will contain the name of the newly created Transaction StreamSegment.
     * If the operation failed, this will contain the exception that caused the failure.
     * @throws IllegalArgumentException If the given parent StreamSegment cannot have a Transaction (because it is deleted, sealed, inexistent).
     */
    public CompletableFuture<String> createNewTransactionStreamSegment(String parentStreamSegmentName, UUID transactionId,
                                                                       Collection<AttributeUpdate> attributes, Duration timeout) {
        long traceId = LoggerHelpers.traceEnterWithContext(log, traceObjectId, "createNewTransactionStreamSegment", parentStreamSegmentName);

        // We cannot create a Transaction StreamSegment for a what looks like another Transaction.
        Exceptions.checkArgument(
                StreamSegmentNameUtils.getParentStreamSegmentName(parentStreamSegmentName) == null,
                "parentStreamSegmentName",
                "Cannot create a Transaction for a Transaction.");

        // Validate that Parent StreamSegment exists.
        TimeoutTimer timer = new TimeoutTimer(timeout);
        CompletableFuture<Void> parentCheck = null;
        long mappedParentId = this.containerMetadata.getStreamSegmentId(parentStreamSegmentName, true);
        if (isValidStreamSegmentId(mappedParentId)) {
            SegmentProperties parentInfo = this.containerMetadata.getStreamSegmentMetadata(mappedParentId);
            if (parentInfo != null) {
                parentCheck = validateParentSegmentEligibility(parentInfo);
            }
        }

        if (parentCheck == null) {
            // The parent is not registered in the metadata. Get required info from Storage and don't map it unnecessarily.
            parentCheck = this.storage
                    .getStreamSegmentInfo(parentStreamSegmentName, timer.getRemaining())
                    .thenCompose(this::validateParentSegmentEligibility);
        }

        String transactionName = StreamSegmentNameUtils.getTransactionNameFromId(parentStreamSegmentName, transactionId);
        return parentCheck
                .thenComposeAsync(parentId -> this.storage.create(transactionName, timer.getRemaining()), this.executor)
                .thenComposeAsync(transInfo -> this.stateStore.put(transInfo.getName(), getState(transInfo, attributes), timer.getRemaining()), this.executor)
                .thenApply(v -> {
                    LoggerHelpers.traceLeave(log, traceObjectId, "createNewTransactionStreamSegment", traceId, parentStreamSegmentName, transactionName);
                    return transactionName;
                });
    }

    //endregion

    //region Segment Id Assignment

    /**
     * Attempts to get an existing StreamSegmentId for the given case-sensitive StreamSegment Name, and then invokes the
     * given Function with the Id.
     * * If the Segment is already mapped in the Metadata, the existing Id is used.
     * * Otherwise if the Segment had previously been assigned an id (and saved in the State Store), that Id will be
     * reused.
     * * Otherwise, it atomically assigns a new Id and stores it in the Metadata and DurableLog.
     * <p>
     * If multiple requests for assignment arrive for the same StreamSegment in parallel (or while an assignment is in progress),
     * they will be queued up in the order received and will be invoked in the same order after assignment
     * <p>
     * If the given streamSegmentName refers to a Transaction StreamSegment, this will attempt to validate that the Transaction is still
     * valid, by which means it will check the Parent's existence alongside the Transaction's existence.
     *
     * @param streamSegmentName The case-sensitive StreamSegment Name.
     * @param timeout           The timeout for the operation.
     * @param thenCompose       A Function that consumes a StreamSegmentId and returns a CompletableFuture that will indicate
     *                          when the consumption of that StreamSegmentId is complete. This Function will be invoked
     *                          synchronously if the StreamSegmentId is already mapped, or async, otherwise, after assignment.
     * @param <T>               Type of the return value.
     * @return A CompletableFuture that, when completed normally, will contain the result of the given Function (thenCompose)
     * applied to the assigned/retrieved StreamSegmentId. If failed, this will contain the exception that caused the failure.
     */
    <T> CompletableFuture<T> getOrAssignStreamSegmentId(String streamSegmentName, Duration timeout, Function<Long, CompletableFuture<T>> thenCompose) {
        // Check to see if the metadata already knows about this Segment.
        Preconditions.checkNotNull(thenCompose, "thenCompose");
        long streamSegmentId = this.containerMetadata.getStreamSegmentId(streamSegmentName, true);
        if (isValidStreamSegmentId(streamSegmentId)) {
            // We already have a value, just return it (but make sure the Segment has not been deleted).
            if (this.containerMetadata.getStreamSegmentMetadata(streamSegmentId).isDeleted()) {
                return FutureHelpers.failedFuture(new StreamSegmentNotExistsException(streamSegmentName));
            } else {
                // Even though we have the value in the metadata, we need to be very careful not to invoke this callback
                // before any other existing callbacks are invoked. As such, verify if we have an existing PendingRequest
                // for this segment - if so, tag onto it so we invoke these callbacks in the correct order.
                QueuedCallback<T> queuedCallback = null;
                synchronized (this.assignmentLock) {
                    PendingRequest pendingRequest = this.pendingRequests.getOrDefault(streamSegmentName, null);
                    if (pendingRequest != null) {
                        queuedCallback = new QueuedCallback<>(thenCompose);
                        pendingRequest.callbacks.add(queuedCallback);
                    }
                }

                return queuedCallback == null ? thenCompose.apply(streamSegmentId) : queuedCallback.result;
            }
        }

        // See if anyone else is currently waiting to get this StreamSegment's id.
        QueuedCallback<T> queuedCallback;
        boolean needsAssignment = false;
        synchronized (this.assignmentLock) {
            PendingRequest pendingRequest = this.pendingRequests.getOrDefault(streamSegmentName, null);
            if (pendingRequest == null) {
                needsAssignment = true;
                pendingRequest = new PendingRequest();
                this.pendingRequests.put(streamSegmentName, pendingRequest);
            }

            queuedCallback = new QueuedCallback<>(thenCompose);
            pendingRequest.callbacks.add(queuedCallback);
        }

        // We are the first/only ones requesting this id; go ahead and assign an id.
        if (needsAssignment) {
            // Determine if given StreamSegmentName is actually a Transaction StreamSegmentName.
            String parentStreamSegmentName = StreamSegmentNameUtils.getParentStreamSegmentName(streamSegmentName);
            if (parentStreamSegmentName == null) {
                // Stand-alone StreamSegment.
                this.executor.execute(() -> assignStreamSegmentId(streamSegmentName, timeout));
            } else {
                this.executor.execute(() -> assignTransactionStreamSegmentId(streamSegmentName, parentStreamSegmentName, timeout));
            }
        }

        return queuedCallback.result;
    }

    /**
     * Same as getOrAssignStreamSegmentId(String, Duration, Function) except that this simply returns a CompletableFuture
     * with the SegmentId.
     *
     * @param streamSegmentName The case-sensitive StreamSegment Name.
     * @param timeout           The timeout for the operation.
     * @return A CompletableFuture that, when completed normally, will contain the result of the given Function (thenCompose)
     * applied to the assigned/retrieved StreamSegmentId. If failed, this will contain the exception that caused the failure.
     */
    @VisibleForTesting
    public CompletableFuture<Long> getOrAssignStreamSegmentId(String streamSegmentName, Duration timeout) {
        return getOrAssignStreamSegmentId(streamSegmentName, timeout, CompletableFuture::completedFuture);
    }

    /**
     * Attempts to map a Transaction StreamSegment to its parent StreamSegment (and assign an id in the process, if needed).
     *
     * @param transactionSegmentName The Name for the Transaction to assign Id for.
     * @param parentSegmentName      The Name of the Parent StreamSegment.
     * @param timeout                The timeout for the operation.
     * @return A CompletableFuture that, when completed normally, will contain the StreamSegment Id requested. If the operation
     * failed, this will contain the exception that caused the failure.
     */
    private CompletableFuture<Long> assignTransactionStreamSegmentId(String transactionSegmentName, String parentSegmentName, Duration timeout) {
        TimeoutTimer timer = new TimeoutTimer(timeout);
        AtomicReference<Long> parentSegmentId = new AtomicReference<>();

        // Get info about parent. This also verifies the parent exists.
        return withFailureHandler(
                getOrAssignStreamSegmentId(parentSegmentName, timer.getRemaining(),
                        id -> {
                            // Get info about Transaction itself.
                            parentSegmentId.set(id);
                            return this.storage.getStreamSegmentInfo(transactionSegmentName, timer.getRemaining());
                        })
                        .thenCompose(transInfo -> retrieveAttributes(transInfo, timer.getRemaining()))
                        .thenCompose(transInfo -> assignTransactionStreamSegmentId(transInfo, parentSegmentId.get(), timer.getRemaining())),
                transactionSegmentName);
    }

    /**
     * Attempts to map a Transaction StreamSegment to its parent StreamSegment (and assign an id in the process, if needed).
     *
     * @param transInfo             The SegmentInfo for the Transaction to assign id for.
     * @param parentStreamSegmentId The ID of the Parent StreamSegment.
     * @param timeout               The timeout for the operation.
     * @return A CompletableFuture that, when completed normally, will contain the StreamSegment Id requested. If the operation
     * failed, this will contain the exception that caused the failure.
     */
    private CompletableFuture<Long> assignTransactionStreamSegmentId(SegmentInfo transInfo, long parentStreamSegmentId, Duration timeout) {
        assert transInfo != null : "transInfo is null";
        assert parentStreamSegmentId != ContainerMetadata.NO_STREAM_SEGMENT_ID : "parentStreamSegmentId is invalid.";
        return submitToOperationLogWithRetry(transInfo, parentStreamSegmentId, timeout);
    }

    /**
     * Attempts to map a StreamSegment to an Id, by first trying to retrieve an existing id, and, should that not exist,
     * assign a new one.
     *
     * @param streamSegmentName The name of the StreamSegment to map.
     * @param timeout           Timeout for the operation.
     */
    private void assignStreamSegmentId(String streamSegmentName, Duration timeout) {
        TimeoutTimer timer = new TimeoutTimer(timeout);
        withFailureHandler(this.storage
                        .getStreamSegmentInfo(streamSegmentName, timer.getRemaining())
                        .thenComposeAsync(si -> retrieveAttributes(si, timer.getRemaining()), this.executor)
                        .thenComposeAsync(si -> submitToOperationLogWithRetry(si, ContainerMetadata.NO_STREAM_SEGMENT_ID, timer.getRemaining()), this.executor),
                streamSegmentName);
    }

    /**
     * Returns a SegmentState for the given SegmentProperties, but with the given attribute updates applied.
     *
     * @param source           The base SegmentProperties to use.
     * @param attributeUpdates A collection of attribute updates to apply.
     * @return A SegmentState which contains the same information as source, but with applied attribute updates.
     */
    private SegmentState getState(SegmentProperties source, Collection<AttributeUpdate> attributeUpdates) {
        if (attributeUpdates == null) {
            // Nothing to do.
            return new SegmentState(ContainerMetadata.NO_STREAM_SEGMENT_ID, source);
        }

        // Merge updates into the existing attributes.
        Map<UUID, Long> attributes = new HashMap<>(source.getAttributes());
        attributeUpdates.forEach(au -> attributes.put(au.getAttributeId(), au.getValue()));
        return new SegmentState(ContainerMetadata.NO_STREAM_SEGMENT_ID, new StreamSegmentInformation(source, attributes));
    }

    /**
     * Fetches the attributes for the given source segment and returns a new SegmentProperties with the same information
     * as the given source, but the attributes fetched from the SegmentStateStore.
     *
     * @param source  A SegmentProperties describing the Segment to fetch attributes for.
     * @param timeout Timeout for the operation.
     * @return A CompletableFuture that, when completed, will contain a new instance of the SegmentProperties with the
     * same information as source, but with attributes attached.
     */
    private CompletableFuture<SegmentInfo> retrieveAttributes(SegmentProperties source, Duration timeout) {
        return this.stateStore
                .get(source.getName(), timeout)
                .thenApply(state -> {
                    if (state == null) {
                        // Nothing to change.
                        return new SegmentInfo(ContainerMetadata.NO_STREAM_SEGMENT_ID, source);
                    }

                    if (!source.getName().equals(state.getSegmentName())) {
                        throw new CompletionException(new DataCorruptionException(
                                String.format("Stored State for segment '%s' is corrupted. It refers to a different segment '%s'.",
                                        source.getName(),
                                        state.getSegmentName())));
                    }

                    return new SegmentInfo(state.getSegmentId(), new StreamSegmentInformation(source, state.getAttributes()));
                });
    }

    /**
     * Same as submitToOperationLog, but retries exactly once in case TooManyActiveSegmentsException was encountered, in
     * which case it forces a metadata cleanup before retrying. If the second attempt also fails, there will be no more retry
     * and the Exception from the second failure will be the one that this call fails with too.
     *
     * @param segmentInfo           The SegmentInfo for the StreamSegment to generate and persist.
     * @param parentStreamSegmentId If different from ContainerMetadata.NO_STREAM_SEGMENT_ID, the given streamSegmentInfo
     *                              will be mapped as a transaction. Otherwise, this will be registered as a standalone StreamSegment.
     * @param timeout               Timeout for the operation.
     * @return A CompletableFuture that, when completed, will contain the internal SegmentId that was assigned (or the
     * one supplied via SegmentInfo, if any). If the operation failed, then this Future will complete with that exception.
     */
    private CompletableFuture<Long> submitToOperationLogWithRetry(SegmentInfo segmentInfo, long parentStreamSegmentId, Duration timeout) {
        return retryWithCleanup(() -> submitToOperationLog(segmentInfo, parentStreamSegmentId, timeout));
    }

    /**
     * Submits a StreamSegmentMapOperation or TransactionMapOperation to the OperationLog. Upon completion, this operation
     * will have mapped the given Segment to a new internal Segment Id if none was provided in the given SegmentInfo.
     * If the given SegmentInfo already has a SegmentId set, then all efforts will be made to map that Segment with the
     * requested Segment Id.
     *
     * @param segmentInfo           The SegmentInfo for the StreamSegment to generate and persist.
     * @param parentStreamSegmentId If different from ContainerMetadata.NO_STREAM_SEGMENT_ID, the given streamSegmentInfo
     *                              will be mapped as a transaction. Otherwise, this will be registered as a standalone StreamSegment.
     * @param timeout               Timeout for the operation.
     * @return A CompletableFuture that, when completed, will contain the internal SegmentId that was assigned (or the
     * one supplied via SegmentInfo, if any). If the operation failed, then this Future will complete with that exception.
     */
    private CompletableFuture<Long> submitToOperationLog(SegmentInfo segmentInfo, long parentStreamSegmentId, Duration timeout) {
        SegmentProperties properties = segmentInfo.getProperties();
        if (properties.isDeleted()) {
            // Stream does not exist. Fail the request with the appropriate exception.
            failAssignment(properties.getName(), new StreamSegmentNotExistsException("StreamSegment does not exist."));
            return FutureHelpers.failedFuture(new StreamSegmentNotExistsException(properties.getName()));
        }

        long existingSegmentId = this.containerMetadata.getStreamSegmentId(properties.getName(), true);
        if (isValidStreamSegmentId(existingSegmentId)) {
            // Looks like someone else beat us to it.
            completeAssignment(properties.getName(), existingSegmentId);
            return CompletableFuture.completedFuture(existingSegmentId);
        } else {
            CompletableFuture<Void> logAddResult;
            StreamSegmentMapping mapping;
            if (isValidStreamSegmentId(parentStreamSegmentId)) {
                // Transaction.
                SegmentMetadata parentMetadata = this.containerMetadata.getStreamSegmentMetadata(parentStreamSegmentId);
                assert parentMetadata != null : "parentMetadata is null";
                TransactionMapOperation op = new TransactionMapOperation(parentStreamSegmentId, properties);
                mapping = applySegmentId(segmentInfo, op);
                logAddResult = this.durableLog.add(op, timeout);
            } else {
                // Standalone StreamSegment.
                StreamSegmentMapOperation op = new StreamSegmentMapOperation(properties);
                mapping = applySegmentId(segmentInfo, op);
                logAddResult = this.durableLog.add(op, timeout);
            }

            return logAddResult
                    .thenApply(seqNo -> completeAssignment(properties.getName(), mapping.getStreamSegmentId()));
        }
    }

    /**
     * Copies the Segment Id from the given SegmentInfo to the given Mapping, if any is defined.
     *
     * @param segmentInfo The source SegmentInfo to get the StreamSegmentId.
     * @param mapping     The StreamSegmentMapping to set the StreamSegmentId to.
     */
    private StreamSegmentMapping applySegmentId(SegmentInfo segmentInfo, StreamSegmentMapping mapping) {
        if (segmentInfo.getSegmentId() != ContainerMetadata.NO_STREAM_SEGMENT_ID) {
            mapping.setStreamSegmentId(segmentInfo.getSegmentId());
        }

        return mapping;
    }

    /**
     * Completes the assignment for the given StreamSegmentName by completing the waiting CompletableFuture.
     */
    private long completeAssignment(String streamSegmentName, long streamSegmentId) {
        assert streamSegmentId != ContainerMetadata.NO_STREAM_SEGMENT_ID : "no valid streamSegmentId given";
        finishPendingRequests(streamSegmentName, PendingRequest::complete, streamSegmentId);
        return streamSegmentId;
    }

    /**
     * Fails the assignment for the given StreamSegment Id with the given reason.
     */
    private void failAssignment(String streamSegmentName, Throwable reason) {
        finishPendingRequests(streamSegmentName, PendingRequest::completeExceptionally, reason);
    }

    private <T> void finishPendingRequests(String streamSegmentName, BiConsumer<PendingRequest, T> completionMethod, T completionArgument) {
        assert streamSegmentName != null : "no streamSegmentName given";
        // Get any pending requests and complete all of them, in order. We are running this in a loop (and replacing
        // the existing PendingRequest with an empty one) because more requests may come in while we are executing the
        // callbacks. In such cases, we collect the new requests in the new object and check it again, after we are done
        // with the current executions.
        while (true) {
            PendingRequest pendingRequest;
            synchronized (this.assignmentLock) {
                pendingRequest = this.pendingRequests.remove(streamSegmentName);
                if (pendingRequest == null || pendingRequest.callbacks.size() == 0) {
                    // No more requests. Safe to exit.
                    break;
                } else {
                    this.pendingRequests.put(streamSegmentName, new PendingRequest());
                }
            }

            completionMethod.accept(pendingRequest, completionArgument);
        }
    }

    private CompletableFuture<Long> withFailureHandler(CompletableFuture<Long> source, String segmentName) {
        return source.exceptionally(ex -> {
            failAssignment(segmentName, ex);
            throw new CompletionException(ex);
        });
    }

    private CompletableFuture<Void> validateParentSegmentEligibility(SegmentProperties parentInfo) {
        if (parentInfo.isDeleted() || parentInfo.isSealed()) {
            return FutureHelpers.failedFuture(new IllegalArgumentException("Cannot create a Transaction for a deleted or sealed Segment."));
        } else {
            return CompletableFuture.completedFuture(null);
        }
    }

    private boolean isValidStreamSegmentId(long id) {
        return id != ContainerMetadata.NO_STREAM_SEGMENT_ID;
    }

    /**
     * Retries Future from the given supplier exactly once if encountering TooManyActiveSegmentsException.
     *
     * @param toTry A Supplier that returns a Future to execute. This will be invoked either once or twice.
     * @param <T>   Return type of Future.
     * @return A CompletableFuture with the result, or failure cause.
     */
    private <T> CompletableFuture<T> retryWithCleanup(Supplier<CompletableFuture<T>> toTry) {
        CompletableFuture<T> result = new CompletableFuture<>();
        toTry.get()
             .thenAccept(result::complete)
             .exceptionally(ex -> {
                 // Check if the exception indicates the Metadata has reached capacity. In that case, force a cleanup
                 // and try again, exactly once.
                 try {
                     if (ExceptionHelpers.getRealException(ex) instanceof TooManyActiveSegmentsException) {
                         log.debug("{}: Forcing metadata cleanup due to capacity exceeded ({}).", this.traceObjectId,
                                 ExceptionHelpers.getRealException(ex).getMessage());
                         CompletableFuture<T> f = this.metadataCleanup.get().thenComposeAsync(v -> toTry.get(), this.executor);
                         f.thenAccept(result::complete);
                         FutureHelpers.exceptionListener(f, result::completeExceptionally);
                     } else {
                         result.completeExceptionally(ex);
                     }
                 } catch (Throwable t) {
                     result.completeExceptionally(t);
                     throw t;
                 }

                 return null;
             });

        return result;
    }

    //endregion

    //region Helper Classes

    @Data
    private static class SegmentInfo {
        private final long segmentId;
        private final SegmentProperties properties;
    }

    /**
     * A pending request for a Segment Assignment, which keeps track of all queued callbacks.
     * Note that this class in itself is not thread safe, so the caller should take precautions to ensure thread safety.
     */
<<<<<<< HEAD
=======
    @NotThreadSafe
>>>>>>> 4dfeb6e1
    private static class PendingRequest {
        private final ArrayList<QueuedCallback<?>> callbacks = new ArrayList<>();

        /**
         * Invokes all queued callbacks, in order, with the given SegmentId as a parameter.
         */
        void complete(long segmentId) {
            for (QueuedCallback<?> callback : this.callbacks) {
                try {
                    callback.complete(segmentId);
                } catch (Throwable ex) {
                    callback.completeExceptionally(ex);
                }
            }
        }

        /**
         * Invokes all queued callbacks, in order, with the given Throwable as a failure cause.
         */
        void completeExceptionally(Throwable ex) {
            for (QueuedCallback<?> callback : this.callbacks) {
                callback.completeExceptionally(ex);
            }
        }
    }

    /**
     * A single callback that is queued up for a Pending Request. The 'result' is what is returned to the caller, which
     * is completed indirectly with the result of the invocation to 'callback'.
     */
    @RequiredArgsConstructor
    private static class QueuedCallback<T> {
        final CompletableFuture<T> result = new CompletableFuture<>();
        final Function<Long, CompletableFuture<T>> callback;

        void complete(long segmentId) {
            FutureHelpers.completeAfter(() -> this.callback.apply(segmentId), this.result);
        }

        void completeExceptionally(Throwable ex) {
            this.result.completeExceptionally(ex);
        }
    }

    //endregion
}<|MERGE_RESOLUTION|>--- conflicted
+++ resolved
@@ -573,10 +573,7 @@
      * A pending request for a Segment Assignment, which keeps track of all queued callbacks.
      * Note that this class in itself is not thread safe, so the caller should take precautions to ensure thread safety.
      */
-<<<<<<< HEAD
-=======
     @NotThreadSafe
->>>>>>> 4dfeb6e1
     private static class PendingRequest {
         private final ArrayList<QueuedCallback<?>> callbacks = new ArrayList<>();
 
