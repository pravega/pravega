/**
 * Copyright (c) 2017 Dell Inc., or its subsidiaries. All Rights Reserved.
 *
 * Licensed under the Apache License, Version 2.0 (the "License");
 * you may not use this file except in compliance with the License.
 * You may obtain a copy of the License at
 *
 *     http://www.apache.org/licenses/LICENSE-2.0
 */
package io.pravega.segmentstore.server.logs;

import com.google.common.annotations.VisibleForTesting;
import com.google.common.base.Preconditions;
import io.pravega.common.MathHelpers;
import io.pravega.segmentstore.storage.QueueStats;
import java.util.List;
import java.util.function.Function;
import java.util.function.Supplier;
import lombok.AccessLevel;
import lombok.Builder;
import lombok.Getter;
import lombok.RequiredArgsConstructor;
import lombok.Singular;

/**
 * Helper class that provides methods for calculating various OperationProcessor delays, to be used for batching operations
 * or throttling requests.
 */
@Builder
@RequiredArgsConstructor(access = AccessLevel.PRIVATE)
class ThrottlerCalculator {
    //region Members

    /**
     * Maximum delay (millis) we are willing to introduce in order to perform batching.
     */
    @VisibleForTesting
    static final int MAX_BATCHING_DELAY_MILLIS = 50;
    /**
     * Maximum delay (millis) we are willing to introduce in order to throttle the incoming operations.
     */
    @VisibleForTesting
    static final int MAX_DELAY_MILLIS = 25000;

    /**
     * Cache utilization (on a scale of 0 to 1), above which throttling will apply.
     */
    @VisibleForTesting
    static final double CACHE_UTILIZATION_THRESHOLD = 0.8;

    /**
     * Cache utilization (on a scale of 0 to 1), above which throttling will apply.
     */
    @VisibleForTesting
<<<<<<< HEAD
    static final int THROTTLING_MILLIS_PER_CACHE_PERCENT_OVER_LIMIT = 100;

=======
    static final double CACHE_UTILIZATION_THRESHOLD = 0.85;
    /**
     * Cache utilization (on a scale of 0 to 1) at or above which the maximum throttling will apply.
     */
    @VisibleForTesting
    static final double CACHE_UTILIZATION_FULL_THROTTLE_THRESHOLD = 0.98;
>>>>>>> 3001d3bb
    /**
     * Number of items in the Commit Backlog above which throttling will apply.
     */
    @VisibleForTesting
    static final int COMMIT_BACKLOG_COUNT_THRESHOLD = 100;
    /**
     * Number of items in the Commit Backlog at or above which the maximum throttling will apply.
     */
    @VisibleForTesting
    static final int COMMIT_BACKLOG_COUNT_FULL_THROTTLE_THRESHOLD = 500;
    @Singular
    private final List<Throttler> throttlers;

    //endregion

    //region Methods

    /**
     * Determines whether there is an immediate need to introduce a throttling delay.
     *
     * @return True if throttling is required, false otherwise.
     */
    boolean isThrottlingRequired() {
        for (Throttler t : this.throttlers) {
            if (t.isThrottlingRequired()) {
                return true;
            }
        }

        return false;
    }

    /**
     * Calculates the amount of time needed to delay based on the configured throttlers. The computed result is not additive,
     * as there is no benefit to adding delays from various Throttle Calculators together. For example, a cache throttling
     * delay will have increased batching as a side effect, so there's no need to include the batching one as well.
     *
     * @return A DelayResult representing the computed delay. This delay is the maximum delay as calculated by the internal
     * throttlers.
     */
    DelayResult getThrottlingDelay() {
        // These delays are not additive. There's no benefit to adding a batching delay on top of a throttling delay, since
        // a throttling delay will have increased batching as a side effect.
        int maxDelay = 0;
        boolean maximum = false;
        ThrottlerName throttlerName = null;
        for (Throttler t : this.throttlers) {
            int delay = t.getDelayMillis();
            if (delay >= MAX_DELAY_MILLIS) {
                // This throttler introduced the maximum delay. No need to search more.
                maxDelay = MAX_DELAY_MILLIS;
                maximum = true;
                throttlerName = t.getName();
                break;
            }

            if (delay > maxDelay) {
                maxDelay = delay;
                throttlerName = t.getName();
            }
        }

        return new DelayResult(throttlerName, maxDelay, maximum);
    }

    private static <T, V extends Number> int calculateBaseDelay(T fullThrottleThreshold, Function<T, V> calculator) {
        return (int) Math.ceil(MAX_DELAY_MILLIS / calculator.apply(fullThrottleThreshold).doubleValue());
    }

    //endregion

    //region Throttlers

    /**
     * Defines the structure of a Throttle Calculator.
     */
    static abstract class Throttler {
        /**
         * Determines whether throttling based on this calculator is absolutely required at this moment.
         */
        abstract boolean isThrottlingRequired();

        /**
         * Calculates a throttling delay based on information available at the moment.
         */
        abstract int getDelayMillis();

        /**
         * Gets a log-friendly name for this Throttle instance.
         *
         * @return
         */
        abstract ThrottlerName getName();
    }

    /**
     * Calculates the amount of time to wait before processing more operations from the queue in order to relieve pressure
     * on the cache. This is based on ReadIndex statistics, mainly cache utilization ratio.
     */
    @RequiredArgsConstructor
    private static class CacheThrottler extends Throttler {
        private static final int BASE_DELAY =
                calculateBaseDelay(CACHE_UTILIZATION_FULL_THROTTLE_THRESHOLD, CacheThrottler::getDelayMultiplier);
        private final Supplier<Double> getCacheUtilization;

        @Override
        boolean isThrottlingRequired() {
            return this.getCacheUtilization.get() > CACHE_UTILIZATION_THRESHOLD;
<<<<<<< HEAD
=======
        }

        static double getDelayMultiplier(double utilization) {
            return 100 * (utilization - CACHE_UTILIZATION_THRESHOLD);
>>>>>>> 3001d3bb
        }

        @Override
        int getDelayMillis() {
            // We only throttle if we exceed the cache capacity. We increase the throttling amount in a linear fashion.
<<<<<<< HEAD
            double cacheUtilization = this.getCacheUtilization.get();
            return (int) Math.max((cacheUtilization - CACHE_UTILIZATION_THRESHOLD) * 100 * THROTTLING_MILLIS_PER_CACHE_PERCENT_OVER_LIMIT, 0);
=======
            return (int) (getDelayMultiplier(this.getCacheUtilization.get()) * BASE_DELAY);
>>>>>>> 3001d3bb
        }

        @Override
        ThrottlerName getName() {
            return ThrottlerName.Cache;
        }
    }

    /**
     * Calculates the amount of time to wait before processing more operations from the queue in order to relieve pressure
     * from the commit backlog queue. This is based on the OperationProcessor's Commit Queue size.
     */
    @RequiredArgsConstructor
    private static class CommitBacklogThrottler extends Throttler {
        private static final int BASE_DELAY =
                calculateBaseDelay(COMMIT_BACKLOG_COUNT_FULL_THROTTLE_THRESHOLD, CommitBacklogThrottler::getDelayMultiplier);
        private final Supplier<Integer> getCommitBacklogCount;

        @Override
        boolean isThrottlingRequired() {
            return this.getCommitBacklogCount.get() > COMMIT_BACKLOG_COUNT_THRESHOLD;
        }

        static int getDelayMultiplier(int backlogCount) {
            return backlogCount - COMMIT_BACKLOG_COUNT_THRESHOLD;
        }

        @Override
        int getDelayMillis() {
            // We only throttle if we exceed the threshold. We increase the throttling amount in a linear fashion.
            int count = this.getCommitBacklogCount.get();
            return getDelayMultiplier(count) * BASE_DELAY;
        }

        @Override
        ThrottlerName getName() {
            return ThrottlerName.CommitBacklog;
        }
    }

    /**
     * Calculates the amount of time to wait before processing more operations from the queue in order to aggregate them
     * into larger writes. This is based on statistics from the DurableDataLog.
     */
    @RequiredArgsConstructor
    private static class BatchingThrottler extends Throttler {
        private final Supplier<QueueStats> getQueueStats;

        @Override
        boolean isThrottlingRequired() {
            // Regardless of what value we get from getDelay(), there is never an immediate need for throttling due to this reason.
            return false;
        }

        @Override
        int getDelayMillis() {
            QueueStats stats = this.getQueueStats.get();

            // The higher the average fill rate, the more efficient use we make of the available capacity. As such, for high
            // fill ratios we don't want to wait too long.
            double fillRatioAdj = MathHelpers.minMax(1 - stats.getAverageItemFillRatio(), 0, 1);

            // Finally, we use the the ExpectedProcessingTime to give us a baseline as to how long items usually take to process.
            int delayMillis = (int) Math.round(stats.getExpectedProcessingTimeMillis() * fillRatioAdj);
            return Math.min(delayMillis, MAX_BATCHING_DELAY_MILLIS);
        }

        @Override
        ThrottlerName getName() {
            return ThrottlerName.Batching;
        }
    }

    //endregion

    //region Builder

    /**
     * Builder for the ThrottlerCalculator class.
     */
    static class ThrottlerCalculatorBuilder {
        /**
         * Includes a Cache Throttler.
         *
         * @param getCacheUtilization A Supplier that, when invoked, returns a non-negative number representing the cache
         *                            utilization (calculated as the ratio of used cache to total cache available). May be
         *                            greater than 1 if too much cache is used (and thus throttling is required).
         * @return This builder.
         */
        ThrottlerCalculatorBuilder cacheThrottler(Supplier<Double> getCacheUtilization) {
            return throttler(new CacheThrottler(Preconditions.checkNotNull(getCacheUtilization, "getCacheUtilization")));
        }

        /**
         * Includes a Batching Throttler.
         *
         * @param getQueueStats A Supplier that, when invoked, returns a QueueStats object representing the most recent
         *                      statistics about the DurableDataLog write queue.
         * @return This builder.
         */
        ThrottlerCalculatorBuilder batchingThrottler(Supplier<QueueStats> getQueueStats) {
            return throttler(new BatchingThrottler(Preconditions.checkNotNull(getQueueStats, "getQueueStats")));
        }

        /**
         * Includes a Commit Backlog Throttler.
         *
         * @param getCommitBacklogCount A Supplier that, when invoked, returns an Integer representing the most recent size
         *                              of the Commit Backlog Queue.
         * @return This builder.
         */
        ThrottlerCalculatorBuilder commitBacklogThrottler(Supplier<Integer> getCommitBacklogCount) {
            return throttler(new CommitBacklogThrottler(Preconditions.checkNotNull(getCommitBacklogCount, "getCommitBacklogCount")));
        }
    }

    //endregion

    //region DelayResult

    /**
     * The result returned by the ThrottlerCalculator.
     */
    @RequiredArgsConstructor(access = AccessLevel.PRIVATE)
    @Getter
    static class DelayResult {
        /**
         * The name of the throttler inducing this delay.
         */
        private final ThrottlerName throttlerName;
        /**
         * The suggested delay, in millis.
         */
        private final int durationMillis;
        /**
         * Whether the suggested delay equals or exceeds the maximum defined delay (which usually means it would have been
         * higher if not capped at this value).
         */
        private final boolean maximum;

        @Override
        public String toString() {
            return String.format("%dms (Max=%s, Reason=%s)", this.durationMillis, this.maximum, this.throttlerName);
        }
    }

    //endregion

    //region ThrottlerName

    /**
     * Defines Throttler Names.
     */
    enum ThrottlerName {
        /**
         * Throttling is required in order to aggregate multiple operations together in a single write.
         */
        Batching,
        /**
         * Throttling is required due to excessive Cache utilization.
         */
        Cache,
        /**
         * Throttling is required due to excessive size of the Commit (Memory) Backlog Queue.
         */
        CommitBacklog
    }

    //endregion
}<|MERGE_RESOLUTION|>--- conflicted
+++ resolved
@@ -41,28 +41,16 @@
      */
     @VisibleForTesting
     static final int MAX_DELAY_MILLIS = 25000;
-
     /**
      * Cache utilization (on a scale of 0 to 1), above which throttling will apply.
      */
     @VisibleForTesting
-    static final double CACHE_UTILIZATION_THRESHOLD = 0.8;
-
-    /**
-     * Cache utilization (on a scale of 0 to 1), above which throttling will apply.
-     */
-    @VisibleForTesting
-<<<<<<< HEAD
-    static final int THROTTLING_MILLIS_PER_CACHE_PERCENT_OVER_LIMIT = 100;
-
-=======
     static final double CACHE_UTILIZATION_THRESHOLD = 0.85;
     /**
      * Cache utilization (on a scale of 0 to 1) at or above which the maximum throttling will apply.
      */
     @VisibleForTesting
     static final double CACHE_UTILIZATION_FULL_THROTTLE_THRESHOLD = 0.98;
->>>>>>> 3001d3bb
     /**
      * Number of items in the Commit Backlog above which throttling will apply.
      */
@@ -171,24 +159,16 @@
         @Override
         boolean isThrottlingRequired() {
             return this.getCacheUtilization.get() > CACHE_UTILIZATION_THRESHOLD;
-<<<<<<< HEAD
-=======
         }
 
         static double getDelayMultiplier(double utilization) {
             return 100 * (utilization - CACHE_UTILIZATION_THRESHOLD);
->>>>>>> 3001d3bb
         }
 
         @Override
         int getDelayMillis() {
             // We only throttle if we exceed the cache capacity. We increase the throttling amount in a linear fashion.
-<<<<<<< HEAD
-            double cacheUtilization = this.getCacheUtilization.get();
-            return (int) Math.max((cacheUtilization - CACHE_UTILIZATION_THRESHOLD) * 100 * THROTTLING_MILLIS_PER_CACHE_PERCENT_OVER_LIMIT, 0);
-=======
             return (int) (getDelayMultiplier(this.getCacheUtilization.get()) * BASE_DELAY);
->>>>>>> 3001d3bb
         }
 
         @Override
