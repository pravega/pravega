--- conflicted
+++ resolved
@@ -18,7 +18,6 @@
 import io.pravega.segmentstore.server.DirectSegmentAccess;
 import java.time.Duration;
 import java.util.ArrayList;
-import java.util.Arrays;
 import java.util.Collection;
 import java.util.Comparator;
 import java.util.HashMap;
@@ -60,30 +59,6 @@
 
     //endregion
 
-<<<<<<< HEAD
-=======
-    //region Initial Table Attributes
-
-    /**
-     * Generates a Collection of {@link AttributeUpdate}s that set the initial Attributes on a newly create Table Segment.
-     *
-     * Attributes:
-     * * {@link Attributes#TABLE_INDEX_OFFSET} is initialized to 0.
-     * * {@link Attributes#TABLE_ENTRY_COUNT} is initialized to 0.
-     * * {@link Attributes#TABLE_BUCKET_COUNT} is initialized to 0.
-     *
-     * @return A Collection of {@link AttributeUpdate}s.
-     */
-    static Collection<AttributeUpdate> generateInitialTableAttributes() {
-        return Arrays.asList(
-                new AttributeUpdate(Attributes.TABLE_INDEX_OFFSET, AttributeUpdateType.None, 0L),
-                new AttributeUpdate(Attributes.TABLE_ENTRY_COUNT, AttributeUpdateType.None, 0L),
-                new AttributeUpdate(Attributes.TABLE_BUCKET_COUNT, AttributeUpdateType.None, 0L));
-    }
-
-    //endregion
-
->>>>>>> c1346af5
     //region Updating Table Buckets
 
     /**
@@ -157,7 +132,7 @@
                     segment.getSegmentId(), firstIndexedOffset, lastIndexedOffset, update.getAttributes().size(),
                     update.getEntryCountDelta(), update.getBucketCountDelta());
             return segment.updateAttributes(update.getAttributes(), timeout)
-                          .thenApply(v -> update.getAttributes().size());
+                    .thenApply(v -> update.getAttributes().size());
         }
     }
 
@@ -318,7 +293,7 @@
                         updateInstructions.withAttribute(generateBackpointerUpdate(keyUpdate.getOffset(), previousOffset.get()));
                     }
 
-                    updateInstructions.entryAdded();
+                  updateInstructions.entryAdded();
                     previousOffset.set(keyUpdate.getOffset());
                 });
     }
