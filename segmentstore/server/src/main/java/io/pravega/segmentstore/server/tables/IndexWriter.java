/**
 * Copyright (c) 2017 Dell Inc., or its subsidiaries. All Rights Reserved.
 *
 * Licensed under the Apache License, Version 2.0 (the "License");
 * you may not use this file except in compliance with the License.
 * You may obtain a copy of the License at
 *
 *     http://www.apache.org/licenses/LICENSE-2.0
 */
package io.pravega.segmentstore.server.tables;

import com.google.common.base.Preconditions;
import io.pravega.common.TimeoutTimer;
import io.pravega.common.util.ArrayView;
import io.pravega.common.util.HashedArray;
import io.pravega.segmentstore.contracts.AttributeUpdate;
import io.pravega.segmentstore.contracts.AttributeUpdateType;
import io.pravega.segmentstore.contracts.Attributes;
import io.pravega.segmentstore.contracts.BadAttributeUpdateException;
import io.pravega.segmentstore.server.DirectSegmentAccess;
import io.pravega.segmentstore.server.tables.hashing.KeyHash;
import io.pravega.segmentstore.server.tables.hashing.KeyHasher;
import java.time.Duration;
import java.util.ArrayList;
import java.util.Arrays;
import java.util.Collection;
import java.util.Comparator;
import java.util.HashMap;
import java.util.List;
import java.util.Map;
import java.util.UUID;
import java.util.concurrent.CompletableFuture;
import java.util.concurrent.ScheduledExecutorService;
import java.util.concurrent.atomic.AtomicBoolean;
import java.util.concurrent.atomic.AtomicLong;
import java.util.stream.Collectors;
import lombok.Data;
import lombok.NonNull;
import lombok.extern.slf4j.Slf4j;
import lombok.val;

/**
 * Provides read-write access to a Hash Array Mapped Tree implementation over Extended Attributes.
 * See {@link IndexReader} for a description of the Index Structure.
 */
@Slf4j
class IndexWriter extends IndexReader {
    //region Members

    private final KeyHasher hasher;

    //endregion

    //region Constructor

    /**
     * Creates a new instance of the IndexWriter class.
     *
     * @param keyHasher The {@link KeyHasher} to use for hashing keys.
     * @param executor  An Executor to use for async tasks.
     */
    IndexWriter(@NonNull KeyHasher keyHasher, ScheduledExecutorService executor) {
        super(executor);
        this.hasher = keyHasher;
    }

    //endregion

    //region Initial Table Attributes

    /**
     * Generates a set of {@link AttributeUpdate}s that set the initial Attributes on a newly create Table Segment.
     *
     * Attributes:
     * * {@link Attributes#TABLE_NODE_ID} is initialized to 1.
     * * {@link Attributes#TABLE_INDEX_OFFSET} is initialized to 0.
     *
     * @return A Collection of {@link AttributeUpdate}s.
     */
    static Collection<AttributeUpdate> generateInitialTableAttributes() {
        return Arrays.asList(new AttributeUpdate(Attributes.TABLE_NODE_ID, AttributeUpdateType.None, 0L),
                new AttributeUpdate(Attributes.TABLE_INDEX_OFFSET, AttributeUpdateType.None, 0L));
    }

    //endregion

    //region Updating Table Buckets

    /**
     * Groups the given {@link BucketUpdate.KeyUpdate} instances by their associated buckets. These buckets may be partial
     * (i.e., only part of the hash matched) or a full match.
     *
     * @param keyUpdates A Collection of {@link BucketUpdate.KeyUpdate} instances to index.
     * @param segment    The Segment to read from.
     * @param timer      Timer for the operation.
     * @return A CompletableFuture that, when completed, will contain the a collection of {@link BucketUpdate}s.
     */
    CompletableFuture<Collection<BucketUpdate>> groupByBucket(Collection<BucketUpdate.KeyUpdate> keyUpdates,
                                                              DirectSegmentAccess segment, TimeoutTimer timer) {
        val updatesByHash = keyUpdates.stream()
                                      .collect(Collectors.groupingBy(k -> this.hasher.hash(k.getKey())));
        return locateBuckets(updatesByHash.keySet(), segment, timer)
                .thenApplyAsync(buckets -> {
                    val result = new HashMap<TableBucket, BucketUpdate>();
                    buckets.forEach((keyHash, bucket) -> {
                        // Add the bucket to the result and record this Key as a "new" key in it.
                        BucketUpdate bu = result.computeIfAbsent(bucket, BucketUpdate::new);
                        updatesByHash.get(keyHash).forEach(bu::withKeyUpdate);
                    });

                    return result.values();
                }, this.executor);
    }

    /**
     * Determines what Segment Attribute Updates are necessary to apply the given bucket updates and executes them
     * onto the given Segment.
     *
     * @param bucketUpdates      A Collection of {@link BucketUpdate} instances to apply. Each such instance refers to
     *                           a different {@link TableBucket} and contains the existing state and changes for it alone.
     * @param segment            A {@link DirectSegmentAccess} representing the Segment to apply the updates to.
     * @param firstIndexedOffset The first offset in the Segment that is indexed. This will be used as a conditional update
     *                           constraint (matched against the Segment's {@link Attributes#TABLE_INDEX_OFFSET}) to verify
     *                           the update will not corrupt the data (i.e., we do not overlap with another update).
     * @param lastIndexedOffset  The last offset in the Segment that is indexed. The Segment's {@link Attributes#TABLE_INDEX_OFFSET}
     *                           will be updated to this value (atomically) upon a successful completion of his call.
     * @param timeout            Timeout for the operation.
     * @return A CompletableFuture that, when completed, will contain the number of new Index Nodes added. If the
     * operation failed, it will be failed with the appropriate exception. Notable exceptions:
     * <ul>
     * <li>{@link BadAttributeUpdateException} if the update failed due to firstIndexOffset not matching the Segment's
     * {@link Attributes#TABLE_INDEX_OFFSET}) attribute value or if it failed due to a concurrent call to this method which
     * modified the {@link Attributes#TABLE_NODE_ID} attribute. Both cases are retryable, but if TABLE_INDEX_OFFSET mismatches,
     * the entire bucketUpdates argument must be reconstructed with the reconciled value (to prevent index corruption).
     * </ul>
     */
    CompletableFuture<Integer> updateBuckets(Collection<BucketUpdate> bucketUpdates, DirectSegmentAccess segment,
                                             long firstIndexedOffset, long lastIndexedOffset, Duration timeout) {
        List<AttributeUpdate> attributeUpdates = new ArrayList<>();

        // Process each Key in the given Map.
        // Locate the Key's Bucket, then generate necessary Attribute Updates to integrate new Keys into it.
        final int initialTableNodeId = getTableNodeId(segment.getInfo());
        int currentTableNodeId = initialTableNodeId;
        for (BucketUpdate bucketUpdate : bucketUpdates) {
            currentTableNodeId += generateAttributeUpdates(bucketUpdate, currentTableNodeId, attributeUpdates);
        }

        if (lastIndexedOffset > firstIndexedOffset) {
            // Atomically update the Table-related attributes in the Segment's metadata, once we apply these changes.
            generateTableAttributeUpdates(firstIndexedOffset, lastIndexedOffset, initialTableNodeId, currentTableNodeId, attributeUpdates);
        }

        if (attributeUpdates.isEmpty()) {
            // We haven't made any updates.
            log.debug("IndexWriter[{}]: FirstIdxOffset={}, LastIdxOffset={}, No Changes.", segment.getSegmentId(), firstIndexedOffset, lastIndexedOffset);
            return CompletableFuture.completedFuture(0);
        } else {
<<<<<<< HEAD
=======
            log.debug("IndexWriter[{}]: FirstIdxOffset={}, LastIdxOffset={}, InitialTableNodeId={}, CurrentTableNodeId={}, UpdateCount={}.",
                    segment.getSegmentId(), firstIndexedOffset, lastIndexedOffset, initialTableNodeId, currentTableNodeId, attributeUpdates.size());
>>>>>>> 0efc16ac
            final int result = currentTableNodeId - initialTableNodeId;
            return segment.updateAttributes(attributeUpdates, timeout)
                          .thenApply(v -> result);
        }
    }

    /**
     * Generates the necessary {@link AttributeUpdate}s to index updates to the given {@link BucketUpdate}.
     *
     * Backpointer updates:
     * - Backpointers are used to resolve collisions when we have exhausted the full hash (so we cannot grow the tree
     * anymore). As such, we only calculate backpointers after we group the keys based on their full hashes.
     * - We need to handle overwritten Keys, as well as linking the new Keys.
     * - When an existing Key is overwritten, the Key after it needs to be linked to the Key before it (and its link to
     * the Key before it removed). No other links between existing Keys need to be changed.
     * - New Keys need to be linked between each other, and the first one linked to the last of existing Keys.
     *
     * TableBucket updates:
     * - We need to generate sub-buckets to resolve collisions (as much as we can grow the tree). In each such sub-bucket,
     * we simply need to have the {@link TableBucket} point to the last key in updatedKeys. Backpointers will complete
     * the data structure by providing collision resolution for those remaining cases.
     *
     * @param bucketUpdate     The {@link BucketUpdate} to generate updates for.
     * @param currentNodeId    The next available Node Id that can be allocated.
     * @param attributeUpdates A List of {@link AttributeUpdate}s to collect into.
     * @return The number of new index nodes added.
     */
    private int generateAttributeUpdates(BucketUpdate bucketUpdate, int currentNodeId, List<AttributeUpdate> attributeUpdates) {
        if (!bucketUpdate.hasUpdates()) {
            // Nothing to do.
            return 0;
        }

        // Sanity check 1: If we get a full bucket (that points to a data node), then it must have at least one existing
        // key, otherwise (index buckets) must not have any.
        TableBucket bucket = bucketUpdate.getBucket();
        boolean indexBucket = bucket.getLastNode() == null || bucket.getLastNode().isIndexNode();
        Preconditions.checkArgument(indexBucket == bucketUpdate.getExistingKeys().isEmpty(),
                "Index Buckets must have no existing keys, while non-index Buckets must not have.");

        // Group all Keys by Key Hash. This will help us define the new buckets.
        val bucketsByHash = bucketUpdate.groupByHash(this.hasher::hash);

        // Sanity check 2: If we grouped in more than 1 hash, then the TableBucket must not have a full path. If it did,
        // then only one KeyHash can possibly map to it (and not two or more).
        Preconditions.checkState(bucketsByHash.size() == 1 || bucket.getNodes().size() < this.hasher.getHashPartCount(),
                "Exactly one KeyHash can map to a full-path TableBucket.");

        // Keep track of the new sub-bucket offsets.
        HashMap<KeyHash, Long> newBucketOffsets = new HashMap<>();

        // Keep track whether the bucket was deleted (if we get at least one update, it was not).
        boolean isDeleted = true;
        for (val entry : bucketsByHash.entrySet()) {
            BucketUpdate update = entry.getValue();

            // All Keys in this bucket have the same full hash. If there is more than one key per such hash, then we have
            // a collision, which must be resolved (this also handles removed keys).
            generateBackpointerUpdates(update, attributeUpdates);

            // Backpointers help us create a linked list (of keys) for those buckets which have collisions (in reverse
            // order, by offset). At this point, we only need to figure out the highest offset of a Key in each bucket,
            // which will then become the Bucket's offset.
            val bucketOffset = update.getBucketOffset();
            if (bucketOffset >= 0) {
                // We have an update.
                newBucketOffsets.put(entry.getKey(), bucketOffset);
                isDeleted = false;
            }
        }

        // 2. Bucket updates.
        int newIndexNodeCount = 0;
        if (isDeleted) {
            generateBucketDelete(bucket, attributeUpdates);
        } else {
            newIndexNodeCount = generateBucketUpdate(bucket, newBucketOffsets, currentNodeId, attributeUpdates);
        }

        return newIndexNodeCount;
    }

    /**
     * Generates a sequence of {@link AttributeUpdate}s that will create or update the necessary Table Buckets based on
     * the given KeyHashes.
     *
     * Notes:
     * - If keyHashes.size() == 1, then bucket will be updated to point to whatever value is stored in the keyHashes entry.
     * - if keyHashes.size() > 1, then the given bucket will be transformed into keyHashes.size() buckets, each having
     * the given bucket as a root. The original bucket will have its data node pointer deleted and replaced with one or
     * more index node pointers. In this case
     *
     * @param bucket           The Bucket to create.
     * @param keyHashes        A Map of {@link KeyHash} to Offsets representing the Hashes that currently mapped to
     *                         the given bucket, and for which we need to generate updates (to either alter the given
     *                         bucket or create sub-buckets).
     * @param currentNodeId    The next available Node Id that can be allocated.
     * @param attributeUpdates A List of {@link AttributeUpdate}s to collect updates in.
     * @return The number of new index nodes allocated.
     */
    private int generateBucketUpdate(TableBucket bucket, Map<KeyHash, Long> keyHashes, int currentNodeId, List<AttributeUpdate> attributeUpdates) {
        // Figure out where we need to start from:
        // - If the bucket is empty, we start at the beginning (hashIndex = 0)
        // - If the bucket points to a data node, that will need to be replaced (hashIndex = NodeCount - 1)
        // - If the bucket points to an index node, we will have to continue (hashIndex = NodeCount)
        int initialHashIndex = bucket.isPartial()
                ? bucket.getNodes().size()
                : bucket.getNodes().size() - 1;
        Preconditions.checkArgument(initialHashIndex <= this.hasher.getHashPartCount(), "Unable to update TableBucket since existing node count "
                + "(%s) exceeds the available hash count (%s).", initialHashIndex, this.hasher.getHashPartCount());

        // Generate any updates necessary, by doing a depth-first recursion down to each branch before moving on to adjacent ones.
        val rootGroup = new KeyHashGroup(initialHashIndex - 1, -1, null, keyHashes);
        return generateBucketUpdate(rootGroup, currentNodeId, bucket.getLastNode(), attributeUpdates);
    }

    /**
     * Generates a sequence of {@link AttributeUpdate}s that will create or or update the necessary Table Buckets for
     * the given {@link KeyHashGroup}.
     *
     * @param group            The {@link KeyHashGroup} to generate updates for.
     * @param parentNodeId     The Node Id for the parent index node.
     * @param last             The existing {@link TableBucket}'s last node. All updates will be linked from this node.
     * @param attributeUpdates A List of {@link AttributeUpdate}s to collect updates in.
     * @return The number of new index nodes allocated.
     */
    private int generateBucketUpdate(KeyHashGroup group, int parentNodeId, TableBucket.Node last, List<AttributeUpdate> attributeUpdates) {
        Preconditions.checkState(group.getHashIndex() < this.hasher.getHashPartCount(), "Unable to update TableBucket; " +
                "reached the maximum hash count (%s) but there are still hashes to index.", this.hasher.getHashPartCount());

        int newNodeCount = 0;
        val subGroups = group.generateNextGroup();
        for (val subGroup : subGroups) {
            boolean dataNode = subGroup.getHashes().size() == 1;
            if (dataNode) {
                attributeUpdates.add(generateDataNodeUpdate(subGroup, parentNodeId, last));
            } else {
                // Index node.
                // We need to allocate a new index node. Its offset will be based on the parent node id offset, plus how
                // many index nodes we've allocated here.
                int indexNodeId = parentNodeId + 1 + newNodeCount;
                attributeUpdates.add(generateIndexNodeUpdate(subGroup, parentNodeId, indexNodeId, last));

                // Move on to the next part of this KeyHash, and pass down our own Node Id Offset.
                newNodeCount += generateBucketUpdate(subGroup, indexNodeId, last, attributeUpdates) + 1;
            }
        }

        return newNodeCount;
    }

    /**
     * Generates an {@link AttributeUpdate} that will create (a new) or update (an existing) Index Node using the given information.
     *
     * @param group        The {@link KeyHashGroup} to generate the update for.
     * @param parentNodeId The Node Id for the parent index node.
     *                     This only applies if this Index Node is not a top-level node (i.e., if it has parents).
     * @param indexNodeId  The Node Id to assign to this Index Node.
     * @param last         The existing {@link TableBucket}'s last node. All updates will be linked from this node.
     * @return An {@link AttributeUpdate} .
     */
    private AttributeUpdate generateIndexNodeUpdate(KeyHashGroup group, int parentNodeId, int indexNodeId, TableBucket.Node last) {
        UUID attributeId;
        if (group.isFirstLevel()) {
            // One of the "roots" of the tree.
            attributeId = getFirstLevelAttributeKey(group, last);
        } else {
            // Intermediate index nodes. Need to refer to the parent's Node Id so we can properly link it.
            attributeId = getNonFirstLevelAttributeKey(group, parentNodeId);
        }

        long value = this.attributeCalculator.getIndexNodeAttributeValue(indexNodeId);
        return new AttributeUpdate(attributeId, AttributeUpdateType.Replace, value);
    }

    /**
     * Generates an {@link AttributeUpdate} that will create (a new) or update (an existing) Data Node using the given information.
     *
     * @param group        The {@link KeyHashGroup} to generate the update for.
     * @param parentNodeId The Node Id for the parent index node.
     *                     This only applies if this Data Node is not a top-level node (i.e., if it has parents).
     * @param last         The existing {@link TableBucket}'s last node. All updates will be linked from this node.
     * @return An {@link AttributeUpdate} .
     */
    private AttributeUpdate generateDataNodeUpdate(KeyHashGroup group, int parentNodeId, TableBucket.Node last) {
        long value = getDataNodeValue(group);
        UUID attributeId;
        if (group.isFirstLevel()) {
            // Top-level Data Node. No parents, so no need to reference the parentNodeId. Just generate the Key.
            attributeId = getFirstLevelAttributeKey(group, last);
        } else {
            // This data node has parents. Need to link it to the parent via ts parentNodeId.
            attributeId = getNonFirstLevelAttributeKey(group, parentNodeId);
        }

        return new AttributeUpdate(attributeId, AttributeUpdateType.Replace, value);
    }

    /**
     * Generates a {@link UUID} which represents an Attribute ID for a node (Index or Data) that is either top-level (no parents)
     * or for which the parent is already present in the Segment's attributes (i.e., it has an assigned Node Id).
     *
     * @param group          The {@link KeyHashGroup} to generate for.
     * @param lastBucketNode The last existing Node in the TableBucket we want to update.
     * @return The UUID.
     */
    private UUID getFirstLevelAttributeKey(KeyHashGroup group, TableBucket.Node lastBucketNode) {
        if (group.getHashIndex() == 0) {
            // Top-level. Generate Primary Hash.
            return this.attributeCalculator.getPrimaryHashAttributeKey(group.getHashPart());
        } else if (lastBucketNode.isIndexNode()) {
            // We have a parent that is an index node, so must not touch it, but link from it; generate a
            // Secondary hash to expand the branch based on our parent's Node Id.
            return this.attributeCalculator.getSecondaryHashAttributeKey(group.getHashPart(), (int) lastBucketNode.getValue());
        } else {
            // We have a "parent", but this is a data node. We need to replace it with whatever we have in store. If we
            // have multiple keys (and the hashes haven't been exhausted), we will replace this data node with one or more
            // index nodes. If we have a single key, then we'll just update this entry.
            return lastBucketNode.getKey();
        }
    }

    /**
     * Generates an Attribute Id that represents the Key for a node (Index or Data) that has parents, but whose parents
     * are not yet present in the Index (i.e., their Node Ids are generated as part of the same update batch as this node).
     *
     * @param group  The {@link KeyHashGroup} to generate for.
     * @param nodeId The Node Id to use.
     * @return An UUID representing the Attribute Key that was generated.
     */
    private UUID getNonFirstLevelAttributeKey(KeyHashGroup group, int nodeId) {
        return this.attributeCalculator.getSecondaryHashAttributeKey(group.getHashPart(), nodeId);
    }

    /**
     * Calculates the value to store in a Data Node.
     *
     * @param group The {@link KeyHashGroup} to calculate the value for.
     * @return The value.
     */
    private long getDataNodeValue(KeyHashGroup group) {
        long bucketSegmentOffset = group.getHashes().values().stream().findFirst().orElse(-1L);
        assert bucketSegmentOffset >= 0;
        return this.attributeCalculator.getSegmentOffsetAttributeValue(bucketSegmentOffset);
    }

    /**
     * Generates one or more {@link AttributeUpdate}s that will delete a {@link TableBucket}.
     *
     * NOTE: currently this will only fully delete a {@link TableBucket} if it is made of a single node. Multi-node buckets
     * cannot be deleted via this path since we do not have any information if they are used by other keys.
     *
     * @param bucket           The {@link TableBucket} to delete.
     * @param attributeUpdates A List of AttributeUpdates to collect updates in.
     */
    private void generateBucketDelete(TableBucket bucket, List<AttributeUpdate> attributeUpdates) {
        if (bucket.isPartial()) {
            // This bucket path does not lead to an actual data node. Nothing we can do here.
            return;
        }

        // We need to be careful with deletes: we cannot delete the whole path (since it may be partially shared), so
        // the only thing we can delete is the data node. We'll delete the whole path during a compaction.
        attributeUpdates.add(new AttributeUpdate(bucket.getLastNode().getKey(), AttributeUpdateType.Replace, Attributes.NULL_ATTRIBUTE_VALUE));
    }

    /**
     * Generates conditional {@link AttributeUpdate}s that update the values for Core Attributes representing the indexing
     * state of the Table Segment.
     *
     * @param currentOffset      The offset from which this indexing batch began. This will be checked against {@link Attributes#TABLE_INDEX_OFFSET}.
     * @param newOffset          The new offset to set for {@link Attributes#TABLE_INDEX_OFFSET}.
     * @param initialTableNodeId The initial value for TableNodeId. This will be checked against {@link Attributes#TABLE_NODE_ID}.
     * @param newTableNodeId     The new value for the {@link Attributes#TABLE_NODE_ID} attribute.
     * @param attributeUpdates   A List of {@link AttributeUpdate} to add the updates to.
     */
    private void generateTableAttributeUpdates(long currentOffset, long newOffset, long initialTableNodeId, long newTableNodeId, List<AttributeUpdate> attributeUpdates) {
        // Add an Update for the TABLE_INDEX_OFFSET to indicate we have indexed everything up to this offset.
        Preconditions.checkArgument(currentOffset <= newOffset, "newOffset must be larger than existingOffset");
        attributeUpdates.add(new AttributeUpdate(Attributes.TABLE_INDEX_OFFSET, AttributeUpdateType.ReplaceIfEquals, newOffset, currentOffset));

        // Add an Update (if needed) for TABLE_NODE_ID to indicate the next available value for such a node.
        if (newTableNodeId > initialTableNodeId) {
            attributeUpdates.add(new AttributeUpdate(Attributes.TABLE_NODE_ID, AttributeUpdateType.ReplaceIfEquals, newTableNodeId, initialTableNodeId));
        }
    }

    //endregion

    //region Backpointers

    /**
     * Generates the necessary Backpointer updates for the given {@link BucketUpdate}.
     *
     * @param update           The BucketUpdate to generate Backpointers for.
     * @param attributeUpdates A List of {@link AttributeUpdate} where the updates will be collected.
     */
    private void generateBackpointerUpdates(BucketUpdate update, List<AttributeUpdate> attributeUpdates) {
        // Keep track of the previous, non-deleted Key's offset. The first one points to nothing.
        AtomicLong previousOffset = new AtomicLong(Attributes.NULL_ATTRIBUTE_VALUE);

        // Keep track of whether the previous Key has been replaced.
        AtomicBoolean previousReplaced = new AtomicBoolean(false);

        // Process all existing Keys, in order of Offsets, and either unlink them (if replaced) or update pointers as needed.
        AtomicBoolean first = new AtomicBoolean(true);
        update.getExistingKeys().stream()
              .sorted(Comparator.comparingLong(BucketUpdate.KeyInfo::getOffset))
              .forEach(keyInfo -> {
                    boolean replaced = update.isKeyUpdated(keyInfo.getKey());
                    if (replaced) {
                        // This one has been replaced or removed; delete any backpointer originating from it.
                        if (!first.get()) {
                            // ... except if this is the first one in the list, which means it doesn't have a backpointer.
                            attributeUpdates.add(generateBackpointerRemoval(keyInfo.getOffset()));
                        }

                        previousReplaced.set(true); // Record that this has been replaced.
                    } else {
                        if (previousReplaced.get()) {
                            // This one hasn't been replaced or removed, however its previous one has been.
                            // Repoint it to whatever key is now ahead of it, or remove it (if previousOffset is nothing).
                            attributeUpdates.add(generateBackpointerUpdate(keyInfo.getOffset(), previousOffset.get()));
                            previousReplaced.set(false);
                        }

                        previousOffset.set(keyInfo.getOffset()); // Record the last valid offset.
                    }

                    first.set(false);
                });

        // Process all the new Keys, in order of offsets, and add any backpointers as needed, making sure to also link them
        // to whatever surviving existing Keys we might still have.
        update.getKeyUpdates().stream()
              .filter(keyUpdate -> !keyUpdate.isDeleted())
              .sorted(Comparator.comparingLong(BucketUpdate.KeyUpdate::getOffset))
              .forEach(keyUpdate -> {
                    if (previousOffset.get() != Attributes.NULL_ATTRIBUTE_VALUE) {
                        // Only add a backpointer if we have another Key ahead of it.
                        attributeUpdates.add(generateBackpointerUpdate(keyUpdate.getOffset(), previousOffset.get()));
                    }

                    previousOffset.set(keyUpdate.getOffset());
                });
    }

    /**
     * Generates an AttributeUpdate that creates a new or updates an existing Backpointer.
     *
     * @param fromOffset The offset at which the Backpointer originates.
     * @param toOffset   The offset at which the Backpointer ends.
     */
    private AttributeUpdate generateBackpointerUpdate(long fromOffset, long toOffset) {
        return new AttributeUpdate(this.attributeCalculator.getBackpointerAttributeKey(fromOffset), AttributeUpdateType.Replace, toOffset);
    }

    /**
     * Generates an AttributeUpdate that removes a Backpointer, whether it exists or not.
     *
     * @param fromOffset The offset at which the Backpointer originates.
     */
    private AttributeUpdate generateBackpointerRemoval(long fromOffset) {
        return new AttributeUpdate(this.attributeCalculator.getBackpointerAttributeKey(fromOffset), AttributeUpdateType.Replace, Attributes.NULL_ATTRIBUTE_VALUE);
    }

    //endregion

    //region KeyHashGroup

    @Data
    private static class KeyHashGroup {
        private final int hashIndex;
        private final int depth;
        private final ArrayView hashPart; // The KeyHash part based on which the grouping has been done.
        private final Map<KeyHash, Long> hashes;

        boolean isFirstLevel() {
            return this.depth == 0;
        }

        /**
         * Generates a Collection of {@link KeyHashGroup} based on the {@link KeyHash}es present in this group, but
         * regrouped by the next available Hash Index (incremented from the given {@link KeyHashGroup#getHashIndex()}.
         *
         * @return A Collection of {@link KeyHashGroup}s.
         */
        Collection<KeyHashGroup> generateNextGroup() {
            int hashIndex = this.hashIndex + 1;
            int depth = this.depth + 1;
            val result = new HashMap<HashedArray, KeyHashGroup>();
            for (val e : this.hashes.entrySet()) {
                KeyHash hash = e.getKey();
                val hashPart = new HashedArray(hash.getPart(hashIndex));
                KeyHashGroup newGroup = result.computeIfAbsent(hashPart, ignored -> new KeyHashGroup(hashIndex, depth, hashPart, new HashMap<>()));
                newGroup.hashes.put(e.getKey(), e.getValue());
            }

            return result.values();
        }
    }

    //endregion
}<|MERGE_RESOLUTION|>--- conflicted
+++ resolved
@@ -156,11 +156,8 @@
             log.debug("IndexWriter[{}]: FirstIdxOffset={}, LastIdxOffset={}, No Changes.", segment.getSegmentId(), firstIndexedOffset, lastIndexedOffset);
             return CompletableFuture.completedFuture(0);
         } else {
-<<<<<<< HEAD
-=======
             log.debug("IndexWriter[{}]: FirstIdxOffset={}, LastIdxOffset={}, InitialTableNodeId={}, CurrentTableNodeId={}, UpdateCount={}.",
                     segment.getSegmentId(), firstIndexedOffset, lastIndexedOffset, initialTableNodeId, currentTableNodeId, attributeUpdates.size());
->>>>>>> 0efc16ac
             final int result = currentTableNodeId - initialTableNodeId;
             return segment.updateAttributes(attributeUpdates, timeout)
                           .thenApply(v -> result);
