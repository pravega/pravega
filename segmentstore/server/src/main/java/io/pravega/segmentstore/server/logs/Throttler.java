--- conflicted
+++ resolved
@@ -166,13 +166,6 @@
                             ex -> ex instanceof ThrottlingInterruptedException,
                             this::throttle)
                     .whenComplete((r, e) -> {
-<<<<<<< HEAD
-                        this.metrics.processingDelay(delay.getDurationMillis());
-                        this.currentDelay.set(null);
-                    });
-        } else {
-            this.metrics.processingDelay(delay.getDurationMillis());
-=======
                         if (this.currentDelay.get() != null && currentDelay.get().remaining.getRemaining().toMillis() == 0) {
                             processDelay(delay.getDurationMillis(), delay.getThrottlerName());
                         }
@@ -181,7 +174,6 @@
         } else {
             // The future won't be interrupted, so we can assume it will run till completion.
             processDelay(delay.getDurationMillis(), delay.getThrottlerName());
->>>>>>> 44b4655c
             return delayFuture;
         }
     }
