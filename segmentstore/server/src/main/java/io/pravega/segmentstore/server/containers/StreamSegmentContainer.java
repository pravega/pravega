--- conflicted
+++ resolved
@@ -136,11 +136,7 @@
         this.durableLog = durableLogFactory.createDurableLog(this.metadata, this.readIndex);
         shutdownWhenStopped(this.durableLog, "DurableLog");
         this.attributeIndex = attributeIndexFactory.createContainerAttributeIndex(this.metadata, this.storage);
-<<<<<<< HEAD
-        this.writer = writerFactory.createWriter(this.metadata, this.durableLog, this.readIndex, this.attributeIndex, this.storage);
-=======
         this.writer = writerFactory.createWriter(this.metadata, this.durableLog, this.readIndex, this.attributeIndex, this.storage, this::createWriterProcessors);
->>>>>>> 592ea91c
         shutdownWhenStopped(this.writer, "Writer");
         this.stateStore = new SegmentStateStore(this.storage, this.executor);
         this.metadataCleaner = new MetadataCleaner(config, this.metadata, this.stateStore, this::notifyMetadataRemoved,
