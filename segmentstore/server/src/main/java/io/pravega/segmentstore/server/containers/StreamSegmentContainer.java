--- conflicted
+++ resolved
@@ -132,13 +132,8 @@
         this.executor = executor;
         this.durableLog = durableLogFactory.createDurableLog(this.metadata, this.readIndex);
         shutdownWhenStopped(this.durableLog, "DurableLog");
-<<<<<<< HEAD
         this.attributeIndex = attributeIndexFactory.createContainerAttributeIndex(this.metadata, this.storage);
-        this.writer = writerFactory.createWriter(this.metadata, this.durableLog, this.readIndex, this.attributeIndex, this.storage);
-=======
-        this.attributeIndex = attributeIndexFactory.createContainerAttributeIndex(this.metadata, this.storage, this.durableLog);
         this.writer = writerFactory.createWriter(this.metadata, this.durableLog, this.readIndex, this.attributeIndex, this.storage, this::createWriterProcessors);
->>>>>>> a125cf28
         shutdownWhenStopped(this.writer, "Writer");
         this.stateStore = new SegmentStateStore(this.storage, this.executor);
         this.metadataCleaner = new MetadataCleaner(config, this.metadata, this.stateStore, this::notifyMetadataRemoved,
