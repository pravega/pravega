/**
 * Copyright Pravega Authors.
 *
 * Licensed under the Apache License, Version 2.0 (the "License");
 * you may not use this file except in compliance with the License.
 * You may obtain a copy of the License at
 *
 *     http://www.apache.org/licenses/LICENSE-2.0
 *
 * Unless required by applicable law or agreed to in writing, software
 * distributed under the License is distributed on an "AS IS" BASIS,
 * WITHOUT WARRANTIES OR CONDITIONS OF ANY KIND, either express or implied.
 * See the License for the specific language governing permissions and
 * limitations under the License.
 */
package io.pravega.segmentstore.server.containers;

import com.google.common.base.Charsets;
import com.google.common.base.Preconditions;
import com.google.common.collect.ImmutableList;
import com.google.common.util.concurrent.AbstractService;
import com.google.common.util.concurrent.Service;
import io.pravega.common.Exceptions;
import io.pravega.common.LoggerHelpers;
import io.pravega.common.TimeoutTimer;
import io.pravega.common.concurrent.Futures;
import io.pravega.common.concurrent.Services;
import io.pravega.common.io.ByteBufferOutputStream;
import io.pravega.common.util.BufferView;
import io.pravega.common.util.ByteArraySegment;
import io.pravega.common.util.Retry;
import io.pravega.common.util.Retry.RetryAndThrowConditionally;
import io.pravega.segmentstore.contracts.AttributeId;
import io.pravega.segmentstore.contracts.AttributeUpdate;
import io.pravega.segmentstore.contracts.AttributeUpdateCollection;
import io.pravega.segmentstore.contracts.AttributeUpdateType;
import io.pravega.segmentstore.contracts.Attributes;
import io.pravega.segmentstore.contracts.BadAttributeUpdateException;
import io.pravega.segmentstore.contracts.ExtendedChunkInfo;
import io.pravega.segmentstore.contracts.MergeStreamSegmentResult;
import io.pravega.segmentstore.contracts.ReadResult;
import io.pravega.segmentstore.contracts.SegmentProperties;
import io.pravega.segmentstore.contracts.SegmentType;
import io.pravega.segmentstore.contracts.StreamSegmentInformation;
import io.pravega.segmentstore.contracts.StreamSegmentMergedException;
import io.pravega.segmentstore.contracts.StreamSegmentNotExistsException;
import io.pravega.segmentstore.contracts.StreamSegmentSealedException;
import io.pravega.segmentstore.contracts.tables.TableEntry;
import io.pravega.segmentstore.contracts.tables.TableAttributes;
import io.pravega.segmentstore.server.AttributeIndex;
import io.pravega.segmentstore.server.AttributeIterator;
import io.pravega.segmentstore.server.ContainerEventProcessor;
import io.pravega.segmentstore.server.ContainerMetadata;
import io.pravega.segmentstore.server.ContainerOfflineException;
import io.pravega.segmentstore.server.DirectSegmentAccess;
import io.pravega.segmentstore.server.IllegalContainerStateException;
import io.pravega.segmentstore.server.OperationLog;
import io.pravega.segmentstore.server.OperationLogFactory;
import io.pravega.segmentstore.server.ReadIndex;
import io.pravega.segmentstore.server.ReadIndexFactory;
import io.pravega.segmentstore.server.SegmentContainer;
import io.pravega.segmentstore.server.SegmentContainerExtension;
import io.pravega.segmentstore.server.SegmentContainerFactory;
import io.pravega.segmentstore.server.SegmentMetadata;
import io.pravega.segmentstore.server.SegmentOperation;
import io.pravega.segmentstore.server.SegmentStoreMetrics;
import io.pravega.segmentstore.server.UpdateableSegmentMetadata;
import io.pravega.segmentstore.server.Writer;
import io.pravega.segmentstore.server.WriterFactory;
import io.pravega.segmentstore.server.WriterSegmentProcessor;
import io.pravega.segmentstore.server.attributes.AttributeIndexFactory;
import io.pravega.segmentstore.server.attributes.ContainerAttributeIndex;
import io.pravega.segmentstore.server.logs.PriorityCalculator;
import io.pravega.segmentstore.server.logs.operations.AttributeUpdaterOperation;
import io.pravega.segmentstore.server.logs.operations.DeleteSegmentOperation;
import io.pravega.segmentstore.server.logs.operations.MergeSegmentOperation;
import io.pravega.segmentstore.server.logs.operations.Operation;
import io.pravega.segmentstore.server.logs.operations.OperationPriority;
import io.pravega.segmentstore.server.logs.operations.StreamSegmentAppendOperation;
import io.pravega.segmentstore.server.logs.operations.StreamSegmentMapOperation;
import io.pravega.segmentstore.server.logs.operations.StreamSegmentSealOperation;
import io.pravega.segmentstore.server.logs.operations.StreamSegmentTruncateOperation;
import io.pravega.segmentstore.server.logs.operations.UpdateAttributesOperation;
import io.pravega.segmentstore.server.tables.ContainerTableExtension;
import io.pravega.segmentstore.storage.SimpleStorageFactory;
import io.pravega.segmentstore.storage.Storage;
import io.pravega.segmentstore.storage.StorageFactory;
import io.pravega.segmentstore.storage.chunklayer.ChunkHandle;
import io.pravega.segmentstore.storage.chunklayer.ChunkStorageException;
import io.pravega.segmentstore.storage.chunklayer.ChunkedSegmentStorage;
import io.pravega.segmentstore.storage.chunklayer.SnapshotInfo;
import io.pravega.segmentstore.storage.chunklayer.SnapshotInfoStore;
import io.pravega.segmentstore.storage.chunklayer.UtilsWrapper;
import io.pravega.segmentstore.storage.metadata.TableBasedMetadataStore;
import io.pravega.shared.NameUtils;


import java.io.ByteArrayInputStream;
import java.io.IOException;
import java.time.Duration;
import java.util.ArrayList;
import java.util.Collection;
import java.util.Collections;
import java.util.HashMap;
import java.util.List;
import java.util.Map;
import java.util.Objects;
import java.util.concurrent.CompletableFuture;
import java.util.concurrent.CompletionException;
import java.util.concurrent.ScheduledExecutorService;
import java.util.concurrent.atomic.AtomicBoolean;
import java.util.concurrent.atomic.AtomicInteger;
import java.util.concurrent.atomic.AtomicLong;
import java.util.concurrent.TimeUnit;
import java.util.function.Consumer;
import java.util.function.Supplier;
import java.util.stream.Collectors;
import javax.annotation.Nullable;
import lombok.Getter;
import lombok.RequiredArgsConstructor;
import lombok.SneakyThrows;
import lombok.extern.slf4j.Slf4j;
import lombok.val;

import static io.pravega.segmentstore.contracts.Attributes.ATTRIBUTE_SLTS_LATEST_SNAPSHOT_EPOCH;
import static io.pravega.segmentstore.contracts.Attributes.ATTRIBUTE_SLTS_LATEST_SNAPSHOT_ID;

/**
 * Container for StreamSegments. All StreamSegments that are related (based on a hashing functions) will belong to the
 * same StreamSegmentContainer. Handles all operations that can be performed on such streams.
 */
@Slf4j
class StreamSegmentContainer extends AbstractService implements SegmentContainer {
    //region Members
    // Default buffer size of 1 MB.
    private static final int BUFFER_SIZE = 1048576;
    private static final int MAX_FLUSH_ATTEMPTS = 10;
    private static final EpochInfo.Serializer EPOCH_INFO_SERIALIZER = new EpochInfo.Serializer();
    private static final RetryAndThrowConditionally CACHE_ATTRIBUTES_RETRY = Retry.withExpBackoff(50, 2, 10, 1000)
            .retryWhen(ex -> ex instanceof BadAttributeUpdateException);
    protected final StreamSegmentContainerMetadata metadata;
    protected final MetadataStore metadataStore;
    private final String traceObjectId;
    private final OperationLog durableLog;
    private final ReadIndex readIndex;
    private final ContainerAttributeIndex attributeIndex;
    private final Writer writer;
    private final Storage storage;
    private final ScheduledExecutorService executor;
    private final MetadataCleaner metadataCleaner;
    private final AtomicBoolean closed;
    private final AtomicBoolean isDurableLogInitialized;
    private final SegmentStoreMetrics.Container metrics;
    private final ContainerEventProcessor containerEventProcessor;
    private final Map<Class<? extends SegmentContainerExtension>, ? extends SegmentContainerExtension> extensions;
    private final ContainerConfig config;


    //endregion

    //region Constructor

    /**
     * Creates a new instance of the StreamSegmentContainer class.
     *
     * @param streamSegmentContainerId The Id of the StreamSegmentContainer.
     * @param config                   The ContainerConfig to use for this StreamSegmentContainer.
     * @param durableLogFactory        The DurableLogFactory to use to create DurableLogs.
     * @param readIndexFactory         The ReadIndexFactory to use to create Read Indices.
     * @param attributeIndexFactory    The AttributeIndexFactory to use to create Attribute Indices.
     * @param writerFactory            The WriterFactory to use to create Writers.
     * @param storageFactory           The StorageFactory to use to create Storage Adapters.
     * @param createExtensions            A Function that, given an instance of this class, will create the set of
     *                                 {@link SegmentContainerExtension}s to be associated with that instance.
     * @param executor                 An Executor that can be used to run async tasks.
     */
    StreamSegmentContainer(int streamSegmentContainerId, ContainerConfig config, OperationLogFactory durableLogFactory, ReadIndexFactory readIndexFactory,
                           AttributeIndexFactory attributeIndexFactory, WriterFactory writerFactory, StorageFactory storageFactory,
                           SegmentContainerFactory.CreateExtensions createExtensions, ScheduledExecutorService executor) {
        Preconditions.checkNotNull(config, "config");
        Preconditions.checkNotNull(durableLogFactory, "durableLogFactory");
        Preconditions.checkNotNull(readIndexFactory, "readIndexFactory");
        Preconditions.checkNotNull(writerFactory, "writerFactory");
        Preconditions.checkNotNull(storageFactory, "storageFactory");
        Preconditions.checkNotNull(executor, "executor");

        this.traceObjectId = String.format("SegmentContainer[%d]", streamSegmentContainerId);
        this.executor = executor;
        this.metadata = new StreamSegmentContainerMetadata(streamSegmentContainerId, config.getMaxActiveSegmentCount());
        this.extensions = Collections.unmodifiableMap(createExtensions.apply(this, this.executor));
        this.storage = createStorage(storageFactory);
        this.readIndex = readIndexFactory.createReadIndex(this.metadata, this.storage);
        this.config = config;
        this.durableLog = durableLogFactory.createDurableLog(this.metadata, this.readIndex);
        shutdownWhenStopped(this.durableLog, "DurableLog");
        this.attributeIndex = attributeIndexFactory.createContainerAttributeIndex(this.metadata, this.storage);
        this.writer = writerFactory.createWriter(this.metadata, this.durableLog, this.readIndex, this.attributeIndex, this.storage, this::createWriterProcessors);
        shutdownWhenStopped(this.writer, "Writer");
        this.metadataStore = createMetadataStore();
        this.metadataCleaner = new MetadataCleaner(config, this.metadata, this.metadataStore, this::notifyMetadataRemoved,
                this.executor, this.traceObjectId);
        shutdownWhenStopped(this.metadataCleaner, "MetadataCleaner");
        this.metrics = new SegmentStoreMetrics.Container(streamSegmentContainerId);
        this.containerEventProcessor = new ContainerEventProcessorImpl(this, this.metadataStore,
                config.getEventProcessorIterationDelay(), config.getEventProcessorOperationTimeout(), this.executor);
        this.closed = new AtomicBoolean();
        this.isDurableLogInitialized = new AtomicBoolean(false);
    }

    private Storage createStorage(StorageFactory storageFactory) {
        if (storageFactory instanceof SimpleStorageFactory) {
            val simpleFactory = (SimpleStorageFactory) storageFactory;
            // Initialize storage metadata table segment
            ContainerTableExtension tableExtension = getExtension(ContainerTableExtension.class);
            String s = NameUtils.getStorageMetadataSegmentName(this.metadata.getContainerId());

            val metadataStore = new TableBasedMetadataStore(s, tableExtension, simpleFactory.getChunkedSegmentStorageConfig(), simpleFactory.getExecutor());

            return simpleFactory.createStorageAdapter(this.metadata.getContainerId(), metadataStore);
        } else {
            return storageFactory.createStorageAdapter();
        }
    }

    private MetadataStore createMetadataStore() {
        MetadataStore.Connector connector = new MetadataStore.Connector(this.metadata, this::mapSegmentId,
                this::deleteSegmentImmediate, this::deleteSegmentDelayed, this::runMetadataCleanup, this::pinSegment);
        ContainerTableExtension tableExtension = getExtension(ContainerTableExtension.class);
        Preconditions.checkArgument(tableExtension != null, "ContainerTableExtension required for initialization.");
        return new TableMetadataStore(connector, tableExtension, tableExtension.getConfig(), this.executor);
    }

    /**
     * Creates WriterSegmentProcessors for the given Segment Metadata from all registered Extensions.
     *
     * @param segmentMetadata The Segment Metadata to create WriterSegmentProcessors for.
     * @return A Collection of processors.
     */
    private Collection<WriterSegmentProcessor> createWriterProcessors(UpdateableSegmentMetadata segmentMetadata) {
        ImmutableList.Builder<WriterSegmentProcessor> builder = ImmutableList.builder();
        this.extensions.values().forEach(p -> builder.addAll(p.createWriterSegmentProcessors(segmentMetadata)));
        return builder.build();
    }

    /**
     * Initializes storage.
     *
     * @throws Exception
     */
    private CompletableFuture<Void> initializeStorage() throws Exception {
        long containerEpoch = this.metadata.getContainerEpoch();
        if (shouldRecoverFromStorage().get()) {
            // If we are recovering from storage, the durableLog will be
            // initialized with 0 epoch. So override the durableLog with backed up epoch.
            containerEpoch = readContainerEpoch().get();
            this.durableLog.overrideEpoch(containerEpoch);
            this.metadata.setContainerEpochAfterRecovery(containerEpoch);
            log.info("{}: Recovered container epoch {} has been set in the DurableDataLog", this.traceObjectId, containerEpoch);
        }
        log.info("{}: Initializing storage with epoch {}", this.traceObjectId, containerEpoch);
        this.storage.initialize(containerEpoch);
        val chunkedSegmentStorage = ChunkedSegmentStorage.getReference(this.storage);
        if (null != chunkedSegmentStorage) {
            val snapshotInfoStore = getStorageSnapshotInfoStore();
            // Bootstrap
            return chunkedSegmentStorage.bootstrap(snapshotInfoStore);
        }
        return CompletableFuture.completedFuture(null);
    }

    /**
     * Returns instance of {@link SnapshotInfoStore} implemented by this instance.
     * @return instance of {@link SnapshotInfoStore}.
     */
    SnapshotInfoStore getStorageSnapshotInfoStore() {
        return new SnapshotInfoStore(this.metadata.getContainerId(),
                snapshotInfo -> saveStorageSnapshot(snapshotInfo, config.getStorageSnapshotTimeout()),
                () -> readStorageSnapshot(config.getStorageSnapshotTimeout()));
    }

    //endregion

    //region AutoCloseable Implementation

    @SneakyThrows
    @Override
    public void close() {
        if (this.closed.compareAndSet(false, true)) {
            this.metadataStore.close();
            this.extensions.values().forEach(SegmentContainerExtension::close);
            Futures.await(Services.stopAsync(this, this.executor));
            this.metadataCleaner.close();
            this.writer.close();
            this.durableLog.close();
            this.readIndex.close();
            this.attributeIndex.close();
            this.storage.close();
            this.metrics.close();
            this.containerEventProcessor.close();
            log.info("{}: Closed.", this.traceObjectId);
        }
    }

    //endregion

    //region AbstractService Implementation

    @Override
    protected void doStart() {
        log.info("{}: Starting.", this.traceObjectId);
        setDurableLogInitialized();
        Services.startAsync(this.durableLog, this.executor)
                .thenComposeAsync(v -> startWhenDurableLogOnline(), this.executor)
                .whenComplete((v, ex) -> {
                    if (ex != null) {
                        doStop(ex);
                    }
                });
    }

    /**
     *  Sets isDurableLogInitialized to true if we dont see any metadata in ZK for BK Log.
     *  It asserts if ZK/BK are empty which can be used later to determine if we can
     *  initialize containers in recovery(recover from data stored in storage) mode.
     */
    private void setDurableLogInitialized() {
       if ( this.durableLog.isInitialized()) {
            this.isDurableLogInitialized.set(true);
       }
    }

    private CompletableFuture<Void> startWhenDurableLogOnline() {
        CompletableFuture<Void> isReady;
        CompletableFuture<Void> delayedStart;
        if (this.durableLog.isOffline()) {
            // Attach a listener to the DurableLog's awaitOnline() Future and initiate the services' startup when that
            // completes successfully.
            log.info("{}: DurableLog is OFFLINE. Not starting secondary services yet.", this.traceObjectId);
            notifyStarted();
            isReady = CompletableFuture.completedFuture(null);
            delayedStart = this.durableLog.awaitOnline()
                    .thenComposeAsync(v -> initializeSecondaryServices(), this.executor);
        } else {
            // DurableLog is already online. Immediately initialize secondary services. In this particular case, it needs
            // to be done synchronously since we need to initialize Storage before notifying that we are fully started.
            isReady = initializeSecondaryServices().thenRun(() -> notifyStarted());
            delayedStart = isReady;
        }

        // We are started and ready to accept requests when DurableLog starts. All other (secondary) services
        // are not required for accepting new operations and can still start in the background.
        delayedStart.thenComposeAsync( v -> this.adjustStorageMetadataLength(), this.executor)
                .thenComposeAsync(v -> {
                    val chunkedSegmentStorage = ChunkedSegmentStorage.getReference(this.storage);
                    if (null != chunkedSegmentStorage) {
                        StorageEventProcessor eventProcessor = new StorageEventProcessor(this.metadata.getContainerId(),
                                this.containerEventProcessor,
                                batch -> chunkedSegmentStorage.getGarbageCollector().processBatch(batch),
                                chunkedSegmentStorage.getConfig().getGarbageCollectionMaxConcurrency());
                        return chunkedSegmentStorage.finishBootstrap(eventProcessor);
                    }
                    return CompletableFuture.completedFuture(null);
                }, this.executor)
                .thenComposeAsync(v -> startSecondaryServicesAsync(), this.executor)
                .whenComplete((v, ex) -> {
                    if (ex == null) {
                        // Successful start.
                        log.info("{}: Started.", this.traceObjectId);
                    } else if (Services.isTerminating(state())) {
                        // If the delayed start fails, immediately shut down the Segment Container with the appropriate
                        // exception. However if we are already shut down (or in the process of), it is sufficient to
                        // log the secondary service exception and move on.
                        log.warn("{}: Ignoring delayed start error due to Segment Container shutting down.", this.traceObjectId, ex);
                    } else {
                        doStop(ex);
                    }
                });

        return isReady;
    }

    /**
     * Adjusting storage metadata segment length in container metadata.
     * @return a CompletableFuture which when completed indicates successful updation
     * of storage metadata length in container metadata.
     */
    private CompletableFuture<Void> adjustStorageMetadataLength() {
        try {
            // No-op for non-recovery container startup.
            if (!shouldRecoverFromStorage().get()) {
                log.info("{}: Non-recovery startup. No need to adjust storage metadata length", this.traceObjectId);
                return CompletableFuture.completedFuture(null);
            }
            // Adjust always the storage metadata segment length in container metadata. This is the planned migration
            // recovery usecase where we would flush-to-storage, so should be safe to invoke the below adjust-length flow if not taken effect.
            val extension = this.getExtension(ContainerTableExtension.class);
            val storageSegment = this.storage.getStreamSegmentInfo(NameUtils.getStorageMetadataSegmentName(this.getId()), this.config.getMetadataStoreInitTimeout()).get();
            log.debug("{}: Storage Metadata segment details retrieved: {}", this.traceObjectId, storageSegment);
            return this.metadataStore.getSegmentInfoInternal(NameUtils.getStorageMetadataSegmentName(this.getId()), this.config.getMetadataStoreInitTimeout())
                    .thenComposeAsync( storageMetadataSegmentBytes -> {
<<<<<<< HEAD
                                val storageMetadataSegmentInfo = MetadataStore.SegmentInfo.deserialize(storageMetadataSegmentBytes);
                                val toBeSerializedSM = constructStorageMetadataSegmentInfoWithLength(storageMetadataSegmentInfo, storageSegment.getLength());
                                val serializedStorageSegment = MetadataStore.SegmentInfo.serialize(toBeSerializedSM);
                                val unversionedEntry = TableEntry.unversioned(new ByteArraySegment(NameUtils.getStorageMetadataSegmentName(this.getId()).getBytes(Charsets.UTF_8)), serializedStorageSegment);
                                try {
                                    extension.put(NameUtils.getMetadataSegmentName(this.getId()), Collections.singletonList(unversionedEntry), this.config.getMetadataStoreInitTimeout()).get(this.config.getMetadataStoreInitTimeout().toMillis(), TimeUnit.MILLISECONDS);
                                } catch (Exception e) {
                                    log.error("{}: Could not save storage metadata info in container metadata. Failed with exception {}", this.traceObjectId, e );
                                    return Futures.failedFuture(e);
                                }
                                log.debug("{}: Reconciled length post restore for Storage Metadata segment.", this.traceObjectId);
                                return CompletableFuture.completedFuture(null);
=======
                        val storageMetadataSegmentInfo = MetadataStore.SegmentInfo.deserialize(storageMetadataSegmentBytes);
                        val toBeSerializedSM = constructStorageMetadataSegmentInfoWithLength(storageMetadataSegmentInfo, storageSegment.getLength());
                        val serializedStorageSegment = MetadataStore.SegmentInfo.serialize(toBeSerializedSM);
                        val unversionedEntry = TableEntry.unversioned(new ByteArraySegment(NameUtils.getStorageMetadataSegmentName(this.getId()).getBytes(Charsets.UTF_8)), serializedStorageSegment);
                        try {
                            extension.put(NameUtils.getMetadataSegmentName(this.getId()), Collections.singletonList(unversionedEntry), this.config.getMetadataStoreInitTimeout())
                                     .get(this.config.getMetadataStoreInitTimeout().toMillis(), TimeUnit.MILLISECONDS);
                        } catch (Exception e) {
                            log.error("{}: Could not save storage metadata info in container metadata. Failed with exception {}", this.traceObjectId, e );
                            return Futures.failedFuture(e);
                        }
                        return CompletableFuture.completedFuture(null);
>>>>>>> b1d51d5c
                    }, this.executor);
        } catch (Exception ex) {
            log.error("{}: Error adjusting storage metadata segment length in container metadata. Failing with exception {}", this.traceObjectId, ex);
            return Futures.failedFuture(ex);
        }
    }

    /**
     * Constructs a SegmentInfo object from the passed SegmentInfo object and setting the provided length.
     * @param storageMetadataSegmentInfo SegmentInfo object to construct from.
     * @param length length to be set in the constructed SegmentInfo object.
     * @return constructed SegmentInfo object
     */
    private MetadataStore.SegmentInfo constructStorageMetadataSegmentInfoWithLength(MetadataStore.SegmentInfo storageMetadataSegmentInfo, long length) {
        Map<AttributeId, Long> attribs = new HashMap<>(storageMetadataSegmentInfo.getProperties().getAttributes());
        attribs.put(TableAttributes.INDEX_OFFSET, length);
        // On LTS restore, reset the PERSIST_SEQ_NO as a new BK log is created with operation seq no's resetting or starting afresh.
        attribs.put(TableAttributes.ATTRIBUTE_SEGMENT_PERSIST_SEQ_NO, Operation.NO_SEQUENCE_NUMBER);
        StreamSegmentInformation newStorageMetadata = StreamSegmentInformation.from(storageMetadataSegmentInfo.getProperties()).length(length)
                .attributes(attribs)
                .build();
        return MetadataStore.SegmentInfo.builder()
                .segmentId(storageMetadataSegmentInfo.getSegmentId())
                .properties(newStorageMetadata)
                .build();
    }

    private CompletableFuture<Void> initializeSecondaryServices() {
        try {
            return initializeStorage()
                    .thenComposeAsync(v -> shouldRecoverFromStorage()
                             .thenComposeAsync( recover -> {
                                  if (recover) {
                                      //recover metadata store.
                                      log.info("{}: Recovering Metadata Store.", this.traceObjectId);
                                     return this.storage.getStreamSegmentInfo(NameUtils.getMetadataSegmentName(this.getId()), this.config.getMetadataStoreInitTimeout())
                                              .thenComposeAsync( info -> this.metadataStore.recover(info, this.config.getMetadataStoreInitTimeout()), this.executor);
                                  } else {
                                      log.info("{}: Initializing Metadata Store.", this.traceObjectId);
                                      return this.metadataStore.initialize(this.config.getMetadataStoreInitTimeout());
                                  }
                             }, this.executor), this.executor);
        } catch (Exception ex) {
            return Futures.failedFuture(ex);
        }
    }

    /**
     * Decision to start a container with fresh initialization or
     * to start it with storage data( recover-from-storage) is made here.
     * Recover-from-storage is true based on the presence of the container
     * epoch file generated during backup.
     * @return True if we choose to start container in recover-from-storage mode.
     */
    private CompletableFuture<Boolean> shouldRecoverFromStorage() {
        if ( !( storage instanceof ChunkedSegmentStorage) ) {
            log.warn("{}: Storage is not of ChunkedStorage type. Recover from storage not supported for this type.", this.traceObjectId);
            return CompletableFuture.completedFuture(false);
        }
        String chunkName = NameUtils.getContainerEpochFileName(this.getId());
        return ((ChunkedSegmentStorage) storage).getChunkStorage().exists(chunkName)
                .thenComposeAsync( doesExist -> {
                    boolean recover = this.isDurableLogInitialized.get() && doesExist;
                    log.info("{}: RecoverFromStorage mode is {} ", this.traceObjectId, recover);
                    return CompletableFuture.completedFuture(recover);
                }, this.executor);
    }

    private CompletableFuture<Void> startSecondaryServicesAsync() {
        return CompletableFuture.allOf(
                Services.startAsync(this.metadataCleaner, this.executor),
                Services.startAsync(this.writer, this.executor));
    }

    @Override
    protected void doStop() {
        doStop(null);
    }

    /**
     * Stops the StreamSegmentContainer by stopping all components, waiting for them to stop, and reports a normal
     * shutdown or failure based on case. It will report a normal shutdown only if all components shut down normally
     * and cause is null. Otherwise, the container will report either the exception of the failed component, or the
     * given cause.
     *
     * @param cause (Optional) The failure cause. If any of the components failed as well, this will be added as a
     *              suppressed exception to the Service's failure cause.
     */
    private void doStop(Throwable cause) {
        long traceId = LoggerHelpers.traceEnterWithContext(log, traceObjectId, "doStop");
        log.info("{}: Stopping.", this.traceObjectId);
        CompletableFuture.allOf(
                Services.stopAsync(this.metadataCleaner, this.executor),
                Services.stopAsync(this.writer, this.executor),
                Services.stopAsync(this.durableLog, this.executor))
                .whenCompleteAsync((r, ex) -> {
                    Throwable failureCause = getFailureCause(this.durableLog, this.writer, this.metadataCleaner);
                    if (failureCause == null) {
                        failureCause = cause;
                    }

                    if (failureCause == null) {
                        // Normal shutdown
                        log.info("{}: Stopped.", this.traceObjectId);
                        LoggerHelpers.traceLeave(log, traceObjectId, "doStop", traceId);
                        notifyStopped();
                    } else {
                        // Shutting down due to failure.
                        log.warn("{}: Failed due to component failure.", this.traceObjectId);
                        LoggerHelpers.traceLeave(log, traceObjectId, "doStop", traceId);
                        notifyFailed(failureCause);
                    }
                }, this.executor)
                .exceptionally(ex -> {
                    notifyFailed(ex);
                    return null;
                });
    }

    private Throwable getFailureCause(Service... services) {
        Throwable result = null;
        for (Service s : services) {
            if (s.state() == State.FAILED) {
                Throwable realEx = Exceptions.unwrap(s.failureCause());
                if (result == null) {
                    result = realEx;
                } else {
                    result.addSuppressed(realEx);
                }
            }
        }

        return result;
    }

    //endregion

    //region Container Implementation

    @Override
    public int getId() {
        return this.metadata.getContainerId();
    }

    @Override
    public boolean isOffline() {
        return this.durableLog.isOffline();
    }

    //endregion

    //region StreamSegmentStore Implementation

    @Override
    public CompletableFuture<Long> append(String streamSegmentName, BufferView data, AttributeUpdateCollection attributeUpdates, Duration timeout) {
        ensureRunning();

        TimeoutTimer timer = new TimeoutTimer(timeout);
        logRequest("append", streamSegmentName, data.getLength());
        this.metrics.append();
        return this.metadataStore.getOrAssignSegmentId(streamSegmentName, timer.getRemaining(),
                streamSegmentId -> {
                    val operation = new StreamSegmentAppendOperation(streamSegmentId, data, attributeUpdates);
                    return processAppend(operation, timer).thenApply(v -> operation.getLastStreamSegmentOffset());
                });
    }

    @Override
    public CompletableFuture<Long> append(String streamSegmentName, long offset, BufferView data, AttributeUpdateCollection attributeUpdates, Duration timeout) {
        ensureRunning();

        TimeoutTimer timer = new TimeoutTimer(timeout);
        logRequest("appendWithOffset", streamSegmentName, data.getLength());
        this.metrics.appendWithOffset();
        return this.metadataStore.getOrAssignSegmentId(streamSegmentName, timer.getRemaining(),
                streamSegmentId -> {
                    val operation = new StreamSegmentAppendOperation(streamSegmentId, offset, data, attributeUpdates);
                    return processAppend(operation, timer).thenApply(v -> operation.getLastStreamSegmentOffset());
                });
    }

    @Override
    public CompletableFuture<Void> updateAttributes(String streamSegmentName, AttributeUpdateCollection attributeUpdates, Duration timeout) {
        ensureRunning();

        TimeoutTimer timer = new TimeoutTimer(timeout);
        logRequest("updateAttributes", streamSegmentName, attributeUpdates);
        this.metrics.updateAttributes();
        return this.metadataStore.getOrAssignSegmentId(streamSegmentName, timer.getRemaining(),
                streamSegmentId -> updateAttributesForSegment(streamSegmentId, attributeUpdates, timer.getRemaining()));
    }

    @Override
    public CompletableFuture<Map<AttributeId, Long>> getAttributes(String streamSegmentName, Collection<AttributeId> attributeIds, boolean cache, Duration timeout) {
        ensureRunning();

        TimeoutTimer timer = new TimeoutTimer(timeout);
        logRequest("getAttributes", streamSegmentName, attributeIds, cache);
        this.metrics.getAttributes();
        return this.metadataStore.getOrAssignSegmentId(streamSegmentName, timer.getRemaining(),
                streamSegmentId -> getAttributesForSegment(streamSegmentId, attributeIds, cache, timer));
    }

    @Override
    public CompletableFuture<ReadResult> read(String streamSegmentName, long offset, int maxLength, Duration timeout) {
        ensureRunning();

        logRequest("read", streamSegmentName, offset, maxLength);
        this.metrics.read();
        TimeoutTimer timer = new TimeoutTimer(timeout);
        return this.metadataStore
                .getOrAssignSegmentId(streamSegmentName, timer.getRemaining(),
                        streamSegmentId -> {
                            try {
                                return CompletableFuture.completedFuture(this.readIndex.read(streamSegmentId, offset, maxLength, timer.getRemaining()));
                            } catch (StreamSegmentNotExistsException ex) {
                                return Futures.failedFuture(ex);
                            }
                        });
    }

    @Override
    public CompletableFuture<SegmentProperties> getStreamSegmentInfo(String streamSegmentName, Duration timeout) {
        ensureRunning();

        logRequest("getStreamSegmentInfo", streamSegmentName);
        this.metrics.getInfo();
        return this.metadataStore.getSegmentInfo(streamSegmentName, timeout);
    }

    @Override
    public CompletableFuture<Void> createStreamSegment(String streamSegmentName, SegmentType segmentType,
                                                       Collection<AttributeUpdate> attributes, Duration timeout) {
        ensureRunning();

        logRequest("createStreamSegment", streamSegmentName, segmentType);
        this.metrics.createSegment();
        return this.metadataStore.createSegment(streamSegmentName, segmentType, attributes, timeout);
    }

    @Override
    public CompletableFuture<Void> deleteStreamSegment(String streamSegmentName, Duration timeout) {
        ensureRunning();

        logRequest("deleteStreamSegment", streamSegmentName);
        this.metrics.deleteSegment();
        TimeoutTimer timer = new TimeoutTimer(timeout);

        long segmentId = this.metadata.getStreamSegmentId(streamSegmentName, false);
        SegmentMetadata toDelete = this.metadata.getStreamSegmentMetadata(segmentId);
        return this.metadataStore.deleteSegment(streamSegmentName, timer.getRemaining())
                .thenAccept(deleted -> {
                    if (!deleted) {
                        // No segment to delete, which likely means Segment does not exist.
                        throw new CompletionException(new StreamSegmentNotExistsException(streamSegmentName));
                    }

                    if (toDelete != null) {
                        // Notify any internal components that this Segment is no longer part of the metadata.
                        notifyMetadataRemoved(Collections.singleton(toDelete));
                    }
                });
    }

    @Override
    public CompletableFuture<Void> truncateStreamSegment(String streamSegmentName, long offset, Duration timeout) {
        ensureRunning();
        logRequest("truncateStreamSegment", streamSegmentName);
        this.metrics.truncate();
        TimeoutTimer timer = new TimeoutTimer(timeout);
        return this.metadataStore.getOrAssignSegmentId(streamSegmentName, timer.getRemaining(),
                streamSegmentId -> {
                    StreamSegmentTruncateOperation op = new StreamSegmentTruncateOperation(streamSegmentId, offset);
                    return addOperation(op, timeout);
                });
    }

    @Override
    public CompletableFuture<MergeStreamSegmentResult> mergeStreamSegment(String targetStreamSegment, String sourceStreamSegment,
                                                                          Duration timeout) {
        return mergeStreamSegment(targetStreamSegment, sourceStreamSegment, null, timeout);
    }

    @Override
    public CompletableFuture<MergeStreamSegmentResult> mergeStreamSegment(String targetStreamSegment, String sourceStreamSegment,
                                                                          AttributeUpdateCollection attributes, Duration timeout) {
        ensureRunning();

        logRequest("mergeStreamSegment", targetStreamSegment, sourceStreamSegment);
        this.metrics.mergeSegment();
        TimeoutTimer timer = new TimeoutTimer(timeout);

        // Fetch the Ids of both the source and the target Segments, then execute the MergeOperation and finally remove
        // any Segment Info about the Source Segment from the metadata. Since these operations cannot execute atomically,
        // we need to handle the case when a previous invocation completed partially: the merge executed but we were unable
        // to clear the Segment Info; in this case, upon a retry, we need to ignore the StreamSegmentMergedException and
        // complete the cleanup phase, but still bubble up any exceptions to the caller.
        return this.metadataStore
                .getOrAssignSegmentId(targetStreamSegment, timer.getRemaining(),
                        targetSegmentId -> this.metadataStore.getOrAssignSegmentId(sourceStreamSegment, timer.getRemaining(),
                                sourceSegmentId -> mergeStreamSegment(targetSegmentId, sourceSegmentId, attributes, timer)))
                .handleAsync((msr, ex) -> {
                    if (ex == null || Exceptions.unwrap(ex) instanceof StreamSegmentMergedException) {
                        // No exception or segment was already merged. Need to clear SegmentInfo for source.
                        // We can do this asynchronously and not wait on it.
                        this.metadataStore.clearSegmentInfo(sourceStreamSegment, timer.getRemaining());
                    }

                    if (ex == null) {
                        // Everything is good. Return the result.
                        return msr;
                    } else {
                        // Re-throw the exception to the caller in this case.
                        throw new CompletionException(ex);
                    }
                }, this.executor);
    }

    private CompletableFuture<MergeStreamSegmentResult> mergeStreamSegment(long targetSegmentId, long sourceSegmentId,
                                                                           AttributeUpdateCollection attributeUpdates,
                                                                           TimeoutTimer timer) {
        // Get a reference to the source segment's metadata now, before the merge. It may not be accessible afterwards.
        SegmentMetadata sourceMetadata = this.metadata.getStreamSegmentMetadata(sourceSegmentId);

        CompletableFuture<Void> sealResult = trySealStreamSegment(sourceMetadata, timer.getRemaining());
        if (sourceMetadata.getLength() == 0) {
            // Source is empty. We may be able to skip the merge altogether and simply delete the segment. But we can only
            // be certain of this if the source is also sealed, otherwise it's possible it may still have outstanding
            // writes in the pipeline. As such, we cannot pipeline the two operations, and must wait for the seal to finish first.
            return sealResult.thenComposeAsync(v -> {
                // Seal is done. The DurableLog guarantees that the metadata is now updated with all operations up
                // to and including the seal, so if there were any writes outstanding before, they should now be reflected in it.
                if (sourceMetadata.getLength() == 0) {
                    // Source is still empty after sealing - OK to delete.
                    log.debug("{}: Updating attributes (if any) and deleting empty source segment instead of merging {}.",
                            this.traceObjectId, sourceMetadata.getName());
                    // Execute the attribute update on the target segment only if needed.
                    Supplier<CompletableFuture<Void>> updateAttributesIfNeeded = () -> attributeUpdates == null ?
                            CompletableFuture.completedFuture(null) :
                            updateAttributesForSegment(targetSegmentId, attributeUpdates, timer.getRemaining());
                    return updateAttributesIfNeeded.get()
                            .thenCompose(v2 -> deleteStreamSegment(sourceMetadata.getName(), timer.getRemaining())
                                    .thenApply(v3 -> new MergeStreamSegmentResult(this.metadata.getStreamSegmentMetadata(targetSegmentId).getLength(),
                                    sourceMetadata.getLength(), sourceMetadata.getAttributes())));
                } else {
                    // Source now has some data - we must merge the two.
                    MergeSegmentOperation operation = new MergeSegmentOperation(targetSegmentId, sourceSegmentId, attributeUpdates);
                    return processAttributeUpdaterOperation(operation, timer).thenApply(v2 ->
                            new MergeStreamSegmentResult(operation.getStreamSegmentOffset() + operation.getLength(),
                                    operation.getLength(), sourceMetadata.getAttributes()));
                }
            }, this.executor);
        } else {
            // Source is not empty, so we cannot delete. Make use of the DurableLog's pipelining abilities by queueing up
            // the Merge right after the Seal.
            MergeSegmentOperation operation = new MergeSegmentOperation(targetSegmentId, sourceSegmentId, attributeUpdates);
            return CompletableFuture.allOf(sealResult,
                    processAttributeUpdaterOperation(operation, timer)).thenApply(v2 ->
                    new MergeStreamSegmentResult(operation.getStreamSegmentOffset() + operation.getLength(),
                            operation.getLength(), sourceMetadata.getAttributes()));
        }
    }

    @Override
    public CompletableFuture<Long> sealStreamSegment(String streamSegmentName, Duration timeout) {
        ensureRunning();
        logRequest("seal", streamSegmentName);
        this.metrics.seal();
        TimeoutTimer timer = new TimeoutTimer(timeout);
        return this.metadataStore.getOrAssignSegmentId(streamSegmentName, timer.getRemaining(),
                streamSegmentId -> {
                    StreamSegmentSealOperation operation = new StreamSegmentSealOperation(streamSegmentId);
                    return addOperation(operation, timeout)
                            .thenApply(seqNo -> operation.getStreamSegmentOffset());
                });
    }

    @Override
    public CompletableFuture<DirectSegmentAccess> forSegment(String streamSegmentName, @Nullable OperationPriority priority, Duration timeout) {
        ensureRunning();

        logRequest("forSegment", streamSegmentName);
        return this.metadataStore
                .getOrAssignSegmentId(streamSegmentName, timeout,
                        segmentId -> CompletableFuture.completedFuture(new DirectSegmentWrapper(segmentId, priority)));
    }

    //endregion
    private CompletableFuture<SnapshotInfo> readStorageSnapshot(Duration timeout) {
        val segmentId =   this.metadata.getStreamSegmentId(NameUtils.getMetadataSegmentName(this.metadata.getContainerId()), false);
        if (segmentId != ContainerMetadata.NO_STREAM_SEGMENT_ID) {
            val map =  this.metadata.getStreamSegmentMetadata(segmentId).getAttributes();
            val epoch = map.getOrDefault(ATTRIBUTE_SLTS_LATEST_SNAPSHOT_EPOCH, 0L);
            val snapshotId = map.getOrDefault(ATTRIBUTE_SLTS_LATEST_SNAPSHOT_ID, 0L);
            if (epoch > 0) {
                val retValue = SnapshotInfo.builder()
                        .snapshotId(snapshotId)
                        .epoch(epoch)
                        .build();
                log.debug("{}: Read SLTS snapshot. {}", this.traceObjectId, retValue);
                return CompletableFuture.completedFuture(retValue);
            }
        }
        return CompletableFuture.completedFuture(null);
    }

    private CompletableFuture<Void> saveStorageSnapshot(SnapshotInfo checkpoint, Duration timeout) {
        TimeoutTimer timer = new TimeoutTimer(timeout);
        val attributeUpdates = AttributeUpdateCollection.from(
                new AttributeUpdate(ATTRIBUTE_SLTS_LATEST_SNAPSHOT_ID, AttributeUpdateType.Replace, checkpoint.getSnapshotId()),
                new AttributeUpdate(ATTRIBUTE_SLTS_LATEST_SNAPSHOT_EPOCH, AttributeUpdateType.Replace, checkpoint.getEpoch()));
        return this.metadataStore.getOrAssignSegmentId(NameUtils.getMetadataSegmentName(this.metadata.getContainerId()), timer.getRemaining(),
                streamSegmentId -> updateAttributesForSegment(streamSegmentId, attributeUpdates, timer.getRemaining()))
                .thenRun(() -> log.debug("{}: Save SLTS snapshot. {}", this.traceObjectId, checkpoint));
    }

    //region SegmentContainer Implementation

    @Override
    public Collection<SegmentProperties> getActiveSegments() {
        ensureRunning();
        logRequest("getActiveSegments");

        // To reduce locking in the metadata, we first get the list of Segment Ids, then we fetch their metadata
        // one by one. This only locks the metadata on the first call and, individually, on each call to getStreamSegmentMetadata.
        return this.metadata.getAllStreamSegmentIds()
                .stream()
                .map(this.metadata::getStreamSegmentMetadata)
                .filter(Objects::nonNull)
                .map(SegmentMetadata::getSnapshot)
                .collect(Collectors.toList());
    }

    @Override
    @SuppressWarnings("unchecked")
    public <T extends SegmentContainerExtension> T getExtension(Class<T> extensionClass) {
        SegmentContainerExtension extension = this.extensions.get(extensionClass);
        return extension == null ? null : (T) extension;
    }

    @Override
    public CompletableFuture<Void> flushToStorage(Duration timeout) {
        val containerId = this.metadata.getContainerId();
        log.info("{}: Starting flush to storage for container ID: {}", this.traceObjectId, containerId);
        val flusher = new LogFlusher(containerId, this.durableLog, this.writer, this.metadataCleaner, this.executor);
        return flusher.flushToStorage(timeout)
                .thenComposeAsync( v -> saveEpochInfo(containerId, this.metadata.getContainerEpoch(), timeout), this.executor)
                .thenAcceptAsync(x -> log.info("{}: Completed flush to storage for container ID: {}", this.traceObjectId, containerId));
    }

    private CompletableFuture<Void> saveEpochInfo(int containerId, long containerEpoch, Duration timeout) {
        if (!(storage instanceof ChunkedSegmentStorage)) {
            return CompletableFuture.completedFuture(null);
        }
        val chunkedSegmentStorage = (ChunkedSegmentStorage) storage;
        val chunk = NameUtils.getContainerEpochFileName(containerId);
        val epochInfo = new EpochInfo(containerEpoch);
        val isDone = new AtomicBoolean(false);
        val attempts = new AtomicInteger();
        try {
            val epochBytes = EPOCH_INFO_SERIALIZER.serialize(epochInfo);
            return Futures.loop(
                    () -> !isDone.get(),
                    () -> chunkedSegmentStorage.getChunkStorage().exists(chunk)
                            .thenComposeAsync( exists -> {
                                if (exists) {
                                    return readEpochInfo(chunk, chunkedSegmentStorage, epochBytes.getLength())
                                            .thenComposeAsync(savedEpoch -> {
                                                if (savedEpoch.getEpoch() > epochInfo.getEpoch()) {
                                                    return CompletableFuture.failedFuture(
                                                        new IllegalContainerStateException(String.format(
                                                            "Unexpected epoch. Expected = {} actual = {}",
                                                            epochInfo.getEpoch(), savedEpoch.getEpoch())));
                                                } else {
                                                    return chunkedSegmentStorage.getChunkStorage().delete(ChunkHandle.writeHandle(chunk));
                                                }
                                            }, executor);
                                } else {
                                    return CompletableFuture.completedFuture(null);
                                }
                            }, this.executor)
                            .thenComposeAsync(v -> chunkedSegmentStorage.getChunkStorage().createWithContent(chunk, epochBytes.getLength(),
                                    new ByteArrayInputStream(epochBytes.array(), 0, epochBytes.getLength())), executor)
                            .thenComposeAsync( v -> {
                                log.debug("{}: Epoch info saved to epochInfoFile. File {}. info = {}", this.traceObjectId, chunk, epochInfo);
                                return readEpochInfo(chunk, chunkedSegmentStorage, epochBytes.getLength()); }, executor)
                            .thenApplyAsync( readBackInfo -> {
                                if (readBackInfo.getEpoch() > epochInfo.getEpoch()) {
                                    throw new CompletionException(
                                            new IllegalContainerStateException(String.format("Unexpected epochInfo. Expected = {} actual = {}", epochInfo.getEpoch(), readBackInfo.getEpoch())));
                                }
                                if (!epochInfo.equals(readBackInfo)) {
                                    throw new CompletionException(
                                            new IllegalStateException(String.format("Unexpected epochInfo. Expected = {} actual = {}", epochInfo.getEpoch(), readBackInfo.getEpoch())));
                                }
                                return null;
                            }, executor)
                            .handleAsync((v, e) -> {
                                if (null != e) {
                                    val ex = Exceptions.unwrap(e);
                                    if (ex instanceof IllegalContainerStateException) {
                                        log.warn("{}: Error while saving epoch info to file {}. info = {}", this.traceObjectId, chunk, epochInfo, e);
                                        throw new CompletionException(e);
                                    }
                                    if (attempts.incrementAndGet() > MAX_FLUSH_ATTEMPTS) {
                                        log.warn("{}: All attempts exhausted while saving epoch to File = {}. info = {}", this.traceObjectId, chunk, epochInfo, e);
                                        throw new CompletionException(e);
                                    }
                                    log.warn("{}: Error while saving epoch info to LTS. File = {}. info = {}", this.traceObjectId, chunk, epochInfo, e);
                                } else {
                                    // No exception we are done
                                    log.info("{}: Epoch info saved successfully. info = {}", this.traceObjectId, chunk);
                                    isDone.set(true);
                                }
                                return null;
                            }, executor),
                    this.executor);
        } catch (IOException e) {
            return CompletableFuture.failedFuture(new ChunkStorageException(chunk, "Unable to serialize", e));
        }
    }

    private CompletableFuture<EpochInfo> readEpochInfo(String chunk, ChunkedSegmentStorage chunkedSegmentStorage, int readLength) {
        val readAtOffset = new AtomicLong(0);
        val readBuffer = new byte[readLength];
        return chunkedSegmentStorage.getChunkStorage().read(ChunkHandle.readHandle(chunk), readAtOffset.get(), readLength, readBuffer, 0)
                .thenApplyAsync( v -> {
                    try {
                        return EPOCH_INFO_SERIALIZER.deserialize(readBuffer);
                    } catch (IOException e) {
                        throw new CompletionException(e);
                    }
                }, this.executor);

    }

    /**
     * Read the container epoch saved in "container_<containerid>_epoch file
     * saved on storage that is created while generating the backup.
     * Container startup in case of recovery mode uses this saved epoch information
     * @return epoch read from storage.
     */
    private CompletableFuture<Long> readContainerEpoch() {
        log.info(" {}: Reading container epoch from storage", this.traceObjectId);
        val containerEpochFileName = NameUtils.getContainerEpochFileName(this.getId());
        UtilsWrapper wrapper = new UtilsWrapper((ChunkedSegmentStorage) this.storage, BUFFER_SIZE, this.config.getMetadataStoreInitTimeout());
        ByteBufferOutputStream outputStream = new ByteBufferOutputStream();
        return wrapper.copyFromChunk(containerEpochFileName, outputStream)
                .thenComposeAsync( v -> {
                    EpochInfo containerEpoch;
                    try {
                        containerEpoch = EPOCH_INFO_SERIALIZER.deserialize(outputStream.getData());
                    } catch (Exception e) {
                        throw new RuntimeException(e);
                    }
                    log.info("{}: Read container epoch {} from storage", this.traceObjectId, containerEpoch.getEpoch());
                    return CompletableFuture.completedFuture(containerEpoch.getEpoch() + 1);
                }, this.executor)
                .handleAsync( (epoch, ex) -> {
                   if ( ex != null ) {
                       log.error("{}: There was an error while reading the saved container epoch: {}", this.traceObjectId, ex);
                       throw new CompletionException(ex);
                   }
                   return epoch;
                }, this.executor);
    }

    @SneakyThrows
    @Override
    public CompletableFuture<List<ExtendedChunkInfo>> getExtendedChunkInfo(String streamSegmentName, Duration timeout) {
        val chunkedSegmentStorage = (ChunkedSegmentStorage) storage;
        UtilsWrapper wrapper = new UtilsWrapper(chunkedSegmentStorage, BUFFER_SIZE, timeout);
        return wrapper.getExtendedChunkInfoList(streamSegmentName, true);
    }

    //endregion

    //region Helpers

    private CompletableFuture<Void> updateAttributesForSegment(long segmentId, AttributeUpdateCollection attributeUpdates, Duration timeout) {
        UpdateAttributesOperation operation = new UpdateAttributesOperation(segmentId, attributeUpdates);
        return processAttributeUpdaterOperation(operation, new TimeoutTimer(timeout));
    }

    private CompletableFuture<Map<AttributeId, Long>> getAttributesForSegment(long segmentId, Collection<AttributeId> attributeIds, boolean cache, TimeoutTimer timer) {
        SegmentMetadata metadata = this.metadata.getStreamSegmentMetadata(segmentId);
        if (cache) {
            return CACHE_ATTRIBUTES_RETRY.runAsync(() ->
                    getAndCacheAttributes(metadata, attributeIds, cache, timer), StreamSegmentContainer.this.executor);
        } else {
            return getAndCacheAttributes(metadata, attributeIds, cache, timer);
        }
    }

    /**
     * Attempts to seal a Segment that may already be sealed.
     *
     * @param metadata The SegmentMetadata for the Segment to Seal.
     * @param timeout  Timeout for the operation.
     * @return A CompletableFuture that will indicate when the operation completes. If the given segment is already sealed,
     * this future will already be completed, otherwise it will complete once the seal is performed.
     */
    private CompletableFuture<Void> trySealStreamSegment(SegmentMetadata metadata, Duration timeout) {
        if (metadata.isSealed()) {
            return CompletableFuture.completedFuture(null);
        } else {
            // It is OK to ignore StreamSegmentSealedException as the segment may have already been sealed by a concurrent
            // call to this or via some other operation.
            return Futures.exceptionallyExpecting(
                    addOperation(new StreamSegmentSealOperation(metadata.getId()), timeout),
                    ex -> ex instanceof StreamSegmentSealedException,
                    null);
        }
    }

    /**
     * Processes the given {@link StreamSegmentAppendOperation} and ensures that the {@link StreamSegmentAppendOperation#close()}
     * is invoked in case the operation failed to process (for whatever reason). If the operation completed successfully,
     * the {@link OperationLog} will close it internally when it finished any async processing with it.
     *
     * @param appendOperation The Operation to process.
     * @param timer           Timer for the operation.
     * @return A CompletableFuture that, when completed normally, will indicate that the Operation has been successfully
     * processed. If it failed, it will be completed with an appropriate exception.
     */
    private CompletableFuture<Void> processAppend(StreamSegmentAppendOperation appendOperation, TimeoutTimer timer) {
        if (this.config.isDataIntegrityChecksEnabled()) {
            // Compute the hash of the Append contents at the beginning of the ingestion pipeline.
            appendOperation.setContentHash(appendOperation.getData().hash());
        }
        CompletableFuture<Void> result = processAttributeUpdaterOperation(appendOperation, timer);
        Futures.exceptionListener(result, ex -> appendOperation.close());
        return result;
    }

    /**
     * Processes the given AttributeUpdateOperation with exactly one retry in case it was rejected because of an attribute
     * update failure due to the attribute value missing from the in-memory cache.
     *
     * @param operation The Operation to process.
     * @param timer     Timer for the operation.
     * @param <T>       Type of the operation.
     * @return A CompletableFuture that, when completed normally, will indicate that the Operation has been successfully
     * processed. If it failed, it will be completed with an appropriate exception.
     */
    private <T extends Operation & AttributeUpdaterOperation> CompletableFuture<Void> processAttributeUpdaterOperation(T operation, TimeoutTimer timer) {
        Collection<AttributeUpdate> updates = operation.getAttributeUpdates();
        if (updates == null || updates.isEmpty()) {
            // No need for extra complicated handling.
            return addOperation(operation, timer.getRemaining());
        }

        return Futures.exceptionallyCompose(
                addOperation(operation, timer.getRemaining()),
                ex -> {
                    // We only retry BadAttributeUpdateExceptions if it has the PreviousValueMissing flag set.
                    ex = Exceptions.unwrap(ex);
                    if (ex instanceof BadAttributeUpdateException && ((BadAttributeUpdateException) ex).isPreviousValueMissing()) {
                        // Get the missing attributes and load them into the cache, then retry the operation, exactly once.
                        SegmentMetadata segmentMetadata = this.metadata.getStreamSegmentMetadata(operation.getStreamSegmentId());
                        Collection<AttributeId> attributeIds = updates.stream()
                                .map(AttributeUpdate::getAttributeId)
                                .filter(id -> !Attributes.isCoreAttribute(id))
                                .collect(Collectors.toList());
                        if (!attributeIds.isEmpty()) {
                            // This only makes sense if a core attribute was missing.
                            return getAndCacheAttributes(segmentMetadata, attributeIds, true, timer)
                                    .thenComposeAsync(attributes -> {
                                        // Final attempt - now that we should have the attributes cached.
                                        return addOperation(operation, timer.getRemaining());
                                    }, this.executor);
                        }
                    }

                    // Anything else is non-retryable; rethrow.
                    return Futures.failedFuture(ex);
                });
    }

    /**
     * Gets the values of the given (Core and Extended) Attribute Ids for the given segment.
     *
     * @param segmentMetadata The SegmentMetadata for the Segment to retrieve attribute values for.
     * @param attributeIds    A Collection of AttributeIds to retrieve.
     * @param cache           If true, any Extended Attribute value that is not present in the SegmentMetadata cache will
     *                        be added to that (using a conditional updateAttributes() call) before completing.
     * @param timer           Timer for the operation.
     * @return A CompletableFuture that, when completed normally, will contain the desired result. If the operation failed,
     * it will be completed with the appropriate exception. If cache==true and the conditional call to updateAttributes()
     * could not be completed because of a conflicting update, it will be failed with BadAttributeUpdateException, in which
     * case a retry is warranted.
     */
    private CompletableFuture<Map<AttributeId, Long>> getAndCacheAttributes(SegmentMetadata segmentMetadata, Collection<AttributeId> attributeIds, boolean cache, TimeoutTimer timer) {
        // Collect Core Attributes and Cached Extended Attributes.
        Map<AttributeId, Long> result = new HashMap<>();
        Map<AttributeId, Long> metadataAttributes = segmentMetadata.getAttributes();
        ArrayList<AttributeId> extendedAttributeIds = new ArrayList<>();
        attributeIds.forEach(attributeId -> {
            Long v = metadataAttributes.get(attributeId);
            if (v != null) {
                // This attribute is cached in the Segment Metadata, even if it has a value equal to Attributes.NULL_ATTRIBUTE_VALUE.
                result.put(attributeId, v);
            } else if (!Attributes.isCoreAttribute(attributeId)) {
                extendedAttributeIds.add(attributeId);
            }
        });

        if (extendedAttributeIds.isEmpty()) {
            // Nothing to lookup in the Attribute Index, so bail out early.
            return CompletableFuture.completedFuture(result);
        }

        // Collect remaining Extended Attributes.
        CompletableFuture<Map<AttributeId, Long>> r = this.attributeIndex
                .forSegment(segmentMetadata.getId(), timer.getRemaining())
                .thenComposeAsync(idx -> idx.get(extendedAttributeIds, timer.getRemaining()), this.executor)
                .thenApplyAsync(extendedAttributes -> {
                    if (extendedAttributeIds.size() == extendedAttributes.size()) {
                        // We found a value for each Attribute Id. Nothing more to do.
                        return extendedAttributes;
                    }

                    // Insert a NULL_ATTRIBUTE_VALUE for each missing value.
                    Map<AttributeId, Long> allValues = new HashMap<>(extendedAttributes);
                    extendedAttributeIds.stream()
                                        .filter(id -> !extendedAttributes.containsKey(id))
                                        .forEach(id -> allValues.put(id, Attributes.NULL_ATTRIBUTE_VALUE));
                    return allValues;
                }, this.executor);

        if (cache && !segmentMetadata.isSealed()) {
            // Add them to the cache if requested.
            r = r.thenComposeAsync(extendedAttributes -> {
                // Update the in-memory Segment Metadata using a special update (AttributeUpdateType.None, which should
                // complete if the attribute is not currently set). If it has some value, then a concurrent update
                // must have changed it and we cannot update anymore.
                val updates = new AttributeUpdateCollection();
                for (val e : extendedAttributes.entrySet()) {
                    updates.add(new AttributeUpdate(e.getKey(), AttributeUpdateType.None, e.getValue()));
                }

                // We need to make sure not to update attributes via updateAttributes() as that method may indirectly
                // invoke this one again.
                return addOperation(new UpdateAttributesOperation(segmentMetadata.getId(), updates), timer.getRemaining())
                        .thenApply(v -> extendedAttributes);
            }, this.executor);
        }

        // Compile the final result.
        return r.thenApply(extendedAttributes -> {
            result.putAll(extendedAttributes);
            return result;
        });
    }

    private CompletableFuture<AttributeIterator> attributeIterator(long segmentId, AttributeId fromId, AttributeId toId, Duration timeout) {
        return this.attributeIndex.forSegment(segmentId, timeout)
                .thenApplyAsync(index -> {
                    AttributeIterator indexIterator = index.iterator(fromId, toId, timeout);
                    return new SegmentAttributeIterator(indexIterator, this.metadata.getStreamSegmentMetadata(segmentId), fromId, toId);
                }, this.executor);
    }

    /**
     * Callback that notifies eligible components that the given Segments' metadatas has been removed from the metadata,
     * regardless of the trigger (eviction or deletion).
     *
     * @param segments A Collection of SegmentMetadatas for those segments which were removed.
     */
    protected void notifyMetadataRemoved(Collection<SegmentMetadata> segments) {
        if (segments.size() > 0) {
            Collection<Long> segmentIds = segments.stream().map(SegmentMetadata::getId).collect(Collectors.toList());
            this.readIndex.cleanup(segmentIds);
            this.attributeIndex.cleanup(segmentIds);
        }
    }

    private void ensureRunning() {
        Exceptions.checkNotClosed(this.closed.get(), this);
        if (state() != State.RUNNING) {
            throw new IllegalContainerStateException(this.getId(), state(), State.RUNNING);
        } else if (isOffline()) {
            throw new ContainerOfflineException(getId());
        }
    }

    private void logRequest(String requestName, Object... args) {
        log.debug("{}: {} {}", this.traceObjectId, requestName, args);
    }

    private void shutdownWhenStopped(Service component, String componentName) {
        Consumer<Throwable> failedHandler = cause -> {
            log.warn("{}: {} failed. Shutting down StreamSegmentContainer.", this.traceObjectId, componentName, cause);
            if (state() == State.RUNNING) {
                // We can only stop the service if it's already running. During the stop it will pick up the failure cause
                // and terminate in failure.
                stopAsync();
            } else if (state() == State.STARTING) {
                // We can only notify failed if we are starting. We cannot fail a service if it's already in a terminal state.
                notifyFailed(cause);
            }
        };
        Runnable stoppedHandler = () -> {
            if (state() == State.STARTING || state() == State.RUNNING) {
                // The Component stopped but we are not in a stopping/terminal phase. We need to shut down right away.
                log.warn("{}: {} stopped unexpectedly (no error) but StreamSegmentContainer was not currently stopping. Shutting down StreamSegmentContainer.",
                        this.traceObjectId,
                        componentName);
                stopAsync();
            }
        };
        Services.onStop(component, stoppedHandler, failedHandler, this.executor);
    }

    private CompletableFuture<Void> runMetadataCleanup() {
        return this.metadataCleaner.runOnce();
    }

    private CompletableFuture<Long> mapSegmentId(long segmentId, SegmentProperties segmentProperties, boolean pin, Duration timeout) {
        StreamSegmentMapOperation op = new StreamSegmentMapOperation(segmentProperties);
        if (segmentId != ContainerMetadata.NO_STREAM_SEGMENT_ID) {
            op.setStreamSegmentId(segmentId);
        }

        if (pin) {
            op.markPinned();
        }

        OperationPriority priority = calculatePriority(SegmentType.fromAttributes(segmentProperties.getAttributes()), op);
        return this.durableLog.add(op, priority, timeout).thenApply(ignored -> op.getStreamSegmentId());
    }

    private CompletableFuture<Boolean> pinSegment(long segmentId, String segmentName, boolean pin, Duration timeout) {
        Preconditions.checkNotNull(segmentName, "SegmentName cannot be null.");
        Preconditions.checkArgument(segmentId != ContainerMetadata.NO_STREAM_SEGMENT_ID, "Segment must have a valid id.");

        UpdateableSegmentMetadata segmentMetadata = this.metadata.getStreamSegmentMetadata(segmentId);
        if (segmentMetadata != null && pin) {
            segmentMetadata.markPinned();
            return CompletableFuture.completedFuture(true);
        }
        return CompletableFuture.completedFuture(false);
    }

    private CompletableFuture<Void> deleteSegmentImmediate(String segmentName, Duration timeout) {
        // Delete both the Segment and its Attribute Index in parallel. This handles the case when the segment file does
        // not exist (no data appended) but it does have attributes.
        return CompletableFuture.allOf(
                this.storage
                        .openWrite(segmentName)
                        .thenComposeAsync(handle -> this.storage.delete(handle, timeout), this.executor),
                this.attributeIndex.delete(segmentName, timeout));
    }

    private CompletableFuture<Void> deleteSegmentDelayed(long segmentId, Duration timeout) {
        // NOTE: DeleteSegmentOperations have their OperationPriority set to Critical.
        return addOperation(new DeleteSegmentOperation(segmentId), timeout);
    }

    private <T extends Operation & SegmentOperation> CompletableFuture<Void> addOperation(T operation, Duration timeout) {
        SegmentMetadata sm = this.metadata.getStreamSegmentMetadata(operation.getStreamSegmentId());
        OperationPriority priority = calculatePriority(sm.getType(), operation);
        return this.durableLog.add(operation, priority, timeout);
    }

    private OperationPriority calculatePriority(SegmentType segmentType, Operation operation) {
        val calculatedPriority = PriorityCalculator.getPriority(segmentType, operation.getType());
        val desiredPriority = operation.getDesiredPriority();
        if (desiredPriority != null && desiredPriority.getValue() < calculatedPriority.getValue()) {
            return desiredPriority;
        }
        return calculatedPriority;
    }

    //endregion

    //region DirectSegmentWrapper

    /**
     * Direct Segment Access implementation.
     */
    @RequiredArgsConstructor
    private class DirectSegmentWrapper implements DirectSegmentAccess {
        @Getter
        private final long segmentId;
        private final OperationPriority requestedPriority;

        @Override
        public CompletableFuture<Long> append(BufferView data, AttributeUpdateCollection attributeUpdates, Duration timeout) {
            ensureRunning();
            logRequest("append", this.segmentId, data.getLength(), this.requestedPriority);
            StreamSegmentAppendOperation operation = new StreamSegmentAppendOperation(this.segmentId, data, attributeUpdates);
            operation.setDesiredPriority(this.requestedPriority);
            return processAppend(operation, new TimeoutTimer(timeout))
                    .thenApply(v -> operation.getStreamSegmentOffset());        }

        @Override
        public CompletableFuture<Long> append(BufferView data, AttributeUpdateCollection attributeUpdates, long offset, Duration timeout) {
            ensureRunning();
            logRequest("append", this.segmentId, offset, data.getLength(), this.requestedPriority);
            StreamSegmentAppendOperation operation = new StreamSegmentAppendOperation(this.segmentId, offset, data, attributeUpdates);
            operation.setDesiredPriority(this.requestedPriority);
            return processAppend(operation, new TimeoutTimer(timeout))
                    .thenApply(v -> operation.getStreamSegmentOffset());
        }

        @Override
        public CompletableFuture<Void> updateAttributes(AttributeUpdateCollection attributeUpdates, Duration timeout) {
            ensureRunning();
            logRequest("updateAttributes", this.segmentId, attributeUpdates, this.requestedPriority);
            UpdateAttributesOperation operation = new UpdateAttributesOperation(segmentId, attributeUpdates);
            operation.setDesiredPriority(this.requestedPriority);
            return StreamSegmentContainer.this.processAttributeUpdaterOperation(operation, new TimeoutTimer(timeout));
        }

        @Override
        public CompletableFuture<Map<AttributeId, Long>> getAttributes(Collection<AttributeId> attributeIds, boolean cache, Duration timeout) {
            ensureRunning();
            logRequest("getAttributes", this.segmentId, attributeIds, cache);
            return StreamSegmentContainer.this.getAttributesForSegment(this.segmentId, attributeIds, cache, new TimeoutTimer(timeout));
        }

        @Override
        @SneakyThrows(StreamSegmentNotExistsException.class)
        public ReadResult read(long offset, int maxLength, Duration timeout) {
            ensureRunning();
            logRequest("read", this.segmentId, offset, maxLength);
            return StreamSegmentContainer.this.readIndex.read(this.segmentId, offset, maxLength, timeout);
        }

        @Override
        public SegmentMetadata getInfo() {
            ensureRunning();
            return StreamSegmentContainer.this.metadata.getStreamSegmentMetadata(this.segmentId);
        }

        @Override
        public CompletableFuture<Long> seal(Duration timeout) {
            ensureRunning();
            logRequest("seal", this.segmentId, this.requestedPriority);
            StreamSegmentSealOperation operation = new StreamSegmentSealOperation(this.segmentId);
            operation.setDesiredPriority(this.requestedPriority);
            return addOperation(operation, timeout)
                    .thenApply(seqNo -> operation.getStreamSegmentOffset());
        }

        @Override
        public CompletableFuture<Void> truncate(long offset, Duration timeout) {
            ensureRunning();
            logRequest("truncateStreamSegment", this.segmentId, offset, this.requestedPriority);
            StreamSegmentTruncateOperation operation = new StreamSegmentTruncateOperation(this.segmentId, offset);
            operation.setDesiredPriority(this.requestedPriority);
            return StreamSegmentContainer.this.addOperation(operation, timeout);
        }

        @Override
        public CompletableFuture<AttributeIterator> attributeIterator(AttributeId fromId, AttributeId toId, Duration timeout) {
            ensureRunning();
            logRequest("attributeIterator", this.segmentId, fromId, toId);
            return StreamSegmentContainer.this.attributeIterator(this.segmentId, fromId, toId, timeout);
        }

        @Override
        public CompletableFuture<Long> getExtendedAttributeCount(Duration timeout) {
            return StreamSegmentContainer.this.attributeIndex.forSegment(this.segmentId, timeout)
                    .thenApply(AttributeIndex::getCount);
        }
    }

    //endregion
}<|MERGE_RESOLUTION|>--- conflicted
+++ resolved
@@ -398,33 +398,20 @@
             log.debug("{}: Storage Metadata segment details retrieved: {}", this.traceObjectId, storageSegment);
             return this.metadataStore.getSegmentInfoInternal(NameUtils.getStorageMetadataSegmentName(this.getId()), this.config.getMetadataStoreInitTimeout())
                     .thenComposeAsync( storageMetadataSegmentBytes -> {
-<<<<<<< HEAD
                                 val storageMetadataSegmentInfo = MetadataStore.SegmentInfo.deserialize(storageMetadataSegmentBytes);
                                 val toBeSerializedSM = constructStorageMetadataSegmentInfoWithLength(storageMetadataSegmentInfo, storageSegment.getLength());
                                 val serializedStorageSegment = MetadataStore.SegmentInfo.serialize(toBeSerializedSM);
-                                val unversionedEntry = TableEntry.unversioned(new ByteArraySegment(NameUtils.getStorageMetadataSegmentName(this.getId()).getBytes(Charsets.UTF_8)), serializedStorageSegment);
+                                val unversionedEntry = TableEntry.unversioned(new ByteArraySegment(NameUtils.getStorageMetadataSegmentName(this.getId()).getBytes(Charsets.UTF_8)),
+                                        serializedStorageSegment);
                                 try {
-                                    extension.put(NameUtils.getMetadataSegmentName(this.getId()), Collections.singletonList(unversionedEntry), this.config.getMetadataStoreInitTimeout()).get(this.config.getMetadataStoreInitTimeout().toMillis(), TimeUnit.MILLISECONDS);
+                                    extension.put(NameUtils.getMetadataSegmentName(this.getId()), Collections.singletonList(unversionedEntry),
+                                            this.config.getMetadataStoreInitTimeout()).get(this.config.getMetadataStoreInitTimeout().toMillis(), TimeUnit.MILLISECONDS);
                                 } catch (Exception e) {
                                     log.error("{}: Could not save storage metadata info in container metadata. Failed with exception {}", this.traceObjectId, e );
                                     return Futures.failedFuture(e);
                                 }
                                 log.debug("{}: Reconciled length post restore for Storage Metadata segment.", this.traceObjectId);
                                 return CompletableFuture.completedFuture(null);
-=======
-                        val storageMetadataSegmentInfo = MetadataStore.SegmentInfo.deserialize(storageMetadataSegmentBytes);
-                        val toBeSerializedSM = constructStorageMetadataSegmentInfoWithLength(storageMetadataSegmentInfo, storageSegment.getLength());
-                        val serializedStorageSegment = MetadataStore.SegmentInfo.serialize(toBeSerializedSM);
-                        val unversionedEntry = TableEntry.unversioned(new ByteArraySegment(NameUtils.getStorageMetadataSegmentName(this.getId()).getBytes(Charsets.UTF_8)), serializedStorageSegment);
-                        try {
-                            extension.put(NameUtils.getMetadataSegmentName(this.getId()), Collections.singletonList(unversionedEntry), this.config.getMetadataStoreInitTimeout())
-                                     .get(this.config.getMetadataStoreInitTimeout().toMillis(), TimeUnit.MILLISECONDS);
-                        } catch (Exception e) {
-                            log.error("{}: Could not save storage metadata info in container metadata. Failed with exception {}", this.traceObjectId, e );
-                            return Futures.failedFuture(e);
-                        }
-                        return CompletableFuture.completedFuture(null);
->>>>>>> b1d51d5c
                     }, this.executor);
         } catch (Exception ex) {
             log.error("{}: Error adjusting storage metadata segment length in container metadata. Failing with exception {}", this.traceObjectId, ex);
