/**
 * Copyright Pravega Authors.
 *
 * Licensed under the Apache License, Version 2.0 (the "License");
 * you may not use this file except in compliance with the License.
 * You may obtain a copy of the License at
 *
 *     http://www.apache.org/licenses/LICENSE-2.0
 *
 * Unless required by applicable law or agreed to in writing, software
 * distributed under the License is distributed on an "AS IS" BASIS,
 * WITHOUT WARRANTIES OR CONDITIONS OF ANY KIND, either express or implied.
 * See the License for the specific language governing permissions and
 * limitations under the License.
 */
package io.pravega.segmentstore.server.containers;

import com.google.common.base.Charsets;
import com.google.common.base.Preconditions;
import com.google.common.collect.ImmutableList;
import com.google.common.util.concurrent.AbstractService;
import com.google.common.util.concurrent.Service;
import io.pravega.common.Exceptions;
import io.pravega.common.LoggerHelpers;
import io.pravega.common.TimeoutTimer;
import io.pravega.common.concurrent.Futures;
import io.pravega.common.concurrent.Services;
import io.pravega.common.io.ByteBufferOutputStream;
import io.pravega.common.util.BufferView;
import io.pravega.common.util.ByteArraySegment;
import io.pravega.common.util.Retry;
import io.pravega.common.util.Retry.RetryAndThrowConditionally;
import io.pravega.segmentstore.contracts.AttributeId;
import io.pravega.segmentstore.contracts.AttributeUpdate;
import io.pravega.segmentstore.contracts.AttributeUpdateCollection;
import io.pravega.segmentstore.contracts.AttributeUpdateType;
import io.pravega.segmentstore.contracts.Attributes;
import io.pravega.segmentstore.contracts.BadAttributeUpdateException;
import io.pravega.segmentstore.contracts.ExtendedChunkInfo;
import io.pravega.segmentstore.contracts.MergeStreamSegmentResult;
import io.pravega.segmentstore.contracts.ReadResult;
import io.pravega.segmentstore.contracts.SegmentProperties;
import io.pravega.segmentstore.contracts.SegmentType;
import io.pravega.segmentstore.contracts.StreamSegmentInformation;
import io.pravega.segmentstore.contracts.StreamSegmentMergedException;
import io.pravega.segmentstore.contracts.StreamSegmentNotExistsException;
import io.pravega.segmentstore.contracts.StreamSegmentSealedException;
import io.pravega.segmentstore.contracts.tables.TableEntry;
import io.pravega.segmentstore.contracts.tables.TableAttributes;
import io.pravega.segmentstore.server.AttributeIndex;
import io.pravega.segmentstore.server.AttributeIterator;
import io.pravega.segmentstore.server.ContainerEventProcessor;
import io.pravega.segmentstore.server.ContainerMetadata;
import io.pravega.segmentstore.server.ContainerOfflineException;
import io.pravega.segmentstore.server.DirectSegmentAccess;
import io.pravega.segmentstore.server.IllegalContainerStateException;
import io.pravega.segmentstore.server.OperationLog;
import io.pravega.segmentstore.server.OperationLogFactory;
import io.pravega.segmentstore.server.ReadIndex;
import io.pravega.segmentstore.server.ReadIndexFactory;
import io.pravega.segmentstore.server.SegmentContainer;
import io.pravega.segmentstore.server.SegmentContainerExtension;
import io.pravega.segmentstore.server.SegmentContainerFactory;
import io.pravega.segmentstore.server.SegmentMetadata;
import io.pravega.segmentstore.server.SegmentOperation;
import io.pravega.segmentstore.server.SegmentStoreMetrics;
import io.pravega.segmentstore.server.UpdateableSegmentMetadata;
import io.pravega.segmentstore.server.Writer;
import io.pravega.segmentstore.server.WriterFactory;
import io.pravega.segmentstore.server.WriterSegmentProcessor;
import io.pravega.segmentstore.server.attributes.AttributeIndexFactory;
import io.pravega.segmentstore.server.attributes.ContainerAttributeIndex;
import io.pravega.segmentstore.server.logs.PriorityCalculator;
import io.pravega.segmentstore.server.logs.operations.AttributeUpdaterOperation;
import io.pravega.segmentstore.server.logs.operations.DeleteSegmentOperation;
import io.pravega.segmentstore.server.logs.operations.MergeSegmentOperation;
import io.pravega.segmentstore.server.logs.operations.Operation;
import io.pravega.segmentstore.server.logs.operations.OperationPriority;
import io.pravega.segmentstore.server.logs.operations.StreamSegmentAppendOperation;
import io.pravega.segmentstore.server.logs.operations.StreamSegmentMapOperation;
import io.pravega.segmentstore.server.logs.operations.StreamSegmentSealOperation;
import io.pravega.segmentstore.server.logs.operations.StreamSegmentTruncateOperation;
import io.pravega.segmentstore.server.logs.operations.UpdateAttributesOperation;
import io.pravega.segmentstore.server.tables.ContainerTableExtension;
import io.pravega.segmentstore.storage.SimpleStorageFactory;
import io.pravega.segmentstore.storage.Storage;
import io.pravega.segmentstore.storage.StorageFactory;
import io.pravega.segmentstore.storage.chunklayer.ChunkHandle;
import io.pravega.segmentstore.storage.chunklayer.ChunkStorageException;
import io.pravega.segmentstore.storage.chunklayer.ChunkedSegmentStorage;
import io.pravega.segmentstore.storage.chunklayer.SnapshotInfo;
import io.pravega.segmentstore.storage.chunklayer.SnapshotInfoStore;
import io.pravega.segmentstore.storage.chunklayer.UtilsWrapper;
import io.pravega.segmentstore.storage.metadata.TableBasedMetadataStore;
import io.pravega.shared.NameUtils;


import java.io.ByteArrayInputStream;
import java.io.IOException;
import java.time.Duration;
import java.util.ArrayList;
import java.util.Collection;
import java.util.Collections;
import java.util.HashMap;
import java.util.List;
import java.util.Map;
import java.util.Objects;
import java.util.concurrent.CompletableFuture;
import java.util.concurrent.CompletionException;
import java.util.concurrent.ScheduledExecutorService;
import java.util.concurrent.atomic.AtomicBoolean;
import java.util.concurrent.atomic.AtomicInteger;
import java.util.concurrent.atomic.AtomicLong;
import java.util.concurrent.TimeUnit;
import java.util.function.Consumer;
import java.util.function.Supplier;
import java.util.stream.Collectors;
import javax.annotation.Nullable;
import lombok.Getter;
import lombok.RequiredArgsConstructor;
import lombok.SneakyThrows;
import lombok.extern.slf4j.Slf4j;
import lombok.val;

import static io.pravega.segmentstore.contracts.Attributes.ATTRIBUTE_SLTS_LATEST_SNAPSHOT_EPOCH;
import static io.pravega.segmentstore.contracts.Attributes.ATTRIBUTE_SLTS_LATEST_SNAPSHOT_ID;

/**
 * Container for StreamSegments. All StreamSegments that are related (based on a hashing functions) will belong to the
 * same StreamSegmentContainer. Handles all operations that can be performed on such streams.
 */
@Slf4j
class StreamSegmentContainer extends AbstractService implements SegmentContainer {
    //region Members
    // Default buffer size of 1 MB.
    private static final int BUFFER_SIZE = 1048576;
    private static final int MAX_FLUSH_ATTEMPTS = 10;
    private static final EpochInfo.Serializer EPOCH_INFO_SERIALIZER = new EpochInfo.Serializer();
    private static final RetryAndThrowConditionally CACHE_ATTRIBUTES_RETRY = Retry.withExpBackoff(50, 2, 10, 1000)
            .retryWhen(ex -> ex instanceof BadAttributeUpdateException);
    protected final StreamSegmentContainerMetadata metadata;
    protected final MetadataStore metadataStore;
    private final String traceObjectId;
    private final OperationLog durableLog;
    private final ReadIndex readIndex;
    private final ContainerAttributeIndex attributeIndex;
    private final Writer writer;
    private final Storage storage;
    private final ScheduledExecutorService executor;
    private final MetadataCleaner metadataCleaner;
    private final AtomicBoolean closed;
    private final AtomicBoolean isDurableLogInitialized;
    private final SegmentStoreMetrics.Container metrics;
    private final ContainerEventProcessor containerEventProcessor;
    private final Map<Class<? extends SegmentContainerExtension>, ? extends SegmentContainerExtension> extensions;
    private final ContainerConfig config;


    //endregion

    //region Constructor

    /**
     * Creates a new instance of the StreamSegmentContainer class.
     *
     * @param streamSegmentContainerId The Id of the StreamSegmentContainer.
     * @param config                   The ContainerConfig to use for this StreamSegmentContainer.
     * @param durableLogFactory        The DurableLogFactory to use to create DurableLogs.
     * @param readIndexFactory         The ReadIndexFactory to use to create Read Indices.
     * @param attributeIndexFactory    The AttributeIndexFactory to use to create Attribute Indices.
     * @param writerFactory            The WriterFactory to use to create Writers.
     * @param storageFactory           The StorageFactory to use to create Storage Adapters.
     * @param createExtensions            A Function that, given an instance of this class, will create the set of
     *                                 {@link SegmentContainerExtension}s to be associated with that instance.
     * @param executor                 An Executor that can be used to run async tasks.
     */
    StreamSegmentContainer(int streamSegmentContainerId, ContainerConfig config, OperationLogFactory durableLogFactory, ReadIndexFactory readIndexFactory,
                           AttributeIndexFactory attributeIndexFactory, WriterFactory writerFactory, StorageFactory storageFactory,
                           SegmentContainerFactory.CreateExtensions createExtensions, ScheduledExecutorService executor) {
        Preconditions.checkNotNull(config, "config");
        Preconditions.checkNotNull(durableLogFactory, "durableLogFactory");
        Preconditions.checkNotNull(readIndexFactory, "readIndexFactory");
        Preconditions.checkNotNull(writerFactory, "writerFactory");
        Preconditions.checkNotNull(storageFactory, "storageFactory");
        Preconditions.checkNotNull(executor, "executor");

        this.traceObjectId = String.format("SegmentContainer[%d]", streamSegmentContainerId);
        this.executor = executor;
        this.metadata = new StreamSegmentContainerMetadata(streamSegmentContainerId, config.getMaxActiveSegmentCount());
        this.extensions = Collections.unmodifiableMap(createExtensions.apply(this, this.executor));
        this.storage = createStorage(storageFactory);
        this.readIndex = readIndexFactory.createReadIndex(this.metadata, this.storage);
        this.config = config;
        this.durableLog = durableLogFactory.createDurableLog(this.metadata, this.readIndex);
        shutdownWhenStopped(this.durableLog, "DurableLog");
        this.attributeIndex = attributeIndexFactory.createContainerAttributeIndex(this.metadata, this.storage);
        this.writer = writerFactory.createWriter(this.metadata, this.durableLog, this.readIndex, this.attributeIndex, this.storage, this::createWriterProcessors);
        shutdownWhenStopped(this.writer, "Writer");
        this.metadataStore = createMetadataStore();
        this.metadataCleaner = new MetadataCleaner(config, this.metadata, this.metadataStore, this::notifyMetadataRemoved,
                this.executor, this.traceObjectId);
        shutdownWhenStopped(this.metadataCleaner, "MetadataCleaner");
        this.metrics = new SegmentStoreMetrics.Container(streamSegmentContainerId);
        this.containerEventProcessor = new ContainerEventProcessorImpl(this, this.metadataStore,
                config.getEventProcessorIterationDelay(), config.getEventProcessorOperationTimeout(), this.executor);
        this.closed = new AtomicBoolean();
        this.isDurableLogInitialized = new AtomicBoolean(false);
    }

    private Storage createStorage(StorageFactory storageFactory) {
        if (storageFactory instanceof SimpleStorageFactory) {
            val simpleFactory = (SimpleStorageFactory) storageFactory;
            // Initialize storage metadata table segment
            ContainerTableExtension tableExtension = getExtension(ContainerTableExtension.class);
            String s = NameUtils.getStorageMetadataSegmentName(this.metadata.getContainerId());

            val metadataStore = new TableBasedMetadataStore(s, tableExtension, simpleFactory.getChunkedSegmentStorageConfig(), simpleFactory.getExecutor());

            return simpleFactory.createStorageAdapter(this.metadata.getContainerId(), metadataStore);
        } else {
            return storageFactory.createStorageAdapter();
        }
    }

    private MetadataStore createMetadataStore() {
        MetadataStore.Connector connector = new MetadataStore.Connector(this.metadata, this::mapSegmentId,
                this::deleteSegmentImmediate, this::deleteSegmentDelayed, this::runMetadataCleanup, this::pinSegment);
        ContainerTableExtension tableExtension = getExtension(ContainerTableExtension.class);
        Preconditions.checkArgument(tableExtension != null, "ContainerTableExtension required for initialization.");
        return new TableMetadataStore(connector, tableExtension, tableExtension.getConfig(), this.executor);
    }

    /**
     * Creates WriterSegmentProcessors for the given Segment Metadata from all registered Extensions.
     *
     * @param segmentMetadata The Segment Metadata to create WriterSegmentProcessors for.
     * @return A Collection of processors.
     */
    private Collection<WriterSegmentProcessor> createWriterProcessors(UpdateableSegmentMetadata segmentMetadata) {
        ImmutableList.Builder<WriterSegmentProcessor> builder = ImmutableList.builder();
        this.extensions.values().forEach(p -> builder.addAll(p.createWriterSegmentProcessors(segmentMetadata)));
        return builder.build();
    }

    /**
     * Initializes storage.
     *
     * @throws Exception
     */
    private CompletableFuture<Void> initializeStorage() throws Exception {
        long containerEpoch = this.metadata.getContainerEpoch();
        long backedUpOperationSeq = 0;
        if (shouldRecoverFromStorage().get()) {
            // If we are recovering from storage, the durableLog will be
            // initialized with 0 epoch. So override the durableLog with backed up epoch.
            EpochInfo info = readContainerEpoch().get();
            // Increment epoch for restore just like container restart.
            containerEpoch = info.getEpoch() + 1;
            backedUpOperationSeq = info.getOperationSequenceNumber();
            this.durableLog.overrideEpoch(containerEpoch);
            this.metadata.setContainerEpochAfterRestore(containerEpoch);
            this.metadata.setOperationSequenceNumberAfterRestore(backedUpOperationSeq);
            log.info("{}: Recovered container epoch {} has been set in the DurableDataLog", this.traceObjectId, info);
        }
        log.info("{}: Initializing storage with epoch {}", this.traceObjectId, containerEpoch);
        this.storage.initialize(containerEpoch);
        val chunkedSegmentStorage = ChunkedSegmentStorage.getReference(this.storage);
        if (null != chunkedSegmentStorage) {
            val snapshotInfoStore = getStorageSnapshotInfoStore();
            // Bootstrap
            return chunkedSegmentStorage.bootstrap(snapshotInfoStore);
        }
        return CompletableFuture.completedFuture(null);
    }

    /**
     * Returns instance of {@link SnapshotInfoStore} implemented by this instance.
     * @return instance of {@link SnapshotInfoStore}.
     */
    SnapshotInfoStore getStorageSnapshotInfoStore() {
        return new SnapshotInfoStore(this.metadata.getContainerId(),
                snapshotInfo -> saveStorageSnapshot(snapshotInfo, config.getStorageSnapshotTimeout()),
                () -> readStorageSnapshot(config.getStorageSnapshotTimeout()));
    }

    //endregion

    //region AutoCloseable Implementation

    @SneakyThrows
    @Override
    public void close() {
        if (this.closed.compareAndSet(false, true)) {
            this.metadataStore.close();
            this.extensions.values().forEach(SegmentContainerExtension::close);
            Futures.await(Services.stopAsync(this, this.executor));
            this.metadataCleaner.close();
            this.writer.close();
            this.durableLog.close();
            this.readIndex.close();
            this.attributeIndex.close();
            this.storage.close();
            this.metrics.close();
            this.containerEventProcessor.close();
            log.info("{}: Closed.", this.traceObjectId);
        }
    }

    //endregion

    //region AbstractService Implementation

    @Override
    protected void doStart() {
        log.info("{}: Starting.", this.traceObjectId);
        setDurableLogInitialized();
        Services.startAsync(this.durableLog, this.executor)
                .thenComposeAsync(v -> startWhenDurableLogOnline(), this.executor)
                .whenComplete((v, ex) -> {
                    if (ex != null) {
                        doStop(ex);
                    }
                });
    }

    /**
     *  Sets isDurableLogInitialized to true if we dont see any metadata in ZK for BK Log.
     *  It asserts if ZK/BK are empty which can be used later to determine if we can
     *  initialize containers in recovery(recover from data stored in storage) mode.
     */
    private void setDurableLogInitialized() {
       if ( this.durableLog.isInitialized()) {
            this.isDurableLogInitialized.set(true);
       }
    }

    private CompletableFuture<Void> startWhenDurableLogOnline() {
        CompletableFuture<Void> isReady;
        CompletableFuture<Void> delayedStart;
        if (this.durableLog.isOffline()) {
            // Attach a listener to the DurableLog's awaitOnline() Future and initiate the services' startup when that
            // completes successfully.
            log.info("{}: DurableLog is OFFLINE. Not starting secondary services yet.", this.traceObjectId);
            notifyStarted();
            isReady = CompletableFuture.completedFuture(null);
            delayedStart = this.durableLog.awaitOnline()
                    .thenComposeAsync(v -> initializeSecondaryServices(), this.executor);
        } else {
            // DurableLog is already online. Immediately initialize secondary services. In this particular case, it needs
            // to be done synchronously since we need to initialize Storage before notifying that we are fully started.
            isReady = initializeSecondaryServices().thenRun(() -> notifyStarted());
            delayedStart = isReady;
        }

        // We are started and ready to accept requests when DurableLog starts. All other (secondary) services
        // are not required for accepting new operations and can still start in the background.
        delayedStart.thenComposeAsync( v -> this.adjustLengthsPostRecovery(), this.executor)
                .thenComposeAsync(v -> {
                    val chunkedSegmentStorage = ChunkedSegmentStorage.getReference(this.storage);
                    if (null != chunkedSegmentStorage) {
                        StorageEventProcessor eventProcessor = new StorageEventProcessor(this.metadata.getContainerId(),
                                this.containerEventProcessor,
                                batch -> chunkedSegmentStorage.getGarbageCollector().processBatch(batch),
                                chunkedSegmentStorage.getConfig().getGarbageCollectionMaxConcurrency());
                        return chunkedSegmentStorage.finishBootstrap(eventProcessor);
                    }
                    return CompletableFuture.completedFuture(null);
                }, this.executor)
                .thenComposeAsync(v -> startSecondaryServicesAsync(), this.executor)
                .whenComplete((v, ex) -> {
                    if (ex == null) {
                        // Successful start.
                        log.info("{}: Started.", this.traceObjectId);
                    } else if (Services.isTerminating(state())) {
                        // If the delayed start fails, immediately shut down the Segment Container with the appropriate
                        // exception. However if we are already shut down (or in the process of), it is sufficient to
                        // log the secondary service exception and move on.
                        log.warn("{}: Ignoring delayed start error due to Segment Container shutting down.", this.traceObjectId, ex);
                    } else {
                        doStop(ex);
                    }
                });

        return isReady;
    }

    /**
     * Adjusting lengths for the passed segment in container metadata taking
     * storage metadata as truth.
     * @return a CompletableFuture which when completed indicates successful updation
     * of storage metadata length in container metadata.
     */
    private CompletableFuture<Void> adjustLengthsForSegment(String segmentName) {
        try {
            // No-op for non-recovery container startup.
            // Adjust always the storage metadata segment length in container metadata. This is the planned migration
            // recovery usecase where we would flush-to-storage, so should be safe to invoke the below adjust-length flow if not taken effect.
            val extension = this.getExtension(ContainerTableExtension.class);
            val storageSegment = this.storage.getStreamSegmentInfo(segmentName, this.config.getMetadataStoreInitTimeout()).get();
            log.debug("{}: Storage Metadata segment details retrieved for: {}", this.traceObjectId, storageSegment);
            return this.metadataStore.getSegmentInfoInternal(segmentName, this.config.getMetadataStoreInitTimeout())
                    .thenComposeAsync( segmentInfoBytes -> {
                        val segmentInfo = MetadataStore.SegmentInfo.deserialize(segmentInfoBytes);
                        val tobeSerializedSegment = constructStorageMetadataSegmentInfoWithLength(segmentInfo, storageSegment.getLength());
                        val toBeSerializedSegmentInSM = MetadataStore.SegmentInfo.serialize(tobeSerializedSegment);
                        val unversionedEntry = TableEntry.unversioned(new ByteArraySegment(segmentName.getBytes(Charsets.UTF_8)), toBeSerializedSegmentInSM);
                        try {
                            extension.put(NameUtils.getMetadataSegmentName(this.getId()), Collections.singletonList(unversionedEntry),
                                    this.config.getMetadataStoreInitTimeout())
                                    .get(this.config.getMetadataStoreInitTimeout().toMillis(), TimeUnit.MILLISECONDS);
                        } catch (Exception e) {
                            log.error("{}: Could not save storage metadata info in container metadata. Failed with exception {}", this.traceObjectId, e );
                            return Futures.failedFuture(e);
                        }
                        log.info("{}: Reconciled lengths for segment {}", this.traceObjectId, segmentName);
                        return CompletableFuture.completedFuture(null);
                    }, this.executor);
        } catch (Exception ex) {
            log.error("{}: Error adjusting storage metadata segment length in container metadata. Failing with exception {}", this.traceObjectId, ex);
            return Futures.failedFuture(ex);
        }
    }

    /**
     * Adjust lengths for segments that might have possible mismatch or a difference
     * in their lengths in the container and storage metadata after the container
     * boots up in recover-from-storage mode.
     * @return a CompletableFuture that indicates completion.
     */
    private CompletableFuture<Void> adjustLengthsPostRecovery() {
        return shouldRecoverFromStorage().
                thenComposeAsync( shouldRecover -> {
                    if (shouldRecover) {
                        return this.adjustLengthsForSegment(NameUtils.getStorageMetadataSegmentName(this.getId()))
                                .thenComposeAsync(v -> this.adjustLengthsForSegment(NameUtils.getEventProcessorSegmentName(this.getId(), String.format("GC.queue.%d", this.getId()))), this.executor);
                    } else {
                        log.info("{}: Not recovering from storage. No need to adjust lengths", this.traceObjectId);
                        return CompletableFuture.completedFuture(null);
                    }
                }, this.executor);
    }

    /**
     * Constructs a SegmentInfo object from the passed SegmentInfo object and setting the provided length.
     * @param segmentInfo SegmentInfo object to construct from.
     * @param length length to be set in the constructed SegmentInfo object.
     * @return constructed SegmentInfo object
     */
    private MetadataStore.SegmentInfo constructStorageMetadataSegmentInfoWithLength(MetadataStore.SegmentInfo segmentInfo, long length) {
        Map<AttributeId, Long> attribs = new HashMap<>(segmentInfo.getProperties().getAttributes());
        if (SegmentType.fromAttributes(segmentInfo.getProperties().getAttributes()).isTableSegment()) {
            attribs.put(TableAttributes.INDEX_OFFSET, length);
            attribs.put(TableAttributes.ATTRIBUTE_SEGMENT_PERSIST_SEQ_NO, Operation.NO_SEQUENCE_NUMBER);
        }
        StreamSegmentInformation newStorageMetadata = StreamSegmentInformation.from(segmentInfo.getProperties()).length(length)
                .attributes(attribs)
                .build();
        return MetadataStore.SegmentInfo.builder()
                .segmentId(segmentInfo.getSegmentId())
                .properties(newStorageMetadata)
                .build();
    }

    private CompletableFuture<Void> initializeSecondaryServices() {
        try {
            return initializeStorage()
                    .thenComposeAsync(v -> shouldRecoverFromStorage()
                             .thenComposeAsync( recover -> {
                                  if (recover) {
                                      //recover metadata store.
                                      log.info("{}: Recovering Metadata Store.", this.traceObjectId);
                                     return this.storage.getStreamSegmentInfo(NameUtils.getMetadataSegmentName(this.getId()), this.config.getMetadataStoreInitTimeout())
                                              .thenComposeAsync( info -> this.metadataStore.recover(info, this.config.getMetadataStoreInitTimeout()), this.executor);
                                  } else {
                                      log.info("{}: Initializing Metadata Store.", this.traceObjectId);
                                      return this.metadataStore.initialize(this.config.getMetadataStoreInitTimeout());
                                  }
                             }, this.executor), this.executor);
        } catch (Exception ex) {
            return Futures.failedFuture(ex);
        }
    }

    /**
     * Decision to start a container with fresh initialization or
     * to start it with storage data( recover-from-storage) is made here.
     * Recover-from-storage is true based on the presence of the container
     * epoch file generated during backup.
     * @return True if we choose to start container in recover-from-storage mode.
     */
    private CompletableFuture<Boolean> shouldRecoverFromStorage() {
        if ( !( storage instanceof ChunkedSegmentStorage) ) {
            log.warn("{}: Storage is not of ChunkedStorage type. Recover from storage not supported for this type.", this.traceObjectId);
            return CompletableFuture.completedFuture(false);
        }
        String chunkName = NameUtils.getContainerEpochFileName(this.getId());
        return ((ChunkedSegmentStorage) storage).getChunkStorage().exists(chunkName)
                .thenComposeAsync( doesExist -> {
                    boolean recover = this.isDurableLogInitialized.get() && doesExist;
                    log.info("{}: RecoverFromStorage mode is {} ", this.traceObjectId, recover);
                    return CompletableFuture.completedFuture(recover);
                }, this.executor);
    }

    private CompletableFuture<Void> startSecondaryServicesAsync() {
        return CompletableFuture.allOf(
                Services.startAsync(this.metadataCleaner, this.executor),
                Services.startAsync(this.writer, this.executor));
    }

    @Override
    protected void doStop() {
        doStop(null);
    }

    /**
     * Stops the StreamSegmentContainer by stopping all components, waiting for them to stop, and reports a normal
     * shutdown or failure based on case. It will report a normal shutdown only if all components shut down normally
     * and cause is null. Otherwise, the container will report either the exception of the failed component, or the
     * given cause.
     *
     * @param cause (Optional) The failure cause. If any of the components failed as well, this will be added as a
     *              suppressed exception to the Service's failure cause.
     */
    private void doStop(Throwable cause) {
        long traceId = LoggerHelpers.traceEnterWithContext(log, traceObjectId, "doStop");
        log.info("{}: Stopping.", this.traceObjectId);
        CompletableFuture.allOf(
                Services.stopAsync(this.metadataCleaner, this.executor),
                Services.stopAsync(this.writer, this.executor),
                Services.stopAsync(this.durableLog, this.executor))
                .whenCompleteAsync((r, ex) -> {
                    Throwable failureCause = getFailureCause(this.durableLog, this.writer, this.metadataCleaner);
                    if (failureCause == null) {
                        failureCause = cause;
                    }

                    if (failureCause == null) {
                        // Normal shutdown
                        log.info("{}: Stopped.", this.traceObjectId);
                        LoggerHelpers.traceLeave(log, traceObjectId, "doStop", traceId);
                        notifyStopped();
                    } else {
                        // Shutting down due to failure.
                        log.warn("{}: Failed due to component failure.", this.traceObjectId);
                        LoggerHelpers.traceLeave(log, traceObjectId, "doStop", traceId);
                        notifyFailed(failureCause);
                    }
                }, this.executor)
                .exceptionally(ex -> {
                    notifyFailed(ex);
                    return null;
                });
    }

    private Throwable getFailureCause(Service... services) {
        Throwable result = null;
        for (Service s : services) {
            if (s.state() == State.FAILED) {
                Throwable realEx = Exceptions.unwrap(s.failureCause());
                if (result == null) {
                    result = realEx;
                } else {
                    result.addSuppressed(realEx);
                }
            }
        }

        return result;
    }

    //endregion

    //region Container Implementation

    @Override
    public int getId() {
        return this.metadata.getContainerId();
    }

    @Override
    public boolean isOffline() {
        return this.durableLog.isOffline();
    }

    //endregion

    //region StreamSegmentStore Implementation

    @Override
    public CompletableFuture<Long> append(String streamSegmentName, BufferView data, AttributeUpdateCollection attributeUpdates, Duration timeout) {
        ensureRunning();

        TimeoutTimer timer = new TimeoutTimer(timeout);
        logRequest("append", streamSegmentName, data.getLength());
        this.metrics.append();
        return this.metadataStore.getOrAssignSegmentId(streamSegmentName, timer.getRemaining(),
                streamSegmentId -> {
                    val operation = new StreamSegmentAppendOperation(streamSegmentId, data, attributeUpdates);
                    return processAppend(operation, timer).thenApply(v -> operation.getLastStreamSegmentOffset());
                });
    }

    @Override
    public CompletableFuture<Long> append(String streamSegmentName, long offset, BufferView data, AttributeUpdateCollection attributeUpdates, Duration timeout) {
        ensureRunning();

        TimeoutTimer timer = new TimeoutTimer(timeout);
        logRequest("appendWithOffset", streamSegmentName, data.getLength());
        this.metrics.appendWithOffset();
        return this.metadataStore.getOrAssignSegmentId(streamSegmentName, timer.getRemaining(),
                streamSegmentId -> {
                    val operation = new StreamSegmentAppendOperation(streamSegmentId, offset, data, attributeUpdates);
                    return processAppend(operation, timer).thenApply(v -> operation.getLastStreamSegmentOffset());
                });
    }

    @Override
    public CompletableFuture<Void> updateAttributes(String streamSegmentName, AttributeUpdateCollection attributeUpdates, Duration timeout) {
        ensureRunning();

        TimeoutTimer timer = new TimeoutTimer(timeout);
        logRequest("updateAttributes", streamSegmentName, attributeUpdates);
        this.metrics.updateAttributes();
        return this.metadataStore.getOrAssignSegmentId(streamSegmentName, timer.getRemaining(),
                streamSegmentId -> updateAttributesForSegment(streamSegmentId, attributeUpdates, timer.getRemaining()));
    }

    @Override
    public CompletableFuture<Map<AttributeId, Long>> getAttributes(String streamSegmentName, Collection<AttributeId> attributeIds, boolean cache, Duration timeout) {
        ensureRunning();

        TimeoutTimer timer = new TimeoutTimer(timeout);
        logRequest("getAttributes", streamSegmentName, attributeIds, cache);
        this.metrics.getAttributes();
        return this.metadataStore.getOrAssignSegmentId(streamSegmentName, timer.getRemaining(),
                streamSegmentId -> getAttributesForSegment(streamSegmentId, attributeIds, cache, timer));
    }

    @Override
    public CompletableFuture<ReadResult> read(String streamSegmentName, long offset, int maxLength, Duration timeout) {
        ensureRunning();

        logRequest("read", streamSegmentName, offset, maxLength);
        this.metrics.read();
        TimeoutTimer timer = new TimeoutTimer(timeout);
        return this.metadataStore
                .getOrAssignSegmentId(streamSegmentName, timer.getRemaining(),
                        streamSegmentId -> {
                            try {
                                return CompletableFuture.completedFuture(this.readIndex.read(streamSegmentId, offset, maxLength, timer.getRemaining()));
                            } catch (StreamSegmentNotExistsException ex) {
                                return Futures.failedFuture(ex);
                            }
                        });
    }

    @Override
    public CompletableFuture<SegmentProperties> getStreamSegmentInfo(String streamSegmentName, Duration timeout) {
        ensureRunning();

        logRequest("getStreamSegmentInfo", streamSegmentName);
        this.metrics.getInfo();
        return this.metadataStore.getSegmentInfo(streamSegmentName, timeout);
    }

    @Override
    public CompletableFuture<Void> createStreamSegment(String streamSegmentName, SegmentType segmentType,
                                                       Collection<AttributeUpdate> attributes, Duration timeout) {
        ensureRunning();

        logRequest("createStreamSegment", streamSegmentName, segmentType);
        this.metrics.createSegment();
        return this.metadataStore.createSegment(streamSegmentName, segmentType, attributes, timeout);
    }

    @Override
    public CompletableFuture<Void> deleteStreamSegment(String streamSegmentName, Duration timeout) {
        ensureRunning();

        logRequest("deleteStreamSegment", streamSegmentName);
        this.metrics.deleteSegment();
        TimeoutTimer timer = new TimeoutTimer(timeout);

        long segmentId = this.metadata.getStreamSegmentId(streamSegmentName, false);
        SegmentMetadata toDelete = this.metadata.getStreamSegmentMetadata(segmentId);
        return this.metadataStore.deleteSegment(streamSegmentName, timer.getRemaining())
                .thenAccept(deleted -> {
                    if (!deleted) {
                        // No segment to delete, which likely means Segment does not exist.
                        throw new CompletionException(new StreamSegmentNotExistsException(streamSegmentName));
                    }

                    if (toDelete != null) {
                        // Notify any internal components that this Segment is no longer part of the metadata.
                        notifyMetadataRemoved(Collections.singleton(toDelete));
                    }
                });
    }

    @Override
    public CompletableFuture<Void> truncateStreamSegment(String streamSegmentName, long offset, Duration timeout) {
        ensureRunning();
        logRequest("truncateStreamSegment", streamSegmentName);
        this.metrics.truncate();
        TimeoutTimer timer = new TimeoutTimer(timeout);
        return this.metadataStore.getOrAssignSegmentId(streamSegmentName, timer.getRemaining(),
                streamSegmentId -> {
                    StreamSegmentTruncateOperation op = new StreamSegmentTruncateOperation(streamSegmentId, offset);
                    return addOperation(op, timeout);
                });
    }

    @Override
    public CompletableFuture<MergeStreamSegmentResult> mergeStreamSegment(String targetStreamSegment, String sourceStreamSegment,
                                                                          Duration timeout) {
        return mergeStreamSegment(targetStreamSegment, sourceStreamSegment, null, timeout);
    }

    @Override
    public CompletableFuture<MergeStreamSegmentResult> mergeStreamSegment(String targetStreamSegment, String sourceStreamSegment,
                                                                          AttributeUpdateCollection attributes, Duration timeout) {
        ensureRunning();

        logRequest("mergeStreamSegment", targetStreamSegment, sourceStreamSegment);
        this.metrics.mergeSegment();
        TimeoutTimer timer = new TimeoutTimer(timeout);

        // Fetch the Ids of both the source and the target Segments, then execute the MergeOperation and finally remove
        // any Segment Info about the Source Segment from the metadata. Since these operations cannot execute atomically,
        // we need to handle the case when a previous invocation completed partially: the merge executed but we were unable
        // to clear the Segment Info; in this case, upon a retry, we need to ignore the StreamSegmentMergedException and
        // complete the cleanup phase, but still bubble up any exceptions to the caller.
        return this.metadataStore
                .getOrAssignSegmentId(targetStreamSegment, timer.getRemaining(),
                        targetSegmentId -> this.metadataStore.getOrAssignSegmentId(sourceStreamSegment, timer.getRemaining(),
                                sourceSegmentId -> mergeStreamSegment(targetSegmentId, sourceSegmentId, attributes, timer)))
                .handleAsync((msr, ex) -> {
                    if (ex == null || Exceptions.unwrap(ex) instanceof StreamSegmentMergedException) {
                        // No exception or segment was already merged. Need to clear SegmentInfo for source.
                        // We can do this asynchronously and not wait on it.
                        this.metadataStore.clearSegmentInfo(sourceStreamSegment, timer.getRemaining());
                    }

                    if (ex == null) {
                        // Everything is good. Return the result.
                        return msr;
                    } else {
                        // Re-throw the exception to the caller in this case.
                        throw new CompletionException(ex);
                    }
                }, this.executor);
    }

    private CompletableFuture<MergeStreamSegmentResult> mergeStreamSegment(long targetSegmentId, long sourceSegmentId,
                                                                           AttributeUpdateCollection attributeUpdates,
                                                                           TimeoutTimer timer) {
        // Get a reference to the source segment's metadata now, before the merge. It may not be accessible afterwards.
        SegmentMetadata sourceMetadata = this.metadata.getStreamSegmentMetadata(sourceSegmentId);

        CompletableFuture<Void> sealResult = trySealStreamSegment(sourceMetadata, timer.getRemaining());
        if (sourceMetadata.getLength() == 0) {
            // Source is empty. We may be able to skip the merge altogether and simply delete the segment. But we can only
            // be certain of this if the source is also sealed, otherwise it's possible it may still have outstanding
            // writes in the pipeline. As such, we cannot pipeline the two operations, and must wait for the seal to finish first.
            return sealResult.thenComposeAsync(v -> {
                // Seal is done. The DurableLog guarantees that the metadata is now updated with all operations up
                // to and including the seal, so if there were any writes outstanding before, they should now be reflected in it.
                if (sourceMetadata.getLength() == 0) {
                    // Source is still empty after sealing - OK to delete.
                    log.debug("{}: Updating attributes (if any) and deleting empty source segment instead of merging {}.",
                            this.traceObjectId, sourceMetadata.getName());
                    // Execute the attribute update on the target segment only if needed.
                    Supplier<CompletableFuture<Void>> updateAttributesIfNeeded = () -> attributeUpdates == null ?
                            CompletableFuture.completedFuture(null) :
                            updateAttributesForSegment(targetSegmentId, attributeUpdates, timer.getRemaining());
                    return updateAttributesIfNeeded.get()
                            .thenCompose(v2 -> deleteStreamSegment(sourceMetadata.getName(), timer.getRemaining())
                                    .thenApply(v3 -> new MergeStreamSegmentResult(this.metadata.getStreamSegmentMetadata(targetSegmentId).getLength(),
                                    sourceMetadata.getLength(), sourceMetadata.getAttributes())));
                } else {
                    // Source now has some data - we must merge the two.
                    MergeSegmentOperation operation = new MergeSegmentOperation(targetSegmentId, sourceSegmentId, attributeUpdates);
                    return processAttributeUpdaterOperation(operation, timer).thenApply(v2 ->
                            new MergeStreamSegmentResult(operation.getStreamSegmentOffset() + operation.getLength(),
                                    operation.getLength(), sourceMetadata.getAttributes()));
                }
            }, this.executor);
        } else {
            // Source is not empty, so we cannot delete. Make use of the DurableLog's pipelining abilities by queueing up
            // the Merge right after the Seal.
            MergeSegmentOperation operation = new MergeSegmentOperation(targetSegmentId, sourceSegmentId, attributeUpdates);
            return CompletableFuture.allOf(sealResult,
                    processAttributeUpdaterOperation(operation, timer)).thenApply(v2 ->
                    new MergeStreamSegmentResult(operation.getStreamSegmentOffset() + operation.getLength(),
                            operation.getLength(), sourceMetadata.getAttributes()));
        }
    }

    @Override
    public CompletableFuture<Long> sealStreamSegment(String streamSegmentName, Duration timeout) {
        ensureRunning();
        logRequest("seal", streamSegmentName);
        this.metrics.seal();
        TimeoutTimer timer = new TimeoutTimer(timeout);
        return this.metadataStore.getOrAssignSegmentId(streamSegmentName, timer.getRemaining(),
                streamSegmentId -> {
                    StreamSegmentSealOperation operation = new StreamSegmentSealOperation(streamSegmentId);
                    return addOperation(operation, timeout)
                            .thenApply(seqNo -> operation.getStreamSegmentOffset());
                });
    }

    @Override
    public CompletableFuture<DirectSegmentAccess> forSegment(String streamSegmentName, @Nullable OperationPriority priority, Duration timeout) {
        ensureRunning();

        logRequest("forSegment", streamSegmentName);
        return this.metadataStore
                .getOrAssignSegmentId(streamSegmentName, timeout,
                        segmentId -> CompletableFuture.completedFuture(new DirectSegmentWrapper(segmentId, priority)));
    }

    //endregion
    private CompletableFuture<SnapshotInfo> readStorageSnapshot(Duration timeout) {
        val segmentId =   this.metadata.getStreamSegmentId(NameUtils.getMetadataSegmentName(this.metadata.getContainerId()), false);
        if (segmentId != ContainerMetadata.NO_STREAM_SEGMENT_ID) {
            val map =  this.metadata.getStreamSegmentMetadata(segmentId).getAttributes();
            val epoch = map.getOrDefault(ATTRIBUTE_SLTS_LATEST_SNAPSHOT_EPOCH, 0L);
            val snapshotId = map.getOrDefault(ATTRIBUTE_SLTS_LATEST_SNAPSHOT_ID, 0L);
            if (epoch > 0) {
                val retValue = SnapshotInfo.builder()
                        .snapshotId(snapshotId)
                        .epoch(epoch)
                        .build();
                log.debug("{}: Read SLTS snapshot. {}", this.traceObjectId, retValue);
                return CompletableFuture.completedFuture(retValue);
            }
        }
        return CompletableFuture.completedFuture(null);
    }

    private CompletableFuture<Void> saveStorageSnapshot(SnapshotInfo checkpoint, Duration timeout) {
        TimeoutTimer timer = new TimeoutTimer(timeout);
        val attributeUpdates = AttributeUpdateCollection.from(
                new AttributeUpdate(ATTRIBUTE_SLTS_LATEST_SNAPSHOT_ID, AttributeUpdateType.Replace, checkpoint.getSnapshotId()),
                new AttributeUpdate(ATTRIBUTE_SLTS_LATEST_SNAPSHOT_EPOCH, AttributeUpdateType.Replace, checkpoint.getEpoch()));
        return this.metadataStore.getOrAssignSegmentId(NameUtils.getMetadataSegmentName(this.metadata.getContainerId()), timer.getRemaining(),
                streamSegmentId -> updateAttributesForSegment(streamSegmentId, attributeUpdates, timer.getRemaining()))
                .thenRun(() -> log.debug("{}: Save SLTS snapshot. {}", this.traceObjectId, checkpoint));
    }

    //region SegmentContainer Implementation

    @Override
    public Collection<SegmentProperties> getActiveSegments() {
        ensureRunning();
        logRequest("getActiveSegments");

        // To reduce locking in the metadata, we first get the list of Segment Ids, then we fetch their metadata
        // one by one. This only locks the metadata on the first call and, individually, on each call to getStreamSegmentMetadata.
        return this.metadata.getAllStreamSegmentIds()
                .stream()
                .map(this.metadata::getStreamSegmentMetadata)
                .filter(Objects::nonNull)
                .map(SegmentMetadata::getSnapshot)
                .collect(Collectors.toList());
    }

    @Override
    @SuppressWarnings("unchecked")
    public <T extends SegmentContainerExtension> T getExtension(Class<T> extensionClass) {
        SegmentContainerExtension extension = this.extensions.get(extensionClass);
        return extension == null ? null : (T) extension;
    }

    @Override
    public CompletableFuture<Void> flushToStorage(Duration timeout) {
        val containerId = this.metadata.getContainerId();
        log.info("{}: Starting flush to storage for container ID: {}", this.traceObjectId, containerId);
        val flusher = new LogFlusher(containerId, this.durableLog, this.writer, this.metadataCleaner, this.executor);
        return flusher.flushToStorage(timeout)
<<<<<<< HEAD
                .thenComposeAsync( v -> saveEpochInfo(containerId, this.metadata.getContainerEpoch(), timeout), this.executor)
                .thenAccept(x -> log.info("{}: Completed flush to storage for container ID: {}", this.traceObjectId, containerId));
=======
                .thenComposeAsync( v -> saveEpochInfo(containerId, this.metadata.getContainerEpoch(), this.metadata.getOperationSequenceNumber(), timeout), this.executor)
                .thenAcceptAsync(x -> log.info("{}: Completed flush to storage for container ID: {}", this.traceObjectId, containerId));
>>>>>>> 6588fc10
    }

    private CompletableFuture<Void> saveEpochInfo(int containerId, long containerEpoch, long operationSequenceNumber, Duration timeout) {
        if (!(storage instanceof ChunkedSegmentStorage)) {
            return CompletableFuture.completedFuture(null);
        }
        val chunkedSegmentStorage = (ChunkedSegmentStorage) storage;
        val chunk = NameUtils.getContainerEpochFileName(containerId);
        val epochInfo = new EpochInfo(containerEpoch, operationSequenceNumber);
        val isDone = new AtomicBoolean(false);
        val attempts = new AtomicInteger();
        try {
            val epochBytes = EPOCH_INFO_SERIALIZER.serialize(epochInfo);
            return Futures.loop(
                    () -> !isDone.get(),
                    () -> chunkedSegmentStorage.getChunkStorage().exists(chunk)
                            .thenComposeAsync( exists -> {
                                if (exists) {
                                    return readEpochInfo(chunk, chunkedSegmentStorage, epochBytes.getLength())
                                            .thenComposeAsync(savedEpoch -> {
                                                if (savedEpoch.getEpoch() > epochInfo.getEpoch() ||
                                                        savedEpoch.getOperationSequenceNumber() > epochInfo.getOperationSequenceNumber()) {
                                                    return CompletableFuture.failedFuture(
                                                        new IllegalContainerStateException(String.format(
                                                            "Unexpected epoch. Expected = {} actual = {}",
                                                            epochInfo, savedEpoch)));
                                                } else {
                                                    return chunkedSegmentStorage.getChunkStorage().delete(ChunkHandle.writeHandle(chunk));
                                                }
                                            }, executor);
                                } else {
                                    return CompletableFuture.completedFuture(null);
                                }
                            }, this.executor)
                            .thenComposeAsync(v -> chunkedSegmentStorage.getChunkStorage().createWithContent(chunk, epochBytes.getLength(),
                                    new ByteArrayInputStream(epochBytes.array(), 0, epochBytes.getLength())), executor)
                            .thenComposeAsync( v -> {
                                log.debug("{}: Epoch info saved to epochInfoFile. File {}. info = {}", this.traceObjectId, chunk, epochInfo);
                                return readEpochInfo(chunk, chunkedSegmentStorage, epochBytes.getLength()); }, executor)
                            .thenApplyAsync( readBackInfo -> {
                                if (readBackInfo.getEpoch() > epochInfo.getEpoch() || readBackInfo.getOperationSequenceNumber() >
                                        epochInfo.getOperationSequenceNumber()) {
                                    throw new CompletionException(
                                            new IllegalContainerStateException(String.format("Unexpected epochInfo. Expected = {} actual = {}", epochInfo, readBackInfo)));
                                }
                                if (!epochInfo.equals(readBackInfo)) {
                                    throw new CompletionException(
                                            new IllegalStateException(String.format("Unexpected epochInfo. Expected = {} actual = {}", epochInfo, readBackInfo)));
                                }
                                return null;
                            }, executor)
                            .handleAsync((v, e) -> {
                                if (null != e) {
                                    val ex = Exceptions.unwrap(e);
                                    if (ex instanceof IllegalContainerStateException) {
                                        log.warn("{}: Error while saving epoch info to file {}. info = {}", this.traceObjectId, chunk, epochInfo, e);
                                        throw new CompletionException(e);
                                    }
                                    if (attempts.incrementAndGet() > MAX_FLUSH_ATTEMPTS) {
                                        log.warn("{}: All attempts exhausted while saving epoch to File = {}. info = {}", this.traceObjectId, chunk, epochInfo, e);
                                        throw new CompletionException(e);
                                    }
                                    log.warn("{}: Error while saving epoch info to LTS. File = {}. info = {}", this.traceObjectId, chunk, epochInfo, e);
                                } else {
                                    // No exception we are done
                                    log.info("{}: Epoch info saved successfully. info = {}", this.traceObjectId, chunk);
                                    isDone.set(true);
                                }
                                return null;
                            }, executor),
                    this.executor);
        } catch (IOException e) {
            return CompletableFuture.failedFuture(new ChunkStorageException(chunk, "Unable to serialize", e));
        }
    }

    private CompletableFuture<EpochInfo> readEpochInfo(String chunk, ChunkedSegmentStorage chunkedSegmentStorage, int readLength) {
        val readAtOffset = new AtomicLong(0);
        val readBuffer = new byte[readLength];
        return chunkedSegmentStorage.getChunkStorage().read(ChunkHandle.readHandle(chunk), readAtOffset.get(), readLength, readBuffer, 0)
                .thenApplyAsync( v -> {
                    try {
                        return EPOCH_INFO_SERIALIZER.deserialize(readBuffer);
                    } catch (IOException e) {
                        throw new CompletionException(e);
                    }
                }, this.executor);

    }

    /**
     * Read the container epoch saved in "container_<containerid>_epoch file
     * saved on storage that is created while generating the backup.
     * Container startup in case of recovery mode uses this saved epoch information
     * @return epoch read from storage.
     */
    private CompletableFuture<EpochInfo> readContainerEpoch() {
        log.info(" {}: Reading container epoch from storage", this.traceObjectId);
        val containerEpochFileName = NameUtils.getContainerEpochFileName(this.getId());
        UtilsWrapper wrapper = new UtilsWrapper((ChunkedSegmentStorage) this.storage, BUFFER_SIZE, this.config.getMetadataStoreInitTimeout());
        ByteBufferOutputStream outputStream = new ByteBufferOutputStream();
        return wrapper.copyFromChunk(containerEpochFileName, outputStream)
                .thenComposeAsync( v -> {
                    EpochInfo containerEpoch;
                    try {
                        containerEpoch = EPOCH_INFO_SERIALIZER.deserialize(outputStream.getData());
                    } catch (Exception e) {
                        throw new RuntimeException(e);
                    }
                    log.info("{}: Read container epoch {} from storage", this.traceObjectId, containerEpoch);
                    return CompletableFuture.completedFuture(containerEpoch);
                }, this.executor)
                .handleAsync( (epoch, ex) -> {
                   if ( ex != null ) {
                       log.error("{}: There was an error while reading the saved container epoch: {}", this.traceObjectId, ex);
                       throw new CompletionException(ex);
                   }
                   return epoch;
                }, this.executor);
    }

    @SneakyThrows
    @Override
    public CompletableFuture<List<ExtendedChunkInfo>> getExtendedChunkInfo(String streamSegmentName, Duration timeout) {
        val chunkedSegmentStorage = (ChunkedSegmentStorage) storage;
        UtilsWrapper wrapper = new UtilsWrapper(chunkedSegmentStorage, BUFFER_SIZE, timeout);
        return wrapper.getExtendedChunkInfoList(streamSegmentName, true);
    }

    //endregion

    //region Helpers

    private CompletableFuture<Void> updateAttributesForSegment(long segmentId, AttributeUpdateCollection attributeUpdates, Duration timeout) {
        UpdateAttributesOperation operation = new UpdateAttributesOperation(segmentId, attributeUpdates);
        return processAttributeUpdaterOperation(operation, new TimeoutTimer(timeout));
    }

    private CompletableFuture<Map<AttributeId, Long>> getAttributesForSegment(long segmentId, Collection<AttributeId> attributeIds, boolean cache, TimeoutTimer timer) {
        SegmentMetadata metadata = this.metadata.getStreamSegmentMetadata(segmentId);
        if (cache) {
            return CACHE_ATTRIBUTES_RETRY.runAsync(() ->
                    getAndCacheAttributes(metadata, attributeIds, cache, timer), StreamSegmentContainer.this.executor);
        } else {
            return getAndCacheAttributes(metadata, attributeIds, cache, timer);
        }
    }

    /**
     * Attempts to seal a Segment that may already be sealed.
     *
     * @param metadata The SegmentMetadata for the Segment to Seal.
     * @param timeout  Timeout for the operation.
     * @return A CompletableFuture that will indicate when the operation completes. If the given segment is already sealed,
     * this future will already be completed, otherwise it will complete once the seal is performed.
     */
    private CompletableFuture<Void> trySealStreamSegment(SegmentMetadata metadata, Duration timeout) {
        if (metadata.isSealed()) {
            return CompletableFuture.completedFuture(null);
        } else {
            // It is OK to ignore StreamSegmentSealedException as the segment may have already been sealed by a concurrent
            // call to this or via some other operation.
            return Futures.exceptionallyExpecting(
                    addOperation(new StreamSegmentSealOperation(metadata.getId()), timeout),
                    ex -> ex instanceof StreamSegmentSealedException,
                    null);
        }
    }

    /**
     * Processes the given {@link StreamSegmentAppendOperation} and ensures that the {@link StreamSegmentAppendOperation#close()}
     * is invoked in case the operation failed to process (for whatever reason). If the operation completed successfully,
     * the {@link OperationLog} will close it internally when it finished any async processing with it.
     *
     * @param appendOperation The Operation to process.
     * @param timer           Timer for the operation.
     * @return A CompletableFuture that, when completed normally, will indicate that the Operation has been successfully
     * processed. If it failed, it will be completed with an appropriate exception.
     */
    private CompletableFuture<Void> processAppend(StreamSegmentAppendOperation appendOperation, TimeoutTimer timer) {
        if (this.config.isDataIntegrityChecksEnabled()) {
            // Compute the hash of the Append contents at the beginning of the ingestion pipeline.
            appendOperation.setContentHash(appendOperation.getData().hash());
        }
        CompletableFuture<Void> result = processAttributeUpdaterOperation(appendOperation, timer);
        Futures.exceptionListener(result, ex -> appendOperation.close());
        return result;
    }

    /**
     * Processes the given AttributeUpdateOperation with exactly one retry in case it was rejected because of an attribute
     * update failure due to the attribute value missing from the in-memory cache.
     *
     * @param operation The Operation to process.
     * @param timer     Timer for the operation.
     * @param <T>       Type of the operation.
     * @return A CompletableFuture that, when completed normally, will indicate that the Operation has been successfully
     * processed. If it failed, it will be completed with an appropriate exception.
     */
    private <T extends Operation & AttributeUpdaterOperation> CompletableFuture<Void> processAttributeUpdaterOperation(T operation, TimeoutTimer timer) {
        Collection<AttributeUpdate> updates = operation.getAttributeUpdates();
        if (updates == null || updates.isEmpty()) {
            // No need for extra complicated handling.
            return addOperation(operation, timer.getRemaining());
        }

        return Futures.exceptionallyCompose(
                addOperation(operation, timer.getRemaining()),
                ex -> {
                    // We only retry BadAttributeUpdateExceptions if it has the PreviousValueMissing flag set.
                    ex = Exceptions.unwrap(ex);
                    if (ex instanceof BadAttributeUpdateException && ((BadAttributeUpdateException) ex).isPreviousValueMissing()) {
                        // Get the missing attributes and load them into the cache, then retry the operation, exactly once.
                        SegmentMetadata segmentMetadata = this.metadata.getStreamSegmentMetadata(operation.getStreamSegmentId());
                        Collection<AttributeId> attributeIds = updates.stream()
                                .map(AttributeUpdate::getAttributeId)
                                .filter(id -> !Attributes.isCoreAttribute(id))
                                .collect(Collectors.toList());
                        if (!attributeIds.isEmpty()) {
                            // This only makes sense if a core attribute was missing.
                            return getAndCacheAttributes(segmentMetadata, attributeIds, true, timer)
                                    .thenComposeAsync(attributes -> {
                                        // Final attempt - now that we should have the attributes cached.
                                        return addOperation(operation, timer.getRemaining());
                                    }, this.executor);
                        }
                    }

                    // Anything else is non-retryable; rethrow.
                    return Futures.failedFuture(ex);
                });
    }

    /**
     * Gets the values of the given (Core and Extended) Attribute Ids for the given segment.
     *
     * @param segmentMetadata The SegmentMetadata for the Segment to retrieve attribute values for.
     * @param attributeIds    A Collection of AttributeIds to retrieve.
     * @param cache           If true, any Extended Attribute value that is not present in the SegmentMetadata cache will
     *                        be added to that (using a conditional updateAttributes() call) before completing.
     * @param timer           Timer for the operation.
     * @return A CompletableFuture that, when completed normally, will contain the desired result. If the operation failed,
     * it will be completed with the appropriate exception. If cache==true and the conditional call to updateAttributes()
     * could not be completed because of a conflicting update, it will be failed with BadAttributeUpdateException, in which
     * case a retry is warranted.
     */
    private CompletableFuture<Map<AttributeId, Long>> getAndCacheAttributes(SegmentMetadata segmentMetadata, Collection<AttributeId> attributeIds, boolean cache, TimeoutTimer timer) {
        // Collect Core Attributes and Cached Extended Attributes.
        Map<AttributeId, Long> result = new HashMap<>();
        Map<AttributeId, Long> metadataAttributes = segmentMetadata.getAttributes();
        ArrayList<AttributeId> extendedAttributeIds = new ArrayList<>();
        attributeIds.forEach(attributeId -> {
            Long v = metadataAttributes.get(attributeId);
            if (v != null) {
                // This attribute is cached in the Segment Metadata, even if it has a value equal to Attributes.NULL_ATTRIBUTE_VALUE.
                result.put(attributeId, v);
            } else if (!Attributes.isCoreAttribute(attributeId)) {
                extendedAttributeIds.add(attributeId);
            }
        });

        if (extendedAttributeIds.isEmpty()) {
            // Nothing to lookup in the Attribute Index, so bail out early.
            return CompletableFuture.completedFuture(result);
        }

        // Collect remaining Extended Attributes.
        CompletableFuture<Map<AttributeId, Long>> r = this.attributeIndex
                .forSegment(segmentMetadata.getId(), timer.getRemaining())
                .thenComposeAsync(idx -> idx.get(extendedAttributeIds, timer.getRemaining()), this.executor)
                .thenApplyAsync(extendedAttributes -> {
                    if (extendedAttributeIds.size() == extendedAttributes.size()) {
                        // We found a value for each Attribute Id. Nothing more to do.
                        return extendedAttributes;
                    }

                    // Insert a NULL_ATTRIBUTE_VALUE for each missing value.
                    Map<AttributeId, Long> allValues = new HashMap<>(extendedAttributes);
                    extendedAttributeIds.stream()
                                        .filter(id -> !extendedAttributes.containsKey(id))
                                        .forEach(id -> allValues.put(id, Attributes.NULL_ATTRIBUTE_VALUE));
                    return allValues;
                }, this.executor);

        if (cache && !segmentMetadata.isSealed()) {
            // Add them to the cache if requested.
            r = r.thenComposeAsync(extendedAttributes -> {
                // Update the in-memory Segment Metadata using a special update (AttributeUpdateType.None, which should
                // complete if the attribute is not currently set). If it has some value, then a concurrent update
                // must have changed it and we cannot update anymore.
                val updates = new AttributeUpdateCollection();
                for (val e : extendedAttributes.entrySet()) {
                    updates.add(new AttributeUpdate(e.getKey(), AttributeUpdateType.None, e.getValue()));
                }

                // We need to make sure not to update attributes via updateAttributes() as that method may indirectly
                // invoke this one again.
                return addOperation(new UpdateAttributesOperation(segmentMetadata.getId(), updates), timer.getRemaining())
                        .thenApply(v -> extendedAttributes);
            }, this.executor);
        }

        // Compile the final result.
        return r.thenApply(extendedAttributes -> {
            result.putAll(extendedAttributes);
            return result;
        });
    }

    private CompletableFuture<AttributeIterator> attributeIterator(long segmentId, AttributeId fromId, AttributeId toId, Duration timeout) {
        return this.attributeIndex.forSegment(segmentId, timeout)
                .thenApplyAsync(index -> {
                    AttributeIterator indexIterator = index.iterator(fromId, toId, timeout);
                    return new SegmentAttributeIterator(indexIterator, this.metadata.getStreamSegmentMetadata(segmentId), fromId, toId);
                }, this.executor);
    }

    /**
     * Callback that notifies eligible components that the given Segments' metadatas has been removed from the metadata,
     * regardless of the trigger (eviction or deletion).
     *
     * @param segments A Collection of SegmentMetadatas for those segments which were removed.
     */
    protected void notifyMetadataRemoved(Collection<SegmentMetadata> segments) {
        if (segments.size() > 0) {
            Collection<Long> segmentIds = segments.stream().map(SegmentMetadata::getId).collect(Collectors.toList());
            this.readIndex.cleanup(segmentIds);
            this.attributeIndex.cleanup(segmentIds);
        }
    }

    private void ensureRunning() {
        Exceptions.checkNotClosed(this.closed.get(), this);
        if (state() != State.RUNNING) {
            throw new IllegalContainerStateException(this.getId(), state(), State.RUNNING);
        } else if (isOffline()) {
            throw new ContainerOfflineException(getId());
        }
    }

    private void logRequest(String requestName, Object... args) {
        log.debug("{}: {} {}", this.traceObjectId, requestName, args);
    }

    private void shutdownWhenStopped(Service component, String componentName) {
        Consumer<Throwable> failedHandler = cause -> {
            log.warn("{}: {} failed. Shutting down StreamSegmentContainer.", this.traceObjectId, componentName, cause);
            if (state() == State.RUNNING) {
                // We can only stop the service if it's already running. During the stop it will pick up the failure cause
                // and terminate in failure.
                stopAsync();
            } else if (state() == State.STARTING) {
                // We can only notify failed if we are starting. We cannot fail a service if it's already in a terminal state.
                notifyFailed(cause);
            }
        };
        Runnable stoppedHandler = () -> {
            if (state() == State.STARTING || state() == State.RUNNING) {
                // The Component stopped but we are not in a stopping/terminal phase. We need to shut down right away.
                log.warn("{}: {} stopped unexpectedly (no error) but StreamSegmentContainer was not currently stopping. Shutting down StreamSegmentContainer.",
                        this.traceObjectId,
                        componentName);
                stopAsync();
            }
        };
        Services.onStop(component, stoppedHandler, failedHandler, this.executor);
    }

    private CompletableFuture<Void> runMetadataCleanup() {
        return this.metadataCleaner.runOnce();
    }

    private CompletableFuture<Long> mapSegmentId(long segmentId, SegmentProperties segmentProperties, boolean pin, Duration timeout) {
        StreamSegmentMapOperation op = new StreamSegmentMapOperation(segmentProperties);
        if (segmentId != ContainerMetadata.NO_STREAM_SEGMENT_ID) {
            op.setStreamSegmentId(segmentId);
        }

        if (pin) {
            op.markPinned();
        }

        OperationPriority priority = calculatePriority(SegmentType.fromAttributes(segmentProperties.getAttributes()), op);
        return this.durableLog.add(op, priority, timeout).thenApply(ignored -> op.getStreamSegmentId());
    }

    private CompletableFuture<Boolean> pinSegment(long segmentId, String segmentName, boolean pin, Duration timeout) {
        Preconditions.checkNotNull(segmentName, "SegmentName cannot be null.");
        Preconditions.checkArgument(segmentId != ContainerMetadata.NO_STREAM_SEGMENT_ID, "Segment must have a valid id.");

        UpdateableSegmentMetadata segmentMetadata = this.metadata.getStreamSegmentMetadata(segmentId);
        if (segmentMetadata != null && pin) {
            segmentMetadata.markPinned();
            return CompletableFuture.completedFuture(true);
        }
        return CompletableFuture.completedFuture(false);
    }

    private CompletableFuture<Void> deleteSegmentImmediate(String segmentName, Duration timeout) {
        // Delete both the Segment and its Attribute Index in parallel. This handles the case when the segment file does
        // not exist (no data appended) but it does have attributes.
        return CompletableFuture.allOf(
                this.storage
                        .openWrite(segmentName)
                        .thenComposeAsync(handle -> this.storage.delete(handle, timeout), this.executor),
                this.attributeIndex.delete(segmentName, timeout));
    }

    private CompletableFuture<Void> deleteSegmentDelayed(long segmentId, Duration timeout) {
        // NOTE: DeleteSegmentOperations have their OperationPriority set to Critical.
        return addOperation(new DeleteSegmentOperation(segmentId), timeout);
    }

    private <T extends Operation & SegmentOperation> CompletableFuture<Void> addOperation(T operation, Duration timeout) {
        SegmentMetadata sm = this.metadata.getStreamSegmentMetadata(operation.getStreamSegmentId());
        OperationPriority priority = calculatePriority(sm.getType(), operation);
        return this.durableLog.add(operation, priority, timeout);
    }

    private OperationPriority calculatePriority(SegmentType segmentType, Operation operation) {
        val calculatedPriority = PriorityCalculator.getPriority(segmentType, operation.getType());
        val desiredPriority = operation.getDesiredPriority();
        if (desiredPriority != null && desiredPriority.getValue() < calculatedPriority.getValue()) {
            return desiredPriority;
        }
        return calculatedPriority;
    }

    //endregion

    //region DirectSegmentWrapper

    /**
     * Direct Segment Access implementation.
     */
    @RequiredArgsConstructor
    private class DirectSegmentWrapper implements DirectSegmentAccess {
        @Getter
        private final long segmentId;
        private final OperationPriority requestedPriority;

        @Override
        public CompletableFuture<Long> append(BufferView data, AttributeUpdateCollection attributeUpdates, Duration timeout) {
            ensureRunning();
            logRequest("append", this.segmentId, data.getLength(), this.requestedPriority);
            StreamSegmentAppendOperation operation = new StreamSegmentAppendOperation(this.segmentId, data, attributeUpdates);
            operation.setDesiredPriority(this.requestedPriority);
            return processAppend(operation, new TimeoutTimer(timeout))
                    .thenApply(v -> operation.getStreamSegmentOffset());        }

        @Override
        public CompletableFuture<Long> append(BufferView data, AttributeUpdateCollection attributeUpdates, long offset, Duration timeout) {
            ensureRunning();
            logRequest("append", this.segmentId, offset, data.getLength(), this.requestedPriority);
            StreamSegmentAppendOperation operation = new StreamSegmentAppendOperation(this.segmentId, offset, data, attributeUpdates);
            operation.setDesiredPriority(this.requestedPriority);
            return processAppend(operation, new TimeoutTimer(timeout))
                    .thenApply(v -> operation.getStreamSegmentOffset());
        }

        @Override
        public CompletableFuture<Void> updateAttributes(AttributeUpdateCollection attributeUpdates, Duration timeout) {
            ensureRunning();
            logRequest("updateAttributes", this.segmentId, attributeUpdates, this.requestedPriority);
            UpdateAttributesOperation operation = new UpdateAttributesOperation(segmentId, attributeUpdates);
            operation.setDesiredPriority(this.requestedPriority);
            return StreamSegmentContainer.this.processAttributeUpdaterOperation(operation, new TimeoutTimer(timeout));
        }

        @Override
        public CompletableFuture<Map<AttributeId, Long>> getAttributes(Collection<AttributeId> attributeIds, boolean cache, Duration timeout) {
            ensureRunning();
            logRequest("getAttributes", this.segmentId, attributeIds, cache);
            return StreamSegmentContainer.this.getAttributesForSegment(this.segmentId, attributeIds, cache, new TimeoutTimer(timeout));
        }

        @Override
        @SneakyThrows(StreamSegmentNotExistsException.class)
        public ReadResult read(long offset, int maxLength, Duration timeout) {
            ensureRunning();
            logRequest("read", this.segmentId, offset, maxLength);
            return StreamSegmentContainer.this.readIndex.read(this.segmentId, offset, maxLength, timeout);
        }

        @Override
        public SegmentMetadata getInfo() {
            ensureRunning();
            return StreamSegmentContainer.this.metadata.getStreamSegmentMetadata(this.segmentId);
        }

        @Override
        public CompletableFuture<Long> seal(Duration timeout) {
            ensureRunning();
            logRequest("seal", this.segmentId, this.requestedPriority);
            StreamSegmentSealOperation operation = new StreamSegmentSealOperation(this.segmentId);
            operation.setDesiredPriority(this.requestedPriority);
            return addOperation(operation, timeout)
                    .thenApply(seqNo -> operation.getStreamSegmentOffset());
        }

        @Override
        public CompletableFuture<Void> truncate(long offset, Duration timeout) {
            ensureRunning();
            logRequest("truncateStreamSegment", this.segmentId, offset, this.requestedPriority);
            StreamSegmentTruncateOperation operation = new StreamSegmentTruncateOperation(this.segmentId, offset);
            operation.setDesiredPriority(this.requestedPriority);
            return StreamSegmentContainer.this.addOperation(operation, timeout);
        }

        @Override
        public CompletableFuture<AttributeIterator> attributeIterator(AttributeId fromId, AttributeId toId, Duration timeout) {
            ensureRunning();
            logRequest("attributeIterator", this.segmentId, fromId, toId);
            return StreamSegmentContainer.this.attributeIterator(this.segmentId, fromId, toId, timeout);
        }

        @Override
        public CompletableFuture<Long> getExtendedAttributeCount(Duration timeout) {
            return StreamSegmentContainer.this.attributeIndex.forSegment(this.segmentId, timeout)
                    .thenApply(AttributeIndex::getCount);
        }
    }

    //endregion
}<|MERGE_RESOLUTION|>--- conflicted
+++ resolved
@@ -880,13 +880,8 @@
         log.info("{}: Starting flush to storage for container ID: {}", this.traceObjectId, containerId);
         val flusher = new LogFlusher(containerId, this.durableLog, this.writer, this.metadataCleaner, this.executor);
         return flusher.flushToStorage(timeout)
-<<<<<<< HEAD
-                .thenComposeAsync( v -> saveEpochInfo(containerId, this.metadata.getContainerEpoch(), timeout), this.executor)
+                .thenComposeAsync( v -> saveEpochInfo(containerId, this.metadata.getContainerEpoch(), this.metadata.getOperationSequenceNumber(), timeout), this.executor)
                 .thenAccept(x -> log.info("{}: Completed flush to storage for container ID: {}", this.traceObjectId, containerId));
-=======
-                .thenComposeAsync( v -> saveEpochInfo(containerId, this.metadata.getContainerEpoch(), this.metadata.getOperationSequenceNumber(), timeout), this.executor)
-                .thenAcceptAsync(x -> log.info("{}: Completed flush to storage for container ID: {}", this.traceObjectId, containerId));
->>>>>>> 6588fc10
     }
 
     private CompletableFuture<Void> saveEpochInfo(int containerId, long containerEpoch, long operationSequenceNumber, Duration timeout) {
