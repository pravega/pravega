/**
 * Copyright (c) 2017 Dell Inc., or its subsidiaries. All Rights Reserved.
 *
 * Licensed under the Apache License, Version 2.0 (the "License");
 * you may not use this file except in compliance with the License.
 * You may obtain a copy of the License at
 *
 *     http://www.apache.org/licenses/LICENSE-2.0
 */
package io.pravega.segmentstore.server.containers;

import com.google.common.base.Preconditions;
import com.google.common.collect.ImmutableList;
import com.google.common.util.concurrent.AbstractService;
import com.google.common.util.concurrent.Service;
import io.pravega.common.Exceptions;
import io.pravega.common.LoggerHelpers;
import io.pravega.common.ObjectClosedException;
import io.pravega.common.TimeoutTimer;
import io.pravega.common.concurrent.Futures;
import io.pravega.common.concurrent.Services;
import io.pravega.common.util.AsyncMap;
import io.pravega.common.util.Retry;
import io.pravega.common.util.Retry.RetryAndThrowConditionally;
import io.pravega.segmentstore.contracts.AttributeUpdate;
import io.pravega.segmentstore.contracts.AttributeUpdateType;
import io.pravega.segmentstore.contracts.Attributes;
import io.pravega.segmentstore.contracts.BadAttributeUpdateException;
import io.pravega.segmentstore.server.DirectSegmentAccess;
import io.pravega.segmentstore.contracts.ReadResult;
import io.pravega.segmentstore.contracts.SegmentProperties;
import io.pravega.segmentstore.contracts.StreamSegmentNotExistsException;
import io.pravega.segmentstore.contracts.StreamSegmentSealedException;
import io.pravega.segmentstore.server.ContainerOfflineException;
import io.pravega.segmentstore.server.DirectSegmentAccess;
import io.pravega.segmentstore.server.IllegalContainerStateException;
import io.pravega.segmentstore.server.OperationLog;
import io.pravega.segmentstore.server.OperationLogFactory;
import io.pravega.segmentstore.server.ReadIndex;
import io.pravega.segmentstore.server.ReadIndexFactory;
import io.pravega.segmentstore.server.SegmentContainer;
import io.pravega.segmentstore.server.SegmentContainerExtension;
import io.pravega.segmentstore.server.SegmentContainerFactory;
import io.pravega.segmentstore.server.SegmentMetadata;
import io.pravega.segmentstore.server.SegmentStoreMetrics;
import io.pravega.segmentstore.server.UpdateableSegmentMetadata;
import io.pravega.segmentstore.server.Writer;
import io.pravega.segmentstore.server.WriterFactory;
import io.pravega.segmentstore.server.WriterSegmentProcessor;
import io.pravega.segmentstore.server.attributes.AttributeIndexFactory;
import io.pravega.segmentstore.server.attributes.ContainerAttributeIndex;
import io.pravega.segmentstore.server.logs.operations.AttributeUpdaterOperation;
import io.pravega.segmentstore.server.logs.operations.MergeSegmentOperation;
import io.pravega.segmentstore.server.logs.operations.Operation;
import io.pravega.segmentstore.server.logs.operations.StreamSegmentAppendOperation;
import io.pravega.segmentstore.server.logs.operations.StreamSegmentSealOperation;
import io.pravega.segmentstore.server.logs.operations.StreamSegmentTruncateOperation;
import io.pravega.segmentstore.server.logs.operations.UpdateAttributesOperation;
import io.pravega.segmentstore.storage.Storage;
import io.pravega.segmentstore.storage.StorageFactory;
import java.time.Duration;
import java.util.ArrayList;
import java.util.Collection;
import java.util.Collections;
import java.util.HashMap;
import java.util.List;
import java.util.Map;
import java.util.Objects;
import java.util.UUID;
import java.util.concurrent.CompletableFuture;
import java.util.concurrent.ScheduledExecutorService;
import java.util.concurrent.atomic.AtomicBoolean;
import java.util.function.Consumer;
import java.util.stream.Collectors;
import lombok.Getter;
import lombok.RequiredArgsConstructor;
import lombok.SneakyThrows;
import lombok.extern.slf4j.Slf4j;

/**
 * Container for StreamSegments. All StreamSegments that are related (based on a hashing functions) will belong to the
 * same StreamSegmentContainer. Handles all operations that can be performed on such streams.
 */
@Slf4j
class StreamSegmentContainer extends AbstractService implements SegmentContainer {
    //region Members
    private static final RetryAndThrowConditionally CACHE_ATTRIBUTES_RETRY = Retry.withExpBackoff(50, 2, 10, 1000)
            .retryWhen(ex -> ex instanceof BadAttributeUpdateException);
    protected final StreamSegmentContainerMetadata metadata;
    private final String traceObjectId;
    private final OperationLog durableLog;
    private final ReadIndex readIndex;
    private final ContainerAttributeIndex attributeIndex;
    private final Writer writer;
    private final Storage storage;
    private final AsyncMap<String, SegmentState> stateStore;
    private final StreamSegmentMapper segmentMapper;
    private final ScheduledExecutorService executor;
    private final MetadataCleaner metadataCleaner;
    private final AtomicBoolean closed;
    private final SegmentStoreMetrics.Container metrics;
    private final Map<Class<? extends SegmentContainerExtension>, ? extends SegmentContainerExtension> extensions;

    //endregion

    //region Constructor

    /**
     * Creates a new instance of the StreamSegmentContainer class.
     *
     * @param streamSegmentContainerId The Id of the StreamSegmentContainer.
     * @param config                   The ContainerConfig to use for this StreamSegmentContainer.
     * @param durableLogFactory        The DurableLogFactory to use to create DurableLogs.
     * @param readIndexFactory         The ReadIndexFactory to use to create Read Indices.
     * @param attributeIndexFactory    The AttributeIndexFactory to use to create Attribute Indices.
     * @param writerFactory            The WriterFactory to use to create Writers.
     * @param storageFactory           The StorageFactory to use to create Storage Adapters.
     * @param createExtensions            A Function that, given an instance of this class, will create the set of
     *                                 {@link SegmentContainerExtension}s to be associated with that instance.
     * @param executor                 An Executor that can be used to run async tasks.
     */
    StreamSegmentContainer(int streamSegmentContainerId, ContainerConfig config, OperationLogFactory durableLogFactory, ReadIndexFactory readIndexFactory,
                           AttributeIndexFactory attributeIndexFactory, WriterFactory writerFactory, StorageFactory storageFactory,
                           SegmentContainerFactory.CreateExtensions createExtensions, ScheduledExecutorService executor) {
        Preconditions.checkNotNull(config, "config");
        Preconditions.checkNotNull(durableLogFactory, "durableLogFactory");
        Preconditions.checkNotNull(readIndexFactory, "readIndexFactory");
        Preconditions.checkNotNull(writerFactory, "writerFactory");
        Preconditions.checkNotNull(storageFactory, "storageFactory");
        Preconditions.checkNotNull(executor, "executor");

        this.traceObjectId = String.format("SegmentContainer[%d]", streamSegmentContainerId);
        this.storage = storageFactory.createStorageAdapter();
        this.metadata = new StreamSegmentContainerMetadata(streamSegmentContainerId, config.getMaxActiveSegmentCount());
        this.readIndex = readIndexFactory.createReadIndex(this.metadata, this.storage);
        this.executor = executor;
        this.durableLog = durableLogFactory.createDurableLog(this.metadata, this.readIndex);
        shutdownWhenStopped(this.durableLog, "DurableLog");
        this.attributeIndex = attributeIndexFactory.createContainerAttributeIndex(this.metadata, this.storage, this.durableLog);
        this.writer = writerFactory.createWriter(this.metadata, this.durableLog, this.readIndex, this.attributeIndex, this.storage, this::createWriterProcessors);
        shutdownWhenStopped(this.writer, "Writer");
        this.stateStore = new SegmentStateStore(this.storage, this.executor);
        this.metadataCleaner = new MetadataCleaner(config, this.metadata, this.stateStore, this::notifyMetadataRemoved,
                this.executor, this.traceObjectId);
        shutdownWhenStopped(this.metadataCleaner, "MetadataCleaner");
        this.segmentMapper = new StreamSegmentMapper(this.metadata, this.durableLog, this.stateStore, this.metadataCleaner::runOnce,
                this.storage, this.executor);
        this.metrics = new SegmentStoreMetrics.Container(streamSegmentContainerId);
        this.closed = new AtomicBoolean();
        this.extensions = Collections.unmodifiableMap(createExtensions.apply(this, this.executor));
    }

    /**
     * Creates WriterSegmentProcessors for the given Segment Metadata from all registered Extensions.
     *
     * @param segmentMetadata The Segment Metadata to create WriterSegmentProcessors for.
     * @return A Collection of processors.
     */
    private Collection<WriterSegmentProcessor> createWriterProcessors(UpdateableSegmentMetadata segmentMetadata) {
        ImmutableList.Builder<WriterSegmentProcessor> builder = ImmutableList.builder();
        this.extensions.values().forEach(p -> builder.addAll(p.createWriterSegmentProcessors(segmentMetadata)));
        return builder.build();
    }

    //endregion

    //region AutoCloseable Implementation

    @Override
    public void close() {
        if (this.closed.compareAndSet(false, true)) {
            this.extensions.values().forEach(SegmentContainerExtension::close);
            Futures.await(Services.stopAsync(this, this.executor));
            this.metadataCleaner.close();
            this.writer.close();
            this.durableLog.close();
            this.readIndex.close();
            this.storage.close();
            log.info("{}: Closed.", this.traceObjectId);
        }
    }

    //endregion

    //region AbstractService Implementation

    @Override
    protected void doStart() {
        log.info("{}: Starting.", this.traceObjectId);

        Services.startAsync(this.durableLog, this.executor)
                .thenRunAsync(this::startWhenDurableLogOnline, this.executor)
                .whenComplete((v, ex) -> {
                    if (ex == null) {
                        // We are started and ready to accept requests when DurableLog starts. All other (secondary) services
                        // are not required for accepting new operations and can still start in the background.
                        log.info("{}: DurableLog Started ({}).", this.traceObjectId, isOffline() ? "OFFLINE" : "Online");
                        notifyStarted();
                    } else {
                        doStop(ex);
                    }
                });
    }

    private void startWhenDurableLogOnline() {
        CompletableFuture<Void> delayedStart;
        if (this.durableLog.isOffline()) {
            // Attach a listener to the DurableLog's awaitOnline() Future and initiate the services' startup when that
            // completes successfully.
            delayedStart = this.durableLog.awaitOnline()
                                          .thenComposeAsync(v -> startSecondaryServicesAsync(), this.executor);
        } else {
            // DurableLog is already online. Immediately start secondary services. In this particular case, it needs to
            // be done synchronously since we need to initialize Storage before notifying that we are fully started.
            delayedStart = startSecondaryServicesAsync();
        }

        // If the delayed start fails, immediately shut down the Segment Container with the appropriate exception.
        delayedStart.whenComplete((v, ex) -> {
            if (ex == null) {
                // Successful start.
                log.info("{}: Started.", this.traceObjectId);
            } else if (!(Exceptions.unwrap(ex) instanceof ObjectClosedException) || !Services.isTerminating(state())) {
                // Some failure along the way. We should ignore ObjectClosedExceptions or other exceptions during
                // a shutdown phase since that's most likely due to us shutting down.
                doStop(ex);
            }
        });
    }

    private CompletableFuture<Void> startSecondaryServicesAsync() {
        this.storage.initialize(this.metadata.getContainerEpoch());
        return CompletableFuture.allOf(
                Services.startAsync(this.metadataCleaner, this.executor),
                Services.startAsync(this.writer, this.executor),
                initializeExtensions());
    }

    private CompletableFuture<Void> initializeExtensions() {
        return Futures.allOf(this.extensions.values().stream().map(SegmentContainerExtension::initialize).collect(Collectors.toList()));
    }

    @Override
    protected void doStop() {
        doStop(null);
    }

    /**
     * Stops the StreamSegmentContainer by stopping all components, waiting for them to stop, and reports a normal
     * shutdown or failure based on case. It will report a normal shutdown only if all components shut down normally
     * and cause is null. Otherwise, the container will report either the exception of the failed component, or the
     * given cause.
     *
     * @param cause (Optional) The failure cause. If any of the components failed as well, this will be added as a
     *              suppressed exception to the Service's failure cause.
     */
    private void doStop(Throwable cause) {
        long traceId = LoggerHelpers.traceEnterWithContext(log, traceObjectId, "doStop");
        log.info("{}: Stopping.", this.traceObjectId);
        CompletableFuture.allOf(
                Services.stopAsync(this.metadataCleaner, this.executor),
                Services.stopAsync(this.writer, this.executor),
                Services.stopAsync(this.durableLog, this.executor))
                .whenCompleteAsync((r, ex) -> {
                    Throwable failureCause = getFailureCause(this.durableLog, this.writer, this.metadataCleaner);
                    if (failureCause == null) {
                        failureCause = cause;
                    } else if (cause != null && failureCause != cause) {
                        failureCause.addSuppressed(cause);
                    }

                    if (failureCause == null) {
                        // Normal shutdown
                        log.info("{}: Stopped.", this.traceObjectId);
                        LoggerHelpers.traceLeave(log, traceObjectId, "doStop", traceId);
                        notifyStopped();
                    } else {
                        // Shutting down due to failure.
                        log.warn("{}: Failed due to component failure.", this.traceObjectId);
                        LoggerHelpers.traceLeave(log, traceObjectId, "doStop", traceId);
                        notifyFailed(failureCause);
                    }
                }, this.executor)
                .exceptionally(ex -> {
                    notifyFailed(ex);
                    return null;
                });
    }

    private Throwable getFailureCause(Service... services) {
        Throwable result = null;
        for (Service s : services) {
            if (s.state() == State.FAILED) {
                Throwable realEx = Exceptions.unwrap(s.failureCause());
                if (result == null) {
                    result = realEx;
                } else {
                    result.addSuppressed(realEx);
                }
            }
        }

        return result;
    }

    //endregion

    //region Container Implementation

    @Override
    public int getId() {
        return this.metadata.getContainerId();
    }

    @Override
    public boolean isOffline() {
        return this.durableLog.isOffline();
    }

    //endregion

    //region StreamSegmentStore Implementation

    @Override
    public CompletableFuture<Void> append(String streamSegmentName, byte[] data, Collection<AttributeUpdate> attributeUpdates, Duration timeout) {
        ensureRunning();

        TimeoutTimer timer = new TimeoutTimer(timeout);
        logRequest("append", streamSegmentName, data.length);
        this.metrics.append();
        return this.segmentMapper.getOrAssignStreamSegmentId(streamSegmentName, timer.getRemaining(),
                streamSegmentId -> {
                    StreamSegmentAppendOperation operation = new StreamSegmentAppendOperation(streamSegmentId, data, attributeUpdates);
                    return processAttributeUpdaterOperation(operation, timer);
                });
    }

    @Override
    public CompletableFuture<Void> append(String streamSegmentName, long offset, byte[] data, Collection<AttributeUpdate> attributeUpdates, Duration timeout) {
        ensureRunning();

        TimeoutTimer timer = new TimeoutTimer(timeout);
        logRequest("appendWithOffset", streamSegmentName, data.length);
        this.metrics.appendWithOffset();
        return this.segmentMapper.getOrAssignStreamSegmentId(streamSegmentName, timer.getRemaining(),
                streamSegmentId -> {
                    StreamSegmentAppendOperation operation = new StreamSegmentAppendOperation(streamSegmentId, offset, data, attributeUpdates);
                    return processAttributeUpdaterOperation(operation, timer);
                });
    }

    @Override
    public CompletableFuture<Void> updateAttributes(String streamSegmentName, Collection<AttributeUpdate> attributeUpdates, Duration timeout) {
        ensureRunning();

        TimeoutTimer timer = new TimeoutTimer(timeout);
        logRequest("updateAttributes", streamSegmentName, attributeUpdates);
        this.metrics.updateAttributes();
        return this.segmentMapper.getOrAssignStreamSegmentId(streamSegmentName, timer.getRemaining(),
                streamSegmentId -> updateAttributesForSegment(streamSegmentId, attributeUpdates, timer.getRemaining()));
    }

    @Override
    public CompletableFuture<Map<UUID, Long>> getAttributes(String streamSegmentName, Collection<UUID> attributeIds, boolean cache, Duration timeout) {
        ensureRunning();

        TimeoutTimer timer = new TimeoutTimer(timeout);
        logRequest("getAttributes", streamSegmentName, attributeIds);
        this.metrics.getAttributes();
        return this.segmentMapper.getOrAssignStreamSegmentId(streamSegmentName, timer.getRemaining(),
                streamSegmentId -> getAttributesForSegment(streamSegmentId, attributeIds, cache, timer));
    }

    @Override
    public CompletableFuture<ReadResult> read(String streamSegmentName, long offset, int maxLength, Duration timeout) {
        ensureRunning();

        logRequest("read", streamSegmentName, offset, maxLength);
        this.metrics.read();
        TimeoutTimer timer = new TimeoutTimer(timeout);
        return this.segmentMapper
                .getOrAssignStreamSegmentId(streamSegmentName, timer.getRemaining(),
                        streamSegmentId -> {
                            try {
                                return CompletableFuture.completedFuture(this.readIndex.read(streamSegmentId, offset, maxLength, timer.getRemaining()));
                            } catch (StreamSegmentNotExistsException ex) {
                                return Futures.failedFuture(ex);
                            }
                        });
    }

    @Override
    public CompletableFuture<SegmentProperties> getStreamSegmentInfo(String streamSegmentName, boolean waitForPendingOps, Duration timeout) {
        ensureRunning();

        logRequest("getStreamSegmentInfo", streamSegmentName);
        this.metrics.getInfo();

        if (waitForPendingOps) {
            // We have been instructed to wait for all pending operations to complete. Use an op barrier and wait for it
            // before proceeding.
            TimeoutTimer timer = new TimeoutTimer(timeout);
            return this.durableLog
                    .operationProcessingBarrier(timer.getRemaining())
                    .thenComposeAsync(v -> this.segmentMapper.getStreamSegmentInfo(streamSegmentName, timer.getRemaining()), this.executor);
        } else {
            return this.segmentMapper.getStreamSegmentInfo(streamSegmentName, timeout);
        }
    }

    @Override
    public CompletableFuture<Void> createStreamSegment(String streamSegmentName, Collection<AttributeUpdate> attributes, Duration timeout) {
        ensureRunning();

        logRequest("createStreamSegment", streamSegmentName);
        this.metrics.createSegment();
        return this.segmentMapper.createNewStreamSegment(streamSegmentName, attributes, timeout);
    }

    @Override
    public CompletableFuture<Void> deleteStreamSegment(String streamSegmentName, Duration timeout) {
        ensureRunning();

        logRequest("deleteStreamSegment", streamSegmentName);
        this.metrics.deleteSegment();
        TimeoutTimer timer = new TimeoutTimer(timeout);

        // As soon the Segment is deleted in the Metadata, all operations that deal with it will start throwing appropriate
        // exceptions or ignore it altogether (such as StorageWriter).
        SegmentMetadata toDelete = this.metadata.deleteStreamSegment(streamSegmentName);
        CompletableFuture<Void> deletionFuture = this.storage
                .openWrite(streamSegmentName)
                .thenComposeAsync(handle -> this.storage.delete(handle, timer.getRemaining()), this.executor)
                .thenComposeAsync(v -> this.attributeIndex.delete(streamSegmentName, timer.getRemaining()), this.executor)
                .thenComposeAsync(v -> this.stateStore.remove(streamSegmentName, timer.getRemaining()), this.executor);

        if (toDelete != null) {
            notifyMetadataRemoved(Collections.singleton(toDelete));
        }

        return deletionFuture;
    }

    @Override
    public CompletableFuture<Void> truncateStreamSegment(String streamSegmentName, long offset, Duration timeout) {
        ensureRunning();
        logRequest("truncateStreamSegment", streamSegmentName);
        this.metrics.truncate();
        TimeoutTimer timer = new TimeoutTimer(timeout);
        return this.segmentMapper.getOrAssignStreamSegmentId(streamSegmentName, timer.getRemaining(),
                streamSegmentId -> truncate(streamSegmentId, offset, timer.getRemaining()));
    }

    @Override
    public CompletableFuture<SegmentProperties> mergeStreamSegment(String targetStreamSegment, String sourceStreamSegment, Duration timeout) {
        ensureRunning();

        logRequest("mergeStreamSegment", targetStreamSegment, sourceStreamSegment);
        this.metrics.mergeSegment();
        TimeoutTimer timer = new TimeoutTimer(timeout);

        return this.segmentMapper
                .getOrAssignStreamSegmentId(targetStreamSegment, timer.getRemaining(),
                        targetSegmentId -> this.segmentMapper.getOrAssignStreamSegmentId(sourceStreamSegment, timer.getRemaining(),
                                sourceSegmentId -> mergeStreamSegment(targetSegmentId, sourceSegmentId, timer)))
                .thenComposeAsync(sp -> this.stateStore.remove(sourceStreamSegment, timer.getRemaining())
                                                       .thenApply(v -> sp), this.executor);
    }

    private CompletableFuture<SegmentProperties> mergeStreamSegment(long targetSegmentId, long sourceSegmentId, TimeoutTimer timer) {
        // Get a reference to the source segment's metadata now, before the merge. It may not be accessible afterwards.
        SegmentMetadata sourceMetadata = this.metadata.getStreamSegmentMetadata(sourceSegmentId);

        CompletableFuture<Void> result = trySealStreamSegment(sourceMetadata, timer.getRemaining());
        if (sourceMetadata.getLength() == 0) {
            // Source is empty. We may be able to skip the merge altogether and simply delete the segment. But we can only
            // be certain of this if the source is also sealed, otherwise it's possible it may still have outstanding
            // writes in the pipeline. As such, we cannot pipeline the two operations, and must wait for the seal to finish first.
            result = result.thenComposeAsync(v -> {
                // Seal is done. The DurableLog guarantees that the metadata is now updated with all operations up
                // to and including the seal, so if there were any writes outstanding before, they should now be reflected in it.
                if (sourceMetadata.getLength() == 0) {
                    // Source is still empty after sealing - OK to delete.
                    log.debug("{}: Deleting empty source segment instead of merging {}.", this.traceObjectId, sourceMetadata.getName());
                    return deleteStreamSegment(sourceMetadata.getName(), timer.getRemaining());
                } else {
                    // Source now has some data - we must merge the two.
                    return this.durableLog.add(new MergeSegmentOperation(targetSegmentId, sourceSegmentId), timer.getRemaining());
                }
            }, this.executor);
        } else {
            // Source is not empty, so we cannot delete. Make use of the DurableLog's pipelining abilities by queueing up
            // the Merge right after the Seal.
            result = CompletableFuture.allOf(result,
                    this.durableLog.add(new MergeSegmentOperation(targetSegmentId, sourceSegmentId), timer.getRemaining()));
        }

        return result.thenApply(v -> sourceMetadata.getSnapshot());
    }

    @Override
    public CompletableFuture<Long> sealStreamSegment(String streamSegmentName, Duration timeout) {
        ensureRunning();
        logRequest("seal", streamSegmentName);
        this.metrics.seal();
        TimeoutTimer timer = new TimeoutTimer(timeout);
        return this.segmentMapper.getOrAssignStreamSegmentId(streamSegmentName, timer.getRemaining(),
                streamSegmentId -> seal(streamSegmentId, timer.getRemaining()));
    }

    @Override
    public CompletableFuture<DirectSegmentAccess> forSegment(String streamSegmentName, Duration timeout) {
        ensureRunning();

        logRequest("forSegment", streamSegmentName);
        return this.segmentMapper
                .getOrAssignStreamSegmentId(streamSegmentName, timeout,
                        segmentId -> CompletableFuture.completedFuture(new DirectSegmentWrapper(segmentId)));
    }

    @Override
    public CompletableFuture<DirectSegmentAccess> forSegment(String streamSegmentName, Duration timeout) {
        ensureRunning();

        logRequest("forSegment", streamSegmentName);
        return this.segmentMapper
                .getOrAssignStreamSegmentId(streamSegmentName, timeout,
                        segmentId -> CompletableFuture.completedFuture(new DirectSegmentWrapper(segmentId)));
    }

    //endregion

    //region SegmentContainer Implementation

    @Override
    public Collection<SegmentProperties> getActiveSegments() {
        ensureRunning();
        logRequest("getActiveSegments");

        // To reduce locking in the metadata, we first get the list of Segment Ids, then we fetch their metadata
        // one by one. This only locks the metadata on the first call and, individually, on each call to getStreamSegmentMetadata.
        return this.metadata.getAllStreamSegmentIds()
                .stream()
                .map(this.metadata::getStreamSegmentMetadata)
                .filter(Objects::nonNull)
                .map(SegmentMetadata::getSnapshot)
                .collect(Collectors.toList());
    }

    @Override
    @SuppressWarnings("unchecked")
    public <T extends SegmentContainerExtension> T getExtension(Class<T> extensionClass) {
        SegmentContainerExtension extension = this.extensions.get(extensionClass);
        return extension == null ? null : (T) extension;
    }

    //endregion

    //region Helpers

    private CompletableFuture<Void> updateAttributesForSegment(long segmentId, Collection<AttributeUpdate> attributeUpdates, Duration timeout) {
        UpdateAttributesOperation operation = new UpdateAttributesOperation(segmentId, attributeUpdates);
        return processAttributeUpdaterOperation(operation, new TimeoutTimer(timeout));
    }

    private CompletableFuture<Map<UUID, Long>> getAttributesForSegment(long segmentId, Collection<UUID> attributeIds, boolean cache, TimeoutTimer timer) {
        SegmentMetadata metadata = this.metadata.getStreamSegmentMetadata(segmentId);
        if (cache) {
            return CACHE_ATTRIBUTES_RETRY.runAsync(() ->
                    getAndCacheAttributes(metadata, attributeIds, cache, timer), StreamSegmentContainer.this.executor);
        } else {
            return getAndCacheAttributes(metadata, attributeIds, cache, timer);
        }
    }

    private CompletableFuture<Long> seal(long segmentId, Duration timeout) {
        StreamSegmentSealOperation operation = new StreamSegmentSealOperation(segmentId);
        return StreamSegmentContainer.this.durableLog.add(operation, timeout)
                                                     .thenApply(seqNo -> operation.getStreamSegmentOffset());
    }

    private CompletableFuture<Void> truncate(long segmentId, long offset, Duration timeout) {
        StreamSegmentTruncateOperation op = new StreamSegmentTruncateOperation(segmentId, offset);
        return this.durableLog.add(op, timeout);
    }

    /**
     * Attempts to seal a Segment that may already be sealed.
     *
     * @param metadata The SegmentMetadata for the Segment to Seal.
     * @param timeout  Timeout for the operation.
     * @return A CompletableFuture that will indicate when the operation completes. If the given segment is already sealed,
     * this future will already be completed, otherwise it will complete once the seal is performed.
     */
    private CompletableFuture<Void> trySealStreamSegment(SegmentMetadata metadata, Duration timeout) {
        if (metadata.isSealed()) {
            return CompletableFuture.completedFuture(null);
        } else {
            // It is OK to ignore StreamSegmentSealedException as the segment may have already been sealed by a concurrent
            // call to this or via some other operation.
            return Futures.exceptionallyExpecting(
                    this.durableLog.add(new StreamSegmentSealOperation(metadata.getId()), timeout),
                    ex -> ex instanceof StreamSegmentSealedException,
                    null);
        }
    }

    /**
     * Processes the given AttributeUpdateOperation with exactly one retry in case it was rejected because of an attribute
     * update failure due to the attribute value missing from the in-memory cache.
     *
     * @param operation The Operation to process.
     * @param timer     Timer for the operation.
     * @param <T>       Type of the operation.
     * @return A CompletableFuture that, when completed normally, will indicate that the Operation has been successfully
     * processed. If it failed, it will be completed with an appropriate exception.
     */
    private <T extends Operation & AttributeUpdaterOperation> CompletableFuture<Void> processAttributeUpdaterOperation(T operation, TimeoutTimer timer) {
        Collection<AttributeUpdate> updates = operation.getAttributeUpdates();
        if (updates == null || updates.isEmpty()) {
            // No need for extra complicated handling.
            return this.durableLog.add(operation, timer.getRemaining());
        }

        return Futures.exceptionallyCompose(
                this.durableLog.add(operation, timer.getRemaining()),
                ex -> {
                    // We only retry BadAttributeUpdateExceptions if it has the PreviousValueMissing flag set.
                    ex = Exceptions.unwrap(ex);
                    if (ex instanceof BadAttributeUpdateException && ((BadAttributeUpdateException) ex).isPreviousValueMissing()) {
                        // Get the missing attributes and load them into the cache, then retry the operation, exactly once.
                        SegmentMetadata segmentMetadata = this.metadata.getStreamSegmentMetadata(operation.getStreamSegmentId());
                        Collection<UUID> attributeIds = updates.stream()
                                .map(AttributeUpdate::getAttributeId)
                                .filter(id -> !Attributes.isCoreAttribute(id))
                                .collect(Collectors.toList());
                        if (!attributeIds.isEmpty()) {
                            // This only makes sense if a core attribute was missing.
                            return getAndCacheAttributes(segmentMetadata, attributeIds, true, timer)
                                    .thenComposeAsync(attributes -> {
                                        // Final attempt - now that we should have the attributes cached.
                                        return this.durableLog.add(operation, timer.getRemaining());
                                    }, this.executor);
                        }
                    }

                    // Anything else is non-retryable; rethrow.
                    return Futures.failedFuture(ex);
                });
    }

    /**
     * Gets the values of the given (Core and Extended) Attribute Ids for the given segment.
     *
     * @param segmentMetadata The SegmentMetadata for the Segment to retrieve attribute values for.
     * @param attributeIds    A Collection of AttributeIds to retrieve.
     * @param cache           If true, any Extended Attribute value that is not present in the SegmentMetadata cache will
     *                        be added to that (using a conditional updateAttributes() call) before completing.
     * @param timer           Timer for the operation.
     * @return A CompletableFuture that, when completed normally, will contain the desired result. If the operation failed,
     * it will be completed with the appropriate exception. If cache==true and the conditional call to updateAttributes()
     * could not be completed because of a conflicting update, it will be failed with BadAttributeUpdateException, in which
     * case a retry is warranted.
     */
    private CompletableFuture<Map<UUID, Long>> getAndCacheAttributes(SegmentMetadata segmentMetadata, Collection<UUID> attributeIds, boolean cache, TimeoutTimer timer) {
        // Collect Core Attributes and Cached Extended Attributes.
        Map<UUID, Long> result = new HashMap<>();
        Map<UUID, Long> metadataAttributes = segmentMetadata.getAttributes();
        ArrayList<UUID> extendedAttributeIds = new ArrayList<>();
        attributeIds.forEach(attributeId -> {
            Long v = metadataAttributes.get(attributeId);
            if (v != null) {
                // This attribute is cached in the Segment Metadata, even if it has a value equal to Attributes.NULL_ATTRIBUTE_VALUE.
                result.put(attributeId, v);
            } else if (!Attributes.isCoreAttribute(attributeId)) {
                extendedAttributeIds.add(attributeId);
            }
        });

        if (extendedAttributeIds.isEmpty()) {
            // Nothing to lookup in the Attribute Index, so bail out early.
            return CompletableFuture.completedFuture(result);
        }

        // Collect remaining Extended Attributes.
        CompletableFuture<Map<UUID, Long>> r = this.attributeIndex
                .forSegment(segmentMetadata.getId(), timer.getRemaining())
                .thenComposeAsync(idx -> idx.get(extendedAttributeIds, timer.getRemaining()), this.executor)
                .thenApplyAsync(extendedAttributes -> {
                    if (extendedAttributeIds.size() == extendedAttributes.size()) {
                        // We found a value for each Attribute Id. Nothing more to do.
                        return extendedAttributes;
                    }

                    // Insert a NULL_ATTRIBUTE_VALUE for each missing value.
                    Map<UUID, Long> allValues = new HashMap<>(extendedAttributes);
                    extendedAttributeIds.stream()
                                        .filter(id -> !extendedAttributes.containsKey(id))
                                        .forEach(id -> allValues.put(id, Attributes.NULL_ATTRIBUTE_VALUE));
                    return allValues;
                }, this.executor);

        if (cache && !segmentMetadata.isSealed()) {
            // Add them to the cache if requested.
            r = r.thenComposeAsync(extendedAttributes -> {
                // Update the in-memory Segment Metadata using a special update (AttributeUpdateType.None, which should
                // complete if the attribute is not currently set). If it has some value, then a concurrent update
                // must have changed it and we cannot update anymore.
                List<AttributeUpdate> updates = extendedAttributes
                        .entrySet().stream()
                        .map(e -> new AttributeUpdate(e.getKey(), AttributeUpdateType.None, e.getValue()))
                        .collect(Collectors.toList());

                // We need to make sure not to update attributes via updateAttributes() as that method may indirectly
                // invoke this one again.
                return this.durableLog.add(new UpdateAttributesOperation(segmentMetadata.getId(), updates), timer.getRemaining())
                                      .thenApply(v -> extendedAttributes);
            }, this.executor);
        }

        // Compile the final result.
        return r.thenApply(extendedAttributes -> {
            result.putAll(extendedAttributes);
            return result;
        });
    }

    /**
     * Callback that notifies eligible components that the given Segments' metadatas has been removed from the metadata,
     * regardless of the trigger (eviction or deletion).
     *
     * @param segments A Collection of SegmentMetadatas for those segments which were removed.
     */
    protected void notifyMetadataRemoved(Collection<SegmentMetadata> segments) {
        if (segments.size() > 0) {
            Collection<Long> segmentIds = segments.stream().map(SegmentMetadata::getId).collect(Collectors.toList());
            this.readIndex.cleanup(segmentIds);
            this.attributeIndex.cleanup(segmentIds);
        }
    }

    private void ensureRunning() {
        Exceptions.checkNotClosed(this.closed.get(), this);
        if (state() != State.RUNNING) {
            throw new IllegalContainerStateException(this.getId(), state(), State.RUNNING);
        } else if (isOffline()) {
            throw new ContainerOfflineException(getId());
        }
    }

    private void logRequest(String requestName, Object... args) {
        log.debug("{}: {} {}", this.traceObjectId, requestName, args);
    }

    private void shutdownWhenStopped(Service component, String componentName) {
        Consumer<Throwable> failedHandler = cause -> {
            log.warn("{}: {} failed. Shutting down StreamSegmentContainer.", this.traceObjectId, componentName, cause);
            if (state() == State.RUNNING) {
                // We can only stop the service if it's already running. During the stop it will pick up the failure cause
                // and terminate in failure.
                stopAsync();
            } else if (state() == State.STARTING) {
                // We can only notify failed if we are starting. We cannot fail a service if it's already in a terminal state.
                notifyFailed(cause);
            }
        };
        Runnable stoppedHandler = () -> {
            if (state() == State.STARTING || state() == State.RUNNING) {
                // The Component stopped but we are not in a stopping/terminal phase. We need to shut down right away.
                log.warn("{}: {} stopped unexpectedly (no error) but StreamSegmentContainer was not currently stopping. Shutting down StreamSegmentContainer.",
                        this.traceObjectId,
                        componentName);
                stopAsync();
            }
        };
        Services.onStop(component, stoppedHandler, failedHandler, this.executor);
    }

    //endregion

    //region DirectSegmentWrapper

    /**
     * Direct Segment Access implementation.
     */
    @RequiredArgsConstructor
    private class DirectSegmentWrapper implements DirectSegmentAccess {
        @Getter
        private final long segmentId;

        @Override
        public CompletableFuture<Long> append(byte[] data, Collection<AttributeUpdate> attributeUpdates, Duration timeout) {
            ensureRunning();
<<<<<<< HEAD
=======
            logRequest("append", this.segmentId, data.length);
>>>>>>> ee473bfd
            StreamSegmentAppendOperation operation = new StreamSegmentAppendOperation(this.segmentId, data, attributeUpdates);
            return processAttributeUpdaterOperation(operation, new TimeoutTimer(timeout))
                    .thenApply(v -> operation.getStreamSegmentOffset());
        }

        @Override
        public CompletableFuture<Void> updateAttributes(Collection<AttributeUpdate> attributeUpdates, Duration timeout) {
            ensureRunning();
<<<<<<< HEAD
            UpdateAttributesOperation operation = new UpdateAttributesOperation(this.segmentId, attributeUpdates);
            return processAttributeUpdaterOperation(operation, new TimeoutTimer(timeout));
=======
            logRequest("updateAttributes", this.segmentId, attributeUpdates);
            return StreamSegmentContainer.this.updateAttributesForSegment(this.segmentId, attributeUpdates, timeout);
>>>>>>> ee473bfd
        }

        @Override
        public CompletableFuture<Map<UUID, Long>> getAttributes(Collection<UUID> attributeIds, boolean cache, Duration timeout) {
            ensureRunning();
<<<<<<< HEAD

            SegmentMetadata metadata = StreamSegmentContainer.this.metadata.getStreamSegmentMetadata(this.segmentId);
            TimeoutTimer timer = new TimeoutTimer(timeout);
            if (cache) {
                return CACHE_ATTRIBUTES_RETRY.runAsync(() ->
                        getAndCacheAttributes(metadata, attributeIds, cache, timer), StreamSegmentContainer.this.executor);
            } else {
                return getAndCacheAttributes(metadata, attributeIds, cache, timer);
            }
=======
            logRequest("getAttributes", this.segmentId, attributeIds);
            return StreamSegmentContainer.this.getAttributesForSegment(this.segmentId, attributeIds, cache, new TimeoutTimer(timeout));
>>>>>>> ee473bfd
        }

        @Override
        @SneakyThrows(StreamSegmentNotExistsException.class)
        public ReadResult read(long offset, int maxLength, Duration timeout) {
            ensureRunning();
<<<<<<< HEAD
=======
            logRequest("read", this.segmentId, offset, maxLength);
>>>>>>> ee473bfd
            return StreamSegmentContainer.this.readIndex.read(this.segmentId, offset, maxLength, timeout);
        }

        @Override
        public SegmentProperties getInfo() {
            ensureRunning();
<<<<<<< HEAD
            return StreamSegmentContainer.this.metadata.getStreamSegmentMetadata(this.segmentId).getSnapshot();
=======
            return StreamSegmentContainer.this.metadata.getStreamSegmentMetadata(this.segmentId);
>>>>>>> ee473bfd
        }

        @Override
        public CompletableFuture<Long> seal(Duration timeout) {
            ensureRunning();
<<<<<<< HEAD
            StreamSegmentSealOperation operation = new StreamSegmentSealOperation(this.segmentId);
            return StreamSegmentContainer.this.durableLog.add(operation, timeout)
                                                         .thenApply(seqNo -> operation.getStreamSegmentOffset());
=======
            logRequest("seal", this.segmentId);
            return StreamSegmentContainer.this.seal(this.segmentId, timeout);
>>>>>>> ee473bfd
        }

        @Override
        public CompletableFuture<Void> truncate(long offset, Duration timeout) {
            ensureRunning();
<<<<<<< HEAD
            StreamSegmentTruncateOperation op = new StreamSegmentTruncateOperation(this.segmentId, offset);
            return StreamSegmentContainer.this.durableLog.add(op, timeout);
=======
            logRequest("truncateStreamSegment", this.segmentId);
            return StreamSegmentContainer.this.truncate(this.segmentId, offset, timeout);
>>>>>>> ee473bfd
        }
    }

    //endregion
}<|MERGE_RESOLUTION|>--- conflicted
+++ resolved
@@ -32,21 +32,16 @@
 import io.pravega.segmentstore.contracts.StreamSegmentNotExistsException;
 import io.pravega.segmentstore.contracts.StreamSegmentSealedException;
 import io.pravega.segmentstore.server.ContainerOfflineException;
-import io.pravega.segmentstore.server.DirectSegmentAccess;
 import io.pravega.segmentstore.server.IllegalContainerStateException;
 import io.pravega.segmentstore.server.OperationLog;
 import io.pravega.segmentstore.server.OperationLogFactory;
 import io.pravega.segmentstore.server.ReadIndex;
 import io.pravega.segmentstore.server.ReadIndexFactory;
 import io.pravega.segmentstore.server.SegmentContainer;
-import io.pravega.segmentstore.server.SegmentContainerExtension;
-import io.pravega.segmentstore.server.SegmentContainerFactory;
 import io.pravega.segmentstore.server.SegmentMetadata;
 import io.pravega.segmentstore.server.SegmentStoreMetrics;
-import io.pravega.segmentstore.server.UpdateableSegmentMetadata;
 import io.pravega.segmentstore.server.Writer;
 import io.pravega.segmentstore.server.WriterFactory;
-import io.pravega.segmentstore.server.WriterSegmentProcessor;
 import io.pravega.segmentstore.server.attributes.AttributeIndexFactory;
 import io.pravega.segmentstore.server.attributes.ContainerAttributeIndex;
 import io.pravega.segmentstore.server.logs.operations.AttributeUpdaterOperation;
@@ -70,6 +65,7 @@
 import java.util.concurrent.CompletableFuture;
 import java.util.concurrent.ScheduledExecutorService;
 import java.util.concurrent.atomic.AtomicBoolean;
+import java.util.concurrent.atomic.AtomicReference;
 import java.util.function.Consumer;
 import java.util.stream.Collectors;
 import lombok.Getter;
@@ -506,16 +502,6 @@
         TimeoutTimer timer = new TimeoutTimer(timeout);
         return this.segmentMapper.getOrAssignStreamSegmentId(streamSegmentName, timer.getRemaining(),
                 streamSegmentId -> seal(streamSegmentId, timer.getRemaining()));
-    }
-
-    @Override
-    public CompletableFuture<DirectSegmentAccess> forSegment(String streamSegmentName, Duration timeout) {
-        ensureRunning();
-
-        logRequest("forSegment", streamSegmentName);
-        return this.segmentMapper
-                .getOrAssignStreamSegmentId(streamSegmentName, timeout,
-                        segmentId -> CompletableFuture.completedFuture(new DirectSegmentWrapper(segmentId)));
     }
 
     @Override
@@ -791,10 +777,7 @@
         @Override
         public CompletableFuture<Long> append(byte[] data, Collection<AttributeUpdate> attributeUpdates, Duration timeout) {
             ensureRunning();
-<<<<<<< HEAD
-=======
             logRequest("append", this.segmentId, data.length);
->>>>>>> ee473bfd
             StreamSegmentAppendOperation operation = new StreamSegmentAppendOperation(this.segmentId, data, attributeUpdates);
             return processAttributeUpdaterOperation(operation, new TimeoutTimer(timeout))
                     .thenApply(v -> operation.getStreamSegmentOffset());
@@ -803,78 +786,43 @@
         @Override
         public CompletableFuture<Void> updateAttributes(Collection<AttributeUpdate> attributeUpdates, Duration timeout) {
             ensureRunning();
-<<<<<<< HEAD
-            UpdateAttributesOperation operation = new UpdateAttributesOperation(this.segmentId, attributeUpdates);
-            return processAttributeUpdaterOperation(operation, new TimeoutTimer(timeout));
-=======
             logRequest("updateAttributes", this.segmentId, attributeUpdates);
             return StreamSegmentContainer.this.updateAttributesForSegment(this.segmentId, attributeUpdates, timeout);
->>>>>>> ee473bfd
         }
 
         @Override
         public CompletableFuture<Map<UUID, Long>> getAttributes(Collection<UUID> attributeIds, boolean cache, Duration timeout) {
             ensureRunning();
-<<<<<<< HEAD
-
-            SegmentMetadata metadata = StreamSegmentContainer.this.metadata.getStreamSegmentMetadata(this.segmentId);
-            TimeoutTimer timer = new TimeoutTimer(timeout);
-            if (cache) {
-                return CACHE_ATTRIBUTES_RETRY.runAsync(() ->
-                        getAndCacheAttributes(metadata, attributeIds, cache, timer), StreamSegmentContainer.this.executor);
-            } else {
-                return getAndCacheAttributes(metadata, attributeIds, cache, timer);
-            }
-=======
             logRequest("getAttributes", this.segmentId, attributeIds);
             return StreamSegmentContainer.this.getAttributesForSegment(this.segmentId, attributeIds, cache, new TimeoutTimer(timeout));
->>>>>>> ee473bfd
         }
 
         @Override
         @SneakyThrows(StreamSegmentNotExistsException.class)
         public ReadResult read(long offset, int maxLength, Duration timeout) {
             ensureRunning();
-<<<<<<< HEAD
-=======
             logRequest("read", this.segmentId, offset, maxLength);
->>>>>>> ee473bfd
             return StreamSegmentContainer.this.readIndex.read(this.segmentId, offset, maxLength, timeout);
         }
 
         @Override
         public SegmentProperties getInfo() {
             ensureRunning();
-<<<<<<< HEAD
-            return StreamSegmentContainer.this.metadata.getStreamSegmentMetadata(this.segmentId).getSnapshot();
-=======
             return StreamSegmentContainer.this.metadata.getStreamSegmentMetadata(this.segmentId);
->>>>>>> ee473bfd
         }
 
         @Override
         public CompletableFuture<Long> seal(Duration timeout) {
             ensureRunning();
-<<<<<<< HEAD
-            StreamSegmentSealOperation operation = new StreamSegmentSealOperation(this.segmentId);
-            return StreamSegmentContainer.this.durableLog.add(operation, timeout)
-                                                         .thenApply(seqNo -> operation.getStreamSegmentOffset());
-=======
             logRequest("seal", this.segmentId);
             return StreamSegmentContainer.this.seal(this.segmentId, timeout);
->>>>>>> ee473bfd
         }
 
         @Override
         public CompletableFuture<Void> truncate(long offset, Duration timeout) {
             ensureRunning();
-<<<<<<< HEAD
-            StreamSegmentTruncateOperation op = new StreamSegmentTruncateOperation(this.segmentId, offset);
-            return StreamSegmentContainer.this.durableLog.add(op, timeout);
-=======
             logRequest("truncateStreamSegment", this.segmentId);
             return StreamSegmentContainer.this.truncate(this.segmentId, offset, timeout);
->>>>>>> ee473bfd
         }
     }
 
