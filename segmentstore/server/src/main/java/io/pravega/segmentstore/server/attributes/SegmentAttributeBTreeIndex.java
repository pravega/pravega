--- conflicted
+++ resolved
@@ -77,11 +77,7 @@
             .throwingOn(Exception.class);
 
     /**
-<<<<<<< HEAD
-     * Calls to get() and update() can execute concurrently, which means we can have concurrent reads and writes from/to the
-=======
      * Calls to get() and put() can execute concurrently, which means we can have concurrent reads and writes from/to the
->>>>>>> 571f284f
      * Attribute Segment, which in turn means we can truncate the segment while reading from it. We need to retry reads
      * if we stumble upon a segment truncation.
      */
@@ -327,11 +323,6 @@
                     return result;
                 })
                 .exceptionally(this::handleIndexOperationException);
-<<<<<<< HEAD
-=======
-
-    }
->>>>>>> 571f284f
 
     }
 
