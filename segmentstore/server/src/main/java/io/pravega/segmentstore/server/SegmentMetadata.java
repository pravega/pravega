/**
 * Copyright (c) 2017 Dell Inc., or its subsidiaries. All Rights Reserved.
 *
 * Licensed under the Apache License, Version 2.0 (the "License");
 * you may not use this file except in compliance with the License.
 * You may obtain a copy of the License at
 *
 *     http://www.apache.org/licenses/LICENSE-2.0
 */
package io.pravega.segmentstore.server;

import io.pravega.segmentstore.contracts.SegmentProperties;

/**
 * Defines an immutable StreamSegment Metadata.
 */
public interface SegmentMetadata extends SegmentProperties {
    /**
     * Gets a value indicating the id of this StreamSegment.
     */
    long getId();

    /**
     * Gets a value indicating the id of the Container this StreamSegment belongs to.
     */
    int getContainerId();

    /**
     * Gets a value indicating whether this StreamSegment has been merged into another.
     */
    boolean isMerged();

    /**
     * Gets a value indicating whether this StreamSegment has been sealed in Storage.
     * This is different from isSealed(), which returns true if the StreamSegment has been sealed in the Metadata or in Storage.
     */
    boolean isSealedInStorage();

    /**
     * Gets a value indicating whether this StreamSegment has been deleted in Storage.
<<<<<<< HEAD
     * This is different from isSealed(), which returns true if the StreamSegment has been sealed in DurableLog or in Storage.
=======
     * This is different from isDeleted(), which returns true if the StreamSegment has been deleted in the Metadata or in Storage.
>>>>>>> b7e284f1
     */
    boolean isDeletedInStorage();

    /**
     * Gets a value indicating the length of this StreamSegment for the part that exists in Storage Only.
     */
    long getStorageLength();

    /**
     * Gets a value representing the when the Segment was last used. The meaning of this value is implementation specific,
     * however higher values should indicate it was used more recently.
     */
    long getLastUsed();

    /**
     * Gets a value indicating whether this instance of the SegmentMetadata is still active. As long as the Segment is
     * registered in the ContainerMetadata, this will return true. If this returns false, it means this SegmentMetadata
     * instance has been evicted from the ContainerMetadata (for whatever reasons) and is should be considered stale.
     *
     * @return Whether this instance of the SegmentMetadata is active or not.
     */
    boolean isActive();

    /**
     * Creates a new SegmentProperties instance with current information from this SegmentMetadata object.
     *
     * @return The new SegmentProperties instance. This object is completely detached from the SegmentMetadata from which
     * it was created (changes to the base object will not be reflected in the result).
     */
    SegmentProperties getSnapshot();

    /**
     * Gets a value indicating whether this {@link SegmentMetadata} instance is pinned to memory. If pinned, this metadata
     * will never be evicted by the owning metadata (even if there is eviction pressure and this Segment meets all other
     * eviction criteria).
     *
     * Notes:
     * - This will still be cleared out of the metadata if {@link UpdateableContainerMetadata#reset()} is invoked.
     * - This has no bearing on the eviction of the Segment's Extended Attributes.
     *
     * @return True if pinned, false otherwise.
     */
    boolean isPinned();
}<|MERGE_RESOLUTION|>--- conflicted
+++ resolved
@@ -38,11 +38,7 @@
 
     /**
      * Gets a value indicating whether this StreamSegment has been deleted in Storage.
-<<<<<<< HEAD
-     * This is different from isSealed(), which returns true if the StreamSegment has been sealed in DurableLog or in Storage.
-=======
      * This is different from isDeleted(), which returns true if the StreamSegment has been deleted in the Metadata or in Storage.
->>>>>>> b7e284f1
      */
     boolean isDeletedInStorage();
 
