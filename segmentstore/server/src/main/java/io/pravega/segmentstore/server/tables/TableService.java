/**
 * Copyright (c) Dell Inc., or its subsidiaries. All Rights Reserved.
 *
 * Licensed under the Apache License, Version 2.0 (the "License");
 * you may not use this file except in compliance with the License.
 * You may obtain a copy of the License at
 *
 *     http://www.apache.org/licenses/LICENSE-2.0
 */
package io.pravega.segmentstore.server.tables;

import com.google.common.annotations.Beta;
import io.pravega.common.util.AsyncIterator;
<<<<<<< HEAD
import io.pravega.segmentstore.contracts.tables.IteratorArgs;
=======
import io.pravega.common.util.BufferView;
>>>>>>> 15b0f5eb
import io.pravega.segmentstore.contracts.tables.IteratorItem;
import io.pravega.segmentstore.contracts.tables.TableEntry;
import io.pravega.segmentstore.contracts.tables.TableKey;
import io.pravega.segmentstore.contracts.tables.TableStore;
import io.pravega.segmentstore.server.SegmentContainerRegistry;
import io.pravega.segmentstore.server.store.SegmentContainerCollection;
import io.pravega.shared.segment.SegmentToContainerMapper;
import java.time.Duration;
import java.util.Collection;
import java.util.List;
import java.util.concurrent.CompletableFuture;
import java.util.function.Function;

/**
 * Table Store Service, that delegates all Table-related operations to the appropriate components.
 */
@Beta
public class TableService extends SegmentContainerCollection implements TableStore {
    //region Constructor

    /**
     * Creates a new instance of the TableService class.
     *
     * @param segmentContainerRegistry The SegmentContainerRegistry to route requests to.
     * @param segmentToContainerMapper The SegmentToContainerMapper to use to map StreamSegments to Containers.
     */
    public TableService(SegmentContainerRegistry segmentContainerRegistry, SegmentToContainerMapper segmentToContainerMapper) {
        super(segmentContainerRegistry, segmentToContainerMapper);
    }

    //endregion

    //region TableStore Implementation

    @Override
    public CompletableFuture<Void> createSegment(String segmentName, boolean sorted, Duration timeout) {
        return invokeExtension(segmentName,
                e -> e.createSegment(segmentName, sorted, timeout),
                "createSegment", segmentName);
    }

    @Override
    public CompletableFuture<Void> deleteSegment(String segmentName, boolean mustBeEmpty, Duration timeout) {
        return invokeExtension(segmentName,
                e -> e.deleteSegment(segmentName, mustBeEmpty, timeout),
                "deleteSegment", segmentName, mustBeEmpty);
    }

    @Override
    public CompletableFuture<Void> merge(String targetSegmentName, String sourceSegmentName, Duration timeout) {
        return invokeExtension(targetSegmentName,
                e -> e.merge(targetSegmentName, sourceSegmentName, timeout),
                "merge", targetSegmentName, sourceSegmentName);
    }

    @Override
    public CompletableFuture<Void> seal(String segmentName, Duration timeout) {
        return invokeExtension(segmentName,
                e -> e.seal(segmentName, timeout),
                "seal", segmentName);
    }

    @Override
    public CompletableFuture<List<Long>> put(String segmentName, List<TableEntry> entries, Duration timeout) {
        return invokeExtension(segmentName,
                e -> e.put(segmentName, entries, timeout),
                "put", segmentName, entries.size());
    }

    @Override
    public CompletableFuture<Void> remove(String segmentName, Collection<TableKey> keys, Duration timeout) {
        return invokeExtension(segmentName,
                e -> e.remove(segmentName, keys, timeout),
                "remove", segmentName, keys.size());
    }

    @Override
    public CompletableFuture<List<TableEntry>> get(String segmentName, List<BufferView> keys, Duration timeout) {
        return invokeExtension(segmentName,
                e -> e.get(segmentName, keys, timeout),
                "get", segmentName, keys.size());
    }

    @Override
<<<<<<< HEAD
    public CompletableFuture<AsyncIterator<IteratorItem<TableKey>>> keyIterator(String segmentName, IteratorArgs args) {
=======
    public CompletableFuture<AsyncIterator<IteratorItem<TableKey>>> keyIterator(String segmentName, BufferView serializedState, Duration fetchTimeout) {
>>>>>>> 15b0f5eb
        return invokeExtension(segmentName,
                e -> e.keyIterator(segmentName, args),
                "get", segmentName, args);
    }

    @Override
<<<<<<< HEAD
    public CompletableFuture<AsyncIterator<IteratorItem<TableEntry>>> entryIterator(String segmentName, IteratorArgs args) {
=======
    public CompletableFuture<AsyncIterator<IteratorItem<TableEntry>>> entryIterator(String segmentName, BufferView serializedState, Duration fetchTimeout) {
>>>>>>> 15b0f5eb
        return invokeExtension(segmentName,
                e -> e.entryIterator(segmentName, args),
                "get", segmentName, args);
    }

    //endregion

    //region Helpers

    private <T> CompletableFuture<T> invokeExtension(String streamSegmentName, Function<ContainerTableExtension, CompletableFuture<T>> toInvoke,
                                                     String methodName, Object... logArgs) {
        return super.invoke(streamSegmentName,
                segmentContainer -> toInvoke.apply(segmentContainer.getExtension(ContainerTableExtension.class)),
                methodName, logArgs);
    }

    //endregion
}<|MERGE_RESOLUTION|>--- conflicted
+++ resolved
@@ -11,11 +11,7 @@
 
 import com.google.common.annotations.Beta;
 import io.pravega.common.util.AsyncIterator;
-<<<<<<< HEAD
-import io.pravega.segmentstore.contracts.tables.IteratorArgs;
-=======
 import io.pravega.common.util.BufferView;
->>>>>>> 15b0f5eb
 import io.pravega.segmentstore.contracts.tables.IteratorItem;
 import io.pravega.segmentstore.contracts.tables.TableEntry;
 import io.pravega.segmentstore.contracts.tables.TableKey;
@@ -100,22 +96,15 @@
     }
 
     @Override
-<<<<<<< HEAD
+    public CompletableFuture<AsyncIterator<IteratorItem<TableKey>>> keyIterator(String segmentName, BufferView serializedState, Duration fetchTimeout) {
     public CompletableFuture<AsyncIterator<IteratorItem<TableKey>>> keyIterator(String segmentName, IteratorArgs args) {
-=======
-    public CompletableFuture<AsyncIterator<IteratorItem<TableKey>>> keyIterator(String segmentName, BufferView serializedState, Duration fetchTimeout) {
->>>>>>> 15b0f5eb
         return invokeExtension(segmentName,
                 e -> e.keyIterator(segmentName, args),
                 "get", segmentName, args);
     }
 
     @Override
-<<<<<<< HEAD
     public CompletableFuture<AsyncIterator<IteratorItem<TableEntry>>> entryIterator(String segmentName, IteratorArgs args) {
-=======
-    public CompletableFuture<AsyncIterator<IteratorItem<TableEntry>>> entryIterator(String segmentName, BufferView serializedState, Duration fetchTimeout) {
->>>>>>> 15b0f5eb
         return invokeExtension(segmentName,
                 e -> e.entryIterator(segmentName, args),
                 "get", segmentName, args);
