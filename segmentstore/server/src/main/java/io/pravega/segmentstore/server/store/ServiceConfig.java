/**
 * Copyright (c) 2017 Dell Inc., or its subsidiaries. All Rights Reserved.
 *
 * Licensed under the Apache License, Version 2.0 (the "License");
 * you may not use this file except in compliance with the License.
 * You may obtain a copy of the License at
 *
 *     http://www.apache.org/licenses/LICENSE-2.0
 */
package io.pravega.segmentstore.server.store;

import com.google.common.base.Strings;
import io.pravega.common.util.ConfigBuilder;
import io.pravega.common.util.ConfigurationException;
import io.pravega.common.util.Property;
import io.pravega.common.util.TypedProperties;
import io.pravega.segmentstore.server.CachePolicy;
import java.net.Inet4Address;
import java.net.UnknownHostException;
import java.time.Duration;
import lombok.Getter;
import lombok.SneakyThrows;

/**
 * General Service Configuration.
 */
public class ServiceConfig {
    //region Config Names

    public static final Property<Integer> CONTAINER_COUNT = Property.named("containerCount");
    public static final Property<Integer> THREAD_POOL_SIZE = Property.named("threadPoolSize", 30);
    public static final Property<Integer> STORAGE_THREAD_POOL_SIZE = Property.named("storageThreadPoolSize", 200);
    public static final Property<Integer> LISTENING_PORT = Property.named("listeningPort", 12345);
    public static final Property<Integer> PUBLISHED_PORT = Property.named("publishedPort");
    public static final Property<String> LISTENING_IP_ADDRESS = Property.named("listeningIPAddress", "");
    public static final Property<String> PUBLISHED_IP_ADDRESS = Property.named("publishedIPAddress", "");
    public static final Property<String> ZK_URL = Property.named("zkURL", "localhost:2181");
    public static final Property<Integer> ZK_RETRY_SLEEP_MS = Property.named("zkRetrySleepMs", 5000);
    public static final Property<Integer> ZK_RETRY_COUNT = Property.named("zkRetryCount", 5);
    public static final Property<Integer> ZK_SESSION_TIMEOUT_MS = Property.named("zkSessionTimeoutMs", 10000);
    public static final Property<Boolean> SECURE_ZK = Property.named("secureZK", false);
    public static final Property<String> ZK_TRUSTSTORE_LOCATION = Property.named("zkTrustStore", "");
    public static final Property<String> ZK_TRUST_STORE_PASSWORD_PATH = Property.named("zkTrustStorePasswordPath", "");
    public static final Property<String> CLUSTER_NAME = Property.named("clusterName", "pravega-cluster");
    public static final Property<DataLogType> DATALOG_IMPLEMENTATION = Property.named("dataLogImplementation", DataLogType.INMEMORY);
    public static final Property<StorageType> STORAGE_IMPLEMENTATION = Property.named("storageImplementation", StorageType.HDFS);
    public static final Property<Boolean> READONLY_SEGMENT_STORE = Property.named("readOnlySegmentStore", false);
<<<<<<< HEAD
    public static final Property<Boolean> ENABLE_TLS = Property.named("enableTls", false);
    public static final Property<String> CERT_FILE = Property.named("certFile", "");
    public static final Property<String> KEY_FILE = Property.named("keyFile", "");
    public static final Property<Long> CACHE_POLICY_MAX_SIZE = Property.named("cacheMaxSize", 4L * 1024 * 1024 * 1024);
=======
    public static final Property<Long> CACHE_POLICY_MAX_SIZE = Property.named("cacheMaxSize", 16L * 1024 * 1024 * 1024);
>>>>>>> 4c14bcd8
    public static final Property<Integer> CACHE_POLICY_TARGET_UTILIZATION = Property.named("cacheTargetUtilizationPercent", (int) (100 * CachePolicy.DEFAULT_TARGET_UTILIZATION));
    public static final Property<Integer> CACHE_POLICY_MAX_UTILIZATION = Property.named("cacheMaxUtilizationPercent", (int) (100 * CachePolicy.DEFAULT_MAX_UTILIZATION));
    public static final Property<Integer> CACHE_POLICY_MAX_TIME = Property.named("cacheMaxTimeSeconds", 30 * 60);
    public static final Property<Integer> CACHE_POLICY_GENERATION_TIME = Property.named("cacheGenerationTimeSeconds", 5);
    public static final Property<Boolean> REPLY_WITH_STACK_TRACE_ON_ERROR = Property.named("replyWithStackTraceOnError", false);
    public static final Property<String> INSTANCE_ID = Property.named("instanceId", "");

    // TLS-related config for the service
    public static final Property<Boolean> ENABLE_TLS = Property.named("enableTls", false);
    public static final Property<String> CERT_FILE = Property.named("certFile", "");
    public static final Property<String> KEY_FILE = Property.named("keyFile", "");
    public static final Property<Boolean> ENABLE_TLS_RELOAD = Property.named("enableTlsReload", false);


    public static final String COMPONENT_CODE = "pravegaservice";

    //endregion

    //region Storage Types

    public enum DataLogType {
        /**
         * DataLog is implemented by a BookKeeper Cluster.
         */
        BOOKKEEPER,

        /**
         * InMemory DataLog. Contents will be lost when the process exits.
         */
        INMEMORY
    }

    public enum StorageType {
        /**
         * Storage is implemented by a cluster exposing an ExtendedS3 API.
         */
        EXTENDEDS3,

        /**
         * Storage is implemented by a POSIX File System. This may be a local file system or an NFS mount.
         */
        FILESYSTEM,

        /**
         * Storage is implemented by a cluster exposing a HDFS API.
         */
        HDFS,

        /**
         * InMemory Storage. Contents will be lost when the process exits.
         */
        INMEMORY
    }

    //endregion

    //region Members

    /**
     * The number of containers in the system.
     */
    @Getter
    private final int containerCount;

    /**
     * The number of threads in the core Segment Store Thread Pool.
     */
    @Getter
    private final int coreThreadPoolSize;

    /**
     * The number of threads in the Thread Pool used for accessing Storage.
     */
    @Getter
    private final int storageThreadPoolSize;

    /**
     * The TCP Port number to listen to.
     */
    @Getter
    private final int listeningPort;

    /**
     * The IP address to listen to.
     */
    @Getter
    private final String listeningIPAddress;

    /*
     * Pravega segment store allows a configuration in which it connects to an IP address:port pair on the node and a
     * different IP address:port pair is advertised to the clients through controller.
     * In this configuration: publishedIPAddress and publishedPort configs are defined and this pair is registered to
     * the controller. In case these configs need not be different, they are not defined and they default to
     * listeningIPAddress and listeningPort.
     */

    /**
     * The port registered with controller
     */
    @Getter
    private final int publishedPort;
    /**
     * The IP address registered with controller.
     */
    @Getter
    private final String publishedIPAddress;

    /**
     * The Zookeeper URL.
     */
    @Getter
    private final String zkURL;

    /**
     * The sleep duration before retrying for Zookeeper connection.
     */
    @Getter
    private final int zkRetrySleepMs;

    /**
     * The session timeout for Zookeeper.
     */
    @Getter
    private final int zkSessionTimeoutMs;

    /**
     * The retry count for a failed Zookeeper connection.
     */
    @Getter
    private final int zkRetryCount;

    /**
     * The flag to denote whether connection to ZK is secure.
     */
    @Getter
    private final boolean secureZK;

    /**
     * Location of trust store file to make a secure connection to ZK.
     */
    @Getter
    private final String zkTrustStore;

    /**
     * Location of password file to access ZK trust store.
     */
    @Getter
    private final String zkTrustStorePasswordPath;

    /**
     * The cluster name.
     */
    @Getter
    private final String clusterName;

    /**
     * The Type of DataLog Implementation to use.
     */
    @Getter
    private final DataLogType dataLogTypeImplementation;

    /**
     * The Type of Storage Implementation to use.
     */
    @Getter
    private final StorageType storageImplementation;

    /**
     * Whether this SegmentStore instance is Read-Only (i.e., it can only process reads from Storage and nothing else).
     * Note that if this is set to 'true', then many other settings will not apply. The most important other one to set
     * is 'Storage Implementation'.
     */
    @Getter
    private final boolean readOnlySegmentStore;

    /**
     * Enables TLS support for the server.
     */
    @Getter
    private final boolean enableTls;

    /**
     * Represents the certificate file for the TLS server.
     */
    @Getter
    private final String certFile;

    /**
     * Represents the private key file for the TLS server.
     */
    @Getter
    private final String keyFile;

    /**
     * Enables automatic reloading of SSL/TLS when the TLS certificate is modified.
     */
    @Getter
    private final boolean enableTlsReload;

    /**
     * The CachePolicy, as defined in this configuration.
     */
    @Getter
    private final CachePolicy cachePolicy;

    /**
     * Defines whether server-side stack traces should be send to clients as part of an error response.
     */
    @Getter
    private final boolean replyWithStackTraceOnError;

    /**
     * Gets a value that uniquely identifies the Service. This is useful if multiple Service Instances share the same
     * log files or during testing, when multiple Service Instances run in the same process. This value will be prefixed
     * to the names of all Threads used by this Service Instance, which should make log parsing easier.
     */
    @Getter
    private final String instanceId;

    //endregion


    //region Constructor

    /**
     * Creates a new instance of the ServiceConfig class.
     *
     * @param properties The TypedProperties object to read Properties from.
     */
    private ServiceConfig(TypedProperties properties) throws ConfigurationException {
        this.containerCount = properties.getInt(CONTAINER_COUNT);
        this.coreThreadPoolSize = properties.getInt(THREAD_POOL_SIZE);
        this.storageThreadPoolSize = properties.getInt(STORAGE_THREAD_POOL_SIZE);
        this.listeningPort = properties.getInt(LISTENING_PORT);

        int publishedPort;
        try {
            publishedPort = properties.getInt(PUBLISHED_PORT);
        } catch (ConfigurationException e) {
            publishedPort = this.listeningPort;
        }
        this.publishedPort = publishedPort;

        String ipAddress = properties.get(LISTENING_IP_ADDRESS);
        if (ipAddress == null || ipAddress.equals(LISTENING_IP_ADDRESS.getDefaultValue())) {
            // Can't put this in the 'defaultValue' above because that would cause getHostAddress to be evaluated every time.
            ipAddress = getHostAddress();
        }

        this.listeningIPAddress = ipAddress;
        String publishedIPAddress = properties.get(PUBLISHED_IP_ADDRESS);
        if (Strings.isNullOrEmpty(publishedIPAddress)) {
            this.publishedIPAddress = this.listeningIPAddress;
        } else {
            this.publishedIPAddress = publishedIPAddress;
        }
        this.zkURL = properties.get(ZK_URL);
        this.zkRetrySleepMs = properties.getInt(ZK_RETRY_SLEEP_MS);
        this.zkRetryCount = properties.getInt(ZK_RETRY_COUNT);
        this.zkSessionTimeoutMs = properties.getInt(ZK_SESSION_TIMEOUT_MS);
        this.clusterName = properties.get(CLUSTER_NAME);
        this.dataLogTypeImplementation = properties.getEnum(DATALOG_IMPLEMENTATION, DataLogType.class);
        this.storageImplementation = properties.getEnum(STORAGE_IMPLEMENTATION, StorageType.class);
        this.readOnlySegmentStore = properties.getBoolean(READONLY_SEGMENT_STORE);
        this.secureZK = properties.getBoolean(SECURE_ZK);
        this.zkTrustStore = properties.get(ZK_TRUSTSTORE_LOCATION);
        this.zkTrustStorePasswordPath = properties.get(ZK_TRUST_STORE_PASSWORD_PATH);
        this.enableTls = properties.getBoolean(ENABLE_TLS);
        this.keyFile = properties.get(KEY_FILE);
        this.certFile = properties.get(CERT_FILE);
        this.enableTlsReload = properties.getBoolean(ENABLE_TLS_RELOAD);
        long cachePolicyMaxSize = properties.getLong(CACHE_POLICY_MAX_SIZE);
        double cachePolicyTargetUtilization = properties.getInt(CACHE_POLICY_TARGET_UTILIZATION) / 100.0;
        double cachePolicyMaxUtilization = properties.getInt(CACHE_POLICY_MAX_UTILIZATION) / 100.0;
        int cachePolicyMaxTime = properties.getInt(CACHE_POLICY_MAX_TIME);
        int cachePolicyGenerationTime = properties.getInt(CACHE_POLICY_GENERATION_TIME);
        this.cachePolicy = new CachePolicy(cachePolicyMaxSize, cachePolicyTargetUtilization, cachePolicyMaxUtilization,
                Duration.ofSeconds(cachePolicyMaxTime), Duration.ofSeconds(cachePolicyGenerationTime));
        this.replyWithStackTraceOnError = properties.getBoolean(REPLY_WITH_STACK_TRACE_ON_ERROR);
        this.instanceId = properties.get(INSTANCE_ID);
    }

    /**
     * Creates a new ConfigBuilder that can be used to create instances of this class.
     *
     * @return A new Builder for this class.
     */
    public static ConfigBuilder<ServiceConfig> builder() {
        return new ConfigBuilder<>(COMPONENT_CODE, ServiceConfig::new);
    }

    //endregion

    @Override
    public String toString() {
        // Note: We don't use Lombok @ToString to automatically generate an implementation of this method,
        // in order to avoid returning a string containing sensitive security configuration.

        return new StringBuilder(String.format("%s(", getClass().getSimpleName()))
                .append(String.format("containerCount: %d, ", containerCount))
                .append(String.format("coreThreadPoolSize: %d, ", coreThreadPoolSize))
                .append(String.format("storageThreadPoolSize: %d, ", storageThreadPoolSize))
                .append(String.format("listeningPort: %d, ", listeningPort))
                .append(String.format("listeningIPAddress: %s, ", listeningIPAddress))
                .append(String.format("publishedPort: %d, ", publishedPort))
                .append(String.format("publishedIPAddress: %s, ", publishedIPAddress))
                .append(String.format("zkURL: %s, ", zkURL))
                .append(String.format("zkRetrySleepMs: %d, ", zkRetrySleepMs))
                .append(String.format("zkSessionTimeoutMs: %d, ", zkSessionTimeoutMs))
                .append(String.format("zkRetryCount: %d, ", zkRetryCount))
                .append(String.format("secureZK: %b, ", secureZK))
                .append(String.format("zkTrustStore is %s, ",
                        Strings.isNullOrEmpty(zkTrustStore) ? "unspecified" : "specified"))
                .append(String.format("zkTrustStorePasswordPath is %s, ",
                        Strings.isNullOrEmpty(zkTrustStorePasswordPath) ? "unspecified" : "specified"))
                .append(String.format("clusterName: %s, ", clusterName))
                .append(String.format("dataLogTypeImplementation: %s, ", dataLogTypeImplementation.name()))
                .append(String.format("storageImplementation: %s, ", storageImplementation.name()))
                .append(String.format("readOnlySegmentStore: %b, ", readOnlySegmentStore))
                .append(String.format("enableTls: %b, ", enableTls))
                .append(String.format("certFile is %s, ",
                        Strings.isNullOrEmpty(certFile) ? "unspecified" : "specified"))
                .append(String.format("keyFile is %s, ",
                        Strings.isNullOrEmpty(keyFile) ? "unspecified" : "specified"))
                .append(String.format("enableTlsReload: %b, ", enableTlsReload))
                .append(String.format("cachePolicy is %s, ", (cachePolicy != null) ? cachePolicy.toString() : "null"))
                .append(String.format("replyWithStackTraceOnError: %b, ", replyWithStackTraceOnError))
                .append(String.format("instanceId: %s", instanceId))
                .append(")")
                .toString();
    }


    @SneakyThrows(UnknownHostException.class)
    private static String getHostAddress() {
        return Inet4Address.getLocalHost().getHostAddress();
    }
}<|MERGE_RESOLUTION|>--- conflicted
+++ resolved
@@ -45,14 +45,7 @@
     public static final Property<DataLogType> DATALOG_IMPLEMENTATION = Property.named("dataLogImplementation", DataLogType.INMEMORY);
     public static final Property<StorageType> STORAGE_IMPLEMENTATION = Property.named("storageImplementation", StorageType.HDFS);
     public static final Property<Boolean> READONLY_SEGMENT_STORE = Property.named("readOnlySegmentStore", false);
-<<<<<<< HEAD
-    public static final Property<Boolean> ENABLE_TLS = Property.named("enableTls", false);
-    public static final Property<String> CERT_FILE = Property.named("certFile", "");
-    public static final Property<String> KEY_FILE = Property.named("keyFile", "");
     public static final Property<Long> CACHE_POLICY_MAX_SIZE = Property.named("cacheMaxSize", 4L * 1024 * 1024 * 1024);
-=======
-    public static final Property<Long> CACHE_POLICY_MAX_SIZE = Property.named("cacheMaxSize", 16L * 1024 * 1024 * 1024);
->>>>>>> 4c14bcd8
     public static final Property<Integer> CACHE_POLICY_TARGET_UTILIZATION = Property.named("cacheTargetUtilizationPercent", (int) (100 * CachePolicy.DEFAULT_TARGET_UTILIZATION));
     public static final Property<Integer> CACHE_POLICY_MAX_UTILIZATION = Property.named("cacheMaxUtilizationPercent", (int) (100 * CachePolicy.DEFAULT_MAX_UTILIZATION));
     public static final Property<Integer> CACHE_POLICY_MAX_TIME = Property.named("cacheMaxTimeSeconds", 30 * 60);
