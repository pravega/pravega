/**
 * Copyright (c) 2017 Dell Inc., or its subsidiaries. All Rights Reserved.
 *
 * Licensed under the Apache License, Version 2.0 (the "License");
 * you may not use this file except in compliance with the License.
 * You may obtain a copy of the License at
 *
 *     http://www.apache.org/licenses/LICENSE-2.0
 */
package io.pravega.segmentstore.server.tables;

import com.google.common.annotations.VisibleForTesting;
import com.google.common.base.Preconditions;
import com.google.common.util.concurrent.Runnables;
import io.pravega.common.Exceptions;
import io.pravega.common.TimeoutTimer;
import io.pravega.common.concurrent.Futures;
import io.pravega.common.util.ArrayView;
import io.pravega.common.util.AsyncIterator;
import io.pravega.segmentstore.contracts.Attributes;
import io.pravega.segmentstore.contracts.tables.IteratorState;
import io.pravega.segmentstore.contracts.tables.TableEntry;
import io.pravega.segmentstore.contracts.tables.TableKey;
import io.pravega.segmentstore.server.CacheManager;
import io.pravega.segmentstore.server.DirectSegmentAccess;
import io.pravega.segmentstore.server.SegmentContainer;
import io.pravega.segmentstore.server.SegmentMetadata;
import io.pravega.segmentstore.server.UpdateableSegmentMetadata;
import io.pravega.segmentstore.server.WriterSegmentProcessor;
import io.pravega.segmentstore.server.tables.hashing.HashConfig;
import io.pravega.segmentstore.server.tables.hashing.KeyHash;
import io.pravega.segmentstore.server.tables.hashing.KeyHasher;
import io.pravega.segmentstore.storage.CacheFactory;
import java.time.Duration;
import java.util.ArrayList;
import java.util.Collection;
import java.util.Collections;
import java.util.List;
import java.util.Map;
import java.util.concurrent.CompletableFuture;
import java.util.concurrent.ScheduledExecutorService;
import java.util.concurrent.atomic.AtomicBoolean;
import java.util.function.BiConsumer;
import java.util.function.Function;
import java.util.stream.Collectors;
import lombok.Getter;
import lombok.NonNull;
import lombok.RequiredArgsConstructor;
import lombok.val;

/**
 * A {@link ContainerTableExtension} that implements Table Segments on top of a {@link SegmentContainer}.
 */
public class ContainerTableExtensionImpl implements ContainerTableExtension {
    //region Members

    private static final HashConfig HASH_CONFIG = HashConfig.of(
            AttributeCalculator.PRIMARY_HASH_LENGTH,
            AttributeCalculator.SECONDARY_HASH_LENGTH,
            AttributeCalculator.SECONDARY_HASH_LENGTH,
            AttributeCalculator.SECONDARY_HASH_LENGTH,
            AttributeCalculator.SECONDARY_HASH_LENGTH);
    private static final int MAX_BATCH_SIZE = 32 * EntrySerializer.MAX_SERIALIZATION_LENGTH;
    private final SegmentContainer segmentContainer;
    private final ScheduledExecutorService executor;
    private final KeyHasher hasher;
    private final ContainerKeyIndex keyIndex;
    private final EntrySerializer serializer;
    private final AtomicBoolean closed;

    //endregion

    //region Constructor

    /**
     * Creates a new instance of the ContainerTableExtensionImpl class.
     *
     * @param segmentContainer The {@link SegmentContainer} to associate with.
     * @param cacheFactory     The {@link CacheFactory} to use in order to create Key Index Caches.
     * @param cacheManager     The {@link CacheManager} to use to manage the cache.
     * @param executor         An Executor to use for async tasks.
     */
    public ContainerTableExtensionImpl(SegmentContainer segmentContainer, CacheFactory cacheFactory,
                                       CacheManager cacheManager, ScheduledExecutorService executor) {
        this(segmentContainer, cacheFactory, cacheManager, KeyHasher.sha512(HASH_CONFIG), executor);
    }

    /**
     * Creates a new instance of the ContainerTableExtensionImpl class with custom {@link KeyHasher}.
     *
     * @param segmentContainer The {@link SegmentContainer} to associate with.
     * @param cacheFactory     The {@link CacheFactory} to use in order to create Key Index Caches.
     * @param cacheManager     The {@link CacheManager} to use to manage the cache.
     * @param hasher           The {@link KeyHasher} to use.
     * @param executor         An Executor to use for async tasks.
     */
    @VisibleForTesting
    ContainerTableExtensionImpl(@NonNull SegmentContainer segmentContainer, @NonNull CacheFactory cacheFactory,
                                @NonNull CacheManager cacheManager, @NonNull KeyHasher hasher, @NonNull ScheduledExecutorService executor) {
        this.segmentContainer = segmentContainer;
        this.executor = executor;
        this.hasher = hasher;
        this.keyIndex = new ContainerKeyIndex(segmentContainer.getId(), cacheFactory, cacheManager, this.executor);
        this.serializer = new EntrySerializer();
        this.closed = new AtomicBoolean();
    }

    //endregion

    //region AutoCloseable Implementation

    @Override
    public void close() {
        if (!this.closed.getAndSet(true)) {
            this.keyIndex.close();
        }
    }

    //endregion

    //region ContainerTableExtension Implementation

    @Override
    public CompletableFuture<Void> initialize() {
        Exceptions.checkNotClosed(this.closed.get(), this);
        return CompletableFuture.completedFuture(null);
    }

    @Override
    public Collection<WriterSegmentProcessor> createWriterSegmentProcessors(UpdateableSegmentMetadata metadata) {
        Exceptions.checkNotClosed(this.closed.get(), this);
        if (!metadata.getAttributes().containsKey(Attributes.TABLE_NODE_ID)) {
            // Not a Table Segment; nothing to do.
            return Collections.emptyList();
        }

        return Collections.singletonList(new WriterTableProcessor(new TableWriterConnectorImpl(metadata), this.executor));
    }

    //endregion

    //region TableStore Implementation

    @Override
    public CompletableFuture<Void> createSegment(@NonNull String segmentName, Duration timeout) {
        Exceptions.checkNotClosed(this.closed.get(), this);
        return this.segmentContainer.createStreamSegment(segmentName,
                IndexWriter.generateInitialTableAttributes(),
                timeout);
    }

    @Override
    public CompletableFuture<Void> deleteSegment(@NonNull String segmentName, boolean mustBeEmpty, Duration timeout) {
        if (mustBeEmpty) {
            // TODO https://github.com/pravega/pravega/issues/2956
            throw new UnsupportedOperationException("deleteSegment(mustBeEmpty==true)");
        }

        Exceptions.checkNotClosed(this.closed.get(), this);
        return this.segmentContainer.deleteStreamSegment(segmentName, timeout);
    }

    @Override
    public CompletableFuture<Void> merge(@NonNull String targetSegmentName, @NonNull String sourceSegmentName, Duration timeout) {
        Exceptions.checkNotClosed(this.closed.get(), this);
        throw new UnsupportedOperationException("merge");
    }

    @Override
    public CompletableFuture<Void> seal(String segmentName, Duration timeout) {
        Exceptions.checkNotClosed(this.closed.get(), this);
        throw new UnsupportedOperationException("seal");
    }

    @Override
    public CompletableFuture<List<Long>> put(@NonNull String segmentName, @NonNull List<TableEntry> entries, Duration timeout) {
        Exceptions.checkNotClosed(this.closed.get(), this);
        TimeoutTimer timer = new TimeoutTimer(timeout);

        // Generate an Update Batch for all the entries (since we need to know their Key Hashes and relative offsets in
        // the batch itself).
        val updateBatch = batch(entries, TableEntry::getKey, this.serializer::getUpdateLength, TableKeyBatch.update());
        return this.segmentContainer
                .forSegment(segmentName, timer.getRemaining())
                .thenComposeAsync(segment -> this.keyIndex.update(segment, updateBatch,
                        () -> commit(entries, updateBatch.getLength(), this.serializer::serializeUpdate, segment, timer.getRemaining()), timer),
                        this.executor);
    }

    @Override
    public CompletableFuture<Void> remove(@NonNull String segmentName, @NonNull Collection<TableKey> keys, Duration timeout) {
        Exceptions.checkNotClosed(this.closed.get(), this);
        TimeoutTimer timer = new TimeoutTimer(timeout);

        // Generate an Update Batch for all the keys (since we need to know their Key Hashes and relative offsets in
        // the batch itself).
        val removeBatch = batch(keys, key -> key, this.serializer::getRemovalLength, TableKeyBatch.removal());
        return this.segmentContainer
                .forSegment(segmentName, timer.getRemaining())
                .thenComposeAsync(segment -> this.keyIndex.update(segment, removeBatch,
                        () -> commit(keys, removeBatch.getLength(), this.serializer::serializeRemoval, segment, timer.getRemaining()), timer),
                        this.executor)
                .thenRun(Runnables.doNothing());
    }

    @Override
    public CompletableFuture<List<TableEntry>> get(@NonNull String segmentName, @NonNull List<ArrayView> keys, Duration timeout) {
        Exceptions.checkNotClosed(this.closed.get(), this);
        if (keys.isEmpty()) {
            return CompletableFuture.completedFuture(Collections.emptyList());
        } else {
            TimeoutTimer timer = new TimeoutTimer(timeout);
            val resultBuilder = new GetResultBuilder(keys, this.hasher);
            return this.segmentContainer
                    .forSegment(segmentName, timer.getRemaining())
                    .thenComposeAsync(segment -> this.keyIndex.getBucketOffsets(segment, resultBuilder.getHashes(), timer)
                                    .thenComposeAsync(offsets -> get(segment, resultBuilder, offsets, timer), this.executor),
                            this.executor);
        }
    }

    private CompletableFuture<List<TableEntry>> get(DirectSegmentAccess segment, GetResultBuilder builder,
                                                    Map<KeyHash, Long> bucketOffsets, TimeoutTimer timer) {
        val bucketReader = TableBucketReader.entry(segment, this.keyIndex::getBackpointerOffset, this.executor);
        int resultSize = builder.getHashes().size();
        for (int i = 0; i < resultSize; i++) {
            long offset = bucketOffsets.get(builder.getHashes().get(i));
            if (offset == TableKey.NOT_EXISTS) {
                // Bucket does not exist, hence neither does the key.
                builder.includeResult(CompletableFuture.completedFuture(null));
            } else {
                // Find the sought entry in the segment, based on its key.
                builder.includeResult(bucketReader.find(builder.getKeys().get(i), offset, timer));
            }
        }

        return builder.getResultFutures();
    }

    @Override
    public CompletableFuture<AsyncIterator<IteratorItem<TableKey>>> keyIterator(@NonNull String segmentName, IteratorState continuationToken,
                                                                                Duration timeout) {
        Exceptions.checkNotClosed(this.closed.get(), this);
        throw new UnsupportedOperationException("keyIterator");
    }

    @Override
    public CompletableFuture<AsyncIterator<IteratorItem<TableEntry>>> entryIterator(@NonNull String segmentName, IteratorState continuationToken,
                                                                                    Duration timeout) {
        Exceptions.checkNotClosed(this.closed.get(), this);
        throw new UnsupportedOperationException("entryIterator");
    }

<<<<<<< HEAD
    @Override
    public CompletableFuture<Void> registerListener(@NonNull UpdateListener listener, Duration timeout) {
        Exceptions.checkNotClosed(this.closed.get(), this);
        throw new UnsupportedOperationException("registerListener");
    }

    @Override
    public boolean unregisterListener(@NonNull UpdateListener listener) {
        Exceptions.checkNotClosed(this.closed.get(), this);
        throw new UnsupportedOperationException("unregisterListener");
    }

    //endregion

    //region Helpers

    private <T> TableKeyBatch batch(Collection<T> toBatch, Function<T, TableKey> getKey, Function<T, Integer> getLength, TableKeyBatch batch) {
        for (T item : toBatch) {
            val length = getLength.apply(item);
            val key = getKey.apply(item);
            batch.add(key, this.hasher.hash(key.getKey()), length);
        }

        Preconditions.checkArgument(batch.getLength() <= MAX_BATCH_SIZE,
                "Update Batch length (%s) exceeds the maximum limit.", MAX_BATCH_SIZE);
        return batch;
    }

    private <T> CompletableFuture<Long> commit(Collection<T> toCommit, int serializationLength, BiConsumer<Collection<T>, byte[]> serializer,
                                               DirectSegmentAccess segment, Duration timeout) {
        assert serializationLength <= MAX_BATCH_SIZE;
        byte[] s = new byte[serializationLength];
        serializer.accept(toCommit, s);
        return segment.append(s, null, timeout);
    }

=======
>>>>>>> 0efc16ac
    //endregion

    //region TableWriterConnector

    @RequiredArgsConstructor
    private class TableWriterConnectorImpl implements TableWriterConnector {
        @Getter
        private final SegmentMetadata metadata;

        @Override
        public EntrySerializer getSerializer() {
            return ContainerTableExtensionImpl.this.serializer;
        }

        @Override
        public KeyHasher getKeyHasher() {
            return ContainerTableExtensionImpl.this.hasher;
        }

        @Override
        public CompletableFuture<DirectSegmentAccess> getSegment(Duration timeout) {
            return ContainerTableExtensionImpl.this.segmentContainer.forSegment(this.metadata.getName(), timeout);
        }

        @Override
        public void notifyIndexOffsetChanged(long lastIndexedOffset) {
            ContainerTableExtensionImpl.this.keyIndex.notifyIndexOffsetChanged(this.metadata.getId(), lastIndexedOffset);
        }

        @Override
        public void close() {
            // Tell the KeyIndex that it's ok to clear any tail-end cache.
            ContainerTableExtensionImpl.this.keyIndex.notifyIndexOffsetChanged(this.metadata.getId(), -1L);
        }
    }

    //endregion

    //region GetResultBuilder

    /**
     * Helps build Result for the {@link #get} method.
     */
    private static class GetResultBuilder {
        /**
         * Sought keys.
         */
        @Getter
        private final List<ArrayView> keys;
        /**
         * Sought keys's hashes, in the same order as the keys.
         */
        @Getter
        private final List<KeyHash> hashes;

        /**
         * A list of Futures with the results for each key, in the same order as the keys.
         */
        private final List<CompletableFuture<TableEntry>> resultFutures;

        GetResultBuilder(List<ArrayView> keys, KeyHasher hasher) {
            this.keys = keys;
            this.hashes = keys.stream().map(hasher::hash).collect(Collectors.toList());
            this.resultFutures = new ArrayList<>();
        }

        void includeResult(CompletableFuture<TableEntry> entryFuture) {
            this.resultFutures.add(entryFuture);
        }

        CompletableFuture<List<TableEntry>> getResultFutures() {
            return Futures.allOfWithResults(this.resultFutures);
        }
    }

    //endregion

}<|MERGE_RESOLUTION|>--- conflicted
+++ resolved
@@ -251,19 +251,6 @@
         throw new UnsupportedOperationException("entryIterator");
     }
 
-<<<<<<< HEAD
-    @Override
-    public CompletableFuture<Void> registerListener(@NonNull UpdateListener listener, Duration timeout) {
-        Exceptions.checkNotClosed(this.closed.get(), this);
-        throw new UnsupportedOperationException("registerListener");
-    }
-
-    @Override
-    public boolean unregisterListener(@NonNull UpdateListener listener) {
-        Exceptions.checkNotClosed(this.closed.get(), this);
-        throw new UnsupportedOperationException("unregisterListener");
-    }
-
     //endregion
 
     //region Helpers
@@ -288,8 +275,6 @@
         return segment.append(s, null, timeout);
     }
 
-=======
->>>>>>> 0efc16ac
     //endregion
 
     //region TableWriterConnector
@@ -366,5 +351,4 @@
     }
 
     //endregion
-
 }