/**
 * Copyright (c) 2017 Dell Inc., or its subsidiaries. All Rights Reserved.
 *
 * Licensed under the Apache License, Version 2.0 (the "License");
 * you may not use this file except in compliance with the License.
 * You may obtain a copy of the License at
 *
 *     http://www.apache.org/licenses/LICENSE-2.0
 */
package io.pravega.segmentstore.server.tables;

import com.google.common.annotations.VisibleForTesting;
import com.google.common.base.Preconditions;
import com.google.common.util.concurrent.Runnables;
import io.pravega.common.Exceptions;
import io.pravega.common.TimeoutTimer;
import io.pravega.common.concurrent.Futures;
import io.pravega.common.util.ArrayView;
import io.pravega.common.util.AsyncIterator;
import io.pravega.common.util.IllegalDataFormatException;
import io.pravega.segmentstore.contracts.AttributeUpdate;
import io.pravega.segmentstore.contracts.AttributeUpdateType;
import io.pravega.segmentstore.contracts.tables.IteratorItem;
import io.pravega.segmentstore.contracts.tables.TableAttributes;
import io.pravega.segmentstore.contracts.tables.TableEntry;
import io.pravega.segmentstore.contracts.tables.TableKey;
import io.pravega.segmentstore.contracts.tables.TableStore;
import io.pravega.segmentstore.server.CacheManager;
import io.pravega.segmentstore.server.DirectSegmentAccess;
import io.pravega.segmentstore.server.SegmentContainer;
import io.pravega.segmentstore.server.SegmentMetadata;
import io.pravega.segmentstore.server.UpdateableSegmentMetadata;
import io.pravega.segmentstore.server.WriterSegmentProcessor;
import io.pravega.segmentstore.storage.CacheFactory;
import java.io.IOException;
import java.time.Duration;
import java.util.ArrayList;
import java.util.Collection;
import java.util.Collections;
import java.util.List;
import java.util.Map;
import java.util.UUID;
import java.util.concurrent.CompletableFuture;
import java.util.concurrent.ScheduledExecutorService;
import java.util.concurrent.atomic.AtomicBoolean;
import java.util.function.BiConsumer;
import java.util.function.Function;
import java.util.stream.Collectors;
import lombok.Getter;
import lombok.NonNull;
import lombok.RequiredArgsConstructor;
import lombok.val;

/**
 * A {@link ContainerTableExtension} that implements Table Segments on top of a {@link SegmentContainer}.
 */
public class ContainerTableExtensionImpl implements ContainerTableExtension {
    //region Members

    private static final int MAX_BATCH_SIZE = 32 * EntrySerializer.MAX_SERIALIZATION_LENGTH;
    private final SegmentContainer segmentContainer;
    private final ScheduledExecutorService executor;
    private final KeyHasher hasher;
    private final ContainerKeyIndex keyIndex;
    private final EntrySerializer serializer;
    private final AtomicBoolean closed;

    //endregion

    //region Constructor

    /**
     * Creates a new instance of the ContainerTableExtensionImpl class.
     *
     * @param segmentContainer The {@link SegmentContainer} to associate with.
     * @param cacheFactory     The {@link CacheFactory} to use in order to create Key Index Caches.
     * @param cacheManager     The {@link CacheManager} to use to manage the cache.
     * @param executor         An Executor to use for async tasks.
     */
    public ContainerTableExtensionImpl(SegmentContainer segmentContainer, CacheFactory cacheFactory,
                                       CacheManager cacheManager, ScheduledExecutorService executor) {
        this(segmentContainer, cacheFactory, cacheManager, KeyHasher.sha256(), executor);
    }

    /**
     * Creates a new instance of the ContainerTableExtensionImpl class with custom {@link KeyHasher}.
     *
     * @param segmentContainer The {@link SegmentContainer} to associate with.
     * @param cacheFactory     The {@link CacheFactory} to use in order to create Key Index Caches.
     * @param cacheManager     The {@link CacheManager} to use to manage the cache.
     * @param hasher           The {@link KeyHasher} to use.
     * @param executor         An Executor to use for async tasks.
     */
    @VisibleForTesting
    ContainerTableExtensionImpl(@NonNull SegmentContainer segmentContainer, @NonNull CacheFactory cacheFactory,
                                @NonNull CacheManager cacheManager, @NonNull KeyHasher hasher, @NonNull ScheduledExecutorService executor) {
        this.segmentContainer = segmentContainer;
        this.executor = executor;
        this.hasher = hasher;
        this.keyIndex = new ContainerKeyIndex(segmentContainer.getId(), cacheFactory, cacheManager, this.executor);
        this.serializer = new EntrySerializer();
        this.closed = new AtomicBoolean();
    }

    //endregion

    //region AutoCloseable Implementation

    @Override
    public void close() {
        if (!this.closed.getAndSet(true)) {
            this.keyIndex.close();
        }
    }

    //endregion

    //region ContainerTableExtension Implementation

    @Override
    public Collection<WriterSegmentProcessor> createWriterSegmentProcessors(UpdateableSegmentMetadata metadata) {
        Exceptions.checkNotClosed(this.closed.get(), this);
        if (!metadata.getAttributes().containsKey(TableAttributes.INDEX_OFFSET)) {
            // Not a Table Segment; nothing to do.
            return Collections.emptyList();
        }

        return Collections.singletonList(new WriterTableProcessor(new TableWriterConnectorImpl(metadata), this.executor));
    }

    //endregion

    //region TableStore Implementation

    @Override
    public CompletableFuture<Void> createSegment(@NonNull String segmentName, Duration timeout) {
        Exceptions.checkNotClosed(this.closed.get(), this);
<<<<<<< HEAD
        val attributes = TableAttributes.DEFAULT_VALUES
                .entrySet().stream()
                .map(e -> new AttributeUpdate(e.getKey(), AttributeUpdateType.None, e.getValue()))
                .collect(Collectors.toList());
        return this.segmentContainer.createStreamSegment(segmentName, attributes, timeout);
=======
        return this.segmentContainer.createStreamSegment(segmentName, TableStore.getInitialTableAttributes(), timeout);
>>>>>>> ab9a9d36
    }

    @Override
    public CompletableFuture<Void> deleteSegment(@NonNull String segmentName, boolean mustBeEmpty, Duration timeout) {
        if (mustBeEmpty) {
            TimeoutTimer timer = new TimeoutTimer(timeout);
            return this.segmentContainer
                    .forSegment(segmentName, timer.getRemaining())
                    .thenComposeAsync(segment -> this.keyIndex.executeIfEmpty(segment,
                            () -> this.segmentContainer.deleteStreamSegment(segmentName, timer.getRemaining())),
                            this.executor);
        }

        Exceptions.checkNotClosed(this.closed.get(), this);
        return this.segmentContainer.deleteStreamSegment(segmentName, timeout);
    }

    @Override
    public CompletableFuture<Void> merge(@NonNull String targetSegmentName, @NonNull String sourceSegmentName, Duration timeout) {
        Exceptions.checkNotClosed(this.closed.get(), this);
        throw new UnsupportedOperationException("merge");
    }

    @Override
    public CompletableFuture<Void> seal(String segmentName, Duration timeout) {
        Exceptions.checkNotClosed(this.closed.get(), this);
        throw new UnsupportedOperationException("seal");
    }

    @Override
    public CompletableFuture<List<Long>> put(@NonNull String segmentName, @NonNull List<TableEntry> entries, Duration timeout) {
        Exceptions.checkNotClosed(this.closed.get(), this);
        TimeoutTimer timer = new TimeoutTimer(timeout);

        // Generate an Update Batch for all the entries (since we need to know their Key Hashes and relative offsets in
        // the batch itself).
        val updateBatch = batch(entries, TableEntry::getKey, this.serializer::getUpdateLength, TableKeyBatch.update());
        return this.segmentContainer
                .forSegment(segmentName, timer.getRemaining())
                .thenComposeAsync(segment -> this.keyIndex.update(segment, updateBatch,
                        () -> commit(entries, updateBatch.getLength(), this.serializer::serializeUpdate, segment, timer.getRemaining()), timer),
                        this.executor);
    }

    @Override
    public CompletableFuture<Void> remove(@NonNull String segmentName, @NonNull Collection<TableKey> keys, Duration timeout) {
        Exceptions.checkNotClosed(this.closed.get(), this);
        TimeoutTimer timer = new TimeoutTimer(timeout);

        // Generate an Update Batch for all the keys (since we need to know their Key Hashes and relative offsets in
        // the batch itself).
        val removeBatch = batch(keys, key -> key, this.serializer::getRemovalLength, TableKeyBatch.removal());
        return this.segmentContainer
                .forSegment(segmentName, timer.getRemaining())
                .thenComposeAsync(segment -> this.keyIndex.update(segment, removeBatch,
                        () -> commit(keys, removeBatch.getLength(), this.serializer::serializeRemoval, segment, timer.getRemaining()), timer),
                        this.executor)
                .thenRun(Runnables.doNothing());
    }

    @Override
    public CompletableFuture<List<TableEntry>> get(@NonNull String segmentName, @NonNull List<ArrayView> keys, Duration timeout) {
        Exceptions.checkNotClosed(this.closed.get(), this);
        if (keys.isEmpty()) {
            return CompletableFuture.completedFuture(Collections.emptyList());
        } else {
            TimeoutTimer timer = new TimeoutTimer(timeout);
            val resultBuilder = new GetResultBuilder(keys, this.hasher);
            return this.segmentContainer
                    .forSegment(segmentName, timer.getRemaining())
                    .thenComposeAsync(segment -> this.keyIndex.getBucketOffsets(segment, resultBuilder.getHashes(), timer)
                                    .thenComposeAsync(offsets -> get(segment, resultBuilder, offsets, timer), this.executor),
                            this.executor);
        }
    }

    private CompletableFuture<List<TableEntry>> get(DirectSegmentAccess segment, GetResultBuilder builder,
                                                    Map<UUID, Long> bucketOffsets, TimeoutTimer timer) {
        val bucketReader = TableBucketReader.entry(segment, this.keyIndex::getBackpointerOffset, this.executor);
        int resultSize = builder.getHashes().size();
        for (int i = 0; i < resultSize; i++) {
            long offset = bucketOffsets.get(builder.getHashes().get(i));
            if (offset == TableKey.NOT_EXISTS) {
                // Bucket does not exist, hence neither does the key.
                builder.includeResult(CompletableFuture.completedFuture(null));
            } else {
                // Find the sought entry in the segment, based on its key.
                builder.includeResult(bucketReader.find(builder.getKeys().get(i), offset, timer));
            }
        }

        return builder.getResultFutures();
    }

    @Override
    public CompletableFuture<AsyncIterator<IteratorItem<TableKey>>> keyIterator(String segmentName, byte[] serializedState, Duration fetchTimeout) {
        return newIterator(segmentName, serializedState, fetchTimeout, TableBucketReader::key);
    }

    @Override
    public CompletableFuture<AsyncIterator<IteratorItem<TableEntry>>> entryIterator(String segmentName, byte[] serializedState, Duration fetchTimeout) {
        return newIterator(segmentName, serializedState, fetchTimeout, TableBucketReader::entry);
    }

    //endregion

    //region Helpers

    private <T> TableKeyBatch batch(Collection<T> toBatch, Function<T, TableKey> getKey, Function<T, Integer> getLength, TableKeyBatch batch) {
        for (T item : toBatch) {
            val length = getLength.apply(item);
            val key = getKey.apply(item);
            batch.add(key, this.hasher.hash(key.getKey()), length);
        }

        Preconditions.checkArgument(batch.getLength() <= MAX_BATCH_SIZE,
                "Update Batch length (%s) exceeds the maximum limit.", MAX_BATCH_SIZE);
        return batch;
    }

    private <T> CompletableFuture<Long> commit(Collection<T> toCommit, int serializationLength, BiConsumer<Collection<T>, byte[]> serializer,
                                               DirectSegmentAccess segment, Duration timeout) {
        assert serializationLength <= MAX_BATCH_SIZE;
        byte[] s = new byte[serializationLength];
        serializer.accept(toCommit, s);
        return segment.append(s, null, timeout);
    }

    private <T> CompletableFuture<AsyncIterator<IteratorItem<T>>> newIterator(@NonNull String segmentName, byte[] serializedState,
                                                                              @NonNull Duration fetchTimeout,
                                                                              @NonNull GetBucketReader<T> createBucketReader) {
        UUID fromHash;
        try {
            fromHash = KeyHasher.getNextHash(serializedState == null ? null : IteratorState.deserialize(serializedState).getKeyHash());
        } catch (IOException ex) {
            // Bad IteratorState serialization.
            throw new IllegalDataFormatException("Unable to deserialize `serializedState`.", ex);
        }

        if (fromHash == null) {
            // Nothing to iterate on.
            return CompletableFuture.completedFuture(TableIterator.empty());
        }

        return this.segmentContainer
                .forSegment(segmentName, fetchTimeout)
                .thenComposeAsync(segment -> buildIterator(segment, createBucketReader, fromHash, fetchTimeout), this.executor);
    }

    private <T> CompletableFuture<AsyncIterator<IteratorItem<T>>> buildIterator(
            DirectSegmentAccess segment, GetBucketReader<T> createBucketReader, UUID fromHash, Duration fetchTimeout) {
        // Create a converter that will use a TableBucketReader to fetch all requested items in the iterated Buckets.
        val bucketReader = createBucketReader.apply(segment, this.keyIndex::getBackpointerOffset, this.executor);

        TableIterator.ConvertResult<IteratorItem<T>> converter = bucket ->
                bucketReader.findAllExisting(bucket.getSegmentOffset(), new TimeoutTimer(fetchTimeout))
                            .thenApply(result -> new IteratorItemImpl<>(new IteratorState(bucket.getHash()), result));

        // Fetch the Tail (Unindexed) Hashes, then create the TableIterator.
        return this.keyIndex.getUnindexedKeyHashes(segment)
                            .thenComposeAsync(cacheHashes -> TableIterator.<IteratorItem<T>>builder()
                                    .segment(segment)
                                    .cacheHashes(cacheHashes)
                                    .firstHash(fromHash)
                                    .executor(executor)
                                    .resultConverter(converter)
                                    .fetchTimeout(fetchTimeout)
                                    .build(), this.executor);
    }

    //endregion

    //region TableWriterConnector

    @RequiredArgsConstructor
    private class TableWriterConnectorImpl implements TableWriterConnector {
        @Getter
        private final SegmentMetadata metadata;

        @Override
        public EntrySerializer getSerializer() {
            return ContainerTableExtensionImpl.this.serializer;
        }

        @Override
        public KeyHasher getKeyHasher() {
            return ContainerTableExtensionImpl.this.hasher;
        }

        @Override
        public CompletableFuture<DirectSegmentAccess> getSegment(Duration timeout) {
            return ContainerTableExtensionImpl.this.segmentContainer.forSegment(this.metadata.getName(), timeout);
        }

        @Override
        public void notifyIndexOffsetChanged(long lastIndexedOffset) {
            ContainerTableExtensionImpl.this.keyIndex.notifyIndexOffsetChanged(this.metadata.getId(), lastIndexedOffset);
        }

        @Override
        public void close() {
            // Tell the KeyIndex that it's ok to clear any tail-end cache.
            ContainerTableExtensionImpl.this.keyIndex.notifyIndexOffsetChanged(this.metadata.getId(), -1L);
        }
    }

    //endregion

    //region GetResultBuilder

    /**
     * Helps build Result for the {@link #get} method.
     */
    private static class GetResultBuilder {
        /**
         * Sought keys.
         */
        @Getter
        private final List<ArrayView> keys;
        /**
         * Sought keys's hashes, in the same order as the keys.
         */
        @Getter
        private final List<UUID> hashes;

        /**
         * A list of Futures with the results for each key, in the same order as the keys.
         */
        private final List<CompletableFuture<TableEntry>> resultFutures;

        GetResultBuilder(List<ArrayView> keys, KeyHasher hasher) {
            this.keys = keys;
            this.hashes = keys.stream().map(hasher::hash).collect(Collectors.toList());
            this.resultFutures = new ArrayList<>();
        }

        void includeResult(CompletableFuture<TableEntry> entryFuture) {
            this.resultFutures.add(entryFuture);
        }

        CompletableFuture<List<TableEntry>> getResultFutures() {
            return Futures.allOfWithResults(this.resultFutures);
        }
    }

    //endregion

    //region IteratorItemImpl

    @RequiredArgsConstructor
    private class IteratorItemImpl<T> implements IteratorItem<T> {
        private final IteratorState state;
        @Getter
        private final Collection<T> entries;

        @Override
        public ArrayView getState() {
            return this.state.serialize();
        }

        @Override
        public String toString() {
            return String.format("State = %s, EntryCount = %s", this.state, this.entries.size());
        }
    }

    @FunctionalInterface
    private interface GetBucketReader<T> {
        TableBucketReader<T> apply(DirectSegmentAccess segment, TableBucketReader.GetBackpointer getBackpointer, ScheduledExecutorService executor);
    }

    //endregion
}<|MERGE_RESOLUTION|>--- conflicted
+++ resolved
@@ -24,7 +24,6 @@
 import io.pravega.segmentstore.contracts.tables.TableAttributes;
 import io.pravega.segmentstore.contracts.tables.TableEntry;
 import io.pravega.segmentstore.contracts.tables.TableKey;
-import io.pravega.segmentstore.contracts.tables.TableStore;
 import io.pravega.segmentstore.server.CacheManager;
 import io.pravega.segmentstore.server.DirectSegmentAccess;
 import io.pravega.segmentstore.server.SegmentContainer;
@@ -135,15 +134,11 @@
     @Override
     public CompletableFuture<Void> createSegment(@NonNull String segmentName, Duration timeout) {
         Exceptions.checkNotClosed(this.closed.get(), this);
-<<<<<<< HEAD
         val attributes = TableAttributes.DEFAULT_VALUES
                 .entrySet().stream()
                 .map(e -> new AttributeUpdate(e.getKey(), AttributeUpdateType.None, e.getValue()))
                 .collect(Collectors.toList());
         return this.segmentContainer.createStreamSegment(segmentName, attributes, timeout);
-=======
-        return this.segmentContainer.createStreamSegment(segmentName, TableStore.getInitialTableAttributes(), timeout);
->>>>>>> ab9a9d36
     }
 
     @Override
