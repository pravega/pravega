--- conflicted
+++ resolved
@@ -23,10 +23,8 @@
 import io.pravega.segmentstore.contracts.AttributeUpdate;
 import io.pravega.segmentstore.contracts.AttributeUpdateType;
 import io.pravega.segmentstore.contracts.Attributes;
-<<<<<<< HEAD
 import io.pravega.segmentstore.contracts.SegmentProperties;
-=======
->>>>>>> 2d4f8cc7
+import io.pravega.segmentstore.contracts.Attributes;
 import io.pravega.segmentstore.contracts.StreamSegmentTruncatedException;
 import io.pravega.segmentstore.contracts.tables.IteratorArgs;
 import io.pravega.segmentstore.contracts.tables.IteratorItem;
@@ -170,21 +168,16 @@
     @Override
     public CompletableFuture<Void> createSegment(@NonNull String segmentName, boolean sorted, Duration timeout) {
         Exceptions.checkNotClosed(this.closed.get(), this);
-<<<<<<< HEAD
         val attributes = new HashMap<>(TableAttributes.DEFAULT_VALUES);
         if (sorted) {
             attributes.put(TableAttributes.SORTED, Attributes.BOOLEAN_TRUE);
         }
-
-        val attributeUpdates = attributes
-=======
 
         // Fetch defaults for all attributes, but check our own DEFAULT_ATTRIBUTES for any meaningful overrides.
         // NOTE: At the moment, all TableSegments are internal to Pravega and are used for metadata storage. As such, all
         // these defaults make sense for such use cases. If TableSegments are exposed to the end-user, then this method
         // will need to accept external configuration that defines at least MIN_UTILIZATION.
-        val attributeUpdates = TableAttributes.DEFAULT_VALUES
->>>>>>> 2d4f8cc7
+        val attributeUpdates = attributes
                 .entrySet().stream()
                 .map(e -> new AttributeUpdate(e.getKey(), AttributeUpdateType.None, DEFAULT_ATTRIBUTES.getOrDefault(e.getKey(), e.getValue())))
                 .collect(Collectors.toList());
