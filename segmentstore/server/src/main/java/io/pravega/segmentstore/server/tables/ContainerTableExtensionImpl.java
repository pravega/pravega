--- conflicted
+++ resolved
@@ -325,12 +325,8 @@
         assert serializationLength <= MAX_BATCH_SIZE;
         byte[] s = new byte[serializationLength];
         serializer.accept(toCommit, s);
-<<<<<<< HEAD
         AttributeUpdate au = new AttributeUpdate(TableAttributes.UNINDEXED_ENTRY_COUNT, AttributeUpdateType.Accumulate, toCommit.size());
-        return segment.append(s, Collections.singleton(au), timeout);
-=======
-        return segment.append(new ByteArraySegment(s), null, timeout);
->>>>>>> 40015b89
+        return segment.append(new ByteArraySegment(s), Collections.singleton(au), timeout);
     }
 
     private <T> CompletableFuture<AsyncIterator<IteratorItem<T>>> newIterator(@NonNull String segmentName, byte[] serializedState,
