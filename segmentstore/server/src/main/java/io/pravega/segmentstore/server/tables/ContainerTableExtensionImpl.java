/**
 * Copyright (c) Dell Inc., or its subsidiaries. All Rights Reserved.
 *
 * Licensed under the Apache License, Version 2.0 (the "License");
 * you may not use this file except in compliance with the License.
 * You may obtain a copy of the License at
 *
 *     http://www.apache.org/licenses/LICENSE-2.0
 */
package io.pravega.segmentstore.server.tables;

import com.google.common.annotations.VisibleForTesting;
import com.google.common.base.Preconditions;
import com.google.common.collect.ImmutableMap;
import com.google.common.util.concurrent.Runnables;
import io.pravega.common.Exceptions;
import io.pravega.common.TimeoutTimer;
import io.pravega.common.concurrent.Futures;
import io.pravega.common.util.ArrayView;
import io.pravega.common.util.AsyncIterator;
import io.pravega.common.util.BufferView;
import io.pravega.common.util.IllegalDataFormatException;
import io.pravega.segmentstore.contracts.AttributeUpdate;
import io.pravega.segmentstore.contracts.AttributeUpdateType;
import io.pravega.segmentstore.contracts.Attributes;
<<<<<<< HEAD
import io.pravega.segmentstore.contracts.SegmentProperties;
=======
>>>>>>> 15b0f5eb
import io.pravega.segmentstore.contracts.StreamSegmentTruncatedException;
import io.pravega.segmentstore.contracts.tables.IteratorArgs;
import io.pravega.segmentstore.contracts.tables.IteratorItem;
import io.pravega.segmentstore.contracts.tables.TableAttributes;
import io.pravega.segmentstore.contracts.tables.TableEntry;
import io.pravega.segmentstore.contracts.tables.TableKey;
import io.pravega.segmentstore.server.CacheManager;
import io.pravega.segmentstore.server.DirectSegmentAccess;
import io.pravega.segmentstore.server.SegmentContainer;
import io.pravega.segmentstore.server.SegmentMetadata;
import io.pravega.segmentstore.server.UpdateableSegmentMetadata;
import io.pravega.segmentstore.server.WriterSegmentProcessor;
import java.io.IOException;
import java.time.Duration;
import java.util.ArrayList;
import java.util.Collection;
import java.util.Collections;
import java.util.HashMap;
import java.util.List;
import java.util.Map;
import java.util.Objects;
import java.util.UUID;
import java.util.concurrent.CompletableFuture;
import java.util.concurrent.ScheduledExecutorService;
import java.util.concurrent.atomic.AtomicBoolean;
<<<<<<< HEAD
import java.util.function.BiConsumer;
import java.util.function.BiFunction;
=======
>>>>>>> 15b0f5eb
import java.util.function.Function;
import java.util.stream.Collectors;
import lombok.Data;
import lombok.Getter;
import lombok.NonNull;
import lombok.RequiredArgsConstructor;
import lombok.extern.slf4j.Slf4j;
import lombok.val;

/**
 * A {@link ContainerTableExtension} that implements Table Segments on top of a {@link SegmentContainer}.
 */
@Slf4j
public class ContainerTableExtensionImpl implements ContainerTableExtension {
    //region Members

    private static final int MAX_BATCH_SIZE = 32 * EntrySerializer.MAX_SERIALIZATION_LENGTH;
    /**
     * The default value to supply to a {@link WriterTableProcessor} to indicate how big compactions need to be.
     * We need to return a value that is large enough to encompass the largest possible Table Entry (otherwise
     * compaction will stall), but not too big, as that will introduce larger indexing pauses when compaction is running.
     */
    private static final int DEFAULT_MAX_COMPACTION_SIZE = 4 * EntrySerializer.MAX_SERIALIZATION_LENGTH; // Approx 4MB.
    /**
     * The default Segment Attributes to set for every new Table Segment. These values will override the corresponding
     * defaults from {@link TableAttributes#DEFAULT_VALUES}.
     */
    private static final Map<UUID, Long> DEFAULT_ATTRIBUTES = ImmutableMap.of(TableAttributes.MIN_UTILIZATION, 75L,
            Attributes.ROLLOVER_SIZE, 4L * DEFAULT_MAX_COMPACTION_SIZE);
    private final SegmentContainer segmentContainer;
    private final ScheduledExecutorService executor;
    private final KeyHasher hasher;
    private final ContainerSortedKeyIndex sortedKeyIndex;
    private final ContainerKeyIndex keyIndex;
    private final EntrySerializer serializer;
    private final AtomicBoolean closed;
    private final String traceObjectId;

    //endregion

    //region Constructor

    /**
     * Creates a new instance of the ContainerTableExtensionImpl class.
     *
     * @param segmentContainer The {@link SegmentContainer} to associate with.
     * @param cacheManager     The {@link CacheManager} to use to manage the cache.
     * @param executor         An Executor to use for async tasks.
     */
    public ContainerTableExtensionImpl(SegmentContainer segmentContainer, CacheManager cacheManager, ScheduledExecutorService executor) {
        this(segmentContainer, cacheManager, KeyHasher.sha256(), executor);
    }

    /**
     * Creates a new instance of the ContainerTableExtensionImpl class with custom {@link KeyHasher}.
     *
     * @param segmentContainer The {@link SegmentContainer} to associate with.
     * @param cacheManager     The {@link CacheManager} to use to manage the cache.
     * @param hasher           The {@link KeyHasher} to use.
     * @param executor         An Executor to use for async tasks.
     */
    @VisibleForTesting
    ContainerTableExtensionImpl(@NonNull SegmentContainer segmentContainer, @NonNull CacheManager cacheManager,
                                @NonNull KeyHasher hasher, @NonNull ScheduledExecutorService executor) {
        this.segmentContainer = segmentContainer;
        this.executor = executor;
        this.hasher = hasher;
        this.sortedKeyIndex = createSortedIndex();
        this.keyIndex = new ContainerKeyIndex(segmentContainer.getId(), cacheManager, this.sortedKeyIndex, this.hasher, this.executor);
        this.serializer = new EntrySerializer();
        this.closed = new AtomicBoolean();
        this.traceObjectId = String.format("TableExtension[%d]", this.segmentContainer.getId());
    }

    private ContainerSortedKeyIndex createSortedIndex() {
        val ds = new SortedKeyIndexDataSource(
                (s, entries, timeout) -> put(s, entries, false, timeout),
                (s, keys, timeout) -> remove(s, keys, false, timeout),
                (s, keys, timeout) -> get(s, keys, false, timeout));
        return new ContainerSortedKeyIndex(ds, this.executor);
    }

    //endregion

    //region AutoCloseable Implementation

    @Override
    public void close() {
        if (!this.closed.getAndSet(true)) {
            this.keyIndex.close();
            log.info("{}: Closed.", this.traceObjectId);
        }
    }

    //endregion

    //region ContainerTableExtension Implementation

    @Override
    public Collection<WriterSegmentProcessor> createWriterSegmentProcessors(UpdateableSegmentMetadata metadata) {
        Exceptions.checkNotClosed(this.closed.get(), this);
        if (!metadata.getAttributes().containsKey(TableAttributes.INDEX_OFFSET)) {
            // Not a Table Segment; nothing to do.
            return Collections.emptyList();
        }

        return Collections.singletonList(new WriterTableProcessor(new TableWriterConnectorImpl(metadata), this.executor));
    }

    //endregion

    //region TableStore Implementation

    @Override
    public CompletableFuture<Void> createSegment(@NonNull String segmentName, boolean sorted, Duration timeout) {
        Exceptions.checkNotClosed(this.closed.get(), this);
<<<<<<< HEAD
        val attributes = new HashMap<>(TableAttributes.DEFAULT_VALUES);
        if (sorted) {
            attributes.put(TableAttributes.SORTED, Attributes.BOOLEAN_TRUE);
        }
=======
>>>>>>> 15b0f5eb

        // Fetch defaults for all attributes, but check our own DEFAULT_ATTRIBUTES for any meaningful overrides.
        // NOTE: At the moment, all TableSegments are internal to Pravega and are used for metadata storage. As such, all
        // these defaults make sense for such use cases. If TableSegments are exposed to the end-user, then this method
        // will need to accept external configuration that defines at least MIN_UTILIZATION.
<<<<<<< HEAD
        val attributeUpdates = attributes
=======
        val attributeUpdates = TableAttributes.DEFAULT_VALUES
>>>>>>> 15b0f5eb
                .entrySet().stream()
                .map(e -> new AttributeUpdate(e.getKey(), AttributeUpdateType.None, DEFAULT_ATTRIBUTES.getOrDefault(e.getKey(), e.getValue())))
                .collect(Collectors.toList());
        logRequest("createSegment", segmentName);
        return this.segmentContainer.createStreamSegment(segmentName, attributeUpdates, timeout);
    }

    @Override
    public CompletableFuture<Void> deleteSegment(@NonNull String segmentName, boolean mustBeEmpty, Duration timeout) {
        logRequest("deleteSegment", segmentName, mustBeEmpty);
        if (mustBeEmpty) {
            TimeoutTimer timer = new TimeoutTimer(timeout);
            return this.segmentContainer
                    .forSegment(segmentName, timer.getRemaining())
                    .thenComposeAsync(segment -> this.keyIndex.executeIfEmpty(segment,
                            () -> this.segmentContainer.deleteStreamSegment(segmentName, timer.getRemaining()), timer),
                            this.executor);
        }

        Exceptions.checkNotClosed(this.closed.get(), this);
        return this.segmentContainer.deleteStreamSegment(segmentName, timeout);
    }

    @Override
    public CompletableFuture<Void> merge(@NonNull String targetSegmentName, @NonNull String sourceSegmentName, Duration timeout) {
        Exceptions.checkNotClosed(this.closed.get(), this);
        throw new UnsupportedOperationException("merge");
    }

    @Override
    public CompletableFuture<Void> seal(String segmentName, Duration timeout) {
        Exceptions.checkNotClosed(this.closed.get(), this);
        throw new UnsupportedOperationException("seal");
    }

    @Override
    public CompletableFuture<List<Long>> put(@NonNull String segmentName, @NonNull List<TableEntry> entries, Duration timeout) {
        return put(segmentName, entries, true, timeout);
    }

    private CompletableFuture<List<Long>> put(@NonNull String segmentName, @NonNull List<TableEntry> entries, boolean external, Duration timeout) {
        Exceptions.checkNotClosed(this.closed.get(), this);
        TimeoutTimer timer = new TimeoutTimer(timeout);
        return this.segmentContainer
                .forSegment(segmentName, timer.getRemaining())
<<<<<<< HEAD
                .thenComposeAsync(segment -> {
                    val segmentInfo = segment.getInfo();
                    val toUpdate = translateItems(entries, segmentInfo, external, KeyTranslator::inbound);

                    // Generate an Update Batch for all the entries (since we need to know their Key Hashes and relative
                    // offsets in the batch itself).
                    val updateBatch = batch(toUpdate, TableEntry::getKey, this.serializer::getUpdateLength, TableKeyBatch.update());
                    logRequest("put", segmentInfo.getName(), updateBatch.isConditional(), updateBatch.isRemoval(),
                            toUpdate.size(), updateBatch.getLength());
                    return this.keyIndex.update(segment, updateBatch,
                            () -> commit(toUpdate, updateBatch.getLength(), this.serializer::serializeUpdate, segment, timer.getRemaining()), timer);
                }, this.executor);
=======
                .thenComposeAsync(segment -> this.keyIndex.update(segment, updateBatch,
                        () -> commit(entries, this.serializer::serializeUpdate, segment, timer.getRemaining()), timer),
                        this.executor);
>>>>>>> 15b0f5eb
    }

    @Override
    public CompletableFuture<Void> remove(@NonNull String segmentName, @NonNull Collection<TableKey> keys, Duration timeout) {
        return remove(segmentName, keys, true, timeout);
    }

    private CompletableFuture<Void> remove(@NonNull String segmentName, @NonNull Collection<TableKey> keys, boolean external, Duration timeout) {
        Exceptions.checkNotClosed(this.closed.get(), this);
        TimeoutTimer timer = new TimeoutTimer(timeout);
        return this.segmentContainer
                .forSegment(segmentName, timer.getRemaining())
<<<<<<< HEAD
                .thenComposeAsync(segment -> {
                    val segmentInfo = segment.getInfo();
                    val toRemove = translateItems(keys, segmentInfo, external, KeyTranslator::inbound);
                    val removeBatch = batch(toRemove, key -> key, this.serializer::getRemovalLength, TableKeyBatch.removal());
                    logRequest("remove", segmentInfo.getName(), removeBatch.isConditional(), removeBatch.isRemoval(),
                            toRemove.size(), removeBatch.getLength());
                    return this.keyIndex.update(segment, removeBatch,
                            () -> commit(toRemove, removeBatch.getLength(), this.serializer::serializeRemoval, segment, timer.getRemaining()), timer);
                }, this.executor)
=======
                .thenComposeAsync(segment -> this.keyIndex.update(segment, removeBatch,
                        () -> commit(keys, this.serializer::serializeRemoval, segment, timer.getRemaining()), timer),
                        this.executor)
>>>>>>> 15b0f5eb
                .thenRun(Runnables.doNothing());
    }

    @Override
<<<<<<< HEAD
    public CompletableFuture<List<TableEntry>> get(@NonNull String segmentName, @NonNull List<ArrayView> keys, Duration timeout) {
        return get(segmentName, keys, true, timeout);
    }

    private CompletableFuture<List<TableEntry>> get(@NonNull String segmentName, @NonNull List<ArrayView> keys, boolean external, Duration timeout) {
=======
    public CompletableFuture<List<TableEntry>> get(@NonNull String segmentName, @NonNull List<BufferView> keys, Duration timeout) {
>>>>>>> 15b0f5eb
        Exceptions.checkNotClosed(this.closed.get(), this);
        logRequest("get", segmentName, keys.size());
        if (keys.isEmpty()) {
            return CompletableFuture.completedFuture(Collections.emptyList());
        } else {
            TimeoutTimer timer = new TimeoutTimer(timeout);
            return this.segmentContainer
                    .forSegment(segmentName, timer.getRemaining())
                    .thenComposeAsync(segment -> {
                        val segmentInfo = segment.getInfo();
                        val toGet = translateItems(keys, segmentInfo, external, KeyTranslator::inbound);
                        val resultBuilder = new GetResultBuilder(toGet, this.hasher);
                        return this.keyIndex.getBucketOffsets(segment, resultBuilder.getHashes(), timer)
                                .thenComposeAsync(offsets -> get(segment, resultBuilder, offsets, timer), this.executor)
                                .thenApply(results -> translateItems(results, segmentInfo, external, KeyTranslator::outbound));
                    }, this.executor);
        }
    }

    private CompletableFuture<List<TableEntry>> get(DirectSegmentAccess segment, GetResultBuilder builder,
                                                    Map<UUID, Long> bucketOffsets, TimeoutTimer timer) {
        val bucketReader = TableBucketReader.entry(segment, this.keyIndex::getBackpointerOffset, this.executor);
        int resultSize = builder.getHashes().size();
        for (int i = 0; i < resultSize; i++) {
            UUID keyHash = builder.getHashes().get(i);
            long offset = bucketOffsets.get(keyHash);
            if (offset == TableKey.NOT_EXISTS) {
                // Bucket does not exist, hence neither does the key.
                builder.includeResult(CompletableFuture.completedFuture(null));
            } else {
                // Find the sought entry in the segment, based on its key.
                // We first attempt an optimistic read, which involves fewer steps, and only invalidate the cache and read
                // directly from the index if unable to find anything and there is a chance the sought key actually exists.
                // Encountering a truncated Segment offset indicates that the Segment may have recently been compacted and
                // we are using a stale cache value.
                BufferView key = builder.getKeys().get(i);
                builder.includeResult(Futures
                        .exceptionallyExpecting(bucketReader.find(key, offset, timer), ex -> ex instanceof StreamSegmentTruncatedException, null)
                        .thenComposeAsync(entry -> {
                            if (entry != null) {
                                // We found an entry; need to figure out if it was a deletion or not.
                                return CompletableFuture.completedFuture(maybeDeleted(entry));
                            } else {
                                // We have a valid TableBucket but were unable to locate the key using the cache, either
                                // because the cache points to a truncated offset or because we are unable to determine
                                // if the TableBucket has been rearranged due to a compaction. The rearrangement is a rare
                                // occurrence and can only happen if more than one Key is mapped to a bucket (collision).
                                return this.keyIndex.getBucketOffsetDirect(segment, keyHash, timer)
                                        .thenComposeAsync(newOffset -> bucketReader.find(key, newOffset, timer), this.executor)
                                        .thenApply(this::maybeDeleted);
                            }
                        }, this.executor));
            }
        }

        return builder.getResultFutures();
    }

    @SuppressWarnings("unchecked")
    private <T, V extends Collection<T>> V translateItems(V items, SegmentProperties segmentInfo, boolean isExternal,
                                                          BiFunction<KeyTranslator, T, T> translateFunction) {
        if (!ContainerSortedKeyIndex.isSortedTableSegment(segmentInfo)) {
            // Nothing to translate for non-sorted segments.
            return items;
        }

        val t = isExternal ? SortedKeyIndexDataSource.EXTERNAL_TRANSLATOR : SortedKeyIndexDataSource.INTERNAL_TRANSLATOR;
        return (V) items.stream().map(i -> translateItem(i, t, translateFunction)).collect(Collectors.toList());
    }

    private <T> T translateItem(T item, KeyTranslator translator, BiFunction<KeyTranslator, T, T> translateItem) {
        return item == null ? null : translateItem.apply(translator, item);
    }

    @Override
<<<<<<< HEAD
    public CompletableFuture<AsyncIterator<IteratorItem<TableKey>>> keyIterator(String segmentName, IteratorArgs args) {
        return this.segmentContainer.forSegment(segmentName, args.getFetchTimeout())
                .thenComposeAsync(segment -> {
                    if (ContainerSortedKeyIndex.isSortedTableSegment(segment.getInfo())) {
                        logRequest("keyIterator", segmentName, "sorted");
                        return newSortedIterator(segment, args,
                                keys -> CompletableFuture.completedFuture(keys.stream().map(TableKey::unversioned).collect(Collectors.toList())));
                    } else {
                        logRequest("keyIterator", segmentName, "hash");
                        return newHashIterator(segment, args, TableBucketReader::key, KeyTranslator::outbound);
                    }
                }, this.executor);
    }

    @Override
    public CompletableFuture<AsyncIterator<IteratorItem<TableEntry>>> entryIterator(String segmentName, IteratorArgs args) {
        return this.segmentContainer.forSegment(segmentName, args.getFetchTimeout())
                .thenComposeAsync(segment -> {
                    if (ContainerSortedKeyIndex.isSortedTableSegment(segment.getInfo())) {
                        logRequest("entryIterator", segmentName, "sorted");
                        return newSortedIterator(segment, args, keys -> get(segmentName, keys, args.getFetchTimeout()));
                    } else {
                        logRequest("entryIterator", segmentName, "hash");
                        return newHashIterator(segment, args, TableBucketReader::entry, KeyTranslator::outbound);
                    }
                }, this.executor);
=======
    public CompletableFuture<AsyncIterator<IteratorItem<TableKey>>> keyIterator(String segmentName, BufferView serializedState, Duration fetchTimeout) {
        logRequest("keyIterator", segmentName);
        return newIterator(segmentName, serializedState, fetchTimeout, TableBucketReader::key);
    }

    @Override
    public CompletableFuture<AsyncIterator<IteratorItem<TableEntry>>> entryIterator(String segmentName, BufferView serializedState, Duration fetchTimeout) {
        logRequest("entryIterator", segmentName);
        return newIterator(segmentName, serializedState, fetchTimeout, TableBucketReader::entry);
>>>>>>> 15b0f5eb
    }

    //endregion

    //region Helpers

    /**
     * When overridden in a derived class, this will indicate how much to compact at each step. By default this returns
     * {@link #DEFAULT_MAX_COMPACTION_SIZE}.
     *
     * @return The maximum length to compact at each step.
     */
    @VisibleForTesting
    protected int getMaxCompactionSize() {
        return DEFAULT_MAX_COMPACTION_SIZE;
    }

    private <T> TableKeyBatch batch(Collection<T> toBatch, Function<T, TableKey> getKey, Function<T, Integer> getLength, TableKeyBatch batch) {
        for (T item : toBatch) {
            val length = getLength.apply(item);
            val key = getKey.apply(item);
            batch.add(key, this.hasher.hash(key.getKey()), length);
        }

        Preconditions.checkArgument(batch.getLength() <= MAX_BATCH_SIZE,
                "Update Batch length (%s) exceeds the maximum limit.", MAX_BATCH_SIZE);
        return batch;
    }

    private <T> CompletableFuture<Long> commit(Collection<T> toCommit, Function<Collection<T>, BufferView> serializer,
                                               DirectSegmentAccess segment, Duration timeout) {
        BufferView s = serializer.apply(toCommit);
        return segment.append(s, null, timeout);
    }

<<<<<<< HEAD
    private <T> CompletableFuture<AsyncIterator<IteratorItem<T>>> newSortedIterator(@NonNull DirectSegmentAccess segment, @NonNull IteratorArgs args,
                                                                                    @NonNull Function<List<ArrayView>, CompletableFuture<List<T>>> toResult) {
        return this.keyIndex.getSortedKeyIndex(segment)
                .thenApply(index -> {
                    val prefix = translateItem(args.getPrefixFilter(), SortedKeyIndexDataSource.EXTERNAL_TRANSLATOR, KeyTranslator::inbound);
                    val range = index.getIteratorRange(args.getSerializedState(), prefix);
                    return index.iterator(range, args.getFetchTimeout())
                            .thenCompose(keys -> toSortedIteratorItem(keys, toResult, segment.getInfo()));
                });
    }

    private <T> CompletableFuture<IteratorItem<T>> toSortedIteratorItem(List<ArrayView> keys, Function<List<ArrayView>,
            CompletableFuture<List<T>>> toResult, SegmentProperties segmentInfo) {
        if (keys == null || keys.isEmpty()) {
            // End of iteration.
            return CompletableFuture.completedFuture(null);
        }

        // Remember the last key before the translation. We'll send this with the response so we know where to resume next.
        val lastKey = keys.get(keys.size() - 1);

        // Convert the Keys to their external form.
        keys = translateItems(keys, segmentInfo, true, KeyTranslator::outbound);

        // Get the result and include it in the response.
        return toResult.apply(keys)
                .thenApply(result -> {
                    // Some elements may have been deleted in the meantime, so exclude them.
                    result = result.stream().filter(Objects::nonNull).collect(Collectors.toList());
                    return new IteratorItemImpl<>(lastKey, result);
                });
    }

    private <T> CompletableFuture<AsyncIterator<IteratorItem<T>>> newHashIterator(@NonNull DirectSegmentAccess segment, @NonNull IteratorArgs args,
                                                                                  @NonNull GetBucketReader<T> createBucketReader,
                                                                                  @NonNull BiFunction<KeyTranslator, T, T> translateItem) {
        Preconditions.checkArgument(args.getPrefixFilter() == null, "Cannot perform a KeyHash iteration with a prefix.");
=======
    private <T> CompletableFuture<AsyncIterator<IteratorItem<T>>> newIterator(@NonNull String segmentName, BufferView serializedState,
                                                                              @NonNull Duration fetchTimeout,
                                                                              @NonNull GetBucketReader<T> createBucketReader) {
>>>>>>> 15b0f5eb
        UUID fromHash;
        try {
            fromHash = KeyHasher.getNextHash(args.getSerializedState() == null ? null : IteratorState.deserialize(args.getSerializedState()).getKeyHash());
        } catch (IOException ex) {
            // Bad IteratorState serialization.
            throw new IllegalDataFormatException("Unable to deserialize `serializedState`.", ex);
        }

        if (fromHash == null) {
            // Nothing to iterate on.
            return CompletableFuture.completedFuture(TableIterator.empty());
        }

        // Create a converter that will use a TableBucketReader to fetch all requested items in the iterated Buckets.
        val bucketReader = createBucketReader.apply(segment, this.keyIndex::getBackpointerOffset, this.executor);
        val segmentInfo = segment.getInfo();
        TableIterator.ConvertResult<IteratorItem<T>> converter = bucket ->
                bucketReader.findAllExisting(bucket.getSegmentOffset(), new TimeoutTimer(args.getFetchTimeout()))
                        .thenApply(result -> {
                            result = translateItems(result, segmentInfo, true, translateItem);
                            return new IteratorItemImpl<>(new IteratorState(bucket.getHash()).serialize(), result);
                        });

        // Fetch the Tail (Unindexed) Hashes, then create the TableIterator.
        return this.keyIndex.getUnindexedKeyHashes(segment)
                .thenComposeAsync(cacheHashes -> TableIterator.<IteratorItem<T>>builder()
                        .segment(segment)
                        .cacheHashes(cacheHashes)
                        .firstHash(fromHash)
                        .executor(executor)
                        .resultConverter(converter)
                        .fetchTimeout(args.getFetchTimeout())
                        .build(), this.executor);
    }

    private TableEntry maybeDeleted(TableEntry e) {
        return e == null || e.getValue() == null ? null : e;
    }

    private void logRequest(String requestName, Object... args) {
        log.debug("{}: {} {}", this.traceObjectId, requestName, args);
    }

    //endregion

    //region TableWriterConnector

    @RequiredArgsConstructor
    private class TableWriterConnectorImpl implements TableWriterConnector {
        @Getter
        private final SegmentMetadata metadata;

        @Override
        public EntrySerializer getSerializer() {
            return ContainerTableExtensionImpl.this.serializer;
        }

        @Override
        public KeyHasher getKeyHasher() {
            return ContainerTableExtensionImpl.this.hasher;
        }

        @Override
        public SegmentSortedKeyIndex getSortedKeyIndex() {
            return ContainerTableExtensionImpl.this.sortedKeyIndex.getSortedKeyIndex(this.metadata.getId(), this.metadata);
        }

        @Override
        public CompletableFuture<DirectSegmentAccess> getSegment(Duration timeout) {
            return ContainerTableExtensionImpl.this.segmentContainer.forSegment(this.metadata.getName(), timeout);
        }

        @Override
        public void notifyIndexOffsetChanged(long lastIndexedOffset) {
            ContainerTableExtensionImpl.this.keyIndex.notifyIndexOffsetChanged(this.metadata.getId(), lastIndexedOffset);
        }

        @Override
        public int getMaxCompactionSize() {
            return ContainerTableExtensionImpl.this.getMaxCompactionSize();
        }

        @Override
        public void close() {
            // Tell the KeyIndex that it's ok to clear any tail-end cache.
            ContainerTableExtensionImpl.this.keyIndex.notifyIndexOffsetChanged(this.metadata.getId(), -1L);
        }
    }

    //endregion

    //region GetResultBuilder

    /**
     * Helps build Result for the {@link #get} method.
     */
    private static class GetResultBuilder {
        /**
         * Sought keys.
         */
        @Getter
        private final List<BufferView> keys;
        /**
         * Sought keys's hashes, in the same order as the keys.
         */
        @Getter
        private final List<UUID> hashes;

        /**
         * A list of Futures with the results for each key, in the same order as the keys.
         */
        private final List<CompletableFuture<TableEntry>> resultFutures;

        GetResultBuilder(List<BufferView> keys, KeyHasher hasher) {
            this.keys = keys;
            this.hashes = keys.stream().map(hasher::hash).collect(Collectors.toList());
            this.resultFutures = new ArrayList<>();
        }

        void includeResult(CompletableFuture<TableEntry> entryFuture) {
            this.resultFutures.add(entryFuture);
        }

        CompletableFuture<List<TableEntry>> getResultFutures() {
            return Futures.allOfWithResults(this.resultFutures);
        }
    }

    //endregion

    //region IteratorItemImpl

    @Data
    private static class IteratorItemImpl<T> implements IteratorItem<T> {
        private final ArrayView state;
        private final Collection<T> entries;
    }

    @FunctionalInterface
    private interface GetBucketReader<T> {
        TableBucketReader<T> apply(DirectSegmentAccess segment, TableBucketReader.GetBackpointer getBackpointer, ScheduledExecutorService executor);
    }

    //endregion
}<|MERGE_RESOLUTION|>--- conflicted
+++ resolved
@@ -23,10 +23,7 @@
 import io.pravega.segmentstore.contracts.AttributeUpdate;
 import io.pravega.segmentstore.contracts.AttributeUpdateType;
 import io.pravega.segmentstore.contracts.Attributes;
-<<<<<<< HEAD
 import io.pravega.segmentstore.contracts.SegmentProperties;
-=======
->>>>>>> 15b0f5eb
 import io.pravega.segmentstore.contracts.StreamSegmentTruncatedException;
 import io.pravega.segmentstore.contracts.tables.IteratorArgs;
 import io.pravega.segmentstore.contracts.tables.IteratorItem;
@@ -52,11 +49,8 @@
 import java.util.concurrent.CompletableFuture;
 import java.util.concurrent.ScheduledExecutorService;
 import java.util.concurrent.atomic.AtomicBoolean;
-<<<<<<< HEAD
 import java.util.function.BiConsumer;
 import java.util.function.BiFunction;
-=======
->>>>>>> 15b0f5eb
 import java.util.function.Function;
 import java.util.stream.Collectors;
 import lombok.Data;
@@ -173,23 +167,16 @@
     @Override
     public CompletableFuture<Void> createSegment(@NonNull String segmentName, boolean sorted, Duration timeout) {
         Exceptions.checkNotClosed(this.closed.get(), this);
-<<<<<<< HEAD
         val attributes = new HashMap<>(TableAttributes.DEFAULT_VALUES);
         if (sorted) {
             attributes.put(TableAttributes.SORTED, Attributes.BOOLEAN_TRUE);
         }
-=======
->>>>>>> 15b0f5eb
 
         // Fetch defaults for all attributes, but check our own DEFAULT_ATTRIBUTES for any meaningful overrides.
         // NOTE: At the moment, all TableSegments are internal to Pravega and are used for metadata storage. As such, all
         // these defaults make sense for such use cases. If TableSegments are exposed to the end-user, then this method
         // will need to accept external configuration that defines at least MIN_UTILIZATION.
-<<<<<<< HEAD
         val attributeUpdates = attributes
-=======
-        val attributeUpdates = TableAttributes.DEFAULT_VALUES
->>>>>>> 15b0f5eb
                 .entrySet().stream()
                 .map(e -> new AttributeUpdate(e.getKey(), AttributeUpdateType.None, DEFAULT_ATTRIBUTES.getOrDefault(e.getKey(), e.getValue())))
                 .collect(Collectors.toList());
@@ -235,7 +222,6 @@
         TimeoutTimer timer = new TimeoutTimer(timeout);
         return this.segmentContainer
                 .forSegment(segmentName, timer.getRemaining())
-<<<<<<< HEAD
                 .thenComposeAsync(segment -> {
                     val segmentInfo = segment.getInfo();
                     val toUpdate = translateItems(entries, segmentInfo, external, KeyTranslator::inbound);
@@ -248,11 +234,6 @@
                     return this.keyIndex.update(segment, updateBatch,
                             () -> commit(toUpdate, updateBatch.getLength(), this.serializer::serializeUpdate, segment, timer.getRemaining()), timer);
                 }, this.executor);
-=======
-                .thenComposeAsync(segment -> this.keyIndex.update(segment, updateBatch,
-                        () -> commit(entries, this.serializer::serializeUpdate, segment, timer.getRemaining()), timer),
-                        this.executor);
->>>>>>> 15b0f5eb
     }
 
     @Override
@@ -265,7 +246,6 @@
         TimeoutTimer timer = new TimeoutTimer(timeout);
         return this.segmentContainer
                 .forSegment(segmentName, timer.getRemaining())
-<<<<<<< HEAD
                 .thenComposeAsync(segment -> {
                     val segmentInfo = segment.getInfo();
                     val toRemove = translateItems(keys, segmentInfo, external, KeyTranslator::inbound);
@@ -275,24 +255,15 @@
                     return this.keyIndex.update(segment, removeBatch,
                             () -> commit(toRemove, removeBatch.getLength(), this.serializer::serializeRemoval, segment, timer.getRemaining()), timer);
                 }, this.executor)
-=======
-                .thenComposeAsync(segment -> this.keyIndex.update(segment, removeBatch,
-                        () -> commit(keys, this.serializer::serializeRemoval, segment, timer.getRemaining()), timer),
-                        this.executor)
->>>>>>> 15b0f5eb
                 .thenRun(Runnables.doNothing());
     }
 
     @Override
-<<<<<<< HEAD
-    public CompletableFuture<List<TableEntry>> get(@NonNull String segmentName, @NonNull List<ArrayView> keys, Duration timeout) {
+    public CompletableFuture<List<TableEntry>> get(@NonNull String segmentName, @NonNull List<BufferView> keys, Duration timeout) {
         return get(segmentName, keys, true, timeout);
     }
 
-    private CompletableFuture<List<TableEntry>> get(@NonNull String segmentName, @NonNull List<ArrayView> keys, boolean external, Duration timeout) {
-=======
-    public CompletableFuture<List<TableEntry>> get(@NonNull String segmentName, @NonNull List<BufferView> keys, Duration timeout) {
->>>>>>> 15b0f5eb
+    private CompletableFuture<List<TableEntry>> get(@NonNull String segmentName, @NonNull List<BufferView> keys, boolean external, Duration timeout) {
         Exceptions.checkNotClosed(this.closed.get(), this);
         logRequest("get", segmentName, keys.size());
         if (keys.isEmpty()) {
@@ -368,8 +339,7 @@
     }
 
     @Override
-<<<<<<< HEAD
-    public CompletableFuture<AsyncIterator<IteratorItem<TableKey>>> keyIterator(String segmentName, IteratorArgs args) {
+    public CompletableFuture<AsyncIterator<IteratorItem<TableKey>>> keyIterator(String segmentName, BufferView serializedState, Duration fetchTimeout) {
         return this.segmentContainer.forSegment(segmentName, args.getFetchTimeout())
                 .thenComposeAsync(segment -> {
                     if (ContainerSortedKeyIndex.isSortedTableSegment(segment.getInfo())) {
@@ -384,7 +354,7 @@
     }
 
     @Override
-    public CompletableFuture<AsyncIterator<IteratorItem<TableEntry>>> entryIterator(String segmentName, IteratorArgs args) {
+    public CompletableFuture<AsyncIterator<IteratorItem<TableEntry>>> entryIterator(String segmentName, BufferView serializedState, Duration fetchTimeout) {
         return this.segmentContainer.forSegment(segmentName, args.getFetchTimeout())
                 .thenComposeAsync(segment -> {
                     if (ContainerSortedKeyIndex.isSortedTableSegment(segment.getInfo())) {
@@ -395,17 +365,6 @@
                         return newHashIterator(segment, args, TableBucketReader::entry, KeyTranslator::outbound);
                     }
                 }, this.executor);
-=======
-    public CompletableFuture<AsyncIterator<IteratorItem<TableKey>>> keyIterator(String segmentName, BufferView serializedState, Duration fetchTimeout) {
-        logRequest("keyIterator", segmentName);
-        return newIterator(segmentName, serializedState, fetchTimeout, TableBucketReader::key);
-    }
-
-    @Override
-    public CompletableFuture<AsyncIterator<IteratorItem<TableEntry>>> entryIterator(String segmentName, BufferView serializedState, Duration fetchTimeout) {
-        logRequest("entryIterator", segmentName);
-        return newIterator(segmentName, serializedState, fetchTimeout, TableBucketReader::entry);
->>>>>>> 15b0f5eb
     }
 
     //endregion
@@ -441,9 +400,8 @@
         return segment.append(s, null, timeout);
     }
 
-<<<<<<< HEAD
     private <T> CompletableFuture<AsyncIterator<IteratorItem<T>>> newSortedIterator(@NonNull DirectSegmentAccess segment, @NonNull IteratorArgs args,
-                                                                                    @NonNull Function<List<ArrayView>, CompletableFuture<List<T>>> toResult) {
+                                                                                    @NonNull Function<List<BufferView>, CompletableFuture<List<T>>> toResult) {
         return this.keyIndex.getSortedKeyIndex(segment)
                 .thenApply(index -> {
                     val prefix = translateItem(args.getPrefixFilter(), SortedKeyIndexDataSource.EXTERNAL_TRANSLATOR, KeyTranslator::inbound);
@@ -453,7 +411,7 @@
                 });
     }
 
-    private <T> CompletableFuture<IteratorItem<T>> toSortedIteratorItem(List<ArrayView> keys, Function<List<ArrayView>,
+    private <T> CompletableFuture<IteratorItem<T>> toSortedIteratorItem(List<ArrayView> keys, Function<List<BufferView>,
             CompletableFuture<List<T>>> toResult, SegmentProperties segmentInfo) {
         if (keys == null || keys.isEmpty()) {
             // End of iteration.
@@ -479,12 +437,7 @@
                                                                                   @NonNull GetBucketReader<T> createBucketReader,
                                                                                   @NonNull BiFunction<KeyTranslator, T, T> translateItem) {
         Preconditions.checkArgument(args.getPrefixFilter() == null, "Cannot perform a KeyHash iteration with a prefix.");
-=======
-    private <T> CompletableFuture<AsyncIterator<IteratorItem<T>>> newIterator(@NonNull String segmentName, BufferView serializedState,
-                                                                              @NonNull Duration fetchTimeout,
-                                                                              @NonNull GetBucketReader<T> createBucketReader) {
->>>>>>> 15b0f5eb
-        UUID fromHash;
+       UUID fromHash;
         try {
             fromHash = KeyHasher.getNextHash(args.getSerializedState() == null ? null : IteratorState.deserialize(args.getSerializedState()).getKeyHash());
         } catch (IOException ex) {
