/**
 * Copyright (c) Dell Inc., or its subsidiaries. All Rights Reserved.
 *
 * Licensed under the Apache License, Version 2.0 (the "License");
 * you may not use this file except in compliance with the License.
 * You may obtain a copy of the License at
 *
 *     http://www.apache.org/licenses/LICENSE-2.0
 */
package io.pravega.segmentstore.server.tables;

import com.google.common.annotations.VisibleForTesting;
import com.google.common.base.Preconditions;
import com.google.common.collect.ImmutableMap;
import com.google.common.util.concurrent.Runnables;
import io.pravega.common.Exceptions;
import io.pravega.common.TimeoutTimer;
import io.pravega.common.concurrent.Futures;
import io.pravega.common.util.ArrayView;
import io.pravega.common.util.AsyncIterator;
import io.pravega.common.util.BufferView;
import io.pravega.common.util.IllegalDataFormatException;
import io.pravega.segmentstore.contracts.AttributeUpdate;
import io.pravega.segmentstore.contracts.AttributeUpdateType;
import io.pravega.segmentstore.contracts.Attributes;
import io.pravega.segmentstore.contracts.BadOffsetException;
import io.pravega.segmentstore.contracts.StreamSegmentTruncatedException;
import io.pravega.segmentstore.contracts.tables.IteratorItem;
import io.pravega.segmentstore.contracts.tables.TableAttributes;
import io.pravega.segmentstore.contracts.tables.TableEntry;
import io.pravega.segmentstore.contracts.tables.TableKey;
import io.pravega.segmentstore.server.CacheManager;
import io.pravega.segmentstore.server.DirectSegmentAccess;
import io.pravega.segmentstore.server.SegmentContainer;
import io.pravega.segmentstore.server.SegmentMetadata;
import io.pravega.segmentstore.server.UpdateableSegmentMetadata;
import io.pravega.segmentstore.server.WriterSegmentProcessor;
import java.io.IOException;
import java.time.Duration;
import java.util.ArrayList;
import java.util.Collection;
import java.util.Collections;
import java.util.List;
import java.util.Map;
import java.util.UUID;
import java.util.concurrent.CompletableFuture;
import java.util.concurrent.ScheduledExecutorService;
import java.util.concurrent.atomic.AtomicBoolean;
import java.util.function.Function;
import java.util.stream.Collectors;
import lombok.Getter;
import lombok.NonNull;
import lombok.RequiredArgsConstructor;
import lombok.extern.slf4j.Slf4j;
import lombok.val;

import static io.pravega.shared.protocol.netty.WireCommands.NULL_TABLE_SEGMENT_OFFSET;
/**
 * A {@link ContainerTableExtension} that implements Table Segments on top of a {@link SegmentContainer}.
 */
@Slf4j
public class ContainerTableExtensionImpl implements ContainerTableExtension {
    //region Members

    private static final int MAX_BATCH_SIZE = 32 * EntrySerializer.MAX_SERIALIZATION_LENGTH;
    /**
     * The default value to supply to a {@link WriterTableProcessor} to indicate how big compactions need to be.
     * We need to return a value that is large enough to encompass the largest possible Table Entry (otherwise
     * compaction will stall), but not too big, as that will introduce larger indexing pauses when compaction is running.
     */
    private static final int DEFAULT_MAX_COMPACTION_SIZE = 4 * EntrySerializer.MAX_SERIALIZATION_LENGTH; // Approx 4MB.
    /**
     * The default Segment Attributes to set for every new Table Segment. These values will override the corresponding
     * defaults from {@link TableAttributes#DEFAULT_VALUES}.
     */
    private static final Map<UUID, Long> DEFAULT_ATTRIBUTES = ImmutableMap.of(TableAttributes.MIN_UTILIZATION, 75L,
            Attributes.ROLLOVER_SIZE, 4L * DEFAULT_MAX_COMPACTION_SIZE);
    private final SegmentContainer segmentContainer;
    private final ScheduledExecutorService executor;
    private final KeyHasher hasher;
    private final ContainerKeyIndex keyIndex;
    private final EntrySerializer serializer;
    private final AtomicBoolean closed;
    private final String traceObjectId;

    //endregion

    //region Constructor

    /**
     * Creates a new instance of the ContainerTableExtensionImpl class.
     *
     * @param segmentContainer The {@link SegmentContainer} to associate with.
     * @param cacheManager     The {@link CacheManager} to use to manage the cache.
     * @param executor         An Executor to use for async tasks.
     */
    public ContainerTableExtensionImpl(SegmentContainer segmentContainer, CacheManager cacheManager, ScheduledExecutorService executor) {
        this(segmentContainer, cacheManager, KeyHasher.sha256(), executor);
    }

    /**
     * Creates a new instance of the ContainerTableExtensionImpl class with custom {@link KeyHasher}.
     *
     * @param segmentContainer The {@link SegmentContainer} to associate with.
     * @param cacheManager     The {@link CacheManager} to use to manage the cache.
     * @param hasher           The {@link KeyHasher} to use.
     * @param executor         An Executor to use for async tasks.
     */
    @VisibleForTesting
    ContainerTableExtensionImpl(@NonNull SegmentContainer segmentContainer, @NonNull CacheManager cacheManager,
                                @NonNull KeyHasher hasher, @NonNull ScheduledExecutorService executor) {
        this.segmentContainer = segmentContainer;
        this.executor = executor;
        this.hasher = hasher;
        this.keyIndex = new ContainerKeyIndex(segmentContainer.getId(), cacheManager, this.hasher, this.executor);
        this.serializer = new EntrySerializer();
        this.closed = new AtomicBoolean();
        this.traceObjectId = String.format("TableExtension[%d]", this.segmentContainer.getId());
    }

    //endregion

    //region AutoCloseable Implementation

    @Override
    public void close() {
        if (!this.closed.getAndSet(true)) {
            this.keyIndex.close();
            log.info("{}: Closed.", this.traceObjectId);
        }
    }

    //endregion

    //region ContainerTableExtension Implementation

    @Override
    public Collection<WriterSegmentProcessor> createWriterSegmentProcessors(UpdateableSegmentMetadata metadata) {
        Exceptions.checkNotClosed(this.closed.get(), this);
        if (!metadata.getAttributes().containsKey(TableAttributes.INDEX_OFFSET)) {
            // Not a Table Segment; nothing to do.
            return Collections.emptyList();
        }

        return Collections.singletonList(new WriterTableProcessor(new TableWriterConnectorImpl(metadata), this.executor));
    }

    //endregion

    //region TableStore Implementation

    @Override
    public CompletableFuture<Void> createSegment(@NonNull String segmentName, Duration timeout) {
        Exceptions.checkNotClosed(this.closed.get(), this);

        // Fetch defaults for all attributes, but check our own DEFAULT_ATTRIBUTES for any meaningful overrides.
        // NOTE: At the moment, all TableSegments are internal to Pravega and are used for metadata storage. As such, all
        // these defaults make sense for such use cases. If TableSegments are exposed to the end-user, then this method
        // will need to accept external configuration that defines at least MIN_UTILIZATION.
        val attributeUpdates = TableAttributes.DEFAULT_VALUES
                .entrySet().stream()
                .map(e -> new AttributeUpdate(e.getKey(), AttributeUpdateType.None, DEFAULT_ATTRIBUTES.getOrDefault(e.getKey(), e.getValue())))
                .collect(Collectors.toList());
        logRequest("createSegment", segmentName);
        return this.segmentContainer.createStreamSegment(segmentName, attributeUpdates, timeout);
    }

    @Override
    public CompletableFuture<Void> deleteSegment(@NonNull String segmentName, boolean mustBeEmpty, Duration timeout) {
        logRequest("deleteSegment", segmentName, mustBeEmpty);
        if (mustBeEmpty) {
            TimeoutTimer timer = new TimeoutTimer(timeout);
            return this.segmentContainer
                    .forSegment(segmentName, timer.getRemaining())
                    .thenComposeAsync(segment -> this.keyIndex.executeIfEmpty(segment,
                            () -> this.segmentContainer.deleteStreamSegment(segmentName, timer.getRemaining()), timer),
                            this.executor);
        }

        Exceptions.checkNotClosed(this.closed.get(), this);
        return this.segmentContainer.deleteStreamSegment(segmentName, timeout);
    }

    @Override
    public CompletableFuture<Void> merge(@NonNull String targetSegmentName, @NonNull String sourceSegmentName, Duration timeout) {
        Exceptions.checkNotClosed(this.closed.get(), this);
        throw new UnsupportedOperationException("merge");
    }

    @Override
    public CompletableFuture<Void> seal(String segmentName, Duration timeout) {
        Exceptions.checkNotClosed(this.closed.get(), this);
        throw new UnsupportedOperationException("seal");
    }

    @Override
    public CompletableFuture<List<Long>> put(@NonNull String segmentName, @NonNull List<TableEntry> entries, Duration timeout) {
        return put(segmentName, entries, NULL_TABLE_SEGMENT_OFFSET, timeout);
    }

    @Override
    public CompletableFuture<List<Long>> put(@NonNull String segmentName, @NonNull List<TableEntry> entries, long tableSegmentOffset, Duration timeout) {
        Exceptions.checkNotClosed(this.closed.get(), this);
        TimeoutTimer timer = new TimeoutTimer(timeout);

        // Generate an Update Batch for all the entries (since we need to know their Key Hashes and relative offsets in
        // the batch itself).
        val updateBatch = batch(entries, TableEntry::getKey, this.serializer::getUpdateLength, TableKeyBatch.update());
        logRequest("put", segmentName, updateBatch.isConditional(), tableSegmentOffset, updateBatch.isRemoval(), entries.size(), updateBatch.getLength());
        return this.segmentContainer
                .forSegment(segmentName, timer.getRemaining())
                .thenComposeAsync(segment -> this.keyIndex.update(segment, updateBatch,
<<<<<<< HEAD
                        () -> commit(entries, updateBatch.getLength(), this.serializer::serializeUpdate, segment, tableSegmentOffset, timer.getRemaining()), timer),
=======
                        () -> commit(entries, this.serializer::serializeUpdate, segment, timer.getRemaining()), timer),
>>>>>>> 15b0f5eb
                        this.executor);
    }

    @Override
    public CompletableFuture<Void> remove(@NonNull String segmentName, @NonNull Collection<TableKey> keys, long tableSegmentOffset, Duration timeout) {
        Exceptions.checkNotClosed(this.closed.get(), this);
        TimeoutTimer timer = new TimeoutTimer(timeout);

        // Generate an Update Batch for all the keys (since we need to know their Key Hashes and relative offsets in
        // the batch itself).
        val removeBatch = batch(keys, key -> key, this.serializer::getRemovalLength, TableKeyBatch.removal());
        logRequest("remove", segmentName, removeBatch.isConditional(), removeBatch.isRemoval(), keys.size(), removeBatch.getLength());
        return this.segmentContainer
                .forSegment(segmentName, timer.getRemaining())
                .thenComposeAsync(segment -> this.keyIndex.update(segment, removeBatch,
<<<<<<< HEAD
                        () -> commit(keys, removeBatch.getLength(), this.serializer::serializeRemoval, segment, tableSegmentOffset, timer.getRemaining()), timer),
=======
                        () -> commit(keys, this.serializer::serializeRemoval, segment, timer.getRemaining()), timer),
>>>>>>> 15b0f5eb
                        this.executor)
                .thenRun(Runnables.doNothing());
    }

    @Override
<<<<<<< HEAD
    public CompletableFuture<Void> remove(@NonNull String segmentName, @NonNull Collection<TableKey> keys, Duration timeout) {
        return remove(segmentName, keys, NULL_TABLE_SEGMENT_OFFSET, timeout);
    }

    @Override
    public CompletableFuture<List<TableEntry>> get(@NonNull String segmentName, @NonNull List<ArrayView> keys, Duration timeout) {
=======
    public CompletableFuture<List<TableEntry>> get(@NonNull String segmentName, @NonNull List<BufferView> keys, Duration timeout) {
>>>>>>> 15b0f5eb
        Exceptions.checkNotClosed(this.closed.get(), this);
        logRequest("get", segmentName, keys.size());
        if (keys.isEmpty()) {
            return CompletableFuture.completedFuture(Collections.emptyList());
        } else {
            TimeoutTimer timer = new TimeoutTimer(timeout);
            val resultBuilder = new GetResultBuilder(keys, this.hasher);
            return this.segmentContainer
                    .forSegment(segmentName, timer.getRemaining())
                    .thenComposeAsync(segment -> this.keyIndex.getBucketOffsets(segment, resultBuilder.getHashes(), timer)
                                    .thenComposeAsync(offsets -> get(segment, resultBuilder, offsets, timer), this.executor),
                            this.executor);
        }
    }

    private CompletableFuture<List<TableEntry>> get(DirectSegmentAccess segment, GetResultBuilder builder,
                                                    Map<UUID, Long> bucketOffsets, TimeoutTimer timer) {
        val bucketReader = TableBucketReader.entry(segment, this.keyIndex::getBackpointerOffset, this.executor);
        int resultSize = builder.getHashes().size();
        for (int i = 0; i < resultSize; i++) {
            UUID keyHash = builder.getHashes().get(i);
            long offset = bucketOffsets.get(keyHash);
            if (offset == TableKey.NOT_EXISTS) {
                // Bucket does not exist, hence neither does the key.
                builder.includeResult(CompletableFuture.completedFuture(null));
            } else {
                // Find the sought entry in the segment, based on its key.
                // We first attempt an optimistic read, which involves fewer steps, and only invalidate the cache and read
                // directly from the index if unable to find anything and there is a chance the sought key actually exists.
                // Encountering a truncated Segment offset indicates that the Segment may have recently been compacted and
                // we are using a stale cache value.
                BufferView key = builder.getKeys().get(i);
                builder.includeResult(Futures
                        .exceptionallyExpecting(bucketReader.find(key, offset, timer), ex -> ex instanceof StreamSegmentTruncatedException, null)
                        .thenComposeAsync(entry -> {
                            if (entry != null) {
                                // We found an entry; need to figure out if it was a deletion or not.
                                return CompletableFuture.completedFuture(maybeDeleted(entry));
                            } else {
                                // We have a valid TableBucket but were unable to locate the key using the cache, either
                                // because the cache points to a truncated offset or because we are unable to determine
                                // if the TableBucket has been rearranged due to a compaction. The rearrangement is a rare
                                // occurrence and can only happen if more than one Key is mapped to a bucket (collision).
                                return this.keyIndex.getBucketOffsetDirect(segment, keyHash, timer)
                                                    .thenComposeAsync(newOffset -> bucketReader.find(key, newOffset, timer), this.executor)
                                                    .thenApply(this::maybeDeleted);
                            }
                        }, this.executor));
            }
        }

        return builder.getResultFutures();
    }

    @Override
    public CompletableFuture<AsyncIterator<IteratorItem<TableKey>>> keyIterator(String segmentName, BufferView serializedState, Duration fetchTimeout) {
        logRequest("keyIterator", segmentName);
        return newIterator(segmentName, serializedState, fetchTimeout, TableBucketReader::key);
    }

    @Override
    public CompletableFuture<AsyncIterator<IteratorItem<TableEntry>>> entryIterator(String segmentName, BufferView serializedState, Duration fetchTimeout) {
        logRequest("entryIterator", segmentName);
        return newIterator(segmentName, serializedState, fetchTimeout, TableBucketReader::entry);
    }

    //endregion

    //region Helpers

    /**
     * When overridden in a derived class, this will indicate how much to compact at each step. By default this returns
     * {@link #DEFAULT_MAX_COMPACTION_SIZE}.
     *
     * @return The maximum length to compact at each step.
     */
    @VisibleForTesting
    protected int getMaxCompactionSize() {
        return DEFAULT_MAX_COMPACTION_SIZE;
    }

    private <T> TableKeyBatch batch(Collection<T> toBatch, Function<T, TableKey> getKey, Function<T, Integer> getLength, TableKeyBatch batch) {
        for (T item : toBatch) {
            val length = getLength.apply(item);
            val key = getKey.apply(item);
            batch.add(key, this.hasher.hash(key.getKey()), length);
        }

        Preconditions.checkArgument(batch.getLength() <= MAX_BATCH_SIZE,
                "Update Batch length (%s) exceeds the maximum limit.", MAX_BATCH_SIZE);
        return batch;
    }

<<<<<<< HEAD
    private <T> CompletableFuture<Long> commit(Collection<T> toCommit, int serializationLength, BiConsumer<Collection<T>, byte[]> serializer,
                                               DirectSegmentAccess segment, long tableSegmentOffset, Duration timeout) {
        assert serializationLength <= MAX_BATCH_SIZE;
        if (tableSegmentOffset == NULL_TABLE_SEGMENT_OFFSET || tableSegmentOffset == segment.getInfo().getLength()) {
            byte[] s = new byte[serializationLength];
            serializer.accept(toCommit, s);
            return segment.append(new ByteArraySegment(s), null, tableSegmentOffset, timeout);
        } else {
            CompletableFuture<Long> future = new CompletableFuture<>();
            future.completeExceptionally(new BadOffsetException(segment.getInfo().getName(), segment.getInfo().getLength(), tableSegmentOffset));
            return future;
        }
=======
    private <T> CompletableFuture<Long> commit(Collection<T> toCommit, Function<Collection<T>, BufferView> serializer,
                                               DirectSegmentAccess segment, Duration timeout) {
        BufferView s = serializer.apply(toCommit);
        return segment.append(s, null, timeout);
>>>>>>> 15b0f5eb
    }

    private <T> CompletableFuture<AsyncIterator<IteratorItem<T>>> newIterator(@NonNull String segmentName, BufferView serializedState,
                                                                              @NonNull Duration fetchTimeout,
                                                                              @NonNull GetBucketReader<T> createBucketReader) {
        UUID fromHash;
        try {
            fromHash = KeyHasher.getNextHash(serializedState == null ? null : IteratorState.deserialize(serializedState).getKeyHash());
        } catch (IOException ex) {
            // Bad IteratorState serialization.
            throw new IllegalDataFormatException("Unable to deserialize `serializedState`.", ex);
        }

        if (fromHash == null) {
            // Nothing to iterate on.
            return CompletableFuture.completedFuture(TableIterator.empty());
        }

        return this.segmentContainer
                .forSegment(segmentName, fetchTimeout)
                .thenComposeAsync(segment -> buildIterator(segment, createBucketReader, fromHash, fetchTimeout), this.executor);
    }

    private <T> CompletableFuture<AsyncIterator<IteratorItem<T>>> buildIterator(
            DirectSegmentAccess segment, GetBucketReader<T> createBucketReader, UUID fromHash, Duration fetchTimeout) {
        // Create a converter that will use a TableBucketReader to fetch all requested items in the iterated Buckets.
        val bucketReader = createBucketReader.apply(segment, this.keyIndex::getBackpointerOffset, this.executor);

        TableIterator.ConvertResult<IteratorItem<T>> converter = bucket ->
                bucketReader.findAllExisting(bucket.getSegmentOffset(), new TimeoutTimer(fetchTimeout))
                            .thenApply(result -> new IteratorItemImpl<>(new IteratorState(bucket.getHash()), result));

        // Fetch the Tail (Unindexed) Hashes, then create the TableIterator.
        return this.keyIndex.getUnindexedKeyHashes(segment)
                            .thenComposeAsync(cacheHashes -> TableIterator.<IteratorItem<T>>builder()
                                    .segment(segment)
                                    .cacheHashes(cacheHashes)
                                    .firstHash(fromHash)
                                    .executor(executor)
                                    .resultConverter(converter)
                                    .fetchTimeout(fetchTimeout)
                                    .build(), this.executor);
    }

    private TableEntry maybeDeleted(TableEntry e) {
        return e == null || e.getValue() == null ? null : e;
    }

    private void logRequest(String requestName, Object... args) {
        log.debug("{}: {} {}", this.traceObjectId, requestName, args);
    }

    //endregion

    //region TableWriterConnector

    @RequiredArgsConstructor
    private class TableWriterConnectorImpl implements TableWriterConnector {
        @Getter
        private final SegmentMetadata metadata;

        @Override
        public EntrySerializer getSerializer() {
            return ContainerTableExtensionImpl.this.serializer;
        }

        @Override
        public KeyHasher getKeyHasher() {
            return ContainerTableExtensionImpl.this.hasher;
        }

        @Override
        public CompletableFuture<DirectSegmentAccess> getSegment(Duration timeout) {
            return ContainerTableExtensionImpl.this.segmentContainer.forSegment(this.metadata.getName(), timeout);
        }

        @Override
        public void notifyIndexOffsetChanged(long lastIndexedOffset) {
            ContainerTableExtensionImpl.this.keyIndex.notifyIndexOffsetChanged(this.metadata.getId(), lastIndexedOffset);
        }

        @Override
        public int getMaxCompactionSize() {
            return ContainerTableExtensionImpl.this.getMaxCompactionSize();
        }

        @Override
        public void close() {
            // Tell the KeyIndex that it's ok to clear any tail-end cache.
            ContainerTableExtensionImpl.this.keyIndex.notifyIndexOffsetChanged(this.metadata.getId(), -1L);
        }
    }

    //endregion

    //region GetResultBuilder

    /**
     * Helps build Result for the {@link #get} method.
     */
    private static class GetResultBuilder {
        /**
         * Sought keys.
         */
        @Getter
        private final List<BufferView> keys;
        /**
         * Sought keys's hashes, in the same order as the keys.
         */
        @Getter
        private final List<UUID> hashes;

        /**
         * A list of Futures with the results for each key, in the same order as the keys.
         */
        private final List<CompletableFuture<TableEntry>> resultFutures;

        GetResultBuilder(List<BufferView> keys, KeyHasher hasher) {
            this.keys = keys;
            this.hashes = keys.stream().map(hasher::hash).collect(Collectors.toList());
            this.resultFutures = new ArrayList<>();
        }

        void includeResult(CompletableFuture<TableEntry> entryFuture) {
            this.resultFutures.add(entryFuture);
        }

        CompletableFuture<List<TableEntry>> getResultFutures() {
            return Futures.allOfWithResults(this.resultFutures);
        }
    }

    //endregion

    //region IteratorItemImpl

    @RequiredArgsConstructor
    private class IteratorItemImpl<T> implements IteratorItem<T> {
        private final IteratorState state;
        @Getter
        private final Collection<T> entries;

        @Override
        public ArrayView getState() {
            return this.state.serialize();
        }

        @Override
        public String toString() {
            return String.format("State = %s, EntryCount = %s", this.state, this.entries.size());
        }
    }

    @FunctionalInterface
    private interface GetBucketReader<T> {
        TableBucketReader<T> apply(DirectSegmentAccess segment, TableBucketReader.GetBackpointer getBackpointer, ScheduledExecutorService executor);
    }

    //endregion
}<|MERGE_RESOLUTION|>--- conflicted
+++ resolved
@@ -210,11 +210,7 @@
         return this.segmentContainer
                 .forSegment(segmentName, timer.getRemaining())
                 .thenComposeAsync(segment -> this.keyIndex.update(segment, updateBatch,
-<<<<<<< HEAD
-                        () -> commit(entries, updateBatch.getLength(), this.serializer::serializeUpdate, segment, tableSegmentOffset, timer.getRemaining()), timer),
-=======
                         () -> commit(entries, this.serializer::serializeUpdate, segment, timer.getRemaining()), timer),
->>>>>>> 15b0f5eb
                         this.executor);
     }
 
@@ -230,26 +226,18 @@
         return this.segmentContainer
                 .forSegment(segmentName, timer.getRemaining())
                 .thenComposeAsync(segment -> this.keyIndex.update(segment, removeBatch,
-<<<<<<< HEAD
-                        () -> commit(keys, removeBatch.getLength(), this.serializer::serializeRemoval, segment, tableSegmentOffset, timer.getRemaining()), timer),
-=======
                         () -> commit(keys, this.serializer::serializeRemoval, segment, timer.getRemaining()), timer),
->>>>>>> 15b0f5eb
                         this.executor)
                 .thenRun(Runnables.doNothing());
     }
 
     @Override
-<<<<<<< HEAD
     public CompletableFuture<Void> remove(@NonNull String segmentName, @NonNull Collection<TableKey> keys, Duration timeout) {
         return remove(segmentName, keys, NULL_TABLE_SEGMENT_OFFSET, timeout);
     }
 
     @Override
-    public CompletableFuture<List<TableEntry>> get(@NonNull String segmentName, @NonNull List<ArrayView> keys, Duration timeout) {
-=======
     public CompletableFuture<List<TableEntry>> get(@NonNull String segmentName, @NonNull List<BufferView> keys, Duration timeout) {
->>>>>>> 15b0f5eb
         Exceptions.checkNotClosed(this.closed.get(), this);
         logRequest("get", segmentName, keys.size());
         if (keys.isEmpty()) {
@@ -343,7 +331,12 @@
         return batch;
     }
 
-<<<<<<< HEAD
+    private <T> CompletableFuture<Long> commit(Collection<T> toCommit, Function<Collection<T>, BufferView> serializer,
+                                               DirectSegmentAccess segment, Duration timeout) {
+        BufferView s = serializer.apply(toCommit);
+        return segment.append(s, null, timeout);
+    }
+
     private <T> CompletableFuture<Long> commit(Collection<T> toCommit, int serializationLength, BiConsumer<Collection<T>, byte[]> serializer,
                                                DirectSegmentAccess segment, long tableSegmentOffset, Duration timeout) {
         assert serializationLength <= MAX_BATCH_SIZE;
@@ -356,12 +349,6 @@
             future.completeExceptionally(new BadOffsetException(segment.getInfo().getName(), segment.getInfo().getLength(), tableSegmentOffset));
             return future;
         }
-=======
-    private <T> CompletableFuture<Long> commit(Collection<T> toCommit, Function<Collection<T>, BufferView> serializer,
-                                               DirectSegmentAccess segment, Duration timeout) {
-        BufferView s = serializer.apply(toCommit);
-        return segment.append(s, null, timeout);
->>>>>>> 15b0f5eb
     }
 
     private <T> CompletableFuture<AsyncIterator<IteratorItem<T>>> newIterator(@NonNull String segmentName, BufferView serializedState,
