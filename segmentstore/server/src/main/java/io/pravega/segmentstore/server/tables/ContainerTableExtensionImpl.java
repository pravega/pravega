/**
 * Copyright Pravega Authors.
 *
 * Licensed under the Apache License, Version 2.0 (the "License");
 * you may not use this file except in compliance with the License.
 * You may obtain a copy of the License at
 *
 *     http://www.apache.org/licenses/LICENSE-2.0
 *
 * Unless required by applicable law or agreed to in writing, software
 * distributed under the License is distributed on an "AS IS" BASIS,
 * WITHOUT WARRANTIES OR CONDITIONS OF ANY KIND, either express or implied.
 * See the License for the specific language governing permissions and
 * limitations under the License.
 */
package io.pravega.segmentstore.server.tables;

import com.google.common.annotations.VisibleForTesting;
import io.pravega.common.Exceptions;
import io.pravega.common.TimeoutTimer;
import io.pravega.common.util.AsyncIterator;
import io.pravega.common.util.BufferView;
import io.pravega.segmentstore.contracts.AttributeUpdate;
import io.pravega.segmentstore.contracts.AttributeUpdateType;
import io.pravega.segmentstore.contracts.SegmentType;
import io.pravega.segmentstore.contracts.tables.IteratorArgs;
import io.pravega.segmentstore.contracts.tables.IteratorItem;
import io.pravega.segmentstore.contracts.tables.TableAttributes;
import io.pravega.segmentstore.contracts.tables.TableEntry;
import io.pravega.segmentstore.contracts.tables.TableKey;
import io.pravega.segmentstore.contracts.tables.TableSegmentConfig;
import io.pravega.segmentstore.server.CacheManager;
import io.pravega.segmentstore.server.SegmentContainer;
import io.pravega.segmentstore.server.SegmentMetadata;
import io.pravega.segmentstore.server.UpdateableSegmentMetadata;
import io.pravega.segmentstore.server.WriterSegmentProcessor;
<<<<<<< HEAD
import io.pravega.segmentstore.server.logs.operations.OperationPriority;
import java.io.IOException;
=======
>>>>>>> 0a605f75
import java.time.Duration;
import java.util.Collection;
import java.util.Collections;
import java.util.HashMap;
import java.util.List;
import java.util.concurrent.CompletableFuture;
import java.util.concurrent.ScheduledExecutorService;
import java.util.concurrent.atomic.AtomicBoolean;
import java.util.stream.Collectors;
import lombok.Getter;
import lombok.NonNull;
import lombok.extern.slf4j.Slf4j;
import lombok.val;

/**
 * A {@link ContainerTableExtension} that implements Table Segments on top of a {@link SegmentContainer}.
 */
@Slf4j
public class ContainerTableExtensionImpl implements ContainerTableExtension {
    //region Members

    private final SegmentContainer segmentContainer;
    private final ScheduledExecutorService executor;
    private final FixedKeyLengthTableSegmentLayout fixedKeyLayout;
    private final HashTableSegmentLayout hashTableLayout;
    private final AtomicBoolean closed;
    private final String traceObjectId;
    @Getter
    private final TableExtensionConfig config;

    //endregion

    //region Constructor

    /**
     * Creates a new instance of the ContainerTableExtensionImpl class.
     *
     * @param segmentContainer The {@link SegmentContainer} to associate with.
     * @param cacheManager     The {@link CacheManager} to use to manage the cache.
     * @param executor         An Executor to use for async tasks.
     */
    public ContainerTableExtensionImpl(SegmentContainer segmentContainer, CacheManager cacheManager, ScheduledExecutorService executor) {
        this(TableExtensionConfig.builder().build(), segmentContainer, cacheManager, KeyHasher.sha256(), executor);
    }

    /**
     * Creates a new instance of the ContainerTableExtensionImpl class with custom {@link KeyHasher}.
     *
     * @param segmentContainer The {@link SegmentContainer} to associate with.
     * @param cacheManager     The {@link CacheManager} to use to manage the cache.
     * @param hasher           The {@link KeyHasher} to use.
     * @param executor         An Executor to use for async tasks.
     */
    @VisibleForTesting
    ContainerTableExtensionImpl(@NonNull TableExtensionConfig config, @NonNull SegmentContainer segmentContainer,
                                @NonNull CacheManager cacheManager, @NonNull KeyHasher hasher, @NonNull ScheduledExecutorService executor) {
        this.config = config;
        this.segmentContainer = segmentContainer;
        this.executor = executor;
        val connector = new TableSegmentLayout.Connector(this.segmentContainer.getId(), this.segmentContainer::forSegment, this.segmentContainer::deleteStreamSegment);
        this.hashTableLayout = new HashTableSegmentLayout(connector, cacheManager, hasher, this.config, this.executor);
        this.fixedKeyLayout = new FixedKeyLengthTableSegmentLayout(connector, this.config, this.executor);
        this.closed = new AtomicBoolean();
        this.traceObjectId = String.format("TableExtension[%d]", this.segmentContainer.getId());
    }

    //endregion

    //region AutoCloseable Implementation

    @Override
    public void close() {
        if (!this.closed.getAndSet(true)) {
            this.hashTableLayout.close();
            this.fixedKeyLayout.close();
            log.info("{}: Closed.", this.traceObjectId);
        }
    }

    //endregion

    //region ContainerTableExtension Implementation

    @Override
    public Collection<WriterSegmentProcessor> createWriterSegmentProcessors(UpdateableSegmentMetadata metadata) {
        Exceptions.checkNotClosed(this.closed.get(), this);
        if (!metadata.getType().isTableSegment()) {
            // Not a Table Segment; nothing to do.
            return Collections.emptyList();
        }

        return selectLayout(metadata).createWriterSegmentProcessors(metadata);
    }

    private TableSegmentLayout selectLayout(SegmentMetadata segmentMetadata) {
        SegmentType type = segmentMetadata.getType();
        if (!type.isTableSegment()) {
            type = SegmentType.fromAttributes(segmentMetadata.getAttributes());
        }

        return selectLayout(segmentMetadata.getName(), type);
    }

    private TableSegmentLayout selectLayout(String segmentName, SegmentType segmentType) {
        if (segmentType.isFixedKeyLengthTableSegment()) {
            return this.fixedKeyLayout;
        } else if (segmentType.isTableSegment()) {
            return this.hashTableLayout;
        }

        throw new IllegalArgumentException(String.format("Segment Type '%s' not supported (Segment = '%s').", segmentType, segmentName));
    }

    //endregion

    //region TableStore Implementation

    @Override
    public CompletableFuture<Void> createSegment(@NonNull String segmentName, SegmentType segmentType, TableSegmentConfig config, Duration timeout) {
        Exceptions.checkNotClosed(this.closed.get(), this);
        segmentType = SegmentType.builder(segmentType).tableSegment().build(); // Ensure at least a TableSegment type.
        val attributes = new HashMap<>(TableAttributes.DEFAULT_VALUES);
        attributes.putAll(selectLayout(segmentName, segmentType).getNewSegmentAttributes(config));
        val attributeUpdates = attributes
                .entrySet().stream()
                .map(e -> new AttributeUpdate(e.getKey(), AttributeUpdateType.None, e.getValue()))
                .collect(Collectors.toList());
        logRequest("createSegment", segmentName, segmentType, config);
        return this.segmentContainer.createStreamSegment(segmentName, segmentType, attributeUpdates, timeout);
    }

    @Override
    public CompletableFuture<Void> deleteSegment(@NonNull String segmentName, boolean mustBeEmpty, Duration timeout) {
        Exceptions.checkNotClosed(this.closed.get(), this);
        logRequest("deleteSegment", segmentName, mustBeEmpty);
        val timer = new TimeoutTimer(timeout);
        return this.segmentContainer
                .forSegment(segmentName, timer.getRemaining())
                .thenComposeAsync(segment -> selectLayout(segment.getInfo()).deleteSegment(segmentName, mustBeEmpty, timer.getRemaining()), this.executor);
    }

    @Override
    public CompletableFuture<Void> merge(@NonNull String targetSegmentName, @NonNull String sourceSegmentName, Duration timeout) {
        Exceptions.checkNotClosed(this.closed.get(), this);
        throw new UnsupportedOperationException("merge");
    }

    @Override
    public CompletableFuture<Void> seal(String segmentName, Duration timeout) {
        Exceptions.checkNotClosed(this.closed.get(), this);
        throw new UnsupportedOperationException("seal");
    }

    @Override
    public CompletableFuture<List<Long>> put(@NonNull String segmentName, @NonNull List<TableEntry> entries, Duration timeout) {
        return put(segmentName, entries, TableSegmentLayout.NO_OFFSET, timeout);
    }

    @Override
    public CompletableFuture<List<Long>> put(@NonNull String segmentName, @NonNull List<TableEntry> entries, long tableSegmentOffset, Duration timeout) {
        Exceptions.checkNotClosed(this.closed.get(), this);
        TimeoutTimer timer = new TimeoutTimer(timeout);
        return this.segmentContainer
                .forSegment(segmentName, timer.getRemaining())
                .thenComposeAsync(segment -> selectLayout(segment.getInfo()).put(segment, entries, tableSegmentOffset, timer), this.executor);
    }

    @Override
    public CompletableFuture<Void> remove(@NonNull String segmentName, @NonNull Collection<TableKey> keys, Duration timeout) {
        return remove(segmentName, keys, TableSegmentLayout.NO_OFFSET, timeout);
    }

    @Override
    public CompletableFuture<Void> remove(@NonNull String segmentName, @NonNull Collection<TableKey> keys, long tableSegmentOffset, Duration timeout) {
        Exceptions.checkNotClosed(this.closed.get(), this);
        TimeoutTimer timer = new TimeoutTimer(timeout);
        return this.segmentContainer
                .forSegment(segmentName, timer.getRemaining())
                .thenComposeAsync(segment -> selectLayout(segment.getInfo()).remove(segment, keys, tableSegmentOffset, timer), this.executor);
    }

    @Override
    public CompletableFuture<List<TableEntry>> get(@NonNull String segmentName, @NonNull List<BufferView> keys, Duration timeout) {
        Exceptions.checkNotClosed(this.closed.get(), this);
        TimeoutTimer timer = new TimeoutTimer(timeout);
        return this.segmentContainer
                .forSegment(segmentName, timer.getRemaining())
                .thenComposeAsync(segment -> selectLayout(segment.getInfo()).get(segment, keys, timer), this.executor);
    }

    @Override
    public CompletableFuture<AsyncIterator<IteratorItem<TableKey>>> keyIterator(String segmentName, IteratorArgs args) {
        Exceptions.checkNotClosed(this.closed.get(), this);
        return this.segmentContainer.forSegment(segmentName, args.getFetchTimeout())
                .thenComposeAsync(segment -> selectLayout(segment.getInfo()).keyIterator(segment, args), this.executor);
    }

    @Override
    public CompletableFuture<AsyncIterator<IteratorItem<TableEntry>>> entryIterator(String segmentName, IteratorArgs args) {
        Exceptions.checkNotClosed(this.closed.get(), this);
        return this.segmentContainer.forSegment(segmentName, args.getFetchTimeout())
                .thenComposeAsync(segment -> selectLayout(segment.getInfo()).entryIterator(segment, args), this.executor);
    }

    @Override
    public CompletableFuture<AsyncIterator<IteratorItem<TableEntry>>> entryDeltaIterator(String segmentName, long fromPosition, Duration fetchTimeout) {
        Exceptions.checkNotClosed(this.closed.get(), this);
        return this.segmentContainer.forSegment(segmentName, fetchTimeout)
                .thenApplyAsync(segment -> selectLayout(segment.getInfo()).entryDeltaIterator(segment, fromPosition, fetchTimeout), this.executor);
    }

    //endregion

    //region Helpers

    private void logRequest(String requestName, Object... args) {
        log.debug("{}: {} {}", this.traceObjectId, requestName, args);
    }

    //endregion

<<<<<<< HEAD
    //region TableWriterConnector

    @RequiredArgsConstructor
    private class TableWriterConnectorImpl implements TableWriterConnector {
        @Getter
        private final SegmentMetadata metadata;

        @Override
        public EntrySerializer getSerializer() {
            return ContainerTableExtensionImpl.this.serializer;
        }

        @Override
        public KeyHasher getKeyHasher() {
            return ContainerTableExtensionImpl.this.hasher;
        }

        @Override
        public SegmentSortedKeyIndex getSortedKeyIndex() {
            return ContainerTableExtensionImpl.this.sortedKeyIndex.getSortedKeyIndex(this.metadata.getId(), this.metadata);
        }

        @Override
        public CompletableFuture<DirectSegmentAccess> getSegment(Duration timeout) {
            // IMPORTANT: we only invoke forSegment with OperationPriority.Critical here - the WriterTableProcessor is the
            // only one that requires this priority as it runs within the StorageWriter. We should not be prioritizing
            // the other operations (such as put() or remove()) as those are user-generated.
            return ContainerTableExtensionImpl.this.segmentContainer.forSegment(this.metadata.getName(), OperationPriority.Critical, timeout);
        }

        @Override
        public void notifyIndexOffsetChanged(long lastIndexedOffset, int processedSizeBytes) {
            ContainerTableExtensionImpl.this.keyIndex.notifyIndexOffsetChanged(this.metadata.getId(), lastIndexedOffset, processedSizeBytes);
        }

        @Override
        public int getMaxCompactionSize() {
            return ContainerTableExtensionImpl.this.config.getMaxCompactionSize();
        }

        @Override
        public void close() {
            // Tell the KeyIndex that it's ok to clear any tail-end cache.
            ContainerTableExtensionImpl.this.keyIndex.notifyIndexOffsetChanged(this.metadata.getId(), -1L, 0);
        }
    }

    //endregion

    //region GetResultBuilder

    /**
     * Helps build Result for the {@link #get} method.
     */
    private static class GetResultBuilder {
        /**
         * Sought keys.
         */
        @Getter
        private final List<BufferView> keys;
        /**
         * Sought keys's hashes, in the same order as the keys.
         */
        @Getter
        private final List<UUID> hashes;

        /**
         * A list of Futures with the results for each key, in the same order as the keys.
         */
        private final List<CompletableFuture<TableEntry>> resultFutures;

        GetResultBuilder(List<BufferView> keys, KeyHasher hasher) {
            this.keys = keys;
            this.hashes = keys.stream().map(hasher::hash).collect(Collectors.toList());
            this.resultFutures = new ArrayList<>();
        }

        void includeResult(CompletableFuture<TableEntry> entryFuture) {
            this.resultFutures.add(entryFuture);
        }

        CompletableFuture<List<TableEntry>> getResultFutures() {
            return Futures.allOfWithResults(this.resultFutures);
        }
    }

    //endregion

    //region IteratorItemImpl

    @Data
    private static class IteratorItemImpl<T> implements IteratorItem<T> {
        private final BufferView state;
        private final Collection<T> entries;
    }

    @FunctionalInterface
    private interface GetBucketReader<T> {
        TableBucketReader<T> apply(DirectSegmentAccess segment, TableBucketReader.GetBackpointer getBackpointer, ScheduledExecutorService executor);
    }

    //endregion

    //region UpdateBatchTooLargeException

    @VisibleForTesting
    static class UpdateBatchTooLargeException extends IllegalArgumentException {
        UpdateBatchTooLargeException(int length, int maxLength) {
            super(String.format("Update Batch length %s exceeds the maximum limit %s.", length, maxLength));
        }
    }

    //endregion
=======
>>>>>>> 0a605f75
}<|MERGE_RESOLUTION|>--- conflicted
+++ resolved
@@ -34,11 +34,6 @@
 import io.pravega.segmentstore.server.SegmentMetadata;
 import io.pravega.segmentstore.server.UpdateableSegmentMetadata;
 import io.pravega.segmentstore.server.WriterSegmentProcessor;
-<<<<<<< HEAD
-import io.pravega.segmentstore.server.logs.operations.OperationPriority;
-import java.io.IOException;
-=======
->>>>>>> 0a605f75
 import java.time.Duration;
 import java.util.Collection;
 import java.util.Collections;
@@ -260,120 +255,4 @@
 
     //endregion
 
-<<<<<<< HEAD
-    //region TableWriterConnector
-
-    @RequiredArgsConstructor
-    private class TableWriterConnectorImpl implements TableWriterConnector {
-        @Getter
-        private final SegmentMetadata metadata;
-
-        @Override
-        public EntrySerializer getSerializer() {
-            return ContainerTableExtensionImpl.this.serializer;
-        }
-
-        @Override
-        public KeyHasher getKeyHasher() {
-            return ContainerTableExtensionImpl.this.hasher;
-        }
-
-        @Override
-        public SegmentSortedKeyIndex getSortedKeyIndex() {
-            return ContainerTableExtensionImpl.this.sortedKeyIndex.getSortedKeyIndex(this.metadata.getId(), this.metadata);
-        }
-
-        @Override
-        public CompletableFuture<DirectSegmentAccess> getSegment(Duration timeout) {
-            // IMPORTANT: we only invoke forSegment with OperationPriority.Critical here - the WriterTableProcessor is the
-            // only one that requires this priority as it runs within the StorageWriter. We should not be prioritizing
-            // the other operations (such as put() or remove()) as those are user-generated.
-            return ContainerTableExtensionImpl.this.segmentContainer.forSegment(this.metadata.getName(), OperationPriority.Critical, timeout);
-        }
-
-        @Override
-        public void notifyIndexOffsetChanged(long lastIndexedOffset, int processedSizeBytes) {
-            ContainerTableExtensionImpl.this.keyIndex.notifyIndexOffsetChanged(this.metadata.getId(), lastIndexedOffset, processedSizeBytes);
-        }
-
-        @Override
-        public int getMaxCompactionSize() {
-            return ContainerTableExtensionImpl.this.config.getMaxCompactionSize();
-        }
-
-        @Override
-        public void close() {
-            // Tell the KeyIndex that it's ok to clear any tail-end cache.
-            ContainerTableExtensionImpl.this.keyIndex.notifyIndexOffsetChanged(this.metadata.getId(), -1L, 0);
-        }
-    }
-
-    //endregion
-
-    //region GetResultBuilder
-
-    /**
-     * Helps build Result for the {@link #get} method.
-     */
-    private static class GetResultBuilder {
-        /**
-         * Sought keys.
-         */
-        @Getter
-        private final List<BufferView> keys;
-        /**
-         * Sought keys's hashes, in the same order as the keys.
-         */
-        @Getter
-        private final List<UUID> hashes;
-
-        /**
-         * A list of Futures with the results for each key, in the same order as the keys.
-         */
-        private final List<CompletableFuture<TableEntry>> resultFutures;
-
-        GetResultBuilder(List<BufferView> keys, KeyHasher hasher) {
-            this.keys = keys;
-            this.hashes = keys.stream().map(hasher::hash).collect(Collectors.toList());
-            this.resultFutures = new ArrayList<>();
-        }
-
-        void includeResult(CompletableFuture<TableEntry> entryFuture) {
-            this.resultFutures.add(entryFuture);
-        }
-
-        CompletableFuture<List<TableEntry>> getResultFutures() {
-            return Futures.allOfWithResults(this.resultFutures);
-        }
-    }
-
-    //endregion
-
-    //region IteratorItemImpl
-
-    @Data
-    private static class IteratorItemImpl<T> implements IteratorItem<T> {
-        private final BufferView state;
-        private final Collection<T> entries;
-    }
-
-    @FunctionalInterface
-    private interface GetBucketReader<T> {
-        TableBucketReader<T> apply(DirectSegmentAccess segment, TableBucketReader.GetBackpointer getBackpointer, ScheduledExecutorService executor);
-    }
-
-    //endregion
-
-    //region UpdateBatchTooLargeException
-
-    @VisibleForTesting
-    static class UpdateBatchTooLargeException extends IllegalArgumentException {
-        UpdateBatchTooLargeException(int length, int maxLength) {
-            super(String.format("Update Batch length %s exceeds the maximum limit %s.", length, maxLength));
-        }
-    }
-
-    //endregion
-=======
->>>>>>> 0a605f75
 }