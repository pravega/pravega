--- conflicted
+++ resolved
@@ -333,7 +333,6 @@
     }
 
     /**
-<<<<<<< HEAD
      * Sets/removes an attribute on the file represented by the given descriptor indicating that a write is in progress.
      *
      * @param file       The FileDescriptor of the file.
@@ -358,7 +357,9 @@
      */
     private boolean isWriteInProgress(FileDescriptor file) throws IOException {
         return getBooleanAttributeValue(file.getPath(), WRITING_ATTRIBUTE);
-=======
+    }
+
+    /**
      * Sets the Sealed attribute to false on the file represented by the given descriptor.
      *
      * @param file The FileDescriptor of the file to unseal.
@@ -367,7 +368,6 @@
     void makeUnsealed(FileDescriptor file) throws IOException {
         setBooleanAttributeValue(file.getPath(), SEALED_ATTRIBUTE, false);
         log.debug("MakeUnsealed '{}'.", file.getPath());
->>>>>>> 1e7dfaf9
     }
 
     /**
