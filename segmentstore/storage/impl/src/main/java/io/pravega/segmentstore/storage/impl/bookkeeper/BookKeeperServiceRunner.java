/**
 * Copyright (c) 2017 Dell Inc., or its subsidiaries. All Rights Reserved.
 *
 * Licensed under the Apache License, Version 2.0 (the "License");
 * you may not use this file except in compliance with the License.
 * You may obtain a copy of the License at
 *
 *     http://www.apache.org/licenses/LICENSE-2.0
 */
package io.pravega.segmentstore.storage.impl.bookkeeper;

import com.google.common.base.Preconditions;
import java.io.File;
import java.io.IOException;
import java.net.InetAddress;
import java.util.ArrayList;
import java.util.HashMap;
import java.util.List;
import java.util.Objects;
import java.util.concurrent.atomic.AtomicReference;
import lombok.Builder;
import lombok.Cleanup;
import lombok.SneakyThrows;
import lombok.extern.slf4j.Slf4j;
import lombok.val;
import org.apache.bookkeeper.conf.ServerConfiguration;
import org.apache.bookkeeper.proto.BookieServer;
import org.apache.bookkeeper.util.IOUtils;
import org.apache.bookkeeper.zookeeper.ZooKeeperClient;
import org.apache.commons.io.FileUtils;
import org.apache.zookeeper.CreateMode;
import org.apache.zookeeper.ZooDefs;

/**
 * Helper class that starts BookKeeper in-process.
 */
@Slf4j
@Builder
public class BookKeeperServiceRunner implements AutoCloseable {
    //region Members

    public static final String PROPERTY_BASE_PORT = "basePort";
    public static final String PROPERTY_BOOKIE_COUNT = "bookieCount";
    public static final String PROPERTY_ZK_PORT = "zkPort";
    public static final String PROPERTY_LEDGERS_PATH = "ledgersPath";
    public static final String PROPERTY_START_ZK = "startZk";
    private static final InetAddress LOOPBACK_ADDRESS = InetAddress.getLoopbackAddress();
    private final boolean startZk;
    private final int zkPort;
    private final String ledgersPath;
    private final boolean secureBK;
    private final List<Integer> bookiePorts;
    private final List<BookieServer> servers = new ArrayList<>();
    private final AtomicReference<ZooKeeperServiceRunner> zkServer = new AtomicReference<>();
    private final HashMap<Integer, File> tempDirs = new HashMap<>();
    private final AtomicReference<Thread> cleanup = new AtomicReference<>();

    //endregion

    //region AutoCloseable Implementation

    @Override
    public void close() throws Exception {
        try {
            this.servers.stream().filter(Objects::nonNull).forEach(BookieServer::shutdown);
            if (this.zkServer.get() != null) {
                this.zkServer.get().close();
            }
        } finally {
            cleanupDirectories();
        }

        Thread c = this.cleanup.getAndSet(null);
        if (c != null) {
            Runtime.getRuntime().removeShutdownHook(c);
        }
    }

    @SneakyThrows
    private void cleanupOnShutdown() {
        close();
    }

    //endregion

    //region BookKeeper operations

    /**
     * Stops the BookieService with the given index.
     *
     * @param bookieIndex The index of the bookie to stop.
     */
    public void stopBookie(int bookieIndex) {
        Preconditions.checkState(this.servers.size() > 0, "No Bookies initialized. Call startAll().");
        Preconditions.checkState(this.servers.get(0) != null, "Bookie already stopped.");
        val bk = this.servers.get(bookieIndex);
        bk.shutdown();
        this.servers.set(bookieIndex, null);
        log.info("Bookie {} stopped.", bookieIndex);
    }

    /**
     * Restarts the BookieService with the given index.
     *
     * @param bookieIndex The index of the bookie to restart.
     * @throws Exception If an exception occurred.
     */
    public void startBookie(int bookieIndex) throws Exception {
        Preconditions.checkState(this.servers.size() > 0, "No Bookies initialized. Call startAll().");
        Preconditions.checkState(this.servers.get(0) == null, "Bookie already running.");
        this.servers.set(bookieIndex, runBookie(this.bookiePorts.get(bookieIndex)));
        log.info("Bookie {} stopped.", bookieIndex);
    }

    /**
     * Suspends (stops) ZooKeeper, without destroying its underlying data (so a subsequent resume can pick up from the
     * state where it left off).
     */
    public void suspendZooKeeper() {
        val zk = this.zkServer.get();
        Preconditions.checkState(zk != null, "ZooKeeper not started.");

        // Stop, but do not close, the ZK runner.
        zk.stop();
        log.info("ZooKeeper suspended.");
    }

    /**
     * Resumes ZooKeeper (if it had previously been suspended).
     *
     * @throws Exception If an exception got thrown.
     */
    public void resumeZooKeeper() throws Exception {
        val zk = new ZooKeeperServiceRunner(this.zkPort);
        if (this.zkServer.compareAndSet(null, zk)) {
            // Initialize ZK runner (since nobody else did it for us).
            zk.initialize();
            log.info("ZooKeeper initialized.");
        } else {
            zk.close();
        }

        // Start or resume ZK.
        this.zkServer.get().start();
        log.info("ZooKeeper resumed.");
    }

    /**
     * Starts the BookKeeper cluster in-process.
     *
     * @throws Exception If an exception occurred.
     */
    public void startAll() throws Exception {
        // Make sure the child processes and any created files get killed/deleted if the process is terminated.
        this.cleanup.set(new Thread(this::cleanupOnShutdown));
        Runtime.getRuntime().addShutdownHook(this.cleanup.get());

        if (this.startZk) {
            resumeZooKeeper();
        }

        initializeZookeeper();
        runBookies();
    }

    private void initializeZookeeper() throws Exception {
        log.info("Formatting ZooKeeper ...");
        @Cleanup
        val zkc = ZooKeeperClient.newBuilder()
                                 .connectString(LOOPBACK_ADDRESS.getHostAddress() + ":" + this.zkPort)
                                 .sessionTimeoutMs(10000)
                                 .build();

        String znode;
        StringBuilder znodePath = new StringBuilder();
        for (String z : this.ledgersPath.split("/")) {
            znodePath.append(z);
            znode = znodePath.toString();
            if (!znode.isEmpty()) {
                zkc.create(znode, new byte[0], ZooDefs.Ids.OPEN_ACL_UNSAFE, CreateMode.PERSISTENT);
            }
            znodePath.append("/");
        }

        znodePath.append("available");
        zkc.create(znodePath.toString(), new byte[0], ZooDefs.Ids.OPEN_ACL_UNSAFE, CreateMode.PERSISTENT);
    }

    private void runBookies() throws Exception {
        log.info("Starting Bookie(s) ...");
        for (int bkPort : this.bookiePorts) {
            this.servers.add(runBookie(bkPort));
        }
    }

    private BookieServer runBookie(int bkPort) throws Exception {
        // Attempt to reuse an existing data directory. This is useful in case of stops & restarts, when we want to perserve
        // already committed data.
        File tmpDir = this.tempDirs.getOrDefault(bkPort, null);
        if (tmpDir == null) {
            tmpDir = IOUtils.createTempDir("bookie_" + bkPort, "test");
            tmpDir.deleteOnExit();
            this.tempDirs.put(bkPort, tmpDir);
            log.info("Created " + tmpDir);
            if (!tmpDir.delete() || !tmpDir.mkdir()) {
                throw new IOException("Couldn't create bookie dir " + tmpDir);
            }
        }

        val conf = new ServerConfiguration();
        conf.setBookiePort(bkPort);
        conf.setZkServers(LOOPBACK_ADDRESS.getHostAddress() + ":" + this.zkPort);
        conf.setJournalDirName(tmpDir.getPath());
        conf.setLedgerDirNames(new String[]{tmpDir.getPath()});
        conf.setAllowLoopback(true);
        conf.setJournalAdaptiveGroupWrites(false);
        conf.setZkLedgersRootPath(ledgersPath);
<<<<<<< HEAD
        if (this.secureBK) {
=======

        if (secureBK) {
>>>>>>> 523c7812
            conf.setTLSProvider("OpenSSL");
            conf.setTLSProviderFactoryClass("org.apache.bookkeeper.tls.TLSContextFactory");
            conf.setTLSKeyStore("../../../config/bookie.keystore.jks");
            conf.setTLSKeyStorePasswordPath("../../../config/bookie.keystore.jks.passwd");
            conf.setTLSTrustStore("../../../config/bookie.truststore.jks");
            conf.setTLSTrustStore("../../../config/bookie.truststore.jks.passwd");
<<<<<<< HEAD
=======
        }
>>>>>>> 523c7812

        }
        log.info("Starting Bookie at port " + bkPort);
        val bs = new BookieServer(conf);
        bs.start();
        return bs;
    }

    private void cleanupDirectories() throws IOException {
        for (File dir : this.tempDirs.values()) {
            log.info("Cleaning up " + dir);
            FileUtils.deleteDirectory(dir);
        }

        this.tempDirs.clear();
    }

    //endregion

    /**
     * Main method that can be used to start BookKeeper out-of-process using BookKeeperServiceRunner.
     * This is used when invoking this class via ProcessStarter.
     *
     * @param args Args.
     * @throws Exception If an error occurred.
     */
    public static void main(String[] args) throws Exception {
        val b = BookKeeperServiceRunner.builder();
        b.startZk(false);
        try {
            int bkBasePort = Integer.parseInt(System.getProperty(PROPERTY_BASE_PORT));
            int bkCount = Integer.parseInt(System.getProperty(PROPERTY_BOOKIE_COUNT));
            val bkPorts = new ArrayList<Integer>();
            for (int i = 0; i < bkCount; i++) {
                bkPorts.add(bkBasePort + i);
            }

            b.bookiePorts(bkPorts);
            b.zkPort(Integer.parseInt(System.getProperty(PROPERTY_ZK_PORT)));
            b.ledgersPath(System.getProperty(PROPERTY_LEDGERS_PATH));
            b.startZk(Boolean.parseBoolean(System.getProperty(PROPERTY_START_ZK, "false")));
        } catch (Exception ex) {
            System.out.println(String.format("Invalid or missing arguments (via system properties). Expected: %s(int), " +
                            "%s(int), %s(int), %s(String). (%s).", PROPERTY_BASE_PORT, PROPERTY_BOOKIE_COUNT, PROPERTY_ZK_PORT,
                    PROPERTY_LEDGERS_PATH, ex.getMessage()));
            System.exit(-1);
            return;
        }

        BookKeeperServiceRunner runner = b.build();
        runner.startAll();
        Thread.sleep(Long.MAX_VALUE);
    }
}<|MERGE_RESOLUTION|>--- conflicted
+++ resolved
@@ -215,24 +215,16 @@
         conf.setAllowLoopback(true);
         conf.setJournalAdaptiveGroupWrites(false);
         conf.setZkLedgersRootPath(ledgersPath);
-<<<<<<< HEAD
-        if (this.secureBK) {
-=======
 
         if (secureBK) {
->>>>>>> 523c7812
             conf.setTLSProvider("OpenSSL");
             conf.setTLSProviderFactoryClass("org.apache.bookkeeper.tls.TLSContextFactory");
             conf.setTLSKeyStore("../../../config/bookie.keystore.jks");
             conf.setTLSKeyStorePasswordPath("../../../config/bookie.keystore.jks.passwd");
             conf.setTLSTrustStore("../../../config/bookie.truststore.jks");
             conf.setTLSTrustStore("../../../config/bookie.truststore.jks.passwd");
-<<<<<<< HEAD
-=======
-        }
->>>>>>> 523c7812
-
-        }
+        }
+
         log.info("Starting Bookie at port " + bkPort);
         val bs = new BookieServer(conf);
         bs.start();
