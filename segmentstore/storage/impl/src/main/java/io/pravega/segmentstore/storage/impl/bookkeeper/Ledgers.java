/**
 * Copyright (c) Dell Inc., or its subsidiaries. All Rights Reserved.
 *
 * Licensed under the Apache License, Version 2.0 (the "License");
 * you may not use this file except in compliance with the License.
 * You may obtain a copy of the License at
 *
 *     http://www.apache.org/licenses/LICENSE-2.0
 */
package io.pravega.segmentstore.storage.impl.bookkeeper;

import io.pravega.common.Exceptions;
import io.pravega.common.util.BitConverter;
import io.pravega.segmentstore.storage.DataLogNotAvailableException;
import io.pravega.segmentstore.storage.DurableDataLogException;
import java.util.Collections;
import java.util.HashMap;
import java.util.List;
import java.util.Map;
import lombok.extern.slf4j.Slf4j;
import lombok.val;
import org.apache.bookkeeper.client.BKException;
import org.apache.bookkeeper.client.BookKeeper;
import org.apache.bookkeeper.client.LedgerHandle;

/**
 * General utilities pertaining to BookKeeper Ledgers.
 */
@Slf4j
final class Ledgers {
    static final String PROPERTY_LOG_ID = "BookKeeperLogId";
    static final int NO_LOG_ID = -1;
    static final long NO_LEDGER_ID = LedgerHandle.INVALID_LEDGER_ID;
    static final long NO_ENTRY_ID = LedgerHandle.INVALID_ENTRY_ID;
    /**
     * How many ledgers to fence out (from the end of the list) when acquiring lock.
     */
    static final int MIN_FENCE_LEDGER_COUNT = 2;

    /**
     * Creates a new Ledger in BookKeeper.
     * @param bookKeeper A {@link BookKeeper} client to use.
     * @param config     The {@link BookKeeperConfig} to use.
     * @param logId      The Id of the {@link BookKeeperLog} that owns this ledgers. This will be codified in the new
     *                   ledger's metadata so that it may be recovered in case we need to reconstruct the {@link BookKeeperLog}
     *                   in the future.
     *
     * @return A LedgerHandle for the new ledger.
     * @throws DataLogNotAvailableException If BookKeeper is unavailable or the ledger could not be created because an
     *                                      insufficient number of Bookies are available. The causing exception is wrapped
     *                                      inside it.
     * @throws DurableDataLogException      If another exception occurred. The causing exception is wrapped inside it.
     */
    static LedgerHandle create(BookKeeper bookKeeper, BookKeeperConfig config, int logId) throws DurableDataLogException {
        try {

            return Exceptions.handleInterruptedCall(() ->
                    bookKeeper.createLedger(
                            config.getBkEnsembleSize(),
                            config.getBkWriteQuorumSize(),
                            config.getBkAckQuorumSize(),
<<<<<<< HEAD
                            LEDGER_DIGEST_TYPE,
                            config.getBKPassword(),
                            createLedgerCustomMetadata(logId)));
=======
                            config.getDigestType(),
                            config.getBKPassword()));
>>>>>>> a3e03c69
        } catch (BKException.BKNotEnoughBookiesException bkEx) {
            throw new DataLogNotAvailableException("Unable to create new BookKeeper Ledger.", bkEx);
        } catch (BKException bkEx) {
            throw new DurableDataLogException("Unable to create new BookKeeper Ledger.", bkEx);
        }
    }

    /**
     * Opens a ledger. This operation also fences out the ledger in case anyone else was writing to it.
     *
     * @param ledgerId   The Id of the Ledger to open.
     * @param bookKeeper A references to the BookKeeper client to use.
     * @param config     Configuration to use.
     * @return A LedgerHandle for the newly opened ledger.
     * @throws DurableDataLogException If an exception occurred. The causing exception is wrapped inside it.
     */
    static LedgerHandle openFence(long ledgerId, BookKeeper bookKeeper, BookKeeperConfig config) throws DurableDataLogException {
        try {
            return Exceptions.handleInterruptedCall(
                    () -> bookKeeper.openLedger(ledgerId, config.getDigestType(), config.getBKPassword()));
        } catch (BKException bkEx) {
            throw new DurableDataLogException(String.format("Unable to open-fence ledger %d.", ledgerId), bkEx);
        }
    }

    /**
     * Opens a ledger for reading. This operation does not fence out the ledger.
     *
     * @param ledgerId   The Id of the Ledger to open.
     * @param bookKeeper A references to the BookKeeper client to use.
     * @param config     Configuration to use.
     * @return A LedgerHandle for the newly opened ledger.
     * @throws DurableDataLogException If an exception occurred. The causing exception is wrapped inside it.
     */
    static LedgerHandle openRead(long ledgerId, BookKeeper bookKeeper, BookKeeperConfig config) throws DurableDataLogException {
        try {
            return Exceptions.handleInterruptedCall(
                    () -> bookKeeper.openLedgerNoRecovery(ledgerId, config.getDigestType(), config.getBKPassword()));
        } catch (BKException bkEx) {
            throw new DurableDataLogException(String.format("Unable to open-read ledger %d.", ledgerId), bkEx);
        }
    }

    /**
     * Reliably retrieves the LastAddConfirmed for the Ledger with given LedgerId, by opening the Ledger in fencing mode
     * and getting the value. NOTE: this open-fences the Ledger which will effectively stop any writing action on it.
     *
     * @param ledgerId   The Id of the Ledger to query.
     * @param bookKeeper A references to the BookKeeper client to use.
     * @param config     Configuration to use.
     * @return The LastAddConfirmed for the given LedgerId.
     * @throws DurableDataLogException If an exception occurred. The causing exception is wrapped inside it.
     */
    static long readLastAddConfirmed(long ledgerId, BookKeeper bookKeeper, BookKeeperConfig config) throws DurableDataLogException {
        LedgerHandle h = null;
        try {
            // Here we open the Ledger WITH recovery, to force BookKeeper to reconcile any appends that may have been
            // interrupted and not properly acked. Otherwise there is no guarantee we can get an accurate value for
            // LastAddConfirmed.
            h = openFence(ledgerId, bookKeeper, config);
            return h.getLastAddConfirmed();
        } finally {
            if (h != null) {
                close(h);
            }
        }
    }

    /**
     * Closes the given LedgerHandle.
     *
     * @param handle The LedgerHandle to close.
     * @throws DurableDataLogException If an exception occurred. The causing exception is wrapped inside it.
     */
    static void close(LedgerHandle handle) throws DurableDataLogException {
        try {
            Exceptions.handleInterrupted(handle::close);
        } catch (BKException bkEx) {
            throw new DurableDataLogException(String.format("Unable to close ledger %d.", handle.getId()), bkEx);
        }
    }

    /**
     * Deletes the Ledger with given LedgerId.
     *
     * @param ledgerId   The Id of the Ledger to delete.
     * @param bookKeeper A reference to the BookKeeper client to use.
     * @throws DurableDataLogException If an exception occurred. The causing exception is wrapped inside it.
     */
    static void delete(long ledgerId, BookKeeper bookKeeper) throws DurableDataLogException {
        try {
            Exceptions.handleInterrupted(() -> bookKeeper.deleteLedger(ledgerId));
        } catch (BKException bkEx) {
            throw new DurableDataLogException(String.format("Unable to delete Ledger %d.", ledgerId), bkEx);
        }
    }

    /**
     * Fences out a Log made up of the given ledgers.
     *
     * @param ledgers       An ordered list of LedgerMetadata objects representing all the Ledgers in the log.
     * @param bookKeeper    A reference to the BookKeeper client to use.
     * @param config        Configuration to use.
     * @param traceObjectId Used for logging.
     * @return A Map of LedgerId to LastAddConfirmed for those Ledgers that were fenced out and had a different
     * LastAddConfirmed than what their LedgerMetadata was indicating.
     * @throws DurableDataLogException If an exception occurred. The causing exception is wrapped inside it.
     */
    static Map<Long, Long> fenceOut(List<LedgerMetadata> ledgers, BookKeeper bookKeeper, BookKeeperConfig config, String traceObjectId) throws DurableDataLogException {
        // Fence out the ledgers, in descending order. During the process, we need to determine whether the ledgers we
        // fenced out actually have any data in them, and update the LedgerMetadata accordingly.
        // We need to fence out at least MIN_FENCE_LEDGER_COUNT ledgers that are not empty to properly ensure we fenced
        // the log correctly and identify any empty ledgers (Since this algorithm is executed upon every recovery, any
        // empty ledgers should be towards the end of the Log).
        int nonEmptyCount = 0;
        val result = new HashMap<Long, Long>();
        val iterator = ledgers.listIterator(ledgers.size());
        while (iterator.hasPrevious() && (nonEmptyCount < MIN_FENCE_LEDGER_COUNT)) {
            LedgerMetadata ledgerMetadata = iterator.previous();
            LedgerHandle handle = openFence(ledgerMetadata.getLedgerId(), bookKeeper, config);
            if (handle.getLastAddConfirmed() != NO_ENTRY_ID) {
                // Non-empty.
                nonEmptyCount++;
            }

            if (ledgerMetadata.getStatus() == LedgerMetadata.Status.Unknown) {
                // We did not know the status of this Ledger before, but now we do.
                result.put(ledgerMetadata.getLedgerId(), handle.getLastAddConfirmed());
            }

            close(handle);
            log.info("{}: Fenced out Ledger {}.", traceObjectId, ledgerMetadata);
        }

        return result;
    }

    /**
     * Gets the {@link #PROPERTY_LOG_ID} value from the given {@link LedgerHandle}, as stored in its custom metadata.
     *
     * @param handle The {@link LedgerHandle} to query.
     * @return The Log Id stored in {@link #PROPERTY_LOG_ID}, or {@link #NO_LOG_ID} if not defined (i.e., due to an upgrade
     * from a version that did not store this information).
     */
    static int getBookKeeperLogId(LedgerHandle handle) {
        byte[] logIdSerialized = handle.getCustomMetadata().getOrDefault(PROPERTY_LOG_ID, null);
        return logIdSerialized == null || logIdSerialized.length < Integer.BYTES ? NO_LOG_ID : BitConverter.readInt(logIdSerialized, 0);
    }

    /**
     * Creates a new {@link Map} that can be set as a Ledger's Custom Metadata.
     *
     * @param logId The {@link BookKeeperLog} Id to encode.
     * @return An immutable {@link Map} containing the encoded Ledger's Custom Metadata.
     */
    private static Map<String, byte[]> createLedgerCustomMetadata(int logId) {
        byte[] logIdSerialized = new byte[Integer.BYTES];
        BitConverter.writeInt(logIdSerialized, 0, logId);
        return Collections.singletonMap(PROPERTY_LOG_ID, logIdSerialized);
    }
}<|MERGE_RESOLUTION|>--- conflicted
+++ resolved
@@ -59,14 +59,9 @@
                             config.getBkEnsembleSize(),
                             config.getBkWriteQuorumSize(),
                             config.getBkAckQuorumSize(),
-<<<<<<< HEAD
-                            LEDGER_DIGEST_TYPE,
+                            config.getDigestType(),
                             config.getBKPassword(),
                             createLedgerCustomMetadata(logId)));
-=======
-                            config.getDigestType(),
-                            config.getBKPassword()));
->>>>>>> a3e03c69
         } catch (BKException.BKNotEnoughBookiesException bkEx) {
             throw new DataLogNotAvailableException("Unable to create new BookKeeper Ledger.", bkEx);
         } catch (BKException bkEx) {
