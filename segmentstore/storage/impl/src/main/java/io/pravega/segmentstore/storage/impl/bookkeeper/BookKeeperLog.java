/**
 * Copyright (c) 2017 Dell Inc., or its subsidiaries. All Rights Reserved.
 *
 * Licensed under the Apache License, Version 2.0 (the "License");
 * you may not use this file except in compliance with the License.
 * You may obtain a copy of the License at
 *
 *     http://www.apache.org/licenses/LICENSE-2.0
 */
package io.pravega.segmentstore.storage.impl.bookkeeper;

import com.google.common.base.Preconditions;
import io.pravega.common.ExceptionHelpers;
import io.pravega.common.Exceptions;
import io.pravega.common.LoggerHelpers;
import io.pravega.common.ObjectClosedException;
import io.pravega.common.Timer;
import io.pravega.common.concurrent.FutureHelpers;
import io.pravega.common.concurrent.SequentialAsyncProcessor;
import io.pravega.common.util.ArrayView;
import io.pravega.common.util.CloseableIterator;
import io.pravega.common.util.RetriesExhaustedException;
import io.pravega.segmentstore.storage.DataLogInitializationException;
import io.pravega.segmentstore.storage.DataLogNotAvailableException;
import io.pravega.segmentstore.storage.DataLogWriterNotPrimaryException;
import io.pravega.segmentstore.storage.DurableDataLog;
import io.pravega.segmentstore.storage.DurableDataLogException;
import io.pravega.segmentstore.storage.LogAddress;
import io.pravega.segmentstore.storage.QueueStats;
import io.pravega.segmentstore.storage.WriteFailureException;
import io.pravega.segmentstore.storage.WriteTooLongException;
import java.time.Duration;
import java.util.HashMap;
import java.util.List;
import java.util.Map;
import java.util.concurrent.CancellationException;
import java.util.concurrent.CompletableFuture;
import java.util.concurrent.ScheduledExecutorService;
import java.util.concurrent.ScheduledFuture;
import java.util.concurrent.TimeUnit;
import java.util.concurrent.atomic.AtomicBoolean;
import java.util.stream.Collectors;
import javax.annotation.concurrent.GuardedBy;
import javax.annotation.concurrent.ThreadSafe;
import lombok.SneakyThrows;
import lombok.extern.slf4j.Slf4j;
import lombok.val;
import org.apache.bookkeeper.client.BKException;
import org.apache.bookkeeper.client.BookKeeper;
import org.apache.bookkeeper.client.LedgerHandle;
import org.apache.curator.framework.CuratorFramework;
import org.apache.zookeeper.KeeperException;
import org.apache.zookeeper.data.Stat;

/**
 * Apache BookKeeper implementation of the DurableDataLog interface.
 * Overview:
 * * A Log is made up of several BookKeeper Ledgers plus a Log Metadata stored in ZooKeeper (separate from BookKeeper).
 * <p>
 * The Log Metadata:
 * * Is made up of an ordered list of active Ledgers along with their sequence (in the Log), the Log Truncation Address
 * and the Log Epoch.
 * * Is updated upon every successful initialization, truncation, or ledger rollover.
 * * The Epoch is updated only upon a successful initialization.
 * <p>
 * Fencing and Rollovers:
 * * This is done according to the protocol described here: https://bookkeeper.apache.org/docs/r4.4.0/bookkeeperLedgers2Logs.html
 * * See JavaDocs for the initialize() method (Open-Fence) and the rollover() method (for Rollovers) for details.
 * <p>
 * Reading the log
 * * Reading the log can only be done from the beginning. There is no random-access available.
 * * The Log Reader is designed to work well immediately after recovery. Due to BookKeeper behavior, reading while writing
 * may not immediately provide access to the last written entry, even if it was acknowledged by BookKeeper.
 * * See the LogReader class for more details.
 */
@Slf4j
@ThreadSafe
class BookKeeperLog implements DurableDataLog {
    //region Members

    private static final long REPORT_INTERVAL = 1000;
    private final int containerId;
    private final String logNodePath;
    private final CuratorFramework zkClient;
    private final BookKeeper bookKeeper;
    private final BookKeeperConfig config;
    private final ScheduledExecutorService executorService;
    private final AtomicBoolean closed;
    private final Object lock = new Object();
    private final String traceObjectId;
    @GuardedBy("lock")
    private WriteLedger writeLedger;
    @GuardedBy("lock")
    private LogMetadata logMetadata;
    private final WriteQueue writes;
    private final SequentialAsyncProcessor writeProcessor;
    private final SequentialAsyncProcessor rolloverProcessor;
    private final BookKeeperMetrics.BookKeeperLog metrics;
    private final ScheduledFuture<?> metricReporter;

    //endregion

    //region Constructor

    /**
     * Creates a new instance of the BookKeeper log class.
     *
     * @param containerId     The Id of the Container whose BookKeeperLog to open.
     * @param zkClient        A reference to the CuratorFramework client to use.
     * @param bookKeeper      A reference to the BookKeeper client to use.
     * @param config          Configuration to use.
     * @param executorService An Executor to use for async operations.
     */
    BookKeeperLog(int containerId, CuratorFramework zkClient, BookKeeper bookKeeper, BookKeeperConfig config, ScheduledExecutorService executorService) {
        Preconditions.checkArgument(containerId >= 0, "containerId must be a non-negative integer.");
        this.containerId = containerId;
        this.zkClient = Preconditions.checkNotNull(zkClient, "zkClient");
        this.bookKeeper = Preconditions.checkNotNull(bookKeeper, "bookKeeper");
        this.config = Preconditions.checkNotNull(config, "config");
        this.executorService = Preconditions.checkNotNull(executorService, "executorService");
        this.closed = new AtomicBoolean();
        this.logNodePath = HierarchyUtils.getPath(this.containerId, this.config.getZkHierarchyDepth());
        this.traceObjectId = String.format("Log[%d]", this.containerId);
        this.writes = new WriteQueue(this.config.getMaxConcurrentWrites());
<<<<<<< HEAD
        this.writeProcessor = new SequentialAsyncProcessor(this::processWritesSync, this.executorService);
        this.rolloverProcessor = new SequentialAsyncProcessor(this::rollover, this.executorService);
        this.metrics = new BookKeeperMetrics.BookKeeperLog(this.containerId);
        this.metricReporter = this.executorService.scheduleWithFixedDelay(this::reportMetrics, REPORT_INTERVAL, REPORT_INTERVAL, TimeUnit.MILLISECONDS);
=======
        this.writeProcessor = new SequentialAsyncProcessor(this::processWritesSync, this::handleWriteProcessorFailures, this.executorService);
        this.rolloverProcessor = new SequentialAsyncProcessor(this::rollover, this::handleRolloverFailure, this.executorService);
>>>>>>> f0af6864
    }

    //endregion

    //region AutoCloseable Implementation

    @Override
    public void close() {
        if (!this.closed.getAndSet(true)) {
            this.metricReporter.cancel(true);
            this.rolloverProcessor.close();
            this.writeProcessor.close();

            // Close active ledger.
            WriteLedger writeLedger;
            synchronized (this.lock) {
                writeLedger = this.writeLedger;
                this.writeLedger = null;
                this.logMetadata = null;
            }

            // Close the write queue and cancel the pending writes.
            this.writes.close().forEach(w -> w.fail(new CancellationException("BookKeeperLog has been closed."), true));

            if (writeLedger != null) {
                try {
                    Ledgers.close(writeLedger.ledger);
                } catch (DurableDataLogException bkEx) {
                    log.error("{}: Unable to close LedgerHandle for Ledger {}.", this.traceObjectId, writeLedger.ledger.getId(), bkEx);
                }
            }
        }
    }

    //endregion

    //region DurableDataLog Implementation

    /**
     * Open-Fences this BookKeeper log using the following protocol:
     * 1. Read Log Metadata from ZooKeeper.
     * 2. Fence at least the last 2 ledgers in the Ledger List.
     * 3. Create a new Ledger.
     * 3.1 If any of the steps so far fails, the process is interrupted at the point of failure, and no cleanup is attempted.
     * 4. Update Log Metadata using compare-and-set (this update contains the new ledger and new epoch).
     * 4.1 If CAS fails on metadata update, the newly created Ledger is deleted (this means we were fenced out by some
     * other instance) and no other update is performed.
     *
     * @param timeout Timeout for the operation.
     * @throws DataLogWriterNotPrimaryException If we were fenced-out during this process.
     * @throws DataLogNotAvailableException     If BookKeeper or ZooKeeper are not available.
     * @throws DataLogInitializationException   If a general initialization error occurred.
     * @throws DurableDataLogException          If another type of exception occurred.
     */
    @Override
    public void initialize(Duration timeout) throws DurableDataLogException {
        synchronized (this.lock) {
            Preconditions.checkState(this.writeLedger == null, "BookKeeperLog is already initialized.");
            assert this.logMetadata == null : "writeLedger == null but logMetadata != null";

            // Get metadata about the current state of the log, if any.
            LogMetadata metadata = loadMetadata();

            // Fence out ledgers.
            if (metadata != null) {
                Ledgers.fenceOut(metadata.getLedgers(), this.bookKeeper, this.config, this.traceObjectId);
            }

            // Create new ledger.
            LedgerHandle newLedger = Ledgers.create(this.bookKeeper, this.config);
            log.info("{}: Created Ledger {}.", this.traceObjectId, newLedger.getId());

            // Update node with new ledger.
            metadata = updateMetadata(metadata, newLedger);
            LedgerMetadata ledgerMetadata = metadata.getLedger(newLedger.getId());
            assert ledgerMetadata != null : "cannot find newly added ledger metadata";
            this.writeLedger = new WriteLedger(newLedger, ledgerMetadata);
            this.logMetadata = metadata;
        }
    }

    @Override
    public CompletableFuture<LogAddress> append(ArrayView data, Duration timeout) {
        ensurePreconditions();
        if (data.getLength() > getMaxAppendLength()) {
            return FutureHelpers.failedFuture(new WriteTooLongException(data.getLength(), getMaxAppendLength()));
        }

        long traceId = LoggerHelpers.traceEnterWithContext(log, this.traceObjectId, "append");
        Timer timer = new Timer();

        // Queue up the write.
        CompletableFuture<LogAddress> result = new CompletableFuture<>();
        this.writes.add(new Write(data, getWriteLedger(), result));

        // Trigger Write Processor.
        this.writeProcessor.runAsync();

        // Post append tasks. We do not need to wait for these to happen before returning the call.
        result.whenCompleteAsync((address, ex) -> {
            if (ex != null) {
                handleWriteException(ex);
            } else {
                // Update metrics and take care of other logging tasks.
                this.metrics.writeCompleted(timer.getElapsed());
                LoggerHelpers.traceLeave(log, this.traceObjectId, "append", traceId, address, data.getLength());
            }
        }, this.executorService);
        return result;
    }

    @Override
    public CompletableFuture<Void> truncate(LogAddress upToAddress, Duration timeout) {
        ensurePreconditions();
        Preconditions.checkArgument(upToAddress instanceof LedgerAddress, "upToAddress must be of type LedgerAddress.");
        return CompletableFuture.runAsync(() -> tryTruncate((LedgerAddress) upToAddress), this.executorService);
    }

    @Override
    public CloseableIterator<ReadItem, DurableDataLogException> getReader() throws DurableDataLogException {
        ensurePreconditions();
        return new LogReader(getLogMetadata(), this.bookKeeper, this.config);
    }

    @Override
    public int getMaxAppendLength() {
        return BookKeeperConfig.MAX_APPEND_LENGTH;
    }

    @Override
    public long getEpoch() {
        ensurePreconditions();
        return getLogMetadata().getEpoch();
    }

    @Override
    public QueueStats getQueueStatistics() {
        return this.writes.getStatistics();
    }

    //endregion

    //region Writes

    /**
     * Write Processor main loop. This method is not thread safe and should only be invoked as part of the Write Processor.
     */
    private void processWritesSync() {
        if (getWriteLedger().ledger.isClosed()) {
            // Current ledger is closed. Execute the rollover processor to safely create a new ledger. This will reinvoke
            // the write processor upon finish, so the writes can be reattempted.
            this.rolloverProcessor.runAsync();
        } else if (!processPendingWrites() && !this.closed.get()) {
            // We were not able to complete execution of all writes. Try again.
            this.writeProcessor.runAsync();
        }
    }

    /**
     * Handles a failure from the WriteProcessor.
     *
     * @param exception    The causing exception.
     * @param failureCount The number of consecutive failures.
     * @return True if the WriteProcessor should be reinvoked, false otherwise.
     */
    private boolean handleWriteProcessorFailures(Throwable exception, int failureCount) {
        log.error("{}: processWritesSync (attempt {}/{}) failed.", this.traceObjectId, failureCount, this.config.getMaxWriteAttempts(), exception);
        if (failureCount >= this.config.getMaxWriteAttempts()) {
            log.warn("{}: Too many write processor failures; closing.", this.traceObjectId);
            close();
            return false;
        } else {
            return true;
        }
    }

    /**
     * Executes pending Writes to BookKeeper. This method is not thread safe and should only be invoked as part of
     * the Write Processor.
     * @return True if the no errors, false if at least one write failed.
     */
    private boolean processPendingWrites() {
        // Clean up the write queue of all finished writes that are complete (successfully or failed for good)
        val cs = this.writes.removeFinishedWrites();
        if (cs.contains(WriteQueue.CleanupStatus.WriteFailed)) {
            // We encountered a failed write. As such, we must close immediately and not process anything else.
            // Closing will automatically cancel all pending writes.
            close();
            return false;
        } else if (cs.contains(WriteQueue.CleanupStatus.QueueEmpty)) {
            // Queue is empty - nothing else to do.
            return true;
        }

        // Calculate how much estimated space there is in the current ledger.
        final long maxTotalSize = this.config.getBkLedgerMaxSize() - getWriteLedger().ledger.getLength();

        // Get the writes to execute from the queue.
        List<Write> toExecute = this.writes.getWritesToExecute(maxTotalSize);

        // Check to see if any writes executed on closed ledgers, in which case they either need to be failed (if deemed
        // appropriate, or retried).
        if (handleClosedLedgers(toExecute)) {
            // If any changes were made to the Writes in the list, re-do the search to get a more accurate list of Writes
            // to execute (since some may have changed Ledgers, more writes may not be eligible for execution).
            toExecute = this.writes.getWritesToExecute(maxTotalSize);
        }

        // Execute the writes.
        for (int i = 0; i < toExecute.size(); i++) {
            Write w = toExecute.get(i);
            try {
                // Record the beginning of a new attempt.
                int attemptCount = w.beginAttempt();
                if (attemptCount > this.config.getMaxWriteAttempts()) {
                    // Retried too many times.
                    throw new RetriesExhaustedException(w.getFailureCause());
                }

                // Invoke the BookKeeper write.
                w.getWriteLedger().ledger.asyncAddEntry(w.data.array(), w.data.arrayOffset(), w.data.getLength(), this::addCallback, w);
            } catch (Throwable ex) {
                // Synchronous failure (or RetriesExhausted). Fail current write.
                boolean isFinal = !isRetryable(ex);
                w.fail(ex, isFinal);

                // And fail all remaining writes as well.
                for (int j = i + 1; j < toExecute.size(); j++) {
                    toExecute.get(j).fail(new DurableDataLogException("Previous write failed.", ex), isFinal);
                }

                return false;
            }
        }

        // After every run where we did write, check if need to trigger a rollover.
        this.rolloverProcessor.runAsync();
        return true;
    }

    /**
     * Checks each Write in the given list if it is pointing to a closed WriteLedger. If so, it verifies if the write has
     * actually been committed (in case we hadn't been able to determine its outcome) and updates the Ledger, if needed.
     *
     * @param writes An ordered list of Writes to inspect and update.
     * @return True if any of the Writes in the given list has been modified (either completed or had its WriteLedger
     * changed).
     */
    private boolean handleClosedLedgers(List<Write> writes) {
        if (writes.size() == 0 || !writes.get(0).getWriteLedger().ledger.isClosed()) {
            // Nothing to do. We only need to check the first write since, if a Write failed with LedgerClosed, then the
            // first write must have failed for that reason (a Ledger is closed implies all ledgers before it are closed too).
            return false;
        }

        WriteLedger currentLedger = getWriteLedger();
        Map<Long, Long> lastAddsConfirmed = new HashMap<>();
        boolean anythingChanged = false;
        for (Write w : writes) {
            if (w.isDone() || !w.getWriteLedger().ledger.isClosed()) {
                continue;
            }

            // Write likely failed because of LedgerClosedException. Need to check the LastAddConfirmed for each
            // involved Ledger and see if the write actually made it through or not.
            long lac = fetchLastAddConfirmed(w.getWriteLedger(), lastAddsConfirmed);
            if (w.getEntryId() >= 0 && w.getEntryId() <= lac) {
                // Write was actually successful. Complete it and move on.
                w.complete();
                anythingChanged = true;
            } else if (currentLedger.ledger.getId() != w.getWriteLedger().ledger.getId()) {
                // Current ledger has changed; attempt to write to the new one.
                w.setWriteLedger(currentLedger);
                anythingChanged = true;
            }
        }

        return anythingChanged;
    }

    /**
     * Reliably gets the LastAddConfirmed for the WriteLedger
     *
     * @param writeLedger       The WriteLedger to query.
     * @param lastAddsConfirmed A Map of LedgerIds to LastAddConfirmed for each known ledger id. This is used as a cache
     *                          and will be updated if necessary.
     * @return The LastAddConfirmed for the WriteLedger.
     */
    @SneakyThrows(DurableDataLogException.class)
    private long fetchLastAddConfirmed(WriteLedger writeLedger, Map<Long, Long> lastAddsConfirmed) {
        long ledgerId = writeLedger.ledger.getId();
        long lac = lastAddsConfirmed.getOrDefault(ledgerId, -1L);
        if (lac < 0) {
            if (writeLedger.isRolledOver()) {
                // This close was not due to failure, rather a rollover - hence lastAddConfirmed can be relied upon.
                lac = writeLedger.ledger.getLastAddConfirmed();
            } else {
                // Ledger got closed. This could be due to some external factor, and lastAddConfirmed can't be relied upon.
                // We need to re-open the ledger to get fresh data.
                lac = Ledgers.readLastAddConfirmed(ledgerId, this.bookKeeper, this.config);
            }

            lastAddsConfirmed.put(ledgerId, lac);
        }

        return lac;
    }

    /**
     * Callback for BookKeeper appends.
     *
     * @param rc      Response Code.
     * @param handle  LedgerHandle.
     * @param entryId Assigned EntryId.
     * @param ctx     Write Context. In our case, the Write we were writing.
     */
    private void addCallback(int rc, LedgerHandle handle, long entryId, Object ctx) {
        @SuppressWarnings("unchecked")
        Write write = (Write) ctx;
        try {
            assert handle.getId() == write.getWriteLedger().ledger.getId()
                    : "Handle.Id mismatch: " + write.getWriteLedger().ledger.getId() + " vs " + handle.getId();
            write.setEntryId(entryId);
            if (rc == 0) {
                // Successful write. If we get this, then by virtue of how the Writes are executed (always wait for writes
                // in previous ledgers to complete before initiating, and BookKeeper guaranteeing that all writes in this
                // ledger prior to this writes are done), it is safe to complete the callback future now.
                Timer t = write.complete();
                if (t != null) {
                    this.metrics.bookKeeperWriteCompleted(write.data.getLength(), t.getElapsed());
                }

                return;
            }

            // Convert the response code into an Exception. Eventually this will be picked up by the WriteProcessor which
            // will retry it or fail it permanently (this includes exceptions from rollovers).
            handleWriteException(rc, write);
        } catch (Throwable ex) {
            // Most likely a bug in our code. We still need to fail the write so we don't leave it hanging.
            write.fail(ex, !isRetryable(ex));
        } finally {
            // Process all the appends in the queue after any change. This finalizes the completion, does retries (if needed)
            // and triggers more appends.
            try {
                this.writeProcessor.runAsync();
            } catch (ObjectClosedException ex) {
                // In case of failures, the WriteProcessor may already be closed. We don't want the exception to propagate
                // to BookKeeper.
                log.warn("{}: Not running WriteProcessor as part of callback due to BookKeeperLog being closed.", this.traceObjectId, ex);
            }
        }
    }

    /**
     * Handles a general Write exception.
     */
    private void handleWriteException(Throwable ex) {
        if (ex instanceof ObjectClosedException && !this.closed.get()) {
            log.warn("{}: Caught ObjectClosedException but not closed; closing now.", this.traceObjectId, ex);
            close();
        }
    }

    /**
     * Handles an exception after a Write operation, converts it to a Pravega Exception and completes the given future
     * exceptionally using it.
     *
     * @param responseCode   The BookKeeper response code to interpret.
     * @param write          The Write that failed.
     */
    private void handleWriteException(int responseCode, Write write) {
        assert responseCode != BKException.Code.OK : "cannot handle an exception when responseCode == " + BKException.Code.OK;
        Exception ex = BKException.create(responseCode);
        try {
            if (ex instanceof BKException.BKLedgerFencedException) {
                // We were fenced out.
                ex = new DataLogWriterNotPrimaryException("BookKeeperLog is not primary anymore.", ex);
            } else if (ex instanceof BKException.BKNotEnoughBookiesException) {
                // Insufficient Bookies to complete the operation. This is a retryable exception.
                ex = new DataLogNotAvailableException("BookKeeperLog is not available.", ex);
            } else if (ex instanceof BKException.BKLedgerClosedException) {
                // LedgerClosed can happen because we just rolled over the ledgers or because BookKeeper closed a ledger
                // due to some error. In either case, this is a retryable exception.
                ex = new WriteFailureException("Active Ledger is closed.", ex);
            } else if (ex instanceof BKException.BKWriteException) {
                // Write-related failure or current Ledger closed. This is a retryable exception.
                ex = new WriteFailureException("Unable to write to active Ledger.", ex);
            } else if (ex instanceof BKException.BKClientClosedException) {
                // The BookKeeper client was closed externally. We cannot restart it here. We should close.
                ex = new ObjectClosedException(this, ex);
            } else {
                // All the other kind of exceptions go in the same bucket.
                ex = new DurableDataLogException("General exception while accessing BookKeeper.", ex);
            }
        } finally {
            write.fail(ex, !isRetryable(ex));
        }
    }

    /**
     * Determines whether the given exception can be retried.
     */
    private static boolean isRetryable(Throwable ex) {
        ex = ExceptionHelpers.getRealException(ex);
        return ex instanceof WriteFailureException
                || ex instanceof DataLogNotAvailableException;
    }

    /**
     * Attempts to truncate the Log. The general steps are:
     * 1. Create an in-memory copy of the metadata reflecting the truncation.
     * 2. Attempt to persist the metadata to ZooKeeper.
     * 2.1. This is the only operation that can fail the process. If this fails, the operation stops here.
     * 3. Swap in-memory metadata pointers.
     * 4. Delete truncated-out ledgers.
     * 4.1. If any of the ledgers cannot be deleted, no further attempt to clean them up is done.
     *
     * @param upToAddress The address up to which to truncate.
     */
    @SneakyThrows(DurableDataLogException.class)
    private void tryTruncate(LedgerAddress upToAddress) {
        long traceId = LoggerHelpers.traceEnterWithContext(log, this.traceObjectId, "tryTruncate", upToAddress);

        // Truncate the metadata and get a new copy of it.
        val oldMetadata = getLogMetadata();
        val newMetadata = oldMetadata.truncate(upToAddress);

        // Attempt to persist the new Log Metadata. We need to do this first because if we delete the ledgers but were
        // unable to update the metadata, then the log will be corrupted (metadata points to inexistent ledgers).
        persistMetadata(newMetadata, false);

        // Repoint our metadata to the new one.
        synchronized (this.lock) {
            this.logMetadata = newMetadata;
        }

        // Determine ledgers to delete and delete them.
        val ledgerIdsToKeep = newMetadata.getLedgers().stream().map(LedgerMetadata::getLedgerId).collect(Collectors.toSet());
        val ledgersToDelete = oldMetadata.getLedgers().stream().filter(lm -> !ledgerIdsToKeep.contains(lm.getLedgerId())).iterator();
        while (ledgersToDelete.hasNext()) {
            val lm = ledgersToDelete.next();
            try {
                Ledgers.delete(lm.getLedgerId(), this.bookKeeper);
            } catch (DurableDataLogException ex) {
                // Nothing we can do if we can't delete a ledger; we've already updated the metadata. Log the error and
                // move on.
                log.error("{}: Unable to delete truncated ledger {}.", this.traceObjectId, lm.getLedgerId(), ex);
            }
        }

        log.info("{}: Truncated up to {}.", this.traceObjectId, upToAddress);
        LoggerHelpers.traceLeave(log, this.traceObjectId, "tryTruncate", traceId, upToAddress);
    }

    //endregion

    //region Metadata Management

    /**
     * Loads the metadata for the current log, as stored in ZooKeeper.
     *
     * @return A new LogMetadata object with the desired information, or null if no such node exists.
     * @throws DataLogInitializationException If an Exception (other than NoNodeException) occurred.
     */
    private LogMetadata loadMetadata() throws DataLogInitializationException {
        try {
            Stat storingStatIn = new Stat();
            byte[] serializedMetadata = this.zkClient.getData().storingStatIn(storingStatIn).forPath(this.logNodePath);
            LogMetadata result = LogMetadata.deserialize(serializedMetadata);
            result.withUpdateVersion(storingStatIn.getVersion());
            return result;
        } catch (KeeperException.NoNodeException nne) {
            // Node does not exist: this is the first time we are accessing this log.
            log.warn("{}: No ZNode found for path '{}{}'. This is OK if this is the first time accessing this log.",
                    this.traceObjectId, this.zkClient.getNamespace(), this.logNodePath);
            return null;
        } catch (Exception ex) {
            throw new DataLogInitializationException(String.format("Unable to load ZNode contents for path '%s%s'.",
                    this.zkClient.getNamespace(), this.logNodePath), ex);
        }
    }

    /**
     * Updates the metadata and persists it as a result of adding a new Ledger.
     *
     * @param currentMetadata The current metadata.
     * @param newLedger       The newly added Ledger.
     * @return A new instance of the LogMetadata, which includes the new ledger.
     * @throws DurableDataLogException If an Exception occurred.
     */
    private LogMetadata updateMetadata(LogMetadata currentMetadata, LedgerHandle newLedger) throws DurableDataLogException {
        boolean create = currentMetadata == null;
        if (create) {
            // This is the first ledger ever in the metadata.
            currentMetadata = new LogMetadata(newLedger.getId());
        } else {
            currentMetadata = currentMetadata.addLedger(newLedger.getId(), true);
        }

        try {
            persistMetadata(currentMetadata, create);
        } catch (DurableDataLogException ex) {
            try {
                Ledgers.delete(newLedger.getId(), this.bookKeeper);
            } catch (Exception deleteEx) {
                log.warn("{}: Unable to delete newly created ledger {}.", this.traceObjectId, newLedger.getId(), deleteEx);
                ex.addSuppressed(deleteEx);
            }
        }

        log.info("{} Metadata updated ({}).", this.traceObjectId, currentMetadata);
        return currentMetadata;
    }

    /**
     * Persists the given metadata into ZooKeeper.
     *
     * @param metadata The LogMetadata to persist. At the end of this method, this metadata will have its Version updated
     *                 to the one in ZooKeeper.
     * @param create   Whether to create (true) or update (false) the data in ZooKeeper.
     * @throws DataLogWriterNotPrimaryException If the metadata update failed (if we were asked to create and the node
     *                                          already exists or if we had to update and there was a version mismatch).
     * @throws DurableDataLogException          If another kind of exception occurred.
     */
    private void persistMetadata(LogMetadata metadata, boolean create) throws DurableDataLogException {
        try {
            if (create) {
                byte[] serializedMetadata = metadata.serialize();
                this.zkClient.create()
                             .creatingParentsIfNeeded()
                             .forPath(this.logNodePath, serializedMetadata);
                // Set version to 0 as that will match the ZNode's version.
                metadata.withUpdateVersion(0);
            } else {
                byte[] serializedMetadata = metadata.serialize();
                this.zkClient.setData()
                             .withVersion(metadata.getUpdateVersion())
                             .forPath(this.logNodePath, serializedMetadata);

                // Increment the version to keep up with the ZNode's value (after writing it to ZK).
                metadata.withUpdateVersion(metadata.getUpdateVersion() + 1);
            }
        } catch (KeeperException.NodeExistsException | KeeperException.BadVersionException keeperEx) {
            // We were fenced out. Clean up and throw appropriate exception.
            throw new DataLogWriterNotPrimaryException(
                    String.format("Unable to acquire exclusive write lock for log (path = '%s%s').", this.zkClient.getNamespace(), this.logNodePath),
                    keeperEx);
        } catch (Exception generalEx) {
            // General exception. Clean up and rethrow appropriate exception.
            throw new DataLogInitializationException(
                    String.format("Unable to update ZNode for path '%s%s'.", this.zkClient.getNamespace(), this.logNodePath),
                    generalEx);
        }

        log.info("{} Metadata persisted ({}).", this.traceObjectId, metadata);
    }

    //endregion

    //region Ledger Rollover

    /**
     * Triggers an asynchronous rollover, if the current Write Ledger has exceeded its maximum length.
     * The rollover protocol is as follows:
     * 1. Create a new ledger.
     * 2. Create an in-memory copy of the metadata and add the new ledger to it.
     * 3. Update the metadata in ZooKeeper using compare-and-set.
     * 3.1 If the update fails, the newly created ledger is deleted and the operation stops.
     * 4. Swap in-memory pointers to the active Write Ledger (all future writes will go to the new ledger).
     * 5. Close the previous ledger (and implicitly seal it).
     * 5.1 If closing fails, there is nothing we can do. We've already opened a new ledger and new writes are going to it.
     *
     * NOTE: this method is not thread safe and is not meant to be executed concurrently. It should only be invoked as
     * part of the Rollover Processor.
     * @throws DurableDataLogException If an Exception happened during rollover.
     */
    private void rollover() throws DurableDataLogException {
        long traceId = LoggerHelpers.traceEnterWithContext(log, this.traceObjectId, "rollover");
        val l = getWriteLedger().ledger;
        if (!l.isClosed() && l.getLength() < this.config.getBkLedgerMaxSize()) {
            // Nothing to do. Trigger the write processor just in case this rollover was invoked because the write
            // processor got a pointer to a LedgerHandle that was just closed by a previous run of the rollover processor.
            this.writeProcessor.runAsync();
            LoggerHelpers.traceLeave(log, this.traceObjectId, "rollover", traceId, false);
            return;
        }

        try {
            // Create new ledger.
            LedgerHandle newLedger = Ledgers.create(this.bookKeeper, this.config);
            log.debug("{}: Rollover: created new ledger {}.", this.traceObjectId, newLedger.getId());

            // Update the metadata.
            LogMetadata metadata = getLogMetadata();
            metadata = updateMetadata(metadata, newLedger);
            LedgerMetadata ledgerMetadata = metadata.getLedger(newLedger.getId());
            assert ledgerMetadata != null : "cannot find newly added ledger metadata";
            log.debug("{}: Rollover: updated metadata '{}.", this.traceObjectId, metadata);

            // Update pointers to the new ledger and metadata.
            LedgerHandle oldLedger;
            synchronized (this.lock) {
                oldLedger = this.writeLedger.ledger;
                this.writeLedger.setRolledOver(true);
                this.writeLedger = new WriteLedger(newLedger, ledgerMetadata);
                this.logMetadata = metadata;
            }

            // Close the old ledger. This must be done outside of the lock, otherwise the pending writes (and their callbacks
            // will be invoked within the lock, thus likely candidates for deadlocks).
            Ledgers.close(oldLedger);
            log.debug("{}: Rollover: swapped ledger and metadata pointers (Old = {}, New = {}) and closed old ledger.",
                    this.traceObjectId, oldLedger.getId(), newLedger.getId());
        } finally {
            // It's possible that we have writes in the queue that didn't get picked up because they exceeded the predicted
            // ledger length. Invoke the Write Processor to execute them.
            this.writeProcessor.runAsync();
            LoggerHelpers.traceLeave(log, this.traceObjectId, "rollover", traceId, true);
        }
    }

    /**
     * Handles a failure from the Rollover Processor.
     *
     * @param exception    The causing exception.
     * @param failureCount The number of consecutive failures.
     * @return True if the RolloverProcessor should be reinvoked, false otherwise.
     */
    private boolean handleRolloverFailure(Throwable exception, int failureCount) {
        log.error("{}: Rollover failure (attempt {}/{}); log may be unusable.", this.traceObjectId, failureCount, this.config.getMaxWriteAttempts(), exception);
        if (failureCount >= this.config.getMaxWriteAttempts()) {
            log.warn("{}: Too many rollover failures; closing.", this.traceObjectId);
            close();
            return false;
        } else {
            return true;
        }
    }

    //endregion

    //region Helpers

    private void reportMetrics() {
        this.metrics.ledgerCount(getLogMetadata().getLedgers().size());
        this.metrics.queueStats(this.writes.getStatistics());
    }

    private LogMetadata getLogMetadata() {
        synchronized (this.lock) {
            return this.logMetadata;
        }
    }

    private WriteLedger getWriteLedger() {
        synchronized (this.lock) {
            return this.writeLedger;
        }
    }

    private void ensurePreconditions() {
        Exceptions.checkNotClosed(this.closed.get(), this);
        synchronized (this.lock) {
            Preconditions.checkState(this.writeLedger != null, "BookKeeperLog is not initialized.");
            assert this.logMetadata != null : "writeLedger != null but logMetadata == null";
        }
    }

    //endregion
}<|MERGE_RESOLUTION|>--- conflicted
+++ resolved
@@ -122,15 +122,10 @@
         this.logNodePath = HierarchyUtils.getPath(this.containerId, this.config.getZkHierarchyDepth());
         this.traceObjectId = String.format("Log[%d]", this.containerId);
         this.writes = new WriteQueue(this.config.getMaxConcurrentWrites());
-<<<<<<< HEAD
-        this.writeProcessor = new SequentialAsyncProcessor(this::processWritesSync, this.executorService);
-        this.rolloverProcessor = new SequentialAsyncProcessor(this::rollover, this.executorService);
+        this.writeProcessor = new SequentialAsyncProcessor(this::processWritesSync, this::handleWriteProcessorFailures, this.executorService);
+        this.rolloverProcessor = new SequentialAsyncProcessor(this::rollover, this::handleRolloverFailure, this.executorService);
         this.metrics = new BookKeeperMetrics.BookKeeperLog(this.containerId);
         this.metricReporter = this.executorService.scheduleWithFixedDelay(this::reportMetrics, REPORT_INTERVAL, REPORT_INTERVAL, TimeUnit.MILLISECONDS);
-=======
-        this.writeProcessor = new SequentialAsyncProcessor(this::processWritesSync, this::handleWriteProcessorFailures, this.executorService);
-        this.rolloverProcessor = new SequentialAsyncProcessor(this::rollover, this::handleRolloverFailure, this.executorService);
->>>>>>> f0af6864
     }
 
     //endregion
