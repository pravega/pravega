--- conflicted
+++ resolved
@@ -120,22 +120,14 @@
         this.config = Preconditions.checkNotNull(config, "config");
         this.executorService = Preconditions.checkNotNull(executorService, "executorService");
         this.closed = new AtomicBoolean();
-<<<<<<< HEAD
-        this.logNodePath = HierarchyUtils.getPath(logId, this.config.getZkHierarchyDepth());
-        this.traceObjectId = String.format("Log[%d]", logId);
+        this.logNodePath = HierarchyUtils.getPath(this.containerId, this.config.getZkHierarchyDepth());
+        this.traceObjectId = String.format("Log[%d]", this.containerId);
         this.writes = new WriteQueue();
         this.concurrencyManager = new ConcurrencyManager(this.config.getMinWriteParallelism(), this.config.getMaxWriteParallelism());
-        this.writeProcessor = new SequentialAsyncProcessor(this::processWritesSync, this.executorService);
-        this.rolloverProcessor = new SequentialAsyncProcessor(this::rollover, this.executorService);
-=======
-        this.logNodePath = HierarchyUtils.getPath(this.containerId, this.config.getZkHierarchyDepth());
-        this.traceObjectId = String.format("Log[%d]", this.containerId);
-        this.writes = new WriteQueue(this.config.getMaxConcurrentWrites());
         this.writeProcessor = new SequentialAsyncProcessor(this::processWritesSync, this::handleWriteProcessorFailures, this.executorService);
         this.rolloverProcessor = new SequentialAsyncProcessor(this::rollover, this::handleRolloverFailure, this.executorService);
         this.metrics = new BookKeeperMetrics.BookKeeperLog(this.containerId);
         this.metricReporter = this.executorService.scheduleWithFixedDelay(this::reportMetrics, REPORT_INTERVAL, REPORT_INTERVAL, TimeUnit.MILLISECONDS);
->>>>>>> bd30df0d
     }
 
     //endregion
@@ -244,14 +236,8 @@
                 handleWriteException(ex);
             } else {
                 // Update metrics and take care of other logging tasks.
-<<<<<<< HEAD
-                Metrics.WRITE_LATENCY.reportSuccessEvent(timer.getElapsed());
-                Metrics.WRITE_BYTES.add(data.getLength());
+                this.metrics.writeCompleted(timer.getElapsed());
                 LoggerHelpers.traceLeave(log, this.traceObjectId, "append", traceId, data.getLength(), address);
-=======
-                this.metrics.writeCompleted(timer.getElapsed());
-                LoggerHelpers.traceLeave(log, this.traceObjectId, "append", traceId, address, data.getLength());
->>>>>>> bd30df0d
             }
         }, this.executorService);
         return result;
@@ -494,16 +480,13 @@
                 // Successful write. If we get this, then by virtue of how the Writes are executed (always wait for writes
                 // in previous ledgers to complete before initiating, and BookKeeper guaranteeing that all writes in this
                 // ledger prior to this writes are done), it is safe to complete the callback future now.
-<<<<<<< HEAD
                 write.complete();
                 this.concurrencyManager.writeCompleted(write.data.getLength());
-=======
                 Timer t = write.complete();
                 if (t != null) {
                     this.metrics.bookKeeperWriteCompleted(write.data.getLength(), t.getElapsed());
                 }
 
->>>>>>> bd30df0d
                 return;
             }
 
