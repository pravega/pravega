/**
 * Copyright (c) 2017 Dell Inc., or its subsidiaries. All Rights Reserved.
 *
 * Licensed under the Apache License, Version 2.0 (the "License");
 * you may not use this file except in compliance with the License.
 * You may obtain a copy of the License at
 *
 *     http://www.apache.org/licenses/LICENSE-2.0
 */
package io.pravega.segmentstore.storage.impl.bookkeeper;

import com.google.common.base.Preconditions;
import io.pravega.common.ExceptionHelpers;
import io.pravega.common.Exceptions;
import io.pravega.common.LoggerHelpers;
import io.pravega.common.ObjectClosedException;
import io.pravega.common.Timer;
import io.pravega.common.concurrent.FutureHelpers;
import io.pravega.common.concurrent.SequentialAsyncProcessor;
import io.pravega.common.util.ArrayView;
import io.pravega.common.util.CloseableIterator;
import io.pravega.common.util.RetriesExhaustedException;
import io.pravega.segmentstore.storage.DataLogInitializationException;
import io.pravega.segmentstore.storage.DataLogNotAvailableException;
import io.pravega.segmentstore.storage.DataLogWriterNotPrimaryException;
import io.pravega.segmentstore.storage.DurableDataLog;
import io.pravega.segmentstore.storage.DurableDataLogException;
import io.pravega.segmentstore.storage.LogAddress;
import io.pravega.segmentstore.storage.QueueStats;
import io.pravega.segmentstore.storage.WriteFailureException;
import io.pravega.segmentstore.storage.WriteTooLongException;
import java.time.Duration;
import java.util.HashMap;
import java.util.List;
import java.util.Map;
import java.util.concurrent.CancellationException;
import java.util.concurrent.CompletableFuture;
import java.util.concurrent.ScheduledExecutorService;
import java.util.concurrent.atomic.AtomicBoolean;
import java.util.stream.Collectors;
import javax.annotation.concurrent.GuardedBy;
import javax.annotation.concurrent.ThreadSafe;
import lombok.SneakyThrows;
import lombok.extern.slf4j.Slf4j;
import lombok.val;
import org.apache.bookkeeper.client.BKException;
import org.apache.bookkeeper.client.BookKeeper;
import org.apache.bookkeeper.client.LedgerHandle;
import org.apache.curator.framework.CuratorFramework;
import org.apache.zookeeper.KeeperException;
import org.apache.zookeeper.data.Stat;

/**
 * Apache BookKeeper implementation of the DurableDataLog interface.
 * Overview:
 * * A Log is made up of several BookKeeper Ledgers plus a Log Metadata stored in ZooKeeper (separate from BookKeeper).
 * <p>
 * The Log Metadata:
 * * Is made up of an ordered list of active Ledgers along with their sequence (in the Log), the Log Truncation Address
 * and the Log Epoch.
 * * Is updated upon every successful initialization, truncation, or ledger rollover.
 * * The Epoch is updated only upon a successful initialization.
 * <p>
 * Fencing and Rollovers:
 * * This is done according to the protocol described here: https://bookkeeper.apache.org/docs/r4.4.0/bookkeeperLedgers2Logs.html
 * * See JavaDocs for the initialize() method (Open-Fence) and the rollover() method (for Rollovers) for details.
 * <p>
 * Reading the log
 * * Reading the log can only be done from the beginning. There is no random-access available.
 * * The Log Reader is designed to work well immediately after recovery. Due to BookKeeper behavior, reading while writing
 * may not immediately provide access to the last written entry, even if it was acknowledged by BookKeeper.
 * * See the LogReader class for more details.
 */
@Slf4j
@ThreadSafe
class BookKeeperLog implements DurableDataLog {
    //region Members

    private final String logNodePath;
    private final CuratorFramework zkClient;
    private final BookKeeper bookKeeper;
    private final BookKeeperConfig config;
    private final ScheduledExecutorService executorService;
    private final AtomicBoolean closed;
    private final Object lock = new Object();
    private final String traceObjectId;
    @GuardedBy("lock")
    private WriteLedger writeLedger;
    @GuardedBy("lock")
    private LogMetadata logMetadata;
    private final WriteQueue writes;
    private final ConcurrencyManager concurrencyManager;
    private final SequentialAsyncProcessor writeProcessor;
    private final SequentialAsyncProcessor rolloverProcessor;

    //endregion

    //region Constructor

    /**
     * Creates a new instance of the BookKeeper log class.
     *
     * @param logId           The BookKeeper Log Id to open.
     * @param zkClient        A reference to the CuratorFramework client to use.
     * @param bookKeeper      A reference to the BookKeeper client to use.
     * @param config          Configuration to use.
     * @param executorService An Executor to use for async operations.
     */
    BookKeeperLog(int logId, CuratorFramework zkClient, BookKeeper bookKeeper, BookKeeperConfig config, ScheduledExecutorService executorService) {
        Preconditions.checkArgument(logId >= 0, "logId must be a non-negative integer.");

        this.zkClient = Preconditions.checkNotNull(zkClient, "zkClient");
        this.bookKeeper = Preconditions.checkNotNull(bookKeeper, "bookKeeper");
        this.config = Preconditions.checkNotNull(config, "config");
        this.executorService = Preconditions.checkNotNull(executorService, "executorService");
        this.closed = new AtomicBoolean();
        this.logNodePath = HierarchyUtils.getPath(logId, this.config.getZkHierarchyDepth());
        this.traceObjectId = String.format("Log[%d]", logId);
        this.writes = new WriteQueue();
        this.concurrencyManager = new ConcurrencyManager(this.config.getMinWriteParallelism(), this.config.getMaxWriteParallelism());
        this.writeProcessor = new SequentialAsyncProcessor(this::processWritesSync, this.executorService);
        this.rolloverProcessor = new SequentialAsyncProcessor(this::rollover, this.executorService);
    }

    //endregion

    //region AutoCloseable Implementation

    @Override
    public void close() {
        if (!this.closed.getAndSet(true)) {
            this.rolloverProcessor.close();
            this.writeProcessor.close();

            // Close active ledger.
            WriteLedger writeLedger;
            synchronized (this.lock) {
                writeLedger = this.writeLedger;
                this.writeLedger = null;
                this.logMetadata = null;
            }

            // Close the write queue and cancel the pending writes.
            this.writes.close().forEach(w -> w.fail(new CancellationException("BookKeeperLog has been closed."), true));

            if (writeLedger != null) {
                try {
                    Ledgers.close(writeLedger.ledger);
                } catch (DurableDataLogException bkEx) {
                    log.error("{}: Unable to close LedgerHandle for Ledger {}.", this.traceObjectId, writeLedger.ledger.getId(), bkEx);
                }
            }

            log.info("{}: Closed.", this.traceObjectId);
        }
    }

    //endregion

    //region DurableDataLog Implementation

    /**
     * Open-Fences this BookKeeper log using the following protocol:
     * 1. Read Log Metadata from ZooKeeper.
     * 2. Fence at least the last 2 ledgers in the Ledger List.
     * 3. Create a new Ledger.
     * 3.1 If any of the steps so far fails, the process is interrupted at the point of failure, and no cleanup is attempted.
     * 4. Update Log Metadata using compare-and-set (this update contains the new ledger and new epoch).
     * 4.1 If CAS fails on metadata update, the newly created Ledger is deleted (this means we were fenced out by some
     * other instance) and no other update is performed.
     *
     * @param timeout Timeout for the operation.
     * @throws DataLogWriterNotPrimaryException If we were fenced-out during this process.
     * @throws DataLogNotAvailableException     If BookKeeper or ZooKeeper are not available.
     * @throws DataLogInitializationException   If a general initialization error occurred.
     * @throws DurableDataLogException          If another type of exception occurred.
     */
    @Override
    public void initialize(Duration timeout) throws DurableDataLogException {
        synchronized (this.lock) {
            Preconditions.checkState(this.writeLedger == null, "BookKeeperLog is already initialized.");
            assert this.logMetadata == null : "writeLedger == null but logMetadata != null";

            // Get metadata about the current state of the log, if any.
            LogMetadata metadata = loadMetadata();

            // Fence out ledgers.
            if (metadata != null) {
                Ledgers.fenceOut(metadata.getLedgers(), this.bookKeeper, this.config, this.traceObjectId);
            }

            // Create new ledger.
            LedgerHandle newLedger = Ledgers.create(this.bookKeeper, this.config);
            log.info("{}: Created Ledger {}.", this.traceObjectId, newLedger.getId());

            // Update node with new ledger.
            metadata = updateMetadata(metadata, newLedger);
            LedgerMetadata ledgerMetadata = metadata.getLedger(newLedger.getId());
            assert ledgerMetadata != null : "cannot find newly added ledger metadata";
            this.writeLedger = new WriteLedger(newLedger, ledgerMetadata);
            this.logMetadata = metadata;
            log.info("{}: Initialized.", this.traceObjectId);
        }
    }

    @Override
    public CompletableFuture<LogAddress> append(ArrayView data, Duration timeout) {
        ensurePreconditions();
        long traceId = LoggerHelpers.traceEnterWithContext(log, this.traceObjectId, "append", data.getLength());
        if (data.getLength() > getMaxAppendLength()) {
            return FutureHelpers.failedFuture(new WriteTooLongException(data.getLength(), getMaxAppendLength()));
        }

        Timer timer = new Timer();

        // Queue up the write.
        CompletableFuture<LogAddress> result = new CompletableFuture<>();
        this.writes.add(new Write(data, getWriteLedger(), result));

        // Trigger Write Processor.
        this.writeProcessor.runAsync();

        // Post append tasks. We do not need to wait for these to happen before returning the call.
        result.whenCompleteAsync((address, ex) -> {
            if (ex != null) {
                handleWriteException(ex);
            } else {
                // Update metrics and take care of other logging tasks.
                Metrics.WRITE_LATENCY.reportSuccessEvent(timer.getElapsed());
                Metrics.WRITE_BYTES.add(data.getLength());
                LoggerHelpers.traceLeave(log, this.traceObjectId, "append", traceId, data.getLength(), address);
            }
        }, this.executorService);
        return result;
    }

    @Override
    public CompletableFuture<Void> truncate(LogAddress upToAddress, Duration timeout) {
        ensurePreconditions();
        Preconditions.checkArgument(upToAddress instanceof LedgerAddress, "upToAddress must be of type LedgerAddress.");
        return CompletableFuture.runAsync(() -> tryTruncate((LedgerAddress) upToAddress), this.executorService);
    }

    @Override
    public CloseableIterator<ReadItem, DurableDataLogException> getReader() throws DurableDataLogException {
        ensurePreconditions();
        return new LogReader(getLogMetadata(), this.bookKeeper, this.config);
    }

    @Override
    public int getMaxAppendLength() {
        return BookKeeperConfig.MAX_APPEND_LENGTH;
    }

    @Override
    public long getEpoch() {
        ensurePreconditions();
        return getLogMetadata().getEpoch();
    }

    @Override
    public QueueStats getQueueStatistics() {
        return this.writes.getStatistics(this.concurrencyManager.getCurrentParallelism());
    }

    //endregion

    //region Writes

    /**
     * Write Processor main loop. This method is not thread safe and should only be invoked as part of the Write Processor.
     */
    private void processWritesSync() {
<<<<<<< HEAD
        try {
            if (getWriteLedger().ledger.isClosed()) {
                // Current ledger is closed. Execute the rollover processor to safely create a new ledger. This will reinvoke
                // the write processor upon finish, so
                this.rolloverProcessor.runAsync();
            } else if (!processPendingWrites()) {
                // We were not able to complete execution of all writes. Try again.
                this.writeProcessor.runAsync();
            } else {
                // After every run, check if we need to trigger a rollover.
                this.rolloverProcessor.runAsync();
            }
        } catch (Exception ex) {
            log.error("{}: processWritesSync failed.", this.traceObjectId, ex);
            throw ex;
=======
        if (getWriteLedger().ledger.isClosed()) {
            // Current ledger is closed. Execute the rollover processor to safely create a new ledger. This will reinvoke
            // the write processor upon finish, so the writes can be reattempted.
            this.rolloverProcessor.runAsync();
        } else if (!processPendingWrites() && !this.closed.get()) {
            // We were not able to complete execution of all writes. Try again.
            this.writeProcessor.runAsync();
>>>>>>> 17a79a19
        }
    }

    /**
     * Executes pending Writes to BookKeeper. This method is not thread safe and should only be invoked as part of
     * the Write Processor.
     * @return True if the no errors, false if at least one write failed.
     */
    private boolean processPendingWrites() {
        long traceId = LoggerHelpers.traceEnterWithContext(log, this.traceObjectId, "processPendingWrites");

        // Clean up the write queue of all finished writes that are complete (successfully or failed for good)
        val cs = this.writes.removeFinishedWrites();
        if (cs.contains(WriteQueue.CleanupStatus.WriteFailed)) {
            // We encountered a failed write. As such, we must close immediately and not process anything else.
            // Closing will automatically cancel all pending writes.
            close();
            LoggerHelpers.traceLeave(log, this.traceObjectId, "processPendingWrites", traceId, WriteQueue.CleanupStatus.WriteFailed);
            return false;
        } else if (cs.contains(WriteQueue.CleanupStatus.QueueEmpty)) {
<<<<<<< HEAD
            LoggerHelpers.traceLeave(log, this.traceObjectId, "processPendingWrites", traceId, WriteQueue.CleanupStatus.QueueEmpty);
=======
            // Queue is empty - nothing else to do.
>>>>>>> 17a79a19
            return true;
        }

        // Calculate how much estimated space there is in the current ledger.
        final long maxTotalSize = this.config.getBkLedgerMaxSize() - getWriteLedger().ledger.getLength();
        final int parallelism = this.concurrencyManager.updateParallelism();

        // Get the writes to execute from the queue.
        List<Write> toExecute = this.writes.getWritesToExecute(parallelism, maxTotalSize);

        // Check to see if any writes executed on closed ledgers, in which case they either need to be failed (if deemed
        // appropriate, or retried).
        if (handleClosedLedgers(toExecute)) {
            // If any changes were made to the Writes in the list, re-do the search to get a more accurate list of Writes
            // to execute (since some may have changed Ledgers, more writes may not be eligible for execution).
            toExecute = this.writes.getWritesToExecute(parallelism, maxTotalSize);
        }

        // Execute the writes.
        log.debug("{}: Executing {} writes with parallelism {}.", this.traceObjectId, toExecute.size(), parallelism);
        for (int i = 0; i < toExecute.size(); i++) {
            Write w = toExecute.get(i);
            try {
                // Record the beginning of a new attempt.
                int attemptCount = w.beginAttempt();
                if (attemptCount > this.config.getMaxWriteAttempts()) {
                    // Retried too many times.
                    throw new RetriesExhaustedException(w.getFailureCause());
                }

                // Invoke the BookKeeper write.
                w.getWriteLedger().ledger.asyncAddEntry(w.data.array(), w.data.arrayOffset(), w.data.getLength(), this::addCallback, w);
            } catch (Throwable ex) {
                // Synchronous failure (or RetriesExhausted). Fail current write.
                boolean isFinal = !isRetryable(ex);
                w.fail(ex, isFinal);

                // And fail all remaining writes as well.
                for (int j = i + 1; j < toExecute.size(); j++) {
                    toExecute.get(j).fail(new DurableDataLogException("Previous write failed.", ex), isFinal);
                }

                LoggerHelpers.traceLeave(log, this.traceObjectId, "processPendingWrites", traceId, i);
                return false;
            }
        }

<<<<<<< HEAD
        LoggerHelpers.traceLeave(log, this.traceObjectId, "processPendingWrites", traceId, toExecute.size());
=======
        // After every run where we did write, check if need to trigger a rollover.
        this.rolloverProcessor.runAsync();
>>>>>>> 17a79a19
        return true;
    }

    /**
     * Checks each Write in the given list if it is pointing to a closed WriteLedger. If so, it verifies if the write has
     * actually been committed (in case we hadn't been able to determine its outcome) and updates the Ledger, if needed.
     *
     * @param writes An ordered list of Writes to inspect and update.
     * @return True if any of the Writes in the given list has been modified (either completed or had its WriteLedger
     * changed).
     */
    private boolean handleClosedLedgers(List<Write> writes) {
        if (writes.size() == 0 || !writes.get(0).getWriteLedger().ledger.isClosed()) {
            // Nothing to do. We only need to check the first write since, if a Write failed with LedgerClosed, then the
            // first write must have failed for that reason (a Ledger is closed implies all ledgers before it are closed too).
            return false;
        }

        long traceId = LoggerHelpers.traceEnterWithContext(log, this.traceObjectId, "handleClosedLedgers", writes.size());
        WriteLedger currentLedger = getWriteLedger();
        Map<Long, Long> lastAddsConfirmed = new HashMap<>();
        boolean anythingChanged = false;
        for (Write w : writes) {
            if (w.isDone() || !w.getWriteLedger().ledger.isClosed()) {
                continue;
            }

            // Write likely failed because of LedgerClosedException. Need to check the LastAddConfirmed for each
            // involved Ledger and see if the write actually made it through or not.
            long lac = fetchLastAddConfirmed(w.getWriteLedger(), lastAddsConfirmed);
            if (w.getEntryId() >= 0 && w.getEntryId() <= lac) {
                // Write was actually successful. Complete it and move on.
                w.complete();
                anythingChanged = true;
            } else if (currentLedger.ledger.getId() != w.getWriteLedger().ledger.getId()) {
                // Current ledger has changed; attempt to write to the new one.
                w.setWriteLedger(currentLedger);
                anythingChanged = true;
            }
        }

        LoggerHelpers.traceLeave(log, this.traceObjectId, "handleClosedLedgers", traceId, writes.size(), anythingChanged);
        return anythingChanged;
    }

    /**
     * Reliably gets the LastAddConfirmed for the WriteLedger
     *
     * @param writeLedger       The WriteLedger to query.
     * @param lastAddsConfirmed A Map of LedgerIds to LastAddConfirmed for each known ledger id. This is used as a cache
     *                          and will be updated if necessary.
     * @return The LastAddConfirmed for the WriteLedger.
     */
    @SneakyThrows(DurableDataLogException.class)
    private long fetchLastAddConfirmed(WriteLedger writeLedger, Map<Long, Long> lastAddsConfirmed) {
        long ledgerId = writeLedger.ledger.getId();
        long lac = lastAddsConfirmed.getOrDefault(ledgerId, -1L);
        long traceId = LoggerHelpers.traceEnterWithContext(log, this.traceObjectId, "fetchLastAddConfirmed", ledgerId, lac);
        if (lac < 0) {
            if (writeLedger.isRolledOver()) {
                // This close was not due to failure, rather a rollover - hence lastAddConfirmed can be relied upon.
                lac = writeLedger.ledger.getLastAddConfirmed();
            } else {
                // Ledger got closed. This could be due to some external factor, and lastAddConfirmed can't be relied upon.
                // We need to re-open the ledger to get fresh data.
                lac = Ledgers.readLastAddConfirmed(ledgerId, this.bookKeeper, this.config);
            }

            lastAddsConfirmed.put(ledgerId, lac);
            log.info("{}: Fetched actual LastAddConfirmed ({}) for LedgerId {}.", this.traceObjectId, lac, ledgerId);
        }

        LoggerHelpers.traceLeave(log, this.traceObjectId, "fetchLastAddConfirmed", traceId, ledgerId, lac);
        return lac;
    }

    /**
     * Callback for BookKeeper appends.
     *
     * @param rc      Response Code.
     * @param handle  LedgerHandle.
     * @param entryId Assigned EntryId.
     * @param ctx     Write Context. In our case, the Write we were writing.
     */
    private void addCallback(int rc, LedgerHandle handle, long entryId, Object ctx) {
        @SuppressWarnings("unchecked")
        Write write = (Write) ctx;
        try {
            assert handle.getId() == write.getWriteLedger().ledger.getId()
                    : "Handle.Id mismatch: " + write.getWriteLedger().ledger.getId() + " vs " + handle.getId();
            write.setEntryId(entryId);
            if (rc == 0) {
                // Successful write. If we get this, then by virtue of how the Writes are executed (always wait for writes
                // in previous ledgers to complete before initiating, and BookKeeper guaranteeing that all writes in this
                // ledger prior to this writes are done), it is safe to complete the callback future now.
                write.complete();
                this.concurrencyManager.writeCompleted(write.data.getLength());
                return;
            }

            // Convert the response code into an Exception. Eventually this will be picked up by the WriteProcessor which
            // will retry it or fail it permanently (this includes exceptions from rollovers).
            handleWriteException(rc, write);
        } catch (Throwable ex) {
            // Most likely a bug in our code. We still need to fail the write so we don't leave it hanging.
            write.fail(ex, !isRetryable(ex));
        } finally {
            // Process all the appends in the queue after any change. This finalizes the completion, does retries (if needed)
            // and triggers more appends.
            try {
                this.writeProcessor.runAsync();
            } catch (ObjectClosedException ex) {
                // In case of failures, the WriteProcessor may already be closed. We don't want the exception to propagate
                // to BookKeeper.
                log.warn("{}: Not running WriteProcessor as part of callback due to BookKeeperLog being closed.", this.traceObjectId, ex);
            }
        }
    }

    /**
     * Handles a general Write exception.
     */
    private void handleWriteException(Throwable ex) {
        if (ex instanceof ObjectClosedException && !this.closed.get()) {
            log.warn("{}: Caught ObjectClosedException but not closed; closing now.", this.traceObjectId, ex);
            close();
        }
    }

    /**
     * Handles an exception after a Write operation, converts it to a Pravega Exception and completes the given future
     * exceptionally using it.
     *
     * @param responseCode   The BookKeeper response code to interpret.
     * @param write          The Write that failed.
     */
    private void handleWriteException(int responseCode, Write write) {
        assert responseCode != BKException.Code.OK : "cannot handle an exception when responseCode == " + BKException.Code.OK;
        Exception ex = BKException.create(responseCode);
        try {
            if (ex instanceof BKException.BKLedgerFencedException) {
                // We were fenced out.
                ex = new DataLogWriterNotPrimaryException("BookKeeperLog is not primary anymore.", ex);
            } else if (ex instanceof BKException.BKNotEnoughBookiesException) {
                // Insufficient Bookies to complete the operation. This is a retryable exception.
                ex = new DataLogNotAvailableException("BookKeeperLog is not available.", ex);
            } else if (ex instanceof BKException.BKLedgerClosedException) {
                // LedgerClosed can happen because we just rolled over the ledgers or because BookKeeper closed a ledger
                // due to some error. In either case, this is a retryable exception.
                ex = new WriteFailureException("Active Ledger is closed.", ex);
            } else if (ex instanceof BKException.BKWriteException) {
                // Write-related failure or current Ledger closed. This is a retryable exception.
                ex = new WriteFailureException("Unable to write to active Ledger.", ex);
            } else if (ex instanceof BKException.BKClientClosedException) {
                // The BookKeeper client was closed externally. We cannot restart it here. We should close.
                ex = new ObjectClosedException(this, ex);
            } else {
                // All the other kind of exceptions go in the same bucket.
                ex = new DurableDataLogException("General exception while accessing BookKeeper.", ex);
            }
        } finally {
            write.fail(ex, !isRetryable(ex));
        }
    }

    /**
     * Determines whether the given exception can be retried.
     */
    private static boolean isRetryable(Throwable ex) {
        ex = ExceptionHelpers.getRealException(ex);
        return ex instanceof WriteFailureException
                || ex instanceof DataLogNotAvailableException;
    }

    /**
     * Attempts to truncate the Log. The general steps are:
     * 1. Create an in-memory copy of the metadata reflecting the truncation.
     * 2. Attempt to persist the metadata to ZooKeeper.
     * 2.1. This is the only operation that can fail the process. If this fails, the operation stops here.
     * 3. Swap in-memory metadata pointers.
     * 4. Delete truncated-out ledgers.
     * 4.1. If any of the ledgers cannot be deleted, no further attempt to clean them up is done.
     *
     * @param upToAddress The address up to which to truncate.
     */
    @SneakyThrows(DurableDataLogException.class)
    private void tryTruncate(LedgerAddress upToAddress) {
        long traceId = LoggerHelpers.traceEnterWithContext(log, this.traceObjectId, "tryTruncate", upToAddress);

        // Truncate the metadata and get a new copy of it.
        val oldMetadata = getLogMetadata();
        val newMetadata = oldMetadata.truncate(upToAddress);

        // Attempt to persist the new Log Metadata. We need to do this first because if we delete the ledgers but were
        // unable to update the metadata, then the log will be corrupted (metadata points to inexistent ledgers).
        persistMetadata(newMetadata, false);

        // Repoint our metadata to the new one.
        synchronized (this.lock) {
            this.logMetadata = newMetadata;
        }

        // Determine ledgers to delete and delete them.
        val ledgerIdsToKeep = newMetadata.getLedgers().stream().map(LedgerMetadata::getLedgerId).collect(Collectors.toSet());
        val ledgersToDelete = oldMetadata.getLedgers().stream().filter(lm -> !ledgerIdsToKeep.contains(lm.getLedgerId())).iterator();
        while (ledgersToDelete.hasNext()) {
            val lm = ledgersToDelete.next();
            try {
                Ledgers.delete(lm.getLedgerId(), this.bookKeeper);
            } catch (DurableDataLogException ex) {
                // Nothing we can do if we can't delete a ledger; we've already updated the metadata. Log the error and
                // move on.
                log.error("{}: Unable to delete truncated ledger {}.", this.traceObjectId, lm.getLedgerId(), ex);
            }
        }

        log.info("{}: Truncated up to {}.", this.traceObjectId, upToAddress);
        LoggerHelpers.traceLeave(log, this.traceObjectId, "tryTruncate", traceId, upToAddress);
    }

    //endregion

    //region Metadata Management

    /**
     * Loads the metadata for the current log, as stored in ZooKeeper.
     *
     * @return A new LogMetadata object with the desired information, or null if no such node exists.
     * @throws DataLogInitializationException If an Exception (other than NoNodeException) occurred.
     */
    private LogMetadata loadMetadata() throws DataLogInitializationException {
        try {
            Stat storingStatIn = new Stat();
            byte[] serializedMetadata = this.zkClient.getData().storingStatIn(storingStatIn).forPath(this.logNodePath);
            LogMetadata result = LogMetadata.deserialize(serializedMetadata);
            result.withUpdateVersion(storingStatIn.getVersion());
            return result;
        } catch (KeeperException.NoNodeException nne) {
            // Node does not exist: this is the first time we are accessing this log.
            log.warn("{}: No ZNode found for path '{}{}'. This is OK if this is the first time accessing this log.",
                    this.traceObjectId, this.zkClient.getNamespace(), this.logNodePath);
            return null;
        } catch (Exception ex) {
            throw new DataLogInitializationException(String.format("Unable to load ZNode contents for path '%s%s'.",
                    this.zkClient.getNamespace(), this.logNodePath), ex);
        }
    }

    /**
     * Updates the metadata and persists it as a result of adding a new Ledger.
     *
     * @param currentMetadata The current metadata.
     * @param newLedger       The newly added Ledger.
     * @return A new instance of the LogMetadata, which includes the new ledger.
     * @throws DurableDataLogException If an Exception occurred.
     */
    private LogMetadata updateMetadata(LogMetadata currentMetadata, LedgerHandle newLedger) throws DurableDataLogException {
        boolean create = currentMetadata == null;
        if (create) {
            // This is the first ledger ever in the metadata.
            currentMetadata = new LogMetadata(newLedger.getId());
        } else {
            currentMetadata = currentMetadata.addLedger(newLedger.getId(), true);
        }

        try {
            persistMetadata(currentMetadata, create);
        } catch (DurableDataLogException ex) {
            try {
                Ledgers.delete(newLedger.getId(), this.bookKeeper);
            } catch (Exception deleteEx) {
                log.warn("{}: Unable to delete newly created ledger {}.", this.traceObjectId, newLedger.getId(), deleteEx);
                ex.addSuppressed(deleteEx);
            }
        }

        log.info("{} Metadata updated ({}).", this.traceObjectId, currentMetadata);
        return currentMetadata;
    }

    /**
     * Persists the given metadata into ZooKeeper.
     *
     * @param metadata The LogMetadata to persist. At the end of this method, this metadata will have its Version updated
     *                 to the one in ZooKeeper.
     * @param create   Whether to create (true) or update (false) the data in ZooKeeper.
     * @throws DataLogWriterNotPrimaryException If the metadata update failed (if we were asked to create and the node
     *                                          already exists or if we had to update and there was a version mismatch).
     * @throws DurableDataLogException          If another kind of exception occurred.
     */
    private void persistMetadata(LogMetadata metadata, boolean create) throws DurableDataLogException {
        try {
            if (create) {
                byte[] serializedMetadata = metadata.serialize();
                this.zkClient.create()
                             .creatingParentsIfNeeded()
                             .forPath(this.logNodePath, serializedMetadata);
                // Set version to 0 as that will match the ZNode's version.
                metadata.withUpdateVersion(0);
            } else {
                byte[] serializedMetadata = metadata.serialize();
                this.zkClient.setData()
                             .withVersion(metadata.getUpdateVersion())
                             .forPath(this.logNodePath, serializedMetadata);

                // Increment the version to keep up with the ZNode's value (after writing it to ZK).
                metadata.withUpdateVersion(metadata.getUpdateVersion() + 1);
            }
        } catch (KeeperException.NodeExistsException | KeeperException.BadVersionException keeperEx) {
            // We were fenced out. Clean up and throw appropriate exception.
            throw new DataLogWriterNotPrimaryException(
                    String.format("Unable to acquire exclusive write lock for log (path = '%s%s').", this.zkClient.getNamespace(), this.logNodePath),
                    keeperEx);
        } catch (Exception generalEx) {
            // General exception. Clean up and rethrow appropriate exception.
            throw new DataLogInitializationException(
                    String.format("Unable to update ZNode for path '%s%s'.", this.zkClient.getNamespace(), this.logNodePath),
                    generalEx);
        }

        log.info("{} Metadata persisted ({}).", this.traceObjectId, metadata);
    }

    //endregion

    //region Ledger Rollover

    /**
     * Triggers an asynchronous rollover, if the current Write Ledger has exceeded its maximum length.
     * The rollover protocol is as follows:
     * 1. Create a new ledger.
     * 2. Create an in-memory copy of the metadata and add the new ledger to it.
     * 3. Update the metadata in ZooKeeper using compare-and-set.
     * 3.1 If the update fails, the newly created ledger is deleted and the operation stops.
     * 4. Swap in-memory pointers to the active Write Ledger (all future writes will go to the new ledger).
     * 5. Close the previous ledger (and implicitly seal it).
     * 5.1 If closing fails, there is nothing we can do. We've already opened a new ledger and new writes are going to it.
     *
     * NOTE: this method is not thread safe and is not meant to be executed concurrently. It should only be invoked as
     * part of the Rollover Processor.
     */
    private void rollover() {
        long traceId = LoggerHelpers.traceEnterWithContext(log, this.traceObjectId, "rollover");
        val l = getWriteLedger().ledger;
        if (!l.isClosed() && l.getLength() < this.config.getBkLedgerMaxSize()) {
            // Nothing to do. Trigger the write processor just in case this rollover was invoked because the write
            // processor got a pointer to a LedgerHandle that was just closed by a previous run of the rollover processor.
            this.writeProcessor.runAsync();
            LoggerHelpers.traceLeave(log, this.traceObjectId, "rollover", traceId, false);
            return;
        }

        try {
            // Create new ledger.
            LedgerHandle newLedger = Ledgers.create(this.bookKeeper, this.config);
            log.debug("{}: Rollover: created new ledger {}.", this.traceObjectId, newLedger.getId());

            // Update the metadata.
            LogMetadata metadata = getLogMetadata();
            metadata = updateMetadata(metadata, newLedger);
            LedgerMetadata ledgerMetadata = metadata.getLedger(newLedger.getId());
            assert ledgerMetadata != null : "cannot find newly added ledger metadata";
            log.debug("{}: Rollover: updated metadata '{}.", this.traceObjectId, metadata);

            // Update pointers to the new ledger and metadata.
            LedgerHandle oldLedger;
            synchronized (this.lock) {
                oldLedger = this.writeLedger.ledger;
                this.writeLedger.setRolledOver(true);
                this.writeLedger = new WriteLedger(newLedger, ledgerMetadata);
                this.logMetadata = metadata;
            }

            // Close the old ledger. This must be done outside of the lock, otherwise the pending writes (and their callbacks
            // will be invoked within the lock, thus likely candidates for deadlocks).
            Ledgers.close(oldLedger);
            log.info("{}: Rollover: swapped ledger and metadata pointers (Old = {}, New = {}) and closed old ledger.",
                    this.traceObjectId, oldLedger.getId(), newLedger.getId());
        } catch (Throwable ex) {
            if (!ExceptionHelpers.mustRethrow(ex)) {
                log.error("{}: Rollover failure; log may be unusable.", ex);
            }
        }

        // It's possible that we have writes in the queue that didn't get picked up because they exceeded the predicted
        // ledger length. Invoke the Write Processor to execute them.
        this.writeProcessor.runAsync();
        LoggerHelpers.traceLeave(log, this.traceObjectId, "rollover", traceId, true);
    }

    //endregion

    //region Helpers

    private LogMetadata getLogMetadata() {
        synchronized (this.lock) {
            return this.logMetadata;
        }
    }

    private WriteLedger getWriteLedger() {
        synchronized (this.lock) {
            return this.writeLedger;
        }
    }

    private void ensurePreconditions() {
        Exceptions.checkNotClosed(this.closed.get(), this);
        synchronized (this.lock) {
            Preconditions.checkState(this.writeLedger != null, "BookKeeperLog is not initialized.");
            assert this.logMetadata != null : "writeLedger != null but logMetadata == null";
        }
    }

    //endregion
}<|MERGE_RESOLUTION|>--- conflicted
+++ resolved
@@ -271,31 +271,21 @@
      * Write Processor main loop. This method is not thread safe and should only be invoked as part of the Write Processor.
      */
     private void processWritesSync() {
-<<<<<<< HEAD
-        try {
-            if (getWriteLedger().ledger.isClosed()) {
-                // Current ledger is closed. Execute the rollover processor to safely create a new ledger. This will reinvoke
-                // the write processor upon finish, so
-                this.rolloverProcessor.runAsync();
-            } else if (!processPendingWrites()) {
-                // We were not able to complete execution of all writes. Try again.
-                this.writeProcessor.runAsync();
-            } else {
-                // After every run, check if we need to trigger a rollover.
-                this.rolloverProcessor.runAsync();
-            }
+        try{
+        if (getWriteLedger().ledger.isClosed()) {
+            // Current ledger is closed. Execute the rollover processor to safely create a new ledger. This will reinvoke
+            // the write processor upon finish, so
+            this.rolloverProcessor.runAsync();
+        } else if (!processPendingWrites()) {
+            // We were not able to complete execution of all writes. Try again.
+            this.writeProcessor.runAsync();
+        } else {
+            // After every run, check if we need to trigger a rollover.
+            this.rolloverProcessor.runAsync();
+        }
         } catch (Exception ex) {
             log.error("{}: processWritesSync failed.", this.traceObjectId, ex);
             throw ex;
-=======
-        if (getWriteLedger().ledger.isClosed()) {
-            // Current ledger is closed. Execute the rollover processor to safely create a new ledger. This will reinvoke
-            // the write processor upon finish, so the writes can be reattempted.
-            this.rolloverProcessor.runAsync();
-        } else if (!processPendingWrites() && !this.closed.get()) {
-            // We were not able to complete execution of all writes. Try again.
-            this.writeProcessor.runAsync();
->>>>>>> 17a79a19
         }
     }
 
@@ -316,11 +306,8 @@
             LoggerHelpers.traceLeave(log, this.traceObjectId, "processPendingWrites", traceId, WriteQueue.CleanupStatus.WriteFailed);
             return false;
         } else if (cs.contains(WriteQueue.CleanupStatus.QueueEmpty)) {
-<<<<<<< HEAD
+            // Queue is empty - nothing else to do.
             LoggerHelpers.traceLeave(log, this.traceObjectId, "processPendingWrites", traceId, WriteQueue.CleanupStatus.QueueEmpty);
-=======
-            // Queue is empty - nothing else to do.
->>>>>>> 17a79a19
             return true;
         }
 
@@ -368,12 +355,9 @@
             }
         }
 
-<<<<<<< HEAD
-        LoggerHelpers.traceLeave(log, this.traceObjectId, "processPendingWrites", traceId, toExecute.size());
-=======
         // After every run where we did write, check if need to trigger a rollover.
         this.rolloverProcessor.runAsync();
->>>>>>> 17a79a19
+        LoggerHelpers.traceLeave(log, this.traceObjectId, "processPendingWrites", traceId, toExecute.size());
         return true;
     }
 
