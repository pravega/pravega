--- conflicted
+++ resolved
@@ -1,5 +1,5 @@
 /**
- * Copyright (c) Dell Inc., or its subsidiaries. All Rights Reserved.
+ * Copyright (c) 2017 Dell Inc., or its subsidiaries. All Rights Reserved.
  *
  * Licensed under the Apache License, Version 2.0 (the "License");
  * you may not use this file except in compliance with the License.
@@ -25,12 +25,8 @@
     public static final Property<Integer> WRITE_BUFFER_SIZE_MB = Property.named("writeBufferSizeMB", 64);
     public static final Property<Integer> READ_CACHE_SIZE_MB = Property.named("readCacheSizeMB", 8);
     public static final Property<Integer> CACHE_BLOCK_SIZE_KB = Property.named("cacheBlockSizeKB", 32);
-<<<<<<< HEAD
-    public static final Property<Boolean> DIRECT_READS = Property.named("directReads", true);
-=======
     public static final Property<Boolean> DIRECT_READS = Property.named("directReads", false);
     public static final Property<Boolean> MEM_ONLY = Property.named("memoryOnly", false);
->>>>>>> 62d4aee1
     private static final String COMPONENT_CODE = "rocksdb";
 
     //endregion
@@ -69,7 +65,7 @@
     /**
      * Enabling direct reads may be beneficial for performance due to: i) it avoids extra copies of data on OS page
      * cache, ii) it exploits better knowledge of the behavior of data to apply policies (e.g., replacement). However,
-     * as not all OS/environments support direct IO, so we allow to disable it.
+     * as not all OS/environments support direct IO, we keep it disabled by default for safety.
      */
     @Getter
     private final boolean directReads;
