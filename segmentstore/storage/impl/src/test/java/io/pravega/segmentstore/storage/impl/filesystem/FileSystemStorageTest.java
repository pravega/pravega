/**
 * Copyright (c) 2017 Dell Inc., or its subsidiaries. All Rights Reserved.
 *
 * Licensed under the Apache License, Version 2.0 (the "License");
 * you may not use this file except in compliance with the License.
 * You may obtain a copy of the License at
 *
 *     http://www.apache.org/licenses/LICENSE-2.0
 */
package io.pravega.segmentstore.storage.impl.filesystem;

import io.pravega.common.io.FileHelpers;
import io.pravega.segmentstore.storage.SegmentHandle;
import io.pravega.segmentstore.storage.Storage;
<<<<<<< HEAD
import io.pravega.segmentstore.storage.StorageTestBase;
import io.pravega.shared.metrics.MetricsConfig;
import io.pravega.shared.metrics.MetricsProvider;
import io.pravega.test.common.AssertExtensions;
import lombok.val;
=======
import io.pravega.segmentstore.storage.impl.IdempotentStorageTestBase;
>>>>>>> e0003f82
import org.junit.After;
import org.junit.Before;

import java.io.File;
import java.nio.channels.FileChannel;
import java.nio.file.Files;

/**
 * Unit tests for FileSystemStorage.
 */
public class FileSystemStorageTest extends IdempotentStorageTestBase {
    private File baseDir = null;
    private FileSystemStorageConfig adapterConfig;
    private FileSystemStorageFactory storageFactory;

    @Before
    public void setUp() throws Exception {
        this.baseDir = Files.createTempDirectory("test_nfs").toFile().getAbsoluteFile();
        MetricsConfig metricsConfig = MetricsConfig.builder().with(MetricsConfig.ENABLE_STATISTICS, true).build();
        MetricsProvider.initialize(metricsConfig);
        this.adapterConfig = FileSystemStorageConfig
                .builder()
                .with(FileSystemStorageConfig.ROOT, this.baseDir.getAbsolutePath())
                .build();
        this.storageFactory = new FileSystemStorageFactory(adapterConfig, this.executorService());
    }

    @After
    public void tearDown() {
<<<<<<< HEAD
        FileHelpers.deleteFileOrDirectory(baseDir);
        baseDir = null;
    }

    //region Fencing tests

    /**
     * Tests fencing abilities. We create two different Storage objects with different owner ids.
     * * We create the Segment on Storage1:
     * ** We verify that Storage1 can execute all operations.
     * ** We verify that Storage2 can execute only read-only operations.
     * ** We open the Segment on Storage2:
     * ** We verify that Storage1 can execute only read-only operations.
     * ** We verify that Storage2 can execute all operations.
     */
    @Override
    @Test(timeout = 30000)
    public void testFencing() throws Exception {
        final long epoch1 = 1;
        final long epoch2 = 2;
        final String segmentName = "segment";
        try (val storage1 = createStorage();
             val storage2 = createStorage()) {
            storage1.initialize(epoch1);
            storage2.initialize(epoch2);

            // Create segment in Storage1 (thus Storage1 owns it for now).
            storage1.create(segmentName, TIMEOUT).join();

            // Storage1 should be able to execute all operations.
            SegmentHandle handle1 = storage1.openWrite(segmentName).join();
            verifyWriteOperationsSucceed(handle1, storage1);
            verifyReadOnlyOperationsSucceed(handle1, storage1);

            // Open the segment in Storage2 (thus Storage2 owns it for now).
            SegmentHandle handle2 = storage2.openWrite(segmentName).join();

            // Storage1 should be able to execute read-only operations.
            verifyReadOnlyOperationsSucceed(handle1, storage1);

            // Storage2 should be able to execute all operations.
            verifyReadOnlyOperationsSucceed(handle2, storage2);
            verifyWriteOperationsSucceed(handle2, storage2);

            // Seal and Delete (these should be run last, otherwise we can't run our test).
            verifyFinalWriteOperationsSucceed(handle2, storage2);
        }
    }

    /**
     * Tests the write() method.
     *
     * @throws Exception if an unexpected error occurred.
     */
    @Override
    @Test(timeout = 30000)
    public void testWrite() throws Exception {
        String segmentName = "foo_write";
        int appendCount = 100;

        try (Storage s = createStorage()) {
            s.initialize(DEFAULT_EPOCH);
            s.create(segmentName, TIMEOUT).join();

            long expectedMetricsSize = Metrics.WRITE_BYTES.get();
            long expectedMetricsSuccesses = Metrics.WRITE_LATENCY.toOpStatsData().getNumSuccessfulEvents();
            // Invalid handle.
            val readOnlyHandle = s.openRead(segmentName).join();
            assertThrows(
                    "write() did not throw for read-only handle.",
                    () -> s.write(readOnlyHandle, 0, new ByteArrayInputStream("h".getBytes()), 1, TIMEOUT),
                    ex -> ex instanceof IllegalArgumentException);

            assertThrows(
                    "write() did not throw for handle pointing to inexistent segment.",
                    () -> s.write(createHandle(segmentName + "_1", false, DEFAULT_EPOCH), 0, new ByteArrayInputStream("h".getBytes()), 1, TIMEOUT),
                    ex -> ex instanceof StreamSegmentNotExistsException);

            Assert.assertEquals("WRITE_BYTES should not change in case of unsuccessful writes", expectedMetricsSize, Metrics.WRITE_BYTES.get());
            Assert.assertEquals("WRITE_LATENCY should not increase the count of successful event in case of unsuccessful writes",
                    expectedMetricsSuccesses, Metrics.WRITE_LATENCY.toOpStatsData().getNumSuccessfulEvents());

            val writeHandle = s.openWrite(segmentName).join();
            long offset = 0;
            for (int j = 0; j < appendCount; j++) {
                byte[] writeData = String.format("Segment_%s_Append_%d", segmentName, j).getBytes();
                ByteArrayInputStream dataStream = new ByteArrayInputStream(writeData);
                s.write(writeHandle, offset, dataStream, writeData.length, TIMEOUT).join();
                expectedMetricsSize += writeData.length;
                expectedMetricsSuccesses +=1;
                Assert.assertEquals("WRITE_LATENCY should increase the count of successful event in case of successful writes",
                        expectedMetricsSuccesses, Metrics.WRITE_LATENCY.toOpStatsData().getNumSuccessfulEvents());
                Assert.assertEquals("WRITE_BYTES should increase by the size of successful writes", expectedMetricsSize, Metrics.WRITE_BYTES.get());

                offset += writeData.length;
            }

            // Check bad offset.
            final long finalOffset = offset;
            assertThrows("write() did not throw bad offset write (larger).",
                    () -> s.write(writeHandle, finalOffset + 1, new ByteArrayInputStream("h".getBytes()), 1, TIMEOUT),
                    ex -> ex instanceof BadOffsetException);
            Assert.assertEquals("WRITE_BYTES should not change in case of unsuccessful writes", expectedMetricsSize, Metrics.WRITE_BYTES.get());
            Assert.assertEquals("WRITE_LATENCY should not increase the count of successful event in case of unsuccessful writes",
                    expectedMetricsSuccesses, Metrics.WRITE_LATENCY.toOpStatsData().getNumSuccessfulEvents());
            // Check post-delete write.
            s.delete(writeHandle, TIMEOUT).join();
            assertThrows("write() did not throw for a deleted StreamSegment.",
                    () -> s.write(writeHandle, 0, new ByteArrayInputStream(new byte[1]), 1, TIMEOUT),
                    ex -> ex instanceof StreamSegmentNotExistsException);
            Assert.assertEquals("WRITE_BYTES should not change in case of unsuccessful writes", expectedMetricsSize, Metrics.WRITE_BYTES.get());
            Assert.assertEquals("WRITE_LATENCY should not increase the count of successful event in case of unsuccessful writes",
                    expectedMetricsSuccesses, Metrics.WRITE_LATENCY.toOpStatsData().getNumSuccessfulEvents());
        }
    }

    //endregion

    //region synchronization unit tests

    /**
     * This test case simulates two hosts writing at the same offset at the same time.
     */
    @Test(timeout = 30000)
    public void testParallelWriteTwoHosts() {
        String segmentName = "foo_write";
        int appendCount = 5;

        try (Storage s1 = createStorage();
             Storage s2 = createStorage()) {
            s1.initialize(DEFAULT_EPOCH);
            s1.create(segmentName, TIMEOUT).join();
            SegmentHandle writeHandle1 = s1.openWrite(segmentName).join();
            SegmentHandle writeHandle2 = s2.openWrite(segmentName).join();
            long offset = 0;
            byte[] writeData = String.format("Segment_%s_Append", segmentName).getBytes();
            for (int j = 0; j < appendCount; j++) {
                ByteArrayInputStream dataStream1 = new ByteArrayInputStream(writeData);
                ByteArrayInputStream dataStream2 = new ByteArrayInputStream(writeData);
                CompletableFuture f1 = s1.write(writeHandle1, offset, dataStream1, writeData.length, TIMEOUT);
                CompletableFuture f2 = s2.write(writeHandle2, offset, dataStream2, writeData.length, TIMEOUT);
                assertMayThrow("Write expected to complete OR throw BadOffsetException." +
                                "threw an unexpected exception.",
                        () -> CompletableFuture.allOf(f1, f2),
                        ex -> ex instanceof BadOffsetException);

                // Make sure at least one operation is success.
                Assert.assertTrue("At least one of the two parallel writes should succeed.",
                        !f1.isCompletedExceptionally() || !f2.isCompletedExceptionally());
                offset += writeData.length;
            }
            Assert.assertTrue( "Writes at the same offset are expected to be idempotent.",
                    s1.getStreamSegmentInfo(segmentName, TIMEOUT).join().getLength() == offset);

            offset = 0;
            byte[] readBuffer = new byte[writeData.length];
            for (int j = 0; j < appendCount; j++) {
                int bytesRead = s1.read(writeHandle1, j * readBuffer.length, readBuffer,
                        0, readBuffer.length, TIMEOUT) .join();
                Assert.assertEquals(String.format("Unexpected number of bytes read from offset %d.", offset),
                        readBuffer.length, bytesRead);
                AssertExtensions.assertArrayEquals(String.format("Unexpected read result from offset %d.", offset),
                        readBuffer, 0, readBuffer, 0, bytesRead);
            }

            s1.delete(writeHandle1, TIMEOUT).join();
        }
    }

    /**
     * This test case simulates host crashing during concat and retrying the operation.
     */
    @Test(timeout = 30000)
    public void testPartialConcat() {
        String segmentName = "foo_write";
        String concatSegmentName = "foo_concat";
        String newConcatSegmentName = "foo_concat0";

        int offset = 0;

        try ( Storage s1 = createStorage()) {
            s1.initialize(DEFAULT_EPOCH);

            s1.create(segmentName, TIMEOUT).join();
            s1.create(concatSegmentName, TIMEOUT).join();

            SegmentHandle writeHandle1 = s1.openWrite(segmentName).join();
            SegmentHandle writeHandle2 = s1.openWrite(concatSegmentName).join();

            byte[] writeData = String.format("Segment_%s_Append", segmentName).getBytes();
            ByteArrayInputStream dataStream1 = new ByteArrayInputStream(writeData);
            ByteArrayInputStream dataStream2 = new ByteArrayInputStream(writeData);

            s1.write(writeHandle1, offset, dataStream1, writeData.length, TIMEOUT).join();
            s1.write(writeHandle2, offset, dataStream2, writeData.length, TIMEOUT).join();

            s1.seal(writeHandle2, TIMEOUT).join();

            // This will append the segments and delete the concat segment.
            s1.concat(writeHandle1, writeData.length, concatSegmentName, TIMEOUT).join();
            long lengthBeforeRetry = s1.getStreamSegmentInfo(segmentName, TIMEOUT).join().getLength();

            // Create the segment again.
            s1.create(newConcatSegmentName, TIMEOUT).join();
            writeHandle2 = s1.openWrite(newConcatSegmentName).join();
            dataStream2 = new ByteArrayInputStream(writeData);
            s1.write(writeHandle2, offset, dataStream2, writeData.length, TIMEOUT).join();
            s1.seal(writeHandle2, TIMEOUT).join();

            //Concat at the same offset again
            s1.concat(writeHandle1, writeData.length, newConcatSegmentName, TIMEOUT).join();
            long lengthAfterRetry = s1.getStreamSegmentInfo(segmentName, TIMEOUT).join().getLength();
            Assert.assertTrue( String.format("Concatenation of same segment at the same offset(%d) should result in " +
                            "same segment size(%d), but is (%d)", writeData.length, lengthBeforeRetry,
                    lengthAfterRetry),
                    lengthBeforeRetry == lengthAfterRetry);

            //Verify the data
            byte[] readBuffer = new byte[writeData.length];
            for (int j = 0; j < 2; j++) {
                int bytesRead = s1.read(writeHandle1, j * readBuffer.length, readBuffer,
                        0, readBuffer.length, TIMEOUT) .join();
                Assert.assertEquals(String.format("Unexpected number of bytes read from offset %d.", offset),
                        readBuffer.length, bytesRead);
                AssertExtensions.assertArrayEquals(String.format("Unexpected read result from offset %d.", offset),
                        readBuffer, (int) offset, readBuffer, 0, bytesRead);
            }
            s1.delete(writeHandle1, TIMEOUT).join();
        }
=======
            FileHelpers.deleteFileOrDirectory(baseDir);
            baseDir = null;
>>>>>>> e0003f82
    }

    @Override
    protected Storage createStorage() {
        return this.storageFactory.createStorageAdapter();
    }

    @Override
    protected SegmentHandle createHandle(String segmentName, boolean readOnly, long epoch) {
        FileChannel channel = null;
        if (readOnly) {
            return FileSystemSegmentHandle.readHandle(segmentName);
        } else {
            return FileSystemSegmentHandle.writeHandle(segmentName);
        }
    }
}<|MERGE_RESOLUTION|>--- conflicted
+++ resolved
@@ -12,21 +12,17 @@
 import io.pravega.common.io.FileHelpers;
 import io.pravega.segmentstore.storage.SegmentHandle;
 import io.pravega.segmentstore.storage.Storage;
-<<<<<<< HEAD
-import io.pravega.segmentstore.storage.StorageTestBase;
-import io.pravega.shared.metrics.MetricsConfig;
-import io.pravega.shared.metrics.MetricsProvider;
-import io.pravega.test.common.AssertExtensions;
-import lombok.val;
-=======
 import io.pravega.segmentstore.storage.impl.IdempotentStorageTestBase;
->>>>>>> e0003f82
 import org.junit.After;
 import org.junit.Before;
 
 import java.io.File;
 import java.nio.channels.FileChannel;
 import java.nio.file.Files;
+import java.util.concurrent.CompletableFuture;
+
+import static io.pravega.test.common.AssertExtensions.assertMayThrow;
+import static io.pravega.test.common.AssertExtensions.assertThrows;
 
 /**
  * Unit tests for FileSystemStorage.
@@ -50,7 +46,6 @@
 
     @After
     public void tearDown() {
-<<<<<<< HEAD
         FileHelpers.deleteFileOrDirectory(baseDir);
         baseDir = null;
     }
@@ -115,8 +110,6 @@
             s.initialize(DEFAULT_EPOCH);
             s.create(segmentName, TIMEOUT).join();
 
-            long expectedMetricsSize = Metrics.WRITE_BYTES.get();
-            long expectedMetricsSuccesses = Metrics.WRITE_LATENCY.toOpStatsData().getNumSuccessfulEvents();
             // Invalid handle.
             val readOnlyHandle = s.openRead(segmentName).join();
             assertThrows(
@@ -129,22 +122,12 @@
                     () -> s.write(createHandle(segmentName + "_1", false, DEFAULT_EPOCH), 0, new ByteArrayInputStream("h".getBytes()), 1, TIMEOUT),
                     ex -> ex instanceof StreamSegmentNotExistsException);
 
-            Assert.assertEquals("WRITE_BYTES should not change in case of unsuccessful writes", expectedMetricsSize, Metrics.WRITE_BYTES.get());
-            Assert.assertEquals("WRITE_LATENCY should not increase the count of successful event in case of unsuccessful writes",
-                    expectedMetricsSuccesses, Metrics.WRITE_LATENCY.toOpStatsData().getNumSuccessfulEvents());
-
             val writeHandle = s.openWrite(segmentName).join();
             long offset = 0;
             for (int j = 0; j < appendCount; j++) {
                 byte[] writeData = String.format("Segment_%s_Append_%d", segmentName, j).getBytes();
                 ByteArrayInputStream dataStream = new ByteArrayInputStream(writeData);
                 s.write(writeHandle, offset, dataStream, writeData.length, TIMEOUT).join();
-                expectedMetricsSize += writeData.length;
-                expectedMetricsSuccesses +=1;
-                Assert.assertEquals("WRITE_LATENCY should increase the count of successful event in case of successful writes",
-                        expectedMetricsSuccesses, Metrics.WRITE_LATENCY.toOpStatsData().getNumSuccessfulEvents());
-                Assert.assertEquals("WRITE_BYTES should increase by the size of successful writes", expectedMetricsSize, Metrics.WRITE_BYTES.get());
-
                 offset += writeData.length;
             }
 
@@ -153,17 +136,12 @@
             assertThrows("write() did not throw bad offset write (larger).",
                     () -> s.write(writeHandle, finalOffset + 1, new ByteArrayInputStream("h".getBytes()), 1, TIMEOUT),
                     ex -> ex instanceof BadOffsetException);
-            Assert.assertEquals("WRITE_BYTES should not change in case of unsuccessful writes", expectedMetricsSize, Metrics.WRITE_BYTES.get());
-            Assert.assertEquals("WRITE_LATENCY should not increase the count of successful event in case of unsuccessful writes",
-                    expectedMetricsSuccesses, Metrics.WRITE_LATENCY.toOpStatsData().getNumSuccessfulEvents());
+
             // Check post-delete write.
             s.delete(writeHandle, TIMEOUT).join();
             assertThrows("write() did not throw for a deleted StreamSegment.",
                     () -> s.write(writeHandle, 0, new ByteArrayInputStream(new byte[1]), 1, TIMEOUT),
                     ex -> ex instanceof StreamSegmentNotExistsException);
-            Assert.assertEquals("WRITE_BYTES should not change in case of unsuccessful writes", expectedMetricsSize, Metrics.WRITE_BYTES.get());
-            Assert.assertEquals("WRITE_LATENCY should not increase the count of successful event in case of unsuccessful writes",
-                    expectedMetricsSuccesses, Metrics.WRITE_LATENCY.toOpStatsData().getNumSuccessfulEvents());
         }
     }
 
@@ -280,11 +258,9 @@
             }
             s1.delete(writeHandle1, TIMEOUT).join();
         }
-=======
-            FileHelpers.deleteFileOrDirectory(baseDir);
-            baseDir = null;
->>>>>>> e0003f82
-    }
+    }
+
+    //endregion
 
     @Override
     protected Storage createStorage() {
@@ -300,4 +276,6 @@
             return FileSystemSegmentHandle.writeHandle(segmentName);
         }
     }
+
+
 }