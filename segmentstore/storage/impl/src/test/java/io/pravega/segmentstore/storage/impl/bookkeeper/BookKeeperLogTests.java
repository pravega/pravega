--- conflicted
+++ resolved
@@ -367,102 +367,6 @@
     }
 
     @Test
-<<<<<<< HEAD
-    public void testReconcileLedgers() throws Exception {
-        final int initialLedgerCount = 5;
-        final int midPoint = initialLedgerCount / 2;
-        final BookKeeper bk = this.factory.get().getBookKeeperClient();
-        long sameLogSmallIdLedger = -1; // BK Ledger that belongs to this log, but has small id.
-
-        // Create a Log and add a few ledgers.
-        for (int i = 0; i < initialLedgerCount; i++) {
-            try (BookKeeperLog log = (BookKeeperLog) createDurableDataLog()) {
-                log.initialize(TIMEOUT);
-
-                val currentMetadata = log.loadMetadata();
-                log.append(new ByteArraySegment(getWriteData()), TIMEOUT).get(TIMEOUT.toMillis(), TimeUnit.MILLISECONDS);
-            }
-
-            if (i == midPoint) {
-                // We need to create this ledger now. We have no control over the assigned Ledger Id, but we are guaranteed
-                // for them to be generated monotonically increasing.
-                sameLogSmallIdLedger = createAndCloseLedger(CONTAINER_ID, false);
-            }
-        }
-
-        // Verify we cannot do this while the log is enabled. This also helps us with getting the final list of ledgers
-        // before reconciliation.
-        val log = (BookKeeperLog) createDurableDataLog();
-        val wrapper = new DebugLogWrapper(log, bk, this.config.get());
-        AssertExtensions.assertThrows(
-                "reconcileLedgers worked with non-disabled log.",
-                () -> wrapper.reconcileLedgers(Collections.emptyList()),
-                ex -> ex instanceof IllegalStateException);
-
-        wrapper.disable();
-        val initialMetadata = wrapper.fetchMetadata();
-        val expectedLedgers = new ArrayList<>(initialMetadata.getLedgers());
-
-        // The last ledger has been created as part of our last log creation. It will be empty and thus will be removed.
-        expectedLedgers.remove(expectedLedgers.size() - 1);
-
-        // Simulate the deletion of one of those ledgers.
-        final LedgerMetadata deletedLedger = expectedLedgers.get(midPoint);
-        expectedLedgers.remove(deletedLedger);
-
-        // Add remaining (valid) ledgers to candidate list.
-        val candidateLedgers = new ArrayList<LedgerHandle>();
-        for (val lm : expectedLedgers) {
-            candidateLedgers.add(Ledgers.openFence(lm.getLedgerId(), bk, this.config.get()));
-        }
-
-        candidateLedgers.add(Ledgers.openFence(sameLogSmallIdLedger, bk, this.config.get()));
-
-        // Create a ledger that has a high id, but belongs to a different log.
-        long differentLogLedger = createAndCloseLedger(CONTAINER_ID + 1, false);
-        candidateLedgers.add(Ledgers.openFence(differentLogLedger, bk, this.config.get()));
-
-        // Create a BK ledger that belongs to this log, with high id, but empty.
-        long sameLogHighIdEmptyLedger = createAndCloseLedger(CONTAINER_ID, true);
-        candidateLedgers.add(Ledgers.openFence(sameLogHighIdEmptyLedger, bk, this.config.get()));
-
-        // Create a BK ledger that belongs to this log, with high id, and not empty. This is the only one expected to be
-        // added.
-        long sameLogHighIdNonEmptyLedger = createAndCloseLedger(CONTAINER_ID, false);
-        expectedLedgers.add(new LedgerMetadata(sameLogHighIdNonEmptyLedger, expectedLedgers.get(expectedLedgers.size() - 1).getSequence() + 1));
-        candidateLedgers.add(Ledgers.openFence(sameLogHighIdNonEmptyLedger, bk, this.config.get()));
-
-        // Perform reconciliation.
-        boolean isChanged = wrapper.reconcileLedgers(candidateLedgers);
-        Assert.assertTrue("Expected first reconcileLedgers to have changed something.", isChanged);
-
-        isChanged = wrapper.reconcileLedgers(candidateLedgers);
-        Assert.assertFalse("No expecting second reconcileLedgers to have changed anything.", isChanged);
-
-        // Validate new metadata.
-        val newMetadata = wrapper.fetchMetadata();
-        Assert.assertFalse("Expected metadata to still be disabled..", newMetadata.isEnabled());
-        Assert.assertEquals("Expected epoch to increase.", initialMetadata.getEpoch() + 1, newMetadata.getEpoch());
-        Assert.assertEquals("Expected update version to increase.", initialMetadata.getUpdateVersion() + 1, newMetadata.getUpdateVersion());
-        Assert.assertEquals("Not expected truncation address to change.", initialMetadata.getTruncationAddress(), newMetadata.getTruncationAddress());
-        AssertExtensions.assertListEquals("Unexpected ledger list.", expectedLedgers, newMetadata.getLedgers(),
-                (e, a) -> e.getLedgerId() == a.getLedgerId() && e.getSequence() == a.getSequence());
-
-        // Enable the new log and read from it.
-        val newLog = (BookKeeperLog) createDurableDataLog();
-        newLog.enable();
-        newLog.initialize(TIMEOUT);
-        @Cleanup
-        val reader = newLog.getReader();
-        DurableDataLog.ReadItem ri;
-        int readCount = 0;
-        while ((ri = reader.getNext()) != null) {
-            AssertExtensions.assertGreaterThan("Not expecting empty read.", 0, ri.getLength());
-            readCount++;
-        }
-
-        Assert.assertEquals("Unexpected number of entries/ledgers read.", expectedLedgers.size(), readCount);
-=======
     public void testWriteSettings() {
         @Cleanup
         val log = createDurableDataLog();
@@ -497,7 +401,103 @@
                     }
                 }),
                 ex -> ex instanceof UnsupportedOperationException);
->>>>>>> fddfc458
+    }
+
+    @Test
+    public void testReconcileLedgers() throws Exception {
+        final int initialLedgerCount = 5;
+        final int midPoint = initialLedgerCount / 2;
+        final BookKeeper bk = this.factory.get().getBookKeeperClient();
+        long sameLogSmallIdLedger = -1; // BK Ledger that belongs to this log, but has small id.
+
+        // Create a Log and add a few ledgers.
+        for (int i = 0; i < initialLedgerCount; i++) {
+            try (BookKeeperLog log = (BookKeeperLog) createDurableDataLog()) {
+                log.initialize(TIMEOUT);
+
+                val currentMetadata = log.loadMetadata();
+                log.append(new ByteArraySegment(getWriteData()), TIMEOUT).get(TIMEOUT.toMillis(), TimeUnit.MILLISECONDS);
+            }
+
+            if (i == midPoint) {
+                // We need to create this ledger now. We have no control over the assigned Ledger Id, but we are guaranteed
+                // for them to be generated monotonically increasing.
+                sameLogSmallIdLedger = createAndCloseLedger(CONTAINER_ID, false);
+            }
+        }
+
+        // Verify we cannot do this while the log is enabled. This also helps us with getting the final list of ledgers
+        // before reconciliation.
+        val log = (BookKeeperLog) createDurableDataLog();
+        val wrapper = new DebugLogWrapper(log, bk, this.config.get());
+        AssertExtensions.assertThrows(
+                "reconcileLedgers worked with non-disabled log.",
+                () -> wrapper.reconcileLedgers(Collections.emptyList()),
+                ex -> ex instanceof IllegalStateException);
+
+        wrapper.disable();
+        val initialMetadata = wrapper.fetchMetadata();
+        val expectedLedgers = new ArrayList<>(initialMetadata.getLedgers());
+
+        // The last ledger has been created as part of our last log creation. It will be empty and thus will be removed.
+        expectedLedgers.remove(expectedLedgers.size() - 1);
+
+        // Simulate the deletion of one of those ledgers.
+        final LedgerMetadata deletedLedger = expectedLedgers.get(midPoint);
+        expectedLedgers.remove(deletedLedger);
+
+        // Add remaining (valid) ledgers to candidate list.
+        val candidateLedgers = new ArrayList<LedgerHandle>();
+        for (val lm : expectedLedgers) {
+            candidateLedgers.add(Ledgers.openFence(lm.getLedgerId(), bk, this.config.get()));
+        }
+
+        candidateLedgers.add(Ledgers.openFence(sameLogSmallIdLedger, bk, this.config.get()));
+
+        // Create a ledger that has a high id, but belongs to a different log.
+        long differentLogLedger = createAndCloseLedger(CONTAINER_ID + 1, false);
+        candidateLedgers.add(Ledgers.openFence(differentLogLedger, bk, this.config.get()));
+
+        // Create a BK ledger that belongs to this log, with high id, but empty.
+        long sameLogHighIdEmptyLedger = createAndCloseLedger(CONTAINER_ID, true);
+        candidateLedgers.add(Ledgers.openFence(sameLogHighIdEmptyLedger, bk, this.config.get()));
+
+        // Create a BK ledger that belongs to this log, with high id, and not empty. This is the only one expected to be
+        // added.
+        long sameLogHighIdNonEmptyLedger = createAndCloseLedger(CONTAINER_ID, false);
+        expectedLedgers.add(new LedgerMetadata(sameLogHighIdNonEmptyLedger, expectedLedgers.get(expectedLedgers.size() - 1).getSequence() + 1));
+        candidateLedgers.add(Ledgers.openFence(sameLogHighIdNonEmptyLedger, bk, this.config.get()));
+
+        // Perform reconciliation.
+        boolean isChanged = wrapper.reconcileLedgers(candidateLedgers);
+        Assert.assertTrue("Expected first reconcileLedgers to have changed something.", isChanged);
+
+        isChanged = wrapper.reconcileLedgers(candidateLedgers);
+        Assert.assertFalse("No expecting second reconcileLedgers to have changed anything.", isChanged);
+
+        // Validate new metadata.
+        val newMetadata = wrapper.fetchMetadata();
+        Assert.assertFalse("Expected metadata to still be disabled..", newMetadata.isEnabled());
+        Assert.assertEquals("Expected epoch to increase.", initialMetadata.getEpoch() + 1, newMetadata.getEpoch());
+        Assert.assertEquals("Expected update version to increase.", initialMetadata.getUpdateVersion() + 1, newMetadata.getUpdateVersion());
+        Assert.assertEquals("Not expected truncation address to change.", initialMetadata.getTruncationAddress(), newMetadata.getTruncationAddress());
+        AssertExtensions.assertListEquals("Unexpected ledger list.", expectedLedgers, newMetadata.getLedgers(),
+                (e, a) -> e.getLedgerId() == a.getLedgerId() && e.getSequence() == a.getSequence());
+
+        // Enable the new log and read from it.
+        val newLog = (BookKeeperLog) createDurableDataLog();
+        newLog.enable();
+        newLog.initialize(TIMEOUT);
+        @Cleanup
+        val reader = newLog.getReader();
+        DurableDataLog.ReadItem ri;
+        int readCount = 0;
+        while ((ri = reader.getNext()) != null) {
+            AssertExtensions.assertGreaterThan("Not expecting empty read.", 0, ri.getLength());
+            readCount++;
+        }
+
+        Assert.assertEquals("Unexpected number of entries/ledgers read.", expectedLedgers.size(), readCount);
     }
 
     @Override
