/**
 * Copyright Pravega Authors.
 *
 * Licensed under the Apache License, Version 2.0 (the "License");
 * you may not use this file except in compliance with the License.
 * You may obtain a copy of the License at
 *
 *     http://www.apache.org/licenses/LICENSE-2.0
 *
 * Unless required by applicable law or agreed to in writing, software
 * distributed under the License is distributed on an "AS IS" BASIS,
 * WITHOUT WARRANTIES OR CONDITIONS OF ANY KIND, either express or implied.
 * See the License for the specific language governing permissions and
 * limitations under the License.
 */
package io.pravega.segmentstore.storage.chunklayer;

import io.pravega.common.util.ConfigBuilder;
import io.pravega.common.util.ConfigurationException;
import io.pravega.common.util.Property;
import io.pravega.common.util.TypedProperties;
import io.pravega.segmentstore.storage.SegmentRollingPolicy;
import lombok.AllArgsConstructor;
import lombok.Builder;
import lombok.Getter;
import lombok.NonNull;

import java.time.Duration;

/**
 * Configuration for {@link ChunkedSegmentStorage}.
 */
@AllArgsConstructor
@Builder(toBuilder = true, builderMethodName = "instanceBuilder")
public class ChunkedSegmentStorageConfig {
    public static final Property<Long> MIN_SIZE_LIMIT_FOR_CONCAT = Property.named("concat.size.bytes.min", 0L);
    public static final Property<Long> MAX_SIZE_LIMIT_FOR_CONCAT = Property.named("concat.size.bytes.max", Long.MAX_VALUE);
    public static final Property<Integer> MAX_BUFFER_SIZE_FOR_APPENDS = Property.named("appends.buffer.size.bytes.max", 1024 * 1024);

    public static final Property<Integer> MAX_INDEXED_SEGMENTS = Property.named("readindex.segments.max", 1024);
    public static final Property<Integer> MAX_INDEXED_CHUNKS_PER_SEGMENTS = Property.named("readindex.chunksPerSegment.max", 1024);
    public static final Property<Integer> MAX_INDEXED_CHUNKS = Property.named("readindex.chunks.max", 16 * 1024);
    public static final Property<Long> READ_INDEX_BLOCK_SIZE = Property.named("readindex.block.size", 1024 * 1024 * 1024L);

    public static final Property<Boolean> APPENDS_ENABLED = Property.named("appends.enable", true);
    public static final Property<Boolean> INLINE_DEFRAG_ENABLED = Property.named("defrag.inline.enable", true);

    public static final Property<Long> DEFAULT_ROLLOVER_SIZE = Property.named("metadata.rollover.size.bytes.max", 128 * 1024 * 1024L);

    public static final Property<Integer> GARBAGE_COLLECTION_DELAY = Property.named("garbage.collection.delay.seconds", 60);
    public static final Property<Integer> GARBAGE_COLLECTION_MAX_CONCURRENCY = Property.named("garbage.collection.concurrency.max", 10);
    public static final Property<Integer> GARBAGE_COLLECTION_MAX_QUEUE_SIZE = Property.named("garbage.collection.queue.size.max", 16 * 1024);
    public static final Property<Integer> GARBAGE_COLLECTION_SLEEP = Property.named("garbage.collection.sleep.millis", 10);
    public static final Property<Integer> GARBAGE_COLLECTION_MAX_ATTEMPTS = Property.named("garbage.collection.attempts.max", 3);
    public static final Property<Integer> GARBAGE_COLLECTION_MAX_TXN_BATCH_SIZE = Property.named("garbage.collection.txn.batch.size.max", 5000);

    public static final Property<Integer> MAX_METADATA_ENTRIES_IN_BUFFER = Property.named("metadata.buffer.size.max", 1024);
    public static final Property<Integer> MAX_METADATA_ENTRIES_IN_CACHE = Property.named("metadata.cache.size.max", 5000);

    public static final Property<Integer> JOURNAL_SNAPSHOT_UPDATE_FREQUENCY = Property.named("journal.snapshot.update.frequency.minutes", 5);
    public static final Property<Integer> MAX_PER_SNAPSHOT_UPDATE_COUNT = Property.named("journal.snapshot.update.count.max", 100);
    public static final Property<Integer> MAX_JOURNAL_READ_ATTEMPTS = Property.named("journal.snapshot.attempts.read.max", 100);
    public static final Property<Integer> MAX_JOURNAL_WRITE_ATTEMPTS = Property.named("journal.snapshot.attempts.write.max", 10);

    public static final Property<Boolean> SELF_CHECK_ENABLED = Property.named("self.check.enable", false);
    public static final Property<Integer> SELF_CHECK_LATE_WARNING_THRESHOLD = Property.named("self.check.late", 100);
    public static final Property<Boolean> SELF_CHECK_DATA_INTEGRITY = Property.named("self.check.integrity.data", false);
    public static final Property<Boolean> SELF_CHECK_METADATA_INTEGRITY = Property.named("self.check.integrity.metadata", false);
    public static final Property<Boolean> SELF_CHECK_SNAPSHOT_INTEGRITY = Property.named("self.check.integrity.snapshot", false);

    public static final Property<Long> MAX_SAFE_SIZE = Property.named("safe.size.bytes.max", Long.MAX_VALUE);
    public static final Property<Boolean> ENABLE_SAFE_SIZE_CHECK = Property.named("safe.size.check.enable", true);
    public static final Property<Integer> SAFE_SIZE_CHECK_FREQUENCY = Property.named("safe.size.check.frequency.seconds", 60);

    public static final Property<Boolean> RELOCATE_ON_TRUNCATE_ENABLED = Property.named("truncate.relocate.enable", true);
    public static final Property<Long> MIN_TRUNCATE_RELOCATION_SIZE_BYTES = Property.named("truncate.relocate.size.bytes.min", 64 * 1024 * 1024L);
    public static final Property<Long> MAX_TRUNCATE_RELOCATION_SIZE_BYTES = Property.named("truncate.relocate.size.bytes.max", 1 * 1024 * 1024 * 1024L);

    public static final Property<Integer> MIN_TRUNCATE_RELOCATION_PERCENT = Property.named("truncate.relocate.percent.min", 80);

    public static final Property<Boolean> ENABLE_HEALTH_CHECK = Property.named("health.check.enable", true);
    public static final Property<Integer> HEALTH_CHECK_FREQUENCY = Property.named("health.check.frequency.seconds", 60);
    public static final Property<Integer> MAX_LATE_REQUEST_THROTTLE_PERCENT = Property.named("health.throttle.late.percent.max", 75);
    public static final Property<Integer> MIN_LATE_REQUEST_THROTTLE_PERCENT = Property.named("health.throttle.late.percent.min", 25);
    public static final Property<Integer> MAX_LATE_REQUEST_THROTTLE_DURATION = Property.named("health.throttle.late.max.ms", 1000);
    public static final Property<Integer> MIN_LATE_REQUEST_THROTTLE_DURATION = Property.named("health.throttle.late.min.ms", 100);

    /**
     * Default configuration for {@link ChunkedSegmentStorage}.
     */
    public static final ChunkedSegmentStorageConfig DEFAULT_CONFIG = ChunkedSegmentStorageConfig.instanceBuilder()
            .minSizeLimitForConcat(0L)
            .maxSizeLimitForConcat(Long.MAX_VALUE)
            .storageMetadataRollingPolicy(new SegmentRollingPolicy(128 * 1024 * 1024L))
            .maxBufferSizeForChunkDataTransfer(1024 * 1024)
            .maxIndexedSegments(1024)
            .maxIndexedChunksPerSegment(1024)
            .maxIndexedChunks(16 * 1024)
            .appendEnabled(true)
            .inlineDefragEnabled(true)
            .lateWarningThresholdInMillis(100)
            .garbageCollectionDelay(Duration.ofSeconds(60))
            .garbageCollectionMaxConcurrency(10)
            .garbageCollectionMaxQueueSize(16 * 1024)
            .garbageCollectionSleep(Duration.ofMillis(10))
            .garbageCollectionMaxAttempts(3)
            .garbageCollectionTransactionBatchSize(5000)
            .indexBlockSize(1024 * 1024 * 1024)
            .maxEntriesInCache(5000)
            .maxEntriesInTxnBuffer(1024)
            .journalSnapshotInfoUpdateFrequency(Duration.ofMinutes(5))
            .maxJournalUpdatesPerSnapshot(100)
            .maxJournalReadAttempts(100)
            .maxJournalWriteAttempts(10)
            .selfCheckEnabled(false)
            .selfCheckForDataEnabled(false)
            .selfCheckForMetadataEnabled(false)
            .maxSafeStorageSize(Long.MAX_VALUE)
            .safeStorageSizeCheckEnabled(true)
            .safeStorageSizeCheckFrequencyInSeconds(60)
            .relocateOnTruncateEnabled(true)
            .minSizeForTruncateRelocationInbytes(64 * 1024 * 1024L)
            .maxSizeForTruncateRelocationInbytes(1 * 1024 * 1024 * 1024L)
            .minPercentForTruncateRelocation(80)
            .healthCheckEnabled(true)
            .healthCheckFrequencyInSeconds(60)
            .minLateThrottleDurationInMillis(100)
            .maxLateThrottleDurationInMillis(1000)
            .minLateThrottlePercentage(25)
            .maxLateThrottlePercentage(75)
            .build();

    static final String COMPONENT_CODE = "storage";

    /**
     * Size of chunk in bytes above which it is no longer considered a small object.
     * For small source objects, concat is not used and instead.
     */
    @Getter
    final private long minSizeLimitForConcat;

    /**
     * Size of chunk in bytes above which it is no longer considered for concat.
     */
    @Getter
    final private long maxSizeLimitForConcat;

    /**
     * A SegmentRollingPolicy to apply to storage metadata segments.
     */
    @Getter
    @NonNull
    final private SegmentRollingPolicy storageMetadataRollingPolicy;

    /**
     * Maximum size for the buffer used while copying of data from one chunk to other.
     */
    @Getter
    final private int maxBufferSizeForChunkDataTransfer;

    /**
     * Max number of indexed segments to keep in read cache.
     */
    @Getter
    final private int maxIndexedSegments;

    /**
     * Max number of indexed chunks to keep per segment in read cache.
     */
    @Getter
    final private int maxIndexedChunksPerSegment;

    /**
     * Max number of indexed chunks to keep in cache.
     */
    @Getter
    final private int maxIndexedChunks;

    /**
     * The fixed block size used for creating block index entries.
     */
    @Getter
    final private long indexBlockSize;

    /**
     * Whether the append functionality is enabled or disabled.
     */
    @Getter
    final private boolean appendEnabled;

    /**
     * Whether the inline defrag functionality is enabled or disabled.
     */
    @Getter
    final private boolean inlineDefragEnabled;

    /**
     * Whether the relocation on truncate functionality is enabled or disabled.
     */
    @Getter
    final private boolean relocateOnTruncateEnabled;

    /**
     * Minimum size of chunk required for it to be eligible for relocation.
     */
    @Getter
    final private long minSizeForTruncateRelocationInbytes;

    /**
     * Maximum size of chunk after which it is not eligible for relocation.
     */
    @Getter
    final private long maxSizeForTruncateRelocationInbytes;

    /**
     * Minimum percentage of wasted space required for it to be eligible for relocation.
     */
    @Getter
    final private int minPercentForTruncateRelocation;

    @Getter
    final private int lateWarningThresholdInMillis;

    /**
     * Minimum delay in seconds between when garbage chunks are marked for deletion and actually deleted.
     */
    @Getter
    final private Duration garbageCollectionDelay;

    /**
     * Number of chunks deleted concurrently.
     * This number should be small enough so that it does interfere foreground requests.
     */
    @Getter
    final private int garbageCollectionMaxConcurrency;

    /**
     * Max size of garbage collection queue.
     */
    @Getter
    final private int garbageCollectionMaxQueueSize;

    /**
     * Duration for which garbage collector sleeps if there is no work.
     */
    @Getter
    final private Duration garbageCollectionSleep;


    /**
     * Max number of attempts per chunk for garbage collection.
     */
    @Getter
    final private int garbageCollectionMaxAttempts;

    /**
     * Max number of metadata entries to update in a single transaction during garbage collection.
     */
    @Getter
    final private int garbageCollectionTransactionBatchSize;

    /**
     * Maximum number of metadata entries to keep in recent transaction buffer.
     */
    @Getter
    final private int maxEntriesInTxnBuffer;

    /**
     * Maximum number of metadata entries to keep in recent transaction buffer.
     */
    @Getter
    final private int maxEntriesInCache;

    /**
     * Duration between two system journal snapshot.
     */
    @Getter
    final private Duration journalSnapshotInfoUpdateFrequency;

    /**
     * Number of journal writes since last snapshot after which new snapshot is taken.
     */
    @Getter
    final private int maxJournalUpdatesPerSnapshot;

    /**
     * Max number of times snapshot read is retried.
     */
    @Getter
    final private int maxJournalReadAttempts;

    /**
     * Max number of times snapshot write is retried.
     */
    @Getter
    final private int maxJournalWriteAttempts;

    /**
     * When enabled, SLTS will perform extra validation.
     */
    @Getter
    final private boolean selfCheckEnabled;


    /**
     * When enabled, SLTS will perform extra validation for data.
     */
    @Getter
    final private boolean selfCheckForDataEnabled;

    /**
     * When enabled, SLTS will perform extra validation for metadata.
     */
    @Getter
    final private boolean selfCheckForMetadataEnabled;

    /**
     * When enabled, SLTS will perform extra validation for snapshot.
     */
    @Getter
    final private boolean selfCheckForSnapshotEnabled;

    /**
     * Maximum storage size in bytes below which operations are considered safe.
     * Above this value any non-critical writes are not allowed.
     */
    @Getter
    final private long maxSafeStorageSize;

    /**
     * When enabled, SLTS will periodically check storage usage stats.
     */
    @Getter
    final private boolean safeStorageSizeCheckEnabled;

    /**
     * Frequency in seconds of how often storage size checks is performed.
     */
    @Getter
    final private int safeStorageSizeCheckFrequencyInSeconds;

    /**
     * When enabled, SLTS will periodically check health.
     */
    @Getter
    final private boolean healthCheckEnabled;

    /**
     * Frequency in seconds of how often health checks is performed.
     */
    @Getter
    final private int healthCheckFrequencyInSeconds;

    /**
     *  Maximum percentage of late requests per iteration beyond which all requests are rejected with {@link io.pravega.segmentstore.storage.StorageUnavailableException}
     */
    @Getter
    final private int maxLateThrottlePercentage;

    /**
     *  Minimum percentage of late requests per iteration bellow which no requests are throttled.
     */
    @Getter
    final private int minLateThrottlePercentage;

    /**
     *  Minimum throttle for lateness in millis.
     */
    @Getter
    final private int maxLateThrottleDurationInMillis;

    /**
     *  Maximum throttle for lateness in millis.
     */
    @Getter
    final private int minLateThrottleDurationInMillis;

    /**
     * Creates a new instance of the ChunkedSegmentStorageConfig class.
     *
     * @param properties The TypedProperties object to read Properties from.
     */
    ChunkedSegmentStorageConfig(TypedProperties properties) throws ConfigurationException {
        this.appendEnabled = properties.getBoolean(APPENDS_ENABLED);
        this.inlineDefragEnabled = properties.getBoolean(INLINE_DEFRAG_ENABLED);
        this.maxBufferSizeForChunkDataTransfer = properties.getPositiveInt(MAX_BUFFER_SIZE_FOR_APPENDS);
        // Don't use appends for concat when appends are disabled.
        this.minSizeLimitForConcat = this.appendEnabled ? properties.getLong(MIN_SIZE_LIMIT_FOR_CONCAT) : 0;
        this.maxSizeLimitForConcat = properties.getPositiveLong(MAX_SIZE_LIMIT_FOR_CONCAT);

        // Read index related properties
        this.maxIndexedSegments = properties.getNonNegativeInt(MAX_INDEXED_SEGMENTS);
        this.maxIndexedChunksPerSegment = properties.getPositiveInt(MAX_INDEXED_CHUNKS_PER_SEGMENTS);
        this.maxIndexedChunks = properties.getPositiveInt(MAX_INDEXED_CHUNKS);
        this.indexBlockSize = properties.getPositiveLong(READ_INDEX_BLOCK_SIZE);

        // Metadata related properties
        this.storageMetadataRollingPolicy = new SegmentRollingPolicy(properties.getLong(DEFAULT_ROLLOVER_SIZE));
        this.maxEntriesInTxnBuffer = properties.getPositiveInt(MAX_METADATA_ENTRIES_IN_BUFFER);
        this.maxEntriesInCache = properties.getPositiveInt(MAX_METADATA_ENTRIES_IN_CACHE);

        // Garbage collector related properties
        this.garbageCollectionDelay = Duration.ofSeconds(properties.getPositiveInt(GARBAGE_COLLECTION_DELAY));
        this.garbageCollectionMaxConcurrency = properties.getPositiveInt(GARBAGE_COLLECTION_MAX_CONCURRENCY);
        this.garbageCollectionMaxQueueSize = properties.getPositiveInt(GARBAGE_COLLECTION_MAX_QUEUE_SIZE);
        this.garbageCollectionSleep = Duration.ofMillis(properties.getPositiveInt(GARBAGE_COLLECTION_SLEEP));
        this.garbageCollectionMaxAttempts = properties.getPositiveInt(GARBAGE_COLLECTION_MAX_ATTEMPTS);
        this.garbageCollectionTransactionBatchSize = properties.getPositiveInt(GARBAGE_COLLECTION_MAX_TXN_BATCH_SIZE);

        // System Journals related properties
        this.journalSnapshotInfoUpdateFrequency = Duration.ofMinutes(properties.getPositiveInt(JOURNAL_SNAPSHOT_UPDATE_FREQUENCY));
        this.maxJournalUpdatesPerSnapshot =  properties.getPositiveInt(MAX_PER_SNAPSHOT_UPDATE_COUNT);
        this.maxJournalReadAttempts = properties.getPositiveInt(MAX_JOURNAL_READ_ATTEMPTS);
        this.maxJournalWriteAttempts = properties.getPositiveInt(MAX_JOURNAL_WRITE_ATTEMPTS);
        this.selfCheckEnabled = properties.getBoolean(SELF_CHECK_ENABLED);
        this.selfCheckForDataEnabled = properties.getBoolean(SELF_CHECK_DATA_INTEGRITY);
        this.selfCheckForMetadataEnabled = properties.getBoolean(SELF_CHECK_METADATA_INTEGRITY);
<<<<<<< HEAD
        this.selfCheckForSnapshotEnabled = properties.getBoolean(SELF_CHECK_SNAPSHOT_INTEGRITY);
        this.indexBlockSize = properties.getPositiveLong(READ_INDEX_BLOCK_SIZE);
        this.maxEntriesInTxnBuffer = properties.getPositiveInt(MAX_METADATA_ENTRIES_IN_BUFFER);
        this.maxEntriesInCache = properties.getPositiveInt(MAX_METADATA_ENTRIES_IN_CACHE);
=======

>>>>>>> afd78fec
        this.maxSafeStorageSize = properties.getPositiveLong(MAX_SAFE_SIZE);
        this.safeStorageSizeCheckEnabled = properties.getBoolean(ENABLE_SAFE_SIZE_CHECK);
        this.safeStorageSizeCheckFrequencyInSeconds = properties.getPositiveInt(SAFE_SIZE_CHECK_FREQUENCY);

        // Truncation related properties
        this.relocateOnTruncateEnabled = properties.getBoolean(RELOCATE_ON_TRUNCATE_ENABLED);
        this.minSizeForTruncateRelocationInbytes = properties.getPositiveLong(MIN_TRUNCATE_RELOCATION_SIZE_BYTES);
        this.maxSizeForTruncateRelocationInbytes = properties.getPositiveLong(MAX_TRUNCATE_RELOCATION_SIZE_BYTES);
        this.minPercentForTruncateRelocation = properties.getPositiveInt(MIN_TRUNCATE_RELOCATION_PERCENT);

        // Self check
        this.lateWarningThresholdInMillis = properties.getPositiveInt(SELF_CHECK_LATE_WARNING_THRESHOLD);

        // Health check
        this.healthCheckEnabled = properties.getBoolean(ENABLE_HEALTH_CHECK);
        this.healthCheckFrequencyInSeconds = properties.getPositiveInt(HEALTH_CHECK_FREQUENCY);
        this.minLateThrottlePercentage = properties.getPositiveInt(MIN_LATE_REQUEST_THROTTLE_PERCENT);
        this.maxLateThrottlePercentage = properties.getPositiveInt(MAX_LATE_REQUEST_THROTTLE_PERCENT);
        this.minLateThrottleDurationInMillis = properties.getPositiveInt(MIN_LATE_REQUEST_THROTTLE_DURATION);
        this.maxLateThrottleDurationInMillis = properties.getPositiveInt(MAX_LATE_REQUEST_THROTTLE_DURATION);
    }

    /**
     * Creates a new ConfigBuilder that can be used to create instances of this class.
     *
     * @return A new Builder for this class.
     */
    public static ConfigBuilder<ChunkedSegmentStorageConfig> builder() {
        return new ConfigBuilder<>(COMPONENT_CODE, ChunkedSegmentStorageConfig::new);
    }
}<|MERGE_RESOLUTION|>--- conflicted
+++ resolved
@@ -415,14 +415,7 @@
         this.selfCheckEnabled = properties.getBoolean(SELF_CHECK_ENABLED);
         this.selfCheckForDataEnabled = properties.getBoolean(SELF_CHECK_DATA_INTEGRITY);
         this.selfCheckForMetadataEnabled = properties.getBoolean(SELF_CHECK_METADATA_INTEGRITY);
-<<<<<<< HEAD
         this.selfCheckForSnapshotEnabled = properties.getBoolean(SELF_CHECK_SNAPSHOT_INTEGRITY);
-        this.indexBlockSize = properties.getPositiveLong(READ_INDEX_BLOCK_SIZE);
-        this.maxEntriesInTxnBuffer = properties.getPositiveInt(MAX_METADATA_ENTRIES_IN_BUFFER);
-        this.maxEntriesInCache = properties.getPositiveInt(MAX_METADATA_ENTRIES_IN_CACHE);
-=======
-
->>>>>>> afd78fec
         this.maxSafeStorageSize = properties.getPositiveLong(MAX_SAFE_SIZE);
         this.safeStorageSizeCheckEnabled = properties.getBoolean(ENABLE_SAFE_SIZE_CHECK);
         this.safeStorageSizeCheckFrequencyInSeconds = properties.getPositiveInt(SAFE_SIZE_CHECK_FREQUENCY);
