--- conflicted
+++ resolved
@@ -141,8 +141,6 @@
      * @throws IllegalArgumentException If handle is read-only.
      */
     CompletableFuture<Void> delete(SegmentHandle handle, Duration timeout);
-<<<<<<< HEAD
-=======
 
     /**
      * Truncates all data in the given StreamSegment prior to the given offset. This does not fill the truncated data
@@ -173,5 +171,4 @@
 
     @Override
     void close();
->>>>>>> b2021d14
 }