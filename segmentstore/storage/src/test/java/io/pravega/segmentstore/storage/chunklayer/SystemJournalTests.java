--- conflicted
+++ resolved
@@ -72,12 +72,8 @@
     private ChunkedSegmentStorageConfig.ChunkedSegmentStorageConfigBuilder getDefaultConfigBuilder(SegmentRollingPolicy policy) {
         return ChunkedSegmentStorageConfig.DEFAULT_CONFIG.toBuilder()
                 .selfCheckEnabled(true)
-<<<<<<< HEAD
                 .garbageCollectionDelay(Duration.ZERO)
-                .defaultRollingPolicy(policy);
-=======
                 .storageMetadataRollingPolicy(policy);
->>>>>>> 2839b9a8
     }
 
     protected String[] getSystemSegments(String systemSegmentName) {
