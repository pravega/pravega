/**
 * Copyright Pravega Authors.
 *
 * Licensed under the Apache License, Version 2.0 (the "License");
 * you may not use this file except in compliance with the License.
 * You may obtain a copy of the License at
 *
 *     http://www.apache.org/licenses/LICENSE-2.0
 *
 * Unless required by applicable law or agreed to in writing, software
 * distributed under the License is distributed on an "AS IS" BASIS,
 * WITHOUT WARRANTIES OR CONDITIONS OF ANY KIND, either express or implied.
 * See the License for the specific language governing permissions and
 * limitations under the License.
 */

package io.pravega.segmentstore.storage.chunklayer;

import io.pravega.common.Exceptions;
import io.pravega.common.concurrent.Futures;
import io.pravega.segmentstore.storage.SegmentHandle;
import io.pravega.segmentstore.storage.SegmentRollingPolicy;
import io.pravega.segmentstore.storage.metadata.ChunkMetadataStore;
<<<<<<< HEAD
import io.pravega.segmentstore.storage.metadata.SegmentMetadata;
import io.pravega.segmentstore.storage.mocks.InMemoryChunkStorage;
import io.pravega.segmentstore.storage.mocks.InMemoryMetadataStore;
import io.pravega.segmentstore.storage.mocks.InMemorySnapshotInfoStore;
import io.pravega.shared.StaticChunkObjectKeyGenerator;
=======
import io.pravega.segmentstore.storage.mocks.InMemoryChunkStorage;
import io.pravega.segmentstore.storage.mocks.InMemoryMetadataStore;
import io.pravega.segmentstore.storage.mocks.InMemorySnapshotInfoStore;
import io.pravega.segmentstore.storage.mocks.InMemoryTaskQueueManager;
>>>>>>> eb4a53a5
import io.pravega.shared.NameUtils;
import io.pravega.test.common.AssertExtensions;
import io.pravega.test.common.ThreadPooledTestSuite;
import lombok.Cleanup;
import lombok.val;
import org.junit.*;
import org.junit.rules.Timeout;

import java.io.ByteArrayInputStream;
import java.time.Duration;
import java.util.ArrayList;
<<<<<<< HEAD
import java.util.concurrent.ThreadLocalRandom;
=======
import java.util.Random;
import java.util.concurrent.CompletableFuture;
>>>>>>> eb4a53a5
import java.util.function.Consumer;

/**
 * Tests for testing bootstrap functionality with {@link SystemJournal}.
 */
public class SystemJournalTests extends ThreadPooledTestSuite {
<<<<<<< HEAD
    protected static final Duration TIMEOUT = Duration.ofSeconds(600);
=======

>>>>>>> eb4a53a5
    private static final int THREAD_POOL_SIZE = 10;

    @Rule
    public Timeout globalTimeout = Timeout.seconds(60);

    @Override
    @Before
    public void before() throws Exception {
        super.before();
        InMemorySnapshotInfoStore.clear();
    }

    @Override
    @After
    public void after() throws Exception {
        super.after();
    }

    @Override
    protected int getThreadPoolSize() {
        return THREAD_POOL_SIZE;
    }

    protected ChunkMetadataStore getMetadataStore() throws Exception {
        return new InMemoryMetadataStore(ChunkedSegmentStorageConfig.DEFAULT_CONFIG, executorService());
    }

    protected ChunkStorage getChunkStorage() throws Exception {
        return new InMemoryChunkStorage(executorService());
    }

    private ChunkedSegmentStorageConfig.ChunkedSegmentStorageConfigBuilder getDefaultConfigBuilder(SegmentRollingPolicy policy) {
        return ChunkedSegmentStorageConfig.DEFAULT_CONFIG.toBuilder()
                .selfCheckEnabled(true)
                .garbageCollectionDelay(Duration.ZERO)
                .storageMetadataRollingPolicy(policy);
    }

    protected String[] getSystemSegments(String systemSegmentName) {
        return new String[]{systemSegmentName};
    }

    @Test
    public void testInitialization() throws Exception {
        @Cleanup
        ChunkStorage chunkStorage = getChunkStorage();
        @Cleanup
        ChunkMetadataStore metadataStore = getMetadataStore();
        int containerId = 40;
        @Cleanup
        val garbageCollector = new GarbageCollector(containerId,
                chunkStorage,
                metadataStore,
                ChunkedSegmentStorageConfig.DEFAULT_CONFIG,
                executorService());
        int maxLength = 8;
        long epoch = 1;
        val policy = new SegmentRollingPolicy(maxLength);
        val config = getDefaultConfigBuilder(policy).build();

        // Init
        SystemJournal journal = new SystemJournal(containerId, chunkStorage, metadataStore, garbageCollector, config, executorService());

        //Assert.assertEquals(epoch, journal.getEpoch());
        Assert.assertEquals(containerId, journal.getContainerId());
        Assert.assertEquals(policy.getMaxLength(), journal.getConfig().getStorageMetadataRollingPolicy().getMaxLength());
        //Assert.assertEquals(epoch, journal.getEpoch());
        Assert.assertEquals(0, journal.getCurrentFileIndex().get());

        Assert.assertEquals(NameUtils.INTERNAL_CONTAINER_PREFIX, journal.getSystemSegmentsPrefix());
        Assert.assertArrayEquals(SystemJournal.getChunkStorageSystemSegments(containerId), journal.getSystemSegments());
        journal.initialize();
    }

    @Test
    public void testInitializationInvalidArgs() throws Exception {
        @Cleanup
        ChunkStorage chunkStorage = getChunkStorage();
        @Cleanup
        ChunkMetadataStore metadataStore = getMetadataStore();
        int containerId = 41;
        int maxLength = 8;
        long epoch = 1;
        val policy = new SegmentRollingPolicy(maxLength);
        val config = getDefaultConfigBuilder(policy).build();

        @Cleanup
        val garbageCollector = new GarbageCollector(containerId,
                chunkStorage,
                metadataStore,
                ChunkedSegmentStorageConfig.DEFAULT_CONFIG,
                executorService());
        AssertExtensions.assertThrows("Should not allow null chunkStorage",
                () -> new SystemJournal(containerId, null, metadataStore, garbageCollector, config, executorService()),
                ex -> ex instanceof NullPointerException);

        AssertExtensions.assertThrows("Should not allow null metadataStore",
                () -> new SystemJournal(containerId, chunkStorage, null, garbageCollector, config, executorService()),
                ex -> ex instanceof NullPointerException);

        AssertExtensions.assertThrows("Should not allow null policy",
                () -> new SystemJournal(containerId, chunkStorage, metadataStore, null, config, executorService()),
                ex -> ex instanceof NullPointerException);

        AssertExtensions.assertThrows("Should not allow null config",
                () -> new SystemJournal(containerId, chunkStorage, metadataStore, garbageCollector, null, executorService()),
                ex -> ex instanceof NullPointerException);
    }

    @Test
    public void testCommitInvalidArgs() throws Exception {
        @Cleanup
        ChunkStorage chunkStorage = getChunkStorage();
        @Cleanup
        ChunkMetadataStore metadataStore = getMetadataStore();
        int containerId = 42;
        int maxLength = 8;
        long epoch = 1;
        @Cleanup
        val garbageCollector = new GarbageCollector(containerId,
                chunkStorage,
                metadataStore,
                ChunkedSegmentStorageConfig.DEFAULT_CONFIG,
                executorService());
        val policy = new SegmentRollingPolicy(maxLength);
        val config = getDefaultConfigBuilder(policy).build();
        val journal = new SystemJournal(containerId, chunkStorage, metadataStore, garbageCollector, config, executorService());

        AssertExtensions.assertThrows("commitRecords() should throw",
                () -> journal.commitRecord(null),
                ex -> ex instanceof IllegalArgumentException);

        AssertExtensions.assertThrows("commitRecords() should throw",
                () -> journal.commitRecords(null),
                ex -> ex instanceof IllegalArgumentException);
        AssertExtensions.assertThrows("commitRecords() should throw",
                () -> journal.commitRecords(new ArrayList<>()),
                ex -> ex instanceof IllegalArgumentException);
    }

    @Test
    public void testIsSystemSegment() throws Exception {
        @Cleanup
        ChunkStorage chunkStorage = getChunkStorage();
        @Cleanup
        ChunkMetadataStore metadataStore = getMetadataStore();
        int containerId = 43;
        @Cleanup
        val garbageCollector = new GarbageCollector(containerId,
                chunkStorage,
                metadataStore,
                ChunkedSegmentStorageConfig.DEFAULT_CONFIG,
                executorService());
        int maxLength = 8;
        long epoch = 1;
        val policy = new SegmentRollingPolicy(maxLength);
        val config = getDefaultConfigBuilder(policy).build();
        val journal = new SystemJournal(containerId, chunkStorage, metadataStore, garbageCollector, config, executorService());
        Assert.assertFalse(journal.isStorageSystemSegment("foo"));
        Assert.assertFalse(journal.isStorageSystemSegment("_system/foo"));

        Assert.assertTrue(journal.isStorageSystemSegment(NameUtils.getStorageMetadataSegmentName(containerId)));
        Assert.assertTrue(journal.isStorageSystemSegment(NameUtils.getAttributeSegmentName(NameUtils.getStorageMetadataSegmentName(containerId))));
        Assert.assertTrue(journal.isStorageSystemSegment(NameUtils.getMetadataSegmentName(containerId)));
        Assert.assertTrue(journal.isStorageSystemSegment(NameUtils.getAttributeSegmentName(NameUtils.getMetadataSegmentName(containerId))));

    }

    @Test
    public void testSystemSegmentNoConcatAllowed() throws Exception {
        @Cleanup
        ChunkStorage chunkStorage = getChunkStorage();
        @Cleanup
        ChunkMetadataStore metadataStore = getMetadataStore();
        int containerId = 44;
        int maxLength = 8;
        long epoch = 1;

        val data = new InMemorySnapshotInfoStore();
        val snapshotInfoStore = new SnapshotInfoStore(containerId,
                snapshotId -> data.setSnapshotId(containerId, snapshotId),
                () -> data.getSnapshotId(containerId));

        @Cleanup
        val garbageCollector = new GarbageCollector(containerId,
                chunkStorage,
                metadataStore,
                ChunkedSegmentStorageConfig.DEFAULT_CONFIG,
                executorService());
        val policy = new SegmentRollingPolicy(maxLength);
        val config = getDefaultConfigBuilder(policy).build();
        val journal = new SystemJournal(containerId, chunkStorage, metadataStore, garbageCollector, config, executorService());
        val systemSegmentName = NameUtils.getAttributeSegmentName(NameUtils.getMetadataSegmentName(containerId));
        Assert.assertTrue(journal.isStorageSystemSegment(systemSegmentName));
        // Init
        long offset = 0;

        // Start container with epoch 1
        @Cleanup
        ChunkedSegmentStorage segmentStorage = new ChunkedSegmentStorage(containerId, chunkStorage, metadataStore, executorService(), config);

        segmentStorage.initialize(epoch);
        segmentStorage.getGarbageCollector().initialize(new InMemoryTaskQueueManager()).join();
        segmentStorage.bootstrap(snapshotInfoStore, null).join();
        deleteGarbage(segmentStorage);
        segmentStorage.create("test", null).get();

        AssertExtensions.assertFutureThrows("concat() should throw",
                segmentStorage.concat(SegmentStorageHandle.writeHandle(systemSegmentName), 0, "test", null),
                ex -> ex instanceof IllegalStateException);
        AssertExtensions.assertFutureThrows("concat() should throw",
                segmentStorage.concat(SegmentStorageHandle.writeHandle("test"), 0, systemSegmentName, null),
                ex -> ex instanceof IllegalStateException);
    }

    private void deleteGarbage(ChunkedSegmentStorage segmentStorage) {
        val testTaskQueue = (InMemoryTaskQueueManager) segmentStorage.getGarbageCollector().getTaskQueue();
        val list = testTaskQueue.drain(segmentStorage.getGarbageCollector().getTaskQueueName(), 1000);
        segmentStorage.getGarbageCollector().processBatch(list).join();
    }

    /**
     * Tests a scenario when there is only one fail over.
     * The test adds a few chunks to the system segments and then fails over.
     * The new instance should read the journal log file and recreate the layout of system segments.
     *
     * @throws Exception Throws exception in case of any error.
     */
    @Test
    public void testSimpleBootstrapWithOneFailover() throws Exception {
        @Cleanup
        ChunkStorage chunkStorage = getChunkStorage();
        @Cleanup
        ChunkMetadataStore metadataStoreBeforeCrash = getMetadataStore();
        @Cleanup
        ChunkMetadataStore metadataStoreAfterCrash = getMetadataStore();

        int containerId = 45;
        String systemSegmentName = SystemJournal.getChunkStorageSystemSegments(containerId)[0];
        int maxLength = 8;
        long epoch = 1;
        val policy = new SegmentRollingPolicy(maxLength);
        val config = getDefaultConfigBuilder(policy).build();

        val data = new InMemorySnapshotInfoStore();
        val snapshotInfoStore = new SnapshotInfoStore(containerId,
                snapshotId -> data.setSnapshotId(containerId, snapshotId),
                () -> data.getSnapshotId(containerId));

        // Init
        long offset = 0;

        // Start container with epoch 1
        @Cleanup
        ChunkedSegmentStorage segmentStorage1 = new ChunkedSegmentStorage(containerId, chunkStorage, metadataStoreBeforeCrash, executorService(), config);

        segmentStorage1.initialize(epoch);
        segmentStorage1.getGarbageCollector().initialize(new InMemoryTaskQueueManager()).join();

        // Bootstrap
        segmentStorage1.bootstrap(snapshotInfoStore, null).join();
        deleteGarbage(segmentStorage1);
        checkSystemSegmentsLayout(segmentStorage1);

        // Simulate some writes to system segment, this should cause some new chunks being added.
        val h = segmentStorage1.openWrite(systemSegmentName).join();
        val b1 = "Hello".getBytes();
        segmentStorage1.write(h, offset, new ByteArrayInputStream(b1), b1.length, null).join();
        offset += b1.length;
        val b2 = " World".getBytes();
        segmentStorage1.write(h, offset, new ByteArrayInputStream(b2), b2.length, null).join();
        offset += b2.length;

        // Step 2
        // Start container with epoch 2
        epoch++;

        @Cleanup
        ChunkedSegmentStorage segmentStorage2 = new ChunkedSegmentStorage(containerId, chunkStorage, metadataStoreAfterCrash, executorService(), config);
        segmentStorage2.initialize(epoch);
        segmentStorage2.getGarbageCollector().initialize(new InMemoryTaskQueueManager()).join();

        // Bootstrap
        segmentStorage2.bootstrap(snapshotInfoStore, null).join();
        deleteGarbage(segmentStorage2);
        checkSystemSegmentsLayout(segmentStorage2);

        // Validate
        val info = segmentStorage2.getStreamSegmentInfo(systemSegmentName, null).join();
        Assert.assertEquals(b1.length + b2.length, info.getLength());
        byte[] out = new byte[b1.length + b2.length];
        val hr = segmentStorage2.openRead(systemSegmentName).join();
        segmentStorage2.read(hr, 0, out, 0, b1.length + b2.length, null).join();
        Assert.assertEquals("Hello World", new String(out));
    }

    /**
     * Tests a scenario when there are two fail overs.
     * The test adds a few chunks to the system segments and then fails over.
     * After fail over the zombie instance continues to write junk data to both system segment and journal file.
     * The new instance should read the journal log file and recreate the layout of system segments.
     *
     * @throws Exception Throws exception in case of any error.
     */
    @Test
    public void testSimpleBootstrapWithTwoFailovers() throws Exception {
        @Cleanup
        ChunkStorage chunkStorage = getChunkStorage();
        @Cleanup
        ChunkMetadataStore metadataStoreBeforeCrash = getMetadataStore();
        @Cleanup
        ChunkMetadataStore metadataStoreAfterCrash = getMetadataStore();
        int containerId = 46;
        String systemSegmentName = SystemJournal.getChunkStorageSystemSegments(containerId)[0];
        long epoch = 1;
        val policy = new SegmentRollingPolicy(8);
        val config = getDefaultConfigBuilder(policy).build();
        val data = new InMemorySnapshotInfoStore();
        val snapshotInfoStore = new SnapshotInfoStore(containerId,
                snapshotId -> data.setSnapshotId(containerId, snapshotId),
                () -> data.getSnapshotId(containerId));
        long offset = 0;

        // Epoch 1
        @Cleanup
        ChunkedSegmentStorage segmentStorage1 = new ChunkedSegmentStorage(containerId, chunkStorage, metadataStoreBeforeCrash, executorService(), config);

        segmentStorage1.initialize(epoch);
        segmentStorage1.getGarbageCollector().initialize(new InMemoryTaskQueueManager()).join();

        // Bootstrap
        segmentStorage1.bootstrap(snapshotInfoStore, null).join();
        deleteGarbage(segmentStorage1);
        checkSystemSegmentsLayout(segmentStorage1);

        // Simulate some writes to system segment, this should cause some new chunks being added.
        val h = segmentStorage1.openWrite(systemSegmentName).join();
        val b1 = "Hello".getBytes();
        segmentStorage1.write(h, offset, new ByteArrayInputStream(b1), b1.length, null).join();
        offset += b1.length;

        checkSystemSegmentsLayout(segmentStorage1);

        // Epoch 2
        epoch++;

        @Cleanup
        ChunkedSegmentStorage segmentStorage2 = new ChunkedSegmentStorage(containerId, chunkStorage, metadataStoreAfterCrash, executorService(), config);
        segmentStorage2.initialize(epoch);
        segmentStorage2.getGarbageCollector().initialize(new InMemoryTaskQueueManager()).join();

        // Bootstrap
        segmentStorage2.bootstrap(snapshotInfoStore, null).join();
        deleteGarbage(segmentStorage2);
        checkSystemSegmentsLayout(segmentStorage2);

        val h2 = segmentStorage2.openWrite(systemSegmentName).join();

        // Write Junk Data to from first instance.
        segmentStorage1.write(h, offset, new ByteArrayInputStream("junk".getBytes()), 4, null).join();

        val b2 = " World".getBytes();
        segmentStorage2.write(h2, offset, new ByteArrayInputStream(b2), b2.length, null).join();
        offset += b2.length;

        checkSystemSegmentsLayout(segmentStorage2);
        val info = segmentStorage2.getStreamSegmentInfo(systemSegmentName, null).join();
        Assert.assertEquals(b1.length + b2.length, info.getLength());
        byte[] out = new byte[b1.length + b2.length];
        val hr = segmentStorage2.openRead(systemSegmentName).join();
        segmentStorage2.read(hr, 0, out, 0, b1.length + b2.length, null).join();
        Assert.assertEquals("Hello World", new String(out));
    }

    /**
     * Tests a scenario when journal chunks may be partially written during failure.
     *
     * @throws Exception Throws exception in case of any error.
     */
    @Test
    public void testSimpleBootstrapWithPartialDataWrite() throws Exception {
        @Cleanup
        ChunkStorage chunkStorage = getChunkStorage();
        if (!chunkStorage.supportsAppend()) {
            return;
        }
        @Cleanup
        ChunkMetadataStore metadataStore = getMetadataStore();
        @Cleanup
        ChunkMetadataStore metadataStoreAfterCrash = getMetadataStore();
        int containerId = 47;
        String systemSegmentName = SystemJournal.getChunkStorageSystemSegments(containerId)[0];
        long epoch = 1;
        val policy = new SegmentRollingPolicy(4);
        val config = getDefaultConfigBuilder(policy).build();
        val data = new InMemorySnapshotInfoStore();
        val snapshotInfoStore = new SnapshotInfoStore(containerId,
                snapshotId -> data.setSnapshotId(containerId, snapshotId),
                () -> data.getSnapshotId(containerId));
        long offset = 0;

        // Epoch 1
        @Cleanup
        ChunkedSegmentStorage segmentStorage1 = new ChunkedSegmentStorage(containerId, chunkStorage, metadataStore, executorService(), config);

        segmentStorage1.initialize(epoch);
        segmentStorage1.getGarbageCollector().initialize(new InMemoryTaskQueueManager()).join();

        // Bootstrap
        segmentStorage1.bootstrap(snapshotInfoStore, null).join();
        deleteGarbage(segmentStorage1);
        checkSystemSegmentsLayout(segmentStorage1);

        // Simulate some writes to system segment, this should cause some new chunks being added.
        val h = segmentStorage1.openWrite(systemSegmentName).join();
        val b1 = "Hello".getBytes();
        segmentStorage1.write(h, offset, new ByteArrayInputStream(b1), b1.length, null).join();
        offset += b1.length;

        // Inject a fault by adding some garbage at the end
        checkSystemSegmentsLayout(segmentStorage1);
        val chunkFileName = NameUtils.getSystemJournalFileName(segmentStorage1.getSystemJournal().getContainerId(),
                segmentStorage1.getSystemJournal().getEpoch(),
                segmentStorage1.getSystemJournal().getCurrentFileIndex().get());
        val chunkInfo = chunkStorage.getInfo(chunkFileName);
        chunkStorage.write(ChunkHandle.writeHandle(chunkFileName), chunkInfo.get().getLength(), 1, new ByteArrayInputStream(new byte[1])).get();

        // This next write will encounter partially written chunk and is expected to start a new chunk.
        val b2 = " World".getBytes();
        segmentStorage1.write(h, offset, new ByteArrayInputStream(b2), b2.length, null).join();
        offset += b2.length;

        checkSystemSegmentsLayout(segmentStorage1);

        // Step 2
        // Start container with epoch 2
        epoch++;
        @Cleanup
        ChunkedSegmentStorage segmentStorage2 = new ChunkedSegmentStorage(containerId, chunkStorage, metadataStoreAfterCrash, executorService(), config);
        segmentStorage2.initialize(epoch);
        segmentStorage2.getGarbageCollector().initialize(new InMemoryTaskQueueManager()).join();

        // Bootstrap
        segmentStorage2.bootstrap(snapshotInfoStore, null).join();
        deleteGarbage(segmentStorage2);
        checkSystemSegmentsLayout(segmentStorage2);

        // Validate
        val info = segmentStorage2.getStreamSegmentInfo(systemSegmentName, null).join();
        Assert.assertEquals(b1.length + b2.length, info.getLength());
        byte[] out = new byte[b1.length + b2.length];
        val hr = segmentStorage2.openRead(systemSegmentName).join();
        segmentStorage2.read(hr, 0, out, 0, b1.length + b2.length, null).join();
        Assert.assertEquals("Hello World", new String(out));
    }

    /**
     * Tests a scenario when there are multiple fail overs overs.
     * The test adds a few chunks to the system segments and then fails over.
     * After fail over the zombie instances continue to write junk data to both system segment and journal file.
     * The new instance should read the journal log file and recreate the layout of system segments.
     *
     * @throws Exception Throws exception in case of any error.
     */
    @Test
    public void testSimpleBootstrapWithMultipleFailovers() throws Exception {
        val containerId = 48;
        @Cleanup
        ChunkStorage chunkStorage = getChunkStorage();
        val policy = new SegmentRollingPolicy(100);
        val config = getDefaultConfigBuilder(policy)
                .selfCheckEnabled(true)
                .build();

        testSimpleBootstrapWithMultipleFailovers(containerId, chunkStorage, config, null);
    }

    private void testSimpleBootstrapWithMultipleFailovers(int containerId, ChunkStorage chunkStorage, ChunkedSegmentStorageConfig config, Consumer<Long> faultInjection) throws Exception {
        @Cleanup
        CleanupHelper cleanupHelper = new CleanupHelper();
        String systemSegmentName = SystemJournal.getChunkStorageSystemSegments(containerId)[0];
        long epoch = 0;
        val data = new InMemorySnapshotInfoStore();
        val snapshotInfoStore = new SnapshotInfoStore(containerId,
                snapshotId -> data.setSnapshotId(containerId, snapshotId),
                () -> data.getSnapshotId(containerId));
        long offset = 0;
        ChunkedSegmentStorage oldChunkedSegmentStorage = null;
        SegmentHandle oldHandle = null;
        for (int i = 1; i < 10; i++) {
            // Epoch 2
            epoch++;
            ChunkMetadataStore metadataStoreAfterCrash = getMetadataStore();
            cleanupHelper.add(metadataStoreAfterCrash);

            ChunkedSegmentStorage segmentStorageInLoop = new ChunkedSegmentStorage(containerId, chunkStorage, metadataStoreAfterCrash, executorService(), config);
            cleanupHelper.add(segmentStorageInLoop);

            segmentStorageInLoop.initialize(epoch);
            segmentStorageInLoop.getGarbageCollector().initialize(new InMemoryTaskQueueManager()).join();

            segmentStorageInLoop.bootstrap(snapshotInfoStore, null).join();
            deleteGarbage(segmentStorageInLoop);
            checkSystemSegmentsLayout(segmentStorageInLoop);

            val h = segmentStorageInLoop.openWrite(systemSegmentName).join();

            if (null != oldChunkedSegmentStorage) {
                oldChunkedSegmentStorage.write(oldHandle, offset, new ByteArrayInputStream("junk".getBytes()), 4, null).join();
            }

            val b1 = "Test".getBytes();
            segmentStorageInLoop.write(h, offset, new ByteArrayInputStream(b1), b1.length, null).join();
            offset += b1.length;
            val b2 = Integer.toString(i).getBytes();
            segmentStorageInLoop.write(h, offset, new ByteArrayInputStream(b2), b2.length, null).join();
            offset += b2.length;

            oldChunkedSegmentStorage = segmentStorageInLoop;
            oldHandle = h;
        }

        if (null != faultInjection) {
            faultInjection.accept(epoch);
        }

        epoch++;
        @Cleanup
        ChunkMetadataStore metadataStoreFinal = getMetadataStore();
        @Cleanup
        ChunkedSegmentStorage segmentStorageFinal = new ChunkedSegmentStorage(containerId, chunkStorage, metadataStoreFinal, executorService(), config);
        segmentStorageFinal.initialize(epoch);
        segmentStorageFinal.getGarbageCollector().initialize(new InMemoryTaskQueueManager()).join();

        segmentStorageFinal.bootstrap(snapshotInfoStore, null).join();
        deleteGarbage(segmentStorageFinal);
        checkSystemSegmentsLayout(segmentStorageFinal);

        val info = segmentStorageFinal.getStreamSegmentInfo(systemSegmentName, null).join();
        Assert.assertEquals(offset, info.getLength());
        byte[] out = new byte[Math.toIntExact(offset)];
        val hr = segmentStorageFinal.openRead(systemSegmentName).join();
        segmentStorageFinal.read(hr, 0, out, 0, Math.toIntExact(offset), null).join();
        val expected = "Test1Test2Test3Test4Test5Test6Test7Test8Test9";
        val actual = new String(out);
        Assert.assertEquals(expected, actual);
    }

    @Test
<<<<<<< HEAD
    public void testSimpleBootstrapWithIncompleteSnapshot() throws Exception {
        val containerId = 55;
        @Cleanup
        ChunkStorage chunkStorage = getChunkStorage();
        testSimpleBootstrapWithMultipleFailovers(containerId, chunkStorage, epoch -> {
            val snapShotFile = NameUtils.getSystemJournalSnapshotFileName(containerId, epoch, 1);
            val size = 1;
            if (chunkStorage.supportsTruncation()) {
                chunkStorage.truncate(ChunkHandle.writeHandle(snapShotFile), size).join();
            } else {
                val bytes = new byte[size];
                chunkStorage.read(ChunkHandle.readHandle(snapShotFile), 0, size, bytes, 0).join();
                chunkStorage.delete(ChunkHandle.writeHandle(snapShotFile)).join();
                chunkStorage.createWithContent(snapShotFile, size, new ByteArrayInputStream(bytes)).join();
            }
        });
    }

    @Test
=======
>>>>>>> eb4a53a5
    public void testSimpleBootstrapWithMissingSnapshot() throws Exception {
        val containerId = 56;
        @Cleanup
        ChunkStorage chunkStorage = getChunkStorage();
        val policy = new SegmentRollingPolicy(100);
        val config = getDefaultConfigBuilder(policy)
                .selfCheckEnabled(true)
                .build();

        try {
            testSimpleBootstrapWithMultipleFailovers(containerId, chunkStorage, config, epoch -> {
                val snapShotFile = NameUtils.getSystemJournalSnapshotFileName(containerId, epoch, 1);
                chunkStorage.delete(ChunkHandle.writeHandle(snapShotFile)).join();
            });
        } catch (Exception e) {
            val ex = Exceptions.unwrap(e);
            Assert.assertTrue(Exceptions.unwrap(e) instanceof IllegalStateException
                    && ex.getMessage().contains("Chunk pointed by SnapshotInfo must exist"));
        }
    }

    /**
     * Tests a scenario when there are multiple fail overs overs.
     * The test adds a few chunks to the system segments and then fails over.
     * After fail over the zombie instances continue to write junk data to both system segment and journal file.
     * The new instance should read the journal log file and recreate the layout of system segments.
     *
     * @throws Exception Throws exception in case of any error.
     */
    @Test
    public void testSimpleBootstrapWithMultipleFailoversWithTruncate() throws Exception {
        @Cleanup
        CleanupHelper cleanupHelper = new CleanupHelper();
        @Cleanup
        ChunkStorage chunkStorage = getChunkStorage();

        int containerId = 49;
        String systemSegmentName = SystemJournal.getChunkStorageSystemSegments(containerId)[0];
        long epoch = 0;
        val policy = new SegmentRollingPolicy(1024);
        val config = getDefaultConfigBuilder(policy).build();
        val data = new InMemorySnapshotInfoStore();
        val snapshotInfoStore = new SnapshotInfoStore(containerId,
                snapshotId -> data.setSnapshotId(containerId, snapshotId),
                () -> data.getSnapshotId(containerId));
        long offset = 0;
        long offsetToTruncateAt = 0;
        ChunkedSegmentStorage oldChunkedSegmentStorage = null;
        SegmentHandle oldHandle = null;
        long oldOffset = 0;

        for (int i = 1; i < 10; i++) {
            // Epoch 2
            epoch++;
            ChunkMetadataStore metadataStoreAfterCrash = getMetadataStore();
            cleanupHelper.add(metadataStoreAfterCrash);

            ChunkedSegmentStorage segmentStorageInLoop = new ChunkedSegmentStorage(containerId, chunkStorage, metadataStoreAfterCrash, executorService(), config);
            cleanupHelper.add(segmentStorageInLoop);

            segmentStorageInLoop.initialize(epoch);
            segmentStorageInLoop.getGarbageCollector().initialize(new InMemoryTaskQueueManager()).join();

            segmentStorageInLoop.bootstrap(snapshotInfoStore, null).join();
            deleteGarbage(segmentStorageInLoop);
            checkSystemSegmentsLayout(segmentStorageInLoop);

            val h = segmentStorageInLoop.openWrite(systemSegmentName).join();

            if (null != oldChunkedSegmentStorage) {
                // Add some junk to previous instance after failover
                oldChunkedSegmentStorage.write(oldHandle, oldOffset, new ByteArrayInputStream("junk".getBytes()), 4, null).join();
            } else {
                // Only first time.
                for (int j = 1; j < 10; j++) {
                    val b0 = "JUNK".getBytes();
                    segmentStorageInLoop.write(h, offset, new ByteArrayInputStream(b0), b0.length, null).join();
                    offset += b0.length;
                }
            }
            offsetToTruncateAt += 4;
            val b1 = "Test".getBytes();
            segmentStorageInLoop.write(h, offset, new ByteArrayInputStream(b1), b1.length, null).join();
            offset += b1.length;
            val b2 = Integer.toString(i).getBytes();
            segmentStorageInLoop.write(h, offset, new ByteArrayInputStream(b2), b2.length, null).join();
            offset += b2.length;

            segmentStorageInLoop.truncate(h, offsetToTruncateAt, null).join();
            TestUtils.checkSegmentBounds(metadataStoreAfterCrash, h.getSegmentName(), offsetToTruncateAt, offset);

            val length = Math.toIntExact(offset - offsetToTruncateAt);
            byte[] readBytes = new byte[length];
            val bytesRead = segmentStorageInLoop.read(h, offsetToTruncateAt, readBytes, 0, length, null).get();
            Assert.assertEquals(length, readBytes.length);

            String s = new String(readBytes);

            //Add some garbage
            if (null != oldChunkedSegmentStorage) {
                oldChunkedSegmentStorage.write(oldHandle, oldOffset + 4, new ByteArrayInputStream("junk".getBytes()), 4, null).join();
            }

            // Save these instances so that you can write some junk after bootstrap.
            oldChunkedSegmentStorage = segmentStorageInLoop;
            oldHandle = h;
            oldOffset = offset;
        }

        epoch++;
        @Cleanup
        ChunkMetadataStore metadataStoreFinal = getMetadataStore();

        ChunkedSegmentStorage segmentStorageFinal = new ChunkedSegmentStorage(containerId, chunkStorage, metadataStoreFinal, executorService(), config);
        cleanupHelper.add(segmentStorageFinal);
        segmentStorageFinal.initialize(epoch);
        segmentStorageFinal.getGarbageCollector().initialize(new InMemoryTaskQueueManager()).join();

        segmentStorageFinal.bootstrap(snapshotInfoStore, null).join();
        deleteGarbage(segmentStorageFinal);
        checkSystemSegmentsLayout(segmentStorageFinal);

        val info = segmentStorageFinal.getStreamSegmentInfo(systemSegmentName, null).join();
        Assert.assertEquals(offset, info.getLength());
        Assert.assertEquals(offsetToTruncateAt, info.getStartOffset());
        byte[] out = new byte[Math.toIntExact(offset - offsetToTruncateAt)];
        val hr = segmentStorageFinal.openRead(systemSegmentName).join();
        segmentStorageFinal.read(hr, offsetToTruncateAt, out, 0, Math.toIntExact(offset - offsetToTruncateAt), null).join();
        val expected = "Test1Test2Test3Test4Test5Test6Test7Test8Test9";
        val actual = new String(out);
        Assert.assertEquals(expected, actual);
    }

    @Test
    public void testSimpleBootstrapWithTruncateInsideSecondChunk() throws Exception {
        String initialGarbage = "JUNKJUNKJUNK";
        String garbageAfterFailure = "junk";
        String validWriteBeforeFailure = "Hello";
        String validWriteAfterFailure = " World";
        int maxLength = 8;

        testBootstrapWithTruncate(initialGarbage, garbageAfterFailure, validWriteBeforeFailure, validWriteAfterFailure, maxLength);
    }

    @Test
    public void testSimpleBootstrapWithTruncateInsideFirstChunk() throws Exception {
        String initialGarbage = "JUNK";
        String garbageAfterFailure = "junk";
        String validWriteBeforeFailure = "Hello";
        String validWriteAfterFailure = " World";
        int maxLength = 8;

        testBootstrapWithTruncate(initialGarbage, garbageAfterFailure, validWriteBeforeFailure, validWriteAfterFailure, maxLength);
    }

    @Test
    public void testSimpleBootstrapWithTruncateOnChunkBoundary() throws Exception {
        String initialGarbage = "JUNKJUNK";
        String garbageAfterFailure = "junk";
        String validWriteBeforeFailure = "Hello";
        String validWriteAfterFailure = " World";
        int maxLength = 8;

        testBootstrapWithTruncate(initialGarbage, garbageAfterFailure, validWriteBeforeFailure, validWriteAfterFailure, maxLength);
    }

    @Test
    public void testSimpleBootstrapWithTruncateSingleChunk() throws Exception {
        String initialGarbage = "JUNKJUNK";
        String garbageAfterFailure = "junk";
        String validWriteBeforeFailure = "Hello";
        String validWriteAfterFailure = " World";
        int maxLength = 80;

        testBootstrapWithTruncate(initialGarbage, garbageAfterFailure, validWriteBeforeFailure, validWriteAfterFailure, maxLength);
    }

    /**
     * Tests two failures with truncates and zombie stores writing junk data.
     *
     * @param initialGarbageThatIsTruncated Garbage to write that is later truncated away.
     * @param garbageAfterFailure           Garbage to write from the first zombie instance.
     * @param validWriteBeforeFailure       First part of the valid data written before the failure.
     * @param validWriteAfterFailure        Second part of the valid data written after the failure.
     * @param maxLength                     Max length for the segment policy.
     * @throws Exception Throws exception in case of any error.
     */
    private void testBootstrapWithTruncate(String initialGarbageThatIsTruncated, String garbageAfterFailure, String validWriteBeforeFailure, String validWriteAfterFailure, int maxLength) throws Exception {
        @Cleanup
        CleanupHelper cleanupHelper = new CleanupHelper();
        @Cleanup
        ChunkStorage chunkStorage = getChunkStorage();
        @Cleanup
        ChunkMetadataStore metadataStoreBeforeCrash = getMetadataStore();
        @Cleanup
        ChunkMetadataStore metadataStoreAfterCrash = getMetadataStore();

        int containerId = ThreadLocalRandom.current().nextInt(Short.MAX_VALUE);
        String systemSegmentName = SystemJournal.getChunkStorageSystemSegments(containerId)[0];
        long epoch = 1;
        val policy = new SegmentRollingPolicy(maxLength);
        val config = getDefaultConfigBuilder(policy).build();
        val data = new InMemorySnapshotInfoStore();
        val snapshotInfoStore = new SnapshotInfoStore(containerId,
                snapshotId -> data.setSnapshotId(containerId, snapshotId),
                () -> data.getSnapshotId(containerId));
        long offset = 0;

        // Epoch 1
        @Cleanup
        ChunkedSegmentStorage segmentStorage1 = new ChunkedSegmentStorage(containerId, chunkStorage, metadataStoreBeforeCrash, executorService(), config);
        segmentStorage1.initialize(epoch);
        segmentStorage1.getGarbageCollector().initialize(new InMemoryTaskQueueManager()).join();
        // Bootstrap
        segmentStorage1.bootstrap(snapshotInfoStore, null).join();
        deleteGarbage(segmentStorage1);
        checkSystemSegmentsLayout(segmentStorage1);

        // Simulate some writes to system segment, this should cause some new chunks being added.
        val h = segmentStorage1.openWrite(systemSegmentName).join();
        val b1 = validWriteBeforeFailure.getBytes();
        byte[] garbage1 = initialGarbageThatIsTruncated.getBytes();
        int garbage1Length = garbage1.length;
        segmentStorage1.write(h, offset, new ByteArrayInputStream(garbage1), garbage1Length, null).join();
        offset += garbage1Length;
        segmentStorage1.write(h, offset, new ByteArrayInputStream(b1), b1.length, null).join();
        offset += b1.length;
        segmentStorage1.truncate(h, garbage1Length, null).join();

        // Epoch 2
        epoch++;
        @Cleanup
        ChunkedSegmentStorage segmentStorage2 = new ChunkedSegmentStorage(containerId, chunkStorage, metadataStoreAfterCrash, executorService(), config);
        segmentStorage2.initialize(epoch);
        segmentStorage2.getGarbageCollector().initialize(new InMemoryTaskQueueManager()).join();

        segmentStorage2.bootstrap(snapshotInfoStore, null).join();
        deleteGarbage(segmentStorage2);
        checkSystemSegmentsLayout(segmentStorage2);

        val h2 = segmentStorage2.openWrite(systemSegmentName).join();

        // Write Junk Data to both system segment and journal file.
        val innerGarbageBytes = garbageAfterFailure.getBytes();
        segmentStorage1.write(h, offset, new ByteArrayInputStream(innerGarbageBytes), innerGarbageBytes.length, null).join();

        val b2 = validWriteAfterFailure.getBytes();
        segmentStorage2.write(h2, offset, new ByteArrayInputStream(b2), b2.length, null).join();
        offset += b2.length;

        val info = segmentStorage2.getStreamSegmentInfo(systemSegmentName, null).join();
        Assert.assertEquals(b1.length + b2.length + garbage1Length, info.getLength());
        Assert.assertEquals(garbage1Length, info.getStartOffset());
        byte[] out = new byte[b1.length + b2.length];
        val hr = segmentStorage2.openRead(systemSegmentName).join();
        segmentStorage2.read(hr, garbage1Length, out, 0, b1.length + b2.length, null).join();
        Assert.assertEquals(validWriteBeforeFailure + validWriteAfterFailure, new String(out));
    }

    /**
     * Tests a scenario when there are two fail overs.
     * The test adds a few chunks to the system segments and then fails over.
     * It also truncates system segments.
     * The new instance should read the journal log file and recreate the layout of system segments.
     *
     * @throws Exception Throws exception in case of any error.
     */
    @Test
    public void testSimpleBootstrapWithTwoTruncates() throws Exception {
        @Cleanup
        CleanupHelper cleanupHelper = new CleanupHelper();
        @Cleanup
        ChunkStorage chunkStorage = getChunkStorage();
        @Cleanup
        ChunkMetadataStore metadataStoreBeforeCrash = getMetadataStore();
        @Cleanup
        ChunkMetadataStore metadataStoreAfterCrash = getMetadataStore();
        int containerId = 51;
        String systemSegmentName = SystemJournal.getChunkStorageSystemSegments(containerId)[0];
        long epoch = 1;
        val policy = new SegmentRollingPolicy(8);
        val config = getDefaultConfigBuilder(policy).build();

        long offset = 0;

        val data = new InMemorySnapshotInfoStore();
        val snapshotInfoStore = new SnapshotInfoStore(containerId,
                snapshotId -> data.setSnapshotId(containerId, snapshotId),
                () -> data.getSnapshotId(containerId));
        // Epoch 1
        @Cleanup
        ChunkedSegmentStorage segmentStorage1 = new ChunkedSegmentStorage(containerId, chunkStorage, metadataStoreBeforeCrash, executorService(), config);
        segmentStorage1.initialize(epoch);
        segmentStorage1.getGarbageCollector().initialize(new InMemoryTaskQueueManager()).join();

        // Bootstrap
        segmentStorage1.bootstrap(snapshotInfoStore, null).join();
        deleteGarbage(segmentStorage1);
        checkSystemSegmentsLayout(segmentStorage1);

        // Simulate some writes to system segment, this should cause some new chunks being added.
        val h = segmentStorage1.openWrite(systemSegmentName).join();
        segmentStorage1.write(h, offset, new ByteArrayInputStream("JUNKJUNKJUNK".getBytes()), 12, null).join();
        offset += 12;
        val b1 = "Hello".getBytes();
        segmentStorage1.write(h, offset, new ByteArrayInputStream(b1), b1.length, null).join();
        offset += b1.length;
        segmentStorage1.truncate(h, 6, null).join();

        // Epoch 2
        epoch++;
        @Cleanup
        ChunkedSegmentStorage segmentStorage2 = new ChunkedSegmentStorage(containerId, chunkStorage, metadataStoreAfterCrash, executorService(), config);
        segmentStorage2.initialize(epoch);
        segmentStorage2.getGarbageCollector().initialize(new InMemoryTaskQueueManager()).join();

        segmentStorage2.bootstrap(snapshotInfoStore, null).join();
        deleteGarbage(segmentStorage2);
        checkSystemSegmentsLayout(segmentStorage2);

        val h2 = segmentStorage2.openWrite(systemSegmentName).join();

        // Write Junk data to both system segment and journal file.
        segmentStorage1.write(h, offset, new ByteArrayInputStream("junk".getBytes()), 4, null).join();

        val b2 = " World".getBytes();
        segmentStorage2.write(h2, offset, new ByteArrayInputStream(b2), b2.length, null).join();
        offset += b2.length;

        segmentStorage2.truncate(h, 12, null).join();

        val info = segmentStorage2.getStreamSegmentInfo(systemSegmentName, null).join();
        Assert.assertEquals(b1.length + b2.length + 12, info.getLength());
        Assert.assertEquals(12, info.getStartOffset());
        byte[] out = new byte[b1.length + b2.length];
        val hr = segmentStorage2.openRead(systemSegmentName).join();
        segmentStorage2.read(hr, 12, out, 0, b1.length + b2.length, null).join();
        Assert.assertEquals("Hello World", new String(out));
    }

    /**
     * Test simple chunk addition.
     * We failover two times to test correct interaction between snapshot and system logs.
     *
     * @throws Exception Throws exception in case of any error.
     */
    @Test
    public void testSimpleChunkAddition() throws Exception {
        @Cleanup
        ChunkStorage chunkStorage = getChunkStorage();
        @Cleanup
        ChunkMetadataStore metadataStoreBeforeCrash = getMetadataStore();

        int containerId = 52;
        val data = new InMemorySnapshotInfoStore();
        val snapshotInfoStore = new SnapshotInfoStore(containerId,
                snapshotId -> data.setSnapshotId(containerId, snapshotId),
                () -> data.getSnapshotId(containerId));
        @Cleanup
        val garbageCollector1 = new GarbageCollector(containerId,
                chunkStorage,
                metadataStoreBeforeCrash,
                ChunkedSegmentStorageConfig.DEFAULT_CONFIG,
                executorService());
        String systemSegmentName = SystemJournal.getChunkStorageSystemSegments(containerId)[0];
        long epoch = 1;
        val policy = new SegmentRollingPolicy(2);
        val config = getDefaultConfigBuilder(policy).build();

        // Inital set of additions
        SystemJournal systemJournalBefore = new SystemJournal(containerId, chunkStorage, metadataStoreBeforeCrash, garbageCollector1, config, executorService());

        systemJournalBefore.bootstrap(epoch, snapshotInfoStore).join();

        String lastChunk = null;
        long totalBytesWritten = 0;
        String uuid = StaticChunkObjectKeyGenerator.randomChunkObjectKey();
        for (int i = 0; i < 10; i++) {
            String newChunk = "chunk" + uuid + i;
            val h = chunkStorage.createWithContent(newChunk, Math.toIntExact(policy.getMaxLength()), new ByteArrayInputStream(new byte[Math.toIntExact(policy.getMaxLength())])).get();
            totalBytesWritten += policy.getMaxLength();
            systemJournalBefore.commitRecord(SystemJournal.ChunkAddedRecord.builder()
                    .segmentName(systemSegmentName)
                    .offset(policy.getMaxLength() * i)
                    .newChunkName(newChunk)
                    .oldChunkName(lastChunk)
                    .build()).join();
            lastChunk = newChunk;
        }
        Assert.assertEquals(policy.getMaxLength() * 10, totalBytesWritten);

        // Failover
        @Cleanup
        ChunkMetadataStore metadataStoreAfterCrash = getMetadataStore();
        @Cleanup
        val garbageCollector2 = new GarbageCollector(containerId,
                chunkStorage,
                metadataStoreAfterCrash,
                ChunkedSegmentStorageConfig.DEFAULT_CONFIG,
                executorService());
        SystemJournal systemJournalAfter = new SystemJournal(containerId, chunkStorage, metadataStoreAfterCrash, garbageCollector2, config, executorService());

        systemJournalAfter.bootstrap(epoch + 1, snapshotInfoStore).join();

        TestUtils.checkSegmentLayout(metadataStoreAfterCrash, systemSegmentName, policy.getMaxLength(), 10);
        TestUtils.checkSegmentBounds(metadataStoreAfterCrash, systemSegmentName, 0, totalBytesWritten);

        @Cleanup
        ChunkMetadataStore metadataStoreAfterCrash2 = getMetadataStore();
        @Cleanup
        val garbageCollector3 = new GarbageCollector(containerId,
                chunkStorage,
                metadataStoreAfterCrash2,
                ChunkedSegmentStorageConfig.DEFAULT_CONFIG,
                executorService());
        SystemJournal systemJournalAfter2 = new SystemJournal(containerId, chunkStorage, metadataStoreAfterCrash2, garbageCollector3, config, executorService());

        systemJournalAfter2.bootstrap(epoch + 2, snapshotInfoStore).join();

        TestUtils.checkSegmentLayout(metadataStoreAfterCrash2, systemSegmentName, policy.getMaxLength(), 10);
    }

    /**
     * Test simple series of operations.
     *
     * @throws Exception Throws exception in case of any error.
     */
    @Test
    public void testSimpleOperationSequence() throws Exception {
        @Cleanup
        ChunkStorage chunkStorage = getChunkStorage();
        @Cleanup
        ChunkMetadataStore metadataStoreBeforeCrash = getMetadataStore();

        int containerId = 53;
        val data = new InMemorySnapshotInfoStore();
        val snapshotInfoStore = new SnapshotInfoStore(containerId,
                snapshotId -> data.setSnapshotId(containerId, snapshotId),
                () -> data.getSnapshotId(containerId));
        @Cleanup
        val garbageCollector1 = new GarbageCollector(containerId,
                chunkStorage,
                metadataStoreBeforeCrash,
                ChunkedSegmentStorageConfig.DEFAULT_CONFIG,
                executorService());
        String systemSegmentName = SystemJournal.getChunkStorageSystemSegments(containerId)[0];
        long epoch = 1;
        val policy = new SegmentRollingPolicy(2);
        val config = getDefaultConfigBuilder(policy).build();

        // Inital set of additions
        SystemJournal systemJournalBefore = new SystemJournal(containerId, chunkStorage, metadataStoreBeforeCrash, garbageCollector1, config, executorService());

        systemJournalBefore.bootstrap(epoch, snapshotInfoStore).join();

        String lastChunk = null;
        long totalBytesWritten = 0;
        String uuid = StaticChunkObjectKeyGenerator.randomChunkObjectKey();
        for (int i = 0; i < 10; i++) {
            String newChunk = "chunk"  + uuid + i;
            val h = chunkStorage.createWithContent(newChunk, Math.toIntExact(policy.getMaxLength()), new ByteArrayInputStream(new byte[Math.toIntExact(policy.getMaxLength())])).get();
            totalBytesWritten += policy.getMaxLength();
            systemJournalBefore.commitRecord(SystemJournal.ChunkAddedRecord.builder()
                    .segmentName(systemSegmentName)
                    .offset(policy.getMaxLength() * i)
                    .newChunkName(newChunk)
                    .oldChunkName(lastChunk)
                    .build()).join();
            lastChunk = newChunk;
        }
        Assert.assertEquals(policy.getMaxLength() * 10, totalBytesWritten);

        // Failover
        @Cleanup
        ChunkMetadataStore metadataStoreAfterCrash = getMetadataStore();
        @Cleanup
        val garbageCollector2 = new GarbageCollector(containerId,
                chunkStorage,
                metadataStoreAfterCrash,
                ChunkedSegmentStorageConfig.DEFAULT_CONFIG,
                executorService());
        SystemJournal systemJournalAfter = new SystemJournal(containerId, chunkStorage, metadataStoreAfterCrash, garbageCollector2, config, executorService());

        systemJournalAfter.bootstrap(epoch + 1, snapshotInfoStore).join();

        TestUtils.checkSegmentLayout(metadataStoreAfterCrash, systemSegmentName, policy.getMaxLength(), 10);
        TestUtils.checkSegmentBounds(metadataStoreAfterCrash, systemSegmentName, 0, totalBytesWritten);

        @Cleanup
        ChunkMetadataStore metadataStoreAfterCrash2 = getMetadataStore();
        @Cleanup
        val garbageCollector3 = new GarbageCollector(containerId,
                chunkStorage,
                metadataStoreAfterCrash2,
                ChunkedSegmentStorageConfig.DEFAULT_CONFIG,
                executorService());
        SystemJournal systemJournalAfter2 = new SystemJournal(containerId, chunkStorage, metadataStoreAfterCrash2, garbageCollector3, config, executorService());

        systemJournalAfter2.bootstrap(epoch + 2, snapshotInfoStore).join();

        TestUtils.checkSegmentLayout(metadataStoreAfterCrash2, systemSegmentName, policy.getMaxLength(), 10);
    }

    /**
     * Test simple chunk truncation.
     * We failover two times to test correct interaction between snapshot and system logs.
     *
     * @throws Exception Throws exception in case of any error.
     */
    @Test
    public void testSimpleTruncation() throws Exception {
        @Cleanup
        CleanupHelper cleanupHelper = new CleanupHelper();
        @Cleanup
        ChunkStorage chunkStorage = getChunkStorage();
        @Cleanup
        ChunkMetadataStore metadataStoreBeforeCrash = getMetadataStore();

        int containerId = 54;
        val data = new InMemorySnapshotInfoStore();
        val snapshotInfoStore = new SnapshotInfoStore(containerId,
                snapshotId -> data.setSnapshotId(containerId, snapshotId),
                () -> data.getSnapshotId(containerId));
        @Cleanup
        val garbageCollector1 = new GarbageCollector(containerId,
                chunkStorage,
                metadataStoreBeforeCrash,
                ChunkedSegmentStorageConfig.DEFAULT_CONFIG,
                executorService());
        String systemSegmentName = SystemJournal.getChunkStorageSystemSegments(containerId)[0];
        long epoch = 1;
        val policy = new SegmentRollingPolicy(2);
        val config = getDefaultConfigBuilder(policy).build();

        // Step 1: Initial set of additions
        SystemJournal systemJournalBefore = new SystemJournal(containerId, chunkStorage, metadataStoreBeforeCrash, garbageCollector1, config, executorService());
        systemJournalBefore.bootstrap(epoch, snapshotInfoStore).join();

        String lastChunk = null;
        long totalBytesWritten = 0;
        String uuid = StaticChunkObjectKeyGenerator.randomChunkObjectKey();
        for (int i = 0; i < 10; i++) {
            String newChunk = "chunk" + uuid + i;
            val h = chunkStorage.createWithContent(newChunk, Math.toIntExact(policy.getMaxLength()), new ByteArrayInputStream(new byte[Math.toIntExact(policy.getMaxLength())])).get();
            totalBytesWritten += policy.getMaxLength();
            systemJournalBefore.commitRecord(SystemJournal.ChunkAddedRecord.builder()
                    .segmentName(systemSegmentName)
                    .offset(policy.getMaxLength() * i)
                    .newChunkName(newChunk)
                    .oldChunkName(lastChunk)
                    .build()).join();
            lastChunk = newChunk;
        }
        Assert.assertEquals(policy.getMaxLength() * 10, totalBytesWritten);

        // Step 2: First failover, truncate first 5 chunks.
        @Cleanup
        ChunkMetadataStore metadataStoreAfterCrash = getMetadataStore();
        @Cleanup
        val garbageCollector2 = new GarbageCollector(containerId,
                chunkStorage,
                metadataStoreAfterCrash,
                ChunkedSegmentStorageConfig.DEFAULT_CONFIG,
                executorService());
        SystemJournal systemJournalAfter = new SystemJournal(containerId, chunkStorage, metadataStoreAfterCrash, garbageCollector2, config, executorService());

        systemJournalAfter.bootstrap(2, snapshotInfoStore).join();

        TestUtils.checkSegmentLayout(metadataStoreAfterCrash, systemSegmentName, policy.getMaxLength(), 10);
        TestUtils.checkSegmentBounds(metadataStoreAfterCrash, systemSegmentName, 0, totalBytesWritten);

        // Truncate first five chunks
        for (int i = 0; i <= 10; i++) {
            val firstChunkIndex = i / policy.getMaxLength();
            systemJournalAfter.commitRecord(SystemJournal.TruncationRecord.builder()
                    .segmentName(systemSegmentName)
                    .offset(i)
                    .firstChunkName("chunk" + uuid + firstChunkIndex)
                    .startOffset(policy.getMaxLength() * firstChunkIndex)
                    .build()).join();
        }

        // Step 3: Second failover, truncate last 5 chunks.
        @Cleanup
        ChunkMetadataStore metadataStoreAfterCrash2 = getMetadataStore();
        @Cleanup
        val garbageCollector3 = new GarbageCollector(containerId,
                chunkStorage,
                metadataStoreAfterCrash2,
                ChunkedSegmentStorageConfig.DEFAULT_CONFIG,
                executorService());
        SystemJournal systemJournalAfter2 = new SystemJournal(containerId, chunkStorage, metadataStoreAfterCrash2, garbageCollector3, config, executorService());

        systemJournalAfter2.bootstrap(3, snapshotInfoStore).join();

        TestUtils.checkSegmentLayout(metadataStoreAfterCrash2, systemSegmentName, policy.getMaxLength(), 5);
        TestUtils.checkSegmentBounds(metadataStoreAfterCrash2, systemSegmentName, 10, 20);

        // Truncate last five chunks
        for (int i = 10; i <= 20; i++) {
            val firstChunkIndex = i / policy.getMaxLength();
            systemJournalAfter2.commitRecord(SystemJournal.TruncationRecord.builder()
                    .segmentName(systemSegmentName)
                    .offset(i)
                    .firstChunkName("chunk" + uuid + firstChunkIndex)
                    .startOffset(policy.getMaxLength() * firstChunkIndex)
                    .build()).join();
        }

        // Step 4: third failover validate.
        @Cleanup
        ChunkMetadataStore metadataStoreAfterCrash3 = getMetadataStore();
        @Cleanup
        val garbageCollector4 = new GarbageCollector(containerId,
                chunkStorage,
                metadataStoreAfterCrash2,
                ChunkedSegmentStorageConfig.DEFAULT_CONFIG,
                executorService());
        SystemJournal systemJournalAfter3 = new SystemJournal(containerId, chunkStorage, metadataStoreAfterCrash3, garbageCollector4, config, executorService());

        systemJournalAfter3.bootstrap(4, snapshotInfoStore).join();

        TestUtils.checkSegmentBounds(metadataStoreAfterCrash3, systemSegmentName, 20, 20);
    }

    /**
     * Test concurrent writes to storage system segments by simulating concurrent writes.
     *
     * @throws Exception Throws exception in case of any error.
     */
    @Test
    public void testSystemSegmentConcurrency() throws Exception {
        @Cleanup
        ChunkStorage chunkStorage = getChunkStorage();
        @Cleanup
        ChunkMetadataStore metadataStoreBeforeCrash = getMetadataStore();
        @Cleanup
        ChunkMetadataStore metadataStoreAfterCrash = getMetadataStore();

        int containerId = 42;
        int maxLength = 8;
        long epoch = 1;
        val policy = new SegmentRollingPolicy(maxLength);
        val config = getDefaultConfigBuilder(policy).build();

        val snapshotData = new InMemorySnapshotInfoStore();
        val snapshotInfoStore = new SnapshotInfoStore(containerId,
                snapshotId -> snapshotData.setSnapshotId(containerId, snapshotId),
                () -> snapshotData.getSnapshotId(containerId));

        // Start container with epoch 1
        @Cleanup
        ChunkedSegmentStorage segmentStorage1 = new ChunkedSegmentStorage(containerId, chunkStorage, metadataStoreBeforeCrash, executorService(), config);

        segmentStorage1.initialize(epoch);

        // Bootstrap
        segmentStorage1.getGarbageCollector().initialize(new InMemoryTaskQueueManager()).join();
        segmentStorage1.bootstrap(snapshotInfoStore, null).join();
        deleteGarbage(segmentStorage1);

        checkSystemSegmentsLayout(segmentStorage1);

        // Simulate some writes to system segment, this should cause some new chunks being added.
        val writeSize = 10;
        val numWrites = 10;
        val numOfStorageSystemSegments = SystemJournal.getChunkStorageSystemSegments(containerId).length;
        val data = new byte[numOfStorageSystemSegments][writeSize * numWrites];

        var futures = new ArrayList<CompletableFuture<Void>>();
        val rnd = new Random(0);
        for (int i = 0; i < numOfStorageSystemSegments; i++) {
            final int k = i;
            futures.add(CompletableFuture.runAsync(() -> {
                rnd.nextBytes(data[k]);
                String systemSegmentName = SystemJournal.getChunkStorageSystemSegments(containerId)[k];
                val h = segmentStorage1.openWrite(systemSegmentName).join();
                // Init
                long offset = 0;
                for (int j = 0; j < numWrites; j++) {
                    segmentStorage1.write(h, offset, new ByteArrayInputStream(data[k], writeSize * j, writeSize), writeSize, null).join();
                    offset += writeSize;
                }
                val info = segmentStorage1.getStreamSegmentInfo(systemSegmentName, null).join();
                Assert.assertEquals(writeSize * numWrites, info.getLength());
                byte[] out = new byte[writeSize * numWrites];
                val hr = segmentStorage1.openRead(systemSegmentName).join();
                segmentStorage1.read(hr, 0, out, 0, writeSize * numWrites, null).join();
                Assert.assertArrayEquals(data[k], out);
            }, executorService()));
        }

        Futures.allOf(futures).join();
        // Step 2
        // Start container with epoch 2
        epoch++;

        @Cleanup
        ChunkedSegmentStorage segmentStorage2 = new ChunkedSegmentStorage(containerId, chunkStorage, metadataStoreAfterCrash, executorService(), config);
        segmentStorage2.initialize(epoch);

        // Bootstrap
        segmentStorage2.getGarbageCollector().initialize(new InMemoryTaskQueueManager()).join();
        segmentStorage2.bootstrap(snapshotInfoStore, null).join();
        deleteGarbage(segmentStorage2);
        checkSystemSegmentsLayout(segmentStorage2);

        // Validate
        for (int i = 0; i < numOfStorageSystemSegments; i++) {
            String systemSegmentName = SystemJournal.getChunkStorageSystemSegments(containerId)[i];
            val info = segmentStorage2.getStreamSegmentInfo(systemSegmentName, null).join();
            Assert.assertEquals(writeSize * numWrites, info.getLength());
            byte[] out = new byte[writeSize * numWrites];
            val hr = segmentStorage2.openRead(systemSegmentName).join();
            segmentStorage2.read(hr, 0, out, 0, writeSize * numWrites, null).join();
            Assert.assertArrayEquals(data[i], out);
        }
    }

    /**
     * Check system segment layout.
     */
    private void checkSystemSegmentsLayout(ChunkedSegmentStorage segmentStorage) throws Exception {
        for (String systemSegment : segmentStorage.getSystemJournal().getSystemSegments()) {
            TestUtils.checkChunksExistInStorage(segmentStorage.getChunkStorage(), segmentStorage.getMetadataStore(), systemSegment);
        }
    }

    /**
     * Tests {@link SystemJournal}  with non Appendable {@link ChunkStorage} using {@link SystemJournalTests}.
     */
    public static class NonAppendableChunkStorageSystemJournalTests extends SystemJournalTests {
        @Override
        @Before
        public void before() throws Exception {
            super.before();
        }

        @Override
        @After
        public void after() throws Exception {
            super.after();
        }

        @Override
        protected ChunkStorage getChunkStorage() throws Exception {
            val chunkStorage = new InMemoryChunkStorage(executorService());
            chunkStorage.setShouldSupportAppend(false);
            return chunkStorage;
        }
    }
}<|MERGE_RESOLUTION|>--- conflicted
+++ resolved
@@ -21,18 +21,13 @@
 import io.pravega.segmentstore.storage.SegmentHandle;
 import io.pravega.segmentstore.storage.SegmentRollingPolicy;
 import io.pravega.segmentstore.storage.metadata.ChunkMetadataStore;
-<<<<<<< HEAD
 import io.pravega.segmentstore.storage.metadata.SegmentMetadata;
 import io.pravega.segmentstore.storage.mocks.InMemoryChunkStorage;
 import io.pravega.segmentstore.storage.mocks.InMemoryMetadataStore;
 import io.pravega.segmentstore.storage.mocks.InMemorySnapshotInfoStore;
+import io.pravega.segmentstore.storage.mocks.InMemoryTaskQueueManager;
+import io.pravega.segmentstore.storage.mocks.InMemorySnapshotInfoStore;
 import io.pravega.shared.StaticChunkObjectKeyGenerator;
-=======
-import io.pravega.segmentstore.storage.mocks.InMemoryChunkStorage;
-import io.pravega.segmentstore.storage.mocks.InMemoryMetadataStore;
-import io.pravega.segmentstore.storage.mocks.InMemorySnapshotInfoStore;
-import io.pravega.segmentstore.storage.mocks.InMemoryTaskQueueManager;
->>>>>>> eb4a53a5
 import io.pravega.shared.NameUtils;
 import io.pravega.test.common.AssertExtensions;
 import io.pravega.test.common.ThreadPooledTestSuite;
@@ -44,23 +39,17 @@
 import java.io.ByteArrayInputStream;
 import java.time.Duration;
 import java.util.ArrayList;
-<<<<<<< HEAD
-import java.util.concurrent.ThreadLocalRandom;
-=======
 import java.util.Random;
 import java.util.concurrent.CompletableFuture;
->>>>>>> eb4a53a5
+import java.util.concurrent.ThreadLocalRandom;
 import java.util.function.Consumer;
 
 /**
  * Tests for testing bootstrap functionality with {@link SystemJournal}.
  */
 public class SystemJournalTests extends ThreadPooledTestSuite {
-<<<<<<< HEAD
     protected static final Duration TIMEOUT = Duration.ofSeconds(600);
-=======
-
->>>>>>> eb4a53a5
+
     private static final int THREAD_POOL_SIZE = 10;
 
     @Rule
@@ -610,28 +599,6 @@
     }
 
     @Test
-<<<<<<< HEAD
-    public void testSimpleBootstrapWithIncompleteSnapshot() throws Exception {
-        val containerId = 55;
-        @Cleanup
-        ChunkStorage chunkStorage = getChunkStorage();
-        testSimpleBootstrapWithMultipleFailovers(containerId, chunkStorage, epoch -> {
-            val snapShotFile = NameUtils.getSystemJournalSnapshotFileName(containerId, epoch, 1);
-            val size = 1;
-            if (chunkStorage.supportsTruncation()) {
-                chunkStorage.truncate(ChunkHandle.writeHandle(snapShotFile), size).join();
-            } else {
-                val bytes = new byte[size];
-                chunkStorage.read(ChunkHandle.readHandle(snapShotFile), 0, size, bytes, 0).join();
-                chunkStorage.delete(ChunkHandle.writeHandle(snapShotFile)).join();
-                chunkStorage.createWithContent(snapShotFile, size, new ByteArrayInputStream(bytes)).join();
-            }
-        });
-    }
-
-    @Test
-=======
->>>>>>> eb4a53a5
     public void testSimpleBootstrapWithMissingSnapshot() throws Exception {
         val containerId = 56;
         @Cleanup
