/**
 * Copyright Pravega Authors.
 *
 * Licensed under the Apache License, Version 2.0 (the "License");
 * you may not use this file except in compliance with the License.
 * You may obtain a copy of the License at
 *
 *     http://www.apache.org/licenses/LICENSE-2.0
 *
 * Unless required by applicable law or agreed to in writing, software
 * distributed under the License is distributed on an "AS IS" BASIS,
 * WITHOUT WARRANTIES OR CONDITIONS OF ANY KIND, either express or implied.
 * See the License for the specific language governing permissions and
 * limitations under the License.
 */

package io.pravega.segmentstore.storage.chunklayer;

import io.pravega.common.Exceptions;
import io.pravega.segmentstore.storage.SegmentHandle;
import io.pravega.segmentstore.storage.SegmentRollingPolicy;
import io.pravega.segmentstore.storage.metadata.ChunkMetadata;
import io.pravega.segmentstore.storage.metadata.ChunkMetadataStore;
import io.pravega.segmentstore.storage.metadata.SegmentMetadata;
import io.pravega.segmentstore.storage.mocks.InMemoryChunkStorage;
import io.pravega.segmentstore.storage.mocks.InMemoryMetadataStore;
import io.pravega.segmentstore.storage.mocks.InMemorySnapshotInfoStore;
import io.pravega.segmentstore.storage.mocks.InMemoryTaskQueueManager;
import io.pravega.shared.NameUtils;
import io.pravega.test.common.AssertExtensions;
import io.pravega.test.common.ThreadPooledTestSuite;
import java.io.ByteArrayInputStream;
import java.time.Duration;
import java.util.ArrayList;
import java.util.function.Consumer;
import lombok.Cleanup;
import lombok.val;
import org.junit.After;
import org.junit.Assert;
import org.junit.Before;
import org.junit.Rule;
import org.junit.Test;
import org.junit.rules.Timeout;

/**
 * Tests for testing bootstrap functionality with {@link SystemJournal}.
 */
public class SystemJournalTests extends ThreadPooledTestSuite {

    private static final int THREAD_POOL_SIZE = 10;

    @Rule
    public Timeout globalTimeout = Timeout.seconds(60);

    @Override
    @Before
    public void before() throws Exception {
        super.before();
        InMemorySnapshotInfoStore.clear();
    }

    @Override
    @After
    public void after() throws Exception {
        super.after();
    }

    @Override
    protected int getThreadPoolSize() {
        return THREAD_POOL_SIZE;
    }

    protected ChunkMetadataStore getMetadataStore() throws Exception {
        return new InMemoryMetadataStore(ChunkedSegmentStorageConfig.DEFAULT_CONFIG, executorService());
    }

    protected ChunkStorage getChunkStorage() throws Exception {
        return new InMemoryChunkStorage(executorService());
    }

    private ChunkedSegmentStorageConfig.ChunkedSegmentStorageConfigBuilder getDefaultConfigBuilder(SegmentRollingPolicy policy) {
        return ChunkedSegmentStorageConfig.DEFAULT_CONFIG.toBuilder()
                .selfCheckEnabled(true)
                .garbageCollectionDelay(Duration.ZERO)
                .storageMetadataRollingPolicy(policy);
    }

    protected String[] getSystemSegments(String systemSegmentName) {
        return new String[]{systemSegmentName};
    }

    @Test
    public void testInitialization() throws Exception {
        @Cleanup
        ChunkStorage chunkStorage = getChunkStorage();
        @Cleanup
        ChunkMetadataStore metadataStore = getMetadataStore();
        int containerId = 42;
        @Cleanup
        val garbageCollector = new GarbageCollector(containerId,
                chunkStorage,
                metadataStore,
                ChunkedSegmentStorageConfig.DEFAULT_CONFIG,
                executorService());
        int maxLength = 8;
        long epoch = 1;
        val policy = new SegmentRollingPolicy(maxLength);
        val config = getDefaultConfigBuilder(policy).build();

        // Init
        SystemJournal journal = new SystemJournal(containerId, chunkStorage, metadataStore, garbageCollector, config, executorService());

        //Assert.assertEquals(epoch, journal.getEpoch());
        Assert.assertEquals(containerId, journal.getContainerId());
        Assert.assertEquals(policy.getMaxLength(), journal.getConfig().getStorageMetadataRollingPolicy().getMaxLength());
        //Assert.assertEquals(epoch, journal.getEpoch());
        Assert.assertEquals(0, journal.getCurrentFileIndex().get());

        Assert.assertEquals(NameUtils.INTERNAL_SCOPE_NAME, journal.getSystemSegmentsPrefix());
        Assert.assertArrayEquals(SystemJournal.getChunkStorageSystemSegments(containerId), journal.getSystemSegments());
        journal.initialize();
    }

    @Test
    public void testInitializationInvalidArgs() throws Exception {
        @Cleanup
        ChunkStorage chunkStorage = getChunkStorage();
        @Cleanup
        ChunkMetadataStore metadataStore = getMetadataStore();
        int containerId = 42;
        int maxLength = 8;
        long epoch = 1;
        val policy = new SegmentRollingPolicy(maxLength);
        val config = getDefaultConfigBuilder(policy).build();

        @Cleanup
        val garbageCollector = new GarbageCollector(containerId,
                chunkStorage,
                metadataStore,
                ChunkedSegmentStorageConfig.DEFAULT_CONFIG,
                executorService());
        AssertExtensions.assertThrows("Should not allow null chunkStorage",
                () -> new SystemJournal(containerId, null, metadataStore, garbageCollector, config, executorService()),
                ex -> ex instanceof NullPointerException);

        AssertExtensions.assertThrows("Should not allow null metadataStore",
                () -> new SystemJournal(containerId, chunkStorage, null, garbageCollector, config, executorService()),
                ex -> ex instanceof NullPointerException);

        AssertExtensions.assertThrows("Should not allow null policy",
                () -> new SystemJournal(containerId, chunkStorage, metadataStore, null, config, executorService()),
                ex -> ex instanceof NullPointerException);

        AssertExtensions.assertThrows("Should not allow null config",
                () -> new SystemJournal(containerId, chunkStorage, metadataStore, garbageCollector, null, executorService()),
                ex -> ex instanceof NullPointerException);
    }

    @Test
    public void testCommitInvalidArgs() throws Exception {
        @Cleanup
        ChunkStorage chunkStorage = getChunkStorage();
        @Cleanup
        ChunkMetadataStore metadataStore = getMetadataStore();
        int containerId = 42;
        int maxLength = 8;
        long epoch = 1;
        @Cleanup
        val garbageCollector = new GarbageCollector(containerId,
                chunkStorage,
                metadataStore,
                ChunkedSegmentStorageConfig.DEFAULT_CONFIG,
                executorService());
        val policy = new SegmentRollingPolicy(maxLength);
        val config = getDefaultConfigBuilder(policy).build();
        val journal = new SystemJournal(containerId, chunkStorage, metadataStore, garbageCollector, config, executorService());

        AssertExtensions.assertThrows("commitRecords() should throw",
                () -> journal.commitRecord(null),
                ex -> ex instanceof IllegalArgumentException);

        AssertExtensions.assertThrows("commitRecords() should throw",
                () -> journal.commitRecords(null),
                ex -> ex instanceof IllegalArgumentException);
        AssertExtensions.assertThrows("commitRecords() should throw",
                () -> journal.commitRecords(new ArrayList<>()),
                ex -> ex instanceof IllegalArgumentException);
    }

    @Test
    public void testIsSystemSegment() throws Exception {
        @Cleanup
        ChunkStorage chunkStorage = getChunkStorage();
        @Cleanup
        ChunkMetadataStore metadataStore = getMetadataStore();
        int containerId = 42;
        @Cleanup
        val garbageCollector = new GarbageCollector(containerId,
                chunkStorage,
                metadataStore,
                ChunkedSegmentStorageConfig.DEFAULT_CONFIG,
                executorService());
        int maxLength = 8;
        long epoch = 1;
        val policy = new SegmentRollingPolicy(maxLength);
        val config = getDefaultConfigBuilder(policy).build();
        val journal = new SystemJournal(containerId, chunkStorage, metadataStore, garbageCollector, config, executorService());
        Assert.assertFalse(journal.isStorageSystemSegment("foo"));
        Assert.assertFalse(journal.isStorageSystemSegment("_system/foo"));

        Assert.assertTrue(journal.isStorageSystemSegment(NameUtils.getStorageMetadataSegmentName(containerId)));
        Assert.assertTrue(journal.isStorageSystemSegment(NameUtils.getAttributeSegmentName(NameUtils.getStorageMetadataSegmentName(containerId))));
        Assert.assertTrue(journal.isStorageSystemSegment(NameUtils.getMetadataSegmentName(containerId)));
        Assert.assertTrue(journal.isStorageSystemSegment(NameUtils.getAttributeSegmentName(NameUtils.getMetadataSegmentName(containerId))));

    }

    @Test
    public void testSystemSegmentNoConcatAllowed() throws Exception {
        @Cleanup
        ChunkStorage chunkStorage = getChunkStorage();
        @Cleanup
        ChunkMetadataStore metadataStore = getMetadataStore();
        int containerId = 42;
        int maxLength = 8;
        long epoch = 1;

        val data = new InMemorySnapshotInfoStore();
        val snapshotInfoStore = new SnapshotInfoStore(containerId,
                snapshotId -> data.setSnapshotId(containerId, snapshotId),
                () -> data.getSnapshotId(containerId));

        @Cleanup
        val garbageCollector = new GarbageCollector(containerId,
                chunkStorage,
                metadataStore,
                ChunkedSegmentStorageConfig.DEFAULT_CONFIG,
                executorService());
        val policy = new SegmentRollingPolicy(maxLength);
        val config = getDefaultConfigBuilder(policy).build();
        val journal = new SystemJournal(containerId, chunkStorage, metadataStore, garbageCollector, config, executorService());
        val systemSegmentName = NameUtils.getAttributeSegmentName(NameUtils.getMetadataSegmentName(containerId));
        Assert.assertTrue(journal.isStorageSystemSegment(systemSegmentName));
        // Init
        long offset = 0;

        // Start container with epoch 1
        @Cleanup
        ChunkedSegmentStorage segmentStorage = new ChunkedSegmentStorage(containerId, chunkStorage, metadataStore, executorService(), config);

        segmentStorage.initialize(epoch);
<<<<<<< HEAD
        segmentStorage.getGarbageCollector().initialize(new InMemoryTaskQueueManager()).join();
        segmentStorage.bootstrap(snapshotInfoStore, null).join();
=======
        segmentStorage.bootstrap(snapshotInfoStore).join();
        segmentStorage.getGarbageCollector().deleteGarbage(false, 1000).get();
>>>>>>> f969bc90
        segmentStorage.create("test", null).get();

        AssertExtensions.assertFutureThrows("concat() should throw",
                segmentStorage.concat(SegmentStorageHandle.writeHandle(systemSegmentName), 0, "test", null),
                ex -> ex instanceof IllegalStateException);
        AssertExtensions.assertFutureThrows("concat() should throw",
                segmentStorage.concat(SegmentStorageHandle.writeHandle("test"), 0, systemSegmentName, null),
                ex -> ex instanceof IllegalStateException);
    }

    /**
     * Tests a scenario when there is only one fail over.
     * The test adds a few chunks to the system segments and then fails over.
     * The new instance should read the journal log file and recreate the layout of system segments.
     *
     * @throws Exception Throws exception in case of any error.
     */
    @Test
    public void testSimpleBootstrapWithOneFailover() throws Exception {
        @Cleanup
        ChunkStorage chunkStorage = getChunkStorage();
        @Cleanup
        ChunkMetadataStore metadataStoreBeforeCrash = getMetadataStore();
        @Cleanup
        ChunkMetadataStore metadataStoreAfterCrash = getMetadataStore();

        int containerId = 42;
        String systemSegmentName = SystemJournal.getChunkStorageSystemSegments(containerId)[0];
        int maxLength = 8;
        long epoch = 1;
        val policy = new SegmentRollingPolicy(maxLength);
        val config = getDefaultConfigBuilder(policy).build();

        val data = new InMemorySnapshotInfoStore();
        val snapshotInfoStore = new SnapshotInfoStore(containerId,
                snapshotId -> data.setSnapshotId(containerId, snapshotId),
                () -> data.getSnapshotId(containerId));

        // Init
        long offset = 0;

        // Start container with epoch 1
        @Cleanup
        ChunkedSegmentStorage segmentStorage1 = new ChunkedSegmentStorage(containerId, chunkStorage, metadataStoreBeforeCrash, executorService(), config);

        segmentStorage1.initialize(epoch);
        segmentStorage1.getGarbageCollector().initialize(new InMemoryTaskQueueManager()).join();

        // Bootstrap
<<<<<<< HEAD
        segmentStorage1.bootstrap(snapshotInfoStore, null).join();
=======
        segmentStorage1.bootstrap(snapshotInfoStore).join();
        segmentStorage1.getGarbageCollector().deleteGarbage(false, 1000).get();
>>>>>>> f969bc90
        checkSystemSegmentsLayout(segmentStorage1);

        // Simulate some writes to system segment, this should cause some new chunks being added.
        val h = segmentStorage1.openWrite(systemSegmentName).join();
        val b1 = "Hello".getBytes();
        segmentStorage1.write(h, offset, new ByteArrayInputStream(b1), b1.length, null).join();
        offset += b1.length;
        val b2 = " World".getBytes();
        segmentStorage1.write(h, offset, new ByteArrayInputStream(b2), b2.length, null).join();
        offset += b2.length;

        // Step 2
        // Start container with epoch 2
        epoch++;

        @Cleanup
        ChunkedSegmentStorage segmentStorage2 = new ChunkedSegmentStorage(containerId, chunkStorage, metadataStoreAfterCrash, executorService(), config);
        segmentStorage2.initialize(epoch);
        segmentStorage2.getGarbageCollector().initialize(new InMemoryTaskQueueManager()).join();

        // Bootstrap
<<<<<<< HEAD
        segmentStorage2.bootstrap(snapshotInfoStore, null).join();
=======
        segmentStorage2.bootstrap(snapshotInfoStore).join();
        segmentStorage2.getGarbageCollector().deleteGarbage(false, 1000).get();
>>>>>>> f969bc90
        checkSystemSegmentsLayout(segmentStorage2);

        // Validate
        val info = segmentStorage2.getStreamSegmentInfo(systemSegmentName, null).join();
        Assert.assertEquals(b1.length + b2.length, info.getLength());
        byte[] out = new byte[b1.length + b2.length];
        val hr = segmentStorage2.openRead(systemSegmentName).join();
        segmentStorage2.read(hr, 0, out, 0, b1.length + b2.length, null).join();
        Assert.assertEquals("Hello World", new String(out));
    }

    /**
     * Tests a scenario when there are two fail overs.
     * The test adds a few chunks to the system segments and then fails over.
     * After fail over the zombie instance continues to write junk data to both system segment and journal file.
     * The new instance should read the journal log file and recreate the layout of system segments.
     *
     * @throws Exception Throws exception in case of any error.
     */
    @Test
    public void testSimpleBootstrapWithTwoFailovers() throws Exception {
        @Cleanup
        ChunkStorage chunkStorage = getChunkStorage();
        @Cleanup
        ChunkMetadataStore metadataStoreBeforeCrash = getMetadataStore();
        @Cleanup
        ChunkMetadataStore metadataStoreAfterCrash = getMetadataStore();
        int containerId = 42;
        String systemSegmentName = SystemJournal.getChunkStorageSystemSegments(containerId)[0];
        long epoch = 1;
        val policy = new SegmentRollingPolicy(8);
        val config = getDefaultConfigBuilder(policy).build();
        val data = new InMemorySnapshotInfoStore();
        val snapshotInfoStore = new SnapshotInfoStore(containerId,
                snapshotId -> data.setSnapshotId(containerId, snapshotId),
                () -> data.getSnapshotId(containerId));
        long offset = 0;

        // Epoch 1
        @Cleanup
        ChunkedSegmentStorage segmentStorage1 = new ChunkedSegmentStorage(containerId, chunkStorage, metadataStoreBeforeCrash, executorService(), config);

        segmentStorage1.initialize(epoch);
        segmentStorage1.getGarbageCollector().initialize(new InMemoryTaskQueueManager()).join();

        // Bootstrap
<<<<<<< HEAD
        segmentStorage1.bootstrap(snapshotInfoStore, null).join();
=======
        segmentStorage1.bootstrap(snapshotInfoStore).join();
        segmentStorage1.getGarbageCollector().deleteGarbage(false, 1000).get();
>>>>>>> f969bc90
        checkSystemSegmentsLayout(segmentStorage1);

        // Simulate some writes to system segment, this should cause some new chunks being added.
        val h = segmentStorage1.openWrite(systemSegmentName).join();
        val b1 = "Hello".getBytes();
        segmentStorage1.write(h, offset, new ByteArrayInputStream(b1), b1.length, null).join();
        offset += b1.length;

        checkSystemSegmentsLayout(segmentStorage1);

        // Epoch 2
        epoch++;

        @Cleanup
        ChunkedSegmentStorage segmentStorage2 = new ChunkedSegmentStorage(containerId, chunkStorage, metadataStoreAfterCrash, executorService(), config);
        segmentStorage2.initialize(epoch);
        segmentStorage2.getGarbageCollector().initialize(new InMemoryTaskQueueManager()).join();

        // Bootstrap
<<<<<<< HEAD
        segmentStorage2.bootstrap(snapshotInfoStore, null).join();
=======
        segmentStorage2.bootstrap(snapshotInfoStore).join();
        segmentStorage2.getGarbageCollector().deleteGarbage(false, 1000).get();
>>>>>>> f969bc90
        checkSystemSegmentsLayout(segmentStorage2);

        val h2 = segmentStorage2.openWrite(systemSegmentName).join();

        // Write Junk Data to from first instance.
        segmentStorage1.write(h, offset, new ByteArrayInputStream("junk".getBytes()), 4, null).join();

        val b2 = " World".getBytes();
        segmentStorage2.write(h2, offset, new ByteArrayInputStream(b2), b2.length, null).join();
        offset += b2.length;

        checkSystemSegmentsLayout(segmentStorage2);
        val info = segmentStorage2.getStreamSegmentInfo(systemSegmentName, null).join();
        Assert.assertEquals(b1.length + b2.length, info.getLength());
        byte[] out = new byte[b1.length + b2.length];
        val hr = segmentStorage2.openRead(systemSegmentName).join();
        segmentStorage2.read(hr, 0, out, 0, b1.length + b2.length, null).join();
        Assert.assertEquals("Hello World", new String(out));
    }

    /**
     * Tests a scenario when journal chunks may be partially written during failure.
     *
     * @throws Exception Throws exception in case of any error.
     */
    @Test
    public void testSimpleBootstrapWithPartialDataWrite() throws Exception {
        @Cleanup
        ChunkStorage chunkStorage = getChunkStorage();
        if (!chunkStorage.supportsAppend()) {
            return;
        }
        @Cleanup
        ChunkMetadataStore metadataStore = getMetadataStore();
        @Cleanup
        ChunkMetadataStore metadataStoreAfterCrash = getMetadataStore();
        int containerId = 42;
        String systemSegmentName = SystemJournal.getChunkStorageSystemSegments(containerId)[0];
        long epoch = 1;
        val policy = new SegmentRollingPolicy(4);
        val config = getDefaultConfigBuilder(policy).build();
        val data = new InMemorySnapshotInfoStore();
        val snapshotInfoStore = new SnapshotInfoStore(containerId,
                snapshotId -> data.setSnapshotId(containerId, snapshotId),
                () -> data.getSnapshotId(containerId));
        long offset = 0;

        // Epoch 1
        @Cleanup
        ChunkedSegmentStorage segmentStorage1 = new ChunkedSegmentStorage(containerId, chunkStorage, metadataStore, executorService(), config);

        segmentStorage1.initialize(epoch);
        segmentStorage1.getGarbageCollector().initialize(new InMemoryTaskQueueManager()).join();

        // Bootstrap
<<<<<<< HEAD
        segmentStorage1.bootstrap(snapshotInfoStore, null).join();
=======
        segmentStorage1.bootstrap(snapshotInfoStore).join();
        segmentStorage1.getGarbageCollector().deleteGarbage(false, 1000).get();
>>>>>>> f969bc90
        checkSystemSegmentsLayout(segmentStorage1);

        // Simulate some writes to system segment, this should cause some new chunks being added.
        val h = segmentStorage1.openWrite(systemSegmentName).join();
        val b1 = "Hello".getBytes();
        segmentStorage1.write(h, offset, new ByteArrayInputStream(b1), b1.length, null).join();
        offset += b1.length;

        // Inject a fault by adding some garbage at the end
        checkSystemSegmentsLayout(segmentStorage1);
        val chunkFileName = NameUtils.getSystemJournalFileName(segmentStorage1.getSystemJournal().getContainerId(),
                segmentStorage1.getSystemJournal().getEpoch(),
                segmentStorage1.getSystemJournal().getCurrentFileIndex().get());
        val chunkInfo = chunkStorage.getInfo(chunkFileName);
        chunkStorage.write(ChunkHandle.writeHandle(chunkFileName), chunkInfo.get().getLength(), 1, new ByteArrayInputStream(new byte[1])).get();

        // This next write will encounter partially written chunk and is expected to start a new chunk.
        val b2 = " World".getBytes();
        segmentStorage1.write(h, offset, new ByteArrayInputStream(b2), b2.length, null).join();
        offset += b2.length;

        checkSystemSegmentsLayout(segmentStorage1);

        // Step 2
        // Start container with epoch 2
        epoch++;
        @Cleanup
        ChunkedSegmentStorage segmentStorage2 = new ChunkedSegmentStorage(containerId, chunkStorage, metadataStoreAfterCrash, executorService(), config);
        segmentStorage2.initialize(epoch);
        segmentStorage2.getGarbageCollector().initialize(new InMemoryTaskQueueManager()).join();

        // Bootstrap
<<<<<<< HEAD
        segmentStorage2.bootstrap(snapshotInfoStore, null).join();
=======
        segmentStorage2.bootstrap(snapshotInfoStore).join();
        segmentStorage2.getGarbageCollector().deleteGarbage(false, 1000).get();
>>>>>>> f969bc90
        checkSystemSegmentsLayout(segmentStorage2);

        // Validate
        val info = segmentStorage2.getStreamSegmentInfo(systemSegmentName, null).join();
        Assert.assertEquals(b1.length + b2.length, info.getLength());
        byte[] out = new byte[b1.length + b2.length];
        val hr = segmentStorage2.openRead(systemSegmentName).join();
        segmentStorage2.read(hr, 0, out, 0, b1.length + b2.length, null).join();
        Assert.assertEquals("Hello World", new String(out));
    }


    /**
     * Tests a scenario when there are multiple fail overs overs.
     * The test adds a few chunks to the system segments and then fails over.
     * After fail over the zombie instances continue to write junk data to both system segment and journal file.
     * The new instance should read the journal log file and recreate the layout of system segments.
     *
     * @throws Exception Throws exception in case of any error.
     */
    @Test
    public void testSimpleBootstrapWithMultipleFailovers() throws Exception {
        val containerId = 42;
        @Cleanup
        ChunkStorage chunkStorage = getChunkStorage();
        testSimpleBootstrapWithMultipleFailovers(containerId, chunkStorage, null);
    }

    private void testSimpleBootstrapWithMultipleFailovers(int containerId, ChunkStorage chunkStorage, Consumer<Long> faultInjection) throws Exception {
        @Cleanup
        CleanupHelper cleanupHelper = new CleanupHelper();
        String systemSegmentName = SystemJournal.getChunkStorageSystemSegments(containerId)[0];
        long epoch = 0;
        val policy = new SegmentRollingPolicy(100);
        val config = getDefaultConfigBuilder(policy).build();
        val data = new InMemorySnapshotInfoStore();
        val snapshotInfoStore = new SnapshotInfoStore(containerId,
                snapshotId -> data.setSnapshotId(containerId, snapshotId),
                () -> data.getSnapshotId(containerId));
        long offset = 0;
        ChunkedSegmentStorage oldChunkedSegmentStorage = null;
        SegmentHandle oldHandle = null;
        for (int i = 1; i < 10; i++) {
            // Epoch 2
            epoch++;
            ChunkMetadataStore metadataStoreAfterCrash = getMetadataStore();
            cleanupHelper.add(metadataStoreAfterCrash);

            ChunkedSegmentStorage segmentStorageInLoop = new ChunkedSegmentStorage(containerId, chunkStorage, metadataStoreAfterCrash, executorService(), config);
            cleanupHelper.add(segmentStorageInLoop);

            segmentStorageInLoop.initialize(epoch);
            segmentStorageInLoop.getGarbageCollector().initialize(new InMemoryTaskQueueManager()).join();

<<<<<<< HEAD
            segmentStorageInLoop.bootstrap(snapshotInfoStore, null).join();
=======
            segmentStorageInLoop.bootstrap(snapshotInfoStore).join();
            segmentStorageInLoop.getGarbageCollector().deleteGarbage(false, 1000).get();
>>>>>>> f969bc90
            checkSystemSegmentsLayout(segmentStorageInLoop);

            val h = segmentStorageInLoop.openWrite(systemSegmentName).join();

            if (null != oldChunkedSegmentStorage) {
                oldChunkedSegmentStorage.write(oldHandle, offset, new ByteArrayInputStream("junk".getBytes()), 4, null).join();
            }

            val b1 = "Test".getBytes();
            segmentStorageInLoop.write(h, offset, new ByteArrayInputStream(b1), b1.length, null).join();
            offset += b1.length;
            val b2 = Integer.toString(i).getBytes();
            segmentStorageInLoop.write(h, offset, new ByteArrayInputStream(b2), b2.length, null).join();
            offset += b2.length;

            oldChunkedSegmentStorage = segmentStorageInLoop;
            oldHandle = h;
        }

        if (null != faultInjection) {
            faultInjection.accept(epoch);
        }

        epoch++;
        @Cleanup
        ChunkMetadataStore metadataStoreFinal = getMetadataStore();
        @Cleanup
        ChunkedSegmentStorage segmentStorageFinal = new ChunkedSegmentStorage(containerId, chunkStorage, metadataStoreFinal, executorService(), config);
        segmentStorageFinal.initialize(epoch);
        segmentStorageFinal.getGarbageCollector().initialize(new InMemoryTaskQueueManager()).join();

<<<<<<< HEAD
        segmentStorageFinal.bootstrap(snapshotInfoStore, null).join();
=======
        segmentStorageFinal.bootstrap(snapshotInfoStore).join();
        segmentStorageFinal.getGarbageCollector().deleteGarbage(false, 1000).get();
>>>>>>> f969bc90
        checkSystemSegmentsLayout(segmentStorageFinal);

        val info = segmentStorageFinal.getStreamSegmentInfo(systemSegmentName, null).join();
        Assert.assertEquals(offset, info.getLength());
        byte[] out = new byte[Math.toIntExact(offset)];
        val hr = segmentStorageFinal.openRead(systemSegmentName).join();
        segmentStorageFinal.read(hr, 0, out, 0, Math.toIntExact(offset), null).join();
        val expected = "Test1Test2Test3Test4Test5Test6Test7Test8Test9";
        val actual = new String(out);
        Assert.assertEquals(expected, actual);
    }

    @Test
    public void testSimpleBootstrapWithMissingSnapshot() throws Exception {
        val containerId = 42;
        @Cleanup
        ChunkStorage chunkStorage = getChunkStorage();
        try {
            testSimpleBootstrapWithMultipleFailovers(containerId, chunkStorage, epoch -> {
                val snapShotFile = NameUtils.getSystemJournalSnapshotFileName(containerId, epoch, 1);
                chunkStorage.delete(ChunkHandle.writeHandle(snapShotFile)).join();
            });
        } catch (Exception e) {
            val ex = Exceptions.unwrap(e);
            Assert.assertTrue(Exceptions.unwrap(e) instanceof IllegalStateException
                    && ex.getMessage().contains("Chunk pointed by SnapshotInfo must exist"));
        }
    }

    /**
     * Tests a scenario when there are multiple fail overs overs.
     * The test adds a few chunks to the system segments and then fails over.
     * After fail over the zombie instances continue to write junk data to both system segment and journal file.
     * The new instance should read the journal log file and recreate the layout of system segments.
     *
     * @throws Exception Throws exception in case of any error.
     */
    @Test
    public void testSimpleBootstrapWithMultipleFailoversWithTruncate() throws Exception {
        @Cleanup
        CleanupHelper cleanupHelper = new CleanupHelper();
        @Cleanup
        ChunkStorage chunkStorage = getChunkStorage();

        int containerId = 42;
        String systemSegmentName = SystemJournal.getChunkStorageSystemSegments(containerId)[0];
        long epoch = 0;
        val policy = new SegmentRollingPolicy(1024);
        val config = getDefaultConfigBuilder(policy).build();
        val data = new InMemorySnapshotInfoStore();
        val snapshotInfoStore = new SnapshotInfoStore(containerId,
                snapshotId -> data.setSnapshotId(containerId, snapshotId),
                () -> data.getSnapshotId(containerId));
        long offset = 0;
        long offsetToTruncateAt = 0;
        ChunkedSegmentStorage oldChunkedSegmentStorage = null;
        SegmentHandle oldHandle = null;
        long oldOffset = 0;

        for (int i = 1; i < 10; i++) {
            // Epoch 2
            epoch++;
            ChunkMetadataStore metadataStoreAfterCrash = getMetadataStore();
            cleanupHelper.add(metadataStoreAfterCrash);

            ChunkedSegmentStorage segmentStorageInLoop = new ChunkedSegmentStorage(containerId, chunkStorage, metadataStoreAfterCrash, executorService(), config);
            cleanupHelper.add(segmentStorageInLoop);

            segmentStorageInLoop.initialize(epoch);
            segmentStorageInLoop.getGarbageCollector().initialize(new InMemoryTaskQueueManager()).join();

<<<<<<< HEAD
            segmentStorageInLoop.bootstrap(snapshotInfoStore, null).join();
=======
            segmentStorageInLoop.bootstrap(snapshotInfoStore).join();
            segmentStorageInLoop.getGarbageCollector().deleteGarbage(false, 1000).get();
>>>>>>> f969bc90
            checkSystemSegmentsLayout(segmentStorageInLoop);

            val h = segmentStorageInLoop.openWrite(systemSegmentName).join();

            if (null != oldChunkedSegmentStorage) {
                // Add some junk to previous instance after failover
                oldChunkedSegmentStorage.write(oldHandle, oldOffset, new ByteArrayInputStream("junk".getBytes()), 4, null).join();
            } else {
                // Only first time.
                for (int j = 1; j < 10; j++) {
                    val b0 = "JUNK".getBytes();
                    segmentStorageInLoop.write(h, offset, new ByteArrayInputStream(b0), b0.length, null).join();
                    offset += b0.length;
                }
            }
            offsetToTruncateAt += 4;
            val b1 = "Test".getBytes();
            segmentStorageInLoop.write(h, offset, new ByteArrayInputStream(b1), b1.length, null).join();
            offset += b1.length;
            val b2 = Integer.toString(i).getBytes();
            segmentStorageInLoop.write(h, offset, new ByteArrayInputStream(b2), b2.length, null).join();
            offset += b2.length;

            segmentStorageInLoop.truncate(h, offsetToTruncateAt, null).join();
            TestUtils.checkSegmentBounds(metadataStoreAfterCrash, h.getSegmentName(), offsetToTruncateAt, offset);

            val length = Math.toIntExact(offset - offsetToTruncateAt);
            byte[] readBytes = new byte[length];
            val bytesRead = segmentStorageInLoop.read(h, offsetToTruncateAt, readBytes, 0, length, null).get();
            Assert.assertEquals(length, readBytes.length);

            String s = new String(readBytes);

            //Add some garbage
            if (null != oldChunkedSegmentStorage) {
                oldChunkedSegmentStorage.write(oldHandle, oldOffset + 4, new ByteArrayInputStream("junk".getBytes()), 4, null).join();
            }

            // Save these instances so that you can write some junk after bootstrap.
            oldChunkedSegmentStorage = segmentStorageInLoop;
            oldHandle = h;
            oldOffset = offset;
        }

        epoch++;
        @Cleanup
        ChunkMetadataStore metadataStoreFinal = getMetadataStore();

        ChunkedSegmentStorage segmentStorageFinal = new ChunkedSegmentStorage(containerId, chunkStorage, metadataStoreFinal, executorService(), config);
        cleanupHelper.add(segmentStorageFinal);
        segmentStorageFinal.initialize(epoch);
        segmentStorageFinal.getGarbageCollector().initialize(new InMemoryTaskQueueManager()).join();

<<<<<<< HEAD
        segmentStorageFinal.bootstrap(snapshotInfoStore, null).join();
=======
        segmentStorageFinal.bootstrap(snapshotInfoStore).join();
        segmentStorageFinal.getGarbageCollector().deleteGarbage(false, 1000).get();
>>>>>>> f969bc90
        checkSystemSegmentsLayout(segmentStorageFinal);

        val info = segmentStorageFinal.getStreamSegmentInfo(systemSegmentName, null).join();
        Assert.assertEquals(offset, info.getLength());
        Assert.assertEquals(offsetToTruncateAt, info.getStartOffset());
        byte[] out = new byte[Math.toIntExact(offset - offsetToTruncateAt)];
        val hr = segmentStorageFinal.openRead(systemSegmentName).join();
        segmentStorageFinal.read(hr, offsetToTruncateAt, out, 0, Math.toIntExact(offset - offsetToTruncateAt), null).join();
        val expected = "Test1Test2Test3Test4Test5Test6Test7Test8Test9";
        val actual = new String(out);
        Assert.assertEquals(expected, actual);
    }

    @Test
    public void testSimpleBootstrapWithTruncateInsideSecondChunk() throws Exception {
        String initialGarbage = "JUNKJUNKJUNK";
        String garbageAfterFailure = "junk";
        String validWriteBeforeFailure = "Hello";
        String validWriteAfterFailure = " World";
        int maxLength = 8;

        testBootstrapWithTruncate(initialGarbage, garbageAfterFailure, validWriteBeforeFailure, validWriteAfterFailure, maxLength);
    }

    @Test
    public void testSimpleBootstrapWithTruncateInsideFirstChunk() throws Exception {
        String initialGarbage = "JUNK";
        String garbageAfterFailure = "junk";
        String validWriteBeforeFailure = "Hello";
        String validWriteAfterFailure = " World";
        int maxLength = 8;

        testBootstrapWithTruncate(initialGarbage, garbageAfterFailure, validWriteBeforeFailure, validWriteAfterFailure, maxLength);
    }

    @Test
    public void testSimpleBootstrapWithTruncateOnChunkBoundary() throws Exception {
        String initialGarbage = "JUNKJUNK";
        String garbageAfterFailure = "junk";
        String validWriteBeforeFailure = "Hello";
        String validWriteAfterFailure = " World";
        int maxLength = 8;

        testBootstrapWithTruncate(initialGarbage, garbageAfterFailure, validWriteBeforeFailure, validWriteAfterFailure, maxLength);
    }

    @Test
    public void testSimpleBootstrapWithTruncateSingleChunk() throws Exception {
        String initialGarbage = "JUNKJUNK";
        String garbageAfterFailure = "junk";
        String validWriteBeforeFailure = "Hello";
        String validWriteAfterFailure = " World";
        int maxLength = 80;

        testBootstrapWithTruncate(initialGarbage, garbageAfterFailure, validWriteBeforeFailure, validWriteAfterFailure, maxLength);
    }

    /**
     * Tests two failures with truncates and zombie stores writing junk data.
     *
     * @param initialGarbageThatIsTruncated Garbage to write that is later truncated away.
     * @param garbageAfterFailure           Garbage to write from the first zombie instance.
     * @param validWriteBeforeFailure       First part of the valid data written before the failure.
     * @param validWriteAfterFailure        Second part of the valid data written after the failure.
     * @param maxLength                     Max length for the segment policy.
     * @throws Exception Throws exception in case of any error.
     */
    private void testBootstrapWithTruncate(String initialGarbageThatIsTruncated, String garbageAfterFailure, String validWriteBeforeFailure, String validWriteAfterFailure, int maxLength) throws Exception {
        @Cleanup
        CleanupHelper cleanupHelper = new CleanupHelper();
        @Cleanup
        ChunkStorage chunkStorage = getChunkStorage();
        @Cleanup
        ChunkMetadataStore metadataStoreBeforeCrash = getMetadataStore();
        @Cleanup
        ChunkMetadataStore metadataStoreAfterCrash = getMetadataStore();

        int containerId = 42;
        String systemSegmentName = SystemJournal.getChunkStorageSystemSegments(containerId)[0];
        long epoch = 1;
        val policy = new SegmentRollingPolicy(maxLength);
        val config = getDefaultConfigBuilder(policy).build();
        val data = new InMemorySnapshotInfoStore();
        val snapshotInfoStore = new SnapshotInfoStore(containerId,
                snapshotId -> data.setSnapshotId(containerId, snapshotId),
                () -> data.getSnapshotId(containerId));
        long offset = 0;

        // Epoch 1
        @Cleanup
        ChunkedSegmentStorage segmentStorage1 = new ChunkedSegmentStorage(containerId, chunkStorage, metadataStoreBeforeCrash, executorService(), config);
        segmentStorage1.initialize(epoch);
        segmentStorage1.getGarbageCollector().initialize(new InMemoryTaskQueueManager()).join();
        // Bootstrap
<<<<<<< HEAD
        segmentStorage1.bootstrap(snapshotInfoStore, null).join();
=======
        segmentStorage1.bootstrap(snapshotInfoStore).join();
        segmentStorage1.getGarbageCollector().deleteGarbage(false, 1000).get();
>>>>>>> f969bc90
        checkSystemSegmentsLayout(segmentStorage1);

        // Simulate some writes to system segment, this should cause some new chunks being added.
        val h = segmentStorage1.openWrite(systemSegmentName).join();
        val b1 = validWriteBeforeFailure.getBytes();
        byte[] garbage1 = initialGarbageThatIsTruncated.getBytes();
        int garbage1Length = garbage1.length;
        segmentStorage1.write(h, offset, new ByteArrayInputStream(garbage1), garbage1Length, null).join();
        offset += garbage1Length;
        segmentStorage1.write(h, offset, new ByteArrayInputStream(b1), b1.length, null).join();
        offset += b1.length;
        segmentStorage1.truncate(h, garbage1Length, null).join();

        // Epoch 2
        epoch++;
        @Cleanup
        ChunkedSegmentStorage segmentStorage2 = new ChunkedSegmentStorage(containerId, chunkStorage, metadataStoreAfterCrash, executorService(), config);
        segmentStorage2.initialize(epoch);
        segmentStorage2.getGarbageCollector().initialize(new InMemoryTaskQueueManager()).join();

<<<<<<< HEAD
        segmentStorage2.bootstrap(snapshotInfoStore, null).join();
=======
        segmentStorage2.bootstrap(snapshotInfoStore).join();
        segmentStorage2.getGarbageCollector().deleteGarbage(false, 1000).get();
>>>>>>> f969bc90
        checkSystemSegmentsLayout(segmentStorage2);

        val h2 = segmentStorage2.openWrite(systemSegmentName).join();

        // Write Junk Data to both system segment and journal file.
        val innerGarbageBytes = garbageAfterFailure.getBytes();
        segmentStorage1.write(h, offset, new ByteArrayInputStream(innerGarbageBytes), innerGarbageBytes.length, null).join();

        val b2 = validWriteAfterFailure.getBytes();
        segmentStorage2.write(h2, offset, new ByteArrayInputStream(b2), b2.length, null).join();
        offset += b2.length;

        val info = segmentStorage2.getStreamSegmentInfo(systemSegmentName, null).join();
        Assert.assertEquals(b1.length + b2.length + garbage1Length, info.getLength());
        Assert.assertEquals(garbage1Length, info.getStartOffset());
        byte[] out = new byte[b1.length + b2.length];
        val hr = segmentStorage2.openRead(systemSegmentName).join();
        segmentStorage2.read(hr, garbage1Length, out, 0, b1.length + b2.length, null).join();
        Assert.assertEquals(validWriteBeforeFailure + validWriteAfterFailure, new String(out));
    }

    /**
     * Tests a scenario when there are two fail overs.
     * The test adds a few chunks to the system segments and then fails over.
     * It also truncates system segments.
     * The new instance should read the journal log file and recreate the layout of system segments.
     *
     * @throws Exception Throws exception in case of any error.
     */
    @Test
    public void testSimpleBootstrapWithTwoTruncates() throws Exception {
        @Cleanup
        CleanupHelper cleanupHelper = new CleanupHelper();
        @Cleanup
        ChunkStorage chunkStorage = getChunkStorage();
        @Cleanup
        ChunkMetadataStore metadataStoreBeforeCrash = getMetadataStore();
        @Cleanup
        ChunkMetadataStore metadataStoreAfterCrash = getMetadataStore();
        int containerId = 42;
        String systemSegmentName = SystemJournal.getChunkStorageSystemSegments(containerId)[0];
        long epoch = 1;
        val policy = new SegmentRollingPolicy(8);
        val config = getDefaultConfigBuilder(policy).build();

        long offset = 0;

        val data = new InMemorySnapshotInfoStore();
        val snapshotInfoStore = new SnapshotInfoStore(containerId,
                snapshotId -> data.setSnapshotId(containerId, snapshotId),
                () -> data.getSnapshotId(containerId));
        // Epoch 1
        @Cleanup
        ChunkedSegmentStorage segmentStorage1 = new ChunkedSegmentStorage(containerId, chunkStorage, metadataStoreBeforeCrash, executorService(), config);
        segmentStorage1.initialize(epoch);
        segmentStorage1.getGarbageCollector().initialize(new InMemoryTaskQueueManager()).join();

        // Bootstrap
<<<<<<< HEAD
        segmentStorage1.bootstrap(snapshotInfoStore, null).join();
=======
        segmentStorage1.bootstrap(snapshotInfoStore).join();
        segmentStorage1.getGarbageCollector().deleteGarbage(false, 1000).get();
>>>>>>> f969bc90
        checkSystemSegmentsLayout(segmentStorage1);

        // Simulate some writes to system segment, this should cause some new chunks being added.
        val h = segmentStorage1.openWrite(systemSegmentName).join();
        segmentStorage1.write(h, offset, new ByteArrayInputStream("JUNKJUNKJUNK".getBytes()), 12, null).join();
        offset += 12;
        val b1 = "Hello".getBytes();
        segmentStorage1.write(h, offset, new ByteArrayInputStream(b1), b1.length, null).join();
        offset += b1.length;
        segmentStorage1.truncate(h, 6, null).join();

        // Epoch 2
        epoch++;
        @Cleanup
        ChunkedSegmentStorage segmentStorage2 = new ChunkedSegmentStorage(containerId, chunkStorage, metadataStoreAfterCrash, executorService(), config);
        segmentStorage2.initialize(epoch);
        segmentStorage2.getGarbageCollector().initialize(new InMemoryTaskQueueManager()).join();

<<<<<<< HEAD
        segmentStorage2.bootstrap(snapshotInfoStore, null).join();
=======
        segmentStorage2.bootstrap(snapshotInfoStore).join();
        segmentStorage2.getGarbageCollector().deleteGarbage(false, 1000).get();
>>>>>>> f969bc90
        checkSystemSegmentsLayout(segmentStorage2);

        val h2 = segmentStorage2.openWrite(systemSegmentName).join();

        // Write Junk data to both system segment and journal file.
        segmentStorage1.write(h, offset, new ByteArrayInputStream("junk".getBytes()), 4, null).join();

        val b2 = " World".getBytes();
        segmentStorage2.write(h2, offset, new ByteArrayInputStream(b2), b2.length, null).join();
        offset += b2.length;

        segmentStorage2.truncate(h, 12, null).join();

        val info = segmentStorage2.getStreamSegmentInfo(systemSegmentName, null).join();
        Assert.assertEquals(b1.length + b2.length + 12, info.getLength());
        Assert.assertEquals(12, info.getStartOffset());
        byte[] out = new byte[b1.length + b2.length];
        val hr = segmentStorage2.openRead(systemSegmentName).join();
        segmentStorage2.read(hr, 12, out, 0, b1.length + b2.length, null).join();
        Assert.assertEquals("Hello World", new String(out));
    }

    /**
     * Test simple chunk addition.
     * We failover two times to test correct interaction between snapshot and system logs.
     *
     * @throws Exception Throws exception in case of any error.
     */
    @Test
    public void testSimpleChunkAddition() throws Exception {
        @Cleanup
        ChunkStorage chunkStorage = getChunkStorage();
        @Cleanup
        ChunkMetadataStore metadataStoreBeforeCrash = getMetadataStore();

        int containerId = 42;
        val data = new InMemorySnapshotInfoStore();
        val snapshotInfoStore = new SnapshotInfoStore(containerId,
                snapshotId -> data.setSnapshotId(containerId, snapshotId),
                () -> data.getSnapshotId(containerId));
        @Cleanup
        val garbageCollector1 = new GarbageCollector(containerId,
                chunkStorage,
                metadataStoreBeforeCrash,
                ChunkedSegmentStorageConfig.DEFAULT_CONFIG,
                executorService());
        String systemSegmentName = SystemJournal.getChunkStorageSystemSegments(containerId)[0];
        long epoch = 1;
        val policy = new SegmentRollingPolicy(2);
        val config = getDefaultConfigBuilder(policy).build();

        // Inital set of additions
        SystemJournal systemJournalBefore = new SystemJournal(containerId, chunkStorage, metadataStoreBeforeCrash, garbageCollector1, config, executorService());

        systemJournalBefore.bootstrap(epoch, snapshotInfoStore).join();

        String lastChunk = null;
        long totalBytesWritten = 0;
        for (int i = 0; i < 10; i++) {
            String newChunk = "chunk" + i;
            val h = chunkStorage.createWithContent(newChunk, Math.toIntExact(policy.getMaxLength()), new ByteArrayInputStream(new byte[Math.toIntExact(policy.getMaxLength())])).get();
            totalBytesWritten += policy.getMaxLength();
            systemJournalBefore.commitRecord(SystemJournal.ChunkAddedRecord.builder()
                    .segmentName(systemSegmentName)
                    .offset(policy.getMaxLength() * i)
                    .newChunkName(newChunk)
                    .oldChunkName(lastChunk)
                    .build()).join();
            lastChunk = newChunk;
        }
        Assert.assertEquals(policy.getMaxLength() * 10, totalBytesWritten);

        // Failover
        @Cleanup
        ChunkMetadataStore metadataStoreAfterCrash = getMetadataStore();
        @Cleanup
        val garbageCollector2 = new GarbageCollector(containerId,
                chunkStorage,
                metadataStoreAfterCrash,
                ChunkedSegmentStorageConfig.DEFAULT_CONFIG,
                executorService());
        SystemJournal systemJournalAfter = new SystemJournal(containerId, chunkStorage, metadataStoreAfterCrash, garbageCollector2, config, executorService());

        systemJournalAfter.bootstrap(epoch + 1, snapshotInfoStore).join();

        TestUtils.checkSegmentLayout(metadataStoreAfterCrash, systemSegmentName, policy.getMaxLength(), 10);
        TestUtils.checkSegmentBounds(metadataStoreAfterCrash, systemSegmentName, 0, totalBytesWritten);

        @Cleanup
        ChunkMetadataStore metadataStoreAfterCrash2 = getMetadataStore();
        @Cleanup
        val garbageCollector3 = new GarbageCollector(containerId,
                chunkStorage,
                metadataStoreAfterCrash2,
                ChunkedSegmentStorageConfig.DEFAULT_CONFIG,
                executorService());
        SystemJournal systemJournalAfter2 = new SystemJournal(containerId, chunkStorage, metadataStoreAfterCrash2, garbageCollector3, config, executorService());

        systemJournalAfter2.bootstrap(epoch + 2, snapshotInfoStore).join();

        TestUtils.checkSegmentLayout(metadataStoreAfterCrash2, systemSegmentName, policy.getMaxLength(), 10);
    }

    /**
     * Test simple series of operations.
     *
     * @throws Exception Throws exception in case of any error.
     */
    @Test
    public void testSimpleOperationSequence() throws Exception {
        @Cleanup
        ChunkStorage chunkStorage = getChunkStorage();
        @Cleanup
        ChunkMetadataStore metadataStoreBeforeCrash = getMetadataStore();

        int containerId = 42;
        val data = new InMemorySnapshotInfoStore();
        val snapshotInfoStore = new SnapshotInfoStore(containerId,
                snapshotId -> data.setSnapshotId(containerId, snapshotId),
                () -> data.getSnapshotId(containerId));
        @Cleanup
        val garbageCollector1 = new GarbageCollector(containerId,
                chunkStorage,
                metadataStoreBeforeCrash,
                ChunkedSegmentStorageConfig.DEFAULT_CONFIG,
                executorService());
        String systemSegmentName = SystemJournal.getChunkStorageSystemSegments(containerId)[0];
        long epoch = 1;
        val policy = new SegmentRollingPolicy(2);
        val config = getDefaultConfigBuilder(policy).build();

        // Inital set of additions
        SystemJournal systemJournalBefore = new SystemJournal(containerId, chunkStorage, metadataStoreBeforeCrash, garbageCollector1, config, executorService());

        systemJournalBefore.bootstrap(epoch, snapshotInfoStore).join();

        String lastChunk = null;
        long totalBytesWritten = 0;
        for (int i = 0; i < 10; i++) {
            String newChunk = "chunk" + i;
            val h = chunkStorage.createWithContent(newChunk, Math.toIntExact(policy.getMaxLength()), new ByteArrayInputStream(new byte[Math.toIntExact(policy.getMaxLength())])).get();
            totalBytesWritten += policy.getMaxLength();
            systemJournalBefore.commitRecord(SystemJournal.ChunkAddedRecord.builder()
                    .segmentName(systemSegmentName)
                    .offset(policy.getMaxLength() * i)
                    .newChunkName(newChunk)
                    .oldChunkName(lastChunk)
                    .build()).join();
            lastChunk = newChunk;
        }
        Assert.assertEquals(policy.getMaxLength() * 10, totalBytesWritten);

        // Failover
        @Cleanup
        ChunkMetadataStore metadataStoreAfterCrash = getMetadataStore();
        @Cleanup
        val garbageCollector2 = new GarbageCollector(containerId,
                chunkStorage,
                metadataStoreAfterCrash,
                ChunkedSegmentStorageConfig.DEFAULT_CONFIG,
                executorService());
        SystemJournal systemJournalAfter = new SystemJournal(containerId, chunkStorage, metadataStoreAfterCrash, garbageCollector2, config, executorService());

        systemJournalAfter.bootstrap(epoch + 1, snapshotInfoStore).join();

        TestUtils.checkSegmentLayout(metadataStoreAfterCrash, systemSegmentName, policy.getMaxLength(), 10);
        TestUtils.checkSegmentBounds(metadataStoreAfterCrash, systemSegmentName, 0, totalBytesWritten);

        @Cleanup
        ChunkMetadataStore metadataStoreAfterCrash2 = getMetadataStore();
        @Cleanup
        val garbageCollector3 = new GarbageCollector(containerId,
                chunkStorage,
                metadataStoreAfterCrash2,
                ChunkedSegmentStorageConfig.DEFAULT_CONFIG,
                executorService());
        SystemJournal systemJournalAfter2 = new SystemJournal(containerId, chunkStorage, metadataStoreAfterCrash2, garbageCollector3, config, executorService());

        systemJournalAfter2.bootstrap(epoch + 2, snapshotInfoStore).join();

        TestUtils.checkSegmentLayout(metadataStoreAfterCrash2, systemSegmentName, policy.getMaxLength(), 10);
    }


    /**
     * Test simple chunk truncation.
     * We failover two times to test correct interaction between snapshot and system logs.
     *
     * @throws Exception Throws exception in case of any error.
     */
    @Test
    public void testSimpleTruncation() throws Exception {
        @Cleanup
        CleanupHelper cleanupHelper = new CleanupHelper();
        @Cleanup
        ChunkStorage chunkStorage = getChunkStorage();
        @Cleanup
        ChunkMetadataStore metadataStoreBeforeCrash = getMetadataStore();

        int containerId = 42;
        val data = new InMemorySnapshotInfoStore();
        val snapshotInfoStore = new SnapshotInfoStore(containerId,
                snapshotId -> data.setSnapshotId(containerId, snapshotId),
                () -> data.getSnapshotId(containerId));
        @Cleanup
        val garbageCollector1 = new GarbageCollector(containerId,
                chunkStorage,
                metadataStoreBeforeCrash,
                ChunkedSegmentStorageConfig.DEFAULT_CONFIG,
                executorService());
        String systemSegmentName = SystemJournal.getChunkStorageSystemSegments(containerId)[0];
        long epoch = 1;
        val policy = new SegmentRollingPolicy(2);
        val config = getDefaultConfigBuilder(policy).build();

        // Step 1: Initial set of additions
        SystemJournal systemJournalBefore = new SystemJournal(containerId, chunkStorage, metadataStoreBeforeCrash, garbageCollector1, config, executorService());
        systemJournalBefore.bootstrap(epoch, snapshotInfoStore).join();

        String lastChunk = null;
        long totalBytesWritten = 0;
        for (int i = 0; i < 10; i++) {
            String newChunk = "chunk" + i;
            val h = chunkStorage.createWithContent(newChunk, Math.toIntExact(policy.getMaxLength()), new ByteArrayInputStream(new byte[Math.toIntExact(policy.getMaxLength())])).get();
            totalBytesWritten += policy.getMaxLength();
            systemJournalBefore.commitRecord(SystemJournal.ChunkAddedRecord.builder()
                    .segmentName(systemSegmentName)
                    .offset(policy.getMaxLength() * i)
                    .newChunkName(newChunk)
                    .oldChunkName(lastChunk)
                    .build()).join();
            lastChunk = newChunk;
        }
        Assert.assertEquals(policy.getMaxLength() * 10, totalBytesWritten);

        // Step 2: First failover, truncate first 5 chunks.
        @Cleanup
        ChunkMetadataStore metadataStoreAfterCrash = getMetadataStore();
        @Cleanup
        val garbageCollector2 = new GarbageCollector(containerId,
                chunkStorage,
                metadataStoreAfterCrash,
                ChunkedSegmentStorageConfig.DEFAULT_CONFIG,
                executorService());
        SystemJournal systemJournalAfter = new SystemJournal(containerId, chunkStorage, metadataStoreAfterCrash, garbageCollector2, config, executorService() );

        systemJournalAfter.bootstrap(2, snapshotInfoStore).join();

        TestUtils.checkSegmentLayout(metadataStoreAfterCrash, systemSegmentName, policy.getMaxLength(), 10);
        TestUtils.checkSegmentBounds(metadataStoreAfterCrash, systemSegmentName, 0, totalBytesWritten);

        // Truncate first five chunks
        for (int i = 0; i <= 10; i++) {
            val firstChunkIndex = i / policy.getMaxLength();
            systemJournalAfter.commitRecord(SystemJournal.TruncationRecord.builder()
                    .segmentName(systemSegmentName)
                    .offset(i)
                    .firstChunkName("chunk" + firstChunkIndex)
                    .startOffset(policy.getMaxLength() * firstChunkIndex)
                    .build()).join();
        }

        // Step 3: Second failover, truncate last 5 chunks.
        @Cleanup
        ChunkMetadataStore metadataStoreAfterCrash2 = getMetadataStore();
        @Cleanup
        val garbageCollector3 = new GarbageCollector(containerId,
                chunkStorage,
                metadataStoreAfterCrash2,
                ChunkedSegmentStorageConfig.DEFAULT_CONFIG,
                executorService());
        SystemJournal systemJournalAfter2 = new SystemJournal(containerId, chunkStorage, metadataStoreAfterCrash2, garbageCollector3, config, executorService());

        systemJournalAfter2.bootstrap(3, snapshotInfoStore).join();

        TestUtils.checkSegmentLayout(metadataStoreAfterCrash2, systemSegmentName, policy.getMaxLength(), 5);
        TestUtils.checkSegmentBounds(metadataStoreAfterCrash2, systemSegmentName, 10, 20);

        // Truncate last five chunks
        for (int i = 10; i <= 20; i++) {
            val firstChunkIndex = i / policy.getMaxLength();
            systemJournalAfter2.commitRecord(SystemJournal.TruncationRecord.builder()
                    .segmentName(systemSegmentName)
                    .offset(i)
                    .firstChunkName("chunk" + firstChunkIndex)
                    .startOffset(policy.getMaxLength() * firstChunkIndex)
                    .build()).join();
        }

        // Step 4: third failover validate.
        @Cleanup
        ChunkMetadataStore metadataStoreAfterCrash3 = getMetadataStore();
        @Cleanup
        val garbageCollector4 = new GarbageCollector(containerId,
                chunkStorage,
                metadataStoreAfterCrash2,
                ChunkedSegmentStorageConfig.DEFAULT_CONFIG,
                executorService());
        SystemJournal systemJournalAfter3 = new SystemJournal(containerId, chunkStorage, metadataStoreAfterCrash3, garbageCollector4, config, executorService());

        systemJournalAfter3.bootstrap(4, snapshotInfoStore).join();

        TestUtils.checkSegmentBounds(metadataStoreAfterCrash3, systemSegmentName, 20, 20);
    }



    /**
     * Check system segment layout.
     */
    private void checkSystemSegmentsLayout(ChunkedSegmentStorage segmentStorage) throws Exception {
        for (String systemSegment : segmentStorage.getSystemJournal().getSystemSegments()) {
            TestUtils.checkChunksExistInStorage(segmentStorage.getChunkStorage(), segmentStorage.getMetadataStore(), systemSegment);
        }
    }

    @Test
    public void testChunkAddedRecordSerialization() throws Exception {
        testSystemJournalRecordSerialization(SystemJournal.ChunkAddedRecord.builder()
                .segmentName("segmentName")
                .newChunkName("newChunkName")
                .oldChunkName("oldChunkName")
                .offset(1)
                .build());

        // With nullable values
        testSystemJournalRecordSerialization(SystemJournal.ChunkAddedRecord.builder()
                .segmentName("segmentName")
                .newChunkName("newChunkName")
                .oldChunkName(null)
                .offset(1)
                .build());
    }

    @Test
    public void testTruncationRecordSerialization() throws Exception {
        testSystemJournalRecordSerialization(SystemJournal.TruncationRecord.builder()
                .segmentName("segmentName")
                .offset(1)
                .firstChunkName("firstChunkName")
                .startOffset(2)
                .build());
    }

    private void testSystemJournalRecordSerialization(SystemJournal.SystemJournalRecord original) throws Exception {
        val serializer = new SystemJournal.SystemJournalRecord.SystemJournalRecordSerializer();
        val bytes = serializer.serialize(original);
        val obj = serializer.deserialize(bytes);
        Assert.assertEquals(original, obj);
    }

    @Test
    public void testSystemJournalRecordBatchSerialization() throws Exception {
        ArrayList<SystemJournal.SystemJournalRecord> lst = new ArrayList<SystemJournal.SystemJournalRecord>();
        testSystemJournalRecordBatchSerialization(
                SystemJournal.SystemJournalRecordBatch.builder()
                        .systemJournalRecords(lst)
                        .build());

        ArrayList<SystemJournal.SystemJournalRecord> lst2 = new ArrayList<SystemJournal.SystemJournalRecord>();
        lst2.add(SystemJournal.ChunkAddedRecord.builder()
                .segmentName("segmentName")
                .newChunkName("newChunkName")
                .oldChunkName("oldChunkName")
                .offset(1)
                .build());
        lst2.add(SystemJournal.ChunkAddedRecord.builder()
                .segmentName("segmentName")
                .newChunkName("newChunkName")
                .oldChunkName(null)
                .offset(1)
                .build());
        lst2.add(SystemJournal.TruncationRecord.builder()
                .segmentName("segmentName")
                .offset(1)
                .firstChunkName("firstChunkName")
                .startOffset(2)
                .build());
        testSystemJournalRecordBatchSerialization(
                SystemJournal.SystemJournalRecordBatch.builder()
                        .systemJournalRecords(lst)
                        .build());
    }

    private void testSystemJournalRecordBatchSerialization(SystemJournal.SystemJournalRecordBatch original) throws Exception {
        val serializer = new SystemJournal.SystemJournalRecordBatch.SystemJournalRecordBatchSerializer();
        val bytes = serializer.serialize(original);
        val obj = serializer.deserialize(bytes);
        Assert.assertEquals(original, obj);
    }

    @Test
    public void testSnapshotRecordSerialization() throws Exception {

        ArrayList<ChunkMetadata> list = new ArrayList<>();
        list.add(ChunkMetadata.builder()
                .name("name")
                .nextChunk("nextChunk")
                .length(1)
                .status(2)
                .build());
        list.add(ChunkMetadata.builder()
                .name("name")
                .length(1)
                .status(2)
                .build());

        testSegmentSnapshotRecordSerialization(
                SystemJournal.SegmentSnapshotRecord.builder()
                        .segmentMetadata(SegmentMetadata.builder()
                                .name("name")
                                .length(1)
                                .chunkCount(2)
                                .startOffset(3)
                                .status(5)
                                .maxRollinglength(6)
                                .firstChunk("firstChunk")
                                .lastChunk("lastChunk")
                                .lastModified(7)
                                .firstChunkStartOffset(8)
                                .lastChunkStartOffset(9)
                                .ownerEpoch(10)
                                .build())
                        .chunkMetadataCollection(list)
                        .build());

        testSegmentSnapshotRecordSerialization(
                SystemJournal.SegmentSnapshotRecord.builder()
                        .segmentMetadata(SegmentMetadata.builder()
                                .name("name")
                                .length(1)
                                .chunkCount(2)
                                .startOffset(3)
                                .status(5)
                                .maxRollinglength(6)
                                .firstChunk(null)
                                .lastChunk(null)
                                .lastModified(7)
                                .firstChunkStartOffset(8)
                                .lastChunkStartOffset(9)
                                .ownerEpoch(10)
                                .build())
                        .chunkMetadataCollection(list)
                        .build());
    }

    private void testSegmentSnapshotRecordSerialization(SystemJournal.SegmentSnapshotRecord original) throws Exception {
        val serializer = new SystemJournal.SegmentSnapshotRecord.Serializer();
        val bytes = serializer.serialize(original);
        val obj = serializer.deserialize(bytes);
        Assert.assertEquals(original, obj);
    }

    @Test
    public void testSystemSnapshotRecordSerialization() throws Exception {

        ArrayList<ChunkMetadata> list1 = new ArrayList<>();
        list1.add(ChunkMetadata.builder()
                .name("name1")
                .nextChunk("nextChunk1")
                .length(1)
                .status(2)
                .build());
        list1.add(ChunkMetadata.builder()
                .name("name12")
                .length(1)
                .status(2)
                .build());

        ArrayList<ChunkMetadata> list2 = new ArrayList<>();
        list2.add(ChunkMetadata.builder()
                .name("name2")
                .nextChunk("nextChunk2")
                .length(1)
                .status(3)
                .build());
        list2.add(ChunkMetadata.builder()
                .name("name22")
                .length(1)
                .status(3)
                .build());

        ArrayList<SystemJournal.SegmentSnapshotRecord> segmentlist = new ArrayList<>();

        segmentlist.add(
                SystemJournal.SegmentSnapshotRecord.builder()
                        .segmentMetadata(SegmentMetadata.builder()
                                .name("name1")
                                .length(1)
                                .chunkCount(2)
                                .startOffset(3)
                                .status(5)
                                .maxRollinglength(6)
                                .firstChunk("firstChunk111")
                                .lastChunk("lastChun111k")
                                .lastModified(7)
                                .firstChunkStartOffset(8)
                                .lastChunkStartOffset(9)
                                .ownerEpoch(10)
                                .build())
                        .chunkMetadataCollection(list1)
                        .build());

        segmentlist.add(
                SystemJournal.SegmentSnapshotRecord.builder()
                        .segmentMetadata(SegmentMetadata.builder()
                                .name("name2")
                                .length(1)
                                .chunkCount(2)
                                .startOffset(3)
                                .status(5)
                                .maxRollinglength(6)
                                .firstChunk(null)
                                .lastChunk(null)
                                .lastModified(7)
                                .firstChunkStartOffset(8)
                                .lastChunkStartOffset(9)
                                .ownerEpoch(10)
                                .build())
                        .chunkMetadataCollection(list2)
                        .build());
        val systemSnapshot = SystemJournal.SystemSnapshotRecord.builder()
                .epoch(42)
                .fileIndex(7)
                .segmentSnapshotRecords(segmentlist)
                .build();
        testSystemSnapshotRecordSerialization(systemSnapshot);
    }

    private void testSystemSnapshotRecordSerialization(SystemJournal.SystemSnapshotRecord original) throws Exception {
        val serializer = new SystemJournal.SystemSnapshotRecord.Serializer();
        val bytes = serializer.serialize(original);
        val obj = serializer.deserialize(bytes);
        Assert.assertEquals(original, obj);
    }

    /**
     * Tests {@link SystemJournal}  with non Appendable {@link ChunkStorage} using {@link SystemJournalTests}.
     */
    public static class NonAppendableChunkStorageSystemJournalTests extends SystemJournalTests {
        @Override
        @Before
        public void before() throws Exception {
            super.before();
        }

        @Override
        @After
        public void after() throws Exception {
            super.after();
        }

        @Override
        protected ChunkStorage getChunkStorage() throws Exception {
            val chunkStorage = new InMemoryChunkStorage(executorService());
            chunkStorage.setShouldSupportAppend(false);
            return chunkStorage;
        }
    }
}<|MERGE_RESOLUTION|>--- conflicted
+++ resolved
@@ -249,13 +249,9 @@
         ChunkedSegmentStorage segmentStorage = new ChunkedSegmentStorage(containerId, chunkStorage, metadataStore, executorService(), config);
 
         segmentStorage.initialize(epoch);
-<<<<<<< HEAD
         segmentStorage.getGarbageCollector().initialize(new InMemoryTaskQueueManager()).join();
         segmentStorage.bootstrap(snapshotInfoStore, null).join();
-=======
-        segmentStorage.bootstrap(snapshotInfoStore).join();
-        segmentStorage.getGarbageCollector().deleteGarbage(false, 1000).get();
->>>>>>> f969bc90
+        deleteGarbage(segmentStorage);
         segmentStorage.create("test", null).get();
 
         AssertExtensions.assertFutureThrows("concat() should throw",
@@ -264,6 +260,12 @@
         AssertExtensions.assertFutureThrows("concat() should throw",
                 segmentStorage.concat(SegmentStorageHandle.writeHandle("test"), 0, systemSegmentName, null),
                 ex -> ex instanceof IllegalStateException);
+    }
+
+    private void deleteGarbage(ChunkedSegmentStorage segmentStorage) {
+        val testTaskQueue = (InMemoryTaskQueueManager) segmentStorage.getGarbageCollector().getTaskQueue();
+        val list = testTaskQueue.drain(segmentStorage.getGarbageCollector().getTaskQueueName(), 1000);
+        segmentStorage.getGarbageCollector().processBatch(list).join();
     }
 
     /**
@@ -305,12 +307,8 @@
         segmentStorage1.getGarbageCollector().initialize(new InMemoryTaskQueueManager()).join();
 
         // Bootstrap
-<<<<<<< HEAD
         segmentStorage1.bootstrap(snapshotInfoStore, null).join();
-=======
-        segmentStorage1.bootstrap(snapshotInfoStore).join();
-        segmentStorage1.getGarbageCollector().deleteGarbage(false, 1000).get();
->>>>>>> f969bc90
+        deleteGarbage(segmentStorage1);
         checkSystemSegmentsLayout(segmentStorage1);
 
         // Simulate some writes to system segment, this should cause some new chunks being added.
@@ -332,12 +330,8 @@
         segmentStorage2.getGarbageCollector().initialize(new InMemoryTaskQueueManager()).join();
 
         // Bootstrap
-<<<<<<< HEAD
         segmentStorage2.bootstrap(snapshotInfoStore, null).join();
-=======
-        segmentStorage2.bootstrap(snapshotInfoStore).join();
-        segmentStorage2.getGarbageCollector().deleteGarbage(false, 1000).get();
->>>>>>> f969bc90
+        deleteGarbage(segmentStorage2);
         checkSystemSegmentsLayout(segmentStorage2);
 
         // Validate
@@ -384,12 +378,8 @@
         segmentStorage1.getGarbageCollector().initialize(new InMemoryTaskQueueManager()).join();
 
         // Bootstrap
-<<<<<<< HEAD
         segmentStorage1.bootstrap(snapshotInfoStore, null).join();
-=======
-        segmentStorage1.bootstrap(snapshotInfoStore).join();
-        segmentStorage1.getGarbageCollector().deleteGarbage(false, 1000).get();
->>>>>>> f969bc90
+        deleteGarbage(segmentStorage1);
         checkSystemSegmentsLayout(segmentStorage1);
 
         // Simulate some writes to system segment, this should cause some new chunks being added.
@@ -409,12 +399,8 @@
         segmentStorage2.getGarbageCollector().initialize(new InMemoryTaskQueueManager()).join();
 
         // Bootstrap
-<<<<<<< HEAD
         segmentStorage2.bootstrap(snapshotInfoStore, null).join();
-=======
-        segmentStorage2.bootstrap(snapshotInfoStore).join();
-        segmentStorage2.getGarbageCollector().deleteGarbage(false, 1000).get();
->>>>>>> f969bc90
+        deleteGarbage(segmentStorage2);
         checkSystemSegmentsLayout(segmentStorage2);
 
         val h2 = segmentStorage2.openWrite(systemSegmentName).join();
@@ -470,12 +456,8 @@
         segmentStorage1.getGarbageCollector().initialize(new InMemoryTaskQueueManager()).join();
 
         // Bootstrap
-<<<<<<< HEAD
         segmentStorage1.bootstrap(snapshotInfoStore, null).join();
-=======
-        segmentStorage1.bootstrap(snapshotInfoStore).join();
-        segmentStorage1.getGarbageCollector().deleteGarbage(false, 1000).get();
->>>>>>> f969bc90
+        deleteGarbage(segmentStorage1);
         checkSystemSegmentsLayout(segmentStorage1);
 
         // Simulate some writes to system segment, this should cause some new chunks being added.
@@ -508,12 +490,8 @@
         segmentStorage2.getGarbageCollector().initialize(new InMemoryTaskQueueManager()).join();
 
         // Bootstrap
-<<<<<<< HEAD
         segmentStorage2.bootstrap(snapshotInfoStore, null).join();
-=======
-        segmentStorage2.bootstrap(snapshotInfoStore).join();
-        segmentStorage2.getGarbageCollector().deleteGarbage(false, 1000).get();
->>>>>>> f969bc90
+        deleteGarbage(segmentStorage2);
         checkSystemSegmentsLayout(segmentStorage2);
 
         // Validate
@@ -568,12 +546,8 @@
             segmentStorageInLoop.initialize(epoch);
             segmentStorageInLoop.getGarbageCollector().initialize(new InMemoryTaskQueueManager()).join();
 
-<<<<<<< HEAD
             segmentStorageInLoop.bootstrap(snapshotInfoStore, null).join();
-=======
-            segmentStorageInLoop.bootstrap(snapshotInfoStore).join();
-            segmentStorageInLoop.getGarbageCollector().deleteGarbage(false, 1000).get();
->>>>>>> f969bc90
+            deleteGarbage(segmentStorageInLoop);
             checkSystemSegmentsLayout(segmentStorageInLoop);
 
             val h = segmentStorageInLoop.openWrite(systemSegmentName).join();
@@ -605,12 +579,8 @@
         segmentStorageFinal.initialize(epoch);
         segmentStorageFinal.getGarbageCollector().initialize(new InMemoryTaskQueueManager()).join();
 
-<<<<<<< HEAD
         segmentStorageFinal.bootstrap(snapshotInfoStore, null).join();
-=======
-        segmentStorageFinal.bootstrap(snapshotInfoStore).join();
-        segmentStorageFinal.getGarbageCollector().deleteGarbage(false, 1000).get();
->>>>>>> f969bc90
+        deleteGarbage(segmentStorageFinal);
         checkSystemSegmentsLayout(segmentStorageFinal);
 
         val info = segmentStorageFinal.getStreamSegmentInfo(systemSegmentName, null).join();
@@ -682,12 +652,8 @@
             segmentStorageInLoop.initialize(epoch);
             segmentStorageInLoop.getGarbageCollector().initialize(new InMemoryTaskQueueManager()).join();
 
-<<<<<<< HEAD
             segmentStorageInLoop.bootstrap(snapshotInfoStore, null).join();
-=======
-            segmentStorageInLoop.bootstrap(snapshotInfoStore).join();
-            segmentStorageInLoop.getGarbageCollector().deleteGarbage(false, 1000).get();
->>>>>>> f969bc90
+            deleteGarbage(segmentStorageInLoop);
             checkSystemSegmentsLayout(segmentStorageInLoop);
 
             val h = segmentStorageInLoop.openWrite(systemSegmentName).join();
@@ -741,12 +707,8 @@
         segmentStorageFinal.initialize(epoch);
         segmentStorageFinal.getGarbageCollector().initialize(new InMemoryTaskQueueManager()).join();
 
-<<<<<<< HEAD
         segmentStorageFinal.bootstrap(snapshotInfoStore, null).join();
-=======
-        segmentStorageFinal.bootstrap(snapshotInfoStore).join();
-        segmentStorageFinal.getGarbageCollector().deleteGarbage(false, 1000).get();
->>>>>>> f969bc90
+        deleteGarbage(segmentStorageFinal);
         checkSystemSegmentsLayout(segmentStorageFinal);
 
         val info = segmentStorageFinal.getStreamSegmentInfo(systemSegmentName, null).join();
@@ -841,12 +803,8 @@
         segmentStorage1.initialize(epoch);
         segmentStorage1.getGarbageCollector().initialize(new InMemoryTaskQueueManager()).join();
         // Bootstrap
-<<<<<<< HEAD
         segmentStorage1.bootstrap(snapshotInfoStore, null).join();
-=======
-        segmentStorage1.bootstrap(snapshotInfoStore).join();
-        segmentStorage1.getGarbageCollector().deleteGarbage(false, 1000).get();
->>>>>>> f969bc90
+        deleteGarbage(segmentStorage1);
         checkSystemSegmentsLayout(segmentStorage1);
 
         // Simulate some writes to system segment, this should cause some new chunks being added.
@@ -867,12 +825,8 @@
         segmentStorage2.initialize(epoch);
         segmentStorage2.getGarbageCollector().initialize(new InMemoryTaskQueueManager()).join();
 
-<<<<<<< HEAD
         segmentStorage2.bootstrap(snapshotInfoStore, null).join();
-=======
-        segmentStorage2.bootstrap(snapshotInfoStore).join();
-        segmentStorage2.getGarbageCollector().deleteGarbage(false, 1000).get();
->>>>>>> f969bc90
+        deleteGarbage(segmentStorage2);
         checkSystemSegmentsLayout(segmentStorage2);
 
         val h2 = segmentStorage2.openWrite(systemSegmentName).join();
@@ -931,12 +885,8 @@
         segmentStorage1.getGarbageCollector().initialize(new InMemoryTaskQueueManager()).join();
 
         // Bootstrap
-<<<<<<< HEAD
         segmentStorage1.bootstrap(snapshotInfoStore, null).join();
-=======
-        segmentStorage1.bootstrap(snapshotInfoStore).join();
-        segmentStorage1.getGarbageCollector().deleteGarbage(false, 1000).get();
->>>>>>> f969bc90
+        deleteGarbage(segmentStorage1);
         checkSystemSegmentsLayout(segmentStorage1);
 
         // Simulate some writes to system segment, this should cause some new chunks being added.
@@ -955,12 +905,8 @@
         segmentStorage2.initialize(epoch);
         segmentStorage2.getGarbageCollector().initialize(new InMemoryTaskQueueManager()).join();
 
-<<<<<<< HEAD
         segmentStorage2.bootstrap(snapshotInfoStore, null).join();
-=======
-        segmentStorage2.bootstrap(snapshotInfoStore).join();
-        segmentStorage2.getGarbageCollector().deleteGarbage(false, 1000).get();
->>>>>>> f969bc90
+        deleteGarbage(segmentStorage2);
         checkSystemSegmentsLayout(segmentStorage2);
 
         val h2 = segmentStorage2.openWrite(systemSegmentName).join();
