/**
 * Copyright (c) Dell Inc., or its subsidiaries. All Rights Reserved.
 *
 * Licensed under the Apache License, Version 2.0 (the "License");
 * you may not use this file except in compliance with the License.
 * You may obtain a copy of the License at
 *
 *     http://www.apache.org/licenses/LICENSE-2.0
 */
package io.pravega.segmentstore.storage.mocks;

import io.pravega.segmentstore.storage.chunklayer.ChunkedSegmentStorageConfig;
import io.pravega.segmentstore.storage.chunklayer.ChunkedRollingStorageTests;
import io.pravega.segmentstore.storage.chunklayer.ChunkedSegmentStorageTests;
import io.pravega.segmentstore.storage.chunklayer.ChunkStorage;
import io.pravega.segmentstore.storage.chunklayer.ChunkStorageTests;
import io.pravega.segmentstore.storage.chunklayer.SimpleStorageTests;
import org.junit.Assert;

import java.util.concurrent.ExecutorService;

/**
 * Unit tests for {@link InMemorySimpleStorage} using {@link SimpleStorageTests}.
 */
public class InMemorySimpleStorageTests extends SimpleStorageTests {
    protected ChunkStorage getChunkStorage() {
        return new InMemoryChunkStorage(executorService());
    }

    /**
     * Unit tests for {@link InMemorySimpleStorage} using {@link ChunkedRollingStorageTests}.
     */
    public static class InMemorySimpleStorageRollingStorageTests extends ChunkedRollingStorageTests {
        protected ChunkStorage getChunkStorage() {
            return new InMemoryChunkStorage(executorService());
        }
    }

    /**
     * Unit tests for {@link InMemorySimpleStorage} using {@link ChunkStorageTests}.
     */
    public static class InMemoryChunkStorageTests extends ChunkStorageTests {
        @Override
        protected ChunkStorage createChunkStorage() {
            return new InMemoryChunkStorage(executorService());
        }
    }

    /**
     * Unit tests for {@link InMemorySimpleStorage} using {@link ChunkedSegmentStorageTests}.
     */
    public static class InMemorySimpleStorage extends ChunkedSegmentStorageTests {

        @Override
        public ChunkStorage createChunkStorage() {
            return new InMemoryChunkStorage(executorService());
        }

        @Override
        public TestContext getTestContext() throws Exception {
            return new InMemorySimpleStorageTestContext(executorService());
        }

        @Override
        public TestContext getTestContext(ChunkedSegmentStorageConfig config) throws Exception {
            return new InMemorySimpleStorageTestContext(executorService(), config);
        }

        @Override
        protected void populate(byte[] data) {
            rnd.nextBytes(data);
        }

        @Override
        protected void checkData(byte[] expected, byte[] output) {
            Assert.assertArrayEquals(expected, output);
        }

        @Override
<<<<<<< HEAD
        protected void checkData(byte[] expected, byte[] output, int expectedStartIndex, int outputStartIndex, int length) {
            for (int i = 0; i < length; i++) {
                Assert.assertEquals(expected[expectedStartIndex + i], output[outputStartIndex + i]);
            }
=======
        public void testReadHugeChunks() {
            // Do not execute this test because it creates very large chunks (few multiples of Integer.MAX_VALUE).
            // Allocating such huge byte arrays is not desirable with InMemoryChunkStorage.
        }

        @Override
        public void testConcatHugeChunks(){
            // Do not execute this test because it creates very large chunks (few multiples of Integer.MAX_VALUE).
            // Allocating such huge byte arrays is not desirable with InMemoryChunkStorage.
>>>>>>> a043f120
        }

        public class InMemorySimpleStorageTestContext extends ChunkedSegmentStorageTests.TestContext {
            InMemorySimpleStorageTestContext(ExecutorService executorService) throws Exception {
                super(executorService);
            }

            InMemorySimpleStorageTestContext(ExecutorService executorService, ChunkedSegmentStorageConfig config) throws Exception {
                super(executorService, config);
            }

            @Override
            public ChunkStorage createChunkStorage() {
                return new InMemoryChunkStorage(executorService());
            }
        }
    }
}<|MERGE_RESOLUTION|>--- conflicted
+++ resolved
@@ -77,12 +77,13 @@
         }
 
         @Override
-<<<<<<< HEAD
         protected void checkData(byte[] expected, byte[] output, int expectedStartIndex, int outputStartIndex, int length) {
             for (int i = 0; i < length; i++) {
                 Assert.assertEquals(expected[expectedStartIndex + i], output[outputStartIndex + i]);
             }
-=======
+        }
+
+        @Override
         public void testReadHugeChunks() {
             // Do not execute this test because it creates very large chunks (few multiples of Integer.MAX_VALUE).
             // Allocating such huge byte arrays is not desirable with InMemoryChunkStorage.
@@ -92,7 +93,6 @@
         public void testConcatHugeChunks(){
             // Do not execute this test because it creates very large chunks (few multiples of Integer.MAX_VALUE).
             // Allocating such huge byte arrays is not desirable with InMemoryChunkStorage.
->>>>>>> a043f120
         }
 
         public class InMemorySimpleStorageTestContext extends ChunkedSegmentStorageTests.TestContext {
