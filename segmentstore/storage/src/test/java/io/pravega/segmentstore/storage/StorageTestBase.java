/**
 * Copyright (c) 2017 Dell Inc., or its subsidiaries. All Rights Reserved.
 *
 * Licensed under the Apache License, Version 2.0 (the "License");
 * you may not use this file except in compliance with the License.
 * You may obtain a copy of the License at
 *
 *     http://www.apache.org/licenses/LICENSE-2.0
 */
package io.pravega.segmentstore.storage;

import io.pravega.segmentstore.contracts.BadOffsetException;
import io.pravega.segmentstore.contracts.SegmentProperties;
import io.pravega.segmentstore.contracts.StreamSegmentExistsException;
import io.pravega.segmentstore.contracts.StreamSegmentNotExistsException;
import io.pravega.segmentstore.contracts.StreamSegmentSealedException;
import io.pravega.test.common.AssertExtensions;
import io.pravega.test.common.ThreadPooledTestSuite;
import java.io.ByteArrayInputStream;
import java.io.ByteArrayOutputStream;
import java.time.Duration;
import java.util.ArrayList;
import java.util.HashMap;
import java.util.Map.Entry;
import java.util.concurrent.atomic.AtomicLong;
import lombok.val;
import org.junit.Assert;
import org.junit.Test;

import static io.pravega.test.common.AssertExtensions.assertThrows;

/**
 * Base class for testing any implementation of the Storage interface.
 */
public abstract class StorageTestBase extends ThreadPooledTestSuite {
    //region General Test arguments

<<<<<<< HEAD
    protected static final Duration TIMEOUT = Duration.ofSeconds(60);
=======
    protected static final Duration TIMEOUT = Duration.ofSeconds(30);
>>>>>>> 00b0343a
    protected static final long DEFAULT_EPOCH = 1;
    protected static final int APPENDS_PER_SEGMENT = 10;
    private static final int SEGMENT_COUNT = 4;

    @Override
    protected int getThreadPoolSize() {
        return 5;
    }

    //endregion

    //region Tests

    /**
     * Tests the create() method.
     */
    @Test
    public void testCreate() {
        String segmentName = "foo_open";
        try (Storage s = createStorage()) {
            s.initialize(DEFAULT_EPOCH);
            s.create(segmentName, null).join();
            assertThrows("create() did not throw for existing StreamSegment.",
                    s.create(segmentName, null),
                    ex -> ex instanceof StreamSegmentExistsException);
        }
    }

    /**
     * Tests the openRead() and openWrite() methods.
     */
    @Test
    public void testOpen() {
        String segmentName = "foo_open";
        try (Storage s = createStorage()) {
            s.initialize(DEFAULT_EPOCH);

            // Segment does not exist.
            assertThrows("openWrite() did not throw for non-existent StreamSegment.",
                    s.openWrite(segmentName),
                    ex -> ex instanceof StreamSegmentNotExistsException);

            assertThrows("openRead() did not throw for non-existent StreamSegment.",
                    s.openRead(segmentName),
                    ex -> ex instanceof StreamSegmentNotExistsException);
        }
    }

    /**
     * Tests the write() method.
     *
     * @throws Exception if an unexpected error occurred.
     */
    @Test
    public void testWrite() throws Exception {
        String segmentName = "foo_write";
        int appendCount = 100;

        try (Storage s = createStorage()) {
            s.initialize(DEFAULT_EPOCH);
            s.create(segmentName, TIMEOUT).join();

            // Invalid handle.
            val readOnlyHandle = s.openRead(segmentName).join();
            assertThrows(
                    "write() did not throw for read-only handle.",
                    () -> s.write(readOnlyHandle, 0, new ByteArrayInputStream("h".getBytes()), 1, TIMEOUT),
                    ex -> ex instanceof IllegalArgumentException);

            assertThrows(
                    "write() did not throw for handle pointing to inexistent segment.",
                    () -> s.write(createHandle(segmentName + "_1", false, DEFAULT_EPOCH), 0, new ByteArrayInputStream("h".getBytes()), 1, TIMEOUT),
                    ex -> ex instanceof StreamSegmentNotExistsException);

            val writeHandle = s.openWrite(segmentName).join();
            long offset = 0;
            for (int j = 0; j < appendCount; j++) {
                byte[] writeData = String.format("Segment_%s_Append_%d", segmentName, j).getBytes();
                ByteArrayInputStream dataStream = new ByteArrayInputStream(writeData);
                s.write(writeHandle, offset, dataStream, writeData.length, TIMEOUT).join();
                offset += writeData.length;
            }

            // Check bad offset.
            final long finalOffset = offset;
            assertThrows("write() did not throw bad offset write (smaller).",
                    () -> s.write(writeHandle, finalOffset - 1, new ByteArrayInputStream("h".getBytes()), 1, TIMEOUT),
                    ex -> ex instanceof BadOffsetException);

            assertThrows("write() did not throw bad offset write (larger).",
                    () -> s.write(writeHandle, finalOffset + 1, new ByteArrayInputStream("h".getBytes()), 1, TIMEOUT),
                    ex -> ex instanceof BadOffsetException);

            // Check post-delete write.
            s.delete(writeHandle, TIMEOUT).join();
            assertThrows("write() did not throw for a deleted StreamSegment.",
                    () -> s.write(writeHandle, 0, new ByteArrayInputStream(new byte[1]), 1, TIMEOUT),
                    ex -> ex instanceof StreamSegmentNotExistsException);
        }
    }

    /**
     * Tests the read() method.
     *
     * @throws Exception if an unexpected error occurred.
     */
    @Test
    public void testRead() throws Exception {
        final String context = "Read";
        try (Storage s = createStorage()) {
            s.initialize(DEFAULT_EPOCH);

            // Check invalid segment name.
            assertThrows("read() did not throw for invalid segment name.",
                    () -> s.read(createHandle("foo_read_1", true, DEFAULT_EPOCH), 0, new byte[1], 0, 1, TIMEOUT),
                    ex -> ex instanceof StreamSegmentNotExistsException);

            HashMap<String, ByteArrayOutputStream> appendData = populate(s, context);

            // Do some reading.
            for (Entry<String, ByteArrayOutputStream> entry : appendData.entrySet()) {
                String segmentName = entry.getKey();
                val readHandle = s.openRead(segmentName).join();
                byte[] expectedData = entry.getValue().toByteArray();

                for (int offset = 0; offset < expectedData.length / 2; offset++) {
                    int length = expectedData.length - 2 * offset;
                    byte[] readBuffer = new byte[length];
                    int bytesRead = s.read(readHandle, offset, readBuffer, 0, readBuffer.length, TIMEOUT).join();
                    Assert.assertEquals(String.format("Unexpected number of bytes read from offset %d.", offset),
                            length, bytesRead);
                    AssertExtensions.assertArrayEquals(String.format("Unexpected read result from offset %d.", offset),
                            expectedData, offset, readBuffer, 0, bytesRead);
                }
            }

            // Test bad parameters.
            val testSegment = getSegmentName(0, context);
            val testSegmentHandle = s.openRead(testSegment).join();
            byte[] testReadBuffer = new byte[10];
            assertThrows("read() allowed reading with negative read offset.",
                    () -> s.read(testSegmentHandle, -1, testReadBuffer, 0, testReadBuffer.length, TIMEOUT),
                    ex -> ex instanceof IllegalArgumentException || ex instanceof ArrayIndexOutOfBoundsException);

            assertThrows("read() allowed reading with offset beyond Segment length.",
                    () -> s.read(testSegmentHandle, s.getStreamSegmentInfo(testSegment, TIMEOUT).join().getLength() + 1,
                            testReadBuffer, 0, testReadBuffer.length, TIMEOUT),
                    ex -> ex instanceof IllegalArgumentException || ex instanceof ArrayIndexOutOfBoundsException);

            assertThrows("read() allowed reading with negative read buffer offset.",
                    () -> s.read(testSegmentHandle, 0, testReadBuffer, -1, testReadBuffer.length, TIMEOUT),
                    ex -> ex instanceof IllegalArgumentException || ex instanceof ArrayIndexOutOfBoundsException);

            assertThrows("read() allowed reading with invalid read buffer length.",
                    () -> s.read(testSegmentHandle, 0, testReadBuffer, 1, testReadBuffer.length, TIMEOUT),
                    ex -> ex instanceof IllegalArgumentException || ex instanceof ArrayIndexOutOfBoundsException);

            assertThrows("read() allowed reading with invalid read length.",
                    () -> s.read(testSegmentHandle, 0, testReadBuffer, 0, testReadBuffer.length + 1, TIMEOUT),
                    ex -> ex instanceof IllegalArgumentException || ex instanceof ArrayIndexOutOfBoundsException);

            // Check post-delete read.
            s.delete(s.openWrite(testSegment).join(), TIMEOUT).join();
            assertThrows("read() did not throw for a deleted StreamSegment.",
                    () -> s.read(testSegmentHandle, 0, new byte[1], 0, 1, TIMEOUT),
                    ex -> ex instanceof StreamSegmentNotExistsException);
        }
    }

    /**
     * Tests the seal() method.
     *
     * @throws Exception if an unexpected error occurred.
     */
    @Test
    public void testSeal() throws Exception {
        final String context = "Seal";
        try (Storage s = createStorage()) {
            s.initialize(DEFAULT_EPOCH);

            // Check segment not exists.
            assertThrows("seal() did not throw for non-existent segment name.",
                    () -> s.seal(createHandle("foo", false, DEFAULT_EPOCH), TIMEOUT),
                    ex -> ex instanceof StreamSegmentNotExistsException);

            HashMap<String, ByteArrayOutputStream> appendData = populate(s, context);
            int deleteCount = 0;
            for (String segmentName : appendData.keySet()) {
                val readHandle = s.openRead(segmentName).join();
                assertThrows("seal() did not throw for read-only handle.",
                        () -> s.seal(readHandle, TIMEOUT),
                        ex -> ex instanceof IllegalArgumentException);

                val writeHandle = s.openWrite(segmentName).join();
                s.seal(writeHandle, TIMEOUT).join();

                //Seal is idempotent. Resealing an already sealed segment should work.
                s.seal(writeHandle, TIMEOUT).join();
                assertThrows("write() did not throw for a sealed StreamSegment.",
                        () -> s.write(writeHandle, s.getStreamSegmentInfo(segmentName, TIMEOUT).
                                join().getLength(), new ByteArrayInputStream("g".getBytes()), 1, TIMEOUT),
                        ex -> ex instanceof StreamSegmentSealedException);

                // Check post-delete seal. Half of the segments use the existing handle, and half will re-acquire it.
                // We want to reacquire it because OpenWrite will return a read-only handle for sealed segments.
                boolean reacquireHandle = (deleteCount++) % 2 == 0;
                SegmentHandle deleteHandle = writeHandle;
                if (reacquireHandle) {
                    deleteHandle = s.openWrite(segmentName).join();
                }

                s.delete(deleteHandle, TIMEOUT).join();
                assertThrows("seal() did not throw for a deleted StreamSegment.",
                        () -> s.seal(writeHandle, TIMEOUT),
                        ex -> ex instanceof StreamSegmentNotExistsException);
            }
        }
    }

    /**
     * Tests the concat() method.
     *
     * @throws Exception if an unexpected error occurred.
     */
    @Test
    public void testConcat() throws Exception {
        final String context = "Concat";
        try (Storage s = createStorage()) {
            s.initialize(DEFAULT_EPOCH);
            HashMap<String, ByteArrayOutputStream> appendData = populate(s, context);

            // Check invalid segment name.
            val firstSegmentName = getSegmentName(0, context);
            val firstSegmentHandle = s.openWrite(firstSegmentName).join();
            AtomicLong firstSegmentLength = new AtomicLong(s.getStreamSegmentInfo(firstSegmentName,
                    TIMEOUT).join().getLength());
            assertThrows("concat() did not throw for non-existent target segment name.",
                    () -> s.concat(createHandle("foo1", false, DEFAULT_EPOCH), 0, firstSegmentName, TIMEOUT),
                    ex -> ex instanceof StreamSegmentNotExistsException);

            assertThrows("concat() did not throw for invalid source StreamSegment name.",
                    () -> s.concat(firstSegmentHandle, firstSegmentLength.get(), "foo2", TIMEOUT),
                    ex -> ex instanceof StreamSegmentNotExistsException);

            ArrayList<String> concatOrder = new ArrayList<>();
            concatOrder.add(firstSegmentName);
            for (String sourceSegment : appendData.keySet()) {
                if (sourceSegment.equals(firstSegmentName)) {
                    // FirstSegment is where we'll be concatenating to.
                    continue;
                }

                assertThrows("Concat allowed when source segment is not sealed.",
                        () -> s.concat(firstSegmentHandle, firstSegmentLength.get(), sourceSegment, TIMEOUT),
                        ex -> ex instanceof IllegalStateException);

                // Seal the source segment and then re-try the concat
                val sourceWriteHandle = s.openWrite(sourceSegment).join();
                s.seal(sourceWriteHandle, TIMEOUT).join();
                SegmentProperties preConcatTargetProps = s.getStreamSegmentInfo(firstSegmentName, TIMEOUT).join();
                SegmentProperties sourceProps = s.getStreamSegmentInfo(sourceSegment, TIMEOUT).join();

                s.concat(firstSegmentHandle, firstSegmentLength.get(), sourceSegment, TIMEOUT).join();
                concatOrder.add(sourceSegment);
                SegmentProperties postConcatTargetProps = s.getStreamSegmentInfo(firstSegmentName, TIMEOUT).join();
                Assert.assertFalse("concat() did not delete source segment", s.exists(sourceSegment, TIMEOUT).join());

                // Only check lengths here; we'll check the contents at the end.
                Assert.assertEquals("Unexpected target StreamSegment.length after concatenation.",
                        preConcatTargetProps.getLength() + sourceProps.getLength(), postConcatTargetProps.getLength());
                firstSegmentLength.set(postConcatTargetProps.getLength());
            }

            // Check the contents of the first StreamSegment. We already validated that the length is correct.
            SegmentProperties segmentProperties = s.getStreamSegmentInfo(firstSegmentName, TIMEOUT).join();
            byte[] readBuffer = new byte[(int) segmentProperties.getLength()];

            // Read the entire StreamSegment.
            int bytesRead = s.read(firstSegmentHandle, 0, readBuffer, 0, readBuffer.length, TIMEOUT).join();
            Assert.assertEquals("Unexpected number of bytes read.", readBuffer.length, bytesRead);

            // Check, concat-by-concat, that the final data is correct.
            int offset = 0;
            for (String segmentName : concatOrder) {
                byte[] concatData = appendData.get(segmentName).toByteArray();
                AssertExtensions.assertArrayEquals("Unexpected concat data.", concatData, 0, readBuffer, offset,
                        concatData.length);
                offset += concatData.length;
            }

            Assert.assertEquals("Concat included more bytes than expected.", offset, readBuffer.length);
        }
    }

    /**
     * Verifies that the Storage implementation enforces fencing: if a segment owner changes, no operation is allowed
     * on a segment until open() is called on it.
     *
     * @throws Exception If one got thrown.
     */
    @Test
    public abstract void testFencing() throws Exception;

    private String getSegmentName(int id, String context) {
        return String.format("%s_%s", context, id);
    }

    private HashMap<String, ByteArrayOutputStream> populate(Storage s, String context) throws Exception {
        HashMap<String, ByteArrayOutputStream> appendData = new HashMap<>();

        for (int segmentId = 0; segmentId < SEGMENT_COUNT; segmentId++) {
            String segmentName = getSegmentName(segmentId, context);

            s.create(segmentName, TIMEOUT).join();
            val writeHandle = s.openWrite(segmentName).join();
            ByteArrayOutputStream writeStream = new ByteArrayOutputStream();
            appendData.put(segmentName, writeStream);

            long offset = 0;
            for (int j = 0; j < APPENDS_PER_SEGMENT; j++) {
                byte[] writeData = String.format("Segment_%s_Append_%d", segmentName, j).getBytes();
                ByteArrayInputStream dataStream = new ByteArrayInputStream(writeData);
                s.write(writeHandle, offset, dataStream, writeData.length, TIMEOUT).join();
                writeStream.write(writeData);
                offset += writeData.length;
            }
        }
        return appendData;
    }

    //endregion

    //region Abstract methods

    /**
     * Creates a new instance of the Storage implementation to be tested. This will be cleaned up (via close()) upon
     * test termination.
     */
    protected abstract Storage createStorage();

    /**
     * Creates a new handle for the given Segment, regardless of whether the Segment exists or not.
     *
     * @param segmentName The name of the segment.
     * @param readOnly    Whether this is a read-only handle or not.
     * @param epoch       Epoch.
     * @return The handle.
     */
    protected abstract SegmentHandle createHandle(String segmentName, boolean readOnly, long epoch);

    //endregion
}<|MERGE_RESOLUTION|>--- conflicted
+++ resolved
@@ -35,11 +35,7 @@
 public abstract class StorageTestBase extends ThreadPooledTestSuite {
     //region General Test arguments
 
-<<<<<<< HEAD
-    protected static final Duration TIMEOUT = Duration.ofSeconds(60);
-=======
     protected static final Duration TIMEOUT = Duration.ofSeconds(30);
->>>>>>> 00b0343a
     protected static final long DEFAULT_EPOCH = 1;
     protected static final int APPENDS_PER_SEGMENT = 10;
     private static final int SEGMENT_COUNT = 4;
