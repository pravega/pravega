--- conflicted
+++ resolved
@@ -165,13 +165,10 @@
         Iterator<SegmentProperties> it = s.listSegments();
         expectedCount -= deletedSegments.size();
         Assert.assertEquals(expectedCount, Iterators.size(it));
-<<<<<<< HEAD
-=======
         while(it.hasNext()){
             SegmentProperties curr = it.next();
             Assert.assertFalse("deleted segment is returned by the Iterator", deletedSegments.contains(curr.getName()));
         }
->>>>>>> 3b2ae1bf
     }
 
     /**
