--- conflicted
+++ resolved
@@ -37,11 +37,7 @@
  *
  * A note about {@link ByteBuf}s. All the methods defined in this interface make use of {@link ByteBuf} either directly
  * or via {@link TableSegmentKey}/{@link TableSegmentEntry}. It is expected that no implementation of the {@link TableSegment}
-<<<<<<< HEAD
- * interface will either retain ({@link ByteBuf#retain()) or release ({@link ByteBuf#release()}) these buffers during
-=======
  * interface will either retain ({@link ByteBuf#retain()}) or release ({@link ByteBuf#release()}) these buffers during
->>>>>>> a9bd3e34
  * execution. The lifecycle of these buffers should be maintained externally by the calling code, using the following
  * guidelines:
  * * For methods that accept externally-provided {@link ByteBuf}s, the calling code should call {@link ByteBuf#retain()}
@@ -65,13 +61,9 @@
      * <li>{@link ConditionalTableUpdateException} If this is a Conditional Update and the condition was not satisfied.
      * </ul>
      */
-<<<<<<< HEAD
     default CompletableFuture<TableSegmentKeyVersion> put(TableSegmentEntry entry) {
         return put(Collections.singletonList(entry)).thenApply(result -> result.get(0));
     }
-=======
-    CompletableFuture<TableSegmentKeyVersion> put(TableSegmentEntry entry);
->>>>>>> a9bd3e34
 
     /**
      * Inserts new or updates existing Table Entries into this Table Segment.
@@ -102,13 +94,9 @@
      * <li>{@link ConditionalTableUpdateException} If this is a Conditional Removal and the condition was not satisfied.
      * </ul>
      */
-<<<<<<< HEAD
     default CompletableFuture<Void> remove(TableSegmentKey key) {
         return remove(Collections.singleton(key));
     }
-=======
-    CompletableFuture<Void> remove(TableSegmentKey key);
->>>>>>> a9bd3e34
 
     /**
      * Removes one or more keys from this Table Segment.
@@ -132,13 +120,9 @@
      * @return A CompletableFuture that, when completed, will contain the requested result. If no such Key exists, this
      * will be completed with a null value.
      */
-<<<<<<< HEAD
     default CompletableFuture<TableSegmentEntry> get(ByteBuf key) {
         return get(Collections.singletonList(key)).thenApply(result -> result.get(0));
     }
-=======
-    CompletableFuture<TableSegmentEntry> get(ByteBuf key);
->>>>>>> a9bd3e34
 
     /**
      * Gets the latest values for the given Keys.
