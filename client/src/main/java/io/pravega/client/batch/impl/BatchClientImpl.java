--- conflicted
+++ resolved
@@ -115,7 +115,7 @@
         return controller.getCurrentSegments(stream.getScope(), stream.getStreamName())
                          .thenApply(s -> {
                              Map<Segment, Long> pos =
-                                     s.getSegments().stream().map(this::getSegmentInfo)
+                                     s.getSegments().stream().map(this::segmentToInfo)
                                       .collect(Collectors.toMap(SegmentInfo::getSegment, SegmentInfo::getWriteOffset));
                              return new StreamCutImpl(stream, pos);
                          });
@@ -141,13 +141,7 @@
                                      .endStreamCut(endStreamCut).build();
     }
 
-<<<<<<< HEAD
-    private SegmentInfo getSegmentInfo(final Segment s) {
-        @Cleanup
-        SegmentMetadataClient client = segmentMetadataClientFactory.createSegmentMetadataClient(s);
-=======
     private SegmentInfo segmentToInfo(Segment s) {
->>>>>>> 8cb8cd40
         String delegationToken;
         synchronized (this) {
             delegationToken = latestDelegationToken.get();
@@ -157,7 +151,6 @@
         return client.getSegmentInfo();
     }
 
-<<<<<<< HEAD
     /*
      * Given a segment, fetch its SegmentRange.
      * - If segment is part of startStreamCut / endStreamCut update startOffset and endOffset accordingly.
@@ -173,26 +166,10 @@
                                .endOffset(endStreamCut.asImpl().getPositions().get(segment));
         } else {
             //use segment meta data client to fetch the segment offsets.
-            SegmentInfo r = getSegmentInfo(segment);
+            SegmentInfo r = segmentToInfo(segment);
             segmentRangeBuilder.startOffset(startStreamCut.asImpl().getPositions().getOrDefault(segment, r.getStartingOffset()))
                                .endOffset(endStreamCut.asImpl().getPositions().getOrDefault(segment, r.getWriteOffset()));
         }
         return segmentRangeBuilder.build();
-=======
-    @Override
-    public <T> SegmentIterator<T> readSegment(Segment segment, Serializer<T> deserializer) {
-        @Cleanup
-        SegmentMetadataClient metadataClient = segmentMetadataClientFactory.createSegmentMetadataClient(segment, latestDelegationToken.get());
-        SegmentInfo segmentInfo = metadataClient.getSegmentInfo();
-        return new SegmentIteratorImpl<>(inputStreamFactory, segment, deserializer, segmentInfo.getStartingOffset(), segmentInfo.getWriteOffset());
-    }
-
-    @Override
-    public <T> SegmentIterator<T> readSegment(Segment segment, Serializer<T> deserializer, long startingOffset) {
-        @Cleanup
-        SegmentMetadataClient metadataClient = segmentMetadataClientFactory.createSegmentMetadataClient(segment, latestDelegationToken.get());
-        SegmentInfo segmentInfo = metadataClient.getSegmentInfo();
-        return new SegmentIteratorImpl<>(inputStreamFactory, segment, deserializer, startingOffset, segmentInfo.getWriteOffset());
->>>>>>> 8cb8cd40
     }
 }