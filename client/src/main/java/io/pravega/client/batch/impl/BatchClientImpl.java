/**
 * Copyright (c) 2017 Dell Inc., or its subsidiaries. All Rights Reserved.
 *
 * Licensed under the Apache License, Version 2.0 (the "License");
 * you may not use this file except in compliance with the License.
 * You may obtain a copy of the License at
 *
 *     http://www.apache.org/licenses/LICENSE-2.0
 */
package io.pravega.client.batch.impl;

import com.google.common.annotations.Beta;
import com.google.common.base.Preconditions;
import com.google.common.collect.Iterators;
import io.pravega.client.batch.BatchClient;
import io.pravega.client.batch.SegmentRange;
import io.pravega.client.batch.StreamSegmentsInfo;
import io.pravega.client.segment.impl.SegmentInfo;
import io.pravega.client.batch.SegmentIterator;
import io.pravega.client.batch.StreamInfo;
import io.pravega.client.netty.impl.ConnectionFactory;
import io.pravega.client.segment.impl.Segment;
import io.pravega.client.segment.impl.SegmentInputStreamFactory;
import io.pravega.client.segment.impl.SegmentInputStreamFactoryImpl;
import io.pravega.client.segment.impl.SegmentMetadataClient;
import io.pravega.client.segment.impl.SegmentMetadataClientFactory;
import io.pravega.client.segment.impl.SegmentMetadataClientFactoryImpl;
import io.pravega.client.stream.Serializer;
import io.pravega.client.stream.Stream;
import io.pravega.client.stream.impl.Controller;
<<<<<<< HEAD
import io.pravega.client.stream.StreamCut;
=======
>>>>>>> 2f53a1ad
import io.pravega.client.stream.impl.StreamCutImpl;
import io.pravega.client.stream.impl.StreamImpl;
import java.util.Date;
import java.util.Iterator;
import java.util.Map;
import java.util.Optional;
import java.util.SortedSet;
import java.util.TreeSet;
import java.util.concurrent.CompletableFuture;
import java.util.stream.Collectors;
import lombok.Cleanup;
import lombok.extern.slf4j.Slf4j;
import org.apache.commons.lang3.NotImplementedException;

import static io.pravega.common.concurrent.Futures.getAndHandleExceptions;

@Beta
@Slf4j
public class BatchClientImpl implements BatchClient {

    private final Controller controller;
    private final SegmentInputStreamFactory inputStreamFactory;
    private final SegmentMetadataClientFactory segmentMetadataClientFactory;

    public BatchClientImpl(Controller controller, ConnectionFactory connectionFactory) {
        this.controller = controller;
        inputStreamFactory = new SegmentInputStreamFactoryImpl(controller, connectionFactory);
        segmentMetadataClientFactory = new SegmentMetadataClientFactoryImpl(controller, connectionFactory);
    }

    private StreamInfo getStreamInfo(Stream stream) {
        // TODO: Implement this method and make it public
        // Name from stream
        // Length refector from ReaderGroupImpl perhaps move to controller.
        // Creation time needs an added api? or perhaps modify the getsegmentAtTime api
        // create a controller.getStreamSealTime() which returns null if open
        throw new NotImplementedException("getStreamInfo");
    }

    @Override
    public StreamSegmentsInfo getSegments(final Stream stream, final StreamCut fromStreamCut, final StreamCut toStreamCut) {
        Preconditions.checkNotNull(stream, "stream");
        return listSegments(stream, Optional.ofNullable(fromStreamCut), Optional.ofNullable(toStreamCut));
    }

<<<<<<< HEAD
    @Override
    public <T> SegmentIterator<T> readSegment(final SegmentRange segment, final Serializer<T> deserializer) {
        return new SegmentIteratorImpl<>(inputStreamFactory, segment.asImpl().getSegment(), deserializer,
                segment.asImpl().getStartOffset(), segment.asImpl().getEndOffset());
=======
    private Iterator<SegmentInfo> listSegments(Stream stream, Date from) {
        // modify iteration above but starting with a timestamp and ending with a break
        Map<Segment, Long> segments = getAndHandleExceptions(controller.getSegmentsAtTime(new StreamImpl(stream.getScope(),
                                                                                                         stream.getStreamName()),
                                                                                          from.getTime()),
                                                             RuntimeException::new);
        SortedSet<Segment> result = new TreeSet<>();
        result.addAll(segments.keySet());
        result.addAll(getAndHandleExceptions(controller.getSuccessors(new StreamCutImpl(stream, segments)),
                                             RuntimeException::new));
        return Iterators.transform(result.iterator(), s -> segmentToInfo(s));
>>>>>>> 2f53a1ad
    }

    private StreamSegmentsInfo listSegments(final Stream stream, final Optional<StreamCut> startStreamCut,
                                            final Optional<StreamCut> endStreamCut) {
        //Validate that the stream cuts are for the requested stream.
        startStreamCut.ifPresent(streamCut -> Preconditions.checkArgument(stream.equals(streamCut.asImpl().getStream())));
        endStreamCut.ifPresent(streamCut -> Preconditions.checkArgument(stream.equals(streamCut.asImpl().getStream())));

        // if startStreamCut is not provided use the streamCut at the start of the stream.
        // if toStreamCut is not provided obtain a streamCut at the tail of the stream.
        CompletableFuture<StreamCut> startSCFuture = startStreamCut.isPresent() ?
                CompletableFuture.completedFuture(startStreamCut.get()) : fetchStreamCut(stream, new Date(0L));
        CompletableFuture<StreamCut> endSCFuture = endStreamCut.isPresent() ?
                CompletableFuture.completedFuture(endStreamCut.get()) : fetchTailStreamCut(stream);

        //fetch the StreamSegmentsInfo based on start and end streamCuts.
        CompletableFuture<StreamSegmentsInfoImpl> streamSegmentInfo = startSCFuture.thenCombine(endSCFuture,
                (startSC, endSC) -> getStreamSegmentInfo(startSC, endSC));
        return getAndHandleExceptions(streamSegmentInfo, RuntimeException::new);
    }

    private CompletableFuture<StreamCut> fetchStreamCut(final Stream stream, final Date from) {
        return controller.getSegmentsAtTime(new StreamImpl(stream.getScope(), stream.getStreamName()), from.getTime())
                         .thenApply(segmentLongMap -> new StreamCutImpl(stream, segmentLongMap));
    }

    private CompletableFuture<StreamCut> fetchTailStreamCut(final Stream stream) {
        return controller.getCurrentSegments(stream.getScope(), stream.getStreamName())
                         .thenApply(s -> {
                             Map<Segment, Long> pos =
                                     s.getSegments().stream().map(this::getSegmentInfo)
                                      .collect(Collectors.toMap(SegmentInfo::getSegment, SegmentInfo::getWriteOffset));
                             return new StreamCutImpl(stream, pos);
                         });
    }

    private StreamSegmentsInfoImpl getStreamSegmentInfo(final StreamCut startStreamCut, final StreamCut endStreamCut) {
        log.debug("Start stream cut: {}, End stream cut: {}", startStreamCut, endStreamCut);
        StreamSegmentsInfoImpl.validateStreamCuts(startStreamCut, endStreamCut);

        final SortedSet<Segment> segmentSet = new TreeSet<>();
        segmentSet.addAll(getAndHandleExceptions(controller.getSegments(startStreamCut, endStreamCut),
                RuntimeException::new));
        log.debug("List of Segments between the start and end stream cuts : {}", segmentSet);

        Iterator<SegmentRange> iterator = Iterators.transform(segmentSet.iterator(),
                s -> getSegmentRange(s, startStreamCut, endStreamCut));
        return StreamSegmentsInfoImpl.builder().segmentRangeIterator(iterator)
                                     .startStreamCut(startStreamCut)
                                     .endStreamCut(endStreamCut).build();
    }

    private SegmentInfo getSegmentInfo(final Segment s) {
        @Cleanup
        SegmentMetadataClient client = segmentMetadataClientFactory.createSegmentMetadataClient(s);
        return client.getSegmentInfo();
    }

    /*
     * Given a segment fetch its SegmentRange.
     * - If segment is part of startStreamCut / endStreamCut update startOffset and endOffset accordingly.
     * - If segment is not part of the streamCuts fetch the data using SegmentMetadataClient.
     */
    private SegmentRange getSegmentRange(final Segment segment, final StreamCut startStreamCut,
                                              final StreamCut endStreamCut) {
        SegmentRangeImpl.SegmentRangeImplBuilder segmentRangeBuilder = SegmentRangeImpl.builder()
                                                                                            .segment(segment);
        if (startStreamCut.asImpl().getPositions().containsKey(segment) && endStreamCut.asImpl().getPositions().containsKey(segment)) {
            //use the meta data present in startStreamCut and endStreamCuts.
            segmentRangeBuilder.startOffset(startStreamCut.asImpl().getPositions().get(segment))
                           .endOffset(endStreamCut.asImpl().getPositions().get(segment));
        } else {
            //use segment meta data client to fetch the segment offsets.
            SegmentInfo r = getSegmentInfo(segment);
            segmentRangeBuilder.startOffset(startStreamCut.asImpl().getPositions().getOrDefault(segment, r.getStartingOffset()))
                           .endOffset(endStreamCut.asImpl().getPositions().getOrDefault(segment, r.getWriteOffset()));
        }
        return segmentRangeBuilder.build();
    }
}<|MERGE_RESOLUTION|>--- conflicted
+++ resolved
@@ -28,10 +28,7 @@
 import io.pravega.client.stream.Serializer;
 import io.pravega.client.stream.Stream;
 import io.pravega.client.stream.impl.Controller;
-<<<<<<< HEAD
 import io.pravega.client.stream.StreamCut;
-=======
->>>>>>> 2f53a1ad
 import io.pravega.client.stream.impl.StreamCutImpl;
 import io.pravega.client.stream.impl.StreamImpl;
 import java.util.Date;
@@ -49,7 +46,6 @@
 import static io.pravega.common.concurrent.Futures.getAndHandleExceptions;
 
 @Beta
-@Slf4j
 public class BatchClientImpl implements BatchClient {
 
     private final Controller controller;
@@ -77,24 +73,10 @@
         return listSegments(stream, Optional.ofNullable(fromStreamCut), Optional.ofNullable(toStreamCut));
     }
 
-<<<<<<< HEAD
     @Override
     public <T> SegmentIterator<T> readSegment(final SegmentRange segment, final Serializer<T> deserializer) {
         return new SegmentIteratorImpl<>(inputStreamFactory, segment.asImpl().getSegment(), deserializer,
                 segment.asImpl().getStartOffset(), segment.asImpl().getEndOffset());
-=======
-    private Iterator<SegmentInfo> listSegments(Stream stream, Date from) {
-        // modify iteration above but starting with a timestamp and ending with a break
-        Map<Segment, Long> segments = getAndHandleExceptions(controller.getSegmentsAtTime(new StreamImpl(stream.getScope(),
-                                                                                                         stream.getStreamName()),
-                                                                                          from.getTime()),
-                                                             RuntimeException::new);
-        SortedSet<Segment> result = new TreeSet<>();
-        result.addAll(segments.keySet());
-        result.addAll(getAndHandleExceptions(controller.getSuccessors(new StreamCutImpl(stream, segments)),
-                                             RuntimeException::new));
-        return Iterators.transform(result.iterator(), s -> segmentToInfo(s));
->>>>>>> 2f53a1ad
     }
 
     private StreamSegmentsInfo listSegments(final Stream stream, final Optional<StreamCut> startStreamCut,
