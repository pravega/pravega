--- conflicted
+++ resolved
@@ -104,16 +104,8 @@
     public <T> SegmentIterator<T> readSegment(Segment segment, Serializer<T> deserializer) {
         @Cleanup
         SegmentMetadataClient metadataClient = segmentMetadataClientFactory.createSegmentMetadataClient(segment);
-<<<<<<< HEAD
-        long segmentLength;
-        synchronized (this) {
-            segmentLength = metadataClient.fetchCurrentSegmentLength(latestDelegationToken.get());
-        }
-        return readSegment(segment, deserializer, 0, segmentLength);
-=======
-        SegmentInfo segmentInfo = metadataClient.getSegmentInfo();
+        SegmentInfo segmentInfo = metadataClient.getSegmentInfo(latestDelegationToken.get());
         return new SegmentIteratorImpl<>(inputStreamFactory, segment, deserializer, segmentInfo.getStartingOffset(), segmentInfo.getWriteOffset());
->>>>>>> ea0edd79
     }
 
     @Override
