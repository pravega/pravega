/**
 * Copyright (c) 2017 Dell Inc., or its subsidiaries. All Rights Reserved.
 *
 * Licensed under the Apache License, Version 2.0 (the "License");
 * you may not use this file except in compliance with the License.
 * You may obtain a copy of the License at
 *
 *     http://www.apache.org/licenses/LICENSE-2.0
 */
package io.pravega.client.batch.impl;

import com.google.common.annotations.Beta;
import com.google.common.collect.Iterators;
import io.pravega.client.batch.BatchClient;
import io.pravega.client.batch.SegmentInfo;
import io.pravega.client.batch.SegmentIterator;
import io.pravega.client.batch.StreamInfo;
import io.pravega.client.netty.impl.ConnectionFactory;
import io.pravega.client.segment.impl.Segment;
import io.pravega.client.segment.impl.SegmentInputStreamFactory;
import io.pravega.client.segment.impl.SegmentInputStreamFactoryImpl;
import io.pravega.client.segment.impl.SegmentMetadataClient;
import io.pravega.client.segment.impl.SegmentMetadataClientFactory;
import io.pravega.client.segment.impl.SegmentMetadataClientFactoryImpl;
import io.pravega.client.stream.Serializer;
import io.pravega.client.stream.Stream;
import io.pravega.client.stream.impl.Controller;
import io.pravega.client.stream.impl.StreamCutImpl;
import io.pravega.client.stream.impl.StreamImpl;
import io.pravega.client.stream.impl.StreamSegmentSuccessors;
import java.util.Date;
import java.util.Iterator;
import java.util.Map;
import java.util.SortedSet;
import java.util.TreeSet;
import java.util.concurrent.atomic.AtomicReference;
import javax.annotation.concurrent.GuardedBy;
import lombok.Cleanup;
import org.apache.commons.lang3.NotImplementedException;

import static io.pravega.common.concurrent.Futures.getAndHandleExceptions;

@Beta
public class BatchClientImpl implements BatchClient {

    private final Controller controller;
    private final SegmentInputStreamFactory inputStreamFactory;
    private final SegmentMetadataClientFactory segmentMetadataClientFactory;

    @GuardedBy("this")
    private final AtomicReference<String> latestDelegationToken;

    public BatchClientImpl(Controller controller, ConnectionFactory connectionFactory) {
        this.controller = controller;
        inputStreamFactory = new SegmentInputStreamFactoryImpl(controller, connectionFactory);
        segmentMetadataClientFactory = new SegmentMetadataClientFactoryImpl(controller, connectionFactory);
        latestDelegationToken = new AtomicReference<String>();
    }

    private StreamInfo getStreamInfo(Stream stream) {
        // TODO: Implement this method and make it public
        // Name from stream
        // Length refector from ReaderGroupImpl perhaps move to controller.
        // Creation time needs an added api? or perhaps modify the getsegmentAtTime api
        // create a controller.getStreamSealTime() which returns null if open
        throw new NotImplementedException("getStreamInfo");
    }

    @Override
    public Iterator<SegmentInfo> listSegments(Stream stream) {
        return listSegments(stream, new Date(0L));
    }

    private Iterator<SegmentInfo> listSegments(Stream stream, Date from) {
        // modify iteration above but starting with a timestamp and ending with a break
        Map<Segment, Long> segments = getAndHandleExceptions(controller.getSegmentsAtTime(new StreamImpl(stream.getScope(),
                                                                                                         stream.getStreamName()),
                                                                                          from.getTime()),
                                                             RuntimeException::new);
        SortedSet<Segment> result = new TreeSet<>();
        result.addAll(segments.keySet());
<<<<<<< HEAD
        StreamSegmentSuccessors successors = getAndHandleExceptions(controller.getSuccessors(new StreamCut(stream, segments)),
                RuntimeException::new);

        result.addAll(successors.getSegments());
        synchronized (this) {
            latestDelegationToken.set(successors.getDelegationToken());
        }
=======
        result.addAll(getAndHandleExceptions(controller.getSuccessors(new StreamCutImpl(stream, segments)),
                                             RuntimeException::new));
>>>>>>> 2f53a1ad
        return Iterators.transform(result.iterator(), s -> segmentToInfo(s));
    }

    private SegmentInfo segmentToInfo(Segment s) {
        @Cleanup
        SegmentMetadataClient client = segmentMetadataClientFactory.createSegmentMetadataClient(s);

        String delegationToken;
        synchronized (this) {
            delegationToken = latestDelegationToken.get();
        }
        return client.getSegmentInfo(delegationToken);
    }

    @Override
    public <T> SegmentIterator<T> readSegment(Segment segment, Serializer<T> deserializer) {
        @Cleanup
        SegmentMetadataClient metadataClient = segmentMetadataClientFactory.createSegmentMetadataClient(segment);
        SegmentInfo segmentInfo = metadataClient.getSegmentInfo(latestDelegationToken.get());
        return new SegmentIteratorImpl<>(inputStreamFactory, segment, deserializer, segmentInfo.getStartingOffset(), segmentInfo.getWriteOffset());
    }

    @Override
    public <T> SegmentIterator<T> readSegment(Segment segment, Serializer<T> deserializer, long startingOffset) {
        @Cleanup
        SegmentMetadataClient metadataClient = segmentMetadataClientFactory.createSegmentMetadataClient(segment);
        SegmentInfo segmentInfo = metadataClient.getSegmentInfo(latestDelegationToken.get());
        return new SegmentIteratorImpl<>(inputStreamFactory, segment, deserializer, startingOffset, segmentInfo.getWriteOffset());
    }

}<|MERGE_RESOLUTION|>--- conflicted
+++ resolved
@@ -79,18 +79,13 @@
                                                              RuntimeException::new);
         SortedSet<Segment> result = new TreeSet<>();
         result.addAll(segments.keySet());
-<<<<<<< HEAD
-        StreamSegmentSuccessors successors = getAndHandleExceptions(controller.getSuccessors(new StreamCut(stream, segments)),
+        StreamSegmentSuccessors successors = getAndHandleExceptions(controller.getSuccessors(new StreamCutImpl(stream, segments)),
                 RuntimeException::new);
 
         result.addAll(successors.getSegments());
         synchronized (this) {
             latestDelegationToken.set(successors.getDelegationToken());
         }
-=======
-        result.addAll(getAndHandleExceptions(controller.getSuccessors(new StreamCutImpl(stream, segments)),
-                                             RuntimeException::new));
->>>>>>> 2f53a1ad
         return Iterators.transform(result.iterator(), s -> segmentToInfo(s));
     }
 
