--- conflicted
+++ resolved
@@ -113,11 +113,7 @@
      * @param scopeName The name of the scope for which to list streams in.
      * @return Iterator of Stream to iterator over all streams in scope. 
      */
-<<<<<<< HEAD
-    Iterator<Stream> listStreamsInScope(String scopeName);
-=======
     Iterator<Stream> listStreams(String scopeName);
->>>>>>> b4155031
 
     /**
      * Deletes an existing scope. The scope must contain no
