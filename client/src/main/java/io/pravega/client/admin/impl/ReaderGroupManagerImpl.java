--- conflicted
+++ resolved
@@ -24,12 +24,7 @@
 import io.pravega.client.stream.ReaderGroup;
 import io.pravega.client.stream.ReaderGroupConfig;
 import io.pravega.client.stream.Serializer;
-<<<<<<< HEAD
-=======
-import io.pravega.client.stream.Stream;
-import io.pravega.client.stream.StreamConfiguration;
 import io.pravega.client.stream.InvalidStreamException;
->>>>>>> 749db6ab
 import io.pravega.client.stream.impl.AbstractClientFactoryImpl;
 import io.pravega.client.stream.impl.ClientFactoryImpl;
 import io.pravega.client.stream.impl.ReaderGroupImpl;
@@ -98,50 +93,41 @@
 
     @Override
     public void deleteReaderGroup(String groupName) {
-<<<<<<< HEAD
-        @Cleanup
-        StateSynchronizer<ReaderGroupState> synchronizer = clientFactory.createStateSynchronizer(NameUtils.getStreamForReaderGroup(groupName),
+        UUID readerGroupId = null;
+        ReaderGroupConfig syncConfig = null;
+        try {
+            @Cleanup
+            StateSynchronizer<ReaderGroupState> synchronizer = clientFactory.createStateSynchronizer(NameUtils.getStreamForReaderGroup(groupName),
                 new ReaderGroupStateUpdatesSerializer(), new ReaderGroupStateInitSerializer(), SynchronizerConfig.builder().build());
-        synchronizer.fetchUpdates();
-        ReaderGroupConfig syncConfig = synchronizer.getState().getConfig();
-        if (ReaderGroupConfig.DEFAULT_UUID.equals(syncConfig.getReaderGroupId())
-            && ReaderGroupConfig.DEFAULT_GENERATION == syncConfig.getGeneration()) {
-            // migrate RG case
-            try {
-                controller.getReaderGroupConfig(scope, groupName)
-                        .thenCompose(conf -> controller.deleteReaderGroup(scope, groupName,
-                                conf.getReaderGroupId(), conf.getGeneration())).join();
-            } catch (ReaderGroupNotFoundException ex) {
-                controller.sealStream(scope, getStreamForReaderGroup(groupName))
-                          .thenCompose(b -> controller.deleteStream(scope, getStreamForReaderGroup(groupName)))
-                          .exceptionally(e -> {
+            synchronizer.fetchUpdates();
+            syncConfig = synchronizer.getState().getConfig();
+            readerGroupId = syncConfig.getReaderGroupId();
+            if (ReaderGroupConfig.DEFAULT_UUID.equals(syncConfig.getReaderGroupId())
+                    && ReaderGroupConfig.DEFAULT_GENERATION == syncConfig.getGeneration()) {
+                // migrate RG case
+                try {
+                    controller.getReaderGroupConfig(scope, groupName)
+                            .thenCompose(conf -> controller.deleteReaderGroup(scope, groupName,
+                                    conf.getReaderGroupId())).join();
+                } catch (ReaderGroupNotFoundException ex) {
+                    controller.sealStream(scope, getStreamForReaderGroup(groupName))
+                            .thenCompose(b -> controller.deleteStream(scope, getStreamForReaderGroup(groupName)))
+                            .exceptionally(e -> {
                                 log.warn("Failed to delete ReaderGroup Stream {}", getStreamForReaderGroup(groupName), e);
                                 throw Exceptions.sneakyThrow(e);
                             }).join();
+                }
+                return;
             }
-        } else {
-            // normal delete
-            getAndHandleExceptions(controller.deleteReaderGroup(scope, groupName, syncConfig.getReaderGroupId(),
-                    syncConfig.getGeneration()),
-                    RuntimeException::new);
-        }
-=======
-        UUID groupId = null;
-        try {
-            @Cleanup
-            StateSynchronizer<ReaderGroupState> synchronizer = clientFactory.createStateSynchronizer(NameUtils.getStreamForReaderGroup(groupName),
-                    new ReaderGroupStateUpdatesSerializer(), new ReaderGroupStateInitSerializer(), SynchronizerConfig.builder().build());
-            synchronizer.fetchUpdates();
-            groupId = synchronizer.getState().getConfig().getReaderGroupId();
         } catch (InvalidStreamException ex) {
             log.warn("State-Synchronizer Stream for ReaderGroup {} was not found.", NameUtils.getScopedReaderGroupName(scope, groupName));
             // if the State Synchronizer Stream was deleted, but the RG still exists, get Id from Controller
-            groupId = getAndHandleExceptions(controller.getReaderGroupConfig(scope, groupName),
+            readerGroupId = getAndHandleExceptions(controller.getReaderGroupConfig(scope, groupName),
                     RuntimeException::new).getReaderGroupId();
         }
-        getAndHandleExceptions(controller.deleteReaderGroup(scope, groupName, groupId),
+        // normal delete
+        getAndHandleExceptions(controller.deleteReaderGroup(scope, groupName, readerGroupId),
                 RuntimeException::new);
->>>>>>> 749db6ab
     }
 
     @Override
