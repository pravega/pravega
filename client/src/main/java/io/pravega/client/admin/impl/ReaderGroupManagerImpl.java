--- conflicted
+++ resolved
@@ -97,13 +97,8 @@
                                                                                   .build());
         @Cleanup
         StateSynchronizer<ReaderGroupState> synchronizer = clientFactory.createStateSynchronizer(NameUtils.getStreamForReaderGroup(groupName),
-<<<<<<< HEAD
-                                              new JavaSerializer<>(), new JavaSerializer<>(), SynchronizerConfig.builder().build());
+                                              new ReaderGroupStateUpdatesSerializer(), new ReaderGroupStateInitSerializer(), SynchronizerConfig.builder().build());
         Map<Segment, Long> segments = ReaderGroupImpl.getSegmentsForStreams(controller, config, scope);
-=======
-                                              new ReaderGroupStateUpdatesSerializer(), new ReaderGroupStateInitSerializer(), SynchronizerConfig.builder().build());
-        Map<Segment, Long> segments = ReaderGroupImpl.getSegmentsForStreams(controller, config);
->>>>>>> 7b94f84b
         synchronizer.initialize(new ReaderGroupState.ReaderGroupStateInit(config, segments, getEndSegmentsForStreams(config)));
     }
 
@@ -135,7 +130,7 @@
     public void close() {
         clientFactory.close();
     }
-    
+
     @VisibleForTesting
     public static class ReaderGroupStateInitSerializer implements Serializer<InitialUpdate<ReaderGroupState>> {
         private final ReaderGroupState.ReaderGroupInitSerializer serializer = new ReaderGroupState.ReaderGroupInitSerializer();
@@ -153,7 +148,7 @@
             return serializer.deserialize(new ByteArraySegment(serializedValue));
         }
     }
-    
+
     @VisibleForTesting
     public static class ReaderGroupStateUpdatesSerializer implements Serializer<Update<ReaderGroupState>> {
         private final ReaderGroupState.ReaderGroupUpdateSerializer serializer = new ReaderGroupState.ReaderGroupUpdateSerializer();
