--- conflicted
+++ resolved
@@ -108,8 +108,7 @@
         Preconditions.checkNotNull(event);
         Exceptions.checkNotClosed(closed.get(), this);
         ByteBuffer data = serializer.serialize(event);
-<<<<<<< HEAD
-        CompletableFuture<Boolean> ackFuture = new CompletableFuture<Boolean>();
+        CompletableFuture<Void> ackFuture = new CompletableFuture<Void>();
         synchronized (writeFlushLock) {
             synchronized (writeSealLock) {                
                 SegmentOutputStream segmentWriter = selector.getSegmentOutputStreamForKey(routingKey);
@@ -119,16 +118,6 @@
                     segmentWriter = selector.getSegmentOutputStreamForKey(routingKey);
                 }
                 segmentWriter.write(new PendingEvent(routingKey, data, ackFuture));
-=======
-        CompletableFuture<Void> ackFuture = new CompletableFuture<Void>();
-        writeFlushLock.writeLock().lock();
-        try {
-            SegmentOutputStream segmentWriter = selector.getSegmentOutputStreamForKey(routingKey);
-            while (segmentWriter == null) {
-                log.info("Don't have a writer for segment: {}", selector.getSegmentForEvent(routingKey));
-                handleMissingLog();
-                segmentWriter = selector.getSegmentOutputStreamForKey(routingKey);
->>>>>>> 6df804dd
             }
         }
         return ackFuture;
