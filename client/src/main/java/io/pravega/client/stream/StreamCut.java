--- conflicted
+++ resolved
@@ -63,13 +63,8 @@
     
     /**
      * Serializes the cut to a compact byte array.
-<<<<<<< HEAD
      *
      * @return a compact byte array as a ByteBuffer
-     *
-=======
-     * @return A serialized version of this streamcut.
->>>>>>> 4d22a4b3
      */
     ByteBuffer toBytes();
 
