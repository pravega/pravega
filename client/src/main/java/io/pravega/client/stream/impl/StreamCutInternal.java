--- conflicted
+++ resolved
@@ -19,11 +19,7 @@
  * This is an abstract class which acts an intermediate class to make the actual StreamCut implementation opaque.
  */
 public abstract class StreamCutInternal implements StreamCut {
-<<<<<<< HEAD
-       
-=======
-    
->>>>>>> 6a4bc684
+
     /**
      * Get {@link Stream} for the StreamCut.
      * @return The stream.
@@ -40,8 +36,5 @@
     public static StreamCutInternal fromBytes(ByteBuffer cut) {
         return StreamCutImpl.fromBytes(cut);
     }
-<<<<<<< HEAD
 
-=======
->>>>>>> 6a4bc684
 }