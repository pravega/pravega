--- conflicted
+++ resolved
@@ -11,17 +11,13 @@
 
 import com.google.common.annotations.VisibleForTesting;
 import com.google.common.base.Preconditions;
-import com.google.common.base.Strings;
+
 import io.grpc.ManagedChannel;
 import io.grpc.ManagedChannelBuilder;
 import io.grpc.StatusRuntimeException;
-import io.grpc.auth.MoreCallCredentials;
-import io.grpc.netty.GrpcSslContexts;
-import io.grpc.netty.NegotiationType;
 import io.grpc.netty.NettyChannelBuilder;
 import io.grpc.stub.StreamObserver;
 import io.grpc.util.RoundRobinLoadBalancerFactory;
-import io.netty.handler.ssl.SslContextBuilder;
 import io.pravega.client.segment.impl.Segment;
 import io.pravega.client.stream.InvalidStreamException;
 import io.pravega.client.stream.PingFailedException;
@@ -60,7 +56,9 @@
 import io.pravega.controller.stream.api.grpc.v1.Controller.UpdateStreamStatus;
 import io.pravega.controller.stream.api.grpc.v1.ControllerServiceGrpc;
 import io.pravega.shared.protocol.netty.PravegaNodeUri;
-import java.io.File;
+import lombok.extern.slf4j.Slf4j;
+import lombok.val;
+
 import java.net.URI;
 import java.util.ArrayDeque;
 import java.util.ArrayList;
@@ -74,15 +72,10 @@
 import java.util.TreeMap;
 import java.util.UUID;
 import java.util.concurrent.CompletableFuture;
-import java.util.concurrent.CompletionException;
 import java.util.concurrent.ScheduledExecutorService;
 import java.util.concurrent.TimeUnit;
 import java.util.concurrent.atomic.AtomicBoolean;
 import java.util.stream.Collectors;
-import javax.net.ssl.SSLException;
-import lombok.extern.slf4j.Slf4j;
-import lombok.val;
-import org.apache.commons.lang3.tuple.Pair;
 
 import static io.pravega.common.concurrent.Futures.getAndHandleExceptions;
 
@@ -106,11 +99,10 @@
     private final AtomicBoolean closed = new AtomicBoolean(false);
 
     // The gRPC client for the Controller Service.
-    private ControllerServiceGrpc.ControllerServiceStub client;
+    private final ControllerServiceGrpc.ControllerServiceStub client;
 
     // io.grpc.Channel used by the grpc client for Controller Service.
     private final ManagedChannel channel;
-    private PravegaCredentials creds;
 
     /**
      * Creates a new instance of the Controller client class.
@@ -125,17 +117,11 @@
      */
     public ControllerImpl(final URI controllerURI, final ControllerImplConfig config,
                           final ScheduledExecutorService executor) {
-        this(controllerURI, config, executor, config.getCredentials(), config.isEnableTls(), config.getTlsCertFile());
-    }
-
-    public ControllerImpl(final URI controllerURI, final ControllerImplConfig config,
-                          final ScheduledExecutorService executor, PravegaCredentials creds,
-                          boolean enableTls, String tlsCertFile) {
         this(NettyChannelBuilder.forTarget(controllerURI.toString())
-                                .nameResolverFactory(new ControllerResolverFactory())
-                                .loadBalancerFactory(RoundRobinLoadBalancerFactory.getInstance())
-                                .keepAliveTime(DEFAULT_KEEPALIVE_TIME_MINUTES, TimeUnit.MINUTES),
-                config, executor, creds, enableTls, tlsCertFile);
+                .nameResolverFactory(new ControllerResolverFactory())
+                .loadBalancerFactory(RoundRobinLoadBalancerFactory.getInstance())
+                .keepAliveTime(DEFAULT_KEEPALIVE_TIME_MINUTES, TimeUnit.MINUTES)
+                .usePlaintext(true), config, executor);
         log.info("Controller client connecting to server at {}", controllerURI.getAuthority());
     }
 
@@ -145,51 +131,20 @@
      * @param channelBuilder The channel builder to connect to the service instance.
      * @param config         The configuration for this client implementation.
      * @param executor       The executor service to be used internally.
-     * @param creds          The credentials if any.
-     * @param enableTls      The flag to turn on TLS for controller interactions.
-     * @param tlsCertFile    File containing the public certificate for TLS.
      */
     @VisibleForTesting
     public ControllerImpl(ManagedChannelBuilder<?> channelBuilder, final ControllerImplConfig config,
-                          final ScheduledExecutorService executor, PravegaCredentials creds,
-                          boolean enableTls, String tlsCertFile) {
+                          final ScheduledExecutorService executor) {
         Preconditions.checkNotNull(channelBuilder, "channelBuilder");
         this.executor = executor;
-        this.creds = creds;
         this.retryConfig = Retry.withExpBackoff(config.getInitialBackoffMillis(), config.getBackoffMultiple(),
                 config.getRetryAttempts(), config.getMaxBackoffMillis())
-                                .retryingOn(StatusRuntimeException.class)
-                                .throwingOn(Exception.class);
-
-        if (enableTls) {
-            SslContextBuilder sslContextBuilder = null;
-            if (!Strings.isNullOrEmpty(tlsCertFile)) {
-                sslContextBuilder = GrpcSslContexts.forClient().trustManager(new File(tlsCertFile));
-            } else {
-                sslContextBuilder = GrpcSslContexts.forClient();
-            }
-            try {
-                channelBuilder = ((NettyChannelBuilder) channelBuilder).sslContext(sslContextBuilder.build())
-                                                                       .negotiationType(NegotiationType.TLS);
-            } catch (SSLException e) {
-                throw new CompletionException(e);
-            }
-        } else {
-            channelBuilder = ((NettyChannelBuilder) channelBuilder).negotiationType(NegotiationType.PLAINTEXT);
-        }
+                .retryingOn(StatusRuntimeException.class)
+                .throwingOn(Exception.class);
+
         // Create Async RPC client.
         this.channel = channelBuilder.build();
         this.client = ControllerServiceGrpc.newStub(this.channel);
-        if (creds != null) {
-            PravegaCredsWrapper wrapper = new PravegaCredsWrapper(creds);
-            this.client = client.withCallCredentials(MoreCallCredentials.from(wrapper));
-        }
-    }
-
-    public ControllerImpl(ManagedChannelBuilder<?> channelBuilder, final ControllerImplConfig config,
-                          final ScheduledExecutorService executor) {
-        this(channelBuilder, config, executor, null, false, null);
-
     }
 
     @Override
@@ -198,12 +153,12 @@
         long traceId = LoggerHelpers.traceEnter(log, "createScope", scopeName);
 
         final CompletableFuture<CreateScopeStatus> result = this.retryConfig.runAsync(() -> {
-            RPCAsyncCallback<CreateScopeStatus> callback = new RPCAsyncCallback<>();
-            client.createScope(ScopeInfo.newBuilder().setScope(scopeName).build(), callback);
-            return callback.getFuture();
+                RPCAsyncCallback<CreateScopeStatus> callback = new RPCAsyncCallback<>();
+                client.createScope(ScopeInfo.newBuilder().setScope(scopeName).build(), callback);
+                return callback.getFuture();
         }, this.executor);
         return result.thenApply(x -> {
-            switch (x.getStatus()) {
+                switch (x.getStatus()) {
                 case FAILURE:
                     log.warn("Failed to create scope: {}", scopeName);
                     throw new ControllerFailureException("Failed to create scope: " + scopeName);
@@ -219,14 +174,14 @@
                 case UNRECOGNIZED:
                 default:
                     throw new ControllerFailureException("Unknown return status creating scope " + scopeName
-                            + " " + x.getStatus());
-            }
-        }).whenComplete((x, e) -> {
-            if (e != null) {
-                log.warn("createScope failed: ", e);
-            }
-            LoggerHelpers.traceLeave(log, "createScope", traceId);
-        });
+                                                         + " " + x.getStatus());
+                }
+            }).whenComplete((x, e) -> {
+                if (e != null) {
+                    log.warn("createScope failed: ", e);
+                }
+                LoggerHelpers.traceLeave(log, "createScope", traceId);
+            });
     }
 
     @Override
@@ -256,14 +211,14 @@
                 case UNRECOGNIZED:
                 default:
                     throw new ControllerFailureException("Unknown return status deleting scope " + scopeName
-                            + " " + x.getStatus());
-            }
-        }).whenComplete((x, e) -> {
-            if (e != null) {
-                log.warn("deleteScope failed: ", e);
-            }
-            LoggerHelpers.traceLeave(log, "deleteScope", traceId);
-        });
+                                                         + " " + x.getStatus());
+                }
+            }).whenComplete((x, e) -> {
+                if (e != null) {
+                    log.warn("deleteScope failed: ", e);
+                }
+                LoggerHelpers.traceLeave(log, "deleteScope", traceId);
+            });
     }
 
     @Override
@@ -279,25 +234,25 @@
         }, this.executor);
         return result.thenApply(x -> {
             switch (x.getStatus()) {
-                case FAILURE:
-                    log.warn("Failed to create stream: {}", streamConfig.getStreamName());
-                    throw new ControllerFailureException("Failed to create stream: " + streamConfig);
-                case INVALID_STREAM_NAME:
-                    log.warn("Illegal stream name: {}", streamConfig.getStreamName());
-                    throw new IllegalArgumentException("Illegal stream name: " + streamConfig);
-                case SCOPE_NOT_FOUND:
-                    log.warn("Scope not found: {}", streamConfig.getScope());
-                    throw new IllegalArgumentException("Scope does not exist: " + streamConfig);
-                case STREAM_EXISTS:
-                    log.warn("Stream already exists: {}", streamConfig.getStreamName());
-                    return false;
-                case SUCCESS:
-                    log.info("Stream created successfully: {}", streamConfig.getStreamName());
-                    return true;
-                case UNRECOGNIZED:
-                default:
-                    throw new ControllerFailureException("Unknown return status creating stream " + streamConfig
-                            + " " + x.getStatus());
+            case FAILURE:
+                log.warn("Failed to create stream: {}", streamConfig.getStreamName());
+                throw new ControllerFailureException("Failed to create stream: " + streamConfig);
+            case INVALID_STREAM_NAME:
+                log.warn("Illegal stream name: {}", streamConfig.getStreamName());
+                throw new IllegalArgumentException("Illegal stream name: " + streamConfig);
+            case SCOPE_NOT_FOUND:
+                log.warn("Scope not found: {}", streamConfig.getScope());
+                throw new IllegalArgumentException("Scope does not exist: " + streamConfig);
+            case STREAM_EXISTS:
+                log.warn("Stream already exists: {}", streamConfig.getStreamName());
+                return false;
+            case SUCCESS:
+                log.info("Stream created successfully: {}", streamConfig.getStreamName());
+                return true;
+            case UNRECOGNIZED:
+            default:
+                throw new ControllerFailureException("Unknown return status creating stream " + streamConfig
+                                                     + " " + x.getStatus());
             }
         }).whenComplete((x, e) -> {
             if (e != null) {
@@ -320,22 +275,22 @@
         }, this.executor);
         return result.thenApply(x -> {
             switch (x.getStatus()) {
-                case FAILURE:
-                    log.warn("Failed to update stream: {}", streamConfig.getStreamName());
-                    throw new ControllerFailureException("Failed to update stream: " + streamConfig);
-                case SCOPE_NOT_FOUND:
-                    log.warn("Scope not found: {}", streamConfig.getScope());
-                    throw new IllegalArgumentException("Scope does not exist: " + streamConfig);
-                case STREAM_NOT_FOUND:
-                    log.warn("Stream does not exist: {}", streamConfig.getStreamName());
-                    throw new IllegalArgumentException("Stream does not exist: " + streamConfig);
-                case SUCCESS:
-                    log.info("Successfully updated stream: {}", streamConfig.getStreamName());
-                    return true;
-                case UNRECOGNIZED:
-                default:
-                    throw new ControllerFailureException("Unknown return status updating stream " + streamConfig
-                            + " " + x.getStatus());
+            case FAILURE:
+                log.warn("Failed to update stream: {}", streamConfig.getStreamName());
+                throw new ControllerFailureException("Failed to update stream: " + streamConfig);
+            case SCOPE_NOT_FOUND:
+                log.warn("Scope not found: {}", streamConfig.getScope());
+                throw new IllegalArgumentException("Scope does not exist: " + streamConfig);
+            case STREAM_NOT_FOUND:
+                log.warn("Stream does not exist: {}", streamConfig.getStreamName());
+                throw new IllegalArgumentException("Stream does not exist: " + streamConfig);
+            case SUCCESS:
+                log.info("Successfully updated stream: {}", streamConfig.getStreamName());
+                return true;
+            case UNRECOGNIZED:
+            default:
+                throw new ControllerFailureException("Unknown return status updating stream " + streamConfig
+                                                     + " " + x.getStatus());
             }
         }).whenComplete((x, e) -> {
             if (e != null) {
@@ -348,7 +303,7 @@
     @Override
     public CompletableFuture<Boolean> truncateStream(final String scope, final String stream, final StreamCut streamCut) {
         return truncateStream(scope, stream, streamCut.getPositions().entrySet()
-                                                      .stream().collect(Collectors.toMap(x -> x.getKey().getSegmentNumber(), Map.Entry::getValue)));
+                .stream().collect(Collectors.toMap(x -> x.getKey().getSegmentNumber(), Map.Entry::getValue)));
     }
 
     private CompletableFuture<Boolean> truncateStream(final String scope, final String stream, final Map<Integer, Long> streamCut) {
@@ -390,8 +345,8 @@
 
     @Override
     public CancellableRequest<Boolean> scaleStream(final Stream stream, final List<Integer> sealedSegments,
-                                                   final Map<Double, Double> newKeyRanges,
-                                                   final ScheduledExecutorService executor) {
+                                                  final Map<Double, Double> newKeyRanges,
+                                                  final ScheduledExecutorService executor) {
         Exceptions.checkNotClosed(closed.get(), this);
         CancellableRequest<Boolean> cancellableRequest = new CancellableRequest<>();
 
@@ -421,7 +376,7 @@
 
     @Override
     public CompletableFuture<Boolean> startScale(final Stream stream, final List<Integer> sealedSegments,
-                                                 final Map<Double, Double> newKeyRanges) {
+                                                  final Map<Double, Double> newKeyRanges) {
         Exceptions.checkNotClosed(closed.get(), this);
         long traceId = LoggerHelpers.traceEnter(log, "scaleStream", stream);
         return startScaleInternal(stream, sealedSegments, newKeyRanges)
@@ -436,19 +391,19 @@
 
     private Boolean handleScaleResponse(Stream stream, ScaleResponse response) {
         switch (response.getStatus()) {
-            case FAILURE:
-                log.warn("Failed to scale stream: {}", stream.getStreamName());
-                throw new ControllerFailureException("Failed to scale stream: " + stream);
-            case PRECONDITION_FAILED:
-                log.warn("Precondition failed for scale stream: {}", stream.getStreamName());
-                return false;
-            case STARTED:
-                log.info("Successfully started scale stream: {}", stream.getStreamName());
-                return true;
-            case UNRECOGNIZED:
-            default:
-                throw new ControllerFailureException("Unknown return status scaling stream " + stream
-                        + " " + response.getStatus());
+        case FAILURE:
+            log.warn("Failed to scale stream: {}", stream.getStreamName());
+            throw new ControllerFailureException("Failed to scale stream: " + stream);
+        case PRECONDITION_FAILED:
+            log.warn("Precondition failed for scale stream: {}", stream.getStreamName());
+            return false;
+        case STARTED:
+            log.info("Successfully started scale stream: {}", stream.getStreamName());
+            return true;
+        case UNRECOGNIZED:
+        default:
+            throw new ControllerFailureException("Unknown return status scaling stream " + stream
+                                                 + " " + response.getStatus());
         }
     }
 
@@ -462,9 +417,9 @@
         final CompletableFuture<ScaleStatusResponse> result = this.retryConfig.runAsync(() -> {
             RPCAsyncCallback<ScaleStatusResponse> callback = new RPCAsyncCallback<>();
             client.checkScale(ScaleStatusRequest.newBuilder()
-                                                .setStreamInfo(ModelHelper.createStreamInfo(stream.getScope(), stream.getStreamName()))
-                                                .setEpoch(scaleEpoch)
-                                                .build(),
+                            .setStreamInfo(ModelHelper.createStreamInfo(stream.getScope(), stream.getStreamName()))
+                            .setEpoch(scaleEpoch)
+                            .build(),
                     callback);
             return callback.getFuture();
         }, this.executor);
@@ -497,14 +452,14 @@
         final CompletableFuture<ScaleResponse> result = this.retryConfig.runAsync(() -> {
             RPCAsyncCallback<ScaleResponse> callback = new RPCAsyncCallback<>();
             client.scale(ScaleRequest.newBuilder()
-                                     .setStreamInfo(ModelHelper.createStreamInfo(stream.getScope(), stream.getStreamName()))
-                                     .addAllSealedSegments(sealedSegments)
-                                     .addAllNewKeyRanges(newKeyRanges.entrySet().stream()
-                                                                     .map(x -> ScaleRequest.KeyRangeEntry.newBuilder()
-                                                                                                         .setStart(x.getKey()).setEnd(x.getValue()).build())
-                                                                     .collect(Collectors.toList()))
-                                     .setScaleTimestamp(System.currentTimeMillis())
-                                     .build(),
+                            .setStreamInfo(ModelHelper.createStreamInfo(stream.getScope(), stream.getStreamName()))
+                            .addAllSealedSegments(sealedSegments)
+                            .addAllNewKeyRanges(newKeyRanges.entrySet().stream()
+                                    .map(x -> ScaleRequest.KeyRangeEntry.newBuilder()
+                                            .setStart(x.getKey()).setEnd(x.getValue()).build())
+                                    .collect(Collectors.toList()))
+                            .setScaleTimestamp(System.currentTimeMillis())
+                            .build(),
                     callback);
             return callback.getFuture();
         }, this.executor);
@@ -525,22 +480,22 @@
         }, this.executor);
         return result.thenApply(x -> {
             switch (x.getStatus()) {
-                case FAILURE:
-                    log.warn("Failed to seal stream: {}", streamName);
-                    throw new ControllerFailureException("Failed to seal stream: " + streamName);
-                case SCOPE_NOT_FOUND:
-                    log.warn("Scope not found: {}", scope);
-                    throw new InvalidStreamException("Scope does not exist: " + scope);
-                case STREAM_NOT_FOUND:
-                    log.warn("Stream does not exist: {}", streamName);
-                    throw new InvalidStreamException("Stream does not exist: " + streamName);
-                case SUCCESS:
-                    log.info("Successfully sealed stream: {}", streamName);
-                    return true;
-                case UNRECOGNIZED:
-                default:
-                    throw new ControllerFailureException("Unknown return status scealing stream " + streamName
-                            + " " + x.getStatus());
+            case FAILURE:
+                log.warn("Failed to seal stream: {}", streamName);
+                throw new ControllerFailureException("Failed to seal stream: " + streamName);
+            case SCOPE_NOT_FOUND:
+                log.warn("Scope not found: {}", scope);
+                throw new InvalidStreamException("Scope does not exist: " + scope);
+            case STREAM_NOT_FOUND:
+                log.warn("Stream does not exist: {}", streamName);
+                throw new InvalidStreamException("Stream does not exist: " + streamName);
+            case SUCCESS:
+                log.info("Successfully sealed stream: {}", streamName);
+                return true;
+            case UNRECOGNIZED:
+            default:
+                throw new ControllerFailureException("Unknown return status scealing stream " + streamName
+                                                     + " " + x.getStatus());
             }
         }).whenComplete((x, e) -> {
             if (e != null) {
@@ -564,22 +519,22 @@
         }, this.executor);
         return result.thenApply(x -> {
             switch (x.getStatus()) {
-                case FAILURE:
-                    log.warn("Failed to delete stream: {}", streamName);
-                    throw new ControllerFailureException("Failed to delete stream: " + streamName);
-                case STREAM_NOT_FOUND:
-                    log.warn("Stream does not exist: {}", streamName);
-                    return false;
-                case STREAM_NOT_SEALED:
-                    log.warn("Stream is not sealed: {}", streamName);
-                    throw new IllegalArgumentException("Stream is not sealed: " + streamName);
-                case SUCCESS:
-                    log.info("Successfully deleted stream: {}", streamName);
-                    return true;
-                case UNRECOGNIZED:
-                default:
-                    throw new ControllerFailureException("Unknown return status deleting stream " + streamName
-                            + " " + x.getStatus());
+            case FAILURE:
+                log.warn("Failed to delete stream: {}", streamName);
+                throw new ControllerFailureException("Failed to delete stream: " + streamName);
+            case STREAM_NOT_FOUND:
+                log.warn("Stream does not exist: {}", streamName);
+                return false;
+            case STREAM_NOT_SEALED:
+                log.warn("Stream is not sealed: {}", streamName);
+                throw new IllegalArgumentException("Stream is not sealed: " + streamName);
+            case SUCCESS:
+                log.info("Successfully deleted stream: {}", streamName);
+                return true;
+            case UNRECOGNIZED:
+            default:
+                throw new ControllerFailureException("Unknown return status deleting stream " + streamName
+                                                     + " " + x.getStatus());
             }
         }).whenComplete((x, e) -> {
             if (e != null) {
@@ -599,9 +554,9 @@
             RPCAsyncCallback<SegmentsAtTime> callback = new RPCAsyncCallback<>();
             StreamInfo streamInfo = ModelHelper.createStreamInfo(stream.getScope(), stream.getStreamName());
             GetSegmentsRequest request = GetSegmentsRequest.newBuilder()
-                                                           .setStreamInfo(streamInfo)
-                                                           .setTimestamp(timestamp)
-                                                           .build();
+                    .setStreamInfo(streamInfo)
+                    .setTimestamp(timestamp)
+                    .build();
             client.getSegments(request, callback);
             return callback.getFuture();
         }, this.executor);
@@ -610,7 +565,7 @@
             return segments.getSegmentsList()
                            .stream()
                            .collect(Collectors.toMap(location -> ModelHelper.encode(location.getSegmentId()),
-                                   location -> location.getOffset()));
+                                                     location -> location.getOffset()));
         }).whenComplete((x, e) -> {
             if (e != null) {
                 log.warn("getSegmentsAtTime failed: ", e);
@@ -635,7 +590,7 @@
             for (SuccessorResponse.SegmentEntry entry : successors.getSegmentsList()) {
                 result.put(ModelHelper.encode(entry.getSegment()), entry.getValueList());
             }
-            return new StreamSegmentsWithPredecessors(result, successors.getDelegationToken());
+            return new StreamSegmentsWithPredecessors(result);
         }).whenComplete((x, e) -> {
             if (e != null) {
                 log.warn("getSuccessors failed: ", e);
@@ -643,18 +598,16 @@
             LoggerHelpers.traceLeave(log, "getSuccessors", traceId);
         });
     }
-
-    @Override
-    public CompletableFuture<Pair<Set<Segment>, String>> getSuccessors(StreamCut from) {
+    
+    @Override
+    public CompletableFuture<Set<Segment>> getSuccessors(StreamCut from) {
         Exceptions.checkNotClosed(closed.get(), this);
         Stream stream = from.getStream();
         long traceId = LoggerHelpers.traceEnter(log, "getSuccessorsFromCut", stream);
         HashSet<Segment> unread = new HashSet<>(from.getPositions().keySet());
         val currentSegments = getAndHandleExceptions(getCurrentSegments(stream.getScope(), stream.getStreamName()),
-                RuntimeException::new);
-
-        String delegationToken = currentSegments.getDelegationToken();
-        unread.addAll(computeKnownUnreadSegments(currentSegments, from));
+                                                     RuntimeException::new);
+        unread.addAll(computeKnownUnreadSegments(currentSegments, from));   
         ArrayDeque<Segment> toFetchSuccessors = new ArrayDeque<>();
         for (Segment toFetch : from.getPositions().keySet()) {
             if (!unread.contains(toFetch)) {
@@ -674,9 +627,9 @@
             }
         }
         LoggerHelpers.traceLeave(log, "getSuccessorsFromCut", traceId);
-        return CompletableFuture.completedFuture(Pair.of(unread, delegationToken));
-    }
-
+        return CompletableFuture.completedFuture(unread);
+    }
+    
     private List<Segment> computeKnownUnreadSegments(StreamSegments currentSegments, StreamCut from) {
         int highestCut = from.getPositions().keySet().stream().mapToInt(s -> s.getSegmentNumber()).max().getAsInt();
         int lowestCurrent = currentSegments.getSegments().stream().mapToInt(s -> s.getSegmentNumber()).min().getAsInt();
@@ -703,18 +656,19 @@
             return callback.getFuture();
         }, this.executor);
         return result.thenApply(ranges -> {
-            log.debug("Received the following data from the controller {}", ranges.getSegmentRangesList());
-            NavigableMap<Double, Segment> rangeMap = new TreeMap<>();
-            for (SegmentRange r : ranges.getSegmentRangesList()) {
-                rangeMap.put(r.getMaxKey(), ModelHelper.encode(r.getSegmentId()));
-            }
-            return new StreamSegments(rangeMap, ranges.getDelegationToken());
-        }).whenComplete((x, e) -> {
-                         if (e != null) {
-                             log.warn("getCurrentSegments failed: ", e);
-                         }
-                         LoggerHelpers.traceLeave(log, "getCurrentSegments", traceId);
-                     });
+                    log.debug("Received the following data from the controller {}", ranges.getSegmentRangesList());
+                    NavigableMap<Double, Segment> rangeMap = new TreeMap<>();
+                    for (SegmentRange r : ranges.getSegmentRangesList()) {
+                        rangeMap.put(r.getMaxKey(), ModelHelper.encode(r.getSegmentId()));
+                    }
+                    return rangeMap;
+                }).thenApply(StreamSegments::new)
+                .whenComplete((x, e) -> {
+                    if (e != null) {
+                        log.warn("getCurrentSegments failed: ", e);
+                    }
+                    LoggerHelpers.traceLeave(log, "getCurrentSegments", traceId);
+                });
     }
 
     @Override
@@ -733,12 +687,12 @@
             return callback.getFuture();
         }, this.executor);
         return result.thenApply(ModelHelper::encode)
-                     .whenComplete((x, e) -> {
-                         if (e != null) {
-                             log.warn("getEndpointForSegment failed: ", e);
-                         }
-                         LoggerHelpers.traceLeave(log, "getEndpointForSegment", traceId);
-                     });
+                .whenComplete((x, e) -> {
+                    if (e != null) {
+                        log.warn("getEndpointForSegment failed: ", e);
+                    }
+                    LoggerHelpers.traceLeave(log, "getEndpointForSegment", traceId);
+                });
     }
 
     @Override
@@ -755,21 +709,16 @@
             return callback.getFuture();
         }, this.executor);
         return result.thenApply(SegmentValidityResponse::getResponse)
-                     .whenComplete((x, e) -> {
-                         if (e != null) {
-                             log.warn("isSegmentOpen failed: ", e);
-                         }
-                         LoggerHelpers.traceLeave(log, "isSegmentOpen", traceId);
-                     });
-    }
-
-    @Override
-<<<<<<< HEAD
-    public CompletableFuture<TxnSegments> createTransaction(final Stream stream, final long lease, final long maxExecutionTime,
-                                                            final long scaleGracePeriod) {
-=======
+                .whenComplete((x, e) -> {
+                    if (e != null) {
+                        log.warn("isSegmentOpen failed: ", e);
+                    }
+                    LoggerHelpers.traceLeave(log, "isSegmentOpen", traceId);
+                });
+    }
+
+    @Override
     public CompletableFuture<TxnSegments> createTransaction(final Stream stream, final long lease, final long scaleGracePeriod) {
->>>>>>> 49a87931
         Exceptions.checkNotClosed(closed.get(), this);
         Preconditions.checkNotNull(stream, "stream");
         long traceId = LoggerHelpers.traceEnter(log, "createTransaction", stream, lease, scaleGracePeriod);
@@ -778,28 +727,20 @@
             RPCAsyncCallback<CreateTxnResponse> callback = new RPCAsyncCallback<>();
             client.createTransaction(
                     CreateTxnRequest.newBuilder()
-<<<<<<< HEAD
-                                    .setStreamInfo(ModelHelper.createStreamInfo(stream.getScope(), stream.getStreamName()))
-                                    .setLease(lease)
-                                    .setMaxExecutionTime(maxExecutionTime)
-                                    .setScaleGracePeriod(scaleGracePeriod)
-                                    .build(),
-=======
                             .setStreamInfo(ModelHelper.createStreamInfo(stream.getScope(), stream.getStreamName()))
                             .setLease(lease)
                             .setScaleGracePeriod(scaleGracePeriod)
                             .build(),
->>>>>>> 49a87931
                     callback);
             return callback.getFuture();
         }, this.executor);
         return result.thenApply(this::convert)
-                     .whenComplete((x, e) -> {
-                         if (e != null) {
-                             log.warn("createTransaction failed: ", e);
-                         }
-                         LoggerHelpers.traceLeave(log, "createTransaction", traceId);
-                     });
+                .whenComplete((x, e) -> {
+                    if (e != null) {
+                        log.warn("createTransaction failed: ", e);
+                    }
+                    LoggerHelpers.traceLeave(log, "createTransaction", traceId);
+                });
     }
 
     private TxnSegments convert(CreateTxnResponse response) {
@@ -808,7 +749,7 @@
         for (SegmentRange r : response.getActiveSegmentsList()) {
             rangeMap.put(r.getMaxKey(), ModelHelper.encode(r.getSegmentId()));
         }
-        StreamSegments segments = new StreamSegments(rangeMap, response.getDelegationToken());
+        StreamSegments segments = new StreamSegments(rangeMap);
         return new TxnSegments(segments, ModelHelper.encode(response.getTxnId()));
     }
 
@@ -821,20 +762,20 @@
             RPCAsyncCallback<PingTxnStatus> callback = new RPCAsyncCallback<>();
             client.pingTransaction(PingTxnRequest.newBuilder().setStreamInfo(
                     ModelHelper.createStreamInfo(stream.getScope(), stream.getStreamName()))
-                                                 .setTxnId(ModelHelper.decode(txId))
-                                                 .setLease(lease).build(),
+                            .setTxnId(ModelHelper.decode(txId))
+                            .setLease(lease).build(),
                     callback);
             return callback.getFuture();
         }, this.executor);
         return Futures.toVoidExpecting(result,
-                PingTxnStatus.newBuilder().setStatus(PingTxnStatus.Status.OK).build(),
-                PingFailedException::new)
+                                             PingTxnStatus.newBuilder().setStatus(PingTxnStatus.Status.OK).build(),
+                                             PingFailedException::new)
                       .whenComplete((x, e) -> {
-                          if (e != null) {
-                              log.warn("pingTransaction failed: ", e);
-                          }
-                          LoggerHelpers.traceLeave(log, "pingTransaction", traceId);
-                      });
+                    if (e != null) {
+                        log.warn("pingTransaction failed: ", e);
+                    }
+                    LoggerHelpers.traceLeave(log, "pingTransaction", traceId);
+                });
     }
 
     @Override
@@ -847,21 +788,21 @@
         final CompletableFuture<TxnStatus> result = this.retryConfig.runAsync(() -> {
             RPCAsyncCallback<TxnStatus> callback = new RPCAsyncCallback<>();
             client.commitTransaction(TxnRequest.newBuilder()
-                                               .setStreamInfo(ModelHelper.createStreamInfo(stream.getScope(),
-                                                       stream.getStreamName()))
-                                               .setTxnId(ModelHelper.decode(txId))
-                                               .build(),
+                            .setStreamInfo(ModelHelper.createStreamInfo(stream.getScope(),
+                                    stream.getStreamName()))
+                            .setTxnId(ModelHelper.decode(txId))
+                            .build(),
                     callback);
             return callback.getFuture();
         }, this.executor);
         return Futures.toVoidExpecting(result,
                 TxnStatus.newBuilder().setStatus(TxnStatus.Status.SUCCESS).build(), TxnFailedException::new)
                       .whenComplete((x, e) -> {
-                          if (e != null) {
-                              log.warn("commitTransaction failed: ", e);
-                          }
-                          LoggerHelpers.traceLeave(log, "commitTransaction", traceId);
-                      });
+                    if (e != null) {
+                        log.warn("commitTransaction failed: ", e);
+                    }
+                    LoggerHelpers.traceLeave(log, "commitTransaction", traceId);
+                });
     }
 
     @Override
@@ -874,21 +815,21 @@
         final CompletableFuture<TxnStatus> result = this.retryConfig.runAsync(() -> {
             RPCAsyncCallback<TxnStatus> callback = new RPCAsyncCallback<>();
             client.abortTransaction(TxnRequest.newBuilder()
-                                              .setStreamInfo(ModelHelper.createStreamInfo(stream.getScope(),
-                                                      stream.getStreamName()))
-                                              .setTxnId(ModelHelper.decode(txId))
-                                              .build(),
+                            .setStreamInfo(ModelHelper.createStreamInfo(stream.getScope(),
+                                    stream.getStreamName()))
+                            .setTxnId(ModelHelper.decode(txId))
+                            .build(),
                     callback);
             return callback.getFuture();
         }, this.executor);
         return Futures.toVoidExpecting(result,
                 TxnStatus.newBuilder().setStatus(TxnStatus.Status.SUCCESS).build(), TxnFailedException::new)
                       .whenComplete((x, e) -> {
-                          if (e != null) {
-                              log.warn("abortTransaction failed: ", e);
-                          }
-                          LoggerHelpers.traceLeave(log, "abortTransaction", traceId);
-                      });
+                    if (e != null) {
+                        log.warn("abortTransaction failed: ", e);
+                    }
+                    LoggerHelpers.traceLeave(log, "abortTransaction", traceId);
+                });
     }
 
     @Override
@@ -901,20 +842,20 @@
         final CompletableFuture<TxnState> result = this.retryConfig.runAsync(() -> {
             RPCAsyncCallback<TxnState> callback = new RPCAsyncCallback<>();
             client.checkTransactionState(TxnRequest.newBuilder()
-                                                   .setStreamInfo(ModelHelper.createStreamInfo(stream.getScope(),
-                                                           stream.getStreamName()))
-                                                   .setTxnId(ModelHelper.decode(txId))
-                                                   .build(),
+                            .setStreamInfo(ModelHelper.createStreamInfo(stream.getScope(),
+                                    stream.getStreamName()))
+                            .setTxnId(ModelHelper.decode(txId))
+                            .build(),
                     callback);
             return callback.getFuture();
         }, this.executor);
         return result.thenApply(status -> ModelHelper.encode(status.getState(), stream + " " + txId))
-                     .whenComplete((x, e) -> {
-                         if (e != null) {
-                             log.warn("checkTransactionStatus failed: ", e);
-                         }
-                         LoggerHelpers.traceLeave(log, "checkTransactionStatus", traceId);
-                     });
+                .whenComplete((x, e) -> {
+                    if (e != null) {
+                        log.warn("checkTransactionStatus failed: ", e);
+                    }
+                    LoggerHelpers.traceLeave(log, "checkTransactionStatus", traceId);
+                });
     }
 
     @Override
@@ -922,28 +863,6 @@
         if (!closed.getAndSet(true)) {
             this.channel.shutdownNow(); // Initiates a shutdown of channel.
         }
-    }
-
-    @Override
-    public CompletableFuture<String> getOrRefeshDelegationTokenFor(String scope, String streamName) {
-        Exceptions.checkNotClosed(closed.get(), this);
-        Exceptions.checkNotNullOrEmpty(scope, "scope");
-        Exceptions.checkNotNullOrEmpty(streamName, "stream");
-        long traceId = LoggerHelpers.traceEnter(log, "getOrRefeshDelegationTokenFor", scope, streamName);
-
-        final CompletableFuture<io.pravega.controller.stream.api.grpc.v1.Controller.DelegationToken> result = this.retryConfig.runAsync(() -> {
-            RPCAsyncCallback<io.pravega.controller.stream.api.grpc.v1.Controller.DelegationToken> callback = new RPCAsyncCallback<>();
-            client.getDelegationToken(ModelHelper.createStreamInfo(scope, streamName), callback);
-            return callback.getFuture();
-        }, this.executor);
-
-        return result.thenApply( token -> token.getDelegationToken())
-        .whenComplete((x, e) -> {
-            if (e != null) {
-                log.warn("getCurrentSegments failed: ", e);
-            }
-            LoggerHelpers.traceLeave(log, "getCurrentSegments", traceId);
-        });
     }
 
     // Local callback definition to wrap gRPC responses in CompletableFutures used by the rest of our code.
