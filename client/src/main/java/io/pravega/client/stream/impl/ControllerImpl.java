/**
 * Copyright (c) 2017 Dell Inc., or its subsidiaries. All Rights Reserved.
 *
 * Licensed under the Apache License, Version 2.0 (the "License");
 * you may not use this file except in compliance with the License.
 * You may obtain a copy of the License at
 *
 *     http://www.apache.org/licenses/LICENSE-2.0
 */
package io.pravega.client.stream.impl;

import com.google.common.annotations.VisibleForTesting;
import com.google.common.base.Preconditions;
import com.google.common.base.Strings;
import io.grpc.ManagedChannel;
import io.grpc.ManagedChannelBuilder;
import io.grpc.StatusRuntimeException;
import io.grpc.auth.MoreCallCredentials;
import io.grpc.netty.GrpcSslContexts;
import io.grpc.netty.NegotiationType;
import io.grpc.netty.NettyChannelBuilder;
import io.grpc.stub.StreamObserver;
import io.grpc.util.RoundRobinLoadBalancerFactory;
import io.netty.handler.ssl.SslContextBuilder;
import io.pravega.client.segment.impl.Segment;
import io.pravega.client.stream.InvalidStreamException;
import io.pravega.client.stream.PingFailedException;
import io.pravega.client.stream.Stream;
import io.pravega.client.stream.StreamConfiguration;
import io.pravega.client.stream.StreamCut;
import io.pravega.client.stream.Transaction;
import io.pravega.client.stream.TxnFailedException;
import io.pravega.common.Exceptions;
import io.pravega.common.LoggerHelpers;
import io.pravega.common.concurrent.Futures;
import io.pravega.common.util.Retry;
import io.pravega.controller.stream.api.grpc.v1.Controller.CreateScopeStatus;
import io.pravega.controller.stream.api.grpc.v1.Controller.CreateStreamStatus;
import io.pravega.controller.stream.api.grpc.v1.Controller.CreateTxnRequest;
import io.pravega.controller.stream.api.grpc.v1.Controller.CreateTxnResponse;
import io.pravega.controller.stream.api.grpc.v1.Controller.DeleteScopeStatus;
import io.pravega.controller.stream.api.grpc.v1.Controller.DeleteStreamStatus;
import io.pravega.controller.stream.api.grpc.v1.Controller.GetSegmentsRequest;
import io.pravega.controller.stream.api.grpc.v1.Controller.NodeUri;
import io.pravega.controller.stream.api.grpc.v1.Controller.PingTxnRequest;
import io.pravega.controller.stream.api.grpc.v1.Controller.PingTxnStatus;
import io.pravega.controller.stream.api.grpc.v1.Controller.ScaleRequest;
import io.pravega.controller.stream.api.grpc.v1.Controller.ScaleResponse;
import io.pravega.controller.stream.api.grpc.v1.Controller.ScaleStatusRequest;
import io.pravega.controller.stream.api.grpc.v1.Controller.ScaleStatusResponse;
import io.pravega.controller.stream.api.grpc.v1.Controller.ScopeInfo;
import io.pravega.controller.stream.api.grpc.v1.Controller.SegmentRange;
import io.pravega.controller.stream.api.grpc.v1.Controller.SegmentRanges;
import io.pravega.controller.stream.api.grpc.v1.Controller.SegmentValidityResponse;
import io.pravega.controller.stream.api.grpc.v1.Controller.SegmentsAtTime;
import io.pravega.controller.stream.api.grpc.v1.Controller.StreamInfo;
import io.pravega.controller.stream.api.grpc.v1.Controller.SuccessorResponse;
import io.pravega.controller.stream.api.grpc.v1.Controller.TxnRequest;
import io.pravega.controller.stream.api.grpc.v1.Controller.TxnState;
import io.pravega.controller.stream.api.grpc.v1.Controller.TxnStatus;
import io.pravega.controller.stream.api.grpc.v1.Controller.UpdateStreamStatus;
import io.pravega.controller.stream.api.grpc.v1.ControllerServiceGrpc;
import io.pravega.shared.protocol.netty.PravegaNodeUri;
<<<<<<< HEAD
import java.util.Collection;
import lombok.extern.slf4j.Slf4j;
import lombok.val;

import java.net.URI;
=======
import java.io.File;
>>>>>>> 4fd26592
import java.util.ArrayDeque;
import java.util.ArrayList;
import java.util.Collections;
import java.util.HashMap;
import java.util.HashSet;
import java.util.List;
import java.util.Map;
import java.util.NavigableMap;
import java.util.Set;
import java.util.TreeMap;
import java.util.UUID;
import java.util.concurrent.CompletableFuture;
import java.util.concurrent.CompletionException;
import java.util.concurrent.ScheduledExecutorService;
import java.util.concurrent.TimeUnit;
import java.util.concurrent.atomic.AtomicBoolean;
import java.util.stream.Collectors;
import javax.net.ssl.SSLException;
import lombok.extern.slf4j.Slf4j;
import lombok.val;

import static io.pravega.common.concurrent.Futures.getAndHandleExceptions;

/**
 * RPC based client implementation of Stream Controller V1 API.
 */
@Slf4j
public class ControllerImpl implements Controller {

    // The default keepalive interval for the gRPC transport to ensure long running RPCs are tested for connectivity.
    // This value should be greater than the permissible value configured at the server which is by default 5 minutes.
    private static final long DEFAULT_KEEPALIVE_TIME_MINUTES = 6;

    // The internal retry object to handle RPC failures.
    private final Retry.RetryAndThrowExceptionally<StatusRuntimeException, Exception> retryConfig;

    // The executor supplied by the appication to handle internal retries.
    private final ScheduledExecutorService executor;

    // Flag to indicate if the client is closed.
    private final AtomicBoolean closed = new AtomicBoolean(false);

    // io.grpc.Channel used by the grpc client for Controller Service.
    private final ManagedChannel channel;

    // The gRPC client for the Controller Service.
    private final ControllerServiceGrpc.ControllerServiceStub client;

    /**
     * Creates a new instance of the Controller client class.
     *
     * @param config        The configuration for this client implementation.
     * @param executor      The executor service to be used for handling retries.
     */
    public ControllerImpl(final ControllerImplConfig config,
                          final ScheduledExecutorService executor) {
        this(NettyChannelBuilder.forTarget(config.getClientConfig().getControllerURI().toString())
                                .nameResolverFactory(new ControllerResolverFactory())
                                .loadBalancerFactory(RoundRobinLoadBalancerFactory.getInstance())
                                .keepAliveTime(DEFAULT_KEEPALIVE_TIME_MINUTES, TimeUnit.MINUTES),
                config, executor);
        log.info("Controller client connecting to server at {}", config.getClientConfig().getControllerURI().getAuthority());
    }

    /**
     * Creates a new instance of the Controller client class.
     *  @param channelBuilder The channel builder to connect to the service instance.
     * @param config         The configuration for this client implementation.
     * @param executor       The executor service to be used internally.
     */
    @VisibleForTesting
    public ControllerImpl(ManagedChannelBuilder<?> channelBuilder, final ControllerImplConfig config,
                          final ScheduledExecutorService executor) {
        Preconditions.checkNotNull(channelBuilder, "channelBuilder");
        this.executor = executor;
        this.retryConfig = Retry.withExpBackoff(config.getInitialBackoffMillis(), config.getBackoffMultiple(),
                config.getRetryAttempts(), config.getMaxBackoffMillis())
                                .retryingOn(StatusRuntimeException.class)
                                .throwingOn(Exception.class);

        if (config.getClientConfig().isEnableTls()) {
            SslContextBuilder sslContextBuilder = null;
            String trustStore = config.getClientConfig().getTrustStore();
            sslContextBuilder = GrpcSslContexts.forClient();
            if (!Strings.isNullOrEmpty(trustStore)) {
                sslContextBuilder = sslContextBuilder.trustManager(new File(trustStore));
            }
            try {
                channelBuilder = ((NettyChannelBuilder) channelBuilder).sslContext(sslContextBuilder.build())
                                                                       .negotiationType(NegotiationType.TLS);
            } catch (SSLException e) {
                throw new CompletionException(e);
            }
        } else {
            channelBuilder = ((NettyChannelBuilder) channelBuilder).negotiationType(NegotiationType.PLAINTEXT);
        }
        // Create Async RPC client.
        this.channel = channelBuilder.build();
        ControllerServiceGrpc.ControllerServiceStub client = ControllerServiceGrpc.newStub(this.channel);
        Credentials credentials = config.getClientConfig().getCredentials();
        if (credentials != null) {
            PravegaCredsWrapper wrapper = new PravegaCredsWrapper(credentials);
            client = client.withCallCredentials(MoreCallCredentials.from(wrapper));
        }
        this.client = client;
    }

    @Override
    public CompletableFuture<Boolean> createScope(final String scopeName) {
        Exceptions.checkNotClosed(closed.get(), this);
        long traceId = LoggerHelpers.traceEnter(log, "createScope", scopeName);

        final CompletableFuture<CreateScopeStatus> result = this.retryConfig.runAsync(() -> {
                RPCAsyncCallback<CreateScopeStatus> callback = new RPCAsyncCallback<>();
                client.createScope(ScopeInfo.newBuilder().setScope(scopeName).build(), callback);
                return callback.getFuture();
        }, this.executor);
        return result.thenApply(x -> {
                switch (x.getStatus()) {
                case FAILURE:
                    log.warn("Failed to create scope: {}", scopeName);
                    throw new ControllerFailureException("Failed to create scope: " + scopeName);
                case INVALID_SCOPE_NAME:
                    log.warn("Illegal scope name: {}", scopeName);
                    throw new IllegalArgumentException("Illegal scope name: " + scopeName);
                case SCOPE_EXISTS:
                    log.warn("Scope already exists: {}", scopeName);
                    return false;
                case SUCCESS:
                    log.info("Scope created successfully: {}", scopeName);
                    return true;
                case UNRECOGNIZED:
                default:
                    throw new ControllerFailureException("Unknown return status creating scope " + scopeName
                                                         + " " + x.getStatus());
                }
            }).whenComplete((x, e) -> {
                if (e != null) {
                    log.warn("createScope failed: ", e);
                }
                LoggerHelpers.traceLeave(log, "createScope", traceId);
            });
    }

    @Override
    public CompletableFuture<Boolean> deleteScope(String scopeName) {
        Exceptions.checkNotClosed(closed.get(), this);
        long traceId = LoggerHelpers.traceEnter(log, "deleteScope", scopeName);

        final CompletableFuture<DeleteScopeStatus> result = this.retryConfig.runAsync(() -> {
            RPCAsyncCallback<DeleteScopeStatus> callback = new RPCAsyncCallback<>();
            client.deleteScope(ScopeInfo.newBuilder().setScope(scopeName).build(), callback);
            return callback.getFuture();
        }, this.executor);
        return result.thenApply(x -> {
            switch (x.getStatus()) {
                case FAILURE:
                    log.warn("Failed to delete scope: {}", scopeName);
                    throw new ControllerFailureException("Failed to delete scope: " + scopeName);
                case SCOPE_NOT_EMPTY:
                    log.warn("Cannot delete non empty scope: {}", scopeName);
                    throw new IllegalStateException("Scope "+ scopeName+ " is not empty.");
                case SCOPE_NOT_FOUND:
                    log.warn("Scope not found: {}", scopeName);
                    return false;
                case SUCCESS:
                    log.info("Scope deleted successfully: {}", scopeName);
                    return true;
                case UNRECOGNIZED:
                default:
                    throw new ControllerFailureException("Unknown return status deleting scope " + scopeName
                                                         + " " + x.getStatus());
                }
            }).whenComplete((x, e) -> {
                if (e != null) {
                    log.warn("deleteScope failed: ", e);
                }
                LoggerHelpers.traceLeave(log, "deleteScope", traceId);
            });
    }

    @Override
    public CompletableFuture<Boolean> createStream(final StreamConfiguration streamConfig) {
        Exceptions.checkNotClosed(closed.get(), this);
        Preconditions.checkNotNull(streamConfig, "streamConfig");
        long traceId = LoggerHelpers.traceEnter(log, "createStream", streamConfig);

        final CompletableFuture<CreateStreamStatus> result = this.retryConfig.runAsync(() -> {
            RPCAsyncCallback<CreateStreamStatus> callback = new RPCAsyncCallback<>();
            client.createStream(ModelHelper.decode(streamConfig), callback);
            return callback.getFuture();
        }, this.executor);
        return result.thenApply(x -> {
            switch (x.getStatus()) {
            case FAILURE:
                log.warn("Failed to create stream: {}", streamConfig.getStreamName());
                throw new ControllerFailureException("Failed to create stream: " + streamConfig);
            case INVALID_STREAM_NAME:
                log.warn("Illegal stream name: {}", streamConfig.getStreamName());
                throw new IllegalArgumentException("Illegal stream name: " + streamConfig);
            case SCOPE_NOT_FOUND:
                log.warn("Scope not found: {}", streamConfig.getScope());
                throw new IllegalArgumentException("Scope does not exist: " + streamConfig);
            case STREAM_EXISTS:
                log.warn("Stream already exists: {}", streamConfig.getStreamName());
                return false;
            case SUCCESS:
                log.info("Stream created successfully: {}", streamConfig.getStreamName());
                return true;
            case UNRECOGNIZED:
            default:
                throw new ControllerFailureException("Unknown return status creating stream " + streamConfig
                                                     + " " + x.getStatus());
            }
        }).whenComplete((x, e) -> {
            if (e != null) {
                log.warn("createStream failed: ", e);
            }
            LoggerHelpers.traceLeave(log, "createStream", traceId);
        });
    }

    @Override
    public CompletableFuture<Boolean> updateStream(final StreamConfiguration streamConfig) {
        Exceptions.checkNotClosed(closed.get(), this);
        Preconditions.checkNotNull(streamConfig, "streamConfig");
        long traceId = LoggerHelpers.traceEnter(log, "updateStream", streamConfig);

        final CompletableFuture<UpdateStreamStatus> result = this.retryConfig.runAsync(() -> {
            RPCAsyncCallback<UpdateStreamStatus> callback = new RPCAsyncCallback<>();
            client.updateStream(ModelHelper.decode(streamConfig), callback);
            return callback.getFuture();
        }, this.executor);
        return result.thenApply(x -> {
            switch (x.getStatus()) {
            case FAILURE:
                log.warn("Failed to update stream: {}", streamConfig.getStreamName());
                throw new ControllerFailureException("Failed to update stream: " + streamConfig);
            case SCOPE_NOT_FOUND:
                log.warn("Scope not found: {}", streamConfig.getScope());
                throw new IllegalArgumentException("Scope does not exist: " + streamConfig);
            case STREAM_NOT_FOUND:
                log.warn("Stream does not exist: {}", streamConfig.getStreamName());
                throw new IllegalArgumentException("Stream does not exist: " + streamConfig);
            case SUCCESS:
                log.info("Successfully updated stream: {}", streamConfig.getStreamName());
                return true;
            case UNRECOGNIZED:
            default:
                throw new ControllerFailureException("Unknown return status updating stream " + streamConfig
                                                     + " " + x.getStatus());
            }
        }).whenComplete((x, e) -> {
            if (e != null) {
                log.warn("updateStream failed: ", e);
            }
            LoggerHelpers.traceLeave(log, "updateStream", traceId);
        });
    }

    @Override
    public CompletableFuture<Boolean> truncateStream(final String scope, final String stream, final StreamCut streamCut) {
        return truncateStream(scope, stream, streamCut.asImpl().getPositions().entrySet()
                .stream().collect(Collectors.toMap(x -> x.getKey().getSegmentNumber(), Map.Entry::getValue)));
    }

    private CompletableFuture<Boolean> truncateStream(final String scope, final String stream, final Map<Integer, Long> streamCut) {
        Exceptions.checkNotClosed(closed.get(), this);
        Preconditions.checkNotNull(streamCut, "streamCut");
        long traceId = LoggerHelpers.traceEnter(log, "truncateStream", streamCut);

        final CompletableFuture<UpdateStreamStatus> result = this.retryConfig.runAsync(() -> {
            RPCAsyncCallback<UpdateStreamStatus> callback = new RPCAsyncCallback<>();
            client.truncateStream(ModelHelper.decode(scope, stream, streamCut), callback);
            return callback.getFuture();
        }, this.executor);
        return result.thenApply(x -> {
            switch (x.getStatus()) {
                case FAILURE:
                    log.warn("Failed to truncate stream: {}/{}", scope, stream);
                    throw new ControllerFailureException("Failed to truncate stream: " + scope + "/" + stream);
                case SCOPE_NOT_FOUND:
                    log.warn("Scope not found: {}", scope);
                    throw new IllegalArgumentException("Scope does not exist: " + scope);
                case STREAM_NOT_FOUND:
                    log.warn("Stream does not exist: {}/{}", scope, stream);
                    throw new IllegalArgumentException("Stream does not exist: " + stream);
                case SUCCESS:
                    log.info("Successfully updated stream: {}/{}", scope, stream);
                    return true;
                case UNRECOGNIZED:
                default:
                    throw new ControllerFailureException("Unknown return status updating stream " + scope + "/" + stream
                            + " " + x.getStatus());
            }
        }).whenComplete((x, e) -> {
            if (e != null) {
                log.warn("updateStream failed: ", e);
            }
            LoggerHelpers.traceLeave(log, "updateStream", traceId);
        });
    }

    @Override
    public CancellableRequest<Boolean> scaleStream(final Stream stream, final List<Integer> sealedSegments,
                                                  final Map<Double, Double> newKeyRanges,
                                                  final ScheduledExecutorService executor) {
        Exceptions.checkNotClosed(closed.get(), this);
        CancellableRequest<Boolean> cancellableRequest = new CancellableRequest<>();

        startScaleInternal(stream, sealedSegments, newKeyRanges)
                .whenComplete((startScaleResponse, e) -> {
                    if (e != null) {
                        log.error("failed to start scale {}", e);
                        cancellableRequest.start(() -> Futures.failedFuture(e), any -> true, executor);
                    } else {
                        try {
                            final boolean started = handleScaleResponse(stream, startScaleResponse);
                            cancellableRequest.start(() -> {
                                if (started) {
                                    return checkScaleStatus(stream, startScaleResponse.getEpoch());
                                } else {
                                    return CompletableFuture.completedFuture(false);
                                }
                            }, isDone -> !started || isDone, executor);
                        } catch (Exception ex) {
                            cancellableRequest.start(() -> Futures.failedFuture(ex), any -> true, executor);
                        }
                    }
                });

        return cancellableRequest;
    }

    @Override
    public CompletableFuture<Boolean> startScale(final Stream stream, final List<Integer> sealedSegments,
                                                  final Map<Double, Double> newKeyRanges) {
        Exceptions.checkNotClosed(closed.get(), this);
        long traceId = LoggerHelpers.traceEnter(log, "scaleStream", stream);
        return startScaleInternal(stream, sealedSegments, newKeyRanges)
                .thenApply(response -> handleScaleResponse(stream, response))
                .whenComplete((x, e) -> {
                    if (e != null) {
                        log.warn("scaleStream failed: ", e);
                    }
                    LoggerHelpers.traceLeave(log, "scaleStream", traceId);
                });
    }

    private Boolean handleScaleResponse(Stream stream, ScaleResponse response) {
        switch (response.getStatus()) {
        case FAILURE:
            log.warn("Failed to scale stream: {}", stream.getStreamName());
            throw new ControllerFailureException("Failed to scale stream: " + stream);
        case PRECONDITION_FAILED:
            log.warn("Precondition failed for scale stream: {}", stream.getStreamName());
            return false;
        case STARTED:
            log.info("Successfully started scale stream: {}", stream.getStreamName());
            return true;
        case UNRECOGNIZED:
        default:
            throw new ControllerFailureException("Unknown return status scaling stream " + stream
                                                 + " " + response.getStatus());
        }
    }

    @Override
    public CompletableFuture<Boolean> checkScaleStatus(final Stream stream, final int scaleEpoch) {
        Exceptions.checkNotClosed(closed.get(), this);
        Preconditions.checkNotNull(stream, "stream");
        Preconditions.checkArgument(scaleEpoch >= 0);

        long traceId = LoggerHelpers.traceEnter(log, "checkScale", stream);
        final CompletableFuture<ScaleStatusResponse> result = this.retryConfig.runAsync(() -> {
            RPCAsyncCallback<ScaleStatusResponse> callback = new RPCAsyncCallback<>();
            client.checkScale(ScaleStatusRequest.newBuilder()
                            .setStreamInfo(ModelHelper.createStreamInfo(stream.getScope(), stream.getStreamName()))
                            .setEpoch(scaleEpoch)
                            .build(),
                    callback);
            return callback.getFuture();
        }, this.executor);
        return result.thenApply(response -> {
            switch (response.getStatus()) {
                case IN_PROGRESS:
                    return false;
                case SUCCESS:
                    return true;
                case INVALID_INPUT:
                    throw new ControllerFailureException("invalid input");
                case INTERNAL_ERROR:
                default:
                    throw new ControllerFailureException("unknown error");
            }
        }).whenComplete((x, e) -> {
            if (e != null) {
                log.warn("checking status failed: ", e);
            }
            LoggerHelpers.traceLeave(log, "checkScale", traceId);
        });
    }

    private CompletableFuture<ScaleResponse> startScaleInternal(final Stream stream, final List<Integer> sealedSegments,
                                                                final Map<Double, Double> newKeyRanges) {
        Preconditions.checkNotNull(stream, "stream");
        Preconditions.checkNotNull(sealedSegments, "sealedSegments");
        Preconditions.checkNotNull(newKeyRanges, "newKeyRanges");

        final CompletableFuture<ScaleResponse> result = this.retryConfig.runAsync(() -> {
            RPCAsyncCallback<ScaleResponse> callback = new RPCAsyncCallback<>();
            client.scale(ScaleRequest.newBuilder()
                            .setStreamInfo(ModelHelper.createStreamInfo(stream.getScope(), stream.getStreamName()))
                            .addAllSealedSegments(sealedSegments)
                            .addAllNewKeyRanges(newKeyRanges.entrySet().stream()
                                    .map(x -> ScaleRequest.KeyRangeEntry.newBuilder()
                                            .setStart(x.getKey()).setEnd(x.getValue()).build())
                                    .collect(Collectors.toList()))
                            .setScaleTimestamp(System.currentTimeMillis())
                            .build(),
                    callback);
            return callback.getFuture();
        }, this.executor);
        return result;
    }

    @Override
    public CompletableFuture<Boolean> sealStream(final String scope, final String streamName) {
        Exceptions.checkNotClosed(closed.get(), this);
        Exceptions.checkNotNullOrEmpty(scope, "scope");
        Exceptions.checkNotNullOrEmpty(streamName, "streamName");
        long traceId = LoggerHelpers.traceEnter(log, "sealStream", scope, streamName);

        final CompletableFuture<UpdateStreamStatus> result = this.retryConfig.runAsync(() -> {
            RPCAsyncCallback<UpdateStreamStatus> callback = new RPCAsyncCallback<>();
            client.sealStream(ModelHelper.createStreamInfo(scope, streamName), callback);
            return callback.getFuture();
        }, this.executor);
        return result.thenApply(x -> {
            switch (x.getStatus()) {
            case FAILURE:
                log.warn("Failed to seal stream: {}", streamName);
                throw new ControllerFailureException("Failed to seal stream: " + streamName);
            case SCOPE_NOT_FOUND:
                log.warn("Scope not found: {}", scope);
                throw new InvalidStreamException("Scope does not exist: " + scope);
            case STREAM_NOT_FOUND:
                log.warn("Stream does not exist: {}", streamName);
                throw new InvalidStreamException("Stream does not exist: " + streamName);
            case SUCCESS:
                log.info("Successfully sealed stream: {}", streamName);
                return true;
            case UNRECOGNIZED:
            default:
                throw new ControllerFailureException("Unknown return status scealing stream " + streamName
                                                     + " " + x.getStatus());
            }
        }).whenComplete((x, e) -> {
            if (e != null) {
                log.warn("sealStream failed: ", e);
            }
            LoggerHelpers.traceLeave(log, "sealStream", traceId);
        });
    }

    @Override
    public CompletableFuture<Boolean> deleteStream(final String scope, final String streamName) {
        Exceptions.checkNotClosed(closed.get(), this);
        Exceptions.checkNotNullOrEmpty(scope, "scope");
        Exceptions.checkNotNullOrEmpty(streamName, "streamName");
        long traceId = LoggerHelpers.traceEnter(log, "deleteStream", scope, streamName);

        final CompletableFuture<DeleteStreamStatus> result = this.retryConfig.runAsync(() -> {
            RPCAsyncCallback<DeleteStreamStatus> callback = new RPCAsyncCallback<>();
            client.deleteStream(ModelHelper.createStreamInfo(scope, streamName), callback);
            return callback.getFuture();
        }, this.executor);
        return result.thenApply(x -> {
            switch (x.getStatus()) {
            case FAILURE:
                log.warn("Failed to delete stream: {}", streamName);
                throw new ControllerFailureException("Failed to delete stream: " + streamName);
            case STREAM_NOT_FOUND:
                log.warn("Stream does not exist: {}", streamName);
                return false;
            case STREAM_NOT_SEALED:
                log.warn("Stream is not sealed: {}", streamName);
                throw new IllegalArgumentException("Stream is not sealed: " + streamName);
            case SUCCESS:
                log.info("Successfully deleted stream: {}", streamName);
                return true;
            case UNRECOGNIZED:
            default:
                throw new ControllerFailureException("Unknown return status deleting stream " + streamName
                                                     + " " + x.getStatus());
            }
        }).whenComplete((x, e) -> {
            if (e != null) {
                log.warn("deleteStream failed: ", e);
            }
            LoggerHelpers.traceLeave(log, "deleteStream", traceId);
        });
    }

    @Override
    public CompletableFuture<Map<Segment, Long>> getSegmentsAtTime(final Stream stream, final long timestamp) {
        Exceptions.checkNotClosed(closed.get(), this);
        Preconditions.checkNotNull(stream, "stream");
        long traceId = LoggerHelpers.traceEnter(log, "getSegmentsAtTime", stream, timestamp);

        final CompletableFuture<SegmentsAtTime> result = this.retryConfig.runAsync(() -> {
            RPCAsyncCallback<SegmentsAtTime> callback = new RPCAsyncCallback<>();
            StreamInfo streamInfo = ModelHelper.createStreamInfo(stream.getScope(), stream.getStreamName());
            GetSegmentsRequest request = GetSegmentsRequest.newBuilder()
                    .setStreamInfo(streamInfo)
                    .setTimestamp(timestamp)
                    .build();
            client.getSegments(request, callback);
            return callback.getFuture();
        }, this.executor);
        return result.thenApply(segments -> {
            log.debug("Received the following data from the controller {}", segments.getSegmentsList());
            return segments.getSegmentsList()
                           .stream()
                           .collect(Collectors.toMap(location -> ModelHelper.encode(location.getSegmentId()),
                                                     location -> location.getOffset()));
        }).whenComplete((x, e) -> {
            if (e != null) {
                log.warn("getSegmentsAtTime failed: ", e);
            }
            LoggerHelpers.traceLeave(log, "getSegmentsAtTime", traceId);
        });
    }

    @Override
    public CompletableFuture<StreamSegmentsWithPredecessors> getSuccessors(Segment segment) {
        Exceptions.checkNotClosed(closed.get(), this);
        long traceId = LoggerHelpers.traceEnter(log, "getSuccessors", segment);

        final CompletableFuture<SuccessorResponse> resultFuture = this.retryConfig.runAsync(() -> {
            RPCAsyncCallback<SuccessorResponse> callback = new RPCAsyncCallback<>();
            client.getSegmentsImmediatlyFollowing(ModelHelper.decode(segment), callback);
            return callback.getFuture();
        }, this.executor);
        return resultFuture.thenApply(successors -> {
            log.debug("Received the following data from the controller {}", successors.getSegmentsList());
            Map<SegmentWithRange, List<Integer>> result = new HashMap<>();
            for (SuccessorResponse.SegmentEntry entry : successors.getSegmentsList()) {
                result.put(ModelHelper.encode(entry.getSegment()), entry.getValueList());
            }
            return new StreamSegmentsWithPredecessors(result, successors.getDelegationToken());
        }).whenComplete((x, e) -> {
            if (e != null) {
                log.warn("getSuccessors failed: ", e);
            }
            LoggerHelpers.traceLeave(log, "getSuccessors", traceId);
        });
    }

    @Override
<<<<<<< HEAD
    public CompletableFuture<Set<Segment>> getSuccessors(final StreamCut from) {
=======
    public CompletableFuture<StreamSegmentSuccessors> getSuccessors(StreamCut from) {
>>>>>>> 4fd26592
        Exceptions.checkNotClosed(closed.get(), this);
        Stream stream = from.asImpl().getStream();
        long traceId = LoggerHelpers.traceEnter(log, "getSuccessorsFromCut", stream);
        val currentSegments = getAndHandleExceptions(getCurrentSegments(stream.getScope(), stream.getStreamName()),
<<<<<<< HEAD
                                                     RuntimeException::new).getSegments();
        final Set<Segment> unread = getSegmentsInclusive(from.asImpl(), currentSegments);
        LoggerHelpers.traceLeave(log, "getSuccessorsFromCut", traceId);
        return CompletableFuture.completedFuture(unread);
    }

    @Override
    public CompletableFuture<Set<Segment>> getSegments(final StreamCut fromStreamCut, final StreamCut toStreamCut) {
        Exceptions.checkNotClosed(closed.get(), this);
        Preconditions.checkNotNull(fromStreamCut, "fromStreamCut");
        Preconditions.checkNotNull(toStreamCut, "toStreamCut");
        Preconditions.checkArgument(fromStreamCut.asImpl().getStream().equals(toStreamCut.asImpl().getStream()),
                "Ensure streamCuts for the same stream is passed");

        final Stream stream = fromStreamCut.asImpl().getStream();
        long traceId = LoggerHelpers.traceEnter(log, "getSuccessorsFromCut", stream);
        final Set<Segment> segments = getSegmentsInclusive(fromStreamCut, toStreamCut.asImpl().getPositions().keySet());
        LoggerHelpers.traceLeave(log, "getSuccessorsFromCut", traceId);
        return CompletableFuture.completedFuture(segments);
    }

    private Set<Segment> getSegmentsInclusive(StreamCut fromStreamCut, Collection<Segment> currentSegments) {
        final HashSet<Segment> unread = new HashSet<>(fromStreamCut.asImpl().getPositions().keySet());
        unread.addAll(currentSegments);
        unread.addAll(computeKnownUnreadSegments(currentSegments, fromStreamCut));
=======
                RuntimeException::new);

        String delegationToken = currentSegments.getDelegationToken();
        unread.addAll(computeKnownUnreadSegments(currentSegments, from));
>>>>>>> 4fd26592
        ArrayDeque<Segment> toFetchSuccessors = new ArrayDeque<>();
        for (Segment toFetch : fromStreamCut.asImpl().getPositions().keySet()) {
            if (!unread.contains(toFetch)) {
                toFetchSuccessors.add(toFetch);
            }
        }
        while (!toFetchSuccessors.isEmpty()) {
            Segment segment = toFetchSuccessors.remove();
            Set<Segment> successors = getAndHandleExceptions(getSuccessors(segment), RuntimeException::new).getSegmentToPredecessor()
                                                                                                           .keySet();
            for (Segment successor : successors) {
                if (!unread.contains(successor)) {
                    unread.add(successor);
                    toFetchSuccessors.add(successor);
                }
            }
        }
<<<<<<< HEAD
        return unread;
=======
        LoggerHelpers.traceLeave(log, "getSuccessorsFromCut", traceId);
        return CompletableFuture.completedFuture(new StreamSegmentSuccessors(unread, delegationToken));
>>>>>>> 4fd26592
    }

    private List<Segment> computeKnownUnreadSegments(final Collection<Segment> currentSegments, final StreamCut from) {
        int highestCut = from.asImpl().getPositions().keySet().stream().mapToInt(s -> s.getSegmentNumber()).max().getAsInt();
        int lowestCurrent = currentSegments.stream().mapToInt(s -> s.getSegmentNumber()).min().getAsInt();
        if (highestCut >= lowestCurrent) {
            return Collections.emptyList();
        }
        List<Segment> result = new ArrayList<>(lowestCurrent - highestCut);
        for (int num = highestCut + 1; num < lowestCurrent; num++) {
            result.add(new Segment(from.asImpl().getStream().getScope(), from.asImpl().getStream().getStreamName(), num));
        }
        return result;
    }

    @Override
    public CompletableFuture<StreamSegments> getCurrentSegments(final String scope, final String stream) {
        Exceptions.checkNotClosed(closed.get(), this);
        Exceptions.checkNotNullOrEmpty(scope, "scope");
        Exceptions.checkNotNullOrEmpty(stream, "stream");
        long traceId = LoggerHelpers.traceEnter(log, "getCurrentSegments", scope, stream);

        final CompletableFuture<SegmentRanges> result = this.retryConfig.runAsync(() -> {
            RPCAsyncCallback<SegmentRanges> callback = new RPCAsyncCallback<>();
            client.getCurrentSegments(ModelHelper.createStreamInfo(scope, stream), callback);
            return callback.getFuture();
        }, this.executor);
        return result.thenApply(ranges -> {
            log.debug("Received the following data from the controller {}", ranges.getSegmentRangesList());
            NavigableMap<Double, Segment> rangeMap = new TreeMap<>();
            for (SegmentRange r : ranges.getSegmentRangesList()) {
                rangeMap.put(r.getMaxKey(), ModelHelper.encode(r.getSegmentId()));
            }
            return new StreamSegments(rangeMap, ranges.getDelegationToken());
        }).whenComplete((x, e) -> {
                         if (e != null) {
                             log.warn("getCurrentSegments failed: ", e);
                         }
                         LoggerHelpers.traceLeave(log, "getCurrentSegments", traceId);
                     });
    }

    @Override
    public CompletableFuture<PravegaNodeUri> getEndpointForSegment(final String qualifiedSegmentName) {
        Exceptions.checkNotClosed(closed.get(), this);
        Exceptions.checkNotNullOrEmpty(qualifiedSegmentName, "qualifiedSegmentName");
        long traceId = LoggerHelpers.traceEnter(log, "getEndpointForSegment", qualifiedSegmentName);

        final CompletableFuture<NodeUri> result = this.retryConfig.runAsync(() -> {
            RPCAsyncCallback<NodeUri> callback = new RPCAsyncCallback<>();
            Segment segment = Segment.fromScopedName(qualifiedSegmentName);
            client.getURI(ModelHelper.createSegmentId(segment.getScope(),
                    segment.getStreamName(),
                    segment.getSegmentNumber()),
                    callback);
            return callback.getFuture();
        }, this.executor);
        return result.thenApply(ModelHelper::encode)
                .whenComplete((x, e) -> {
                    if (e != null) {
                        log.warn("getEndpointForSegment failed: ", e);
                    }
                    LoggerHelpers.traceLeave(log, "getEndpointForSegment", traceId);
                });
    }

    @Override
    public CompletableFuture<Boolean> isSegmentOpen(final Segment segment) {
        Exceptions.checkNotClosed(closed.get(), this);
        long traceId = LoggerHelpers.traceEnter(log, "isSegmentOpen", segment);

        final CompletableFuture<SegmentValidityResponse> result = this.retryConfig.runAsync(() -> {
            RPCAsyncCallback<SegmentValidityResponse> callback = new RPCAsyncCallback<>();
            client.isSegmentValid(ModelHelper.createSegmentId(segment.getScope(),
                    segment.getStreamName(),
                    segment.getSegmentNumber()),
                    callback);
            return callback.getFuture();
        }, this.executor);
        return result.thenApply(SegmentValidityResponse::getResponse)
                .whenComplete((x, e) -> {
                    if (e != null) {
                        log.warn("isSegmentOpen failed: ", e);
                    }
                    LoggerHelpers.traceLeave(log, "isSegmentOpen", traceId);
                });
    }

    @Override
    public CompletableFuture<TxnSegments> createTransaction(final Stream stream, final long lease, final long scaleGracePeriod) {
        Exceptions.checkNotClosed(closed.get(), this);
        Preconditions.checkNotNull(stream, "stream");
        long traceId = LoggerHelpers.traceEnter(log, "createTransaction", stream, lease, scaleGracePeriod);

        final CompletableFuture<CreateTxnResponse> result = this.retryConfig.runAsync(() -> {
            RPCAsyncCallback<CreateTxnResponse> callback = new RPCAsyncCallback<>();
            client.createTransaction(
                    CreateTxnRequest.newBuilder()
                            .setStreamInfo(ModelHelper.createStreamInfo(stream.getScope(), stream.getStreamName()))
                            .setLease(lease)
                            .setScaleGracePeriod(scaleGracePeriod)
                            .build(),
                    callback);
            return callback.getFuture();
        }, this.executor);
        return result.thenApply(this::convert)
                .whenComplete((x, e) -> {
                    if (e != null) {
                        log.warn("createTransaction failed: ", e);
                    }
                    LoggerHelpers.traceLeave(log, "createTransaction", traceId);
                });
    }

    private TxnSegments convert(CreateTxnResponse response) {
        NavigableMap<Double, Segment> rangeMap = new TreeMap<>();

        for (SegmentRange r : response.getActiveSegmentsList()) {
            rangeMap.put(r.getMaxKey(), ModelHelper.encode(r.getSegmentId()));
        }
        StreamSegments segments = new StreamSegments(rangeMap, response.getDelegationToken());
        return new TxnSegments(segments, ModelHelper.encode(response.getTxnId()));
    }

    @Override
    public CompletableFuture<Void> pingTransaction(Stream stream, UUID txId, long lease) {
        Exceptions.checkNotClosed(closed.get(), this);
        long traceId = LoggerHelpers.traceEnter(log, "pingTransaction", stream, txId, lease);

        final CompletableFuture<PingTxnStatus> result = this.retryConfig.runAsync(() -> {
            RPCAsyncCallback<PingTxnStatus> callback = new RPCAsyncCallback<>();
            client.pingTransaction(PingTxnRequest.newBuilder().setStreamInfo(
                    ModelHelper.createStreamInfo(stream.getScope(), stream.getStreamName()))
                            .setTxnId(ModelHelper.decode(txId))
                            .setLease(lease).build(),
                    callback);
            return callback.getFuture();
        }, this.executor);
        return Futures.toVoidExpecting(result,
                                             PingTxnStatus.newBuilder().setStatus(PingTxnStatus.Status.OK).build(),
                                             PingFailedException::new)
                      .whenComplete((x, e) -> {
                    if (e != null) {
                        log.warn("pingTransaction failed: ", e);
                    }
                    LoggerHelpers.traceLeave(log, "pingTransaction", traceId);
                });
    }

    @Override
    public CompletableFuture<Void> commitTransaction(final Stream stream, final UUID txId) {
        Exceptions.checkNotClosed(closed.get(), this);
        Preconditions.checkNotNull(stream, "stream");
        Preconditions.checkNotNull(txId, "txId");
        long traceId = LoggerHelpers.traceEnter(log, "commitTransaction", stream, txId);

        final CompletableFuture<TxnStatus> result = this.retryConfig.runAsync(() -> {
            RPCAsyncCallback<TxnStatus> callback = new RPCAsyncCallback<>();
            client.commitTransaction(TxnRequest.newBuilder()
                            .setStreamInfo(ModelHelper.createStreamInfo(stream.getScope(),
                                    stream.getStreamName()))
                            .setTxnId(ModelHelper.decode(txId))
                            .build(),
                    callback);
            return callback.getFuture();
        }, this.executor);
        return Futures.toVoidExpecting(result,
                TxnStatus.newBuilder().setStatus(TxnStatus.Status.SUCCESS).build(), TxnFailedException::new)
                      .whenComplete((x, e) -> {
                    if (e != null) {
                        log.warn("commitTransaction failed: ", e);
                    }
                    LoggerHelpers.traceLeave(log, "commitTransaction", traceId);
                });
    }

    @Override
    public CompletableFuture<Void> abortTransaction(final Stream stream, final UUID txId) {
        Exceptions.checkNotClosed(closed.get(), this);
        Preconditions.checkNotNull(stream, "stream");
        Preconditions.checkNotNull(txId, "txId");
        long traceId = LoggerHelpers.traceEnter(log, "abortTransaction", stream, txId);

        final CompletableFuture<TxnStatus> result = this.retryConfig.runAsync(() -> {
            RPCAsyncCallback<TxnStatus> callback = new RPCAsyncCallback<>();
            client.abortTransaction(TxnRequest.newBuilder()
                            .setStreamInfo(ModelHelper.createStreamInfo(stream.getScope(),
                                    stream.getStreamName()))
                            .setTxnId(ModelHelper.decode(txId))
                            .build(),
                    callback);
            return callback.getFuture();
        }, this.executor);
        return Futures.toVoidExpecting(result,
                TxnStatus.newBuilder().setStatus(TxnStatus.Status.SUCCESS).build(), TxnFailedException::new)
                      .whenComplete((x, e) -> {
                    if (e != null) {
                        log.warn("abortTransaction failed: ", e);
                    }
                    LoggerHelpers.traceLeave(log, "abortTransaction", traceId);
                });
    }

    @Override
    public CompletableFuture<Transaction.Status> checkTransactionStatus(final Stream stream, final UUID txId) {
        Exceptions.checkNotClosed(closed.get(), this);
        Preconditions.checkNotNull(stream, "stream");
        Preconditions.checkNotNull(txId, "txId");
        long traceId = LoggerHelpers.traceEnter(log, "checkTransactionStatus", stream, txId);

        final CompletableFuture<TxnState> result = this.retryConfig.runAsync(() -> {
            RPCAsyncCallback<TxnState> callback = new RPCAsyncCallback<>();
            client.checkTransactionState(TxnRequest.newBuilder()
                            .setStreamInfo(ModelHelper.createStreamInfo(stream.getScope(),
                                    stream.getStreamName()))
                            .setTxnId(ModelHelper.decode(txId))
                            .build(),
                    callback);
            return callback.getFuture();
        }, this.executor);
        return result.thenApply(status -> ModelHelper.encode(status.getState(), stream + " " + txId))
                .whenComplete((x, e) -> {
                    if (e != null) {
                        log.warn("checkTransactionStatus failed: ", e);
                    }
                    LoggerHelpers.traceLeave(log, "checkTransactionStatus", traceId);
                });
    }

    @Override
    public void close() {
        if (!closed.getAndSet(true)) {
            this.channel.shutdownNow(); // Initiates a shutdown of channel.
        }
    }

    @Override
    public CompletableFuture<String> getOrRefreshDelegationTokenFor(String scope, String streamName) {
        Exceptions.checkNotClosed(closed.get(), this);
        Exceptions.checkNotNullOrEmpty(scope, "scope");
        Exceptions.checkNotNullOrEmpty(streamName, "stream");
        long traceId = LoggerHelpers.traceEnter(log, "getOrRefreshDelegationTokenFor", scope, streamName);

        final CompletableFuture<io.pravega.controller.stream.api.grpc.v1.Controller.DelegationToken> result = this.retryConfig.runAsync(() -> {
            RPCAsyncCallback<io.pravega.controller.stream.api.grpc.v1.Controller.DelegationToken> callback = new RPCAsyncCallback<>();
            client.getDelegationToken(ModelHelper.createStreamInfo(scope, streamName), callback);
            return callback.getFuture();
        }, this.executor);

        return result.thenApply( token -> token.getDelegationToken())
        .whenComplete((x, e) -> {
            if (e != null) {
                log.warn("getCurrentSegments failed: ", e);
            }
            LoggerHelpers.traceLeave(log, "getCurrentSegments", traceId);
        });
    }

    // Local callback definition to wrap gRPC responses in CompletableFutures used by the rest of our code.
    private static final class RPCAsyncCallback<T> implements StreamObserver<T> {
        private T result = null;
        private final CompletableFuture<T> future = new CompletableFuture<>();

        @Override
        public void onNext(T value) {
            result = value;
        }

        @Override
        public void onError(Throwable t) {
            log.warn("gRPC call failed with server error: {}", t.getMessage());
            future.completeExceptionally(t);
        }

        @Override
        public void onCompleted() {

            // gRPC interface guarantees that onNext() with the success result would have been called before this.
            future.complete(result);
        }

        public CompletableFuture<T> getFuture() {
            return future;
        }
    }
}<|MERGE_RESOLUTION|>--- conflicted
+++ resolved
@@ -61,15 +61,7 @@
 import io.pravega.controller.stream.api.grpc.v1.Controller.UpdateStreamStatus;
 import io.pravega.controller.stream.api.grpc.v1.ControllerServiceGrpc;
 import io.pravega.shared.protocol.netty.PravegaNodeUri;
-<<<<<<< HEAD
-import java.util.Collection;
-import lombok.extern.slf4j.Slf4j;
-import lombok.val;
-
-import java.net.URI;
-=======
 import java.io.File;
->>>>>>> 4fd26592
 import java.util.ArrayDeque;
 import java.util.ArrayList;
 import java.util.Collections;
@@ -630,53 +622,23 @@
     }
 
     @Override
-<<<<<<< HEAD
-    public CompletableFuture<Set<Segment>> getSuccessors(final StreamCut from) {
-=======
     public CompletableFuture<StreamSegmentSuccessors> getSuccessors(StreamCut from) {
->>>>>>> 4fd26592
         Exceptions.checkNotClosed(closed.get(), this);
         Stream stream = from.asImpl().getStream();
         long traceId = LoggerHelpers.traceEnter(log, "getSuccessorsFromCut", stream);
+        HashSet<Segment> unread = new HashSet<>(from.asImpl().getPositions().keySet());
         val currentSegments = getAndHandleExceptions(getCurrentSegments(stream.getScope(), stream.getStreamName()),
-<<<<<<< HEAD
-                                                     RuntimeException::new).getSegments();
-        final Set<Segment> unread = getSegmentsInclusive(from.asImpl(), currentSegments);
-        LoggerHelpers.traceLeave(log, "getSuccessorsFromCut", traceId);
-        return CompletableFuture.completedFuture(unread);
-    }
-
-    @Override
-    public CompletableFuture<Set<Segment>> getSegments(final StreamCut fromStreamCut, final StreamCut toStreamCut) {
-        Exceptions.checkNotClosed(closed.get(), this);
-        Preconditions.checkNotNull(fromStreamCut, "fromStreamCut");
-        Preconditions.checkNotNull(toStreamCut, "toStreamCut");
-        Preconditions.checkArgument(fromStreamCut.asImpl().getStream().equals(toStreamCut.asImpl().getStream()),
-                "Ensure streamCuts for the same stream is passed");
-
-        final Stream stream = fromStreamCut.asImpl().getStream();
-        long traceId = LoggerHelpers.traceEnter(log, "getSuccessorsFromCut", stream);
-        final Set<Segment> segments = getSegmentsInclusive(fromStreamCut, toStreamCut.asImpl().getPositions().keySet());
-        LoggerHelpers.traceLeave(log, "getSuccessorsFromCut", traceId);
-        return CompletableFuture.completedFuture(segments);
-    }
-
-    private Set<Segment> getSegmentsInclusive(StreamCut fromStreamCut, Collection<Segment> currentSegments) {
-        final HashSet<Segment> unread = new HashSet<>(fromStreamCut.asImpl().getPositions().keySet());
-        unread.addAll(currentSegments);
-        unread.addAll(computeKnownUnreadSegments(currentSegments, fromStreamCut));
-=======
                 RuntimeException::new);
 
         String delegationToken = currentSegments.getDelegationToken();
         unread.addAll(computeKnownUnreadSegments(currentSegments, from));
->>>>>>> 4fd26592
         ArrayDeque<Segment> toFetchSuccessors = new ArrayDeque<>();
-        for (Segment toFetch : fromStreamCut.asImpl().getPositions().keySet()) {
+        for (Segment toFetch : from.asImpl().getPositions().keySet()) {
             if (!unread.contains(toFetch)) {
                 toFetchSuccessors.add(toFetch);
             }
         }
+        unread.addAll(currentSegments.getSegments());
         while (!toFetchSuccessors.isEmpty()) {
             Segment segment = toFetchSuccessors.remove();
             Set<Segment> successors = getAndHandleExceptions(getSuccessors(segment), RuntimeException::new).getSegmentToPredecessor()
@@ -688,17 +650,13 @@
                 }
             }
         }
-<<<<<<< HEAD
-        return unread;
-=======
         LoggerHelpers.traceLeave(log, "getSuccessorsFromCut", traceId);
         return CompletableFuture.completedFuture(new StreamSegmentSuccessors(unread, delegationToken));
->>>>>>> 4fd26592
-    }
-
-    private List<Segment> computeKnownUnreadSegments(final Collection<Segment> currentSegments, final StreamCut from) {
+    }
+
+    private List<Segment> computeKnownUnreadSegments(StreamSegments currentSegments, StreamCut from) {
         int highestCut = from.asImpl().getPositions().keySet().stream().mapToInt(s -> s.getSegmentNumber()).max().getAsInt();
-        int lowestCurrent = currentSegments.stream().mapToInt(s -> s.getSegmentNumber()).min().getAsInt();
+        int lowestCurrent = currentSegments.getSegments().stream().mapToInt(s -> s.getSegmentNumber()).min().getAsInt();
         if (highestCut >= lowestCurrent) {
             return Collections.emptyList();
         }
