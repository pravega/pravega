--- conflicted
+++ resolved
@@ -134,15 +134,11 @@
                                                                       SynchronizerConfig config) {
         Segment segment = new Segment(scope, streamName, 0);
         SegmentInputStream in = inFactory.createInputStreamForSegment(segment);
-<<<<<<< HEAD
-        SegmentOutputStream out = outFactory.createOutputStreamForSegment(segment, config.getEventWriterConfig());
-=======
         // Segment sealed is not expected for Revisioned Stream Client.
         Consumer<Segment> segmentSealedCallBack = s -> {
             throw new IllegalStateException("RevisionedClient: Segmentsealed exception observed for segment:" + s);
         };
-        SegmentOutputStream out = outFactory.createOutputStreamForSegment(segment, segmentSealedCallBack);
->>>>>>> c0b1b6f6
+        SegmentOutputStream out = outFactory.createOutputStreamForSegment(segment, segmentSealedCallBack, config.getEventWriterConfig());
         SegmentMetadataClient meta = metaFactory.createSegmentMetadataClient(segment);
         return new RevisionedStreamClientImpl<>(segment, in, out, meta, serializer);
     }
