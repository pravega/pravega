--- conflicted
+++ resolved
@@ -18,8 +18,7 @@
 import com.google.common.annotations.VisibleForTesting;
 import com.google.common.base.Preconditions;
 import io.pravega.client.ClientFactory;
-<<<<<<< HEAD
-=======
+
 import io.pravega.client.netty.impl.ConnectionFactory;
 import io.pravega.client.netty.impl.ConnectionFactoryImpl;
 import io.pravega.client.segment.impl.Segment;
@@ -29,7 +28,6 @@
 import io.pravega.client.segment.impl.SegmentOutputStream;
 import io.pravega.client.segment.impl.SegmentOutputStreamFactory;
 import io.pravega.client.segment.impl.SegmentOutputStreamFactoryImpl;
->>>>>>> a1d7ae87
 import io.pravega.client.state.InitialUpdate;
 import io.pravega.client.state.Revisioned;
 import io.pravega.client.state.RevisionedStreamClient;
@@ -44,30 +42,12 @@
 import io.pravega.client.stream.EventWriterConfig;
 import io.pravega.client.stream.IdempotentEventStreamWriter;
 import io.pravega.client.stream.InvalidStreamException;
-<<<<<<< HEAD
-import io.pravega.client.stream.Position;
-import io.pravega.client.stream.ReaderConfig;
-import io.pravega.client.stream.Segment;
-import io.pravega.client.stream.Serializer;
-import io.pravega.client.stream.Stream;
-import io.pravega.client.stream.impl.netty.ConnectionFactory;
-import io.pravega.client.stream.impl.netty.ConnectionFactoryImpl;
-import io.pravega.client.stream.impl.segment.SegmentInputStream;
-import io.pravega.client.stream.impl.segment.SegmentInputStreamFactory;
-import io.pravega.client.stream.impl.segment.SegmentInputStreamFactoryImpl;
-import io.pravega.client.stream.impl.segment.SegmentOutputStream;
-import io.pravega.client.stream.impl.segment.SegmentOutputStreamFactory;
-import io.pravega.client.stream.impl.segment.SegmentOutputStreamFactoryImpl;
-import io.pravega.common.concurrent.FutureHelpers;
-import io.pravega.shared.NameUtils;
-import java.util.UUID;
-=======
 import io.pravega.client.stream.ReaderConfig;
 import io.pravega.client.stream.Serializer;
 import io.pravega.client.stream.Stream;
 import io.pravega.common.concurrent.FutureHelpers;
 import io.pravega.shared.NameUtils;
->>>>>>> a1d7ae87
+import java.util.UUID;
 import java.util.function.Supplier;
 import lombok.val;
 
@@ -129,7 +109,6 @@
     }
 
     @Override
-<<<<<<< HEAD
     public <T> IdempotentEventStreamWriter<T> createIdempotentEventWriter(String streamName, UUID writerId,
                                                                           Serializer<T> s, EventWriterConfig config) {
         Stream stream = new StreamImpl(scope, streamName);
@@ -137,14 +116,6 @@
     }
 
     @Override
-    public <T> EventStreamReader<T> createReader(String stream, Serializer<T> s, ReaderConfig config,
-                                                 Position startingPosition) {
-        throw new NotImplementedException();
-    }
-
-    @Override
-=======
->>>>>>> a1d7ae87
     public <T> EventStreamReader<T> createReader(String readerId, String readerGroup, Serializer<T> s,
                                                  ReaderConfig config) {
         return createReader(readerId, readerGroup, s, config, System::nanoTime, System::currentTimeMillis);
