--- conflicted
+++ resolved
@@ -20,15 +20,8 @@
 import io.grpc.NameResolver;
 import io.grpc.Status;
 import io.grpc.StatusRuntimeException;
-<<<<<<< HEAD
-<<<<<<< Upstream, based on master
 import io.pravega.common.concurrent.ExecutorServiceHelpers;
-=======
 import io.grpc.util.RoundRobinLoadBalancerFactory;
->>>>>>> 293cce7 Use the provided thread pool
-=======
-import io.grpc.util.RoundRobinLoadBalancerFactory;
->>>>>>> 9a2154ad
 import io.pravega.controller.stream.api.grpc.v1.Controller.ServerRequest;
 import io.pravega.controller.stream.api.grpc.v1.Controller.ServerResponse;
 import io.pravega.controller.stream.api.grpc.v1.ControllerServiceGrpc;
@@ -158,18 +151,11 @@
 
                 this.client = ControllerServiceGrpc.newBlockingStub(ManagedChannelBuilder
                         .forTarget(connectString)
-<<<<<<< HEAD
-<<<<<<< Upstream, based on master
-                        .nameResolverFactory(new ControllerResolverFactory())
+                        .nameResolverFactory(new ControllerResolverFactory(executor))
                         .loadBalancerFactory(LoadBalancerRegistry.getDefaultRegistry().getProvider("round_robin"))
                         .usePlaintext()
-=======
-=======
->>>>>>> 9a2154ad
-                        .nameResolverFactory(new ControllerResolverFactory(executor))
                         .loadBalancerFactory(RoundRobinLoadBalancerFactory.getInstance())
                         .usePlaintext(true)
->>>>>>> 9180869 Use the executor from the controllerImpl to do dns lookups of the controller.
                         .build());
             } else {
                 this.client = null;
