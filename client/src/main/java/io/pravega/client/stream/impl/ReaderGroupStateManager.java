--- conflicted
+++ resolved
@@ -99,14 +99,6 @@
         checkpointTimer = new TimeoutTimer(TIME_UNIT, nanoClock);
     }
 
-<<<<<<< HEAD
-    static void initializeReaderGroup(StateSynchronizer<ReaderGroupState> sync,
-                                      ReaderGroupConfig config, Map<Segment, Long> segments, Map<Segment, Long> endSegments) {
-        sync.initialize(new ReaderGroupState.ReaderGroupStateInit(config, segments, endSegments));
-    }
-
-=======
->>>>>>> 415978cc
     /**
      * Add this reader to the reader group so that it is able to acquire segments
      */
