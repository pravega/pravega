/**
 * Copyright (c) 2017 Dell Inc., or its subsidiaries. All Rights Reserved.
 *
 * Licensed under the Apache License, Version 2.0 (the "License");
 * you may not use this file except in compliance with the License.
 * You may obtain a copy of the License at
 *
 *     http://www.apache.org/licenses/LICENSE-2.0
 */
package io.pravega.client.stream.impl;

import com.google.common.annotations.VisibleForTesting;
import com.google.common.base.Preconditions;
import io.pravega.client.segment.impl.Segment;
import io.pravega.client.state.StateSynchronizer;
import io.pravega.client.stream.Position;
import io.pravega.client.stream.ReinitializationRequiredException;
import io.pravega.client.stream.impl.ReaderGroupState.AcquireSegment;
import io.pravega.client.stream.impl.ReaderGroupState.AddReader;
import io.pravega.client.stream.impl.ReaderGroupState.CheckpointReader;
import io.pravega.client.stream.impl.ReaderGroupState.ClearCheckpointsBefore;
import io.pravega.client.stream.impl.ReaderGroupState.CreateCheckpoint;
import io.pravega.client.stream.impl.ReaderGroupState.ReleaseSegment;
import io.pravega.client.stream.impl.ReaderGroupState.RemoveReader;
import io.pravega.client.stream.impl.ReaderGroupState.SegmentCompleted;
import io.pravega.client.stream.impl.ReaderGroupState.UpdateDistanceToTail;
import io.pravega.common.TimeoutTimer;
import io.pravega.common.hash.HashHelper;
import java.time.Duration;
import java.util.Collections;
import java.util.HashMap;
import java.util.Iterator;
import java.util.List;
import java.util.Map;
import java.util.Map.Entry;
import java.util.Optional;
import java.util.Set;
import java.util.concurrent.atomic.AtomicBoolean;
import java.util.function.Supplier;
import javax.annotation.concurrent.GuardedBy;
import lombok.Getter;
import lombok.val;
import lombok.extern.slf4j.Slf4j;
import org.apache.commons.lang3.RandomUtils;

import static io.pravega.common.concurrent.Futures.getAndHandleExceptions;

/**
 * Manages the state of the reader group on behalf of a reader.
 * 
 * {@link #initializeReader()} must be called upon reader startup before any other methods.
 * 
 * {@link #readerShutdown(PositionInternal)} should be called when the reader is shutting down. After this
 * method is called no other methods should be called on this class.
 * 
 * This class updates makes transitions using the {@link ReaderGroupState} object. If there are available
 * segments a reader can acquire them by calling {@link #acquireNewSegmentsIfNeeded(long)}.
 * 
 * To balance load across multiple readers a reader can release segments so that other readers can acquire
 * them by calling {@link #releaseSegment(Segment, long, long)}. A reader can tell if calling this method is
 * needed by calling {@link #findSegmentToReleaseIfRequired()}
 * 
 * Finally when a segment is sealed it may have one or more successors. So when a reader comes to the end of a
 * segment it should call {@link #handleEndOfSegment(Segment)} so that it can continue reading from the
 * successor to that segment.
 */
@Slf4j
public class ReaderGroupStateManager {
    
    static final Duration TIME_UNIT = Duration.ofMillis(1000);
    static final Duration UPDATE_WINDOW = Duration.ofMillis(30000);
    private static final double COMPACTION_PROBABILITY = 0.05;
    private static final int MIN_BYTES_BETWEEN_COMPACTIONS = 512 * 1024;
    private final Object decisionLock = new Object();
    private final HashHelper hashHelper;
    @Getter
    private final String readerId;
    private final StateSynchronizer<ReaderGroupState> sync;
    private final Controller controller;
    private final TimeoutTimer releaseTimer;
    private final TimeoutTimer acquireTimer;
    private final TimeoutTimer fetchStateTimer;
    private final TimeoutTimer checkpointTimer;
    @Getter
    @GuardedBy("this")
    private String latestDelegationToken;

    ReaderGroupStateManager(String readerId, StateSynchronizer<ReaderGroupState> sync, Controller controller, Supplier<Long> nanoClock) {
        Preconditions.checkNotNull(readerId);
        Preconditions.checkNotNull(sync);
        Preconditions.checkNotNull(controller);
        this.readerId = readerId;
        this.hashHelper = HashHelper.seededWith(readerId);
        this.sync = sync;
        this.controller = controller;
        if (nanoClock == null) {
            nanoClock = System::nanoTime;
        }
        releaseTimer = new TimeoutTimer(TIME_UNIT, nanoClock);
        acquireTimer = new TimeoutTimer(TIME_UNIT, nanoClock);
        fetchStateTimer = new TimeoutTimer(TIME_UNIT, nanoClock);
        checkpointTimer = new TimeoutTimer(TIME_UNIT, nanoClock);
    }

<<<<<<< HEAD
    static void initializeReaderGroup(StateSynchronizer<ReaderGroupState> sync,
                                      ReaderGroupConfig config, Map<Segment, Long> segments, Map<Segment, Long> endSegments) {
        sync.initialize(new ReaderGroupState.ReaderGroupStateInit(config, segments, endSegments));
    }

=======
>>>>>>> 6e338b4a
    /**
     * Add this reader to the reader group so that it is able to acquire segments
     */
    void initializeReader(long initialAllocationDelay) {
        boolean alreadyAdded = sync.updateState((state, updates) -> {
            if (state.getSegments(readerId) == null) {
                log.debug("Adding reader {} to reader grop. CurrentState is: {}", readerId, state);
                updates.add(new AddReader(readerId));
                return false;
            } else {
                return true;
            }
        });
        if (alreadyAdded) {
            throw new IllegalStateException("The requested reader: " + readerId
                    + " cannot be added to the group because it is already in the group. Perhaps close() was not called?");
        }
        long randomDelay = (long) (RandomUtils.nextFloat() * Math.min(initialAllocationDelay, sync.getState().getConfig().getGroupRefreshTimeMillis()));
        acquireTimer.reset(Duration.ofMillis(initialAllocationDelay + randomDelay));
    }
    
    /**
     * Shuts down a reader, releasing all of its segments. The reader should cease all operations.
     * @param lastPosition The last position the reader successfully read from.
     */
    void readerShutdown(Position lastPosition) {
        readerShutdown(readerId, lastPosition, sync);
    }
    
    /**
     * Shuts down a reader, releasing all of its segments. The reader should cease all operations.
     * @param lastPosition The last position the reader successfully read from.
     */
    static void readerShutdown(String readerId, Position lastPosition, StateSynchronizer<ReaderGroupState> sync) {
        sync.updateState((state, updates) -> {
            Set<Segment> segments = state.getSegments(readerId);
            if (segments == null) {
                return;
            }
            log.debug("Removing reader {} from reader grop. CurrentState is: {}", readerId, state);
            if (lastPosition != null && !lastPosition.asImpl().getOwnedSegments().containsAll(segments)) {
                throw new IllegalArgumentException(
                        "When shutting down a reader: Given position does not match the segments it was assigned: \n"
                                + segments + " \n vs \n " + lastPosition.asImpl().getOwnedSegments());
            }
            updates.add(new RemoveReader(readerId, lastPosition == null ? null : lastPosition.asImpl()));
        });
    }
    
    void close() {
        sync.close();
    }

    /**
     * Handles a segment being completed by calling the controller to gather all successors to the completed segment.
     */
    void handleEndOfSegment(Segment segmentCompleted, boolean fetchSuccesors) throws ReinitializationRequiredException {
        final Map<Segment, List<Integer>> segmentToPredecessor;
        if (fetchSuccesors) {
            val successors = getAndHandleExceptions(controller.getSuccessors(segmentCompleted), RuntimeException::new);
            synchronized (this) {
                latestDelegationToken = successors.getDelegationToken();
            }
            segmentToPredecessor = successors.getSegmentToPredecessor();
        } else {
            segmentToPredecessor = Collections.emptyMap();
        }

        AtomicBoolean reinitRequired = new AtomicBoolean(false);
        sync.updateState((state, updates) -> {
            if (!state.isReaderOnline(readerId)) {
                reinitRequired.set(true);
            } else {
                log.debug("Marking segment {} as completed in reader group. CurrentState is: {}", segmentCompleted, state);
                reinitRequired.set(false);
                updates.add(new SegmentCompleted(readerId, segmentCompleted, segmentToPredecessor));
            }
        });
        if (reinitRequired.get()) {
            throw new ReinitializationRequiredException();
        }
        acquireTimer.zero();
    }

    /**
     * If a segment should be released because the distribution of segments is imbalanced and
     * this reader has not done so in a while, this returns the segment that should be released.
     */
    Segment findSegmentToReleaseIfRequired() {
        fetchUpdatesIfNeeded();
        Segment segment = null;
        synchronized (decisionLock) {
            if (!releaseTimer.hasRemaining() && sync.getState().getCheckpointForReader(readerId) == null
                    && doesReaderOwnTooManySegments(sync.getState())) {
                segment = findSegmentToRelease();
                if (segment != null) {
                    releaseTimer.reset(UPDATE_WINDOW);
                    acquireTimer.reset(UPDATE_WINDOW);
                }
            }
        }
        return segment;
    }
    
    /**
     * Returns true if this reader owns multiple segments and has more than a full segment more than
     * the reader with the least assigned to it.
     */
    private boolean doesReaderOwnTooManySegments(ReaderGroupState state) {
        Map<String, Double> sizesOfAssignemnts = state.getRelativeSizes();
        Set<Segment> assignedSegments = state.getSegments(readerId);
        if (sizesOfAssignemnts.isEmpty() || assignedSegments == null || assignedSegments.size() <= 1) {
            return false;
        }
        double min = sizesOfAssignemnts.values().stream().min(Double::compareTo).get();
        return sizesOfAssignemnts.get(readerId) > min + Math.max(1, state.getNumberOfUnassignedSegments());
    }

    /**
     * Given a set of segments returns one to release. The one returned is arbitrary.
     */
    private Segment findSegmentToRelease() {
        Set<Segment> segments = sync.getState().getSegments(readerId);
        return segments.stream()
                       .max((s1, s2) -> Double.compare(hashHelper.hashToRange(s1.getScopedName()),
                                                       hashHelper.hashToRange(s2.getScopedName())))
                       .orElse(null);
    }

    /**
     * Fetch the configured end offset for a configured segment. If end offset is not configured return Long.MAX_VALUE.
     *
     * @param segment Segment.
     * @return endOffset of the segment.
     */
    long getEndOffsetForSegment(Segment segment) {
        return Optional.ofNullable(sync.getState().getEndSegments().get(segment)).orElse(Long.MAX_VALUE);
    }

    /**
     * Releases a segment to another reader. This reader should no longer read from the segment. 
     * 
     * @param segment The segment to be released
     * @param lastOffset The offset from which the new owner should start reading from.
     * @param timeLag How far the reader is from the tail of the stream in time.
     * @return a boolean indicating if the segment was successfully released.
     * @throws ReinitializationRequiredException If the reader has been declared offline.
     */
    boolean releaseSegment(Segment segment, long lastOffset, long timeLag) throws ReinitializationRequiredException {
        sync.updateState((state, updates) -> {
            Set<Segment> segments = state.getSegments(readerId);
            if (segments != null && segments.contains(segment) && state.getCheckpointForReader(readerId) == null
                    && doesReaderOwnTooManySegments(state)) {
                updates.add(new ReleaseSegment(readerId, segment, lastOffset));
                updates.add(new UpdateDistanceToTail(readerId, timeLag));
            }
        });
        ReaderGroupState state = sync.getState();
        releaseTimer.reset(calculateReleaseTime(readerId, state));
        acquireTimer.reset(calculateAcquireTime(readerId, state));
        if (!state.isReaderOnline(readerId)) {
            throw new ReinitializationRequiredException();
        }
        return !state.getSegments(readerId).contains(segment);
    }

    @VisibleForTesting
    static Duration calculateReleaseTime(String readerId, ReaderGroupState state) {
        return TIME_UNIT.multipliedBy(1 + state.getRanking(readerId));
    }

    /**
     * If there are unassigned segments and this host has not acquired one in a while, acquires them.
     * @return A map from the new segment that was acquired to the offset to begin reading from within the segment.
     */
    Map<Segment, Long> acquireNewSegmentsIfNeeded(long timeLag) throws ReinitializationRequiredException {
        fetchUpdatesIfNeeded();
        if (shouldAcquireSegment()) {
            return acquireSegment(timeLag);
        } else {
            return Collections.emptyMap();
        }
    }

    private void fetchUpdatesIfNeeded() {
        if (!fetchStateTimer.hasRemaining()) {
            sync.fetchUpdates();
            long groupRefreshTimeMillis = sync.getState().getConfig().getGroupRefreshTimeMillis();
            fetchStateTimer.reset(Duration.ofMillis(groupRefreshTimeMillis));
            compactIfNeeded();
        }
    }
    
    private void compactIfNeeded() {
        //Make sure it has been a while, and compaction are staggered.
        if (sync.bytesWrittenSinceCompaction() > MIN_BYTES_BETWEEN_COMPACTIONS && Math.random() < COMPACTION_PROBABILITY) {
            log.debug("Compacting reader group state {}", sync.getState());
            sync.compact(s -> new ReaderGroupState.CompactReaderGroupState(s));
        }
    }
    
    private boolean shouldAcquireSegment() throws ReinitializationRequiredException {
        synchronized (decisionLock) {
            ReaderGroupState state = sync.getState();
            if (!state.isReaderOnline(readerId)) {
                throw new ReinitializationRequiredException();
            }
            if (acquireTimer.hasRemaining()) {
                return false;
            }
            if (state.getCheckpointForReader(readerId) != null) {
                return false;
            }
            if (state.getNumberOfUnassignedSegments() == 0) {
                if (doesReaderOwnTooManySegments(state)) {
                    acquireTimer.reset(calculateAcquireTime(readerId, state));
                }
                return false;
            }
            acquireTimer.reset(UPDATE_WINDOW);
            releaseTimer.reset(UPDATE_WINDOW);
            return true;
        }
    }

    private Map<Segment, Long> acquireSegment(long timeLag) throws ReinitializationRequiredException {
        AtomicBoolean reinitRequired = new AtomicBoolean();
        Map<Segment, Long> result = sync.updateState((state, updates) -> {
            if (!state.isReaderOnline(readerId)) {
                reinitRequired.set(true);
                return Collections.emptyMap();
            }
            reinitRequired.set(false);
            if (state.getCheckpointForReader(readerId) != null) {
                return Collections.emptyMap();
            }
            int toAcquire = calculateNumSegmentsToAcquire(state);
            if (toAcquire == 0) {
                return Collections.emptyMap();
            }
            Map<Segment, Long> unassignedSegments = state.getUnassignedSegments();
            Map<Segment, Long> acquired = new HashMap<>(toAcquire);
            Iterator<Entry<Segment, Long>> iter = unassignedSegments.entrySet().iterator();
            for (int i = 0; i < toAcquire; i++) {
                assert iter.hasNext();
                Entry<Segment, Long> segment = iter.next();
                acquired.put(segment.getKey(), segment.getValue());
                updates.add(new AcquireSegment(readerId, segment.getKey()));
            }
            updates.add(new UpdateDistanceToTail(readerId, timeLag));
            return acquired;
        });
        if (reinitRequired.get()) {
            throw new ReinitializationRequiredException();
        }
        releaseTimer.reset(calculateReleaseTime(readerId, sync.getState()));
        acquireTimer.reset(calculateAcquireTime(readerId, sync.getState()));
        return result;
    }
    
    private int calculateNumSegmentsToAcquire(ReaderGroupState state) {
        int unassignedSegments = state.getNumberOfUnassignedSegments();
        if (unassignedSegments == 0) {
            return 0;
        }
        int numSegments = state.getNumberOfSegments();
        int segmentsOwned = state.getSegments(readerId).size();
        int numReaders = state.getNumberOfReaders();
        int equallyDistributed = unassignedSegments / numReaders;
        int fairlyDistributed = Math.min(unassignedSegments, Math.round(numSegments / (float) numReaders) - segmentsOwned);
        return Math.max(Math.max(equallyDistributed, fairlyDistributed), 1);
    }

    @VisibleForTesting
    static Duration calculateAcquireTime(String readerId, ReaderGroupState state) {
        return TIME_UNIT.multipliedBy(state.getNumberOfReaders() - state.getRanking(readerId));
    }
    
    String getCheckpoint() throws ReinitializationRequiredException {
        fetchUpdatesIfNeeded();
        ReaderGroupState state = sync.getState();
        long automaticCpInterval = state.getConfig().getAutomaticCheckpointIntervalMillis();
        if (!state.isReaderOnline(readerId)) {
            throw new ReinitializationRequiredException();
        }
        String checkpoint = state.getCheckpointForReader(readerId);
        if (checkpoint != null) {
            checkpointTimer.reset(Duration.ofMillis(automaticCpInterval));
            return checkpoint;
        }
        if (automaticCpInterval <= 0 || checkpointTimer.hasRemaining() || state.hasOngoingCheckpoint()) {
            return null;
        }
        sync.updateState((s, u) -> {
            if (!s.hasOngoingCheckpoint()) {
                CreateCheckpoint newCp = new CreateCheckpoint();
                u.add(newCp);
                u.add(new ClearCheckpointsBefore(newCp.getCheckpointId()));
                log.debug("Created new checkpoint: {} currentState is: {}", newCp, s);
            }
        });
        checkpointTimer.reset(Duration.ofMillis(automaticCpInterval));
        return state.getCheckpointForReader(readerId);
    }
    
    void checkpoint(String checkpointName, PositionInternal lastPosition) throws ReinitializationRequiredException {
        AtomicBoolean reinitRequired = new AtomicBoolean(false);
        sync.updateState((state, updates) -> {
            if (!state.isReaderOnline(readerId)) {
                reinitRequired.set(true);
            } else {
                reinitRequired.set(false);
                updates.add(new CheckpointReader(checkpointName, readerId, lastPosition.getOwnedSegmentsWithOffsets()));
            }
        });
        if (reinitRequired.get()) {
            throw new ReinitializationRequiredException();
        }
    }
}<|MERGE_RESOLUTION|>--- conflicted
+++ resolved
@@ -102,14 +102,6 @@
         checkpointTimer = new TimeoutTimer(TIME_UNIT, nanoClock);
     }
 
-<<<<<<< HEAD
-    static void initializeReaderGroup(StateSynchronizer<ReaderGroupState> sync,
-                                      ReaderGroupConfig config, Map<Segment, Long> segments, Map<Segment, Long> endSegments) {
-        sync.initialize(new ReaderGroupState.ReaderGroupStateInit(config, segments, endSegments));
-    }
-
-=======
->>>>>>> 6e338b4a
     /**
      * Add this reader to the reader group so that it is able to acquire segments
      */
