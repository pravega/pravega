--- conflicted
+++ resolved
@@ -380,11 +380,8 @@
             if (!s.hasOngoingCheckpoint()) {
                 CreateCheckpoint newCp = new CreateCheckpoint();
                 u.add(newCp);
-<<<<<<< HEAD
                 u.add(new ClearCheckpointsBefore(newCp.getCheckpointId()));
-=======
                 log.debug("Created new checkpoint: {} currentState is: {}", newCp, s);
->>>>>>> 164efea8
             }
         });
         checkpointTimer.reset(Duration.ofMillis(automaticCpInterval));
