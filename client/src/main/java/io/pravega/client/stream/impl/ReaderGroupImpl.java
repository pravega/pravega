--- conflicted
+++ resolved
@@ -209,17 +209,13 @@
         log.debug("Compute unread bytes from position {}", positions);
         long totalLength = 0;
         for (Entry<Stream, Map<Segment, Long>> streamPosition : positions.entrySet()) {
-<<<<<<< HEAD
             StreamCutInternal position = new StreamCutImpl(streamPosition.getKey(), streamPosition.getValue());
-=======
-            StreamCut position = new StreamCutImpl(streamPosition.getKey(), streamPosition.getValue());
->>>>>>> 2f53a1ad
             totalLength += getRemainingBytes(metaFactory, position);
         }
         return totalLength;
     }
 
-    private long getRemainingBytes(SegmentMetadataClientFactory metaFactory, StreamCutInternal position) {
+    private long getRemainingBytes(SegmentMetadataClientFactory metaFactory, StreamCut position) {
         long totalLength = 0;
         CompletableFuture<Set<Segment>> unread = controller.getSuccessors(position);
         for (Segment s : Futures.getAndHandleExceptions(unread, RuntimeException::new)) {
