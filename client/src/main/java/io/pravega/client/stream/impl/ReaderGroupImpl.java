--- conflicted
+++ resolved
@@ -32,12 +32,11 @@
 import io.pravega.client.stream.impl.ReaderGroupState.CreateCheckpoint;
 import io.pravega.client.stream.impl.ReaderGroupState.ReaderGroupStateInit;
 import io.pravega.client.stream.impl.ReaderGroupState.ReaderGroupStateUpdate;
-import io.pravega.client.stream.notifications.EndOfDataNotification;
 import io.pravega.client.stream.notifications.NotificationSystem;
 import io.pravega.client.stream.notifications.NotifierFactory;
 import io.pravega.client.stream.notifications.Observable;
-import io.pravega.client.stream.notifications.SegmentNotification;
-import io.pravega.common.concurrent.Futures;
+import io.pravega.client.stream.notifications.events.SegmentEvent;
+import io.pravega.common.concurrent.FutureHelpers;
 import io.pravega.shared.NameUtils;
 import java.time.Duration;
 import java.util.ArrayList;
@@ -46,7 +45,6 @@
 import java.util.List;
 import java.util.Map;
 import java.util.Map.Entry;
-import java.util.Optional;
 import java.util.Set;
 import java.util.concurrent.CompletableFuture;
 import java.util.concurrent.ScheduledExecutorService;
@@ -58,8 +56,8 @@
 import lombok.extern.slf4j.Slf4j;
 
 import static com.google.common.base.Preconditions.checkNotNull;
-import static io.pravega.common.concurrent.Futures.allOfWithResults;
-import static io.pravega.common.concurrent.Futures.getAndHandleExceptions;
+import static io.pravega.common.concurrent.FutureHelpers.allOfWithResults;
+import static io.pravega.common.concurrent.FutureHelpers.getAndHandleExceptions;
 
 @Slf4j
 @Data
@@ -74,30 +72,26 @@
     private final Controller controller;
     private final ConnectionFactory connectionFactory;
     private final NotificationSystem notificationSystem = new NotificationSystem();
-    private final NotifierFactory notifierFactory = new NotifierFactory(notificationSystem, this::createSynchronizer);
+    private final NotifierFactory notifierFactory = new NotifierFactory(notificationSystem);
 
     /**
      * Called by the StreamManager to provide the streams the group should start reading from.
      * @param  config The configuration for the reader group.
+     * @param streams The segments to use and where to start from.
      */
     @VisibleForTesting
-    public void initializeGroup(ReaderGroupConfig config) {
-        @Cleanup
-        StateSynchronizer<ReaderGroupState> synchronizer = createSynchronizer();
-        Map<Segment, Long> segments = getSegmentsForStreams(config);
+    public void initializeGroup(ReaderGroupConfig config, Set<String> streams) {
+        @Cleanup
+        StateSynchronizer<ReaderGroupState> synchronizer = createSynchronizer();
+        Map<Segment, Long> segments = getSegmentsForStreams(streams);
         ReaderGroupStateManager.initializeReaderGroup(synchronizer, config, segments);
     }
-
-    private Map<Segment, Long> getSegmentsForStreams(ReaderGroupConfig config) {
-        Map<Stream, StreamCut> streamToStreamCuts = config.getStartingStreamCuts();
-        final List<CompletableFuture<Map<Segment, Long>>> futures = new ArrayList<>(streamToStreamCuts.size());
-        streamToStreamCuts.entrySet().forEach(e -> {
-                  if (e.getValue().equals(StreamCut.UNBOUNDED)) {
-                      futures.add(controller.getSegmentsAtTime(e.getKey(), 0L));
-                  } else {
-                      futures.add(CompletableFuture.completedFuture(e.getValue().asImpl().getPositions()));
-                  }
-              });
+    
+    private Map<Segment, Long> getSegmentsForStreams(Set<String> streams) {
+        List<CompletableFuture<Map<Segment, Long>>> futures = new ArrayList<>(streams.size());
+        for (String stream : streams) {
+            futures.add(controller.getSegmentsAtTime(new StreamImpl(scope, stream), 0L));
+        }
         return getAndHandleExceptions(allOfWithResults(futures).thenApply(listOfMaps -> {
             return listOfMaps.stream()
                              .flatMap(map -> map.entrySet().stream())
@@ -139,8 +133,8 @@
         synchronizer.updateStateUnconditionally(new CreateCheckpoint(checkpointName));
         AtomicBoolean checkpointPending = new AtomicBoolean(true);
 
-        return Futures.loop(checkpointPending::get, () -> {
-            return Futures.delayedTask(() -> {
+        return FutureHelpers.loop(checkpointPending::get, () -> {
+            return FutureHelpers.delayedTask(() -> {
                 synchronizer.fetchUpdates();
                 checkpointPending.set(!synchronizer.getState().isCheckpointComplete(checkpointName));
                 if (checkpointPending.get()) {
@@ -149,8 +143,8 @@
                 return null;
             }, Duration.ofMillis(500), backgroundExecutor);
         }, backgroundExecutor)
-                      .thenApply(v -> completeCheckpoint(checkpointName, synchronizer))
-                      .whenComplete((v, t) -> synchronizer.close());
+                            .thenApply(v -> completeCheckpoint(checkpointName, synchronizer))
+                            .whenComplete((v, t) -> synchronizer.close());
     }
 
     @SneakyThrows(CheckpointFailedException.class)
@@ -164,7 +158,6 @@
         return new CheckpointImpl(checkpointName, map);
     }
 
-    @SuppressWarnings( "deprecation" )
     @Override
     public void resetReadersToCheckpoint(Checkpoint checkpoint) {
         @Cleanup
@@ -180,10 +173,10 @@
     }
 
     @Override
-    public void resetReaderGroup(ReaderGroupConfig config) {
-        @Cleanup
-        StateSynchronizer<ReaderGroupState> synchronizer = createSynchronizer();
-        Map<Segment, Long> segments = getSegmentsForStreams(config);
+    public void updateConfig(ReaderGroupConfig config, Set<String> streamNames) {
+        @Cleanup
+        StateSynchronizer<ReaderGroupState> synchronizer = createSynchronizer();
+        Map<Segment, Long> segments = getSegmentsForStreams(streamNames);
         synchronizer.updateStateUnconditionally(new ReaderGroupStateInit(config, segments));
     }
 
@@ -196,22 +189,9 @@
     public long unreadBytes() {
         @Cleanup
         StateSynchronizer<ReaderGroupState> synchronizer = createSynchronizer();
-        synchronizer.fetchUpdates();
-
-        Optional<Map<Stream, Map<Segment, Long>>> checkPointedPositions =
-                synchronizer.getState().getPositionsForLastCompletedCheckpoint();
+        Map<Stream, Map<Segment, Long>> positions = synchronizer.getState().getPositions();
         SegmentMetadataClientFactory metaFactory = new SegmentMetadataClientFactoryImpl(controller, connectionFactory);
-        if (checkPointedPositions.isPresent()) {
-            log.debug("Computing unread bytes based on the last checkPoint position");
-            return getUnreadBytes(checkPointedPositions.get(), metaFactory);
-        } else {
-            log.info("No checkpoints found, using the last known offset to compute unread bytes");
-            return getUnreadBytes(synchronizer.getState().getPositions(), metaFactory);
-        }
-    }
-
-    private long getUnreadBytes(Map<Stream, Map<Segment, Long>> positions, SegmentMetadataClientFactory metaFactory) {
-        log.debug("Compute unread bytes from position {}", positions);
+        
         long totalLength = 0;
         for (Entry<Stream, Map<Segment, Long>> streamPosition : positions.entrySet()) {
             StreamCut position = new StreamCutImpl(streamPosition.getKey(), streamPosition.getValue());
@@ -219,54 +199,26 @@
         }
         return totalLength;
     }
-
+    
     private long getRemainingBytes(SegmentMetadataClientFactory metaFactory, StreamCut position) {
         long totalLength = 0;
-<<<<<<< HEAD
-        CompletableFuture<Set<Segment>> unread = controller.getSuccessors(position.asImpl());
-        for (Segment s : FutureHelpers.getAndHandleExceptions(unread, RuntimeException::new)) {
-=======
         CompletableFuture<StreamSegmentSuccessors> unread = controller.getSuccessors(position);
         StreamSegmentSuccessors unreadVal = Futures.getAndHandleExceptions(unread, RuntimeException::new);
         for (Segment s : unreadVal.getSegments()) {
->>>>>>> 3803f195
             @Cleanup
-            SegmentMetadataClient metadataClient = metaFactory.createSegmentMetadataClient(s, unreadVal.getDelegationToken());
-            totalLength += metadataClient.fetchCurrentSegmentLength();
+            SegmentMetadataClient metadataClient = metaFactory.createSegmentMetadataClient(s);
+            totalLength += metadataClient.fetchCurrentStreamLength();
         }
         for (long bytesRead : position.asImpl().getPositions().values()) {
             totalLength -= bytesRead;
         }
-        log.debug("Remaining bytes after position: {} is {}", position, totalLength);
         return totalLength;
     }
 
     @Override
-    public Observable<SegmentNotification> getSegmentNotifier(ScheduledExecutorService executor) {
+    public Observable<SegmentEvent> getSegmentEventNotifier(ScheduledExecutorService executor) {
         checkNotNull(executor, "executor");
-        return this.notifierFactory.getSegmentNotifier(executor);
-    }
-
-    @Override
-    public Observable<EndOfDataNotification> getEndOfDataNotifier(ScheduledExecutorService executor) {
-        checkNotNull(executor, "executor");
-        return this.notifierFactory.getEndOfDataNotifier(executor);
-    }
-
-    @Override
-    public Map<Stream, StreamCut> getStreamCuts() {
-        @Cleanup
-        StateSynchronizer<ReaderGroupState> synchronizer = createSynchronizer();
-        synchronizer.fetchUpdates();
-        ReaderGroupState state = synchronizer.getState();
-        Map<Stream, Map<Segment, Long>> positions = state.getPositions();
-        HashMap<Stream, StreamCut> cuts = new HashMap<>();
-
-        for (Entry<Stream, Map<Segment, Long>> streamPosition : positions.entrySet()) {
-            StreamCut position = new StreamCutImpl(streamPosition.getKey(), streamPosition.getValue());
-            cuts.put(streamPosition.getKey(), position);
-        }
-
-        return cuts;
-    }
+        return this.notifierFactory.getSegmentNotifier(this::createSynchronizer, executor);
+    }
+
 }