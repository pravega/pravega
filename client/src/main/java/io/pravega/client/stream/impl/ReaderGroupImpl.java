/**
 * Copyright (c) Dell Inc., or its subsidiaries. All Rights Reserved.
 *
 * Licensed under the Apache License, Version 2.0 (the "License");
 * you may not use this file except in compliance with the License.
 * You may obtain a copy of the License at
 *
 *     http://www.apache.org/licenses/LICENSE-2.0
 */
package io.pravega.client.stream.impl;

import com.google.common.annotations.VisibleForTesting;
import com.google.common.base.Preconditions;
import com.google.common.collect.ImmutableMap;
import io.pravega.client.SynchronizerClientFactory;
import io.pravega.client.connection.impl.ConnectionPool;
import io.pravega.client.control.impl.Controller;
import io.pravega.client.security.auth.DelegationTokenProvider;
import io.pravega.client.security.auth.DelegationTokenProviderFactory;
import io.pravega.client.segment.impl.Segment;
import io.pravega.client.segment.impl.SegmentMetadataClient;
import io.pravega.client.segment.impl.SegmentMetadataClientFactory;
import io.pravega.client.segment.impl.SegmentMetadataClientFactoryImpl;
import io.pravega.client.state.InitialUpdate;
import io.pravega.client.state.StateSynchronizer;
import io.pravega.client.state.SynchronizerConfig;
import io.pravega.client.state.Update;
import io.pravega.client.stream.Checkpoint;
import io.pravega.client.stream.InvalidStreamException;
import io.pravega.client.stream.Position;
import io.pravega.client.stream.ReaderGroup;
import io.pravega.client.stream.ReaderGroupConfig;
import io.pravega.client.stream.ReaderGroupMetrics;
import io.pravega.client.stream.ReaderSegmentDistribution;
import io.pravega.client.stream.ReinitializationRequiredException;
import io.pravega.client.stream.Serializer;
import io.pravega.client.stream.Stream;
import io.pravega.client.stream.StreamCut;
import io.pravega.client.stream.impl.ReaderGroupState.ClearCheckpointsBefore;
import io.pravega.client.stream.impl.ReaderGroupState.CreateCheckpoint;
import io.pravega.client.stream.impl.ReaderGroupState.ReaderGroupStateResetComplete;
import io.pravega.client.stream.impl.ReaderGroupState.ReaderGroupStateResetStart;
import io.pravega.client.stream.impl.ReaderGroupState.ChangeConfigState;
import io.pravega.client.stream.notifications.EndOfDataNotification;
import io.pravega.client.stream.notifications.NotificationSystem;
import io.pravega.client.stream.notifications.NotifierFactory;
import io.pravega.client.stream.notifications.Observable;
import io.pravega.client.stream.notifications.SegmentNotification;
import io.pravega.common.concurrent.Futures;
import io.pravega.shared.security.auth.AccessOperation;
import io.pravega.shared.NameUtils;
import java.time.Duration;
import java.util.ArrayList;
import java.util.Base64;
import java.util.Collections;
import java.util.HashMap;
import java.util.List;
import java.util.Map;
import java.util.Map.Entry;
import java.util.Optional;
import java.util.Set;
import java.util.concurrent.CompletableFuture;
import java.util.concurrent.ScheduledExecutorService;
import java.util.concurrent.ThreadLocalRandom;
import java.util.concurrent.atomic.AtomicBoolean;
import java.util.stream.Collectors;
import lombok.Cleanup;
import lombok.Data;
import lombok.SneakyThrows;
import lombok.val;
import lombok.extern.slf4j.Slf4j;

import static com.google.common.base.Preconditions.checkNotNull;
import static io.pravega.common.concurrent.Futures.allOfWithResults;
import static io.pravega.common.concurrent.Futures.getAndHandleExceptions;
import static io.pravega.common.concurrent.Futures.getThrowingException;
<<<<<<< HEAD
import static io.pravega.common.util.CollectionHelpers.filterOut;
=======
>>>>>>> 1b89ac7d

@Slf4j
@Data
public class ReaderGroupImpl implements ReaderGroup, ReaderGroupMetrics {

    static final String SILENT = "_SILENT_";
    private final String scope;
    private final String groupName;
    private final Controller controller;
    private final SegmentMetadataClientFactory metaFactory;
    private final StateSynchronizer<ReaderGroupState> synchronizer;
    private final NotifierFactory notifierFactory;

    public ReaderGroupImpl(String scope, String groupName, SynchronizerConfig synchronizerConfig,
                           Serializer<InitialUpdate<ReaderGroupState>> initSerializer, Serializer<Update<ReaderGroupState>> updateSerializer,
                           SynchronizerClientFactory clientFactory, Controller controller, ConnectionPool connectionPool) {
        Preconditions.checkNotNull(synchronizerConfig);
        Preconditions.checkNotNull(initSerializer);
        Preconditions.checkNotNull(updateSerializer);
        Preconditions.checkNotNull(clientFactory);
        Preconditions.checkNotNull(connectionPool);
        this.scope = Preconditions.checkNotNull(scope);
        this.groupName = Preconditions.checkNotNull(groupName);
        this.controller = Preconditions.checkNotNull(controller);
        this.metaFactory = new SegmentMetadataClientFactoryImpl(controller, connectionPool);
        this.synchronizer = clientFactory.createStateSynchronizer(NameUtils.getStreamForReaderGroup(groupName),
                                                                  updateSerializer, initSerializer, synchronizerConfig);
        this.notifierFactory = new NotifierFactory(new NotificationSystem(), synchronizer);
    }

    @Override
    public void updateRetentionStreamCut(Map<Stream, StreamCut> streamCuts) {
        if (synchronizer.getState().getConfig().getRetentionType()
                .equals(ReaderGroupConfig.StreamDataRetention.MANUAL_RELEASE_AT_USER_STREAMCUT)) {
            streamCuts.forEach((stream, cut) ->
                    getThrowingException(controller.updateSubscriberStreamCut(stream.getScope(), stream.getStreamName(), groupName, cut)));

            return;
        }
       throw new UnsupportedOperationException("Operation not allowed when ReaderGroup retentionConfig is set to " +
               synchronizer.getState().getConfig().getRetentionType().toString());
    }

    @Override
    public void readerOffline(String readerId, Position lastPosition) {
        ReaderGroupStateManager.readerShutdown(readerId, lastPosition, synchronizer);
    }

    @Override
    public Set<String> getOnlineReaders() {
        synchronizer.fetchUpdates();
        return synchronizer.getState().getOnlineReaders();
    }

    @Override
    public Set<String> getStreamNames() {
        synchronizer.fetchUpdates();
        return synchronizer.getState().getStreamNames();
    }

    @Override
    public CompletableFuture<Checkpoint> initiateCheckpoint(String checkpointName, ScheduledExecutorService backgroundExecutor) {

        String rejectMessage = "rejecting checkpoint request since pending checkpoint reaches max allowed limit";

        boolean canPerformCheckpoint = synchronizer.updateState((state, updates) -> {
            ReaderGroupConfig config = state.getConfig();
            CheckpointState checkpointState = state.getCheckpointState();
            int maxOutstandingCheckpointRequest = config.getMaxOutstandingCheckpointRequest();
            val outstandingCheckpoints = checkpointState.getOutstandingCheckpoints();
            int currentOutstandingCheckpointRequest = outstandingCheckpoints.size();
            if (currentOutstandingCheckpointRequest >= maxOutstandingCheckpointRequest) {
                log.warn("Current outstanding checkpoints are : {}, " +
                                 "maxOutstandingCheckpointRequest: {}, currentOutstandingCheckpointRequest: {}, errorMessage: {} {}",
                         outstandingCheckpoints, maxOutstandingCheckpointRequest, currentOutstandingCheckpointRequest, rejectMessage,
                         maxOutstandingCheckpointRequest);

                return false;
            } else {
                updates.add(new CreateCheckpoint(checkpointName));
                return true;
            }

        });

        if (!canPerformCheckpoint) {
            return Futures.failedFuture(new MaxNumberOfCheckpointsExceededException(rejectMessage));
        }

        return waitForCheckpointComplete(checkpointName, backgroundExecutor)
                .thenApply(v -> completeCheckpoint(checkpointName))
                .thenApply(checkpoint -> checkpoint); //Added to prevent users from canceling completeCheckpoint
    }

    /**
     * Periodically check the state synchronizer if the given Checkpoint is complete.
     * @param checkpointName Checkpoint name.
     * @param backgroundExecutor Executor on which the asynchronous task will run.
     * @return A CompletableFuture will be complete once the Checkpoint is complete.
     */
    private CompletableFuture<Void> waitForCheckpointComplete(String checkpointName,
                                                              ScheduledExecutorService backgroundExecutor) {
        AtomicBoolean checkpointPending = new AtomicBoolean(true);

        return Futures.loop(checkpointPending::get, () -> {
            return Futures.delayedTask(() -> {
                synchronizer.fetchUpdates();
                checkpointPending.set(!synchronizer.getState().isCheckpointComplete(checkpointName));
                if (checkpointPending.get()) {
                    log.debug("Waiting on checkpoint: {} currentState is: {}", checkpointName, synchronizer.getState());
                }
                return null;
            }, Duration.ofMillis(500), backgroundExecutor);
        }, backgroundExecutor);
    }

    @SneakyThrows(CheckpointFailedException.class)
    private Checkpoint completeCheckpoint(String checkpointName) {
        ReaderGroupState state = synchronizer.getState();
        Map<Segment, Long> map = state.getPositionsForCompletedCheckpoint(checkpointName);
        synchronizer.updateStateUnconditionally(new ClearCheckpointsBefore(checkpointName));
        if (map == null) {
            throw new CheckpointFailedException("Checkpoint was cleared before results could be read.");
        }
        return new CheckpointImpl(checkpointName, map);
    }

    @Override
    public void resetReaderGroup(ReaderGroupConfig config) {
        while (true) {
            val state = getState();
            switch (state.getConfigState()) {
                case INITIALIZING:
                    doInit(state);
                    break;
                case REINITIALIZING:
                    doReinit(state);
                    break;
                case READY:
                    long newGen = state.getGeneration() + 1;
                    // If true then at this point the update is completed and it is in the desired state (REINITIALIZING)
                    // on which doReinit is called to continue the reset with this newState.
                    if (doStateTransition(state, new ReaderGroupStateResetStart(config, newGen))) {
                        val newState = getState();
                        doReinit(newState);
                        return;
                    }
                    break;
                case DELETING:
                    doDelete(state);
                    throw new ReinitializationRequiredException("This ReaderGroup does not exist.");
            }
        }
    }

    public void createState(ReaderGroupConfig config) {
        Map<SegmentWithRange, Long> segments = getSegmentsForStreams(controller, config);
        synchronizer.initialize(new ReaderGroupState.ReaderGroupStateInit(config, segments, getEndSegmentsForStreams(config)));
        val state = getState();
        if (state.getConfigState() == ReaderGroupState.ConfigState.INITIALIZING && state.getConfig().equals(config)) {
            doInit(state);
        }
    }

    public void deleteState() {
        while (true) {
            val state = getState();
            switch (state.getConfigState()) {
                case INITIALIZING:
                    doInit(state);
                    break;
                case REINITIALIZING:
                    doReinit(state);
                    break;
                case READY:
                    long newGen = state.getGeneration() + 1;
                    // If true then at this point the update is completed and it is in the desired state (DELETING)
                    // on which doDelete is called to continue the delete with this newState.
                    if (doStateTransition(state, new ChangeConfigState(ReaderGroupState.ConfigState.DELETING, newGen))) {
                        val newState = getState();
                        doDelete(newState);
                        return;
                    }
                    break;
                case DELETING:
                    doDelete(state);
                    return;
            }
        }
    }

    private void doInit(ReaderGroupState state) {
        val config = state.getConfig();
        val generation = state.getGeneration();
        long segment = synchronizer.getSegmentId();
        if (!ReaderGroupConfig.StreamDataRetention.NONE.equals(config.getRetentionType())) {
            Set<Stream> streams = config.getStartingStreamCuts().keySet();
            streams.forEach(s -> getThrowingException(controller.addSubscriber(scope, s.getStreamName(), groupName + segment, generation)));
        }
        synchronizer.updateState((s, updates) -> {
            if (compareState(s, state)) {
                updates.add(new ChangeConfigState(ReaderGroupState.ConfigState.READY, s.getGeneration()));
            }
        });
    }

    private void doReinit(ReaderGroupState state) {
        val oldConfig = state.getConfig();
        val newConfig = state.getNewConfig();
        val generation = state.getGeneration();
        manageSubscriptions(oldConfig, newConfig, generation);

        Map<SegmentWithRange, Long> segments = getSegmentsForStreams(controller, newConfig);
        synchronizer.updateState((s, updates) -> {
            if (compareState(s, state)) {
                updates.add(new ReaderGroupStateResetComplete(newConfig, segments, getEndSegmentsForStreams(newConfig)));
            }
        });
    }

    private void doDelete(ReaderGroupState state) {
        val config = state.getConfig();
        val generation = state.getGeneration();
        long segment = synchronizer.getSegmentId();
        if (!ReaderGroupConfig.StreamDataRetention.NONE.equals(config.getRetentionType())) {
            Set<Stream> streams = config.getStartingStreamCuts().keySet();
            streams.forEach(s -> getThrowingException(controller.deleteSubscriber(scope, s.getStreamName(), groupName + segment, generation)));
        }
    }

    private void manageSubscriptions(ReaderGroupConfig oldConfig, ReaderGroupConfig newConfig, long generation) {
        long segment = synchronizer.getSegmentId();
        Set<Stream> oldStreams = oldConfig.getRetentionType() != ReaderGroupConfig.StreamDataRetention.NONE ? oldConfig.getStartingStreamCuts().keySet() : Collections.emptySet();
        Set<Stream> newStreams = newConfig.getRetentionType() != ReaderGroupConfig.StreamDataRetention.NONE ? newConfig.getStartingStreamCuts().keySet() : Collections.emptySet();
        Set<String> streamsToSub = filterOut(newStreams, oldStreams).stream().map(Stream::getStreamName).collect(Collectors.toSet());
        Set<String> streamsToUnsub = filterOut(oldStreams, newStreams).stream().map(Stream::getStreamName).collect(Collectors.toSet());
        streamsToSub.forEach(s -> getThrowingException(controller.addSubscriber(scope, s, groupName + segment, generation)));
        streamsToUnsub.forEach(s -> getThrowingException(controller.deleteSubscriber(scope, s, groupName + segment, generation)));
    }

    private boolean doStateTransition(ReaderGroupState state, ReaderGroupState.ReaderGroupStateUpdate update) {
        // This boolean will help know if the update actually succeeds or not.
        AtomicBoolean successfullyUpdated = new AtomicBoolean(true);
        synchronizer.updateState((s, updates) -> {
            // If successfullyUpdated is false then that means the current state where this update should
            // take place (i.e. state with READY configState, etc.) is not the state we are in so we do not
            // make the update.
            successfullyUpdated.set(compareState(s, state));
            if (successfullyUpdated.get()) {
                updates.add(update);
            }
        });
        // Return status of the update.
        return successfullyUpdated.get();
    }

    private ReaderGroupState getState() {
        synchronizer.fetchUpdates();
        return synchronizer.getState();
    }

    private boolean compareState(ReaderGroupState s1, ReaderGroupState s2) {
        boolean isGenerationEqual = s1.getGeneration() == s2.getGeneration();
        boolean isConfigEqual = s1.getConfig().equals(s2.getConfig());
        boolean isNewConfigEqual = s1.getNewConfig() == null ? s2.getNewConfig() == null :  s1.getNewConfig().equals(s2.getNewConfig());
        boolean isConfigStateEqual = s1.getConfigState().equals(s2.getConfigState());
        return isGenerationEqual && isConfigEqual && isNewConfigEqual && isConfigStateEqual;
    }

    @Override
    public ReaderSegmentDistribution getReaderSegmentDistribution() {
        synchronizer.fetchUpdates();
        // fetch current state and populate assigned and unassigned distribution from the state.
        ReaderGroupState state = synchronizer.getState();
        ImmutableMap.Builder<String, Integer> mapBuilder = ImmutableMap.builder();

        state.getOnlineReaders().forEach(reader -> {
            Map<SegmentWithRange, Long> assigned = state.getAssignedSegments(reader);
            int size = assigned != null ? assigned.size() : 0;
            mapBuilder.put(reader, size);
        });

        // add unassigned against empty string
        int unassigned = state.getNumberOfUnassignedSegments();
        ImmutableMap<String, Integer> readerDistribution = mapBuilder.build();
        log.info("ReaderGroup {} has unassigned segments count = {} and segment distribution as {}", 
                getGroupName(), unassigned, readerDistribution);
        return ReaderSegmentDistribution
                .builder().readerSegmentDistribution(readerDistribution).unassignedSegments(unassigned).build();
    }

    @VisibleForTesting
    public static Map<SegmentWithRange, Long> getSegmentsForStreams(Controller controller, ReaderGroupConfig config) {
        Map<Stream, StreamCut> streamToStreamCuts = config.getStartingStreamCuts();
        final List<CompletableFuture<Map<Segment, Long>>> futures = new ArrayList<>(streamToStreamCuts.size());
        streamToStreamCuts.entrySet().forEach(e -> {
                  if (e.getValue().equals(StreamCut.UNBOUNDED)) {
                      futures.add(controller.getSegmentsAtTime(e.getKey(), 0L));
                  } else {
                      futures.add(CompletableFuture.completedFuture(e.getValue().asImpl().getPositions()));
                  }
              });
        return getAndHandleExceptions(allOfWithResults(futures).thenApply(listOfMaps -> {
            return listOfMaps.stream()
                             .flatMap(map -> map.entrySet().stream())
                             .collect(Collectors.toMap(e -> new SegmentWithRange(e.getKey(), null), e -> e.getValue()));

        }), InvalidStreamException::new);
    }

    public static Map<Segment, Long> getEndSegmentsForStreams(ReaderGroupConfig config) {
        List<Map<Segment, Long>> listOfMaps = config.getEndingStreamCuts()
                                                    .entrySet()
                                                    .stream()
                                                    .filter(e -> !e.getValue().equals(StreamCut.UNBOUNDED))
                                                    .map(e -> e.getValue().asImpl().getPositions())
                                                    .collect(Collectors.toList());
        return listOfMaps.stream()
                         .flatMap(map -> map.entrySet().stream())
                         .collect(Collectors.toMap(Entry::getKey,
                                                   // A value of -1L implies read until the end of the segment.
                                                   entry -> (entry.getValue() == -1L) ? (Long) Long.MAX_VALUE : entry.getValue()));
    }

    @Override
    public ReaderGroupMetrics getMetrics() {
        return this;
    }

    @Override
    public long unreadBytes() {
        synchronizer.fetchUpdates();

        Optional<Map<Stream, Map<Segment, Long>>> checkPointedPositions =
                synchronizer.getState().getPositionsForLastCompletedCheckpoint();

        if (checkPointedPositions.isPresent()) {
            log.debug("Computing unread bytes based on the last checkPoint position");
            return getUnreadBytes(checkPointedPositions.get(), synchronizer.getState().getEndSegments(), metaFactory);
        } else {
            log.info("No checkpoints found, using the last known offset to compute unread bytes");
            return getUnreadBytesIgnoringRange(synchronizer.getState().getPositions(), synchronizer.getState().getEndSegments(), metaFactory);
        }
    }

    private long getUnreadBytes(Map<Stream, Map<Segment, Long>> positions, Map<Segment, Long> endSegments, SegmentMetadataClientFactory metaFactory) {
        log.debug("Compute unread bytes from position {}", positions);
        final List<CompletableFuture<Long>> futures = new ArrayList<>(positions.size());
        for (Entry<Stream, Map<Segment, Long>> streamPosition : positions.entrySet()) {
            StreamCut fromStreamCut = new StreamCutImpl(streamPosition.getKey(), streamPosition.getValue());
            StreamCut toStreamCut = computeEndStreamCut(streamPosition.getKey(), endSegments);
            futures.add(getRemainingBytes(metaFactory, fromStreamCut, toStreamCut));
        }
        return Futures.getAndHandleExceptions(allOfWithResults(futures).thenApply(listOfLong -> {
            return listOfLong.stream()
                    .mapToLong(i -> i)
                    .sum();
        }), RuntimeException::new);
    }
    
    private long getUnreadBytesIgnoringRange(Map<Stream, Map<SegmentWithRange, Long>> positions,
                                             Map<Segment, Long> endSegments, SegmentMetadataClientFactory metaFactory) {
        log.debug("Compute unread bytes from position {}", positions);
        long totalLength = 0;
        for (Entry<Stream, Map<SegmentWithRange, Long>> streamPosition : positions.entrySet()) {
            StreamCut fromStreamCut = new StreamCutImpl(streamPosition.getKey(), dropRange(streamPosition.getValue()));
            StreamCut toStreamCut = computeEndStreamCut(streamPosition.getKey(), endSegments);
            totalLength += Futures.getAndHandleExceptions(getRemainingBytes(metaFactory, fromStreamCut, toStreamCut), RuntimeException::new).longValue();
        }
        return totalLength;
    }
    
    private Map<Segment, Long> dropRange(Map<SegmentWithRange, Long> in) {
        return in.entrySet().stream().collect(Collectors.toMap(e -> e.getKey().getSegment(), e -> e.getValue()));
    }

    private StreamCut computeEndStreamCut(Stream stream, Map<Segment, Long> endSegments) {
        final Map<Segment, Long> toPositions = endSegments.entrySet().stream()
                                                          .filter(e -> e.getKey().getStream().equals(stream))
                                                          .collect(Collectors.toMap(Entry::getKey, Entry::getValue));
        return toPositions.isEmpty() ? StreamCut.UNBOUNDED : new StreamCutImpl(stream, toPositions);
    }

    private CompletableFuture<Long> getRemainingBytes(SegmentMetadataClientFactory metaFactory, StreamCut fromStreamCut, StreamCut toStreamCut) {
        //fetch StreamSegmentSuccessors
        final CompletableFuture<StreamSegmentSuccessors> unread;
        final Map<Segment, Long> endPositions;
        if (toStreamCut.equals(StreamCut.UNBOUNDED)) {
            unread = controller.getSuccessors(fromStreamCut);
            endPositions = Collections.emptyMap();
        } else {
            unread = controller.getSegments(fromStreamCut, toStreamCut);
            endPositions = toStreamCut.asImpl().getPositions();
        }
        return unread.thenApply(unreadVal -> {
            long totalLength = 0;
            DelegationTokenProvider tokenProvider = null;
            for (Segment s : unreadVal.getSegments()) {
                if (endPositions.containsKey(s)) {
                    totalLength += endPositions.get(s);
                } else {
                    if (tokenProvider == null) {
                        tokenProvider = DelegationTokenProviderFactory.create(controller, s, AccessOperation.READ);
                    }
                    @Cleanup
                    SegmentMetadataClient metadataClient = metaFactory.createSegmentMetadataClient(s, tokenProvider);
                    totalLength += metadataClient.fetchCurrentSegmentLength();
                }
            }
            for (long bytesRead : fromStreamCut.asImpl().getPositions().values()) {
                totalLength -= bytesRead;
            }
            log.debug("Remaining bytes from position: {} to position: {} is {}", fromStreamCut, toStreamCut, totalLength);
            return totalLength;
        });
    }

    @Override
    public Observable<SegmentNotification> getSegmentNotifier(ScheduledExecutorService executor) {
        checkNotNull(executor, "executor");
        return this.notifierFactory.getSegmentNotifier(executor);
    }

    @Override
    public Observable<EndOfDataNotification> getEndOfDataNotifier(ScheduledExecutorService executor) {
        checkNotNull(executor, "executor");
        return this.notifierFactory.getEndOfDataNotifier(executor);
    }

    @Override
    @VisibleForTesting
    public Map<Stream, StreamCut> getStreamCuts() {
        synchronizer.fetchUpdates();
        ReaderGroupState state = synchronizer.getState();
        Map<Stream, Map<SegmentWithRange, Long>> positions = state.getPositions();
        HashMap<Stream, StreamCut> cuts = new HashMap<>();

        for (Entry<Stream, Map<SegmentWithRange, Long>> streamPosition : positions.entrySet()) {
            StreamCut position = new StreamCutImpl(streamPosition.getKey(), dropRange(streamPosition.getValue()));
            cuts.put(streamPosition.getKey(), position);
        }

        return cuts;
    }

    @Override
    public CompletableFuture<Map<Stream, StreamCut>> generateStreamCuts(ScheduledExecutorService backgroundExecutor) {
        String checkpointId = generateSilientCheckpointId();
        log.debug("Fetching the current StreamCut using id {}", checkpointId);
        synchronizer.updateStateUnconditionally(new CreateCheckpoint(checkpointId));

        return waitForCheckpointComplete(checkpointId, backgroundExecutor)
                      .thenApply(v -> completeCheckpointAndFetchStreamCut(checkpointId));
    }

    @Override
    public void updateRetentionStreamCut(Map<Stream, StreamCut> streamCuts) {
        long segment = synchronizer.getSegmentId();
        if (getState().getConfigState() != ReaderGroupState.ConfigState.READY) {
            throw new IllegalStateException("Update failed as ReaderGroup not in READY state. Retry again later.");
        }
        streamCuts.forEach((stream, cut) -> getThrowingException(controller.updateSubscriberStreamCut(stream.getScope(),
                stream.getStreamName(), groupName + segment, cut)));
    }

    /**
     * Generate an internal Checkpoint Id. It is appended with a suffix {@link ReaderGroupImpl#SILENT} which ensures
     * that the readers do not generate an event where {@link io.pravega.client.stream.EventRead#isCheckpoint()} is true.
     */
    private String generateSilientCheckpointId() {
        byte[] randomBytes = new byte[32];
        ThreadLocalRandom.current().nextBytes(randomBytes);
        return Base64.getEncoder().encodeToString(randomBytes) + SILENT;
    }

    @SneakyThrows(CheckpointFailedException.class)
    private Map<Stream, StreamCut> completeCheckpointAndFetchStreamCut(String checkPointId) {
        ReaderGroupState state = synchronizer.getState();
        Optional<Map<Stream, StreamCut>> cuts = state.getStreamCutsForCompletedCheckpoint(checkPointId);
        synchronizer.updateStateUnconditionally(new ClearCheckpointsBefore(checkPointId));
        return cuts.orElseThrow(() -> new CheckpointFailedException("Internal CheckPoint was cleared before results could be read."));
    }

    @Override
    public void close() {
        synchronizer.close();
    }
}<|MERGE_RESOLUTION|>--- conflicted
+++ resolved
@@ -74,10 +74,7 @@
 import static io.pravega.common.concurrent.Futures.allOfWithResults;
 import static io.pravega.common.concurrent.Futures.getAndHandleExceptions;
 import static io.pravega.common.concurrent.Futures.getThrowingException;
-<<<<<<< HEAD
 import static io.pravega.common.util.CollectionHelpers.filterOut;
-=======
->>>>>>> 1b89ac7d
 
 @Slf4j
 @Data
@@ -110,10 +107,16 @@
 
     @Override
     public void updateRetentionStreamCut(Map<Stream, StreamCut> streamCuts) {
-        if (synchronizer.getState().getConfig().getRetentionType()
+        long segment = synchronizer.getSegmentId();
+        val state = getState();
+        if (getState().getConfigState() != ReaderGroupState.ConfigState.READY) {
+            throw new IllegalStateException("Update failed as ReaderGroup not in READY state. Retry again later.");
+        }
+        if (state.getConfig().getRetentionType()
                 .equals(ReaderGroupConfig.StreamDataRetention.MANUAL_RELEASE_AT_USER_STREAMCUT)) {
             streamCuts.forEach((stream, cut) ->
-                    getThrowingException(controller.updateSubscriberStreamCut(stream.getScope(), stream.getStreamName(), groupName, cut)));
+                    getThrowingException(controller.updateSubscriberStreamCut(stream.getScope(), stream.getStreamName(),
+                            groupName + segment, cut)));
 
             return;
         }
@@ -533,16 +536,6 @@
                       .thenApply(v -> completeCheckpointAndFetchStreamCut(checkpointId));
     }
 
-    @Override
-    public void updateRetentionStreamCut(Map<Stream, StreamCut> streamCuts) {
-        long segment = synchronizer.getSegmentId();
-        if (getState().getConfigState() != ReaderGroupState.ConfigState.READY) {
-            throw new IllegalStateException("Update failed as ReaderGroup not in READY state. Retry again later.");
-        }
-        streamCuts.forEach((stream, cut) -> getThrowingException(controller.updateSubscriberStreamCut(stream.getScope(),
-                stream.getStreamName(), groupName + segment, cut)));
-    }
-
     /**
      * Generate an internal Checkpoint Id. It is appended with a suffix {@link ReaderGroupImpl#SILENT} which ensures
      * that the readers do not generate an event where {@link io.pravega.client.stream.EventRead#isCheckpoint()} is true.
