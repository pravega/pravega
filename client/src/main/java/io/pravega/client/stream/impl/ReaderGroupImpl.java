--- conflicted
+++ resolved
@@ -10,11 +10,7 @@
 package io.pravega.client.stream.impl;
 
 import com.google.common.annotations.VisibleForTesting;
-<<<<<<< HEAD
 import com.google.common.base.Preconditions;
-=======
-
->>>>>>> 3803f195
 import io.pravega.client.ClientFactory;
 import io.pravega.client.netty.impl.ConnectionFactory;
 import io.pravega.client.segment.impl.Segment;
@@ -109,15 +105,8 @@
      * @param  config The configuration for the reader group.
      */
     @VisibleForTesting
-<<<<<<< HEAD
-    public void initializeGroup(ReaderGroupConfig config, Set<String> streams) {
-        Map<Segment, Long> segments = getSegmentsForStreams(streams);
-=======
     public void initializeGroup(ReaderGroupConfig config) {
-        @Cleanup
-        StateSynchronizer<ReaderGroupState> synchronizer = createSynchronizer();
         Map<Segment, Long> segments = getSegmentsForStreams(config);
->>>>>>> 3803f195
         ReaderGroupStateManager.initializeReaderGroup(synchronizer, config, segments);
     }
 
@@ -198,15 +187,8 @@
     }
 
     @Override
-<<<<<<< HEAD
-    public void updateConfig(ReaderGroupConfig config, Set<String> streamNames) {
-        Map<Segment, Long> segments = getSegmentsForStreams(streamNames);
-=======
     public void resetReaderGroup(ReaderGroupConfig config) {
-        @Cleanup
-        StateSynchronizer<ReaderGroupState> synchronizer = createSynchronizer();
         Map<Segment, Long> segments = getSegmentsForStreams(config);
->>>>>>> 3803f195
         synchronizer.updateStateUnconditionally(new ReaderGroupStateInit(config, segments));
     }
 
