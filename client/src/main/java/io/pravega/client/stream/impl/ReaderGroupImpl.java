--- conflicted
+++ resolved
@@ -205,7 +205,7 @@
 
     @Override
     public void resetReaderGroup(ReaderGroupConfig config) {
-<<<<<<< HEAD
+        log.info("Reset ReaderGroup {} to {}", getGroupName(), config);
         synchronizer.fetchUpdates();
         while (true) {
             val currentConfig = synchronizer.getState().getConfig();
@@ -239,11 +239,6 @@
             }
         });
         return successfullyUpdated.get();
-=======
-        log.info("Reset ReaderGroup {} to {}", getGroupName(), config);
-        Map<SegmentWithRange, Long> segments = getSegmentsForStreams(controller, config);
-        synchronizer.updateStateUnconditionally(new ReaderGroupStateInit(config, segments, getEndSegmentsForStreams(config)));
->>>>>>> b9785712
     }
 
     @Override
