/**
 * Copyright (c) Dell Inc., or its subsidiaries. All Rights Reserved.
 *
 * Licensed under the Apache License, Version 2.0 (the "License"); you may not use this file except
 * in compliance with the License. You may obtain a copy of the License at
 *
 * http://www.apache.org/licenses/LICENSE-2.0
 */
package io.pravega.client.byteStream.impl;

import com.google.common.base.Preconditions;
import io.pravega.client.ByteStreamClientFactory;
import io.pravega.client.byteStream.ByteStreamReader;
import io.pravega.client.byteStream.ByteStreamWriter;
import io.pravega.client.connection.impl.ConnectionPool;
import io.pravega.client.security.auth.DelegationTokenProvider;
import io.pravega.client.security.auth.DelegationTokenProviderFactory;
import io.pravega.client.segment.impl.Segment;
import io.pravega.client.segment.impl.SegmentInputStreamFactory;
import io.pravega.client.segment.impl.SegmentMetadataClient;
import io.pravega.client.segment.impl.SegmentMetadataClientFactory;
import io.pravega.client.segment.impl.SegmentOutputStreamFactory;
import io.pravega.client.stream.EventWriterConfig;
import io.pravega.client.control.impl.Controller;
import io.pravega.client.stream.Stream;
import io.pravega.client.stream.impl.StreamSegments;
import io.pravega.common.concurrent.Futures;
import io.pravega.shared.security.auth.AccessOperation;
import lombok.AllArgsConstructor;
import lombok.NonNull;

import java.util.Map;

/**
 * Implementation for {@link ByteStreamClientFactory}.
 * Note: Ownership of all constructor arguments is assumed to be passed to this implementation.
 */
@AllArgsConstructor
public class ByteStreamClientImpl implements ByteStreamClientFactory {
    @NonNull
    private final String scope;
    @NonNull
    private final Controller controller;
    @NonNull
    private final ConnectionPool connectionPool;
    @NonNull
    private final SegmentInputStreamFactory inputStreamFactory;
    @NonNull
    private final SegmentOutputStreamFactory outputStreamFactory;
    @NonNull
    private final SegmentMetadataClientFactory metaStreamFactory;

    @Override
    public ByteStreamReader createByteStreamReader(String streamName) {
        // Fetch the segments pointing to the current HEAD of the stream.
        Map<Segment, Long> segments = Futures.getThrowingException(controller.getSegmentsAtTime(Stream.of(scope, streamName), 0L));
        Preconditions.checkState(segments.size() == 1, "ByteStreamReader supports single segment stream. Provided stream contains %s segments", segments.size());
        Segment segment = segments.keySet().iterator().next();
        return createByteStreamReaders(segment);
    }

    private ByteStreamReader createByteStreamReaders(Segment segment) {
        String delegationToken = Futures.getAndHandleExceptions(controller.getOrRefreshDelegationTokenFor(segment.getScope(),
                segment.getStream().getStreamName(), AccessOperation.READ), RuntimeException::new);

        DelegationTokenProvider tokenProvider = DelegationTokenProviderFactory.create(delegationToken, controller, segment, AccessOperation.READ);
        SegmentMetadataClient metaClient = metaStreamFactory.createSegmentMetadataClient(segment, tokenProvider);
        long startOffset = metaClient.getSegmentInfo().getStartingOffset();
        return new ByteStreamReaderImpl(inputStreamFactory.createInputStreamForSegment(segment, tokenProvider, startOffset),
                metaClient);
    }

    @Override
    public ByteStreamWriter createByteStreamWriter(String streamName) {
        StreamSegments segments = Futures.getThrowingException(controller.getCurrentSegments(scope, streamName));
        Preconditions.checkState(segments.getNumberOfSegments() > 0, "Stream is sealed");
        Preconditions.checkState(segments.getNumberOfSegments() == 1, "Stream is configured with more than one segment");
        Segment segment = segments.getSegments().iterator().next();
        EventWriterConfig config = EventWriterConfig.builder().build();
<<<<<<< HEAD
        String delegationToken = segments.getDelegationToken();
        DelegationTokenProvider tokenProvider =
                DelegationTokenProviderFactory.create(delegationToken, controller, segment, AccessOperation.WRITE);
=======
        DelegationTokenProvider tokenProvider = DelegationTokenProviderFactory.create(segments.getDelegationToken(), controller, segment);
>>>>>>> 6761fde7
        return new BufferedByteStreamWriterImpl(
                new ByteStreamWriterImpl(outputStreamFactory.createOutputStreamForSegment(segment, config, tokenProvider),
                metaStreamFactory.createSegmentMetadataClient(segment, tokenProvider)));
    }

    @Override
    public void close() {
        controller.close();
        connectionPool.close();
    }
}<|MERGE_RESOLUTION|>--- conflicted
+++ resolved
@@ -77,13 +77,9 @@
         Preconditions.checkState(segments.getNumberOfSegments() == 1, "Stream is configured with more than one segment");
         Segment segment = segments.getSegments().iterator().next();
         EventWriterConfig config = EventWriterConfig.builder().build();
-<<<<<<< HEAD
         String delegationToken = segments.getDelegationToken();
         DelegationTokenProvider tokenProvider =
                 DelegationTokenProviderFactory.create(delegationToken, controller, segment, AccessOperation.WRITE);
-=======
-        DelegationTokenProvider tokenProvider = DelegationTokenProviderFactory.create(segments.getDelegationToken(), controller, segment);
->>>>>>> 6761fde7
         return new BufferedByteStreamWriterImpl(
                 new ByteStreamWriterImpl(outputStreamFactory.createOutputStreamForSegment(segment, config, tokenProvider),
                 metaStreamFactory.createSegmentMetadataClient(segment, tokenProvider)));
