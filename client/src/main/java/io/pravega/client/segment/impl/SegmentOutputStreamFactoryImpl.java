/**
 * Copyright (c) 2017 Dell Inc., or its subsidiaries. All Rights Reserved.
 *
 * Licensed under the Apache License, Version 2.0 (the "License");
 * you may not use this file except in compliance with the License.
 * You may obtain a copy of the License at
 *
 *     http://www.apache.org/licenses/LICENSE-2.0
 */
package io.pravega.client.segment.impl;

import com.google.common.annotations.VisibleForTesting;
import io.pravega.client.netty.impl.ConnectionFactory;
import io.pravega.client.security.auth.DelegationTokenProvider;
import io.pravega.client.stream.EventWriterConfig;
import io.pravega.client.stream.impl.Controller;
import io.pravega.common.concurrent.SequentialProcessor;
import io.pravega.common.function.Callbacks;
import io.pravega.common.util.RetriesExhaustedException;
import io.pravega.common.util.Retry;
import io.pravega.common.util.Retry.RetryWithBackoff;
import io.pravega.shared.segment.StreamSegmentNameUtils;
import java.util.UUID;
import java.util.function.Consumer;
import lombok.RequiredArgsConstructor;
import lombok.extern.slf4j.Slf4j;

@Slf4j
@VisibleForTesting
@RequiredArgsConstructor
public class SegmentOutputStreamFactoryImpl implements SegmentOutputStreamFactory {

    private final Controller controller;
    private final ConnectionFactory cf;
    private final Consumer<Segment> nopSegmentSealedCallback = s -> log.error("Transaction segment: {} cannot be sealed", s);

    @Override
    public SegmentOutputStream createOutputStreamForTransaction(Segment segment, UUID txId, EventWriterConfig config,
                                                                DelegationTokenProvider tokenProvider) {
        return new SegmentOutputStreamImpl(StreamSegmentNameUtils.getTransactionNameFromId(segment.getScopedName(), txId),
                                           config.isEnableConnectionPooling(), controller, cf, UUID.randomUUID(), nopSegmentSealedCallback,
<<<<<<< HEAD
                                           getRetryFromConfig(config), delegationToken, new SequentialProcessor(cf.getInternalExecutor()));
=======
                                           getRetryFromConfig(config), tokenProvider);
>>>>>>> c87f6234
    }

    @Override
    public SegmentOutputStream createOutputStreamForSegment(Segment segment, Consumer<Segment> segmentSealedCallback,
                                                            EventWriterConfig config, DelegationTokenProvider tokenProvider) {
        SegmentOutputStreamImpl result =
                new SegmentOutputStreamImpl(segment.getScopedName(), config.isEnableConnectionPooling(), controller, cf, UUID.randomUUID(), segmentSealedCallback,
<<<<<<< HEAD
                                            getRetryFromConfig(config), delegationToken, new SequentialProcessor(cf.getInternalExecutor()));
=======
                                            getRetryFromConfig(config), tokenProvider);
>>>>>>> c87f6234
        try {
            result.getConnection();
        } catch (RetriesExhaustedException | SegmentSealedException | NoSuchSegmentException e) {
            log.warn("Initial connection attempt failure. Suppressing.", e);
        }
        return result;
    }

    @Override
    public SegmentOutputStream createOutputStreamForSegment(Segment segment, EventWriterConfig config,
                                                            DelegationTokenProvider tokenProvider) {
        return new SegmentOutputStreamImpl(segment.getScopedName(), config.isEnableConnectionPooling(), controller, cf, UUID.randomUUID(),
<<<<<<< HEAD
                                           Callbacks::doNothing, getRetryFromConfig(config), delegationToken,
                                           new SequentialProcessor(cf.getInternalExecutor()));
=======
                                           Callbacks::doNothing, getRetryFromConfig(config), tokenProvider);
>>>>>>> c87f6234
    }

    private RetryWithBackoff getRetryFromConfig(EventWriterConfig config) {
        return Retry.withExpBackoff(config.getInitalBackoffMillis(), config.getBackoffMultiple(),
                                    config.getRetryAttempts(), config.getMaxBackoffMillis());
    }
}<|MERGE_RESOLUTION|>--- conflicted
+++ resolved
@@ -39,11 +39,7 @@
                                                                 DelegationTokenProvider tokenProvider) {
         return new SegmentOutputStreamImpl(StreamSegmentNameUtils.getTransactionNameFromId(segment.getScopedName(), txId),
                                            config.isEnableConnectionPooling(), controller, cf, UUID.randomUUID(), nopSegmentSealedCallback,
-<<<<<<< HEAD
-                                           getRetryFromConfig(config), delegationToken, new SequentialProcessor(cf.getInternalExecutor()));
-=======
-                                           getRetryFromConfig(config), tokenProvider);
->>>>>>> c87f6234
+                                           getRetryFromConfig(config), tokenProvider, new SequentialProcessor(cf.getInternalExecutor()));
     }
 
     @Override
@@ -51,11 +47,7 @@
                                                             EventWriterConfig config, DelegationTokenProvider tokenProvider) {
         SegmentOutputStreamImpl result =
                 new SegmentOutputStreamImpl(segment.getScopedName(), config.isEnableConnectionPooling(), controller, cf, UUID.randomUUID(), segmentSealedCallback,
-<<<<<<< HEAD
-                                            getRetryFromConfig(config), delegationToken, new SequentialProcessor(cf.getInternalExecutor()));
-=======
-                                            getRetryFromConfig(config), tokenProvider);
->>>>>>> c87f6234
+                                            getRetryFromConfig(config), tokenProvider, new SequentialProcessor(cf.getInternalExecutor()));
         try {
             result.getConnection();
         } catch (RetriesExhaustedException | SegmentSealedException | NoSuchSegmentException e) {
@@ -68,12 +60,7 @@
     public SegmentOutputStream createOutputStreamForSegment(Segment segment, EventWriterConfig config,
                                                             DelegationTokenProvider tokenProvider) {
         return new SegmentOutputStreamImpl(segment.getScopedName(), config.isEnableConnectionPooling(), controller, cf, UUID.randomUUID(),
-<<<<<<< HEAD
-                                           Callbacks::doNothing, getRetryFromConfig(config), delegationToken,
-                                           new SequentialProcessor(cf.getInternalExecutor()));
-=======
-                                           Callbacks::doNothing, getRetryFromConfig(config), tokenProvider);
->>>>>>> c87f6234
+                                           Callbacks::doNothing, getRetryFromConfig(config), tokenProvider, new SequentialProcessor(cf.getInternalExecutor()));
     }
 
     private RetryWithBackoff getRetryFromConfig(EventWriterConfig config) {
