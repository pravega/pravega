/**
 * Copyright (c) 2017 Dell Inc., or its subsidiaries. All Rights Reserved.
 *
 * Licensed under the Apache License, Version 2.0 (the "License");
 * you may not use this file except in compliance with the License.
 * You may obtain a copy of the License at
 *
 *     http://www.apache.org/licenses/LICENSE-2.0
 */
package io.pravega.client.segment.impl;

import com.google.common.base.Preconditions;
import io.pravega.common.Exceptions;
import io.pravega.common.concurrent.Futures;
import io.pravega.common.util.CircularBuffer;
import io.pravega.shared.protocol.netty.InvalidMessageException;
import io.pravega.shared.protocol.netty.WireCommandType;
import io.pravega.shared.protocol.netty.WireCommands;
import io.pravega.shared.protocol.netty.WireCommands.SegmentRead;
import java.nio.ByteBuffer;
import java.util.concurrent.CancellationException;
import java.util.concurrent.CompletableFuture;
import javax.annotation.concurrent.GuardedBy;
import lombok.Synchronized;
import lombok.ToString;
import lombok.extern.slf4j.Slf4j;

import static com.google.common.base.Preconditions.checkState;

/**
 * Manages buffering and provides a synchronus to {@link AsyncSegmentInputStream}
 * 
 * @see SegmentInputStream
 */
@Slf4j
@ToString
class SegmentInputStreamImpl implements SegmentInputStream {
    private static final int DEFAULT_READ_LENGTH = 64 * 1024;
    static final int DEFAULT_BUFFER_SIZE = 2 * SegmentInputStreamImpl.DEFAULT_READ_LENGTH;

    private final AsyncSegmentInputStream asyncInput;
    private final int readLength;
    @GuardedBy("$lock")
    private final CircularBuffer buffer;
    @GuardedBy("$lock")
    private final ByteBuffer headerReadingBuffer = ByteBuffer.allocate(WireCommands.TYPE_PLUS_LENGTH_SIZE);
    @GuardedBy("$lock")
    private long offset;
    @GuardedBy("$lock")
    private boolean receivedEndOfSegment = false;
    @GuardedBy("$lock")
    private boolean receivedTruncated = false;
    @GuardedBy("$lock")
    private CompletableFuture<SegmentRead> outstandingRequest = null;

    SegmentInputStreamImpl(AsyncSegmentInputStream asyncInput, long offset) {
        this(asyncInput, offset, DEFAULT_BUFFER_SIZE);
    }

    SegmentInputStreamImpl(AsyncSegmentInputStream asyncInput, long offset, int bufferSize) {
        Preconditions.checkArgument(offset >= 0);
        Preconditions.checkNotNull(asyncInput);
        this.asyncInput = asyncInput;
        this.offset = offset;
        /*
         * The logic for determining the read length and buffer size are as follows.
         * If we are reading a single event, then we set the read length to be the size
         * of the event plus the header.
         *
         * If this input stream is going to read many events of different sizes, then
         * we set the read length to be equal to the max write size and the buffer
         * size to be twice that. We do it so that we can have at least two events
         * buffered for next event reads.
         */
        this.readLength = Math.min(DEFAULT_READ_LENGTH, bufferSize);
        this.buffer = new CircularBuffer(Math.max(bufferSize, readLength + 1));

        try {
            issueRequestIfNeeded();
        } catch (SegmentTruncatedException e) {
            log.warn(asyncInput + " is already truncated at it's initial offset of " + offset);
        }
    }

    @Override
    @Synchronized
    public void setOffset(long offset) {
        log.trace("SetOffset {}", offset);
        Preconditions.checkArgument(offset >= 0);
        Exceptions.checkNotClosed(asyncInput.isClosed(), this);
        if (offset != this.offset) {
            this.offset = offset;
            buffer.clear();
            receivedEndOfSegment = false;
            receivedTruncated = false;
            outstandingRequest = null;        
        }
    }

    @Override
    @Synchronized
    public long getOffset() {
        return offset;
    }

    /**
     * @see SegmentInputStream#read()
     */
    @Override
    @Synchronized
    public ByteBuffer read(long timeout) throws EndOfSegmentException, SegmentTruncatedException {
        log.trace("Read called at offset {}", offset);
        Exceptions.checkNotClosed(asyncInput.isClosed(), this);
        long originalOffset = offset;
        boolean success = false;
        try {
            ByteBuffer result = readEventData(timeout);
            success = true;
            return result;
        } finally {
            if (!success) {
                outstandingRequest = null;
                offset = originalOffset;
                buffer.clear();
            }
        }
    }

    private ByteBuffer readEventData(long timeout) throws EndOfSegmentException, SegmentTruncatedException {
        fillBuffer();
        if (receivedTruncated) {
            throw new SegmentTruncatedException();
        }
        while (buffer.dataAvailable() < WireCommands.TYPE_PLUS_LENGTH_SIZE) {
            if (buffer.dataAvailable() == 0 && receivedEndOfSegment) {
                throw new EndOfSegmentException();
            }
            Futures.await(outstandingRequest, timeout);
            if (!outstandingRequest.isDone()) {
                return null;
            }
            handleRequest();
        }
        headerReadingBuffer.clear();
        offset += buffer.read(headerReadingBuffer);
        headerReadingBuffer.flip();
        int type = headerReadingBuffer.getInt();
        int length = headerReadingBuffer.getInt();
        if (type != WireCommandType.EVENT.getCode()) {
            throw new InvalidMessageException("Event was of wrong type: " + type);
        }
        if (length < 0 || length > WireCommands.MAX_WIRECOMMAND_SIZE) {
            throw new InvalidMessageException("Event of invalid length: " + length);
        }
        ByteBuffer result = ByteBuffer.allocate(length);
        offset += buffer.read(result);
        while (result.hasRemaining()) {
            issueRequestIfNeeded();
            handleRequest();
            offset += buffer.read(result);
        }
        result.flip();
        return result;
    }

    private boolean dataWaitingToGoInBuffer() {
        return outstandingRequest != null && Futures.isSuccessful(outstandingRequest) && buffer.capacityAvailable() > 0;
    }

    private void handleRequest() throws SegmentTruncatedException {
        if (outstandingRequest.isCompletedExceptionally()) {
            issueRequestIfNeeded();
        }
        SegmentRead segmentRead = outstandingRequest.join();
        verifyIsAtCorrectOffset(segmentRead);
        if (segmentRead.getData().hasRemaining()) {
            buffer.fill(segmentRead.getData());
        }
        if (segmentRead.isEndOfSegment()) {
            receivedEndOfSegment = true;
        }
        if (!segmentRead.getData().hasRemaining()) {
            outstandingRequest = null;
            issueRequestIfNeeded();
        }
    }

    private void verifyIsAtCorrectOffset(WireCommands.SegmentRead segmentRead) {
        long offsetRead = segmentRead.getOffset() + segmentRead.getData().position();
        long expectedOffset = offset + buffer.dataAvailable();
        checkState(offsetRead == expectedOffset, "ReadSegment returned data for the wrong offset %s vs %s", offsetRead,
                   expectedOffset);
    }

    /**
     * Issues a request if there is enough room for another request, and we aren't already waiting on one
     */
<<<<<<< HEAD
    private void issueRequestIfNeeded() throws SegmentTruncatedException {
        if (!receivedEndOfSegment && !receivedTruncated && buffer.capacityAvailable() > readLength) {
=======
    private void issueRequestIfNeeded() {
        if (!receivedEndOfSegment && buffer.capacityAvailable() >= readLength) {
>>>>>>> 59569d5a
            if (outstandingRequest == null) {
                outstandingRequest = asyncInput.read(offset + buffer.dataAvailable(), readLength);
            } else if (outstandingRequest.isCompletedExceptionally()) {
                Throwable e = Futures.getException(outstandingRequest);
                Throwable realException = Exceptions.unwrap(e);
                if (realException instanceof SegmentTruncatedException) {
                    receivedTruncated = true;
                    throw new SegmentTruncatedException(e);
                }
                if (!(realException instanceof Error || realException instanceof InterruptedException
                        || realException instanceof CancellationException)) {
                    log.warn("Encountered an exception while reading for " + asyncInput.getSegmentId(), e);
                    outstandingRequest = asyncInput.read(offset + buffer.dataAvailable(), readLength);
                }
            }
        }
    }

    @Override
    @Synchronized
    public void close() {
        log.trace("Closing {}", this);
        if (outstandingRequest != null) {
            log.trace("Cancel outstanding read request for segment {}", asyncInput.getSegmentId());
            outstandingRequest.cancel(true);
        }
        asyncInput.close();
    }

    @Override
    @Synchronized
    public void fillBuffer() {
        log.trace("Filling buffer {}", this);
        Exceptions.checkNotClosed(asyncInput.isClosed(), this);
        try {      
            issueRequestIfNeeded();
            while (dataWaitingToGoInBuffer()) {
                handleRequest();
            }
        } catch (SegmentTruncatedException e) {
            log.warn("Encountered exception filling buffer", e);
        }
    }
    
    @Override
    @Synchronized
    public boolean canReadWithoutBlocking() {
        boolean result = buffer.dataAvailable() > 0 || (outstandingRequest != null && Futures.isSuccessful(outstandingRequest)
                && outstandingRequest.join().getData().hasRemaining());
        log.trace("canReadWithoutBlocking {}", result);
        return result;
    }

    @Override
    public Segment getSegmentId() {
        return asyncInput.getSegmentId();
    }

}<|MERGE_RESOLUTION|>--- conflicted
+++ resolved
@@ -195,13 +195,8 @@
     /**
      * Issues a request if there is enough room for another request, and we aren't already waiting on one
      */
-<<<<<<< HEAD
     private void issueRequestIfNeeded() throws SegmentTruncatedException {
-        if (!receivedEndOfSegment && !receivedTruncated && buffer.capacityAvailable() > readLength) {
-=======
-    private void issueRequestIfNeeded() {
-        if (!receivedEndOfSegment && buffer.capacityAvailable() >= readLength) {
->>>>>>> 59569d5a
+        if (!receivedEndOfSegment && !receivedTruncated && buffer.capacityAvailable() >= readLength) {
             if (outstandingRequest == null) {
                 outstandingRequest = asyncInput.read(offset + buffer.dataAvailable(), readLength);
             } else if (outstandingRequest.isCompletedExceptionally()) {
