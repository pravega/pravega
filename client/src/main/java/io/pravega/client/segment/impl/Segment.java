--- conflicted
+++ resolved
@@ -22,12 +22,7 @@
  * An identifier for a segment of a stream.
  */
 @Data
-<<<<<<< HEAD
 public class Segment implements Serializable {
-=======
-public class Segment implements Serializable, Comparable<Segment> {
-    private static final long serialVersionUID = 1L;
->>>>>>> 3803f195
     private final String scope;
     @NonNull
     private final String streamName;
@@ -97,20 +92,7 @@
             throw new IllegalArgumentException("Not a valid segment name");
         }
     }
-<<<<<<< HEAD
     
-    private Object writeReplace() throws ObjectStreamException {
-        return new SerializedForm(getScopedName());
-    }
-    
-    @Data
-    private static class SerializedForm  {
-        private final String value;
-        Object readResolve() throws ObjectStreamException {
-            return Segment.fromScopedName(value);
-        }
-=======
-
     @Override
     public int compareTo(Segment o) {
         int result = scope.compareTo(o.scope);
@@ -121,6 +103,5 @@
             result = Integer.compare(segmentNumber, o.segmentNumber);
         }
         return result;
->>>>>>> 3803f195
     }
 }