/**
 * Copyright (c) Dell Inc., or its subsidiaries. All Rights Reserved.
 *
 * Licensed under the Apache License, Version 2.0 (the "License");
 * you may not use this file except in compliance with the License.
 * You may obtain a copy of the License at
 *
 *     http://www.apache.org/licenses/LICENSE-2.0
 */
package io.pravega.client.segment.impl;

import io.pravega.client.stream.Stream;
import io.pravega.client.stream.impl.StreamImpl;
import io.pravega.shared.NameUtils;
import java.io.ObjectStreamException;
import java.io.Serializable;
import java.util.List;
import lombok.Data;
import lombok.NonNull;

/**
 * An identifier for a segment of a stream.
 */
@Data
public class Segment implements Comparable<Segment>, Serializable {
    private static final long serialVersionUID = 1L;
    private final String scope;
    @NonNull
    private final String streamName;
    private final long segmentId;
    private transient final String scopedName;

    /**
     * Creates a new instance of Segment class.
     *
     * @param scope      The scope string the segment belongs to.
     * @param streamName The stream name that the segment belongs to.
     * @param id     ID number for the segment.
     */
    public Segment(String scope, String streamName, long id) {
        this.scope = scope;
        this.streamName = streamName;
        this.segmentId = id;
        // Cache the scoped name for performance reasons, as it is checked on the read path.
        this.scopedName = NameUtils.getQualifiedStreamSegmentName(scope, streamName, id);
    }

    public String getScopedStreamName() {
        return NameUtils.getScopedStreamName(scope, streamName);
    }

<<<<<<< HEAD
    public String getScopedName() {
        return NameUtils.getQualifiedStreamSegmentName(scope, streamName, segmentId);
    }

    public String getKVTScopedName() {
        return NameUtils.getQualifiedTableSegmentName(scope, streamName, segmentId);
    }

=======
>>>>>>> f0da5a9f
    public Stream getStream() {
        return new StreamImpl(scope, streamName);
    }

    @Override
    public String toString() {
        return getScopedName();
    }
    
    /**
     * Parses fully scoped name, and creates the segment.
     *
     * @param qualifiedName Fully scoped segment name
     * @return Segment name.
     */
    public static Segment fromScopedName(String qualifiedName) {
        if (NameUtils.isTransactionSegment(qualifiedName)) {
            String originalSegmentName = NameUtils.getParentStreamSegmentName(qualifiedName);
            return fromScopedName(originalSegmentName);
        } else {
            List<String> tokens = NameUtils.extractSegmentTokens(qualifiedName);
            if (tokens.size() == 2) { // scope not present
                String scope = null;
                String streamName = tokens.get(0);
                long segmentId = Long.parseLong(tokens.get(1));
                return new Segment(scope, streamName, segmentId);
            } else { // scope present
                String scope = tokens.get(0);
                String streamName = tokens.get(1);
                long segmentId = Long.parseLong(tokens.get(2));
                return new Segment(scope, streamName, segmentId);
            }
        }
    }
    
    @Override
    public int compareTo(Segment o) {
        int result = scope.compareTo(o.scope);
        if (result == 0) {
            result = streamName.compareTo(o.streamName);
        }
        if (result == 0) {
            result = Long.compare(segmentId, o.segmentId);
        }
        return result;
    }
    
    private Object writeReplace() throws ObjectStreamException {
        return new SerializedForm(getScopedName());
    }
    
    @Data
    private static class SerializedForm implements Serializable {
        private static final long serialVersionUID = 1L;
        private final String value;
        Object readResolve() throws ObjectStreamException {
            return Segment.fromScopedName(value);
        }
    }
}<|MERGE_RESOLUTION|>--- conflicted
+++ resolved
@@ -49,7 +49,6 @@
         return NameUtils.getScopedStreamName(scope, streamName);
     }
 
-<<<<<<< HEAD
     public String getScopedName() {
         return NameUtils.getQualifiedStreamSegmentName(scope, streamName, segmentId);
     }
@@ -58,8 +57,6 @@
         return NameUtils.getQualifiedTableSegmentName(scope, streamName, segmentId);
     }
 
-=======
->>>>>>> f0da5a9f
     public Stream getStream() {
         return new StreamImpl(scope, streamName);
     }
