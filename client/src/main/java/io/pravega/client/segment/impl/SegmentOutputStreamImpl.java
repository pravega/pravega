/**
 * Copyright (c) Dell Inc., or its subsidiaries. All Rights Reserved.
 *
 * Licensed under the Apache License, Version 2.0 (the "License");
 * you may not use this file except in compliance with the License.
 * You may obtain a copy of the License at
 *
 *     http://www.apache.org/licenses/LICENSE-2.0
 */
package io.pravega.client.segment.impl;

import com.google.common.annotations.VisibleForTesting;
import com.google.common.base.Preconditions;
import io.pravega.auth.InvalidTokenException;
import io.pravega.auth.TokenExpiredException;
import io.pravega.client.connection.impl.ClientConnection;
import io.pravega.client.connection.impl.TcpClientConnection;
import io.pravega.client.netty.impl.ConnectionFactory;
import io.pravega.client.netty.impl.Flow;
<<<<<<< HEAD
=======
import io.pravega.client.nonetty.impl.ClientConnection;
>>>>>>> 78afc773
import io.pravega.client.security.auth.DelegationTokenProvider;
import io.pravega.client.stream.impl.Controller;
import io.pravega.client.stream.impl.PendingEvent;
import io.pravega.common.Exceptions;
import io.pravega.common.concurrent.Futures;
import io.pravega.common.util.Retry;
import io.pravega.common.util.Retry.RetryWithBackoff;
import io.pravega.common.util.ReusableFutureLatch;
import io.pravega.common.util.ReusableLatch;
import io.pravega.shared.NameUtils;
import io.pravega.shared.protocol.netty.Append;
import io.pravega.shared.protocol.netty.ConnectionFailedException;
import io.pravega.shared.protocol.netty.FailingReplyProcessor;
import io.pravega.shared.protocol.netty.PravegaNodeUri;
import io.pravega.shared.protocol.netty.WireCommand;
import io.pravega.shared.protocol.netty.WireCommands;
import io.pravega.shared.protocol.netty.WireCommands.AppendSetup;
import io.pravega.shared.protocol.netty.WireCommands.DataAppended;
import io.pravega.shared.protocol.netty.WireCommands.KeepAlive;
import io.pravega.shared.protocol.netty.WireCommands.NoSuchSegment;
import io.pravega.shared.protocol.netty.WireCommands.SegmentIsSealed;
import io.pravega.shared.protocol.netty.WireCommands.SetupAppend;
import io.pravega.shared.protocol.netty.WireCommands.WrongHost;
import java.util.AbstractMap;
import java.util.AbstractMap.SimpleImmutableEntry;
import java.util.ArrayDeque;
import java.util.ArrayList;
import java.util.Collections;
import java.util.List;
import java.util.Map;
import java.util.Map.Entry;
import java.util.UUID;
import java.util.concurrent.CompletableFuture;
import java.util.concurrent.atomic.AtomicBoolean;
import java.util.function.Consumer;
import java.util.stream.Collectors;
import javax.annotation.concurrent.GuardedBy;
import lombok.Getter;
import lombok.RequiredArgsConstructor;
import lombok.ToString;
import lombok.extern.slf4j.Slf4j;

import static com.google.common.base.Preconditions.checkState;


/**
 * Tracks inflight events, and manages reconnects automatically.
 * 
 * @see SegmentOutputStream
 */
@RequiredArgsConstructor
@Slf4j
@ToString(of = {"segmentName", "writerId", "state"})
class SegmentOutputStreamImpl implements SegmentOutputStream {

    @Getter
    private final String segmentName;
    @VisibleForTesting
    @Getter
    private final boolean useConnectionPooling;
    private final Controller controller;
    private final ConnectionFactory connectionFactory;
    private final UUID writerId;
    private final Consumer<Segment> resendToSuccessorsCallback;
    private final State state = new State();
    private final ResponseProcessor responseProcessor = new ResponseProcessor();
    private final RetryWithBackoff retrySchedule;
    private final Object writeOrderLock = new Object();
    private final DelegationTokenProvider tokenProvider;
    @VisibleForTesting
    @Getter
    private final long requestId = Flow.create().asLong();

    /**
     * Internal object that tracks the state of the connection.
     * All mutations of data occur inside of this class. All operations are protected by the lock object.
     * No calls to external classes occur. No network calls occur via any methods in this object.
     * Note: In a failure scenario SegmentOutputStreamImpl.State#failConnection can be invoked before
     * SegmentOutputStreamImpl.State#newConnection is invoked as we do not want connection setup and teardown to occur
     * within the scope of the lock.
     */
    @ToString(of = {"closed", "exception", "eventNumber"})
    private final class State {
        private final Object lock = new Object();
        @GuardedBy("lock")
        private boolean closed = false;
        @GuardedBy("lock")
        private ClientConnection connection;
        @GuardedBy("lock")
        private CompletableFuture<Void> connectionSetupCompleted;
        @GuardedBy("lock")
        private Throwable exception = null;
        @GuardedBy("lock")
        private final ArrayDeque<Entry<Long, PendingEvent>> inflight = new ArrayDeque<>();
        @GuardedBy("lock")
        private long eventNumber = 0;
        @GuardedBy("lock")
        private long segmentLength = -1;
        private final ReusableFutureLatch<ClientConnection> setupConnection = new ReusableFutureLatch<>();
        private final ReusableLatch waitingInflight = new ReusableLatch(true);
        private final AtomicBoolean needSuccessors = new AtomicBoolean();

        /**
         * Block until all events are acked by the server.
         */
        private void waitForInflight() {
           Exceptions.handleInterrupted(() -> waitingInflight.await());
        }

        private boolean isAlreadySealed() {
            synchronized (lock) {
                return connection == null && exception != null && exception instanceof SegmentSealedException;
            }
        }

        private int getNumInflight() {
            synchronized (lock) {
                return inflight.size();
            }
        }

        private long getLastSegmentLength() {
            synchronized (lock) {
                return segmentLength;
            }
        }

        private void noteSegmentLength(long newLength) {
            synchronized (lock) {
                segmentLength = Math.max(segmentLength, newLength);
            }
        }

        private void connectionSetupComplete(ClientConnection connection) {
            CompletableFuture<Void> toComplete;
            synchronized (lock) {
                toComplete = connectionSetupCompleted;
            }
            if (toComplete != null) {
                toComplete.complete(null);
                setupConnection.release(connection);
            }
        }

        /**
         * @return The current connection (May be null if not connected)
         */
        private ClientConnection getConnection() {
            synchronized (lock) {
                return connection;
            }
        }

        /**
         * @param newConnection The new connection that has been established that should used going forward.
         * @return Returns a future that will complete when setup is finished or fail if it cannot be.
         */
        private CompletableFuture<Void> newConnection(ClientConnection newConnection) {
            CompletableFuture<Void> result = new CompletableFuture<Void>();
            synchronized (lock) {
                connectionSetupCompleted = result;
                connection = newConnection;
                exception = null;
            }
            return result;
        }

        /**
         * @param throwable Error that has occurred that needs to be handled by tearing down the connection.
         */
        private void failConnection(Throwable throwable) {
            ClientConnection oldConnection = null;
            CompletableFuture<Void> oldConnectionSetupCompleted = null;
            boolean failSetupConnection = false;
            synchronized (lock) {
                if (connection != null ) {
                    if (connectionSetupCompleted.isDone()) {
                        failSetupConnection = true;
                    } else {
                        oldConnectionSetupCompleted = connectionSetupCompleted;
                    }
                    oldConnection = connection;
                }
                log.info("Handling exception {} for connection {} on writer {}. SetupCompleted: {}, Closed: {}",
                         throwable, connection, writerId, connectionSetupCompleted == null ? null : connectionSetupCompleted.isDone(), closed);
                if (exception == null) {
                    exception = throwable;
                }
                connection = null;
                connectionSetupCompleted = null;
                if (closed || throwable instanceof SegmentSealedException) {
                    waitingInflight.release();
                } 
                if (!closed) {
                    String message = throwable.getMessage() == null ? throwable.getClass().toString() : throwable.getMessage();
                    log.warn("Connection for segment {} on writer {} failed due to: {}", segmentName, writerId, message);
                }
            }
            if (throwable instanceof SegmentSealedException || throwable instanceof NoSuchSegmentException
                    || throwable instanceof InvalidTokenException) {
                setupConnection.releaseExceptionally(throwable);
            } else if (failSetupConnection) {
                setupConnection.releaseExceptionallyAndReset(throwable);
            }
            if (oldConnectionSetupCompleted != null) {
                oldConnectionSetupCompleted.completeExceptionally(throwable);
            }
            if (oldConnection != null) {
                oldConnection.close();
            }
        }

        /**
         * Add event to the infight
         * @return The EventNumber for the event.
         */
        private long addToInflight(PendingEvent event) {
            synchronized (lock) {
                eventNumber++;
                log.trace("Adding event {} to inflight on writer {}", eventNumber, writerId);
                inflight.addLast(new SimpleImmutableEntry<>(eventNumber, event));
                if (!needSuccessors.get()) {
                    waitingInflight.reset();
                }
                return eventNumber;
            }
        }

        /**
         * Remove all events with event numbers below the provided level from inflight and return them.
         */
        private List<PendingEvent> removeInflightBelow(long ackLevel) {
            synchronized (lock) {
                List<PendingEvent> result = new ArrayList<>();
                Entry<Long, PendingEvent> entry = inflight.peekFirst();
                while (entry != null && entry.getKey() <= ackLevel) {
                    inflight.pollFirst();
                    result.add(entry.getValue());
                    entry = inflight.peekFirst();
                }
                releaseIfEmptyInflight(); // release waitingInflight under the same re-entrant lock.
                return result;
            }
        }

        private Long getLowestInflight() {
            synchronized (lock) {
                Entry<Long, PendingEvent> entry = inflight.peekFirst();
                return entry == null ? null : entry.getKey();
            }
        }

        private void releaseIfEmptyInflight() {
            synchronized (lock) {
                if (inflight.isEmpty()) {
                    log.trace("Inflight empty for writer {}", writerId);
                    waitingInflight.release();
                }
            }
        }

        private List<Map.Entry<Long, PendingEvent>> getAllInflight() {
            synchronized (lock) {
                return new ArrayList<>(inflight);
            }
        }

        private List<PendingEvent> getAllInflightEvents() {
            synchronized (lock) {
                return inflight.stream().map(entry -> entry.getValue()).collect(Collectors.toList());
            }
        }

        private boolean isClosed() {
            synchronized (lock) {
                return closed;
            }
        }

        private void setClosed(boolean closed) {
            synchronized (lock) {
                this.closed = closed;
            }
        }

        private Throwable getException() {
            synchronized (lock) {
                return exception;
            }
        }
    }

    private final class ResponseProcessor extends FailingReplyProcessor {
        @Override
        public void connectionDropped() {
            failConnection(new ConnectionFailedException("Connection dropped for writer " + writerId));
        }

        @Override
        public void wrongHost(WrongHost wrongHost) {
            failConnection(new ConnectionFailedException(wrongHost.toString()));
        }

        /**
         * Invariants for segment sealed:
         *   - SegmentSealed callback and write will not run concurrently.
         *   - During the execution of the call back no new writes will be executed.
         * Once the segment Sealed callback is executed successfully
         *  - there will be no new writes to this segment.
         *  - any write to this segment will throw a SegmentSealedException.
         *
         * @param segmentIsSealed SegmentIsSealed WireCommand.
         */
        @Override
        public void segmentIsSealed(SegmentIsSealed segmentIsSealed) {
            log.info("Received SegmentSealed {} on writer {}", segmentIsSealed, writerId);
            invokeResendCallBack(segmentIsSealed);
        }

        @Override
        public void noSuchSegment(NoSuchSegment noSuchSegment) {
            log.info("Received noSuchSegment for writer {}", writerId);
            final String segment = noSuchSegment.getSegment();
            if (NameUtils.isTransactionSegment(segment)) {
                log.info("Transaction Segment: {} no longer exists since the txn is aborted. {}", noSuchSegment.getSegment(),
                        noSuchSegment.getServerStackTrace());
                //close the connection and update the exception to SegmentSealed.
                state.failConnection(new SegmentSealedException(segment));
            } else {
                state.failConnection(new NoSuchSegmentException(segment));
                log.info("Segment being written to {} by writer {} no longer exists due to Stream Truncation, resending to the newer segment. {}",
                        noSuchSegment.getSegment(), writerId, noSuchSegment.getServerStackTrace());
                invokeResendCallBack(noSuchSegment);
            }
        }

        @Override
        public void dataAppended(DataAppended dataAppended) {
            log.trace("Received dataAppended ack: {}", dataAppended);
            long ackLevel = dataAppended.getEventNumber();
            long previousAckLevel = dataAppended.getPreviousEventNumber();
            try {
                checkAckLevels(ackLevel, previousAckLevel);
                state.noteSegmentLength(dataAppended.getCurrentSegmentWriteOffset());
                ackUpTo(ackLevel);
            } catch (Exception e) {
                failConnection(e);
            }
        }

        @Override
        public void appendSetup(AppendSetup appendSetup) {
            log.info("Received appendSetup {}", appendSetup);
            long ackLevel = appendSetup.getLastEventNumber();
            ackUpTo(ackLevel);
            List<Append> toRetransmit = state.getAllInflight()
                                             .stream()
                                             .map(entry -> new Append(segmentName, writerId, entry.getKey(),
                                                                      1,
                                                                      entry.getValue().getData(),
                                                                      null,
                                                                      requestId
                                                                      ))
                                             .collect(Collectors.toList());
            ClientConnection connection = state.getConnection();
            if (connection == null) {
                log.warn("Connection setup could not be completed because connection is already failed for writer {}", writerId);
                return;
            }
            if (toRetransmit.isEmpty()) {
                log.info("Connection setup complete for writer {}", writerId);
                state.connectionSetupComplete(connection);
            } else {
                connection.sendAsync(toRetransmit, e -> {
                    if (e == null) {
                        state.connectionSetupComplete(connection);
                    } else {
                        failConnection(e);
                    }
                });
            }
        }

        private void invokeResendCallBack(WireCommand wireCommand) {
            if (state.needSuccessors.compareAndSet(false, true)) {
                Retry.indefinitelyWithExpBackoff(retrySchedule.getInitialMillis(), retrySchedule.getMultiplier(),
                        retrySchedule.getMaxDelay(),
                        t -> log.error(writerId + " to invoke resendToSuccessors callback: ", t))
                     .runInExecutor(() -> {
                         log.debug("Invoking resendToSuccessors call back for {} on writer {}", wireCommand, writerId);
                         resendToSuccessorsCallback.accept(Segment.fromScopedName(getSegmentName()));
                     }, connectionFactory.getInternalExecutor())
                     .thenRun(() -> {
                         log.trace("Release inflight latch for writer {}", writerId);
                         state.waitingInflight.release();
                     });
            }
        }

        private void ackUpTo(long ackLevel) {
            final List<PendingEvent> pendingEvents = state.removeInflightBelow(ackLevel);
            // Complete the futures and release buffer in a different thread.
            connectionFactory.getInternalExecutor().execute(() -> {
                for (PendingEvent toAck : pendingEvents) {
                    if (toAck.getAckFuture() != null) {
                        toAck.getAckFuture().complete(null);
                    }
                    toAck.getData().release();
                }
            });
        }

        private void checkAckLevels(long ackLevel, long previousAckLevel) {
            checkState(previousAckLevel < ackLevel, "Bad ack from server - previousAckLevel = %s, ackLevel = %s",
                       previousAckLevel, ackLevel);
            // we only care that the lowest in flight level is higher than previous ack level.
            // it may be higher by more than 1 (eg: in the case of a prior failed conditional appends).
            // this is because client never decrements eventNumber.
            Long lowest = state.getLowestInflight();
            checkState(lowest > previousAckLevel, "Missed ack from server - previousAckLevel = %s, ackLevel = %s, inFlightLevel = %s",
                       previousAckLevel, ackLevel, lowest);
        }

        @Override
        public void processingFailure(Exception error) {
            failConnection(error);
        }

        @Override
        public void authTokenCheckFailed(WireCommands.AuthTokenCheckFailed authTokenCheckFailed) {
            if (authTokenCheckFailed.isTokenExpired()) {
                failConnection(new TokenExpiredException(authTokenCheckFailed.getServerStackTrace()));
            } else {
                failConnection(new InvalidTokenException(authTokenCheckFailed.toString()));
            }
        }
    }

    /**
     * @see SegmentOutputStream#write(PendingEvent)
     *
     */
    @Override
    public void write(PendingEvent event) {
        //State is set to sealed during a Transaction abort and the segment writer should not throw an {@link IllegalStateException} in such a case.
        checkState(!state.isAlreadySealed() || NameUtils.isTransactionSegment(segmentName), "Segment: %s is already sealed", segmentName);
        synchronized (writeOrderLock) {
            ClientConnection connection;
            try {
                // if connection is null getConnection() establishes a connection and retransmits all events in inflight
                // list.
                connection = Futures.getThrowingException(getConnection());
            } catch (SegmentSealedException | NoSuchSegmentException e) {
                // Add the event to inflight, this will be resent to the successor during the execution of resendToSuccessorsCallback
                state.addToInflight(event);
                return;
            }
            long eventNumber = state.addToInflight(event);
            try {
                Append append = new Append(segmentName, writerId, eventNumber, 1, event.getData(), null, requestId);
                log.trace("Sending append request: {}", append);
                connection.send(append);
            } catch (ConnectionFailedException e) {
                log.warn("Failed writing event through writer " + writerId + "due to: ", e);
                reconnect(); // As the message is inflight, this will perform the retransmission.
            }
        }
    }

    /**
     * Establish a connection and wait for it to be setup. (Retries built in)
     */
    CompletableFuture<ClientConnection> getConnection() throws SegmentSealedException {
        if (state.isClosed()) {
            throw new IllegalStateException("SegmentOutputStream is already closed", state.getException());
        }
        if (state.needSuccessors.get()) {
            throw new SegmentSealedException(this.segmentName);
        }
        if (state.getConnection() == null) {
            reconnect();
        }
        CompletableFuture<ClientConnection> future =  new CompletableFuture<>();
        state.setupConnection.register(future);
        return future;
    }

    /**
     * @see SegmentOutputStream#close()
     */
    @Override
    public void close() throws SegmentSealedException {
        if (state.isClosed()) {
            return;
        }
        log.debug("Closing writer: {}", writerId);
        // Wait until all the inflight events are written
        flush();
        state.setClosed(true);
        ClientConnection connection = state.getConnection();
        if (connection != null) {
            connection.close();
        }
    }

    /**
     * @see SegmentOutputStream#flush()
     */
    @Override
    public void flush() throws SegmentSealedException {
        int numInflight = state.getNumInflight();
        log.debug("Flushing writer: {} with {} inflight events", writerId, numInflight);
        if (numInflight != 0) {
            try {
                ClientConnection connection = Futures.getThrowingException(getConnection());
                connection.send(new KeepAlive());
            } catch (SegmentSealedException | NoSuchSegmentException e) {
                if (NameUtils.isTransactionSegment(segmentName)) {
                    log.warn("Exception observed during a flush on a transaction segment, this indicates that the transaction is " +
                                     "committed/aborted. Details: {}", e.getMessage());
                    failConnection(e);
                } else {
                    log.info("Exception observed while obtaining connection during flush. Details: {} ", e.getMessage());
                }
            } catch (Exception e) {
                failConnection(e);
            }
            state.waitForInflight();
            Exceptions.checkNotClosed(state.isClosed(), this);
            /* SegmentSealedException is thrown if either of the below conditions are true
                 - resendToSuccessorsCallback has been invoked.
                 - the segment corresponds to an aborted Transaction.
             */
            if (state.needSuccessors.get() || (NameUtils.isTransactionSegment(segmentName) && state.isAlreadySealed())) {
                throw new SegmentSealedException(segmentName + " sealed for writer " + writerId);
            }
        }
    }

    private void failConnection(Throwable e) {
        log.warn("Failing connection for writer {} with exception {}", writerId, e.toString());
        state.failConnection(Exceptions.unwrap(e));
        reconnect();
    }

    @VisibleForTesting
    void reconnect() {
        if (state.isClosed()) {
            return;
        }
        log.debug("(Re)connect invoked, Segment: {}, writerID: {}", segmentName, writerId);
        state.setupConnection.registerAndRunReleaser(() -> {
            Retry.indefinitelyWithExpBackoff(retrySchedule.getInitialMillis(), retrySchedule.getMultiplier(),
                                             retrySchedule.getMaxDelay(),
                                             t -> log.warn(writerId + " Failed to connect: ", t))
                 .runAsync(() -> {
                     log.debug("Running reconnect for segment {} writer {}", segmentName, writerId);

                     if (state.isClosed() || state.needSuccessors.get()) {
                         // stop reconnect when writer is closed or resend inflight to successors has been triggered.
                         return CompletableFuture.completedFuture(null);
                     }
                     Preconditions.checkState(state.getConnection() == null);
                     log.info("Fetching endpoint for segment {}, writer {}", segmentName, writerId);

                     return controller.getEndpointForSegment(segmentName)
                         // Establish and return a connection to segment store
                         .thenComposeAsync((PravegaNodeUri uri) -> {
                             log.info("Establishing connection to {} for {}, writerID: {}", uri, segmentName, writerId);
                             return establishConnection(uri);
                         }, connectionFactory.getInternalExecutor())

                         .thenCombineAsync(tokenProvider.retrieveToken(), AbstractMap.SimpleEntry<ClientConnection, String>::new,
                                 connectionFactory.getInternalExecutor())

                         .thenComposeAsync(pair -> {
                             ClientConnection connection = pair.getKey();
                             String token = pair.getValue();

                             CompletableFuture<Void> connectionSetupFuture = state.newConnection(connection);
                             SetupAppend cmd = new SetupAppend(requestId, writerId, segmentName, token);
                             try {
                                 connection.send(cmd);
                             } catch (ConnectionFailedException e1) {
                                 // This needs to be invoked here because call to failConnection from netty may occur before state.newConnection above.
                                 state.failConnection(e1);
                                 throw Exceptions.sneakyThrow(e1);
                             }
                             return connectionSetupFuture.exceptionally(t -> {
                                 Throwable exception = Exceptions.unwrap(t);
                                 if (exception instanceof InvalidTokenException) {
                                     log.info("Ending reconnect attempts on writer {} to {} because token verification failed due to invalid token",
                                             writerId, segmentName);
                                     return null;
                                 }
                                 if (exception instanceof SegmentSealedException) {
                                     log.info("Ending reconnect attempts on writer {} to {} because segment is sealed", writerId, segmentName);
                                     return null;
                                 }
                                 if (exception instanceof NoSuchSegmentException) {
                                     log.info("Ending reconnect attempts on writer {} to {} because segment is truncated", writerId, segmentName);
                                     return null;
                                 }
                                 throw Exceptions.sneakyThrow(t);
                             });

                         }, connectionFactory.getInternalExecutor());
                 }, connectionFactory.getInternalExecutor());
        }, new CompletableFuture<ClientConnection>());
    }

    private CompletableFuture<ClientConnection> establishConnection(PravegaNodeUri uri) {
        // if (useConnectionPooling) {
        // return connectionFactory.establishConnection(Flow.from(requestId), uri,
        // responseProcessor);
        // } else {
        // return connectionFactory.establishConnection(uri, responseProcessor);
        // }
        return this.connectionFactory.convert().establishConnection(uri, responseProcessor);
    }

    /**
     * This function is invoked by SegmentSealedCallback, i.e., when SegmentSealedCallback or getUnackedEventsOnSeal()
     * is invoked there are no writes happening to the Segment.
     * @see SegmentOutputStream#getUnackedEventsOnSeal()
     *
     */
    @Override
    public List<PendingEvent> getUnackedEventsOnSeal() {
        // close connection and update the exception to SegmentSealed, this ensures future writes receive a
        // SegmentSealedException.
        log.debug("GetUnackedEventsOnSeal called on {}", writerId);
        synchronized (writeOrderLock) {   
            state.failConnection(new SegmentSealedException(this.segmentName));
            return Collections.unmodifiableList(state.getAllInflightEvents());
        }
    }

    @Override
    public long getLastObservedWriteOffset() {
        return state.getLastSegmentLength();
    }
}<|MERGE_RESOLUTION|>--- conflicted
+++ resolved
@@ -17,10 +17,6 @@
 import io.pravega.client.connection.impl.TcpClientConnection;
 import io.pravega.client.netty.impl.ConnectionFactory;
 import io.pravega.client.netty.impl.Flow;
-<<<<<<< HEAD
-=======
-import io.pravega.client.nonetty.impl.ClientConnection;
->>>>>>> 78afc773
 import io.pravega.client.security.auth.DelegationTokenProvider;
 import io.pravega.client.stream.impl.Controller;
 import io.pravega.client.stream.impl.PendingEvent;
@@ -639,7 +635,7 @@
         // } else {
         // return connectionFactory.establishConnection(uri, responseProcessor);
         // }
-        return this.connectionFactory.convert().establishConnection(uri, responseProcessor);
+        return this.connectionFactory.establishConnection(uri, responseProcessor);
     }
 
     /**
