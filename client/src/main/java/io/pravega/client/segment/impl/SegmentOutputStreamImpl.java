--- conflicted
+++ resolved
@@ -68,10 +68,6 @@
 @ToString(of = {"segmentName", "writerId", "state"})
 class SegmentOutputStreamImpl implements SegmentOutputStream {
 
-<<<<<<< HEAD
-=======
-    private static final RetryWithBackoff RETRY_SCHEDULE = Retry.withExpBackoff(1, 10, 6);
->>>>>>> c0b1b6f6
     @Getter
     private final String segmentName;
     private final Controller controller;
