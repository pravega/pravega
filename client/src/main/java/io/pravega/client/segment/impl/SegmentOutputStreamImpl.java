--- conflicted
+++ resolved
@@ -304,23 +304,7 @@
         @Override
         public void segmentIsSealed(SegmentIsSealed segmentIsSealed) {
             log.info("Received SegmentSealed {} on writer {}", segmentIsSealed, writerId);
-<<<<<<< HEAD
             retryOnWriteFail(segmentIsSealed);
-=======
-            if (state.sealEncountered.compareAndSet(false, true)) {
-                Retry.indefinitelyWithExpBackoff(retrySchedule.getInitialMillis(), retrySchedule.getMultiplier(),
-                                                 retrySchedule.getMaxDelay(),
-                                                 t -> log.error(writerId + " to invoke sealed callback: ", t))
-                     .runInExecutor(() -> {
-                         log.debug("Invoking SealedSegment call back for {} on writer {}", segmentIsSealed, writerId);
-                         callBackForSealed.accept(Segment.fromScopedName(getSegmentName()));
-                     }, connectionFactory.getInternalExecutor())
-                     .thenRun(() -> {
-                         log.trace("Release inflight latch for writer {}", writerId);
-                         state.waitingInflight.release();
-                     });
-            }
->>>>>>> 406a7cb8
         }
 
         @Override
@@ -375,14 +359,18 @@
         }
 
         private void retryOnWriteFail(WireCommand wireCommand) {
-            if (state.encounteredSeal()) {
+            if (state.sealEncountered.compareAndSet(false, true)) {
                 Retry.indefinitelyWithExpBackoff(retrySchedule.getInitialMillis(), retrySchedule.getMultiplier(),
                         retrySchedule.getMaxDelay(),
-                        t -> log.error("Error while invoking SegmentSealed call back for writer: {}", writerId, t))
-                        .runInExecutor(() -> {
-                            log.debug("Invoking SealedSegment call back for {} on writer {}", wireCommand, writerId);
-                            callBackForSealed.accept(Segment.fromScopedName(getSegmentName()));
-                        }, connectionFactory.getInternalExecutor());
+                        t -> log.error(writerId + " to invoke sealed callback: ", t))
+                     .runInExecutor(() -> {
+                         log.debug("Invoking SealedSegment call back for {} on writer {}", segmentIsSealed, writerId);
+                         callBackForSealed.accept(Segment.fromScopedName(getSegmentName()));
+                     }, connectionFactory.getInternalExecutor())
+                     .thenRun(() -> {
+                         log.trace("Release inflight latch for writer {}", writerId);
+                         state.waitingInflight.release();
+                     });
             }
         }
 
