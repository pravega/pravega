--- conflicted
+++ resolved
@@ -9,11 +9,6 @@
  */
 package io.pravega.client.segment.impl;
 
-<<<<<<< HEAD
-import io.pravega.client.netty.impl.ClientConnection;
-=======
-import io.pravega.client.batch.SegmentInfo;
->>>>>>> 8cb8cd40
 import io.pravega.client.netty.impl.ConnectionFactory;
 import io.pravega.client.netty.impl.RawClient;
 import io.pravega.client.stream.impl.ConnectionClosedException;
@@ -96,10 +91,10 @@
             if (client == null || client.isClosed()) {
                 client = new RawClient(controller, connectionFactory, segmentId);
             }
-            return client; 
-        } 
-    }
-    
+            return client;
+        }
+    }
+
     @SneakyThrows(ConnectionFailedException.class)
     private <T extends Reply> T transformReply(Reply reply, Class<T> klass) {
         if (klass.isAssignableFrom(reply.getClass())) {
@@ -115,7 +110,7 @@
                     + klass.getName());
         }
     }
-    
+
     private CompletableFuture<StreamSegmentInfo> getStreamSegmentInfo(String delegationToken) {
         long requestId = requestIdGenerator.get();
         log.debug("Getting segment info for segment: {}", segmentId);
@@ -143,15 +138,15 @@
                                                                  value, expected, delegationToken))
                          .thenApply(r -> transformReply(r, SegmentAttributeUpdated.class));
     }
-    
+
     private CompletableFuture<SegmentTruncated> truncateSegmentAsync(Segment segment, long offset, String delegationToken) {
         long requestId = requestIdGenerator.get();
-        log.trace("Truncating segment: {}", segment);         
+        log.trace("Truncating segment: {}", segment);
         RawClient connection = getConnection();
         return connection.sendRequest(requestId, new TruncateSegment(requestId, segment.getScopedName(), offset, delegationToken))
                          .thenApply(r -> transformReply(r, SegmentTruncated.class));
     }
-    
+
     @Override
     public long fetchCurrentSegmentLength() {
         Exceptions.checkNotClosed(closed.get(), this);
