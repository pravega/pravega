/**
 * Copyright (c) 2017 Dell Inc., or its subsidiaries. All Rights Reserved.
 *
 * Licensed under the Apache License, Version 2.0 (the "License");
 * you may not use this file except in compliance with the License.
 * You may obtain a copy of the License at
 *
 *     http://www.apache.org/licenses/LICENSE-2.0
 */
package io.pravega.client.segment.impl;

import io.pravega.client.batch.SegmentInfo;
import io.pravega.client.netty.impl.ClientConnection;
import io.pravega.client.netty.impl.ConnectionFactory;
import io.pravega.client.stream.InvalidStreamException;
import io.pravega.client.stream.impl.ConnectionClosedException;
import io.pravega.client.stream.impl.Controller;
import io.pravega.common.Exceptions;
import io.pravega.common.concurrent.Futures;
import io.pravega.common.util.Retry;
import io.pravega.common.util.Retry.RetryWithBackoff;
import io.pravega.shared.protocol.netty.ConnectionFailedException;
import io.pravega.shared.protocol.netty.FailingReplyProcessor;
import io.pravega.shared.protocol.netty.PravegaNodeUri;
import io.pravega.shared.protocol.netty.WireCommand;
import io.pravega.shared.protocol.netty.WireCommands;
import io.pravega.shared.protocol.netty.WireCommands.SegmentAttributeUpdated;
import io.pravega.shared.protocol.netty.WireCommands.StreamSegmentInfo;
import java.util.ArrayList;
import java.util.HashMap;
import java.util.List;
import java.util.Map;
import java.util.UUID;
import java.util.concurrent.CompletableFuture;
import java.util.concurrent.atomic.AtomicBoolean;
import java.util.concurrent.atomic.AtomicLong;
import java.util.function.Supplier;
import javax.annotation.concurrent.GuardedBy;
import lombok.RequiredArgsConstructor;
import lombok.SneakyThrows;
import lombok.val;
import lombok.extern.slf4j.Slf4j;

@RequiredArgsConstructor
@Slf4j
class SegmentMetadataClientImpl implements SegmentMetadataClient {
    private static final RetryWithBackoff RETRY_SCHEDULE = Retry.withExpBackoff(1, 10, 9, 30000);

    private final Segment segmentId;
    private final Controller controller;
    private final ConnectionFactory connectionFactory;
    private final AtomicBoolean closed = new AtomicBoolean(false);
    private final Object lock = new Object();
    @GuardedBy("lock")
    private CompletableFuture<ClientConnection> connection = null;
    @GuardedBy("lock")
    private final Map<Long, CompletableFuture<StreamSegmentInfo>> infoRequests = new HashMap<>();
    @GuardedBy("lock")
    private final Map<Long, CompletableFuture<WireCommands.SegmentAttribute>> getAttributeRequests = new HashMap<>();
    @GuardedBy("lock")
    private final Map<Long, CompletableFuture<SegmentAttributeUpdated>> setAttributeRequests = new HashMap<>();
    private final Supplier<Long> requestIdGenerator = new AtomicLong()::incrementAndGet;
    private final ResponseProcessor responseProcessor = new ResponseProcessor();
    
    private final class ResponseProcessor extends FailingReplyProcessor {
        
        @Override
        public void streamSegmentInfo(StreamSegmentInfo streamInfo) {
            log.debug("Received stream segment info {}", streamInfo);
            CompletableFuture<StreamSegmentInfo> future;
            synchronized (lock) {
                future = infoRequests.remove(streamInfo.getRequestId());
            }
            if (future != null) {
                future.complete(streamInfo);
            }
        }        

        @Override
        public void segmentAttribute(WireCommands.SegmentAttribute segmentAttribute) {
            log.debug("Received stream segment attribute {}", segmentAttribute);
            CompletableFuture<WireCommands.SegmentAttribute> future;
            synchronized (lock) {
                future = getAttributeRequests.remove(segmentAttribute.getRequestId());
            }
            if (future != null) {
                future.complete(segmentAttribute);
            }
        }
        
        @Override
        public void segmentAttributeUpdated(SegmentAttributeUpdated segmentAttributeUpdated) {
            log.debug("Received stream segment attribute update result {}", segmentAttributeUpdated);
            CompletableFuture<SegmentAttributeUpdated> future;
            synchronized (lock) {
                future = setAttributeRequests.remove(segmentAttributeUpdated.getRequestId());
            }
            if (future != null) {
                future.complete(segmentAttributeUpdated);
            }
        }
        
        @Override
        public void connectionDropped() {
            closeConnection(new ConnectionFailedException());
        }

        @Override
        public void wrongHost(WireCommands.WrongHost wrongHost) {
            closeConnection(new ConnectionFailedException(wrongHost.toString()));
        }

        @Override
        public void noSuchSegment(WireCommands.NoSuchSegment noSuchSegment) {
            closeConnection(new InvalidStreamException(noSuchSegment.toString()));
        }

        @Override
        public void processingFailure(Exception error) {
            log.warn("Processing failure: ", error);
            closeConnection(error);
        }
    }

    private void closeConnection(Throwable exceptionToInflightRequests) {
        log.info("Closing connection with exception: {}", exceptionToInflightRequests.getMessage());
        CompletableFuture<ClientConnection> c;
        synchronized (lock) {
            c = connection;
            connection = null;
        }
        if (c != null && Futures.isSuccessful(c)) {
            try {
                c.getNow(null).close();
            } catch (Exception e) {
                log.warn("Exception tearing down connection: ", e);
            }
        }
        failAllInflight(exceptionToInflightRequests);
    }
    
    private void failAllInflight(Throwable e) {
        log.info("SegmentMetadata connection failed due to a {}.", e.getMessage());
        List<CompletableFuture<StreamSegmentInfo>> infoRequestsToFail;
        List<CompletableFuture<WireCommands.SegmentAttribute>> getAttributeRequestsToFail;
        List<CompletableFuture<SegmentAttributeUpdated>> setAttributeRequestsToFail;
        synchronized (lock) {
            infoRequestsToFail = new ArrayList<>(infoRequests.values());
            getAttributeRequestsToFail = new ArrayList<>(getAttributeRequests.values());
            setAttributeRequestsToFail = new ArrayList<>(setAttributeRequests.values());
            infoRequests.clear();
            getAttributeRequests.clear();
            setAttributeRequests.clear();
        }
        for (CompletableFuture<StreamSegmentInfo> infoRequest : infoRequestsToFail) {
            infoRequest.completeExceptionally(e);
        }
        for (CompletableFuture<WireCommands.SegmentAttribute> getAttributeRequest : getAttributeRequestsToFail) {
            getAttributeRequest.completeExceptionally(e);
        }
        for (CompletableFuture<SegmentAttributeUpdated> setAttributeRequest : setAttributeRequestsToFail) {
            setAttributeRequest.completeExceptionally(e);
        }
    }
    
    CompletableFuture<ClientConnection> getConnection() {
        synchronized (lock) {
            //Optimistic check
            if (connection != null) {
                return connection;
            }
        }
        return controller.getEndpointForSegment(segmentId.getScopedName()).thenCompose((PravegaNodeUri uri) -> {
            log.info("Connecting to {}", uri);
            synchronized (lock) {
                if (connection == null) {
                    connection = connectionFactory.establishConnection(uri, responseProcessor);
                }
                return connection; 
            } 
        });
    }
    
    private CompletableFuture<WireCommands.StreamSegmentInfo> getStreamSegmentInfo() {
        CompletableFuture<WireCommands.StreamSegmentInfo> result = new CompletableFuture<>();
        long requestId = requestIdGenerator.get();
        synchronized (lock) {
            infoRequests.put(requestId, result);
        }
        getConnection().thenAccept(c -> {
            log.debug("Getting segment info for segment: {}", segmentId);
            send(c, new WireCommands.GetStreamSegmentInfo(requestId, segmentId.getScopedName()));
        }).exceptionally(e -> {
            closeConnection(e);
            return null;
        });
        return result;
    }
    
    @SneakyThrows(ConnectionFailedException.class)
    private void send(ClientConnection c, WireCommand cmd) {
        c.send(cmd);
    }
    
    private CompletableFuture<WireCommands.SegmentAttribute> getPropertyAsync(UUID attributeId) {
        CompletableFuture<WireCommands.SegmentAttribute> result = new CompletableFuture<>();
        long requestId = requestIdGenerator.get();
        synchronized (lock) {
            getAttributeRequests.put(requestId, result);
        }
        getConnection().thenAccept(c -> {
            log.debug("Getting segment attribute: {}", attributeId);
            send(c, new WireCommands.GetSegmentAttribute(requestId, segmentId.getScopedName(), attributeId));
        }).exceptionally(e -> {
            closeConnection(e);
            return null;
        });
        return result;
    }
    
    private CompletableFuture<WireCommands.SegmentAttributeUpdated> updatePropertyAsync(UUID attributeId, long expected, long value) {
        CompletableFuture<WireCommands.SegmentAttributeUpdated> result = new CompletableFuture<>();
        long requestId = requestIdGenerator.get();
        synchronized (lock) {
            setAttributeRequests.put(requestId, result);
        }
        getConnection().thenAccept(c -> {
            log.trace("Updating segment attribute: {}", attributeId);
            send(c, new WireCommands.UpdateSegmentAttribute(requestId, segmentId.getScopedName(), attributeId, value, expected));
        }).exceptionally(e -> {
            closeConnection(e);
            return null;
        });
        return result;
    }
    
    @Override
    public long fetchCurrentSegmentLength() {
        Exceptions.checkNotClosed(closed.get(), this);
<<<<<<< HEAD
        val future = RETRY_SCHEDULE.retryingOn(ConnectionFailedException.class)
                                   .throwingOn(InvalidStreamException.class)
                                   .runAsync(() -> getStreamSegmentInfo(), connectionFactory.getInternalExecutor());
        return FutureHelpers.getThrowingException(future).getSegmentLength();
=======
        return RETRY_SCHEDULE.retryingOn(ConnectionFailedException.class)
                             .throwingOn(InvalidStreamException.class)
                             .run(() -> {
                                 return Futures.getThrowingException(getSegmentInfo())
                                               .getSegmentLength();
                             });
>>>>>>> a47ebadb
    }

    @Override
    public long fetchProperty(SegmentAttribute attribute) {
        Exceptions.checkNotClosed(closed.get(), this);
<<<<<<< HEAD
        val future = RETRY_SCHEDULE.retryingOn(ConnectionFailedException.class)
                                   .throwingOn(InvalidStreamException.class)
                                   .runAsync(() -> getPropertyAsync(attribute.getValue()),
                                             connectionFactory.getInternalExecutor());
        return FutureHelpers.getThrowingException(future).getValue();
=======
        return RETRY_SCHEDULE.retryingOn(ConnectionFailedException.class)
                             .throwingOn(InvalidStreamException.class)
                             .run(() -> {
                                 return Futures.getThrowingException(getPropertyAsync(attribute.getValue()))
                                               .getValue();
                             });
>>>>>>> a47ebadb
    }

    @Override
    public boolean compareAndSetAttribute(SegmentAttribute attribute, long expectedValue, long newValue) {
        Exceptions.checkNotClosed(closed.get(), this);
<<<<<<< HEAD
        val future = RETRY_SCHEDULE.retryingOn(ConnectionFailedException.class)
                                   .throwingOn(InvalidStreamException.class)
                                   .runAsync(() -> updatePropertyAsync(attribute.getValue(), expectedValue, newValue),
                                             connectionFactory.getInternalExecutor());
        return FutureHelpers.getThrowingException(future).isSuccess();
=======
        return RETRY_SCHEDULE.retryingOn(ConnectionFailedException.class)
                             .throwingOn(InvalidStreamException.class)
                             .run(() -> {
                                 return Futures.getThrowingException(updatePropertyAsync(attribute.getValue(),
                                                                                                 expectedValue,
                                                                                                 newValue))
                                               .isSuccess();
                             });
>>>>>>> a47ebadb
    }

    @Override
    public void close() {
        log.info("Closing segment metadata connection for {}", segmentId);
        if (closed.compareAndSet(false, true)) {
            closeConnection(new ConnectionClosedException());
        }
    }

    @Override
    public SegmentInfo getSegmentInfo() {
        val future = RETRY_SCHEDULE.retryingOn(ConnectionFailedException.class)
                                   .throwingOn(InvalidStreamException.class)
                                   .runAsync(() -> getStreamSegmentInfo(), connectionFactory.getInternalExecutor());
        StreamSegmentInfo info = future.join();
        return new SegmentInfo(segmentId, info.getSegmentLength(), info.isSealed(), info.getLastModified());
    }

}<|MERGE_RESOLUTION|>--- conflicted
+++ resolved
@@ -237,59 +237,30 @@
     @Override
     public long fetchCurrentSegmentLength() {
         Exceptions.checkNotClosed(closed.get(), this);
-<<<<<<< HEAD
         val future = RETRY_SCHEDULE.retryingOn(ConnectionFailedException.class)
                                    .throwingOn(InvalidStreamException.class)
                                    .runAsync(() -> getStreamSegmentInfo(), connectionFactory.getInternalExecutor());
-        return FutureHelpers.getThrowingException(future).getSegmentLength();
-=======
-        return RETRY_SCHEDULE.retryingOn(ConnectionFailedException.class)
-                             .throwingOn(InvalidStreamException.class)
-                             .run(() -> {
-                                 return Futures.getThrowingException(getSegmentInfo())
-                                               .getSegmentLength();
-                             });
->>>>>>> a47ebadb
+        return Futures.getThrowingException(future).getSegmentLength();
     }
 
     @Override
     public long fetchProperty(SegmentAttribute attribute) {
         Exceptions.checkNotClosed(closed.get(), this);
-<<<<<<< HEAD
         val future = RETRY_SCHEDULE.retryingOn(ConnectionFailedException.class)
                                    .throwingOn(InvalidStreamException.class)
                                    .runAsync(() -> getPropertyAsync(attribute.getValue()),
                                              connectionFactory.getInternalExecutor());
-        return FutureHelpers.getThrowingException(future).getValue();
-=======
-        return RETRY_SCHEDULE.retryingOn(ConnectionFailedException.class)
-                             .throwingOn(InvalidStreamException.class)
-                             .run(() -> {
-                                 return Futures.getThrowingException(getPropertyAsync(attribute.getValue()))
-                                               .getValue();
-                             });
->>>>>>> a47ebadb
+        return Futures.getThrowingException(future).getValue();
     }
 
     @Override
     public boolean compareAndSetAttribute(SegmentAttribute attribute, long expectedValue, long newValue) {
         Exceptions.checkNotClosed(closed.get(), this);
-<<<<<<< HEAD
         val future = RETRY_SCHEDULE.retryingOn(ConnectionFailedException.class)
                                    .throwingOn(InvalidStreamException.class)
                                    .runAsync(() -> updatePropertyAsync(attribute.getValue(), expectedValue, newValue),
                                              connectionFactory.getInternalExecutor());
-        return FutureHelpers.getThrowingException(future).isSuccess();
-=======
-        return RETRY_SCHEDULE.retryingOn(ConnectionFailedException.class)
-                             .throwingOn(InvalidStreamException.class)
-                             .run(() -> {
-                                 return Futures.getThrowingException(updatePropertyAsync(attribute.getValue(),
-                                                                                                 expectedValue,
-                                                                                                 newValue))
-                                               .isSuccess();
-                             });
->>>>>>> a47ebadb
+        return Futures.getThrowingException(future).isSuccess();
     }
 
     @Override
