/**
 * Copyright (c) 2017 Dell Inc., or its subsidiaries. All Rights Reserved.
 *
 * Licensed under the Apache License, Version 2.0 (the "License");
 * you may not use this file except in compliance with the License.
 * You may obtain a copy of the License at
 *
 *     http://www.apache.org/licenses/LICENSE-2.0
 */
package io.pravega.client.segment.impl;

import io.pravega.auth.TokenException;
import io.pravega.auth.TokenExpiredException;
import io.pravega.client.netty.impl.ConnectionFactory;
import io.pravega.client.netty.impl.RawClient;
import io.pravega.client.security.auth.DelegationTokenProxy;
import io.pravega.client.security.auth.DelegationTokenProxyImpl;
import io.pravega.client.stream.impl.ConnectionClosedException;
import io.pravega.client.stream.impl.Controller;
import io.pravega.common.Exceptions;
import io.pravega.common.concurrent.Futures;
import io.pravega.common.util.Retry;
import io.pravega.common.util.Retry.RetryWithBackoff;
import io.pravega.shared.protocol.netty.ConnectionFailedException;
import io.pravega.shared.protocol.netty.Reply;
import io.pravega.shared.protocol.netty.WireCommands;
import io.pravega.shared.protocol.netty.WireCommands.GetSegmentAttribute;
import io.pravega.shared.protocol.netty.WireCommands.GetStreamSegmentInfo;
import io.pravega.shared.protocol.netty.WireCommands.SealSegment;
import io.pravega.shared.protocol.netty.WireCommands.SegmentAttributeUpdated;
import io.pravega.shared.protocol.netty.WireCommands.SegmentSealed;
import io.pravega.shared.protocol.netty.WireCommands.SegmentTruncated;
import io.pravega.shared.protocol.netty.WireCommands.StreamSegmentInfo;
import io.pravega.shared.protocol.netty.WireCommands.TruncateSegment;
import io.pravega.shared.protocol.netty.WireCommands.UpdateSegmentAttribute;
import io.pravega.shared.protocol.netty.WireCommands.WrongHost;
import java.util.UUID;
import java.util.concurrent.CompletableFuture;
import java.util.concurrent.atomic.AtomicBoolean;
import javax.annotation.concurrent.GuardedBy;
import lombok.RequiredArgsConstructor;
import lombok.SneakyThrows;
import lombok.val;
import lombok.extern.slf4j.Slf4j;

@RequiredArgsConstructor
@Slf4j
class SegmentMetadataClientImpl implements SegmentMetadataClient {
    private static final RetryWithBackoff RETRY_SCHEDULE = Retry.withExpBackoff(1, 10, 9, 30000);

    private final Segment segmentId;
    private final Controller controller;
    private final ConnectionFactory connectionFactory;
    private final AtomicBoolean closed = new AtomicBoolean(false);
    private final Object lock = new Object();
    @GuardedBy("lock")
    private RawClient client = null;
    private final DelegationTokenProxy delegationToken;

    public SegmentMetadataClientImpl(Segment segment, Controller controller, ConnectionFactory connectionFactory,
                                     String delegationToken) {
        this(segment, controller, connectionFactory,
                new DelegationTokenProxyImpl(delegationToken, controller, segment));
    }

    private void closeConnection(Reply badReply) {
        log.info("Closing connection as a result of receiving: {}", badReply);
        RawClient c;
        synchronized (lock) {
            c = client;
            client = null;
        }
        if (c != null) {
            try {
                c.close();
            } catch (Exception e) {
                log.warn("Exception tearing down connection: ", e);
            }
        }
    }

    private void closeConnection(Throwable exceptionToInflightRequests) {
        log.debug("Closing connection with exception: {}", exceptionToInflightRequests.getMessage());
        RawClient c;
        synchronized (lock) {
            c = client;
            client = null;
        }
        if (c != null) {
            try {
                c.close();
            } catch (Exception e) {
                log.warn("Exception tearing down connection: ", e);
            }
        }
    }
    
    RawClient getConnection() {
        synchronized (lock) {
            if (client == null || client.isClosed()) {
                client = new RawClient(controller, connectionFactory, segmentId);
            }
            return client;
        }
    }

    @SuppressWarnings("unchecked")
    @SneakyThrows({ConnectionFailedException.class, TokenException.class})
    private <T extends Reply> T transformReply(Reply reply, Class<T> klass) {
        if (klass.isAssignableFrom(reply.getClass())) {
            return (T) reply;
        }
        closeConnection(reply);
        if (reply instanceof WireCommands.NoSuchSegment) {
            throw new NoSuchSegmentException(reply.toString());
        } else if (reply instanceof WrongHost) {
            throw new ConnectionFailedException(reply.toString());
        } else if (reply instanceof WireCommands.AuthTokenCheckFailed) {
            WireCommands.AuthTokenCheckFailed authTokenCheckReply = (WireCommands.AuthTokenCheckFailed) reply;
            if (authTokenCheckReply.isTokenExpired()) {
                log.info("Delegation token expired");
                throw new TokenExpiredException(authTokenCheckReply.toString());
                // closeConnection(reply);
            } else {
                log.info("Delegation token invalid");
                throw new TokenException(authTokenCheckReply.toString());
            }
        } else {
            throw new ConnectionFailedException("Unexpected reply of " + reply + " when expecting a "
                    + klass.getName());
        }
    }

    private CompletableFuture<StreamSegmentInfo> getStreamSegmentInfo(DelegationTokenProxy delegationToken) {
        log.debug("Getting segment info for segment: {}", segmentId);
        RawClient connection = getConnection();
        long requestId = connection.getFlow().getNextSequenceNumber();
        return connection.sendRequest(requestId, new GetStreamSegmentInfo(
                requestId, segmentId.getScopedName(), delegationToken.retrieveToken()))
                         .thenApply(r -> transformReply(r, StreamSegmentInfo.class));
    }
    
    private CompletableFuture<WireCommands.SegmentAttribute> getPropertyAsync(UUID attributeId, DelegationTokenProxy delegationToken) {
        log.debug("Getting segment attribute: {}", attributeId);
        RawClient connection = getConnection();
        long requestId = connection.getFlow().getNextSequenceNumber();
        return connection.sendRequest(requestId,
                                      new GetSegmentAttribute(requestId, segmentId.getScopedName(), attributeId, delegationToken.retrieveToken()))
                         .thenApply(r -> transformReply(r, WireCommands.SegmentAttribute.class));
    }

    private CompletableFuture<SegmentAttributeUpdated> updatePropertyAsync(UUID attributeId, long expected,
                                                                                        long value, String delegationToken) {
        log.trace("Updating segment attribute: {}", attributeId);
        RawClient connection = getConnection();
        long requestId = connection.getFlow().getNextSequenceNumber();
        return connection.sendRequest(requestId,
                                      new UpdateSegmentAttribute(requestId, segmentId.getScopedName(), attributeId,
                                                                 value, expected, delegationToken))
                         .thenApply(r -> transformReply(r, SegmentAttributeUpdated.class));
    }

    private CompletableFuture<SegmentTruncated> truncateSegmentAsync(Segment segment, long offset, String delegationToken) {
        log.trace("Truncating segment: {}", segment);
        RawClient connection = getConnection();
        long requestId = connection.getFlow().getNextSequenceNumber();
        return connection.sendRequest(requestId, new TruncateSegment(requestId, segment.getScopedName(), offset, delegationToken))
                         .thenApply(r -> transformReply(r, SegmentTruncated.class));
    }
    
    private CompletableFuture<SegmentSealed> sealSegmentAsync(Segment segment, String delegationToken) {
        log.trace("Sealing segment: {}", segment);
        RawClient connection = getConnection();
        long requestId = connection.getFlow().getNextSequenceNumber();
        return connection.sendRequest(requestId, new SealSegment(requestId, segment.getScopedName(), delegationToken))
                         .thenApply(r -> transformReply(r, SegmentSealed.class));
    }

    @Override
    public long fetchCurrentSegmentLength() {
        Exceptions.checkNotClosed(closed.get(), this);
        val result = RETRY_SCHEDULE.retryingOn(ConnectionFailedException.class)
                                   .throwingOn(NoSuchSegmentException.class)
                                   .run(() -> Futures.getThrowingException(getStreamSegmentInfo(delegationToken)));
        return result.getWriteOffset();
    }

    @Override
    public long fetchProperty(SegmentAttribute attribute) {
        Exceptions.checkNotClosed(closed.get(), this);
        val result = RETRY_SCHEDULE.retryingOn(ConnectionFailedException.class)
                                   .throwingOn(NoSuchSegmentException.class)
                                   .run(() -> Futures.getThrowingException(getPropertyAsync(attribute.getValue(), delegationToken)));
        return result.getValue();
    }

    @Override
    public boolean compareAndSetAttribute(SegmentAttribute attribute, long expectedValue, long newValue) {
        Exceptions.checkNotClosed(closed.get(), this);
        val result = RETRY_SCHEDULE.retryingOn(ConnectionFailedException.class)
                                   .throwingOn(NoSuchSegmentException.class)
<<<<<<< HEAD
                                   .runAsync(() -> updatePropertyAsync(attribute.getValue(), expectedValue, newValue, delegationToken.retrieveToken()),
                                             connectionFactory.getInternalExecutor());
        return Futures.getThrowingException(future).isSuccess();
=======
                                   .run(() -> Futures.getThrowingException(updatePropertyAsync(attribute.getValue(), expectedValue, newValue, delegationToken)));
        return result.isSuccess();
>>>>>>> 56b41fd1
    }

    @Override
    public void close() {
        log.info("Closing segment metadata connection for {}", segmentId);
        if (closed.compareAndSet(false, true)) {
            closeConnection(new ConnectionClosedException());
        }
    }

    @Override
    public SegmentInfo getSegmentInfo() {
        StreamSegmentInfo info = RETRY_SCHEDULE.retryingOn(ConnectionFailedException.class)
                .throwingOn(NoSuchSegmentException.class)
                .run(() -> Futures.getThrowingException(getStreamSegmentInfo(delegationToken)));
        return new SegmentInfo(segmentId, info.getStartOffset(), info.getWriteOffset(), info.isSealed(),
                               info.getLastModified());
    }

    @Override
    public void truncateSegment(long offset) {
<<<<<<< HEAD
        val future = RETRY_SCHEDULE.retryingOn(ConnectionFailedException.class)
                                   .throwingOn(NoSuchSegmentException.class)
                                   .runAsync(() -> truncateSegmentAsync(segmentId, offset, delegationToken.retrieveToken()),
                                             connectionFactory.getInternalExecutor());
        future.join();
=======
        RETRY_SCHEDULE.retryingOn(ConnectionFailedException.class).throwingOn(NoSuchSegmentException.class).run(() -> {
            truncateSegmentAsync(segmentId, offset, delegationToken).join();
            return null;
        });
>>>>>>> 56b41fd1
    }

    @Override
    public void sealSegment() {
<<<<<<< HEAD
        val future = RETRY_SCHEDULE.retryingOn(ConnectionFailedException.class)
                                   .throwingOn(NoSuchSegmentException.class)
                                   .runAsync(() -> sealSegmentAsync(segmentId, delegationToken.retrieveToken()),
                                             connectionFactory.getInternalExecutor());
        future.join();
=======
        RETRY_SCHEDULE.retryingOn(ConnectionFailedException.class).throwingOn(NoSuchSegmentException.class).run(() -> {
            sealSegmentAsync(segmentId, delegationToken).join();
            return null;
        });
>>>>>>> 56b41fd1
    }

}<|MERGE_RESOLUTION|>--- conflicted
+++ resolved
@@ -149,30 +149,30 @@
                          .thenApply(r -> transformReply(r, WireCommands.SegmentAttribute.class));
     }
 
-    private CompletableFuture<SegmentAttributeUpdated> updatePropertyAsync(UUID attributeId, long expected,
-                                                                                        long value, String delegationToken) {
+    private CompletableFuture<SegmentAttributeUpdated> updatePropertyAsync(UUID attributeId, long expected,                           long value,
+                                                                           DelegationTokenProxy delegationToken) {
         log.trace("Updating segment attribute: {}", attributeId);
         RawClient connection = getConnection();
         long requestId = connection.getFlow().getNextSequenceNumber();
         return connection.sendRequest(requestId,
                                       new UpdateSegmentAttribute(requestId, segmentId.getScopedName(), attributeId,
-                                                                 value, expected, delegationToken))
+                                                                 value, expected, delegationToken.retrieveToken()))
                          .thenApply(r -> transformReply(r, SegmentAttributeUpdated.class));
     }
 
-    private CompletableFuture<SegmentTruncated> truncateSegmentAsync(Segment segment, long offset, String delegationToken) {
+    private CompletableFuture<SegmentTruncated> truncateSegmentAsync(Segment segment, long offset, DelegationTokenProxy delegationToken) {
         log.trace("Truncating segment: {}", segment);
         RawClient connection = getConnection();
         long requestId = connection.getFlow().getNextSequenceNumber();
-        return connection.sendRequest(requestId, new TruncateSegment(requestId, segment.getScopedName(), offset, delegationToken))
+        return connection.sendRequest(requestId, new TruncateSegment(requestId, segment.getScopedName(), offset, delegationToken.retrieveToken()))
                          .thenApply(r -> transformReply(r, SegmentTruncated.class));
     }
     
-    private CompletableFuture<SegmentSealed> sealSegmentAsync(Segment segment, String delegationToken) {
+    private CompletableFuture<SegmentSealed> sealSegmentAsync(Segment segment, DelegationTokenProxy delegationToken) {
         log.trace("Sealing segment: {}", segment);
         RawClient connection = getConnection();
         long requestId = connection.getFlow().getNextSequenceNumber();
-        return connection.sendRequest(requestId, new SealSegment(requestId, segment.getScopedName(), delegationToken))
+        return connection.sendRequest(requestId, new SealSegment(requestId, segment.getScopedName(), delegationToken.retrieveToken()))
                          .thenApply(r -> transformReply(r, SegmentSealed.class));
     }
 
@@ -199,14 +199,8 @@
         Exceptions.checkNotClosed(closed.get(), this);
         val result = RETRY_SCHEDULE.retryingOn(ConnectionFailedException.class)
                                    .throwingOn(NoSuchSegmentException.class)
-<<<<<<< HEAD
-                                   .runAsync(() -> updatePropertyAsync(attribute.getValue(), expectedValue, newValue, delegationToken.retrieveToken()),
-                                             connectionFactory.getInternalExecutor());
-        return Futures.getThrowingException(future).isSuccess();
-=======
                                    .run(() -> Futures.getThrowingException(updatePropertyAsync(attribute.getValue(), expectedValue, newValue, delegationToken)));
         return result.isSuccess();
->>>>>>> 56b41fd1
     }
 
     @Override
@@ -228,34 +222,18 @@
 
     @Override
     public void truncateSegment(long offset) {
-<<<<<<< HEAD
-        val future = RETRY_SCHEDULE.retryingOn(ConnectionFailedException.class)
-                                   .throwingOn(NoSuchSegmentException.class)
-                                   .runAsync(() -> truncateSegmentAsync(segmentId, offset, delegationToken.retrieveToken()),
-                                             connectionFactory.getInternalExecutor());
-        future.join();
-=======
         RETRY_SCHEDULE.retryingOn(ConnectionFailedException.class).throwingOn(NoSuchSegmentException.class).run(() -> {
             truncateSegmentAsync(segmentId, offset, delegationToken).join();
             return null;
         });
->>>>>>> 56b41fd1
     }
 
     @Override
     public void sealSegment() {
-<<<<<<< HEAD
-        val future = RETRY_SCHEDULE.retryingOn(ConnectionFailedException.class)
-                                   .throwingOn(NoSuchSegmentException.class)
-                                   .runAsync(() -> sealSegmentAsync(segmentId, delegationToken.retrieveToken()),
-                                             connectionFactory.getInternalExecutor());
-        future.join();
-=======
         RETRY_SCHEDULE.retryingOn(ConnectionFailedException.class).throwingOn(NoSuchSegmentException.class).run(() -> {
             sealSegmentAsync(segmentId, delegationToken).join();
             return null;
         });
->>>>>>> 56b41fd1
     }
 
 }