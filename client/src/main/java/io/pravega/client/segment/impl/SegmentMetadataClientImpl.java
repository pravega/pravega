/**
 * Copyright (c) 2017 Dell Inc., or its subsidiaries. All Rights Reserved.
 *
 * Licensed under the Apache License, Version 2.0 (the "License");
 * you may not use this file except in compliance with the License.
 * You may obtain a copy of the License at
 *
 *     http://www.apache.org/licenses/LICENSE-2.0
 */
package io.pravega.client.segment.impl;

import io.pravega.client.auth.PravegaAuthenticationException;
import io.pravega.client.batch.SegmentInfo;
import io.pravega.client.netty.impl.ClientConnection;
import io.pravega.client.netty.impl.ConnectionFactory;
import io.pravega.client.stream.impl.ConnectionClosedException;
import io.pravega.client.stream.impl.Controller;
import io.pravega.common.Exceptions;
import io.pravega.common.concurrent.Futures;
import io.pravega.common.util.Retry;
import io.pravega.common.util.Retry.RetryWithBackoff;
import io.pravega.shared.protocol.netty.ConnectionFailedException;
import io.pravega.shared.protocol.netty.FailingReplyProcessor;
import io.pravega.shared.protocol.netty.PravegaNodeUri;
import io.pravega.shared.protocol.netty.WireCommand;
import io.pravega.shared.protocol.netty.WireCommands;
import io.pravega.shared.protocol.netty.WireCommands.SegmentAttributeUpdated;
import io.pravega.shared.protocol.netty.WireCommands.SegmentIsTruncated;
import io.pravega.shared.protocol.netty.WireCommands.SegmentTruncated;
import io.pravega.shared.protocol.netty.WireCommands.StreamSegmentInfo;
import java.util.ArrayList;
import java.util.HashMap;
import java.util.List;
import java.util.Map;
import java.util.UUID;
import java.util.concurrent.CompletableFuture;
import java.util.concurrent.atomic.AtomicBoolean;
import java.util.concurrent.atomic.AtomicLong;
import java.util.function.Supplier;
import javax.annotation.concurrent.GuardedBy;
import lombok.RequiredArgsConstructor;
import lombok.SneakyThrows;
import lombok.val;
import lombok.extern.slf4j.Slf4j;

@RequiredArgsConstructor
@Slf4j
class SegmentMetadataClientImpl implements SegmentMetadataClient {
    private static final RetryWithBackoff RETRY_SCHEDULE = Retry.withExpBackoff(1, 10, 9, 30000);

    private final Segment segmentId;
    private final Controller controller;
    private final ConnectionFactory connectionFactory;
    private final AtomicBoolean closed = new AtomicBoolean(false);
    private final Object lock = new Object();
    @GuardedBy("lock")
    private CompletableFuture<ClientConnection> connection = null;
    @GuardedBy("lock")
    private final Map<Long, CompletableFuture<StreamSegmentInfo>> infoRequests = new HashMap<>();
    @GuardedBy("lock")
    private final Map<Long, CompletableFuture<WireCommands.SegmentAttribute>> getAttributeRequests = new HashMap<>();
    @GuardedBy("lock")
    private final Map<Long, CompletableFuture<SegmentAttributeUpdated>> setAttributeRequests = new HashMap<>();
    @GuardedBy("lock")
    private final Map<Long, CompletableFuture<SegmentTruncated>> truncateSegmentRequests = new HashMap<>();
    private final Supplier<Long> requestIdGenerator = new AtomicLong()::incrementAndGet;
    private final ResponseProcessor responseProcessor = new ResponseProcessor();
    
    private final class ResponseProcessor extends FailingReplyProcessor {
        
        @Override
        public void streamSegmentInfo(StreamSegmentInfo streamInfo) {
            log.debug("Received stream segment info {}", streamInfo);
            CompletableFuture<StreamSegmentInfo> future;
            synchronized (lock) {
                future = infoRequests.remove(streamInfo.getRequestId());
            }
            if (future != null) {
                future.complete(streamInfo);
            }
        }        

        @Override
        public void segmentAttribute(WireCommands.SegmentAttribute segmentAttribute) {
            log.debug("Received stream segment attribute {}", segmentAttribute);
            CompletableFuture<WireCommands.SegmentAttribute> future;
            synchronized (lock) {
                future = getAttributeRequests.remove(segmentAttribute.getRequestId());
            }
            if (future != null) {
                future.complete(segmentAttribute);
            }
        }
        
        @Override
        public void segmentAttributeUpdated(SegmentAttributeUpdated segmentAttributeUpdated) {
            log.debug("Received stream segment attribute update result {}", segmentAttributeUpdated);
            CompletableFuture<SegmentAttributeUpdated> future;
            synchronized (lock) {
                future = setAttributeRequests.remove(segmentAttributeUpdated.getRequestId());
            }
            if (future != null) {
                future.complete(segmentAttributeUpdated);
            }
        }
        
        @Override
        public void segmentTruncated(SegmentTruncated segmentTruncated) {
            log.debug("Received stream segment truncate result {}", segmentTruncated);
            CompletableFuture<SegmentTruncated> future;
            synchronized (lock) {
                future = truncateSegmentRequests.remove(segmentTruncated.getRequestId());
            }
            if (future != null) {
                future.complete(segmentTruncated);
            }
        }
        
        @Override
        public void segmentIsTruncated(SegmentIsTruncated segmentIsTruncated) {
            log.debug("Received segment is truncated {}", segmentIsTruncated);
            CompletableFuture<SegmentTruncated> future;
            synchronized (lock) {
                future = truncateSegmentRequests.remove(segmentIsTruncated.getRequestId());
            }
            if (future == null) {
                closeConnection(new SegmentTruncatedException(segmentIsTruncated.getSegment()));
            } else {
                future.complete(new SegmentTruncated(segmentIsTruncated.getRequestId(), segmentIsTruncated.getSegment()));
            }
        }
        
        @Override
        public void connectionDropped() {
            closeConnection(new ConnectionFailedException());
        }

        @Override
        public void wrongHost(WireCommands.WrongHost wrongHost) {
            closeConnection(new ConnectionFailedException(wrongHost.toString()));
        }

        @Override
        public void noSuchSegment(WireCommands.NoSuchSegment noSuchSegment) {
            closeConnection(new NoSuchSegmentException(noSuchSegment.toString()));
        }

        @Override
        public void processingFailure(Exception error) {
            log.warn("Processing failure: ", error);
            closeConnection(error);
        }

        @Override
        public void authTokenCheckFailed(WireCommands.AuthTokenCheckFailed authTokenCheckFailed) {
            closeConnection(new PravegaAuthenticationException(authTokenCheckFailed.toString()));
        }
    }

    private void closeConnection(Throwable exceptionToInflightRequests) {
        log.info("Closing connection with exception: {}", exceptionToInflightRequests.getMessage());
        CompletableFuture<ClientConnection> c;
        synchronized (lock) {
            c = connection;
            connection = null;
        }
        if (c != null && Futures.isSuccessful(c)) {
            try {
                c.getNow(null).close();
            } catch (Exception e) {
                log.warn("Exception tearing down connection: ", e);
            }
        }
        failAllInflight(exceptionToInflightRequests);
    }
    
    private void failAllInflight(Throwable e) {
        log.info("SegmentMetadata connection failed due to a {}.", e.getMessage());
        List<CompletableFuture<?>> requests;
        synchronized (lock) {
            requests = new ArrayList<>(infoRequests.values());
            requests.addAll(getAttributeRequests.values());
            requests.addAll(setAttributeRequests.values());
            requests.addAll(truncateSegmentRequests.values());
            infoRequests.clear();
            getAttributeRequests.clear();
            setAttributeRequests.clear();
            truncateSegmentRequests.clear();
        }
        for (CompletableFuture<?> request : requests) {
            request.completeExceptionally(e);
        }
    }
    
    CompletableFuture<ClientConnection> getConnection() {
        synchronized (lock) {
            //Optimistic check
            if (connection != null) {
                return connection;
            }
        }
        return controller.getEndpointForSegment(segmentId.getScopedName()).thenCompose((PravegaNodeUri uri) -> {
            log.info("Connecting to {}", uri);
            synchronized (lock) {
                if (connection == null) {
                    connection = connectionFactory.establishConnection(uri, responseProcessor);
                }
                return connection; 
            } 
        });
    }
    
    private CompletableFuture<WireCommands.StreamSegmentInfo> getStreamSegmentInfo(String delegationToken) {
        CompletableFuture<WireCommands.StreamSegmentInfo> result = new CompletableFuture<>();
        long requestId = requestIdGenerator.get();
        synchronized (lock) {
            infoRequests.put(requestId, result);
        }
        getConnection().thenAccept(c -> {
            log.debug("Getting segment info for segment: {}", segmentId);
            send(c, new WireCommands.GetStreamSegmentInfo(requestId, delegationToken, segmentId.getScopedName()));
        }).exceptionally(e -> {
            closeConnection(e);
            return null;
        });
        return result;
    }
    
    @SneakyThrows(ConnectionFailedException.class)
    private void send(ClientConnection c, WireCommand cmd) {
        c.send(cmd);
    }
    
    private CompletableFuture<WireCommands.SegmentAttribute> getPropertyAsync(UUID attributeId) {
        CompletableFuture<WireCommands.SegmentAttribute> result = new CompletableFuture<>();
        long requestId = requestIdGenerator.get();
        synchronized (lock) {
            getAttributeRequests.put(requestId, result);
        }
        getConnection().thenAccept(c -> {
            log.debug("Getting segment attribute: {}", attributeId);
            send(c, new WireCommands.GetSegmentAttribute(requestId, segmentId.getScopedName(),
                    controller.getOrRefeshDelegationTokenFor(segmentId.getScope(), segmentId.getStreamName()).join(), attributeId));
        }).exceptionally(e -> {
            closeConnection(e);
            return null;
        });
        return result;
    }
    
    private CompletableFuture<WireCommands.SegmentAttributeUpdated> updatePropertyAsync(UUID attributeId, String delegationToken, long expected, long value) {
        CompletableFuture<WireCommands.SegmentAttributeUpdated> result = new CompletableFuture<>();
        long requestId = requestIdGenerator.get();
        synchronized (lock) {
            setAttributeRequests.put(requestId, result);
        }
        getConnection().thenAccept(c -> {
            log.trace("Updating segment attribute: {}", attributeId);
            send(c, new WireCommands.UpdateSegmentAttribute(requestId, segmentId.getScopedName(), delegationToken, attributeId, value, expected));
        }).exceptionally(e -> {
            closeConnection(e);
            return null;
        });
        return result;
    }
    
    private CompletableFuture<WireCommands.SegmentTruncated> truncateSegmentAsync(Segment segment, long offset) {
        CompletableFuture<WireCommands.SegmentTruncated> result = new CompletableFuture<>();
        long requestId = requestIdGenerator.get();
        synchronized (lock) {
            truncateSegmentRequests.put(requestId, result);
        }
        getConnection().thenAccept(c -> {
            log.trace("Truncating segment: {}", segment);
            send(c, new WireCommands.TruncateSegment(requestId, segment.getScopedName(), offset));
        }).exceptionally(e -> {
            closeConnection(e);
            return null;
        });
        return result;
    }
    
    @Override
    public long fetchCurrentSegmentLength(String delegationToken) {
        Exceptions.checkNotClosed(closed.get(), this);
        val future = RETRY_SCHEDULE.retryingOn(ConnectionFailedException.class)
<<<<<<< HEAD
                                   .throwingOn(InvalidStreamException.class)
                                   .runAsync(() -> getStreamSegmentInfo(delegationToken), connectionFactory.getInternalExecutor());
        return Futures.getThrowingException(future).getSegmentLength();
=======
                                   .throwingOn(NoSuchSegmentException.class)
                                   .runAsync(() -> getStreamSegmentInfo(), connectionFactory.getInternalExecutor());
        return Futures.getThrowingException(future).getWriteOffset();
>>>>>>> 9ef729b3
    }

    @Override
    public long fetchProperty(SegmentAttribute attribute) {
        Exceptions.checkNotClosed(closed.get(), this);
        val future = RETRY_SCHEDULE.retryingOn(ConnectionFailedException.class)
                                   .throwingOn(NoSuchSegmentException.class)
                                   .runAsync(() -> getPropertyAsync(attribute.getValue()),
                                             connectionFactory.getInternalExecutor());
        return Futures.getThrowingException(future).getValue();
    }

    @Override
    public boolean compareAndSetAttribute(SegmentAttribute attribute, long expectedValue, long newValue, String delegationToken) {
        Exceptions.checkNotClosed(closed.get(), this);
        val future = RETRY_SCHEDULE.retryingOn(ConnectionFailedException.class)
<<<<<<< HEAD
                                   .throwingOn(InvalidStreamException.class)
                                   .runAsync(() -> updatePropertyAsync(attribute.getValue(), delegationToken, expectedValue, newValue),
=======
                                   .throwingOn(NoSuchSegmentException.class)
                                   .runAsync(() -> updatePropertyAsync(attribute.getValue(), expectedValue, newValue),
>>>>>>> 9ef729b3
                                             connectionFactory.getInternalExecutor());
        return Futures.getThrowingException(future).isSuccess();
    }

    @Override
    public void close() {
        log.info("Closing segment metadata connection for {}", segmentId);
        if (closed.compareAndSet(false, true)) {
            closeConnection(new ConnectionClosedException());
        }
    }

    @Override
    public SegmentInfo getSegmentInfo(String delegationToken) {
        val future = RETRY_SCHEDULE.retryingOn(ConnectionFailedException.class)
<<<<<<< HEAD
                                   .throwingOn(InvalidStreamException.class)
                                   .runAsync(() -> getStreamSegmentInfo(delegationToken), connectionFactory.getInternalExecutor());
=======
                                   .throwingOn(NoSuchSegmentException.class)
                                   .runAsync(() -> getStreamSegmentInfo(), connectionFactory.getInternalExecutor());
>>>>>>> 9ef729b3
        StreamSegmentInfo info = future.join();
        return new SegmentInfo(segmentId, info.getStartOffset(), info.getWriteOffset(), info.isSealed(), info.getLastModified());
    }

    @Override
    public void truncateSegment(Segment segment, long offset) {
        val future = RETRY_SCHEDULE.retryingOn(ConnectionFailedException.class)
                                   .throwingOn(NoSuchSegmentException.class)
                                   .runAsync(() -> truncateSegmentAsync(segment, offset),
                                             connectionFactory.getInternalExecutor());
        future.join();
    }

}<|MERGE_RESOLUTION|>--- conflicted
+++ resolved
@@ -9,7 +9,6 @@
  */
 package io.pravega.client.segment.impl;
 
-import io.pravega.client.auth.PravegaAuthenticationException;
 import io.pravega.client.batch.SegmentInfo;
 import io.pravega.client.netty.impl.ClientConnection;
 import io.pravega.client.netty.impl.ConnectionFactory;
@@ -150,11 +149,6 @@
             log.warn("Processing failure: ", error);
             closeConnection(error);
         }
-
-        @Override
-        public void authTokenCheckFailed(WireCommands.AuthTokenCheckFailed authTokenCheckFailed) {
-            closeConnection(new PravegaAuthenticationException(authTokenCheckFailed.toString()));
-        }
     }
 
     private void closeConnection(Throwable exceptionToInflightRequests) {
@@ -210,7 +204,7 @@
         });
     }
     
-    private CompletableFuture<WireCommands.StreamSegmentInfo> getStreamSegmentInfo(String delegationToken) {
+    private CompletableFuture<WireCommands.StreamSegmentInfo> getStreamSegmentInfo() {
         CompletableFuture<WireCommands.StreamSegmentInfo> result = new CompletableFuture<>();
         long requestId = requestIdGenerator.get();
         synchronized (lock) {
@@ -218,7 +212,7 @@
         }
         getConnection().thenAccept(c -> {
             log.debug("Getting segment info for segment: {}", segmentId);
-            send(c, new WireCommands.GetStreamSegmentInfo(requestId, delegationToken, segmentId.getScopedName()));
+            send(c, new WireCommands.GetStreamSegmentInfo(requestId, segmentId.getScopedName()));
         }).exceptionally(e -> {
             closeConnection(e);
             return null;
@@ -239,8 +233,7 @@
         }
         getConnection().thenAccept(c -> {
             log.debug("Getting segment attribute: {}", attributeId);
-            send(c, new WireCommands.GetSegmentAttribute(requestId, segmentId.getScopedName(),
-                    controller.getOrRefeshDelegationTokenFor(segmentId.getScope(), segmentId.getStreamName()).join(), attributeId));
+            send(c, new WireCommands.GetSegmentAttribute(requestId, segmentId.getScopedName(), attributeId));
         }).exceptionally(e -> {
             closeConnection(e);
             return null;
@@ -248,7 +241,7 @@
         return result;
     }
     
-    private CompletableFuture<WireCommands.SegmentAttributeUpdated> updatePropertyAsync(UUID attributeId, String delegationToken, long expected, long value) {
+    private CompletableFuture<WireCommands.SegmentAttributeUpdated> updatePropertyAsync(UUID attributeId, long expected, long value) {
         CompletableFuture<WireCommands.SegmentAttributeUpdated> result = new CompletableFuture<>();
         long requestId = requestIdGenerator.get();
         synchronized (lock) {
@@ -256,7 +249,7 @@
         }
         getConnection().thenAccept(c -> {
             log.trace("Updating segment attribute: {}", attributeId);
-            send(c, new WireCommands.UpdateSegmentAttribute(requestId, segmentId.getScopedName(), delegationToken, attributeId, value, expected));
+            send(c, new WireCommands.UpdateSegmentAttribute(requestId, segmentId.getScopedName(), attributeId, value, expected));
         }).exceptionally(e -> {
             closeConnection(e);
             return null;
@@ -281,18 +274,12 @@
     }
     
     @Override
-    public long fetchCurrentSegmentLength(String delegationToken) {
+    public long fetchCurrentSegmentLength() {
         Exceptions.checkNotClosed(closed.get(), this);
         val future = RETRY_SCHEDULE.retryingOn(ConnectionFailedException.class)
-<<<<<<< HEAD
-                                   .throwingOn(InvalidStreamException.class)
-                                   .runAsync(() -> getStreamSegmentInfo(delegationToken), connectionFactory.getInternalExecutor());
-        return Futures.getThrowingException(future).getSegmentLength();
-=======
                                    .throwingOn(NoSuchSegmentException.class)
                                    .runAsync(() -> getStreamSegmentInfo(), connectionFactory.getInternalExecutor());
         return Futures.getThrowingException(future).getWriteOffset();
->>>>>>> 9ef729b3
     }
 
     @Override
@@ -306,16 +293,11 @@
     }
 
     @Override
-    public boolean compareAndSetAttribute(SegmentAttribute attribute, long expectedValue, long newValue, String delegationToken) {
+    public boolean compareAndSetAttribute(SegmentAttribute attribute, long expectedValue, long newValue) {
         Exceptions.checkNotClosed(closed.get(), this);
         val future = RETRY_SCHEDULE.retryingOn(ConnectionFailedException.class)
-<<<<<<< HEAD
-                                   .throwingOn(InvalidStreamException.class)
-                                   .runAsync(() -> updatePropertyAsync(attribute.getValue(), delegationToken, expectedValue, newValue),
-=======
                                    .throwingOn(NoSuchSegmentException.class)
                                    .runAsync(() -> updatePropertyAsync(attribute.getValue(), expectedValue, newValue),
->>>>>>> 9ef729b3
                                              connectionFactory.getInternalExecutor());
         return Futures.getThrowingException(future).isSuccess();
     }
@@ -329,15 +311,10 @@
     }
 
     @Override
-    public SegmentInfo getSegmentInfo(String delegationToken) {
-        val future = RETRY_SCHEDULE.retryingOn(ConnectionFailedException.class)
-<<<<<<< HEAD
-                                   .throwingOn(InvalidStreamException.class)
-                                   .runAsync(() -> getStreamSegmentInfo(delegationToken), connectionFactory.getInternalExecutor());
-=======
+    public SegmentInfo getSegmentInfo() {
+        val future = RETRY_SCHEDULE.retryingOn(ConnectionFailedException.class)
                                    .throwingOn(NoSuchSegmentException.class)
                                    .runAsync(() -> getStreamSegmentInfo(), connectionFactory.getInternalExecutor());
->>>>>>> 9ef729b3
         StreamSegmentInfo info = future.join();
         return new SegmentInfo(segmentId, info.getStartOffset(), info.getWriteOffset(), info.isSealed(), info.getLastModified());
     }
