/**
 * Copyright (c) Dell Inc., or its subsidiaries. All Rights Reserved.
 *
 * Licensed under the Apache License, Version 2.0 (the "License");
 * you may not use this file except in compliance with the License.
 * You may obtain a copy of the License at
 *
 *     http://www.apache.org/licenses/LICENSE-2.0
 */
package io.pravega.client.control.impl;

import com.google.common.annotations.VisibleForTesting;
import com.google.common.base.Preconditions;
import com.google.common.base.Strings;
import io.grpc.ManagedChannel;
import io.grpc.ManagedChannelBuilder;
import io.grpc.Status.Code;
import io.grpc.StatusRuntimeException;
import io.grpc.auth.MoreCallCredentials;
import io.grpc.netty.GrpcSslContexts;
import io.grpc.netty.NegotiationType;
import io.grpc.netty.NettyChannelBuilder;
import io.grpc.stub.StreamObserver;
import io.netty.handler.ssl.SslContextBuilder;
import io.pravega.auth.AuthHandler;
import io.pravega.client.admin.KeyValueTableInfo;
import io.pravega.client.segment.impl.Segment;
import io.pravega.client.stream.InvalidStreamException;
import io.pravega.client.stream.NoSuchScopeException;
import io.pravega.client.stream.PingFailedException;
import io.pravega.client.stream.Stream;
import io.pravega.client.stream.StreamConfiguration;
import io.pravega.client.stream.StreamCut;
import io.pravega.client.stream.Transaction;
import io.pravega.client.stream.TxnFailedException;
import io.pravega.client.stream.impl.Credentials;
import io.pravega.client.stream.impl.SegmentWithRange;
import io.pravega.client.stream.impl.StreamImpl;
import io.pravega.client.stream.impl.StreamSegmentSuccessors;
import io.pravega.client.stream.impl.StreamSegments;
import io.pravega.client.stream.impl.StreamSegmentsWithPredecessors;
import io.pravega.client.stream.impl.TxnSegments;
import io.pravega.client.stream.impl.WriterPosition;
import io.pravega.client.tables.KeyValueTableConfiguration;
import io.pravega.client.tables.impl.KeyValueTableSegments;
import io.pravega.common.Exceptions;
import io.pravega.common.LoggerHelpers;
import io.pravega.common.concurrent.Futures;
import io.pravega.common.hash.RandomFactory;
import io.pravega.common.tracing.RequestTracker;
import io.pravega.common.tracing.TagLogger;
import io.pravega.common.util.AsyncIterator;
import io.pravega.common.util.ContinuationTokenAsyncIterator;
import io.pravega.common.util.Retry;
import io.pravega.common.util.Retry.RetryAndThrowConditionally;
import io.pravega.controller.stream.api.grpc.v1.Controller.ContinuationToken;
import io.pravega.controller.stream.api.grpc.v1.Controller.CreateKeyValueTableStatus;
import io.pravega.controller.stream.api.grpc.v1.Controller.CreateScopeStatus;
import io.pravega.controller.stream.api.grpc.v1.Controller.CreateStreamStatus;
import io.pravega.controller.stream.api.grpc.v1.Controller.CreateTxnRequest;
import io.pravega.controller.stream.api.grpc.v1.Controller.CreateTxnResponse;
import io.pravega.controller.stream.api.grpc.v1.Controller.DelegationToken;
import io.pravega.controller.stream.api.grpc.v1.Controller.DeleteScopeStatus;
import io.pravega.controller.stream.api.grpc.v1.Controller.DeleteStreamStatus;
import io.pravega.controller.stream.api.grpc.v1.Controller.GetEpochSegmentsRequest;
import io.pravega.controller.stream.api.grpc.v1.Controller.GetSegmentsRequest;
import io.pravega.controller.stream.api.grpc.v1.Controller.KeyValueTableConfig;
import io.pravega.controller.stream.api.grpc.v1.Controller.NodeUri;
import io.pravega.controller.stream.api.grpc.v1.Controller.PingTxnRequest;
import io.pravega.controller.stream.api.grpc.v1.Controller.PingTxnStatus;
import io.pravega.controller.stream.api.grpc.v1.Controller.RemoveWriterRequest;
import io.pravega.controller.stream.api.grpc.v1.Controller.RemoveWriterResponse;
import io.pravega.controller.stream.api.grpc.v1.Controller.ScaleRequest;
import io.pravega.controller.stream.api.grpc.v1.Controller.ScaleResponse;
import io.pravega.controller.stream.api.grpc.v1.Controller.ScaleStatusRequest;
import io.pravega.controller.stream.api.grpc.v1.Controller.ScaleStatusResponse;
import io.pravega.controller.stream.api.grpc.v1.Controller.ScopeInfo;
import io.pravega.controller.stream.api.grpc.v1.Controller.SegmentRange;
import io.pravega.controller.stream.api.grpc.v1.Controller.SegmentRanges;
import io.pravega.controller.stream.api.grpc.v1.Controller.SegmentValidityResponse;
import io.pravega.controller.stream.api.grpc.v1.Controller.SegmentsAtTime;
import io.pravega.controller.stream.api.grpc.v1.Controller.StreamConfig;
import io.pravega.controller.stream.api.grpc.v1.Controller.StreamCutRangeResponse;
import io.pravega.controller.stream.api.grpc.v1.Controller.StreamInfo;
import io.pravega.controller.stream.api.grpc.v1.Controller.StreamsInScopeRequest;
import io.pravega.controller.stream.api.grpc.v1.Controller.StreamsInScopeResponse;
import io.pravega.controller.stream.api.grpc.v1.Controller.SuccessorResponse;
import io.pravega.controller.stream.api.grpc.v1.Controller.TimestampFromWriter;
import io.pravega.controller.stream.api.grpc.v1.Controller.TimestampResponse;
import io.pravega.controller.stream.api.grpc.v1.Controller.TxnRequest;
import io.pravega.controller.stream.api.grpc.v1.Controller.TxnState;
import io.pravega.controller.stream.api.grpc.v1.Controller.TxnStatus;
import io.pravega.controller.stream.api.grpc.v1.Controller.UpdateStreamStatus;
import io.pravega.controller.stream.api.grpc.v1.ControllerServiceGrpc;
import io.pravega.controller.stream.api.grpc.v1.ControllerServiceGrpc.ControllerServiceStub;
import io.pravega.controller.stream.api.grpc.v1.Controller.KVTablesInScopeRequest;
import io.pravega.controller.stream.api.grpc.v1.Controller.KVTablesInScopeResponse;
import io.pravega.controller.stream.api.grpc.v1.Controller.DeleteKVTableStatus;

import io.pravega.shared.controller.tracing.RPCTracingHelpers;
import io.pravega.shared.protocol.netty.PravegaNodeUri;
import java.io.File;
import java.util.AbstractMap;
import java.util.Collection;
import java.util.Collections;
import java.util.HashMap;
import java.util.List;
import java.util.Map;
import java.util.NavigableMap;
import java.util.TreeMap;
import java.util.UUID;
import java.util.concurrent.CompletableFuture;
import java.util.concurrent.CompletionException;
import java.util.concurrent.ScheduledExecutorService;
import java.util.concurrent.TimeUnit;
import java.util.concurrent.atomic.AtomicBoolean;
import java.util.function.Function;
import java.util.function.Supplier;
import java.util.stream.Collectors;
import javax.net.ssl.SSLException;
import org.slf4j.LoggerFactory;

import static io.pravega.controller.stream.api.grpc.v1.Controller.*;

/**
 * RPC based client implementation of Stream Controller V1 API.
 */
public class ControllerImpl implements Controller {

    private static final TagLogger log = new TagLogger(LoggerFactory.getLogger(ControllerImpl.class));

    // The default keepalive interval for the gRPC transport to ensure long running RPCs are tested for connectivity.
    // This value should be greater than the permissible value configured at the server which is by default 5 minutes.
    private static final long DEFAULT_KEEPALIVE_TIME_MINUTES = 6;

    // The internal retry object to handle RPC failures.
    private final Retry.RetryAndThrowConditionally retryConfig;

    // The executor supplied by the appication to handle internal retries.
    private final ScheduledExecutorService executor;

    // Flag to indicate if the client is closed.
    private final AtomicBoolean closed = new AtomicBoolean(false);

    // io.grpc.Channel used by the grpc client for Controller Service.
    private final ManagedChannel channel;

    // The gRPC client for the Controller Service.
    private final ControllerServiceStub client;

    // Generate random numbers for request ids.
    private final Supplier<Long> requestIdGenerator = RandomFactory.create()::nextLong;

    private final long timeoutMillis;
    
    /**
     * Creates a new instance of the Controller client class.
     *
     * @param config        The configuration for this client implementation.
     * @param executor      The executor service to be used for handling retries.
     */
    public ControllerImpl(final ControllerImplConfig config,
                          final ScheduledExecutorService executor) {
        this(NettyChannelBuilder.forTarget(config.getClientConfig().getControllerURI().toString())
                                .nameResolverFactory(new ControllerResolverFactory(executor))
                                .defaultLoadBalancingPolicy("round_robin")
                                .keepAliveTime(DEFAULT_KEEPALIVE_TIME_MINUTES, TimeUnit.MINUTES),
                config, executor);
        log.info("Controller client connecting to server at {}", config.getClientConfig().getControllerURI().getAuthority());
    }

    /**
     * Creates a new instance of the Controller client class.
     *  @param channelBuilder The channel builder to connect to the service instance.
     * @param config         The configuration for this client implementation.
     * @param executor       The executor service to be used internally.
     */
    @VisibleForTesting
    public ControllerImpl(ManagedChannelBuilder<?> channelBuilder, final ControllerImplConfig config,
                          final ScheduledExecutorService executor) {
        Preconditions.checkNotNull(channelBuilder, "channelBuilder");
        this.executor = executor;
        this.retryConfig = createRetryConfig(config);

        if (config.getClientConfig().isEnableTlsToController()) {
            log.debug("Setting up a SSL/TLS channel builder");
            SslContextBuilder sslContextBuilder;
            String trustStore = config.getClientConfig().getTrustStore();
            sslContextBuilder = GrpcSslContexts.forClient();
            if (!Strings.isNullOrEmpty(trustStore)) {
                sslContextBuilder = sslContextBuilder.trustManager(new File(trustStore));
            }
            try {
                channelBuilder = ((NettyChannelBuilder) channelBuilder).sslContext(sslContextBuilder.build())
                                                                       .negotiationType(NegotiationType.TLS);
            } catch (SSLException e) {
                throw new CompletionException(e);
            }
        } else {
            log.debug("Using a plaintext channel builder");
            channelBuilder = ((NettyChannelBuilder) channelBuilder).negotiationType(NegotiationType.PLAINTEXT);
        }

        // Trace channel.
        channelBuilder = channelBuilder.intercept(RPCTracingHelpers.getClientInterceptor());

        // Create Async RPC client.
        this.channel = channelBuilder.build();
        this.client = getClientWithCredentials(config);
        this.timeoutMillis = config.getTimeoutMillis();
    }

    private ControllerServiceStub getClientWithCredentials(ControllerImplConfig config) {
        ControllerServiceStub client = ControllerServiceGrpc.newStub(this.channel);
        try {
            Credentials credentials = config.getClientConfig().getCredentials();
            if (credentials != null) {
                PravegaCredentialsWrapper wrapper = new PravegaCredentialsWrapper(credentials);
                client = client.withCallCredentials(MoreCallCredentials.from(wrapper));
            }
        } catch (Exception e) {
            log.error("Error while setting credentials to controller client", e);
            closeChannel();
            throw e;
        }
        return client;
    }

    @SuppressWarnings("checkstyle:ReturnCount")
    private RetryAndThrowConditionally createRetryConfig(final ControllerImplConfig config) {
        return Retry.withExpBackoff(config.getInitialBackoffMillis(), config.getBackoffMultiple(),
                                    config.getRetryAttempts(), config.getMaxBackoffMillis())
                .retryWhen(e -> {
                    Throwable cause = Exceptions.unwrap(e);
                    if (cause instanceof StatusRuntimeException) {
                        Code code = ((StatusRuntimeException) cause).getStatus().getCode();
                        switch (code) {
                        case ABORTED: return true;
                        case ALREADY_EXISTS: return false;
                        case CANCELLED: return true;
                        case DATA_LOSS: return true;
                        case DEADLINE_EXCEEDED: return true;
                        case FAILED_PRECONDITION: return true;
                        case INTERNAL: return true;
                        case INVALID_ARGUMENT: return false;
                        case NOT_FOUND: return false;
                        case OK: return false;
                        case OUT_OF_RANGE: return false;
                        case PERMISSION_DENIED: return false;
                        case RESOURCE_EXHAUSTED: return true;
                        case UNAUTHENTICATED: return false;
                        case UNAVAILABLE: return true;
                        case UNIMPLEMENTED: return false;
                        case UNKNOWN: return true;
                        }
                        return true;
                    } else {
                        return false;
                    }
                });
    }

    @Override
    public CompletableFuture<Boolean> createScope(final String scopeName) {
        Exceptions.checkNotClosed(closed.get(), this);
        final long requestId = requestIdGenerator.get();
        long traceId = LoggerHelpers.traceEnter(log, "createScope", scopeName, requestId);

        final CompletableFuture<CreateScopeStatus> result = this.retryConfig.runAsync(() -> {
            RPCAsyncCallback<CreateScopeStatus> callback = new RPCAsyncCallback<>(requestId, "createScope", scopeName);
            new ControllerClientTagger(client, timeoutMillis).withTag(requestId, "createScope", scopeName)
                                                        .createScope(ScopeInfo.newBuilder().setScope(scopeName).build(), callback);
            return callback.getFuture();
        }, this.executor);
        return result.thenApply(x -> {
                switch (x.getStatus()) {
                case FAILURE:
                    log.warn(requestId, "Failed to create scope: {}", scopeName);
                    throw new ControllerFailureException("Failed to create scope: " + scopeName);
                case INVALID_SCOPE_NAME:
                    log.warn(requestId, "Illegal scope name: {}", scopeName);
                    throw new IllegalArgumentException("Illegal scope name: " + scopeName);
                case SCOPE_EXISTS:
                    log.warn(requestId, "Scope already exists: {}", scopeName);
                    return false;
                case SUCCESS:
                    log.info(requestId, "Scope created successfully: {}", scopeName);
                    return true;
                case UNRECOGNIZED:
                default:
                    throw new ControllerFailureException("Unknown return status creating scope " + scopeName
                                                         + " " + x.getStatus());
                }
            }).whenComplete((x, e) -> {
                if (e != null) {
                    log.warn(requestId, "createScope {} failed: ", scopeName, e);
                }
                LoggerHelpers.traceLeave(log, "createScope", traceId, scopeName, requestId);
            });
    }

    @Override
    public CompletableFuture<Boolean> checkScopeExists(String scopeName) {
        Exceptions.checkNotClosed(closed.get(), this);
        final long requestId = requestIdGenerator.get();
        long traceId = LoggerHelpers.traceEnter(log, "checkScopeExists", scopeName, requestId);

        final CompletableFuture<Boolean> result = this.retryConfig.runAsync(() -> {
            RPCAsyncCallback<ExistsResponse> callback = new RPCAsyncCallback<>(requestId, "checkScopeExists", scopeName);
            new ControllerClientTagger(client, timeoutMillis).withTag(requestId, "checkScopeExists", scopeName)
                                                             .checkScopeExists(ScopeInfo.newBuilder().setScope(scopeName).build(), callback);
            return callback.getFuture().thenApply(ExistsResponse::getExists);
        }, this.executor);
        return result.whenComplete((x, e) -> {
            if (e != null) {
                log.warn(requestId, "checkScopeExists {} failed: ", scopeName, e);
            }
            LoggerHelpers.traceLeave(log, "checkScopeExists", traceId, scopeName, requestId);
        });
    }

    @Override
    public AsyncIterator<String> listScopes() {
        Exceptions.checkNotClosed(closed.get(), this);
        long traceId = LoggerHelpers.traceEnter(log, "listScopes");
        long requestId = requestIdGenerator.get();
        try {
            final Function<ContinuationToken, CompletableFuture<Map.Entry<ContinuationToken, Collection<String>>>> function =
                    token -> this.retryConfig.runAsync(() -> {
                        RPCAsyncCallback<ScopesResponse> callback = new RPCAsyncCallback<>(requestId, "listScopes");
                        
                        new ControllerClientTagger(client, timeoutMillis).withTag(requestId, "listScopes")
                                                                    .listScopes(ScopesRequest
                                                                  .newBuilder().setContinuationToken(token).build(), callback);
                        return callback.getFuture()
                                       .thenApply(x -> {
                                               List<String> result = x.getScopesList();
                                               return new AbstractMap.SimpleEntry<>(x.getContinuationToken(), result);
                                       });
                    }, this.executor);
            return new ContinuationTokenAsyncIterator<>(function, ContinuationToken.newBuilder().build());
        } finally {
            LoggerHelpers.traceLeave(log, "listStreams", traceId);
        }
    }
    
    @Override
    public AsyncIterator<Stream> listStreams(String scopeName) {
        Exceptions.checkNotClosed(closed.get(), this);
        long traceId = LoggerHelpers.traceEnter(log, "listStreams", scopeName);
        long requestId = requestIdGenerator.get();
        try {
            final Function<ContinuationToken, CompletableFuture<Map.Entry<ContinuationToken, Collection<Stream>>>> function =
                    token -> this.retryConfig.runAsync(() -> {
                        RPCAsyncCallback<StreamsInScopeResponse> callback = new RPCAsyncCallback<>(requestId, "listStreams", scopeName);
                        ScopeInfo scopeInfo = ScopeInfo.newBuilder().setScope(scopeName).build();
                        new ControllerClientTagger(client, timeoutMillis).withTag(requestId, "listStreams", scopeName)
                                                                    .listStreamsInScope(StreamsInScopeRequest
                                                                  .newBuilder().setScope(scopeInfo).setContinuationToken(token).build(), callback);
                        return callback.getFuture()
                                       .thenApply(x -> {
                                           switch (x.getStatus()) {
                                               case SCOPE_NOT_FOUND:
                                                   log.warn(requestId, "Scope not found: {}", scopeName);
                                                   throw new NoSuchScopeException();
                                               case FAILURE:
                                                   log.warn(requestId, "Internal Server Error while trying to list streams in scope: {}", scopeName);
                                                   throw new RuntimeException("Failure while trying to list streams");
                                               case SUCCESS:
                                               // we will treat all other case as success for backward 
                                               // compatibility reasons
                                               default: 
                                                   List<Stream> result = x.getStreamsList().stream()
                                                                          .map(y -> new StreamImpl(y.getScope(), y.getStream())).collect(Collectors.toList());
                                                   return new AbstractMap.SimpleEntry<>(x.getContinuationToken(), result);
                                           }
                                       });
                    }, this.executor);
            return new ContinuationTokenAsyncIterator<>(function, ContinuationToken.newBuilder().build());
        } finally {
            LoggerHelpers.traceLeave(log, "listStreams", traceId);
        }
    }

    @Override
    public CompletableFuture<Boolean> deleteScope(String scopeName) {
        Exceptions.checkNotClosed(closed.get(), this);
        final long requestId = requestIdGenerator.get();
        long traceId = LoggerHelpers.traceEnter(log, "deleteScope", scopeName, requestId);

        final CompletableFuture<DeleteScopeStatus> result = this.retryConfig.runAsync(() -> {
            RPCAsyncCallback<DeleteScopeStatus> callback = new RPCAsyncCallback<>(requestId, "deleteScope", scopeName);
            new ControllerClientTagger(client, timeoutMillis).withTag(requestId, "deleteScope", scopeName)
                                                        .deleteScope(ScopeInfo.newBuilder().setScope(scopeName).build(), callback);
            return callback.getFuture();
        }, this.executor);
        return result.thenApply(x -> {
            switch (x.getStatus()) {
                case FAILURE:
                    log.warn(requestId, "Failed to delete scope: {}", scopeName);
                    throw new ControllerFailureException("Failed to delete scope: " + scopeName);
                case SCOPE_NOT_EMPTY:
                    log.warn(requestId, "Cannot delete non empty scope: {}", scopeName);
                    throw new IllegalStateException("Scope " + scopeName + " is not empty.");
                case SCOPE_NOT_FOUND:
                    log.warn(requestId, "Scope not found: {}", scopeName);
                    return false;
                case SUCCESS:
                    log.info(requestId, "Scope deleted successfully: {}", scopeName);
                    return true;
                case UNRECOGNIZED:
                default:
                    throw new ControllerFailureException("Unknown return status deleting scope " + scopeName
                                                         + " " + x.getStatus());
                }
            }).whenComplete((x, e) -> {
                if (e != null) {
                    log.warn(requestId, "deleteScope {} failed: ", scopeName, e);
                }
                LoggerHelpers.traceLeave(log, "deleteScope", traceId, scopeName, requestId);
            });
    }

    @Override
    public CompletableFuture<Boolean> createStream(String scope, String streamName, final StreamConfiguration streamConfig) {
        Exceptions.checkNotNullOrEmpty(scope, "scope");
        Exceptions.checkNotClosed(closed.get(), this);
        Preconditions.checkNotNull(streamConfig, "streamConfig");
        final long requestId = requestIdGenerator.get();
        long traceId = LoggerHelpers.traceEnter(log, "createStream", streamConfig, requestId);

        final CompletableFuture<CreateStreamStatus> result = this.retryConfig.runAsync(() -> {
            RPCAsyncCallback<CreateStreamStatus> callback = new RPCAsyncCallback<>(requestId, "createStream", scope, streamName, streamConfig);
            new ControllerClientTagger(client, timeoutMillis).withTag(requestId, "createStream", scope, streamName)
                                                        .createStream(ModelHelper.decode(scope, streamName, streamConfig), callback);
            return callback.getFuture();
        }, this.executor);
        return result.thenApply(x -> {
            switch (x.getStatus()) {
            case FAILURE:
                log.warn(requestId, "Failed to create stream: {}", streamName);
                throw new ControllerFailureException("Failed to create stream: " + streamConfig);
            case INVALID_STREAM_NAME:
                log.warn(requestId, "Illegal stream name: {}", streamName);
                throw new IllegalArgumentException("Illegal stream name: " + streamConfig);
            case SCOPE_NOT_FOUND:
                log.warn(requestId, "Scope not found: {}", scope);
                throw new IllegalArgumentException("Scope does not exist: " + streamConfig);
            case STREAM_EXISTS:
                log.warn(requestId, "Stream already exists: {}", streamName);
                return false;
            case SUCCESS:
                log.info(requestId, "Stream created successfully: {}", streamName);
                return true;
            case UNRECOGNIZED:
            default:
                throw new ControllerFailureException("Unknown return status creating stream " + streamConfig
                                                     + " " + x.getStatus());
            }
        }).whenComplete((x, e) -> {
            if (e != null) {
                log.warn(requestId, "createStream {}/{} failed: ", scope, streamName, e);
            }
            LoggerHelpers.traceLeave(log, "createStream", traceId, streamConfig, requestId);
        });
    }

    @Override
    public CompletableFuture<Boolean> checkStreamExists(String scopeName, String streamName) {
        Exceptions.checkNotClosed(closed.get(), this);
        final long requestId = requestIdGenerator.get();
        long traceId = LoggerHelpers.traceEnter(log, "checkStreamExists", scopeName, streamName, requestId);

        final CompletableFuture<Boolean> result = this.retryConfig.runAsync(() -> {
            RPCAsyncCallback<ExistsResponse> callback = new RPCAsyncCallback<>(requestId, "checkStreamExists", scopeName, streamName);
            new ControllerClientTagger(client, timeoutMillis).withTag(requestId, "checkStreamExists", scopeName, streamName)
                                                             .checkStreamExists(StreamInfo.newBuilder().setScope(scopeName)
                                                                                          .setStream(streamName).build(), callback);
            return callback.getFuture().thenApply(ExistsResponse::getExists);
        }, this.executor);
        return result.whenComplete((x, e) -> {
            if (e != null) {
                log.warn(requestId, "checkStreamExists {}/{} failed: ", scopeName, streamName, e);
            }
            LoggerHelpers.traceLeave(log, "checkStreamExists", traceId, scopeName, streamName, requestId);
        });
    }

    @Override
    public CompletableFuture<Boolean> updateStream(String scope, String streamName, final StreamConfiguration streamConfig) {
        Exceptions.checkNotClosed(closed.get(), this);
        Preconditions.checkNotNull(streamConfig, "streamConfig");
        final long requestId = requestIdGenerator.get();
        long traceId = LoggerHelpers.traceEnter(log, "updateStream", streamConfig, requestId);

        final CompletableFuture<UpdateStreamStatus> result = this.retryConfig.runAsync(() -> {
            RPCAsyncCallback<UpdateStreamStatus> callback = new RPCAsyncCallback<>(requestId, "updateStream", scope, streamName, streamConfig);
            new ControllerClientTagger(client, timeoutMillis).withTag(requestId, "updateStream", scope, streamName)
                                                        .updateStream(ModelHelper.decode(scope, streamName, streamConfig), callback);
            return callback.getFuture();
        }, this.executor);
        return result.thenApply(x -> {
            switch (x.getStatus()) {
            case FAILURE:
                log.warn(requestId, "Failed to update stream: {}", streamName);
                throw new ControllerFailureException("Failed to update stream: " + streamConfig);
            case SCOPE_NOT_FOUND:
                log.warn(requestId, "Scope not found: {}", scope);
                throw new IllegalArgumentException("Scope does not exist: " + streamConfig);
            case STREAM_NOT_FOUND:
                log.warn(requestId, "Stream does not exist: {}", streamName);
                throw new IllegalArgumentException("Stream does not exist: " + streamConfig);
            case SUCCESS:
                log.info(requestId, "Successfully updated stream: {}", streamName);
                return true;
            case UNRECOGNIZED:
            default:
                throw new ControllerFailureException("Unknown return status updating stream " + streamConfig
                                                     + " " + x.getStatus());
            }
        }).whenComplete((x, e) -> {
            if (e != null) {
                log.warn(requestId, "updateStream {}/{} failed: ", scope, streamName, e);
            }
            LoggerHelpers.traceLeave(log, "updateStream", traceId, streamConfig, requestId);
        });
    }

    @Override
    public CompletableFuture<Boolean> truncateStream(final String scope, final String stream, final StreamCut streamCut) {
        return truncateStream(scope, stream, getStreamCutMap(streamCut));
    }

    private CompletableFuture<Boolean> truncateStream(final String scope, final String stream, final Map<Long, Long> streamCut) {
        Exceptions.checkNotClosed(closed.get(), this);
        Preconditions.checkNotNull(streamCut, "streamCut");
        final long requestId = requestIdGenerator.get();
        long traceId = LoggerHelpers.traceEnter(log, "truncateStream", streamCut, requestId);

        final CompletableFuture<UpdateStreamStatus> result = this.retryConfig.runAsync(() -> {
            RPCAsyncCallback<UpdateStreamStatus> callback = new RPCAsyncCallback<>(requestId, "truncateStream", scope, stream);
            new ControllerClientTagger(client, timeoutMillis).withTag(requestId, "truncateStream", scope, stream)
                                                        .truncateStream(ModelHelper.decode(scope, stream, streamCut), callback);
            return callback.getFuture();
        }, this.executor);
        return result.thenApply(x -> {
            switch (x.getStatus()) {
                case FAILURE:
                    log.warn(requestId, "Failed to truncate stream: {}/{}", scope, stream);
                    throw new ControllerFailureException("Failed to truncate stream: " + scope + "/" + stream);
                case SCOPE_NOT_FOUND:
                    log.warn(requestId, "Scope not found: {}", scope);
                    throw new IllegalArgumentException("Scope does not exist: " + scope);
                case STREAM_NOT_FOUND:
                    log.warn(requestId, "Stream does not exist: {}/{}", scope, stream);
                    throw new IllegalArgumentException("Stream does not exist: " + stream);
                case SUCCESS:
                    log.info(requestId, "Successfully updated stream: {}/{}", scope, stream);
                    return true;
                case UNRECOGNIZED:
                default:
                    throw new ControllerFailureException("Unknown return status truncating stream " + scope + "/" + stream
                            + " " + x.getStatus());
            }
        }).whenComplete((x, e) -> {
            if (e != null) {
                log.warn(requestId, "truncateStream {}/{} failed: ", scope, stream, e);
            }
            LoggerHelpers.traceLeave(log, "truncateStream", traceId, streamCut, requestId);
        });
    }

    @Override
    public CancellableRequest<Boolean> scaleStream(final Stream stream, final List<Long> sealedSegments,
                                                   final Map<Double, Double> newKeyRanges,
                                                   final ScheduledExecutorService executor) {
        Exceptions.checkNotClosed(closed.get(), this);
        CancellableRequest<Boolean> cancellableRequest = new CancellableRequest<>();
        final long requestId = requestIdGenerator.get();
        long traceId = LoggerHelpers.traceEnter(log, "scaleStream", stream, requestId);
        startScaleInternal(stream, sealedSegments, newKeyRanges, "scaleStream", requestId)
                .whenComplete((startScaleResponse, e) -> {
                    if (e != null) {
                        log.error(requestId, "Failed to start scale for stream {}", stream, e);
                        cancellableRequest.start(() -> Futures.failedFuture(e), any -> true, executor);
                    } else {
                        try {
                            final boolean started = handleScaleResponse(stream, startScaleResponse, requestId);
                            cancellableRequest.start(() -> {
                                if (started) {
                                    return checkScaleStatus(stream, startScaleResponse.getEpoch());
                                } else {
                                    return CompletableFuture.completedFuture(false);
                                }
                            }, isDone -> !started || isDone, executor);
                            LoggerHelpers.traceLeave(log, "scaleStream", traceId, stream, requestId);
                        } catch (Exception ex) {
                            log.warn(requestId, "Failed to handle scale response: ", ex);
                            cancellableRequest.start(() -> Futures.failedFuture(ex), any -> true, executor);
                        }
                    }
                });

        return cancellableRequest;
    }

    @Override
    public CompletableFuture<Boolean> startScale(final Stream stream, final List<Long> sealedSegments,
                                                  final Map<Double, Double> newKeyRanges) {
        Exceptions.checkNotClosed(closed.get(), this);
        final long requestId = requestIdGenerator.get();
        long traceId = LoggerHelpers.traceEnter(log, "scaleStream", stream, requestId);
        return startScaleInternal(stream, sealedSegments, newKeyRanges, "scaleStream", requestId)
                .thenApply(response -> handleScaleResponse(stream, response, traceId))
                .whenComplete((x, e) -> {
                    if (e != null) {
                        log.warn(requestId, "Failed to start scale of stream: {} ", stream.getStreamName(), e);
                    }
                    LoggerHelpers.traceLeave(log, "scaleStream", traceId, stream, requestId);
                });
    }

    private Boolean handleScaleResponse(Stream stream, ScaleResponse response, long requestId) {
        switch (response.getStatus()) {
        case FAILURE:
            log.warn(requestId, "Failed to scale stream: {}", stream.getStreamName());
            throw new ControllerFailureException("Failed to scale stream: " + stream);
        case PRECONDITION_FAILED:
            log.warn(requestId, "Precondition failed for scale stream: {}", stream.getStreamName());
            return false;
        case STARTED:
            log.info(requestId, "Successfully started scale stream: {}", stream.getStreamName());
            return true;
        case UNRECOGNIZED:
        default:
            throw new ControllerFailureException("Unknown return status scaling stream " + stream + " " + response.getStatus());
        }
    }

    @Override
    public CompletableFuture<Boolean> checkScaleStatus(final Stream stream, final int scaleEpoch) {
        Exceptions.checkNotClosed(closed.get(), this);
        Preconditions.checkNotNull(stream, "stream");
        Preconditions.checkArgument(scaleEpoch >= 0);

        long traceId = LoggerHelpers.traceEnter(log, "checkScale", stream);
        final CompletableFuture<ScaleStatusResponse> result = this.retryConfig.runAsync(() -> {
            RPCAsyncCallback<ScaleStatusResponse> callback = new RPCAsyncCallback<>(traceId, "checkScale", stream, scaleEpoch);
            client.withDeadlineAfter(timeoutMillis, TimeUnit.MILLISECONDS).checkScale(ScaleStatusRequest.newBuilder()
                            .setStreamInfo(ModelHelper.createStreamInfo(stream.getScope(), stream.getStreamName()))
                            .setEpoch(scaleEpoch)
                            .build(),
                    callback);
            return callback.getFuture();
        }, this.executor);
        return result.thenApply(response -> {
            switch (response.getStatus()) {
                case IN_PROGRESS:
                    return false;
                case SUCCESS:
                    return true;
                case INVALID_INPUT:
                    log.warn("Failed to check scale status of stream " + stream.getStreamName() + " because of invalid input");
                    throw new ControllerFailureException("invalid input");
                case INTERNAL_ERROR:
                default:
                    throw new ControllerFailureException("Unknown return status checking scale of stream "  + stream + " "
                            + response.getStatus());
            }
        }).whenComplete((x, e) -> {
            if (e != null) {
                log.warn("checkScaleStatus {} failed: ", stream.getStreamName(), e);
            }
            LoggerHelpers.traceLeave(log, "checkScale", traceId);
        });
    }

    private CompletableFuture<ScaleResponse> startScaleInternal(final Stream stream, final List<Long> sealedSegments,
                                                                final Map<Double, Double> newKeyRanges, String method,
                                                                long requestId) {
        Preconditions.checkNotNull(stream, "stream");
        Preconditions.checkNotNull(sealedSegments, "sealedSegments");
        Preconditions.checkNotNull(newKeyRanges, "newKeyRanges");

        final CompletableFuture<ScaleResponse> result = this.retryConfig.runAsync(() -> {
            RPCAsyncCallback<ScaleResponse> callback = new RPCAsyncCallback<>(requestId, method, stream);
            long scaleTimestamp = System.currentTimeMillis();
            new ControllerClientTagger(client, timeoutMillis)
                    .withTag(requestId, method, stream.getScope(), stream.getStreamName(), String.valueOf(scaleTimestamp))
                    .scale(ScaleRequest.newBuilder()
                                       .setStreamInfo(ModelHelper.createStreamInfo(stream.getScope(), stream.getStreamName()))
                                       .addAllSealedSegments(sealedSegments)
                                       .addAllNewKeyRanges(newKeyRanges.entrySet().stream()
                                                                       .map(x -> ScaleRequest.KeyRangeEntry.newBuilder()
                                                                                                           .setStart(x.getKey()).setEnd(x.getValue()).build())
                                                                       .collect(Collectors.toList()))
                                       .setScaleTimestamp(scaleTimestamp)
                                       .build(),
                            callback);
            return callback.getFuture();
        }, this.executor);
        return result;
    }

    @Override
    public CompletableFuture<Boolean> sealStream(final String scope, final String streamName) {
        Exceptions.checkNotClosed(closed.get(), this);
        Exceptions.checkNotNullOrEmpty(scope, "scope");
        Exceptions.checkNotNullOrEmpty(streamName, "streamName");
        final long requestId = requestIdGenerator.get();
        long traceId = LoggerHelpers.traceEnter(log, "sealStream", scope, streamName, requestId);

        final CompletableFuture<UpdateStreamStatus> result = this.retryConfig.runAsync(() -> {
            RPCAsyncCallback<UpdateStreamStatus> callback = new RPCAsyncCallback<>(requestId, "sealStream", scope, streamName);
            new ControllerClientTagger(client, timeoutMillis).withTag(requestId, "sealStream", scope, streamName)
                                                        .sealStream(ModelHelper.createStreamInfo(scope, streamName), callback);
            return callback.getFuture();
        }, this.executor);
        return result.thenApply(x -> {
            switch (x.getStatus()) {
            case FAILURE:
                log.warn(requestId, "Failed to seal stream: {}", streamName);
                throw new ControllerFailureException("Failed to seal stream: " + streamName);
            case SCOPE_NOT_FOUND:
                log.warn(requestId, "Scope not found: {}", scope);
                throw new InvalidStreamException("Scope does not exist: " + scope);
            case STREAM_NOT_FOUND:
                log.warn(requestId, "Stream does not exist: {}", streamName);
                throw new InvalidStreamException("Stream does not exist: " + streamName);
            case SUCCESS:
                log.info(requestId, "Successfully sealed stream: {}", streamName);
                return true;
            case UNRECOGNIZED:
            default:
                throw new ControllerFailureException("Unknown return status sealing stream " + streamName + " " + x.getStatus());
            }
        }).whenComplete((x, e) -> {
            if (e != null) {
                log.warn(requestId, "sealStream {}/{} failed: ", scope, streamName, e);
            }
            LoggerHelpers.traceLeave(log, "sealStream", traceId, scope, streamName, requestId);
        });
    }

    @Override
    public CompletableFuture<Boolean> deleteStream(final String scope, final String streamName) {
        Exceptions.checkNotClosed(closed.get(), this);
        Exceptions.checkNotNullOrEmpty(scope, "scope");
        Exceptions.checkNotNullOrEmpty(streamName, "streamName");
        final long requestId = requestIdGenerator.get();
        long traceId = LoggerHelpers.traceEnter(log, "deleteStream", scope, streamName, requestId);

        final CompletableFuture<DeleteStreamStatus> result = this.retryConfig.runAsync(() -> {
            RPCAsyncCallback<DeleteStreamStatus> callback = new RPCAsyncCallback<>(requestId, "deleteStream", scope, streamName);
            new ControllerClientTagger(client, timeoutMillis).withTag(requestId, "deleteStream", scope, streamName)
                                                        .deleteStream(ModelHelper.createStreamInfo(scope, streamName), callback);
            return callback.getFuture();
        }, this.executor);
        return result.thenApply(x -> {
            switch (x.getStatus()) {
            case FAILURE:
                log.warn(requestId, "Failed to delete stream: {}", streamName);
                throw new ControllerFailureException("Failed to delete stream: " + streamName);
            case STREAM_NOT_FOUND:
                log.warn(requestId, "Stream does not exist: {}", streamName);
                return false;
            case STREAM_NOT_SEALED:
                log.warn(requestId, "Stream is not sealed: {}", streamName);
                throw new IllegalArgumentException("Stream is not sealed: " + streamName);
            case SUCCESS:
                log.info(requestId, "Successfully deleted stream: {}", streamName);
                return true;
            case UNRECOGNIZED:
            default:
                throw new ControllerFailureException("Unknown return status deleting stream " + streamName + " " + x.getStatus());
            }
        }).whenComplete((x, e) -> {
            if (e != null) {
                log.warn(requestId, "deleteStream {}/{} failed: ", scope, streamName, e);
            }
            LoggerHelpers.traceLeave(log, "deleteStream", traceId, scope, streamName, requestId);
        });
    }

    @Override
    public CompletableFuture<Map<Segment, Long>> getSegmentsAtTime(final Stream stream, final long timestamp) {
        Exceptions.checkNotClosed(closed.get(), this);
        Preconditions.checkNotNull(stream, "stream");
        long traceId = LoggerHelpers.traceEnter(log, "getSegmentsAtTime", stream, timestamp);

        final CompletableFuture<SegmentsAtTime> result = this.retryConfig.runAsync(() -> {
            RPCAsyncCallback<SegmentsAtTime> callback = new RPCAsyncCallback<>(traceId, "getSegmentsAtTime", stream, timestamp);
            StreamInfo streamInfo = ModelHelper.createStreamInfo(stream.getScope(), stream.getStreamName());
            GetSegmentsRequest request = GetSegmentsRequest.newBuilder()
                    .setStreamInfo(streamInfo)
                    .setTimestamp(timestamp)
                    .build();
            client.withDeadlineAfter(timeoutMillis, TimeUnit.MILLISECONDS).getSegments(request, callback);
            return callback.getFuture();
        }, this.executor);
        return result.thenApply(segments -> {
            log.debug("Received the following data from the controller {}", segments.getSegmentsList());
            return segments.getSegmentsList()
                           .stream()
                           .collect(Collectors.toMap(location -> ModelHelper.encode(location.getSegmentId()),
                                                     location -> location.getOffset()));
        }).whenComplete((x, e) -> {
            if (e != null) {
                log.warn("get Segments of {} at time {} failed: ", stream.getStreamName(), timestamp,  e);
            }
            LoggerHelpers.traceLeave(log, "getSegmentsAtTime", traceId);
        });
    }

    @Override
    public CompletableFuture<StreamSegmentsWithPredecessors> getSuccessors(Segment segment) {
        Exceptions.checkNotClosed(closed.get(), this);
        long traceId = LoggerHelpers.traceEnter(log, "getSuccessors", segment);

        final CompletableFuture<SuccessorResponse> resultFuture = this.retryConfig.runAsync(() -> {
            RPCAsyncCallback<SuccessorResponse> callback = new RPCAsyncCallback<>(traceId, "getSuccessors", segment);
            client.withDeadlineAfter(timeoutMillis, TimeUnit.MILLISECONDS)
                  .getSegmentsImmediatelyFollowing(ModelHelper.decode(segment), callback);
            return callback.getFuture();
        }, this.executor);
        return resultFuture.thenApply(successors -> {
            log.debug("Received the following data from the controller {}", successors.getSegmentsList());
            Map<SegmentWithRange, List<Long>> result = new HashMap<>();
            for (SuccessorResponse.SegmentEntry entry : successors.getSegmentsList()) {
                result.put(ModelHelper.encode(entry.getSegment()), entry.getValueList());
            }
            return new StreamSegmentsWithPredecessors(result, successors.getDelegationToken());
        }).whenComplete((x, e) -> {
            if (e != null) {
                log.warn("getSuccessors of segment {} failed: ", segment.getSegmentId(), e);
            }
            LoggerHelpers.traceLeave(log, "getSuccessors", traceId);
        });
    }

    @Override
    public CompletableFuture<StreamSegmentSuccessors> getSuccessors(final StreamCut from) {
        Exceptions.checkNotClosed(closed.get(), this);
        Stream stream = from.asImpl().getStream();
        long traceId = LoggerHelpers.traceEnter(log, "getSuccessors", stream);

        return getSegmentsBetweenStreamCuts(from, StreamCut.UNBOUNDED).whenComplete((x, e) -> {
            if (e != null) {
                log.warn("getSuccessorsFromCut for {} failed: ", stream.getStreamName(), e);
            }
            LoggerHelpers.traceLeave(log, "getSuccessors", traceId);
        });
    }

    @Override
    public CompletableFuture<StreamSegmentSuccessors> getSegments(final StreamCut fromStreamCut, final StreamCut toStreamCut) {
        Exceptions.checkNotClosed(closed.get(), this);
        Preconditions.checkNotNull(fromStreamCut, "fromStreamCut");
        Preconditions.checkNotNull(toStreamCut, "toStreamCut");
        Preconditions.checkArgument(fromStreamCut.asImpl().getStream().equals(toStreamCut.asImpl().getStream()),
                "Ensure streamCuts for the same stream is passed");

        final Stream stream = fromStreamCut.asImpl().getStream();
        long traceId = LoggerHelpers.traceEnter(log, "getSegments", stream);

        return getSegmentsBetweenStreamCuts(fromStreamCut, toStreamCut).whenComplete((x, e) -> {
            if (e != null) {
                log.warn("getSegments for {} failed: ", stream.getStreamName(), e);
            }
            LoggerHelpers.traceLeave(log, "getSegments", traceId);
        });
    }

    private CompletableFuture<StreamSegmentSuccessors> getSegmentsBetweenStreamCuts(final StreamCut fromStreamCut, final StreamCut toStreamCut) {
        Exceptions.checkNotClosed(closed.get(), this);

        final Stream stream = fromStreamCut.asImpl().getStream();
        long traceId = LoggerHelpers.traceEnter(log, "getSegments", stream);
        // CompletableFuture<String> token = getOrRefreshDelegationTokenFor(stream.getScope(), stream.getStreamName());
        final CompletableFuture<StreamCutRangeResponse> resultFuture = this.retryConfig.runAsync(() -> {
            RPCAsyncCallback<StreamCutRangeResponse> callback = new RPCAsyncCallback<>(traceId, "getSuccessorsFromCut");
            client.withDeadlineAfter(timeoutMillis, TimeUnit.MILLISECONDS)
                  .getSegmentsBetween(ModelHelper.decode(stream.getScope(), stream.getStreamName(),
                    getStreamCutMap(fromStreamCut), getStreamCutMap(toStreamCut)), callback);
            return callback.getFuture();
        }, this.executor);
        return resultFuture.thenApply(response -> {
            log.debug("Received the following data from the controller {}", response.getSegmentsList());

            return new StreamSegmentSuccessors(response.getSegmentsList().stream().map(ModelHelper::encode).collect(Collectors.toSet()),
                    response.getDelegationToken());
        });
    }

    private Map<Long, Long> getStreamCutMap(StreamCut streamCut) {
        if (streamCut.equals(StreamCut.UNBOUNDED)) {
            return Collections.emptyMap();
        }
        return streamCut.asImpl().getPositions().entrySet()
                .stream().collect(Collectors.toMap(x -> x.getKey().getSegmentId(), Map.Entry::getValue));
    }

    @Override
    public CompletableFuture<StreamSegments> getCurrentSegments(final String scope, final String stream) {
        Exceptions.checkNotClosed(closed.get(), this);
        Exceptions.checkNotNullOrEmpty(scope, "scope");
        Exceptions.checkNotNullOrEmpty(stream, "stream");
        long traceId = LoggerHelpers.traceEnter(log, "getCurrentSegments", scope, stream);

        final CompletableFuture<SegmentRanges> result = this.retryConfig.runAsync(() -> {
            RPCAsyncCallback<SegmentRanges> callback = new RPCAsyncCallback<>(traceId, "getCurrentSegments", scope, stream);
            client.withDeadlineAfter(timeoutMillis, TimeUnit.MILLISECONDS)
                  .getCurrentSegments(ModelHelper.createStreamInfo(scope, stream), callback);
            return callback.getFuture();
        }, this.executor);
        return result.thenApply(this::getStreamSegments)
                     .whenComplete((x, e) -> {
                         if (e != null) {
                             log.warn("getCurrentSegments for {}/{} failed: ", scope, stream, e);
                         }
                         if (x.getNumberOfSegments() == 0 ) {
                             log.warn("getCurrentSegments for {}/{} returned zero segments since the Stream is sealed", scope, stream);
                         }
                         LoggerHelpers.traceLeave(log, "getCurrentSegments", traceId);
                     });
    }

    @Override
    public CompletableFuture<StreamSegments> getEpochSegments(final String scope, final String stream, int epoch) {
        Exceptions.checkNotClosed(closed.get(), this);
        Exceptions.checkNotNullOrEmpty(scope, "scope");
        Exceptions.checkNotNullOrEmpty(stream, "stream");
        Exceptions.checkArgument(epoch >= 0, "epoch", "Should be a positive integer");
        long traceId = LoggerHelpers.traceEnter(log, "getEpochSegments", scope, stream);

        final CompletableFuture<SegmentRanges> result = this.retryConfig.runAsync(() -> {
            RPCAsyncCallback<SegmentRanges> callback = new RPCAsyncCallback<>(traceId, "getEpochSegments", scope, stream);
            GetEpochSegmentsRequest request = GetEpochSegmentsRequest.newBuilder()
                                                                     .setStreamInfo(ModelHelper.createStreamInfo(scope, stream))
                                                                     .setEpoch(epoch)
                                                                     .build();
            client.withDeadlineAfter(timeoutMillis, TimeUnit.MILLISECONDS)
                  .getEpochSegments(request, callback);
            return callback.getFuture();
        }, this.executor);
        return result.thenApply(this::getStreamSegments)
                     .whenComplete((x, e) -> {
                         if (e != null) {
                             log.warn("getEpochSegments for {}/{} with for epoch {} failed: ", scope, stream, epoch, e);
                         }
                         LoggerHelpers.traceLeave(log, "getEpochSegments", traceId);
                     });
    }

    private StreamSegments getStreamSegments(final SegmentRanges ranges) {
        log.debug("Received the following data from the controller {}", ranges.getSegmentRangesList());
        NavigableMap<Double, SegmentWithRange> rangeMap = new TreeMap<>();
        for (SegmentRange r : ranges.getSegmentRangesList()) {
            Preconditions.checkState(r.getMinKey() <= r.getMaxKey(),
                    "Min keyrange %s was not less than maximum keyRange %s for segment %s",
                    r.getMinKey(), r.getMaxKey(), r.getSegmentId());
            rangeMap.put(r.getMaxKey(), new SegmentWithRange(ModelHelper.encode(r.getSegmentId()), r.getMinKey(), r.getMaxKey()));
        }
        return new StreamSegments(rangeMap, ranges.getDelegationToken());
    }

    @Override
    public CompletableFuture<PravegaNodeUri> getEndpointForSegment(final String qualifiedSegmentName) {
        Exceptions.checkNotClosed(closed.get(), this);
        Exceptions.checkNotNullOrEmpty(qualifiedSegmentName, "qualifiedSegmentName");
        long traceId = LoggerHelpers.traceEnter(log, "getEndpointForSegment", qualifiedSegmentName);

        final CompletableFuture<NodeUri> result = this.retryConfig.runAsync(() -> {
            RPCAsyncCallback<NodeUri> callback = new RPCAsyncCallback<>(traceId, "getEndpointForSegment", qualifiedSegmentName);
            Segment segment = Segment.fromScopedName(qualifiedSegmentName);
            client.withDeadlineAfter(timeoutMillis, TimeUnit.MILLISECONDS)
                  .getURI(ModelHelper.createSegmentId(segment.getScope(),
                    segment.getStreamName(),
                    segment.getSegmentId()),
                    callback);
            return callback.getFuture();
        }, this.executor);
        return result.thenApply(ModelHelper::encode)
                .whenComplete((x, e) -> {
                    if (e != null) {
                        log.warn("getEndpointForSegment {} failed: ", qualifiedSegmentName, e);
                    }
                    LoggerHelpers.traceLeave(log, "getEndpointForSegment", traceId);
                });
    }

    @Override
    public CompletableFuture<Boolean> isSegmentOpen(final Segment segment) {
        Exceptions.checkNotClosed(closed.get(), this);
        long traceId = LoggerHelpers.traceEnter(log, "isSegmentOpen", segment);

        final CompletableFuture<SegmentValidityResponse> result = this.retryConfig.runAsync(() -> {
            RPCAsyncCallback<SegmentValidityResponse> callback = new RPCAsyncCallback<>(traceId, "isSegmentOpen", segment);
            client.withDeadlineAfter(timeoutMillis, TimeUnit.MILLISECONDS).isSegmentValid(ModelHelper.createSegmentId(segment.getScope(),
                    segment.getStreamName(),
                    segment.getSegmentId()),
                    callback);
            return callback.getFuture();
        }, this.executor);
        return result.thenApply(SegmentValidityResponse::getResponse)
                .whenComplete((x, e) -> {
                    if (e != null) {
                        log.warn("isSegmentOpen for segment {} failed: ", segment, e);
                    }
                    LoggerHelpers.traceLeave(log, "isSegmentOpen", traceId);
                });
    }

    @Override
    public CompletableFuture<TxnSegments> createTransaction(final Stream stream, final long lease) {
        Exceptions.checkNotClosed(closed.get(), this);
        Preconditions.checkNotNull(stream, "stream");
        long traceId = LoggerHelpers.traceEnter(log, "createTransaction", stream, lease);

        final CompletableFuture<CreateTxnResponse> result = this.retryConfig.runAsync(() -> {
            RPCAsyncCallback<CreateTxnResponse> callback = new RPCAsyncCallback<>(traceId, "createTransaction", stream, lease);
            client.withDeadlineAfter(timeoutMillis, TimeUnit.MILLISECONDS).createTransaction(
                    CreateTxnRequest.newBuilder()
                            .setStreamInfo(ModelHelper.createStreamInfo(stream.getScope(), stream.getStreamName()))
                            .setLease(lease)
                            .build(),
                    callback);
            return callback.getFuture();
        }, this.executor);
        return result.thenApply(this::convert)
                .whenComplete((x, e) -> {
                    if (e != null) {
                        log.warn("createTransaction on stream {} failed: ", stream.getStreamName(), e);
                    }
                    LoggerHelpers.traceLeave(log, "createTransaction", traceId);
                });
    }

    private TxnSegments convert(CreateTxnResponse response) {
        NavigableMap<Double, SegmentWithRange> rangeMap = new TreeMap<>();

        for (SegmentRange r : response.getActiveSegmentsList()) {
            Preconditions.checkState(r.getMinKey() <= r.getMaxKey());
            rangeMap.put(r.getMaxKey(), new SegmentWithRange(ModelHelper.encode(r.getSegmentId()), r.getMinKey(), r.getMaxKey()));
        }
        StreamSegments segments = new StreamSegments(rangeMap, response.getDelegationToken());
        return new TxnSegments(segments, ModelHelper.encode(response.getTxnId()));
    }

    @Override
    public CompletableFuture<Transaction.PingStatus> pingTransaction(final Stream stream, final UUID txId, final long lease) {
        Exceptions.checkNotClosed(closed.get(), this);
        long traceId = LoggerHelpers.traceEnter(log, "pingTransaction", stream, txId, lease);

        final CompletableFuture<PingTxnStatus> result = this.retryConfig.runAsync(() -> {
            RPCAsyncCallback<PingTxnStatus> callback = new RPCAsyncCallback<>(traceId, "pingTransaction", txId, lease);
            client.withDeadlineAfter(timeoutMillis, TimeUnit.MILLISECONDS).pingTransaction(PingTxnRequest.newBuilder()
                                                 .setStreamInfo(ModelHelper.createStreamInfo(stream.getScope(), stream.getStreamName()))
                                                 .setTxnId(ModelHelper.decode(txId))
                                                 .setLease(lease).build(), callback);
            return callback.getFuture();
        }, this.executor);
        return result.thenApply(status -> {
            try {
                return ModelHelper.encode(status.getStatus(), stream + " " + txId);
            } catch (PingFailedException ex) {
                throw new CompletionException(ex);
            }
        }).whenComplete((s, e) -> {
            if (e != null) {
                log.warn("PingTransaction {} failed:", txId, e);
            }
            LoggerHelpers.traceLeave(log, "pingTransaction", traceId);
        });
    }

    @Override
    public CompletableFuture<Void> commitTransaction(final Stream stream, final String writerId, final Long timestamp, final UUID txId) {
        Exceptions.checkNotClosed(closed.get(), this);
        Preconditions.checkNotNull(stream, "stream");
        Preconditions.checkNotNull(txId, "txId");
        long traceId = LoggerHelpers.traceEnter(log, "commitTransaction", stream, txId);

        final CompletableFuture<TxnStatus> result = this.retryConfig.runAsync(() -> {
            RPCAsyncCallback<TxnStatus> callback = new RPCAsyncCallback<>(traceId, "commitTransaction", stream, writerId, timestamp, txId);
            TxnRequest.Builder txnRequest = TxnRequest.newBuilder()
                                                      .setStreamInfo(ModelHelper.createStreamInfo(stream.getScope(),
                                                                                                  stream.getStreamName()))
                                                      .setWriterId(writerId)
                                                      .setTxnId(ModelHelper.decode(txId));
            if (timestamp != null) {
                txnRequest.setTimestamp(timestamp);
            } else {
                txnRequest.setTimestamp(Long.MIN_VALUE);
            }
            client.withDeadlineAfter(timeoutMillis, TimeUnit.MILLISECONDS).commitTransaction(txnRequest.build(), callback);
            return callback.getFuture();
        }, this.executor);
        return result.thenApply(txnStatus -> {
            if (txnStatus.getStatus().equals(TxnStatus.Status.STREAM_NOT_FOUND)) {
                log.warn("Stream not found: {}", stream.getStreamName());
                throw new InvalidStreamException("Stream no longer exists: " + stream);
            }
            if (txnStatus.getStatus().equals(TxnStatus.Status.TRANSACTION_NOT_FOUND)) {
                log.warn("transaction not found: {}", txId);
                throw Exceptions.sneakyThrow(new TxnFailedException("Transaction was already either committed or aborted"));
            }
            if (txnStatus.getStatus().equals(TxnStatus.Status.SUCCESS)) {                
                return null;
            }
            log.warn("Unable to commit transaction {} commit status is {}", txId, txnStatus.getStatus());
            throw Exceptions.sneakyThrow(new TxnFailedException("Commit transaction failed with status: " + txnStatus.getStatus()));
        });
    }

    @Override
    public CompletableFuture<Void> abortTransaction(final Stream stream, final UUID txId) {
        Exceptions.checkNotClosed(closed.get(), this);
        Preconditions.checkNotNull(stream, "stream");
        Preconditions.checkNotNull(txId, "txId");
        long traceId = LoggerHelpers.traceEnter(log, "abortTransaction", stream, txId);

        final CompletableFuture<TxnStatus> result = this.retryConfig.runAsync(() -> {
            RPCAsyncCallback<TxnStatus> callback = new RPCAsyncCallback<>(traceId, "abortTransaction", stream, txId);
            client.withDeadlineAfter(timeoutMillis, TimeUnit.MILLISECONDS).abortTransaction(TxnRequest.newBuilder()
                            .setStreamInfo(ModelHelper.createStreamInfo(stream.getScope(),
                                    stream.getStreamName()))
                            .setTxnId(ModelHelper.decode(txId))
                            .build(),
                    callback);
            return callback.getFuture();
        }, this.executor);
        return result.thenApply(txnStatus -> {
            LoggerHelpers.traceLeave(log, "abortTransaction", traceId);
            if (txnStatus.getStatus().equals(TxnStatus.Status.STREAM_NOT_FOUND)) {
                log.warn("Stream not found: {}", stream.getStreamName());
                throw new InvalidStreamException("Stream no longer exists: " + stream);
            }
            if (txnStatus.getStatus().equals(TxnStatus.Status.TRANSACTION_NOT_FOUND)) {
                log.warn("transaction not found: {}", txId);
                throw Exceptions.sneakyThrow(new TxnFailedException("Transaction was already either committed or aborted"));
            }
            if (txnStatus.getStatus().equals(TxnStatus.Status.SUCCESS)) {                
                return null;
            }
            log.warn("Unable to abort transaction {} abort status is {} ", txId, txnStatus.getStatus());
            throw new RuntimeException("Error aborting transaction: " + txnStatus.getStatus());
        });
    }

    @Override
    public CompletableFuture<Transaction.Status> checkTransactionStatus(final Stream stream, final UUID txId) {
        Exceptions.checkNotClosed(closed.get(), this);
        Preconditions.checkNotNull(stream, "stream");
        Preconditions.checkNotNull(txId, "txId");
        long traceId = LoggerHelpers.traceEnter(log, "checkTransactionStatus", stream, txId);

        final CompletableFuture<TxnState> result = this.retryConfig.runAsync(() -> {
            RPCAsyncCallback<TxnState> callback = new RPCAsyncCallback<>(traceId, "checkTransactionStatus", stream, txId);
            client.withDeadlineAfter(timeoutMillis, TimeUnit.MILLISECONDS).checkTransactionState(TxnRequest.newBuilder()
                            .setStreamInfo(ModelHelper.createStreamInfo(stream.getScope(),
                                    stream.getStreamName()))
                            .setTxnId(ModelHelper.decode(txId))
                            .build(),
                    callback);
            return callback.getFuture();
        }, this.executor);
        return result.thenApply(status -> ModelHelper.encode(status.getState(), stream + " " + txId))
                .whenComplete((x, e) -> {
                    if (e != null) {
                        log.warn("checkTransactionStatus on " + stream + " " + txId + " failed: ", e);
                    }
                    LoggerHelpers.traceLeave(log, "checkTransactionStatus", traceId);
                });
    }

    @Override
    public CompletableFuture<Void> noteTimestampFromWriter(String writer, Stream stream, long timestamp, WriterPosition lastWrittenPosition) {
        Exceptions.checkNotClosed(closed.get(), this);
        Preconditions.checkNotNull(stream, "stream");
        Preconditions.checkNotNull(writer, "writer");
        Preconditions.checkNotNull(lastWrittenPosition, "lastWrittenPosition");
        long traceId = LoggerHelpers.traceEnter(log, "noteTimestampFromWriter", writer, stream);

        final CompletableFuture<TimestampResponse> result = this.retryConfig.runAsync(() -> {
            RPCAsyncCallback<TimestampResponse> callback = new RPCAsyncCallback<>(traceId, "lastWrittenPosition", writer, stream, timestamp);
            client.withDeadlineAfter(timeoutMillis, TimeUnit.MILLISECONDS).noteTimestampFromWriter(TimestampFromWriter.newBuilder()
                                                              .setWriter(writer)
                                                              .setTimestamp(timestamp)
                                                              .setPosition(ModelHelper.createStreamCut(stream, lastWrittenPosition))
                                                              .build(),
                                           callback);
            return callback.getFuture();
        }, this.executor);
        return result.thenApply(response -> {
            LoggerHelpers.traceLeave(log, "noteTimestampFromWriter", traceId);
            if (response.getResult().equals(TimestampResponse.Status.SUCCESS)) {
                return null;
            }
            log.warn("Writer " + writer + " failed to note time because: " + response.getResult()
                    + " time was: " + timestamp + " position=" + lastWrittenPosition);
            throw new RuntimeException("failed to note time because: " + response.getResult());
        });
    }

    @Override
    public CompletableFuture<Void> removeWriter(String writerId, Stream stream) {
        Exceptions.checkNotClosed(closed.get(), this);
        Preconditions.checkNotNull(stream, "stream");
        Preconditions.checkNotNull(writerId, "writerId");
        long traceId = LoggerHelpers.traceEnter(log, "writerShutdown", writerId, stream);
        final CompletableFuture<RemoveWriterResponse> result = this.retryConfig.runAsync(() -> {
            RPCAsyncCallback<RemoveWriterResponse> callback = new RPCAsyncCallback<>(traceId, "writerShutdown", writerId, stream);
            client.withDeadlineAfter(timeoutMillis, TimeUnit.MILLISECONDS).removeWriter(RemoveWriterRequest.newBuilder()
                                                       .setWriter(writerId)
                                                       .setStream(ModelHelper.createStreamInfo(stream.getScope(),
                                                                                               stream.getStreamName()))
                                                       .build(),
                                  callback);
            return callback.getFuture();
        }, this.executor);
        return result.thenApply(response -> {
            LoggerHelpers.traceLeave(log, "writerShutdown", traceId);
            if (response.getResult().equals(RemoveWriterResponse.Status.SUCCESS)) {
                return null;
            }
            log.warn("Notifying the controller of writer shutdown failed for writer: " + writerId + " because of "
                    + response.getResult());
            throw new RuntimeException("Unable to remove writer due to: " + response.getResult());
        });
    }

    @Override
    public void close() {
        if (!closed.getAndSet(true)) {
            closeChannel();
        }
    }

    private void closeChannel() {
        this.channel.shutdownNow(); // Initiates a shutdown of channel. Although forceful, the shutdown is not instantaneous.
        Exceptions.handleInterrupted(() -> {
<<<<<<< HEAD
            boolean shutdownStatus = channel.awaitTermination(10, TimeUnit.SECONDS);
            log.info("Controller client shutdown has been initiated. Channel status: channel.isTerminated():{}", shutdownStatus);
=======
            boolean shutdownStatus = channel.awaitTermination(20, TimeUnit.SECONDS);
            log.debug("Controller client shutdown has been initiated. Channel status: channel.isTerminated():{}", shutdownStatus);
>>>>>>> 72b8f820
        });
    }

    @Override
    public CompletableFuture<String> getOrRefreshDelegationTokenFor(String scope, String streamName) {
        return this.getOrRefreshDelegationTokenFor(scope, streamName, null);
    }

    @Override
    public CompletableFuture<String> getOrRefreshDelegationTokenFor(String scope, String streamName,
                                                                    AuthHandler.Permissions permission) {
        Exceptions.checkNotClosed(closed.get(), this);
        Exceptions.checkNotNullOrEmpty(scope, "scope");
        Exceptions.checkNotNullOrEmpty(streamName, "stream");
        long traceId = LoggerHelpers.traceEnter(log, "getOrRefreshDelegationTokenFor", scope, streamName);

        final CompletableFuture<DelegationToken> result = this.retryConfig.runAsync(() -> {
            RPCAsyncCallback<DelegationToken> callback = new RPCAsyncCallback<>(traceId, "getOrRefreshDelegationTokenFor", scope, streamName);
            client.withDeadlineAfter(timeoutMillis, TimeUnit.MILLISECONDS)
                  .getDelegationToken(ModelHelper.createStreamInfo(scope, streamName, permission), callback);
            return callback.getFuture();
        }, this.executor);

        return result.thenApply( token -> token.getDelegationToken())
        .whenComplete((x, e) -> {
            if (e != null) {
                log.warn("getOrRefreshDelegationTokenFor {}/{} failed: ", scope, streamName, e);
            }
            LoggerHelpers.traceLeave(log, "getOrRefreshDelegationTokenFor", traceId);
        });
    }

    //region KeyValueTables

    @Override
    public CompletableFuture<Boolean> createKeyValueTable(String scope, String kvtName, KeyValueTableConfiguration kvtConfig) {
        Exceptions.checkNotNullOrEmpty(scope, "scope");
        Exceptions.checkNotClosed(closed.get(), this);
        Preconditions.checkNotNull(kvtConfig, "KeyValueTableConfig");
        final long requestId = requestIdGenerator.get();
        long traceId = LoggerHelpers.traceEnter(log, "createKeyValueTable", kvtConfig, requestId);

        final CompletableFuture<CreateKeyValueTableStatus> result = this.retryConfig.runAsync(() -> {
            RPCAsyncCallback<CreateKeyValueTableStatus> callback = new RPCAsyncCallback<>(requestId, "createKeyValueTable", scope, kvtName, kvtConfig);
            new ControllerClientTagger(client, timeoutMillis)
                    .withTag(requestId, "createKeyValueTable", scope, kvtName)
                    .createKeyValueTable(ModelHelper.decode(scope, kvtName, kvtConfig), callback);
            return callback.getFuture();
        }, this.executor);
        return result.thenApply(x -> {
            switch (x.getStatus()) {
                case FAILURE:
                    log.warn(requestId, "Failed to create KeyValueTable: {}", kvtName);
                    throw new ControllerFailureException("Failed to create KeyValueTable: " + kvtConfig);
                case INVALID_TABLE_NAME:
                    log.warn(requestId, "Illegal KeyValueTable name: {}", kvtName);
                    throw new IllegalArgumentException("Illegal KeyValueTable name: " + kvtName);
                case SCOPE_NOT_FOUND:
                    log.warn(requestId, "Scope not found: {}", scope);
                    throw new IllegalArgumentException("Scope does not exist: " + scope);
                case TABLE_EXISTS:
                    log.warn(requestId, "KeyValueTable already exists: {}", kvtName);
                    return false;
                case SUCCESS:
                    log.info(requestId, "KeyValueTable created successfully: {}/{}", scope, kvtName);
                    return true;
                case UNRECOGNIZED:
                default:
                    throw new ControllerFailureException("Unknown return status creating KeyValueTable " + kvtConfig
                            + " " + x.getStatus());
            }
        }).whenComplete((x, e) -> {
            if (e != null) {
                log.warn(requestId, "createKeyValueTable {}/{} failed: ", scope, kvtName, e);
            }
            LoggerHelpers.traceLeave(log, "createKeyValueTable", traceId, kvtName, requestId);
        });
    }

    @Override
    public AsyncIterator<KeyValueTableInfo> listKeyValueTables(String scopeName) {
        Exceptions.checkNotClosed(closed.get(), this);
        long traceId = LoggerHelpers.traceEnter(log, "listKeyValueTables", scopeName);
        long requestId = requestIdGenerator.get();
        try {
            final Function<ContinuationToken, CompletableFuture<Map.Entry<ContinuationToken, Collection<KeyValueTableInfo>>>> function =
                    token -> this.retryConfig.runAsync(() -> {
                        RPCAsyncCallback<KVTablesInScopeResponse> callback = new RPCAsyncCallback<>(requestId, "listKeyValueTables", scopeName);
                        ScopeInfo scopeInfo = ScopeInfo.newBuilder().setScope(scopeName).build();
                        new ControllerClientTagger(client, timeoutMillis).withTag(requestId, "listKeyValueTables", scopeName)
                                .listKeyValueTables(KVTablesInScopeRequest.newBuilder().setScope(scopeInfo)
                                                        .setContinuationToken(token).build(), callback);
                        return callback.getFuture()
                                .thenApply(x -> {
                                    switch (x.getStatus()) {
                                        case SCOPE_NOT_FOUND:
                                            log.warn(requestId, "Scope not found: {}", scopeName);
                                            throw new NoSuchScopeException();
                                        case FAILURE:
                                            log.warn(requestId, "Internal Server Error while trying to list streams in scope: {}", scopeName);
                                            throw new RuntimeException("Failure while trying to list streams");
                                        case SUCCESS:
                                            // we will treat all other case as success for backward
                                            // compatibility reasons
                                        default:
                                            List<KeyValueTableInfo> kvtList = x.getKvtablesList().stream()
                                                    .map(y -> new KeyValueTableInfo(y.getScope(), y.getKvtName())).collect(Collectors.toList());
                                            return new AbstractMap.SimpleEntry<>(x.getContinuationToken(), kvtList);
                                    }
                                });
                    }, this.executor);
            return new ContinuationTokenAsyncIterator<>(function, ContinuationToken.newBuilder().build());
        } finally {
            LoggerHelpers.traceLeave(log, "listKeyValueTables", traceId);
        }
    }

    @Override
    public CompletableFuture<Boolean> deleteKeyValueTable(String scope, String kvtName) {
        Exceptions.checkNotClosed(closed.get(), this);
        Exceptions.checkNotNullOrEmpty(scope, "scope");
        Exceptions.checkNotNullOrEmpty(kvtName, "KeyValueTableName");
        final long requestId = requestIdGenerator.get();
        long traceId = LoggerHelpers.traceEnter(log, "deleteKeyValueTable", scope, kvtName, requestId);

        final CompletableFuture<DeleteKVTableStatus> result = this.retryConfig.runAsync(() -> {
            RPCAsyncCallback<DeleteKVTableStatus> callback = new RPCAsyncCallback<>(requestId, "deleteKeyValueTable", scope, kvtName);
            new ControllerClientTagger(client, timeoutMillis).withTag(requestId, "deleteKeyValueTable", scope, kvtName)
                    .deleteKeyValueTable(ModelHelper.createKeyValueTableInfo(scope, kvtName), callback);
            return callback.getFuture();
        }, this.executor);
        return result.thenApply(x -> {
            switch (x.getStatus()) {
                case FAILURE:
                    log.warn(requestId, "Failed to delete KeyValueTable: {}", kvtName);
                    throw new ControllerFailureException("Failed to delete KeyValueTable: " + kvtName);
                case TABLE_NOT_FOUND:
                    log.warn(requestId, "KeyValueTable does not exist: {}", kvtName);
                    return false;
                case SUCCESS:
                    log.info(requestId, "Successfully deleted KeyValueTable: {}", kvtName);
                    return true;
                case UNRECOGNIZED:
                default:
                    throw new ControllerFailureException("Unknown return status deleting KeyValueTable " + kvtName + " " + x.getStatus());
            }
        }).whenComplete((x, e) -> {
            if (e != null) {
                log.warn(requestId, "deleteKeyValueTable {}/{} failed: ", scope, kvtName, e);
            }
            LoggerHelpers.traceLeave(log, "deleteKeyValueTable", traceId, scope, kvtName, requestId);
        });
    }

    @Override
    public CompletableFuture<KeyValueTableSegments> getCurrentSegmentsForKeyValueTable(String scope, String kvtName) {
            Exceptions.checkNotClosed(closed.get(), this);
            Exceptions.checkNotNullOrEmpty(scope, "scope");
            Exceptions.checkNotNullOrEmpty(kvtName, "stream");
            long traceId = LoggerHelpers.traceEnter(log, "getCurrentSegmentsForKeyValueTable", scope, kvtName);

            final CompletableFuture<SegmentRanges> result = this.retryConfig.runAsync(() -> {
                RPCAsyncCallback<SegmentRanges> callback = new RPCAsyncCallback<>(traceId, "getCurrentSegmentsKeyValueTable", scope, kvtName);
                client.withDeadlineAfter(timeoutMillis, TimeUnit.MILLISECONDS)
                        .getCurrentSegmentsKeyValueTable(ModelHelper.createKeyValueTableInfo(scope, kvtName), callback);
                return callback.getFuture();
            }, this.executor);
            return result.thenApply(ranges -> {
                log.debug("Received the following data from the controller {}", ranges.getSegmentRangesList());
                NavigableMap<Double, SegmentWithRange> rangeMap = new TreeMap<>();
                for (SegmentRange r : ranges.getSegmentRangesList()) {
                    Preconditions.checkState(r.getMinKey() <= r.getMaxKey(),
                            "Min keyrange %s was not less than maximum keyRange %s for segment %s",
                            r.getMinKey(), r.getMaxKey(), r.getSegmentId());
                    rangeMap.put(r.getMaxKey(), new SegmentWithRange(ModelHelper.encode(r.getSegmentId()), r.getMinKey(), r.getMaxKey()));
                }
                return new KeyValueTableSegments(rangeMap, ranges.getDelegationToken());
            }).whenComplete((x, e) -> {
                if (e != null) {
                    log.warn("getCurrentSegmentsForKeyValueTable for {}/{} failed: ", scope, kvtName, e);
                }
                LoggerHelpers.traceLeave(log, "getCurrentSegmentsForKeyValueTable", traceId);
            });
        }

    //endregion

    // Local callback definition to wrap gRPC responses in CompletableFutures used by the rest of our code.
    private static final class RPCAsyncCallback<T> implements StreamObserver<T> {
        private final long traceId;
        private final String method;
        private final Object[] parameters;
        private T result = null;
        private final CompletableFuture<T> future = new CompletableFuture<>();

        RPCAsyncCallback(long traceId, String method, Object... args) {
            this.traceId = traceId;
            this.method = method;
            parameters = args;
        }

        @Override
        public void onNext(T value) {
            result = value;
        }

        @Override
        public void onError(Throwable t) {
            log.warn("gRPC call for {} with trace id {} and parameters {} failed with server error.", method, traceId, parameters, t);
            if (t instanceof RuntimeException) {
                future.completeExceptionally(t);
            } else {
                future.completeExceptionally(new RuntimeException(t));
            }
        }

        @Override
        public void onCompleted() {

            // gRPC interface guarantees that onNext() with the success result would have been called before this.
            future.complete(result);
        }

        public CompletableFuture<T> getFuture() {
            return future;
        }
    }

    /**
     * Wrapper class for a ControllerServiceStub object that i) abstracts the logic for attaching tags to client RPC
     * requests, and ii) exposes only the operations that are currently supported by the tracing mechanism.
     */
    private static class ControllerClientTagger {

        private ControllerServiceStub clientStub;
        private final long timeoutMillis;

        ControllerClientTagger(ControllerServiceStub clientStub, long timeoutMillis) {
            this.clientStub = clientStub;
            this.timeoutMillis = timeoutMillis;
        }

        /**
         * We attach custom tags to requests by adding them as call options upon a controller request. This guarantees that,
         * irrespective of whether the different threads issue and intercept the client request, the tags will be available
         * for being attached to the RPC request.
         *
         * @param requestId Client-side trace id for this request.
         * @param requestInfo Information that will be used as a descriptor for this request.
         * @return Client stub wrapper with parameters as call options for the internal client stub.
         */
        ControllerClientTagger withTag(long requestId, String...requestInfo) {
            String requestDescriptor = RequestTracker.buildRequestDescriptor(requestInfo);
            log.info(requestId, "Tagging client request ({}).", requestDescriptor);
            clientStub = clientStub.withOption(RPCTracingHelpers.REQUEST_DESCRIPTOR_CALL_OPTION, requestDescriptor)
                                   .withOption(RPCTracingHelpers.REQUEST_ID_CALL_OPTION, String.valueOf(requestId));
            return this;
        }

        // Region of ControllerService operations with end to end tracing supported.

        public void createScope(ScopeInfo scopeInfo, RPCAsyncCallback<CreateScopeStatus> callback) {
            clientStub.withDeadlineAfter(timeoutMillis, TimeUnit.MILLISECONDS)
                    .createScope(scopeInfo, callback);
        }

        public void listScopes(ScopesRequest request, 
                                       RPCAsyncCallback<ScopesResponse> callback) {
            clientStub.withDeadlineAfter(timeoutMillis, TimeUnit.MILLISECONDS)
                      .listScopes(request, callback);
        }

        public void checkScopeExists(ScopeInfo request, RPCAsyncCallback<ExistsResponse> callback) {
            clientStub.withDeadlineAfter(timeoutMillis, TimeUnit.MILLISECONDS)
                      .checkScopeExists(request, callback);
        }

        public void checkStreamExists(StreamInfo request, RPCAsyncCallback<ExistsResponse> callback) {
            clientStub.withDeadlineAfter(timeoutMillis, TimeUnit.MILLISECONDS)
                      .checkStreamExists(request, callback);
        }
        
        public void listStreamsInScope(StreamsInScopeRequest request, 
                                       RPCAsyncCallback<StreamsInScopeResponse> callback) {
            clientStub.withDeadlineAfter(timeoutMillis, TimeUnit.MILLISECONDS)
                      .listStreamsInScope(request, callback);
        }

        public void deleteScope(ScopeInfo scopeInfo, RPCAsyncCallback<DeleteScopeStatus> callback) {
            clientStub.withDeadlineAfter(timeoutMillis, TimeUnit.MILLISECONDS)
                      .deleteScope(scopeInfo, callback);
        }

        public void createStream(StreamConfig streamConfig, RPCAsyncCallback<CreateStreamStatus> callback) {
            clientStub.withDeadlineAfter(timeoutMillis, TimeUnit.MILLISECONDS)
                      .createStream(streamConfig, callback);
        }

        public void scale(ScaleRequest scaleRequest, RPCAsyncCallback<ScaleResponse> callback) {
            clientStub.withDeadlineAfter(timeoutMillis, TimeUnit.MILLISECONDS)
                      .scale(scaleRequest, callback);
        }

        public void updateStream(StreamConfig streamConfig, RPCAsyncCallback<UpdateStreamStatus> callback) {
            clientStub.withDeadlineAfter(timeoutMillis, TimeUnit.MILLISECONDS)
                      .updateStream(streamConfig, callback);
        }

        public void truncateStream(io.pravega.controller.stream.api.grpc.v1.Controller.StreamCut streamCut,
                                   RPCAsyncCallback<UpdateStreamStatus> callback) {
            clientStub.withDeadlineAfter(timeoutMillis, TimeUnit.MILLISECONDS)
                      .truncateStream(streamCut, callback);
        }

        public void sealStream(StreamInfo streamInfo, RPCAsyncCallback<UpdateStreamStatus> callback) {
            clientStub.withDeadlineAfter(timeoutMillis, TimeUnit.MILLISECONDS)
                      .sealStream(streamInfo, callback);
        }

        public void deleteStream(StreamInfo streamInfo, RPCAsyncCallback<DeleteStreamStatus> callback) {
            clientStub.withDeadlineAfter(timeoutMillis, TimeUnit.MILLISECONDS)
                      .deleteStream(streamInfo, callback);
        }

        public void createKeyValueTable(KeyValueTableConfig kvtConfig, RPCAsyncCallback<CreateKeyValueTableStatus> callback) {
            clientStub.withDeadlineAfter(timeoutMillis, TimeUnit.MILLISECONDS)
                    .createKeyValueTable(kvtConfig, callback);
        }

        void listKeyValueTables(KVTablesInScopeRequest request,
                                       RPCAsyncCallback<KVTablesInScopeResponse> callback) {
            clientStub.withDeadlineAfter(timeoutMillis, TimeUnit.MILLISECONDS)
                    .listKeyValueTablesInScope(request, callback);
        }

        void deleteKeyValueTable(io.pravega.controller.stream.api.grpc.v1.Controller.KeyValueTableInfo kvtInfo, RPCAsyncCallback<DeleteKVTableStatus> callback) {
            clientStub.withDeadlineAfter(timeoutMillis, TimeUnit.MILLISECONDS)
                    .deleteKeyValueTable(kvtInfo, callback);
        }
    }
}<|MERGE_RESOLUTION|>--- conflicted
+++ resolved
@@ -1240,24 +1240,13 @@
     private void closeChannel() {
         this.channel.shutdownNow(); // Initiates a shutdown of channel. Although forceful, the shutdown is not instantaneous.
         Exceptions.handleInterrupted(() -> {
-<<<<<<< HEAD
-            boolean shutdownStatus = channel.awaitTermination(10, TimeUnit.SECONDS);
-            log.info("Controller client shutdown has been initiated. Channel status: channel.isTerminated():{}", shutdownStatus);
-=======
             boolean shutdownStatus = channel.awaitTermination(20, TimeUnit.SECONDS);
             log.debug("Controller client shutdown has been initiated. Channel status: channel.isTerminated():{}", shutdownStatus);
->>>>>>> 72b8f820
         });
     }
 
     @Override
     public CompletableFuture<String> getOrRefreshDelegationTokenFor(String scope, String streamName) {
-        return this.getOrRefreshDelegationTokenFor(scope, streamName, null);
-    }
-
-    @Override
-    public CompletableFuture<String> getOrRefreshDelegationTokenFor(String scope, String streamName,
-                                                                    AuthHandler.Permissions permission) {
         Exceptions.checkNotClosed(closed.get(), this);
         Exceptions.checkNotNullOrEmpty(scope, "scope");
         Exceptions.checkNotNullOrEmpty(streamName, "stream");
