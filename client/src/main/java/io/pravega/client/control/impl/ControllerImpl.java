/**
 * Copyright Pravega Authors.
 *
 * Licensed under the Apache License, Version 2.0 (the "License");
 * you may not use this file except in compliance with the License.
 * You may obtain a copy of the License at
 *
 *     http://www.apache.org/licenses/LICENSE-2.0
 *
 * Unless required by applicable law or agreed to in writing, software
 * distributed under the License is distributed on an "AS IS" BASIS,
 * WITHOUT WARRANTIES OR CONDITIONS OF ANY KIND, either express or implied.
 * See the License for the specific language governing permissions and
 * limitations under the License.
 */
package io.pravega.client.control.impl;

import com.google.common.annotations.VisibleForTesting;
import com.google.common.base.Preconditions;
import com.google.common.base.Strings;
import io.grpc.ManagedChannel;
import io.grpc.ManagedChannelBuilder;
import io.grpc.Status.Code;
import io.grpc.StatusRuntimeException;
import io.grpc.auth.MoreCallCredentials;
import io.grpc.netty.GrpcSslContexts;
import io.grpc.netty.NegotiationType;
import io.grpc.netty.NettyChannelBuilder;
import io.grpc.stub.StreamObserver;
import io.netty.handler.ssl.SslContextBuilder;
import io.pravega.client.admin.KeyValueTableInfo;
import io.pravega.client.segment.impl.Segment;
import io.pravega.client.stream.InvalidStreamException;
import io.pravega.client.stream.NoSuchScopeException;
import io.pravega.client.stream.PingFailedException;
import io.pravega.client.stream.Stream;
import io.pravega.client.stream.StreamConfiguration;
import io.pravega.client.stream.StreamCut;
import io.pravega.client.stream.Transaction;
import io.pravega.client.stream.TxnFailedException;
import io.pravega.client.stream.ReaderGroupConfig;
import io.pravega.client.stream.impl.SegmentWithRange;
import io.pravega.client.stream.impl.StreamImpl;
import io.pravega.client.stream.impl.StreamSegmentSuccessors;
import io.pravega.client.stream.impl.StreamSegments;
import io.pravega.client.stream.impl.StreamSegmentsWithPredecessors;
import io.pravega.client.stream.impl.TxnSegments;
import io.pravega.client.stream.impl.WriterPosition;
import io.pravega.client.stream.impl.ReaderGroupNotFoundException;
import io.pravega.shared.NameUtils;
import io.pravega.shared.security.auth.Credentials;
import io.pravega.client.tables.KeyValueTableConfiguration;
import io.pravega.client.tables.impl.KeyValueTableSegments;
import io.pravega.common.Exceptions;
import io.pravega.common.LoggerHelpers;
import io.pravega.common.concurrent.Futures;
import io.pravega.common.function.Callbacks;
import io.pravega.common.hash.RandomFactory;
import io.pravega.common.tracing.RequestTracker;
import io.pravega.common.tracing.TagLogger;
import io.pravega.common.util.AsyncIterator;
import io.pravega.common.util.ContinuationTokenAsyncIterator;
import io.pravega.common.util.Retry;
import io.pravega.common.util.Retry.RetryAndThrowConditionally;
import io.pravega.controller.stream.api.grpc.v1.Controller.ContinuationToken;
import io.pravega.controller.stream.api.grpc.v1.Controller.CreateKeyValueTableStatus;
import io.pravega.controller.stream.api.grpc.v1.Controller.CreateScopeStatus;
import io.pravega.controller.stream.api.grpc.v1.Controller.CreateStreamStatus;
import io.pravega.controller.stream.api.grpc.v1.Controller.CreateTxnRequest;
import io.pravega.controller.stream.api.grpc.v1.Controller.CreateTxnResponse;
import io.pravega.controller.stream.api.grpc.v1.Controller.DelegationToken;
import io.pravega.controller.stream.api.grpc.v1.Controller.DeleteKVTableStatus;
import io.pravega.controller.stream.api.grpc.v1.Controller.DeleteScopeStatus;
import io.pravega.controller.stream.api.grpc.v1.Controller.DeleteStreamStatus;
import io.pravega.controller.stream.api.grpc.v1.Controller.GetEpochSegmentsRequest;
import io.pravega.controller.stream.api.grpc.v1.Controller.GetSegmentsRequest;
import io.pravega.controller.stream.api.grpc.v1.Controller.KVTablesInScopeRequest;
import io.pravega.controller.stream.api.grpc.v1.Controller.KVTablesInScopeResponse;
import io.pravega.controller.stream.api.grpc.v1.Controller.KeyValueTableConfig;
import io.pravega.controller.stream.api.grpc.v1.Controller.NodeUri;
import io.pravega.controller.stream.api.grpc.v1.Controller.PingTxnRequest;
import io.pravega.controller.stream.api.grpc.v1.Controller.PingTxnStatus;
import io.pravega.controller.stream.api.grpc.v1.Controller.RemoveWriterRequest;
import io.pravega.controller.stream.api.grpc.v1.Controller.RemoveWriterResponse;
import io.pravega.controller.stream.api.grpc.v1.Controller.ScaleRequest;
import io.pravega.controller.stream.api.grpc.v1.Controller.ScaleResponse;
import io.pravega.controller.stream.api.grpc.v1.Controller.ScaleStatusRequest;
import io.pravega.controller.stream.api.grpc.v1.Controller.ScaleStatusResponse;
import io.pravega.controller.stream.api.grpc.v1.Controller.ScopeInfo;
import io.pravega.controller.stream.api.grpc.v1.Controller.SegmentRange;
import io.pravega.controller.stream.api.grpc.v1.Controller.SegmentRanges;
import io.pravega.controller.stream.api.grpc.v1.Controller.SegmentValidityResponse;
import io.pravega.controller.stream.api.grpc.v1.Controller.SegmentsAtTime;
import io.pravega.controller.stream.api.grpc.v1.Controller.StreamConfig;
import io.pravega.controller.stream.api.grpc.v1.Controller.StreamCutRangeResponse;
import io.pravega.controller.stream.api.grpc.v1.Controller.StreamInfo;
import io.pravega.controller.stream.api.grpc.v1.Controller.StreamsInScopeRequest;
import io.pravega.controller.stream.api.grpc.v1.Controller.StreamsInScopeResponse;
import io.pravega.controller.stream.api.grpc.v1.Controller.SubscribersResponse;
import io.pravega.controller.stream.api.grpc.v1.Controller.SuccessorResponse;
import io.pravega.controller.stream.api.grpc.v1.Controller.TimestampFromWriter;
import io.pravega.controller.stream.api.grpc.v1.Controller.TimestampResponse;
import io.pravega.controller.stream.api.grpc.v1.Controller.TxnRequest;
import io.pravega.controller.stream.api.grpc.v1.Controller.TxnState;
import io.pravega.controller.stream.api.grpc.v1.Controller.TxnStatus;
import io.pravega.controller.stream.api.grpc.v1.Controller.UpdateStreamStatus;
import io.pravega.controller.stream.api.grpc.v1.Controller.CreateReaderGroupResponse;
import io.pravega.controller.stream.api.grpc.v1.Controller.DeleteReaderGroupStatus;
import io.pravega.controller.stream.api.grpc.v1.Controller.UpdateReaderGroupResponse;
import io.pravega.controller.stream.api.grpc.v1.Controller.ReaderGroupConfiguration;
import io.pravega.controller.stream.api.grpc.v1.Controller.ReaderGroupInfo;
import io.pravega.controller.stream.api.grpc.v1.Controller.ReaderGroupConfigResponse;
import io.pravega.controller.stream.api.grpc.v1.ControllerServiceGrpc;
import io.pravega.controller.stream.api.grpc.v1.ControllerServiceGrpc.ControllerServiceStub;
import io.pravega.controller.stream.api.grpc.v1.Controller.SegmentId;
import io.pravega.shared.controller.tracing.RPCTracingHelpers;
import io.pravega.shared.protocol.netty.PravegaNodeUri;
import io.pravega.shared.security.auth.AccessOperation;
import java.io.File;
import java.util.AbstractMap;
import java.util.Collection;
import java.util.Collections;
import java.util.HashMap;
import java.util.List;
import java.util.Map;
import java.util.NavigableMap;
import java.util.TreeMap;
import java.util.UUID;
import java.util.concurrent.CompletableFuture;
import java.util.concurrent.CompletionException;
import java.util.concurrent.ScheduledExecutorService;
import java.util.concurrent.TimeUnit;
import java.util.concurrent.atomic.AtomicBoolean;
import java.util.function.Function;
import java.util.function.Supplier;
import java.util.stream.Collectors;
import javax.net.ssl.SSLException;
import org.slf4j.LoggerFactory;

import static io.pravega.controller.stream.api.grpc.v1.Controller.ExistsResponse;
import static io.pravega.controller.stream.api.grpc.v1.Controller.ScopesRequest;
import static io.pravega.controller.stream.api.grpc.v1.Controller.ScopesResponse;
import static io.pravega.controller.stream.api.grpc.v1.Controller.SubscriberStreamCut;
import static io.pravega.controller.stream.api.grpc.v1.Controller.UpdateSubscriberStatus;
import static io.pravega.shared.controller.tracing.RPCTracingTags.*;

/**
 * RPC based client implementation of Stream Controller V1 API.
 */
public class ControllerImpl implements Controller {

    private static final TagLogger log = new TagLogger(LoggerFactory.getLogger(ControllerImpl.class));

    // The default keepalive interval for the gRPC transport to ensure long running RPCs are tested for connectivity.
    // This value should be greater than the permissible value configured at the server which is by default 5 minutes.
    private static final long DEFAULT_KEEPALIVE_TIME_MINUTES = 6;

    // The internal retry object to handle RPC failures.
    private final Retry.RetryAndThrowConditionally retryConfig;

    // The executor supplied by the application to handle internal retries.
    private final ScheduledExecutorService executor;

    // Flag to indicate if the client is closed.
    private final AtomicBoolean closed = new AtomicBoolean(false);

    // io.grpc.Channel used by the grpc client for Controller Service.
    private final ManagedChannel channel;

    // The gRPC client for the Controller Service.
    private final ControllerServiceStub client;

    // Generate random numbers for request ids.
    private final Supplier<Long> requestIdGenerator = RandomFactory.create()::nextLong;

    private final long timeoutMillis;
    
    /**
     * Creates a new instance of the Controller client class.
     *
     * @param config        The configuration for this client implementation.
     * @param executor      The executor service to be used for handling retries.
     */
    public ControllerImpl(final ControllerImplConfig config,
                          final ScheduledExecutorService executor) {
        this(NettyChannelBuilder.forTarget(config.getClientConfig().getControllerURI().toString())
                                .nameResolverFactory(new ControllerResolverFactory(executor))
                                .defaultLoadBalancingPolicy("round_robin")
                                .directExecutor()
                                .keepAliveTime(DEFAULT_KEEPALIVE_TIME_MINUTES, TimeUnit.MINUTES),
                config, executor);
        log.info("Controller client connecting to server at {}", config.getClientConfig().getControllerURI().getAuthority());
    }

    /**
     * Creates a new instance of the Controller client class.
     *  @param channelBuilder The channel builder to connect to the service instance.
     * @param config         The configuration for this client implementation.
     * @param executor       The executor service to be used internally.
     */
    @VisibleForTesting
    public ControllerImpl(ManagedChannelBuilder<?> channelBuilder, final ControllerImplConfig config,
                          final ScheduledExecutorService executor) {
        Preconditions.checkNotNull(channelBuilder, "channelBuilder");
        this.executor = executor;
        this.retryConfig = createRetryConfig(config);

        if (config.getClientConfig().isEnableTlsToController()) {
            log.debug("Setting up a SSL/TLS channel builder");
            SslContextBuilder sslContextBuilder;
            String trustStore = config.getClientConfig().getTrustStore();
            sslContextBuilder = GrpcSslContexts.forClient();
            if (!Strings.isNullOrEmpty(trustStore)) {
                sslContextBuilder = sslContextBuilder.trustManager(new File(trustStore));
            }
            try {
                channelBuilder = ((NettyChannelBuilder) channelBuilder).sslContext(sslContextBuilder.build())
                                                                       .negotiationType(NegotiationType.TLS);
            } catch (SSLException e) {
                throw new CompletionException(e);
            }
        } else {
            log.debug("Using a plaintext channel builder");
            channelBuilder = ((NettyChannelBuilder) channelBuilder).negotiationType(NegotiationType.PLAINTEXT);
        }

        // Trace channel.
        channelBuilder = channelBuilder.intercept(RPCTracingHelpers.getClientInterceptor());

        // Create Async RPC client.
        this.channel = channelBuilder.build();
        this.client = getClientWithCredentials(config);
        this.timeoutMillis = config.getTimeoutMillis();
    }

    private ControllerServiceStub getClientWithCredentials(ControllerImplConfig config) {
        ControllerServiceStub client = ControllerServiceGrpc.newStub(this.channel);
        try {
            Credentials credentials = config.getClientConfig().getCredentials();
            if (credentials != null) {
                PravegaCredentialsWrapper wrapper = new PravegaCredentialsWrapper(credentials);
                client = client.withCallCredentials(MoreCallCredentials.from(wrapper));
            }
        } catch (Exception e) {
            log.error("Error while setting credentials to controller client", e);
            closeChannel();
            throw e;
        }
        return client;
    }

    @SuppressWarnings("checkstyle:ReturnCount")
    private RetryAndThrowConditionally createRetryConfig(final ControllerImplConfig config) {
        return Retry.withExpBackoff(config.getInitialBackoffMillis(), config.getBackoffMultiple(),
                                    config.getRetryAttempts(), config.getMaxBackoffMillis())
                .retryWhen(e -> {
                    Throwable cause = Exceptions.unwrap(e);
                    if (cause instanceof StatusRuntimeException) {
                        Code code = ((StatusRuntimeException) cause).getStatus().getCode();
                        switch (code) {
                        case ABORTED: return true;
                        case ALREADY_EXISTS: return false;
                        case CANCELLED: return true;
                        case DATA_LOSS: return true;
                        case DEADLINE_EXCEEDED: return true;
                        case FAILED_PRECONDITION: return true;
                        case INTERNAL: return true;
                        case INVALID_ARGUMENT: return false;
                        case NOT_FOUND: return false;
                        case OK: return false;
                        case OUT_OF_RANGE: return false;
                        case PERMISSION_DENIED: return false;
                        case RESOURCE_EXHAUSTED: return true;
                        case UNAUTHENTICATED: return false;
                        case UNAVAILABLE: return true;
                        case UNIMPLEMENTED: return false;
                        case UNKNOWN: return true;
                        }
                        return true;
                    } else {
                        return false;
                    }
                });
    }

    @Override
    public CompletableFuture<Boolean> createScope(final String scopeName) {
        Exceptions.checkNotClosed(closed.get(), this);
        final long requestId = requestIdGenerator.get();
        long traceId = LoggerHelpers.traceEnter(log, "createScope", scopeName, requestId);

        final CompletableFuture<CreateScopeStatus> result = this.retryConfig.runAsync(() -> {
            RPCAsyncCallback<CreateScopeStatus> callback = new RPCAsyncCallback<>(requestId, "createScope", scopeName);
            new ControllerClientTagger(client, timeoutMillis).withTag(requestId, CREATE_SCOPE, scopeName)
                                                        .createScope(ScopeInfo.newBuilder().setScope(scopeName).build(), callback);
            return callback.getFuture();
        }, this.executor);
        return result.thenApplyAsync(x -> {
            switch (x.getStatus()) {
            case FAILURE:
                log.warn(requestId, "Failed to create scope: {}", scopeName);
                throw new ControllerFailureException("Failed to create scope: " + scopeName);
            case INVALID_SCOPE_NAME:
                log.warn(requestId, "Illegal scope name: {}", scopeName);
                throw new IllegalArgumentException("Illegal scope name: " + scopeName);
            case SCOPE_EXISTS:
                log.warn(requestId, "Scope already exists: {}", scopeName);
                return false;
            case SUCCESS:
                log.info(requestId, "Scope created successfully: {}", scopeName);
                return true;
            case UNRECOGNIZED:
            default:
                throw new ControllerFailureException(
                        "Unknown return status creating scope " + scopeName + " " + x.getStatus());
            }
        }, this.executor).whenComplete((x, e) -> {
            if (e != null) {
                log.warn(requestId, "createScope {} failed: ", scopeName, e);
            }
            LoggerHelpers.traceLeave(log, "createScope", traceId, scopeName, requestId);
        });
    }

    @Override
    public CompletableFuture<Boolean> checkScopeExists(String scopeName) {
        Exceptions.checkNotClosed(closed.get(), this);
        final long requestId = requestIdGenerator.get();
        long traceId = LoggerHelpers.traceEnter(log, "checkScopeExists", scopeName, requestId);

        final CompletableFuture<Boolean> result = this.retryConfig.runAsync(() -> {
            RPCAsyncCallback<ExistsResponse> callback = new RPCAsyncCallback<>(requestId, CHECK_SCOPE_EXISTS, scopeName);
            new ControllerClientTagger(client, timeoutMillis).withTag(requestId, "checkScopeExists", scopeName)
                                                             .checkScopeExists(
                                                                     ScopeInfo.newBuilder().setScope(scopeName).build(), 
                                                                     callback);
            return callback.getFuture().thenApply(ExistsResponse::getExists);
        }, this.executor);
        return result.whenCompleteAsync((x, e) -> {
            if (e != null) {
                log.warn(requestId, "checkScopeExists {} failed: ", scopeName, e);
            }
            LoggerHelpers.traceLeave(log, "checkScopeExists", traceId, scopeName, requestId);
        }, this.executor);
    }

    @Override
    public AsyncIterator<String> listScopes() {
        Exceptions.checkNotClosed(closed.get(), this);
        long traceId = LoggerHelpers.traceEnter(log, "listScopes");
        long requestId = requestIdGenerator.get();
        try {
            final Function<ContinuationToken, CompletableFuture<Map.Entry<ContinuationToken, Collection<String>>>> function =
                    token -> this.retryConfig.runAsync(() -> {
                        RPCAsyncCallback<ScopesResponse> callback = new RPCAsyncCallback<>(requestId, "listScopes");
                        
                        new ControllerClientTagger(client, timeoutMillis).withTag(requestId, LIST_SCOPES)
                                                                    .listScopes(ScopesRequest
                                                                  .newBuilder().setContinuationToken(token).build(), callback);
                        return callback.getFuture()
                                       .thenApplyAsync(x -> {
                                               List<String> result = x.getScopesList();
                                               return new AbstractMap.SimpleEntry<>(x.getContinuationToken(), result);
                                       }, this.executor);
                    }, this.executor);
            return new ContinuationTokenAsyncIterator<>(function, ContinuationToken.newBuilder().build());
        } finally {
            LoggerHelpers.traceLeave(log, "listStreams", traceId);
        }
    }
    
    @Override
    public AsyncIterator<Stream> listStreams(String scopeName) {
        Exceptions.checkNotClosed(closed.get(), this);
        long traceId = LoggerHelpers.traceEnter(log, "listStreams", scopeName);
        long requestId = requestIdGenerator.get();
        try {
            final Function<ContinuationToken, CompletableFuture<Map.Entry<ContinuationToken, Collection<Stream>>>> function =
                    token -> this.retryConfig.runAsync(() -> {
                        RPCAsyncCallback<StreamsInScopeResponse> callback = new RPCAsyncCallback<>(requestId, 
                                "listStreams", scopeName);
                        ScopeInfo scopeInfo = ScopeInfo.newBuilder().setScope(scopeName).build();
                        new ControllerClientTagger(client, timeoutMillis).withTag(requestId, 
                                LIST_STREAMS_IN_SCOPE, scopeName)
                                                                    .listStreamsInScope(StreamsInScopeRequest
                                                                  .newBuilder().setScope(scopeInfo)
                                                                  .setContinuationToken(token).build(), callback);
                        return callback.getFuture()
                                       .thenApplyAsync(x -> {
                                           switch (x.getStatus()) {
                                               case SCOPE_NOT_FOUND:
                                                   log.warn(requestId, "Scope not found: {}", scopeName);
                                                   throw new NoSuchScopeException();
                                               case FAILURE:
                                                   log.warn(requestId, 
                                                           "Internal Server Error while trying to list streams in scope: {}", 
                                                           scopeName);
                                                   throw new RuntimeException("Failure while trying to list streams");
                                               case SUCCESS:
                                               // we will treat all other case as success for backward 
                                               // compatibility reasons
                                               default: 
                                                   List<Stream> result = x.getStreamsList().stream()
                                                                          .map(y -> new StreamImpl(y.getScope(), 
                                                                                  y.getStream())).collect(Collectors.toList());
                                                   return new AbstractMap.SimpleEntry<>(x.getContinuationToken(), result);
                                           }
                                       }, this.executor);
                    }, this.executor);
            return new ContinuationTokenAsyncIterator<>(function, ContinuationToken.newBuilder().build());
        } finally {
            LoggerHelpers.traceLeave(log, "listStreams", traceId);
        }
    }

    @Override
    public CompletableFuture<Boolean> deleteScope(String scopeName) {
        Exceptions.checkNotClosed(closed.get(), this);
        final long requestId = requestIdGenerator.get();
        long traceId = LoggerHelpers.traceEnter(log, DELETE_SCOPE, scopeName, requestId);

        final CompletableFuture<DeleteScopeStatus> result = this.retryConfig.runAsync(() -> {
            RPCAsyncCallback<DeleteScopeStatus> callback = new RPCAsyncCallback<>(requestId, "deleteScope", scopeName);
            new ControllerClientTagger(client, timeoutMillis).withTag(requestId, DELETE_SCOPE, scopeName)
                                                        .deleteScope(ScopeInfo.newBuilder().setScope(scopeName).build(), callback);
            return callback.getFuture();
        }, this.executor);
        return result.thenApplyAsync(x -> {
            switch (x.getStatus()) {
                case FAILURE:
                    log.warn(requestId, "Failed to delete scope: {}", scopeName);
                    throw new ControllerFailureException("Failed to delete scope: " + scopeName);
                case SCOPE_NOT_EMPTY:
                    log.warn(requestId, "Cannot delete non empty scope: {}", scopeName);
                    throw new IllegalStateException("Scope " + scopeName + " is not empty.");
                case SCOPE_NOT_FOUND:
                    log.warn(requestId, "Scope not found: {}", scopeName);
                    return false;
                case SUCCESS:
                    log.info(requestId, "Scope deleted successfully: {}", scopeName);
                    return true;
                case UNRECOGNIZED:
                default:
                    throw new ControllerFailureException("Unknown return status deleting scope " + scopeName
                                                         + " " + x.getStatus());
                }
            }, this.executor).whenComplete((x, e) -> {
                if (e != null) {
                    log.warn(requestId, "deleteScope {} failed: ", scopeName, e);
                }
                LoggerHelpers.traceLeave(log, "deleteScope", traceId, scopeName, requestId);
            });
    }

    @Override
    public CompletableFuture<Boolean> createStream(String scope, String streamName, final StreamConfiguration streamConfig) {
        Exceptions.checkNotNullOrEmpty(scope, "scope");
        Exceptions.checkNotClosed(closed.get(), this);
        Preconditions.checkNotNull(streamConfig, "streamConfig");
        final long requestId = requestIdGenerator.get();
        long traceId = LoggerHelpers.traceEnter(log, "createStream", streamConfig, requestId);

        final CompletableFuture<CreateStreamStatus> result = this.retryConfig.runAsync(() -> {
            RPCAsyncCallback<CreateStreamStatus> callback = new RPCAsyncCallback<>(requestId, 
                    "createStream", scope, streamName, streamConfig);
            new ControllerClientTagger(client, timeoutMillis).withTag(requestId, 
                    CREATE_STREAM, scope, streamName).createStream(ModelHelper.decode(scope, streamName, streamConfig),
                    callback);
            return callback.getFuture();
        }, this.executor);
        return result.thenApplyAsync(x -> {
            switch (x.getStatus()) {
            case FAILURE:
                log.warn(requestId, "Failed to create stream: {}", streamName);
                throw new ControllerFailureException("Failed to create stream: " + streamConfig);
            case INVALID_STREAM_NAME:
                log.warn(requestId, "Illegal stream name: {}", streamName);
                throw new IllegalArgumentException("Illegal stream name: " + streamConfig);
            case SCOPE_NOT_FOUND:
                log.warn(requestId, "Scope not found: {}", scope);
                throw new IllegalArgumentException("Scope does not exist: " + streamConfig);
            case STREAM_EXISTS:
                log.warn(requestId, "Stream already exists: {}", streamName);
                return false;
            case SUCCESS:
                log.info(requestId, "Stream created successfully: {}", streamName);
                return true;
            case UNRECOGNIZED:
            default:
                throw new ControllerFailureException("Unknown return status creating stream " + streamConfig
                                                     + " " + x.getStatus());
            }
        }, this.executor).whenComplete((x, e) -> {
            if (e != null) {
                log.warn(requestId, "createStream {}/{} failed: ", scope, streamName, e);
            }
            LoggerHelpers.traceLeave(log, "createStream", traceId, streamConfig, requestId);
        });
    }

    @Override
    public CompletableFuture<Boolean> checkStreamExists(String scopeName, String streamName) {
        Exceptions.checkNotClosed(closed.get(), this);
        final long requestId = requestIdGenerator.get();
        long traceId = LoggerHelpers.traceEnter(log, "checkStreamExists", scopeName, streamName, requestId);

        final CompletableFuture<Boolean> result = this.retryConfig.runAsync(() -> {
            RPCAsyncCallback<ExistsResponse> callback = new RPCAsyncCallback<>(requestId, "checkStreamExists",
                    scopeName, streamName);
            new ControllerClientTagger(client, timeoutMillis).withTag(requestId, CHECK_STREAM_EXISTS,
                    scopeName, streamName)
                                                             .checkStreamExists(StreamInfo.newBuilder()
                                                                                          .setScope(scopeName)
                                                                                          .setStream(streamName).build(), 
                                                                     callback);
            return callback.getFuture().thenApply(ExistsResponse::getExists);
        }, this.executor);
        return result.whenCompleteAsync((x, e) -> {
            if (e != null) {
                log.warn(requestId, "checkStreamExists {}/{} failed: ", scopeName, streamName, e);
            }
            LoggerHelpers.traceLeave(log, "checkStreamExists", traceId, scopeName, streamName, requestId);
        }, this.executor);
    }

    @Override
    public CompletableFuture<Boolean> updateStream(String scope, String streamName, final StreamConfiguration streamConfig) {
        Exceptions.checkNotClosed(closed.get(), this);
        Preconditions.checkNotNull(streamConfig, "streamConfig");
        final long requestId = requestIdGenerator.get();
        long traceId = LoggerHelpers.traceEnter(log, "updateStream", streamConfig, requestId);

        final CompletableFuture<UpdateStreamStatus> result = this.retryConfig.runAsync(() -> {
            RPCAsyncCallback<UpdateStreamStatus> callback = new RPCAsyncCallback<>(requestId, "updateStream",
                    scope, streamName, streamConfig);
            new ControllerClientTagger(client, timeoutMillis).withTag(requestId, UPDATE_STREAM, scope, streamName)
                                                        .updateStream(ModelHelper.decode(scope, streamName, streamConfig),
                                                                callback);
            return callback.getFuture();
        }, this.executor);
        return result.thenApplyAsync(x -> {
            switch (x.getStatus()) {
            case FAILURE:
                log.warn(requestId, "Failed to update stream: {}", streamName);
                throw new ControllerFailureException("Failed to update stream: " + streamConfig);
            case SCOPE_NOT_FOUND:
                log.warn(requestId, "Scope not found: {}", scope);
                throw new IllegalArgumentException("Scope does not exist: " + streamConfig);
            case STREAM_NOT_FOUND:
                log.warn(requestId, "Stream does not exist: {}", streamName);
                throw new IllegalArgumentException("Stream does not exist: " + streamConfig);
            case SUCCESS:
                log.info(requestId, "Successfully updated stream: {}", streamName);
                return true;
            case UNRECOGNIZED:
            default:
                throw new ControllerFailureException("Unknown return status updating stream " + streamConfig
                                                     + " " + x.getStatus());
            }
        }, this.executor).whenComplete((x, e) -> {
            if (e != null) {
                log.warn(requestId, "updateStream {}/{} failed: ", scope, streamName, e);
            }
            LoggerHelpers.traceLeave(log, "updateStream", traceId, streamConfig, requestId);
        });
    }

    @Override
    public CompletableFuture<List<String>> listSubscribers(String scope, String streamName) {
        Exceptions.checkNotClosed(closed.get(), this);
        Preconditions.checkNotNull(scope, "scope");
        Preconditions.checkNotNull(streamName, "stream");
        long traceId = LoggerHelpers.traceEnter(log, "listSubscribers");
        long requestId = requestIdGenerator.get();
        final CompletableFuture<SubscribersResponse> result = this.retryConfig.runAsync(() -> {
        RPCAsyncCallback<SubscribersResponse> callback = new RPCAsyncCallback<>(requestId, "listSubscribers");

        new ControllerClientTagger(client, timeoutMillis).withTag(requestId, LIST_SUBSCRIBERS)
                .listSubscribers(ModelHelper.createStreamInfo(scope, streamName), callback);
        return callback.getFuture();
        }, this.executor);
        return result.thenApplyAsync(x -> {
            switch (x.getStatus()) {
                case FAILURE:
                    log.warn(requestId, "Failed to list subscribers for stream {}/{}", scope, streamName);
                    throw new ControllerFailureException("Failed to list subscribers for stream" + streamName);
                case STREAM_NOT_FOUND:
                    log.warn(requestId, "Stream does not exist: {}", streamName);
                    throw new IllegalArgumentException("Stream does not exist: " + streamName);
                case SUCCESS:
                    log.info(requestId, "Successfully listed subscribers for stream: {}/{}", scope, streamName);
                    return x.getSubscribersList().stream().collect(Collectors.toList());
                case UNRECOGNIZED:
                default:
                    throw new ControllerFailureException("Unknown return status listing subscribers " + x.getStatus());
            }
        }, this.executor).whenComplete((x, e) -> {
            if (e != null) {
                log.warn(requestId, "listSubscribers for stream {}/{} failed: ", scope, streamName, e);
            }
            LoggerHelpers.traceLeave(log, "listSubscribers", traceId, requestId);
        });
    }

    @Override
    public CompletableFuture<Boolean> updateSubscriberStreamCut(String scope, String streamName, String subscriber,
                                                                final UUID readerGroupId, long generation, StreamCut streamCut) {
        Exceptions.checkNotClosed(closed.get(), this);
        Preconditions.checkNotNull(scope, "scope");
        Preconditions.checkNotNull(streamName, "stream");
        Preconditions.checkNotNull(subscriber, "subscriber");
        Preconditions.checkNotNull(readerGroupId, "readerGroupId");
        final long requestId = requestIdGenerator.get();
        long traceId = LoggerHelpers.traceEnter(log, "updateTruncationStreamCut", subscriber, requestId);

        final CompletableFuture<UpdateSubscriberStatus> result = this.retryConfig.runAsync(() -> {
            RPCAsyncCallback<UpdateSubscriberStatus> callback = new RPCAsyncCallback<>(requestId, "updateTruncationStreamCut", scope, streamName, subscriber, streamCut);
            new ControllerClientTagger(client, timeoutMillis).withTag(requestId, UPDATE_TRUNCATION_STREAM_CUT,
                    scope, streamName)
                .updateSubscriberStreamCut(ModelHelper.decode(scope, streamName, subscriber, readerGroupId, generation,
                        getStreamCutMap(streamCut)), callback);
            return callback.getFuture();
        }, this.executor);
        return result.thenApplyAsync(x -> {
            switch (x.getStatus()) {
                case FAILURE:
                    log.warn(requestId, "Failed to update stream cut for Reader Group: {}", subscriber);
                    throw new ControllerFailureException("Failed to update stream cut for Reader Group:" + subscriber);
                case STREAM_NOT_FOUND:
                    log.warn(requestId, "Stream does not exist: {}", streamName);
                    throw new IllegalArgumentException("Stream does not exist: " + streamName);
                case SUBSCRIBER_NOT_FOUND:
                    log.warn(requestId, "Subscriber does not exist: {} for stream {}/{}", subscriber, scope, streamName);
                    throw new IllegalArgumentException("Subscriber does not exist: " + subscriber);
                case STREAM_CUT_NOT_VALID:
                    log.warn(requestId, "StreamCut not valid for stream {}/{} subscriber {}.", scope, streamName, subscriber);
                    throw new IllegalArgumentException("StreamCut not valid for stream " + scope + "/" + streamName + ": subscriber:" + subscriber);
                case GENERATION_MISMATCH:
                    log.warn(requestId, "Invalid generation for ReaderGroup {}.", subscriber);
                    throw new IllegalArgumentException("Invalid generation for ReaderGroup " + subscriber);
                case SUCCESS:
                    log.info(requestId, "Successfully updated truncationStreamCut for subscriber {} for stream: {}/{}", subscriber, scope, streamName);
                    return true;
                case UNRECOGNIZED:
                default:
                    throw new ControllerFailureException("Unknown return status for updateTruncationStreamCut for Stream :"
                            + scope + "/" + streamName + ": subscriber:" + subscriber + ": status=" + x.getStatus());
            }
        }, this.executor).whenComplete((x, e) -> {
            if (e != null) {
                log.warn(requestId, "updateTruncationStreamCut for Subscriber {} for stream {}/{} failed: ", subscriber, scope, streamName, e);
            }
            LoggerHelpers.traceLeave(log, "updateTruncationStreamCut", traceId, subscriber, requestId);
        });
    }

    @Override
    public CompletableFuture<Boolean> truncateStream(final String scope, final String stream, final StreamCut streamCut) {
        return truncateStream(scope, stream, getStreamCutMap(streamCut));
    }

    private CompletableFuture<Boolean> truncateStream(final String scope, final String stream, final Map<Long, Long> streamCut) {
        Exceptions.checkNotClosed(closed.get(), this);
        Preconditions.checkNotNull(streamCut, "streamCut");
        final long requestId = requestIdGenerator.get();
        long traceId = LoggerHelpers.traceEnter(log, "truncateStream", streamCut, requestId);

        final CompletableFuture<UpdateStreamStatus> result = this.retryConfig.runAsync(() -> {
            RPCAsyncCallback<UpdateStreamStatus> callback = new RPCAsyncCallback<>(requestId, "truncateStream", scope, stream);
            new ControllerClientTagger(client, timeoutMillis).withTag(requestId, TRUNCATE_STREAM, scope, stream)
                                                        .truncateStream(ModelHelper.decode(scope, stream, streamCut), callback);
            return callback.getFuture();
        }, this.executor);
        return result.thenApplyAsync(x -> {
            switch (x.getStatus()) {
                case FAILURE:
                    log.warn(requestId, "Failed to truncate stream: {}/{}", scope, stream);
                    throw new ControllerFailureException("Failed to truncate stream: " + scope + "/" + stream);
                case SCOPE_NOT_FOUND:
                    log.warn(requestId, "Scope not found: {}", scope);
                    throw new IllegalArgumentException("Scope does not exist: " + scope);
                case STREAM_NOT_FOUND:
                    log.warn(requestId, "Stream does not exist: {}/{}", scope, stream);
                    throw new IllegalArgumentException("Stream does not exist: " + stream);
                case SUCCESS:
                    log.info(requestId, "Successfully updated stream: {}/{}", scope, stream);
                    return true;
                case UNRECOGNIZED:
                default:
                    throw new ControllerFailureException("Unknown return status truncating stream " + scope + "/" + stream
                            + " " + x.getStatus());
            }
        }, this.executor).whenComplete((x, e) -> {
            if (e != null) {
                log.warn(requestId, "truncateStream {}/{} failed: ", scope, stream, e);
            }
            LoggerHelpers.traceLeave(log, "truncateStream", traceId, streamCut, requestId);
        });
    }

    @Override
    public CancellableRequest<Boolean> scaleStream(final Stream stream, final List<Long> sealedSegments,
                                                   final Map<Double, Double> newKeyRanges,
                                                   final ScheduledExecutorService executor) {
        Exceptions.checkNotClosed(closed.get(), this);
        CancellableRequest<Boolean> cancellableRequest = new CancellableRequest<>();
        final long requestId = requestIdGenerator.get();
        long traceId = LoggerHelpers.traceEnter(log, "scaleStream", stream, requestId);
<<<<<<< HEAD
        startScaleInternal(stream, sealedSegments, newKeyRanges, SCALE_STREAM, requestId)
                .whenComplete((startScaleResponse, e) -> {
=======
        startScaleInternal(stream, sealedSegments, newKeyRanges, "scaleStream", requestId)
                .whenCompleteAsync((startScaleResponse, e) -> {
>>>>>>> 0e600c1b
                    if (e != null) {
                        log.error(requestId, "Failed to start scale for stream {}", stream, e);
                        cancellableRequest.start(() -> Futures.failedFuture(e), any -> true, executor);
                    } else {
                        try {
                            final boolean started = handleScaleResponse(stream, startScaleResponse, requestId);
                            cancellableRequest.start(() -> {
                                if (started) {
                                    return checkScaleStatus(stream, startScaleResponse.getEpoch());
                                } else {
                                    return CompletableFuture.completedFuture(false);
                                }
                            }, isDone -> !started || isDone, executor);
                            LoggerHelpers.traceLeave(log, "scaleStream", traceId, stream, requestId);
                        } catch (Exception ex) {
                            log.warn(requestId, "Failed to handle scale response: ", ex);
                            cancellableRequest.start(() -> Futures.failedFuture(ex), any -> true, executor);
                        }
                    }
                }, executor);

        return cancellableRequest;
    }

    @Override
    public CompletableFuture<Boolean> startScale(final Stream stream, final List<Long> sealedSegments,
                                                  final Map<Double, Double> newKeyRanges) {
        Exceptions.checkNotClosed(closed.get(), this);
        final long requestId = requestIdGenerator.get();
        long traceId = LoggerHelpers.traceEnter(log, "scaleStream", stream, requestId);
<<<<<<< HEAD
        return startScaleInternal(stream, sealedSegments, newKeyRanges, START_SCALE_STREAM, requestId)
                .thenApply(response -> handleScaleResponse(stream, response, traceId))
=======
        return startScaleInternal(stream, sealedSegments, newKeyRanges, "scaleStream", requestId)
                .thenApplyAsync(response -> handleScaleResponse(stream, response, traceId), this.executor)
>>>>>>> 0e600c1b
                .whenComplete((x, e) -> {
                    if (e != null) {
                        log.warn(requestId, "Failed to start scale of stream: {} ", stream.getStreamName(), e);
                    }
                    LoggerHelpers.traceLeave(log, "scaleStream", traceId, stream, requestId);
                });
    }

    private Boolean handleScaleResponse(Stream stream, ScaleResponse response, long requestId) {
        switch (response.getStatus()) {
        case FAILURE:
            log.warn(requestId, "Failed to scale stream: {}", stream.getStreamName());
            throw new ControllerFailureException("Failed to scale stream: " + stream);
        case PRECONDITION_FAILED:
            log.warn(requestId, "Precondition failed for scale stream: {}", stream.getStreamName());
            return false;
        case STARTED:
            log.info(requestId, "Successfully started scale stream: {}", stream.getStreamName());
            return true;
        case UNRECOGNIZED:
        default:
            throw new ControllerFailureException("Unknown return status scaling stream " + stream + " " + response.getStatus());
        }
    }

    @Override
    public CompletableFuture<Boolean> checkScaleStatus(final Stream stream, final int scaleEpoch) {
        Exceptions.checkNotClosed(closed.get(), this);
        Preconditions.checkNotNull(stream, "stream");
        Preconditions.checkArgument(scaleEpoch >= 0);

        long traceId = LoggerHelpers.traceEnter(log, "checkScale", stream);
        final CompletableFuture<ScaleStatusResponse> result = this.retryConfig.runAsync(() -> {
            RPCAsyncCallback<ScaleStatusResponse> callback = new RPCAsyncCallback<>(traceId, CHECK_SCALE, stream, scaleEpoch);
            client.withDeadlineAfter(timeoutMillis, TimeUnit.MILLISECONDS).checkScale(ScaleStatusRequest.newBuilder()
                            .setStreamInfo(ModelHelper.createStreamInfo(stream.getScope(), stream.getStreamName()))
                            .setEpoch(scaleEpoch)
                            .build(),
                    callback);
            return callback.getFuture();
        }, this.executor);
        return result.thenApplyAsync(response -> {
            switch (response.getStatus()) {
                case IN_PROGRESS:
                    return false;
                case SUCCESS:
                    return true;
                case INVALID_INPUT:
                    log.warn("Failed to check scale status of stream " + stream.getStreamName() + " because of invalid input");
                    throw new ControllerFailureException("invalid input");
                case INTERNAL_ERROR:
                default:
                    throw new ControllerFailureException("Unknown return status checking scale of stream "  + stream + " "
                            + response.getStatus());
            }
        }, this.executor).whenComplete((x, e) -> {
            if (e != null) {
                log.warn("checkScaleStatus {} failed: ", stream.getStreamName(), e);
            }
            LoggerHelpers.traceLeave(log, "checkScale", traceId);
        });
    }

    private CompletableFuture<ScaleResponse> startScaleInternal(final Stream stream, final List<Long> sealedSegments,
                                                                final Map<Double, Double> newKeyRanges, String method,
                                                                long requestId) {
        Preconditions.checkNotNull(stream, "stream");
        Preconditions.checkNotNull(sealedSegments, "sealedSegments");
        Preconditions.checkNotNull(newKeyRanges, "newKeyRanges");

        final CompletableFuture<ScaleResponse> result = this.retryConfig.runAsync(() -> {
            RPCAsyncCallback<ScaleResponse> callback = new RPCAsyncCallback<>(requestId, method, stream);
            long scaleTimestamp = System.currentTimeMillis();
            new ControllerClientTagger(client, timeoutMillis)
                    .withTag(requestId, method, stream.getScope(), stream.getStreamName(), String.valueOf(scaleTimestamp))
                    .scale(ScaleRequest.newBuilder()
                                       .setStreamInfo(ModelHelper.createStreamInfo(stream.getScope(), stream.getStreamName()))
                                       .addAllSealedSegments(sealedSegments)
                                       .addAllNewKeyRanges(newKeyRanges.entrySet().stream()
                                                                       .map(x -> ScaleRequest.KeyRangeEntry.newBuilder()
                                                                                                           .setStart(x.getKey()).setEnd(x.getValue()).build())
                                                                       .collect(Collectors.toList()))
                                       .setScaleTimestamp(scaleTimestamp)
                                       .build(),
                            callback);
            return callback.getFuture();
        }, this.executor);
        return result;
    }

    @Override
    public CompletableFuture<Boolean> sealStream(final String scope, final String streamName) {
        Exceptions.checkNotClosed(closed.get(), this);
        Exceptions.checkNotNullOrEmpty(scope, "scope");
        Exceptions.checkNotNullOrEmpty(streamName, "streamName");
        final long requestId = requestIdGenerator.get();
        long traceId = LoggerHelpers.traceEnter(log, "sealStream", scope, streamName, requestId);

        final CompletableFuture<UpdateStreamStatus> result = this.retryConfig.runAsync(() -> {
            RPCAsyncCallback<UpdateStreamStatus> callback = new RPCAsyncCallback<>(requestId, "sealStream", scope, streamName);
            new ControllerClientTagger(client, timeoutMillis).withTag(requestId, SEAL_STREAM, scope, streamName)
                                                        .sealStream(ModelHelper.createStreamInfo(scope, streamName), callback);
            return callback.getFuture();
        }, this.executor);
        return result.thenApplyAsync(x -> {
            switch (x.getStatus()) {
            case FAILURE:
                log.warn(requestId, "Failed to seal stream: {}", streamName);
                throw new ControllerFailureException("Failed to seal stream: " + streamName);
            case SCOPE_NOT_FOUND:
                log.warn(requestId, "Scope not found: {}", scope);
                throw new InvalidStreamException("Scope does not exist: " + scope);
            case STREAM_NOT_FOUND:
                log.warn(requestId, "Stream does not exist: {}", streamName);
                throw new InvalidStreamException("Stream does not exist: " + streamName);
            case SUCCESS:
                log.info(requestId, "Successfully sealed stream: {}", streamName);
                return true;
            case UNRECOGNIZED:
            default:
                throw new ControllerFailureException("Unknown return status sealing stream " + streamName + " " + x.getStatus());
            }
        }, this.executor).whenComplete((x, e) -> {
            if (e != null) {
                log.warn(requestId, "sealStream {}/{} failed: ", scope, streamName, e);
            }
            LoggerHelpers.traceLeave(log, "sealStream", traceId, scope, streamName, requestId);
        });
    }

    @Override
    public CompletableFuture<Boolean> deleteStream(final String scope, final String streamName) {
        Exceptions.checkNotClosed(closed.get(), this);
        Exceptions.checkNotNullOrEmpty(scope, "scope");
        Exceptions.checkNotNullOrEmpty(streamName, "streamName");
        final long requestId = requestIdGenerator.get();
        long traceId = LoggerHelpers.traceEnter(log, "deleteStream", scope, streamName, requestId);

        final CompletableFuture<DeleteStreamStatus> result = this.retryConfig.runAsync(() -> {
            RPCAsyncCallback<DeleteStreamStatus> callback = new RPCAsyncCallback<>(requestId, 
                    "deleteStream", scope, streamName);
            new ControllerClientTagger(client, timeoutMillis).withTag(requestId, DELETE_STREAM, scope, streamName)
                                                        .deleteStream(ModelHelper.createStreamInfo(scope, streamName), callback);
            return callback.getFuture();
        }, this.executor);
        return result.thenApplyAsync(x -> {
            switch (x.getStatus()) {
            case FAILURE:
                log.warn(requestId, "Failed to delete stream: {}", streamName);
                throw new ControllerFailureException("Failed to delete stream: " + streamName);
            case STREAM_NOT_FOUND:
                log.warn(requestId, "Stream does not exist: {}", streamName);
                return false;
            case STREAM_NOT_SEALED:
                log.warn(requestId, "Stream is not sealed: {}", streamName);
                throw new IllegalArgumentException("Stream is not sealed: " + streamName);
            case SUCCESS:
                log.info(requestId, "Successfully deleted stream: {}", streamName);
                return true;
            case UNRECOGNIZED:
            default:
                throw new ControllerFailureException("Unknown return status deleting stream " + streamName + " " + x.getStatus());
            }
        }, this.executor).whenComplete((x, e) -> {
            if (e != null) {
                log.warn(requestId, "deleteStream {}/{} failed: ", scope, streamName, e);
            }
            LoggerHelpers.traceLeave(log, "deleteStream", traceId, scope, streamName, requestId);
        });
    }

    @Override
    public CompletableFuture<Map<Segment, Long>> getSegmentsAtTime(final Stream stream, final long timestamp) {
        Exceptions.checkNotClosed(closed.get(), this);
        Preconditions.checkNotNull(stream, "stream");
        long traceId = LoggerHelpers.traceEnter(log, "getSegmentsAtTime", stream, timestamp);
        final long requestId = requestIdGenerator.get();

        final CompletableFuture<SegmentsAtTime> result = this.retryConfig.runAsync(() -> {
            RPCAsyncCallback<SegmentsAtTime> callback = new RPCAsyncCallback<>(traceId, "getSegmentsAtTime", 
                    stream, timestamp);
            StreamInfo streamInfo = ModelHelper.createStreamInfo(stream.getScope(), stream.getStreamName(), AccessOperation.NONE);
            GetSegmentsRequest request = GetSegmentsRequest.newBuilder()
                    .setStreamInfo(streamInfo)
                    .setTimestamp(timestamp)
                    .build();
            client.withDeadlineAfter(timeoutMillis, TimeUnit.MILLISECONDS).getSegments(request, callback);
            new ControllerClientTagger(client, timeoutMillis).withTag(requestId, GET_SEGMENTS, 
                    streamInfo.getScope(), streamInfo.getStream()).getSegments(request, callback);
            return callback.getFuture();
        }, this.executor);
<<<<<<< HEAD
        return result.thenApply(segments -> {
            log.debug(requestId, "Received the following data from the controller {}", segments.getSegmentsList());
            return segments.getSegmentsList()
                           .stream()
                           .collect(Collectors.toMap(location -> ModelHelper.encode(location.getSegmentId()),
                                   SegmentsAtTime.SegmentLocation::getOffset));
        }).whenComplete((x, e) -> {
=======
        return result.thenApplyAsync(segments -> {
            log.debug("Received the following data from the controller {}", segments.getSegmentsList());
            return segments.getSegmentsList()
                           .stream()
                           .collect(Collectors.toMap(location -> ModelHelper.encode(location.getSegmentId()),
                                                     location -> location.getOffset()));
        }, this.executor).whenComplete((x, e) -> {
>>>>>>> 0e600c1b
            if (e != null) {
                log.warn(requestId, "get Segments of {} at time {} failed: ", stream.getStreamName(), timestamp,  e);
            }
            LoggerHelpers.traceLeave(log, "getSegmentsAtTime", traceId);
        });
    }

    @Override
    public CompletableFuture<StreamSegmentsWithPredecessors> getSuccessors(Segment segment) {
        Exceptions.checkNotClosed(closed.get(), this);
        final long requestId = requestIdGenerator.get();
        long traceId = LoggerHelpers.traceEnter(log, "getSuccessors", segment, requestId);

        final CompletableFuture<SuccessorResponse> resultFuture = this.retryConfig.runAsync(() -> {
            RPCAsyncCallback<SuccessorResponse> callback = new RPCAsyncCallback<>(requestId, "getSuccessors", segment);
            new ControllerClientTagger(client, timeoutMillis).withTag(requestId, GET_SEGMENTS_IMMEDIATELY_FOLLOWING, 
                    segment.getScopedName())
                    .getSegmentsImmediatelyFollowing(ModelHelper.decode(segment), callback);
            return callback.getFuture();
        }, this.executor);
        return resultFuture.thenApplyAsync(successors -> {
            log.debug("Received the following data from the controller {}", successors.getSegmentsList());
            Map<SegmentWithRange, List<Long>> result = new HashMap<>();
            for (SuccessorResponse.SegmentEntry entry : successors.getSegmentsList()) {
                result.put(ModelHelper.encode(entry.getSegment()), entry.getValueList());
            }
            return new StreamSegmentsWithPredecessors(result, successors.getDelegationToken());
        }, this.executor).whenComplete((x, e) -> {
            if (e != null) {
                log.warn(requestId, "getSuccessors of segment {} failed: ", segment.getSegmentId(), e);
            }
            LoggerHelpers.traceLeave(log, "getSuccessors", traceId, requestId);
        });
    }

    @Override
    public CompletableFuture<StreamSegmentSuccessors> getSuccessors(final StreamCut from) {
        final long requestId = requestIdGenerator.get();
        Exceptions.checkNotClosed(closed.get(), this);
        Stream stream = from.asImpl().getStream();
        long traceId = LoggerHelpers.traceEnter(log, "getSuccessors", stream);

        return getSegmentsBetweenStreamCuts(from, StreamCut.UNBOUNDED, requestId).whenComplete((x, e) -> {
            if (e != null) {
                log.warn(requestId, "getSuccessorsFromCut for {} failed: ", stream.getStreamName(), e);
            }
            LoggerHelpers.traceLeave(log, "getSuccessors", traceId);
        });
    }

    @Override
    public CompletableFuture<StreamSegmentSuccessors> getSegments(final StreamCut fromStreamCut, final StreamCut toStreamCut) {
        Exceptions.checkNotClosed(closed.get(), this);
        Preconditions.checkNotNull(fromStreamCut, "fromStreamCut");
        Preconditions.checkNotNull(toStreamCut, "toStreamCut");
        Preconditions.checkArgument(fromStreamCut.asImpl().getStream().equals(toStreamCut.asImpl().getStream()),
                "Ensure streamCuts for the same stream is passed");
        final long requestId = requestIdGenerator.get();

        final Stream stream = fromStreamCut.asImpl().getStream();
        long traceId = LoggerHelpers.traceEnter(log, "getSegments", stream);

        return getSegmentsBetweenStreamCuts(fromStreamCut, toStreamCut, requestId).whenComplete((x, e) -> {
            if (e != null) {
                log.warn(requestId, "getSegments for {} failed: ", stream.getStreamName(), e);
            }
            LoggerHelpers.traceLeave(log, "getSegments", traceId);
        });
    }

    private CompletableFuture<StreamSegmentSuccessors> getSegmentsBetweenStreamCuts(final StreamCut fromStreamCut, 
                                                                                    final StreamCut toStreamCut, 
                                                                                    long requestId) {
        Exceptions.checkNotClosed(closed.get(), this);

        final Stream stream = fromStreamCut.asImpl().getStream();
        long traceId = LoggerHelpers.traceEnter(log, "getSegments", stream);
        final CompletableFuture<StreamCutRangeResponse> resultFuture = this.retryConfig.runAsync(() -> {
            RPCAsyncCallback<StreamCutRangeResponse> callback = new RPCAsyncCallback<>(traceId, 
                    GET_SEGMENTS_BETWEEN_STREAM_CUTS);
            new ControllerClientTagger(client, timeoutMillis).withTag(requestId, GET_SUCCESSORS_FROM_CUT,
                    stream.getScope(), stream.getStreamName()).getSegmentsBetween(
                            ModelHelper.decode(stream.getScope(), stream.getStreamName(),
                    getStreamCutMap(fromStreamCut), getStreamCutMap(toStreamCut)), callback);
            return callback.getFuture();
        }, this.executor);
<<<<<<< HEAD
        return resultFuture.thenApply(response -> {
            log.debug(requestId, "Received the following data from the controller {}", response.getSegmentsList());
=======
        return resultFuture.thenApplyAsync(response -> {
            log.debug("Received the following data from the controller {}", response.getSegmentsList());
>>>>>>> 0e600c1b

            return new StreamSegmentSuccessors(response.getSegmentsList().stream().map(ModelHelper::encode)
                                                       .collect(Collectors.toSet()),
                    response.getDelegationToken());
        }, this.executor);
    }

    private Map<Long, Long> getStreamCutMap(StreamCut streamCut) {
        if (streamCut.equals(StreamCut.UNBOUNDED)) {
            return Collections.emptyMap();
        }
        return streamCut.asImpl().getPositions().entrySet()
                .stream().collect(Collectors.toMap(x -> x.getKey().getSegmentId(), Map.Entry::getValue));
    }

    @Override
    public CompletableFuture<StreamSegments> getCurrentSegments(final String scope, final String stream) {
        Exceptions.checkNotClosed(closed.get(), this);
        Exceptions.checkNotNullOrEmpty(scope, "scope");
        Exceptions.checkNotNullOrEmpty(stream, "stream");
        final long requestId = requestIdGenerator.get();
        long traceId = LoggerHelpers.traceEnter(log, "getCurrentSegments", scope, stream, requestId);

        final CompletableFuture<SegmentRanges> result = this.retryConfig.runAsync(() -> {
            RPCAsyncCallback<SegmentRanges> callback = new RPCAsyncCallback<>(requestId, "getCurrentSegments", scope, stream);
            new ControllerClientTagger(client, timeoutMillis).withTag(requestId, GET_CURRENT_SEGMENTS, scope, stream)
                  .getCurrentSegments(ModelHelper.createStreamInfo(scope, stream, AccessOperation.NONE), callback);
            return callback.getFuture();
        }, this.executor);
        return result.thenApplyAsync(this::getStreamSegments, this.executor)
                     .whenComplete((x, e) -> {
                         if (e != null) {
                             log.warn(requestId, "getCurrentSegments for {}/{} failed: ", scope, stream, e);
                         } else if (x.getNumberOfSegments() == 0 ) {
                             log.warn(requestId, "getCurrentSegments for {}/{} returned zero segments since the Stream is sealed", scope, stream);
                         }
                         LoggerHelpers.traceLeave(log, "getCurrentSegments", traceId, requestId);
                     });
    }

    @Override
    public CompletableFuture<StreamSegments> getEpochSegments(final String scope, final String stream, int epoch) {
        Exceptions.checkNotClosed(closed.get(), this);
        Exceptions.checkNotNullOrEmpty(scope, "scope");
        Exceptions.checkNotNullOrEmpty(stream, "stream");
        Exceptions.checkArgument(epoch >= 0, "epoch", "Should be a positive integer");
        final long requestId = requestIdGenerator.get();
        long traceId = LoggerHelpers.traceEnter(log, "getEpochSegments", scope, stream, epoch, requestId);

        final CompletableFuture<SegmentRanges> result = this.retryConfig.runAsync(() -> {
            RPCAsyncCallback<SegmentRanges> callback = new RPCAsyncCallback<>(traceId, "getEpochSegments", scope, 
                    stream, Integer.toString(epoch));
            GetEpochSegmentsRequest request = GetEpochSegmentsRequest.newBuilder()
                    .setStreamInfo(ModelHelper.createStreamInfo(scope, stream))
                    .setEpoch(epoch)
                    .build();
            new ControllerClientTagger(client, timeoutMillis).withTag(requestId, GET_EPOCH_SEGMENTS, 
                    scope, stream, Integer.toString(epoch))
                    .getEpochSegments(request, callback);
            return callback.getFuture();
        }, this.executor);
        return result.thenApplyAsync(this::getStreamSegments, this.executor)
                .whenComplete((x, e) -> {
                    if (e != null) {
                        log.warn(requestId, "getEpochSegments for {}/{} with epoch {} failed: ", scope, stream, epoch, e);
                    }
                    LoggerHelpers.traceLeave(log, "getEpochSegments", traceId, requestId);
                });
    }

    private StreamSegments getStreamSegments(final SegmentRanges ranges) {
        log.debug("Received the following data from the controller {}", ranges.getSegmentRangesList());
        NavigableMap<Double, SegmentWithRange> rangeMap = new TreeMap<>();
        for (SegmentRange r : ranges.getSegmentRangesList()) {
            Preconditions.checkState(r.getMinKey() <= r.getMaxKey(),
                    "Min keyrange %s was not less than maximum keyRange %s for segment %s",
                    r.getMinKey(), r.getMaxKey(), r.getSegmentId());
            rangeMap.put(r.getMaxKey(), new SegmentWithRange(ModelHelper.encode(r.getSegmentId()), r.getMinKey(), r.getMaxKey()));
        }
        return new StreamSegments(rangeMap);
    }

    @Override
    public CompletableFuture<PravegaNodeUri> getEndpointForSegment(final String qualifiedSegmentName) {
        Exceptions.checkNotClosed(closed.get(), this);
        Exceptions.checkNotNullOrEmpty(qualifiedSegmentName, "qualifiedSegmentName");
        final long requestId = requestIdGenerator.get();
        long traceId = LoggerHelpers.traceEnter(log, "getEndpointForSegment", qualifiedSegmentName, requestId);

        final CompletableFuture<NodeUri> result = this.retryConfig.runAsync(() -> {
            RPCAsyncCallback<NodeUri> callback = new RPCAsyncCallback<>(requestId, "getEndpointForSegment",
                    qualifiedSegmentName);
            Segment segment = Segment.fromScopedName(qualifiedSegmentName);
            // Ensure only the scoped name of the segment is passed, this ensures tracking for transactionsegments.
            new ControllerClientTagger(client, timeoutMillis).withTag(requestId, GET_URI, segment.getScopedName())
                    .getURI(ModelHelper.createSegmentId(segment.getScope(),
                            segment.getStreamName(),
                            segment.getSegmentId()),
                            callback);
            return callback.getFuture();
        }, this.executor);
        return result.thenApplyAsync(ModelHelper::encode, this.executor)
                .whenComplete((x, e) -> {
                    if (e != null) {
                        log.warn(requestId, "getEndpointForSegment {} failed: ", qualifiedSegmentName, e);
                    }
                    LoggerHelpers.traceLeave(log, "getEndpointForSegment", traceId, requestId);
                });
    }

    @Override
    public CompletableFuture<Boolean> isSegmentOpen(final Segment segment) {
        Exceptions.checkNotClosed(closed.get(), this);
        long traceId = LoggerHelpers.traceEnter(log, "isSegmentOpen", segment);
        final long requestId = requestIdGenerator.get();

        final CompletableFuture<SegmentValidityResponse> result = this.retryConfig.runAsync(() -> {
            RPCAsyncCallback<SegmentValidityResponse> callback = new RPCAsyncCallback<>(traceId, "isSegmentOpen", segment);
            new ControllerClientTagger(client, timeoutMillis).withTag(requestId, IS_SEGMENT_OPEN, segment.getScopedName())
                  .isSegmentValid(ModelHelper.createSegmentId(segment.getScope(),
                    segment.getStreamName(),
                    segment.getSegmentId()),
                    callback);
            return callback.getFuture();
        }, this.executor);
        return result.thenApplyAsync(SegmentValidityResponse::getResponse, this.executor)
                .whenComplete((x, e) -> {
                    if (e != null) {
                        log.warn("isSegmentOpen for segment {} failed: ", segment, e);
                    }
                    LoggerHelpers.traceLeave(log, "isSegmentOpen", traceId);
                });
    }

    @Override
    public CompletableFuture<TxnSegments> createTransaction(final Stream stream, final long lease) {
        Exceptions.checkNotClosed(closed.get(), this);
        Preconditions.checkNotNull(stream, "stream");
        final long requestId = requestIdGenerator.get();
        long traceId = LoggerHelpers.traceEnter(log, "createTransaction", stream, lease, requestId);
        final CompletableFuture<CreateTxnResponse> result = this.retryConfig.runAsync(() -> {

            RPCAsyncCallback<CreateTxnResponse> callback = new RPCAsyncCallback<>(traceId, "createTransaction",
                    stream, lease);
            new ControllerClientTagger(client, timeoutMillis).withTag(requestId, CREATE_TRANSACTION,
                    stream.getScope(), stream.getStreamName(), Long.toString(lease))
                    .createTransaction(CreateTxnRequest.newBuilder()
                                    .setStreamInfo(ModelHelper.createStreamInfo(stream.getScope(), stream.getStreamName()))
                                    .setLease(lease)
                                    .build(),
                            callback);
            return callback.getFuture();
        }, this.executor);
        return result.thenApplyAsync(this::convert, this.executor)
                .whenComplete((x, e) -> {
                    if (e != null) {
                        log.warn(requestId, "createTransaction on stream {} failed: ", stream.getStreamName(), e);
                    }
                    LoggerHelpers.traceLeave(log, "createTransaction", traceId, requestId);
                });
    }

    private TxnSegments convert(CreateTxnResponse response) {
        NavigableMap<Double, SegmentWithRange> rangeMap = new TreeMap<>();

        for (SegmentRange r : response.getActiveSegmentsList()) {
            Preconditions.checkState(r.getMinKey() <= r.getMaxKey());
            rangeMap.put(r.getMaxKey(), new SegmentWithRange(ModelHelper.encode(r.getSegmentId()), r.getMinKey(), r.getMaxKey()));
        }
        StreamSegments segments = new StreamSegments(rangeMap);
        return new TxnSegments(segments, ModelHelper.encode(response.getTxnId()));
    }

    @Override
    public CompletableFuture<Transaction.PingStatus> pingTransaction(final Stream stream, final UUID txId, final long lease) {
        Exceptions.checkNotClosed(closed.get(), this);
        final long requestId = requestIdGenerator.get();
        long traceId = LoggerHelpers.traceEnter(log, "pingTransaction", stream, txId, lease, requestId);

        final CompletableFuture<PingTxnStatus> result = this.retryConfig.runAsync(() -> {
            RPCAsyncCallback<PingTxnStatus> callback = new RPCAsyncCallback<>(traceId, "pingTransaction", txId, lease);
            new ControllerClientTagger(client, timeoutMillis).withTag(requestId, PING_TRANSACTION, 
                    stream.getScope(), stream.getStreamName(), txId.toString())
                    .pingTransaction(PingTxnRequest.newBuilder()
                                                 .setStreamInfo(ModelHelper.createStreamInfo(stream.getScope(),
                                                         stream.getStreamName()))
                                                 .setTxnId(ModelHelper.decode(txId))
                                                 .setLease(lease).build(), callback);
            return callback.getFuture();
        }, this.executor);
        return result.thenApplyAsync(status -> {
            try {
                return ModelHelper.encode(status.getStatus(), stream + " " + txId);
            } catch (PingFailedException ex) {
                throw new CompletionException(ex);
            }
        }, this.executor).whenComplete((s, e) -> {
            if (e != null) {
                log.warn(requestId, "PingTransaction {} failed:", txId, e);
            }
            LoggerHelpers.traceLeave(log, "pingTransaction", traceId, requestId);
        });
    }

    @Override
    public CompletableFuture<Void> commitTransaction(final Stream stream, final String writerId, final Long timestamp, 
                                                     final UUID txId) {
        Exceptions.checkNotClosed(closed.get(), this);
        Preconditions.checkNotNull(stream, "stream");
        Preconditions.checkNotNull(txId, "txId");
        long traceId = LoggerHelpers.traceEnter(log, "commitTransaction", stream, txId);
        final long requestId = requestIdGenerator.get();

        log.info(requestId, "Commit transaction {} invoked on Stream {} for writerId {} with timestamp {}", 
                txId, stream, writerId, timestamp);
        final CompletableFuture<TxnStatus> result = this.retryConfig.runAsync(() -> {
            RPCAsyncCallback<TxnStatus> callback = new RPCAsyncCallback<>(traceId, "commitTransaction", 
                    stream, writerId, timestamp, txId);
            TxnRequest.Builder txnRequest = TxnRequest.newBuilder()
                                                      .setStreamInfo(ModelHelper.createStreamInfo(stream.getScope(),
                                                                                                  stream.getStreamName()))
                                                      .setWriterId(writerId)
                                                      .setTxnId(ModelHelper.decode(txId));
            if (timestamp != null) {
                txnRequest.setTimestamp(timestamp);
            } else {
                txnRequest.setTimestamp(Long.MIN_VALUE);
            }
            new ControllerClientTagger(client, timeoutMillis).withTag(requestId, COMMIT_TRANSACTION, stream.getScope(),
                    stream.getStreamName(), txId.toString()).commitTransaction(txnRequest.build(), callback);
            return callback.getFuture();
        }, this.executor);
        return result.thenApplyAsync(txnStatus -> {
            LoggerHelpers.traceLeave(log, "commitTransaction", traceId, stream, txId);
            if (txnStatus.getStatus().equals(TxnStatus.Status.STREAM_NOT_FOUND)) {
                log.warn(requestId, "Stream {} not found while trying to commit transaction {}", stream.getStreamName(), txId);
                throw new InvalidStreamException("Stream no longer exists: " + stream);
            }
            if (txnStatus.getStatus().equals(TxnStatus.Status.TRANSACTION_NOT_FOUND)) {
                log.warn(requestId, "transaction not found: {} on stream {}", txId, stream);
                throw Exceptions.sneakyThrow(new TxnFailedException("Transaction was already either committed or aborted"));
            }
            if (txnStatus.getStatus().equals(TxnStatus.Status.SUCCESS)) {                
                return null;
            }
            log.warn(requestId, "Unable to commit transaction {} on stream {}, commit status is {}", txId, stream, txnStatus.getStatus());
            throw Exceptions.sneakyThrow(new TxnFailedException("Commit transaction failed with status: " + txnStatus.getStatus()));
        }, this.executor);
    }

    @Override
    public CompletableFuture<Void> abortTransaction(final Stream stream, final UUID txId) {
        Exceptions.checkNotClosed(closed.get(), this);
        Preconditions.checkNotNull(stream, "stream");
        Preconditions.checkNotNull(txId, "txId");
        long traceId = LoggerHelpers.traceEnter(log, "abortTransaction", stream, txId);
        final long requestId = requestIdGenerator.get();
        log.info(requestId, "Abort transaction {} invoked on stream {}", txId, stream);

        final CompletableFuture<TxnStatus> result = this.retryConfig.runAsync(() -> {
            RPCAsyncCallback<TxnStatus> callback = new RPCAsyncCallback<>(traceId, "abortTransaction", stream, txId);
            new ControllerClientTagger(client, timeoutMillis).withTag(requestId, ABORT_TRANSACTION, stream.getScope(),
                    stream.getStreamName(), txId.toString()).abortTransaction(TxnRequest.newBuilder()
                            .setStreamInfo(ModelHelper.createStreamInfo(stream.getScope(),
                                    stream.getStreamName()))
                            .setTxnId(ModelHelper.decode(txId))
                            .build(),
                    callback);
            return callback.getFuture();
        }, this.executor);
        return result.thenApplyAsync(txnStatus -> {
            LoggerHelpers.traceLeave(log, "abortTransaction", traceId, stream, txId);
            if (txnStatus.getStatus().equals(TxnStatus.Status.STREAM_NOT_FOUND)) {
                log.warn(requestId, "Stream {} not found while trying to abort transaction {}", stream, txId);
                throw new InvalidStreamException("Stream no longer exists: " + stream);
            }
            if (txnStatus.getStatus().equals(TxnStatus.Status.TRANSACTION_NOT_FOUND)) {
                log.warn(requestId, "transaction {} not found on stream {}", txId, stream);
                throw Exceptions.sneakyThrow(new TxnFailedException("Transaction was already either committed or aborted"));
            }
            if (txnStatus.getStatus().equals(TxnStatus.Status.SUCCESS)) {                
                return null;
            }
            log.warn(requestId, "Unable to abort transaction {} on stream {}, abort status is {} ", 
                    txId, stream, txnStatus.getStatus());
            throw new RuntimeException("Error aborting transaction: " + txnStatus.getStatus());
        }, this.executor);
    }

    @Override
    public CompletableFuture<Transaction.Status> checkTransactionStatus(final Stream stream, final UUID txId) {
        Exceptions.checkNotClosed(closed.get(), this);
        Preconditions.checkNotNull(stream, "stream");
        Preconditions.checkNotNull(txId, "txId");
        final long requestId = requestIdGenerator.get();
        long traceId = LoggerHelpers.traceEnter(log, "checkTransactionStatus", stream, txId, requestId);

        final CompletableFuture<TxnState> result = this.retryConfig.runAsync(() -> {
            RPCAsyncCallback<TxnState> callback = new RPCAsyncCallback<>(traceId, "checkTransactionStatus", stream, txId);
            new ControllerClientTagger(client, timeoutMillis).withTag(requestId, CHECK_TRANSACTION_STATE,
                    stream.getScope(), stream.getStreamName(), txId.toString())
                    .checkTransactionState(TxnRequest.newBuilder()
                            .setStreamInfo(ModelHelper.createStreamInfo(stream.getScope(), stream.getStreamName()))
                            .setTxnId(ModelHelper.decode(txId))
                            .build(),
                    callback);
            return callback.getFuture();
        }, this.executor);
        return result.thenApplyAsync(status -> ModelHelper.encode(status.getState(), stream + " " + txId), this.executor)
                .whenComplete((x, e) -> {
                    if (e != null) {
                        log.warn(requestId, "checkTransactionStatus for transaction {} on  stream {} failed ", txId, stream, e);
                    }
                    LoggerHelpers.traceLeave(log, "checkTransactionStatus", traceId, txId, requestId);
                });
    }

    @Override
    public CompletableFuture<Void> noteTimestampFromWriter(String writer, Stream stream, long timestamp, 
                                                           WriterPosition lastWrittenPosition) {
        Exceptions.checkNotClosed(closed.get(), this);
        Preconditions.checkNotNull(stream, "stream");
        Preconditions.checkNotNull(writer, "writer");
        Preconditions.checkNotNull(lastWrittenPosition, "lastWrittenPosition");
        final long requestId = requestIdGenerator.get();
        long traceId = LoggerHelpers.traceEnter(log, "noteTimestampFromWriter", writer, stream, requestId);

        final CompletableFuture<TimestampResponse> result = this.retryConfig.runAsync(() -> {
            RPCAsyncCallback<TimestampResponse> callback = new RPCAsyncCallback<>(traceId, "lastWrittenPosition", 
                    writer, stream, timestamp);
            new ControllerClientTagger(client, timeoutMillis).withTag(requestId, NOTE_TIMESTAMP_FROM_WRITER, 
                    stream.getScope(), stream.getStreamName(), writer)
                    .noteTimestampFromWriter(TimestampFromWriter.newBuilder()
                                    .setWriter(writer)
                                    .setTimestamp(timestamp)
                                    .setPosition(ModelHelper.createStreamCut(stream, lastWrittenPosition))
                                    .build(),
                            callback);
            return callback.getFuture();
        }, this.executor);
        return result.thenApplyAsync(response -> {
            LoggerHelpers.traceLeave(log, "noteTimestampFromWriter", traceId, writer, stream, requestId);
            if (response.getResult().equals(TimestampResponse.Status.SUCCESS)) {
                return null;
            }
            log.warn(requestId, "Writer " + writer + " failed to note time because: " + response.getResult()
                    + " time was: " + timestamp + " position=" + lastWrittenPosition);
            throw new RuntimeException("failed to note time because: " + response.getResult());
        }, this.executor);
    }

    @Override
    public CompletableFuture<Void> removeWriter(String writerId, Stream stream) {
        Exceptions.checkNotClosed(closed.get(), this);
        Preconditions.checkNotNull(stream, "stream");
        Preconditions.checkNotNull(writerId, "writerId");
        final long requestId = requestIdGenerator.get();
        long traceId = LoggerHelpers.traceEnter(log, "removeWriter", writerId, stream, requestId);
        final CompletableFuture<RemoveWriterResponse> result = this.retryConfig.runAsync(() -> {
            RPCAsyncCallback<RemoveWriterResponse> callback = new RPCAsyncCallback<>(traceId, "removeWriter", 
                    writerId, stream);
            new ControllerClientTagger(client, timeoutMillis).withTag(requestId, REMOVE_WRITER, 
                    stream.getScope(), stream.getStreamName(), writerId)
                    .removeWriter(RemoveWriterRequest.newBuilder()
                            .setWriter(writerId)
                            .setStream(ModelHelper.createStreamInfo(stream.getScope(), stream.getStreamName()))
                            .build(), callback);
            return callback.getFuture();
        }, this.executor);
        return result.thenApplyAsync(response -> {
            LoggerHelpers.traceLeave(log, "removeWriter", traceId, writerId, stream, requestId);
            if (response.getResult().equals(RemoveWriterResponse.Status.SUCCESS)) {
                return null;
            }
            log.warn(requestId, "Notifying the controller of writer shutdown failed for writer: " + writerId + " because of "
                    + response.getResult());
            throw new RuntimeException("Unable to remove writer due to: " + response.getResult());
        }, this.executor);
    }

    @Override
    public void close() {
        if (!closed.getAndSet(true)) {
            Callbacks.invokeSafely(this::closeChannel, ex -> log.error("Error while closing ControllerImpl.", ex));
        }
    }

    private void closeChannel() {
        this.channel.shutdownNow(); // Initiates a shutdown of channel. Although forceful, the shutdown is not instantaneous.
        Exceptions.handleInterrupted(() -> {
            boolean shutdownStatus = channel.awaitTermination(20, TimeUnit.SECONDS);
            log.debug("Controller client shutdown has been initiated. Channel status: channel.isTerminated():{}", shutdownStatus);
        });
    }

    @Override
    public CompletableFuture<String> getOrRefreshDelegationTokenFor(String scope, String streamName, 
                                                                    AccessOperation accessOperation) {
        Exceptions.checkNotClosed(closed.get(), this);
        Exceptions.checkNotNullOrEmpty(scope, "scope");
        Exceptions.checkNotNullOrEmpty(streamName, "stream");
        long traceId = LoggerHelpers.traceEnter(log, "getOrRefreshDelegationTokenFor", scope, streamName);
        final long requestId = requestIdGenerator.get();

        final CompletableFuture<DelegationToken> result = this.retryConfig.runAsync(() -> {
            RPCAsyncCallback<DelegationToken> callback = new RPCAsyncCallback<>(traceId, 
                    "getOrRefreshDelegationTokenFor", scope, streamName);
            new ControllerClientTagger(client, timeoutMillis)
                    .withTag(requestId, GET_OR_REFRESH_DELEGATION_TOKEN_FOR, scope, streamName)
                  .getDelegationToken(ModelHelper.createStreamInfo(scope, streamName, accessOperation), callback);
            return callback.getFuture();
        }, this.executor);

<<<<<<< HEAD
        return result.thenApply(DelegationToken::getDelegationToken)
=======
        return result.thenApplyAsync( token -> token.getDelegationToken(), this.executor)
>>>>>>> 0e600c1b
        .whenComplete((x, e) -> {
            if (e != null) {
                log.warn(requestId, "getOrRefreshDelegationTokenFor {}/{} failed: ", scope, streamName, e);
            }
            LoggerHelpers.traceLeave(log, "getOrRefreshDelegationTokenFor", traceId);
        });
    }

    //region KeyValueTables

    @Override
    public CompletableFuture<Boolean> createKeyValueTable(String scope, String kvtName, KeyValueTableConfiguration kvtConfig) {
        Exceptions.checkNotNullOrEmpty(scope, "scope");
        Exceptions.checkNotClosed(closed.get(), this);
        Preconditions.checkNotNull(kvtConfig, "KeyValueTableConfig");
        final long requestId = requestIdGenerator.get();
        long traceId = LoggerHelpers.traceEnter(log, "createKeyValueTable", kvtConfig, requestId);

        final CompletableFuture<CreateKeyValueTableStatus> result = this.retryConfig.runAsync(() -> {
            RPCAsyncCallback<CreateKeyValueTableStatus> callback = new RPCAsyncCallback<>(requestId, "createKeyValueTable", scope, kvtName, kvtConfig);
            new ControllerClientTagger(client, timeoutMillis)
                    .withTag(requestId, CREATE_KEY_VALUE_TABLE, scope, kvtName)
                    .createKeyValueTable(ModelHelper.decode(scope, kvtName, kvtConfig), callback);
            return callback.getFuture();
        }, this.executor);
        return result.thenApplyAsync(x -> {
            switch (x.getStatus()) {
                case FAILURE:
                    log.warn(requestId, "Failed to create KeyValueTable: {}", kvtName);
                    throw new ControllerFailureException("Failed to create KeyValueTable: " + kvtConfig);
                case INVALID_TABLE_NAME:
                    log.warn(requestId, "Illegal KeyValueTable name: {}", kvtName);
                    throw new IllegalArgumentException("Illegal KeyValueTable name: " + kvtName);
                case SCOPE_NOT_FOUND:
                    log.warn(requestId, "Scope not found: {}", scope);
                    throw new IllegalArgumentException("Scope does not exist: " + scope);
                case TABLE_EXISTS:
                    log.warn(requestId, "KeyValueTable already exists: {}", kvtName);
                    return false;
                case SUCCESS:
                    log.info(requestId, "KeyValueTable created successfully: {}/{}", scope, kvtName);
                    return true;
                case UNRECOGNIZED:
                default:
                    throw new ControllerFailureException("Unknown return status creating KeyValueTable " + kvtConfig
                            + " " + x.getStatus());
            }
        }, this.executor).whenComplete((x, e) -> {
            if (e != null) {
                log.warn(requestId, "createKeyValueTable {}/{} failed: ", scope, kvtName, e);
            }
            LoggerHelpers.traceLeave(log, "createKeyValueTable", traceId, kvtName, requestId);
        });
    }

    @Override
    public AsyncIterator<KeyValueTableInfo> listKeyValueTables(String scopeName) {
        Exceptions.checkNotClosed(closed.get(), this);
        long traceId = LoggerHelpers.traceEnter(log, "listKeyValueTables", scopeName);
        long requestId = requestIdGenerator.get();
        try {
            final Function<ContinuationToken, 
                    CompletableFuture<Map.Entry<ContinuationToken, Collection<KeyValueTableInfo>>>> function =
                    token -> this.retryConfig.runAsync(() -> {
                        RPCAsyncCallback<KVTablesInScopeResponse> callback = new RPCAsyncCallback<>(requestId, 
                                "listKeyValueTables", scopeName);
                        ScopeInfo scopeInfo = ScopeInfo.newBuilder().setScope(scopeName).build();
                        new ControllerClientTagger(client, timeoutMillis).withTag(requestId,
                                LIST_KEY_VALUE_TABLES, scopeName)
                                .listKeyValueTables(KVTablesInScopeRequest.newBuilder().setScope(scopeInfo)
                                                        .setContinuationToken(token).build(), callback);
                        return callback.getFuture()
                                .thenApplyAsync(x -> {
                                    switch (x.getStatus()) {
                                        case SCOPE_NOT_FOUND:
                                            log.warn(requestId, "Scope not found: {}", scopeName);
                                            throw new NoSuchScopeException();
                                        case FAILURE:
                                            log.warn(requestId, 
                                                    "Internal Server Error while trying to list streams in scope: {}", scopeName);
                                            throw new RuntimeException("Failure while trying to list streams");
                                        case SUCCESS:
                                            // we will treat all other case as success for backward
                                            // compatibility reasons
                                        default:
                                            List<KeyValueTableInfo> kvtList = x.getKvtablesList().stream()
                                                    .map(y -> new KeyValueTableInfo(y.getScope(), y.getKvtName()))
                                                                               .collect(Collectors.toList());
                                            return new AbstractMap.SimpleEntry<>(x.getContinuationToken(), kvtList);
                                    }
                                }, this.executor);
                    }, this.executor);
            return new ContinuationTokenAsyncIterator<>(function, ContinuationToken.newBuilder().build());
        } finally {
            LoggerHelpers.traceLeave(log, "listKeyValueTables", traceId);
        }
    }

    @Override
    public CompletableFuture<Boolean> deleteKeyValueTable(String scope, String kvtName) {
        Exceptions.checkNotClosed(closed.get(), this);
        Exceptions.checkNotNullOrEmpty(scope, "scope");
        Exceptions.checkNotNullOrEmpty(kvtName, "KeyValueTableName");
        final long requestId = requestIdGenerator.get();
        long traceId = LoggerHelpers.traceEnter(log, "deleteKeyValueTable", scope, kvtName, requestId);

        final CompletableFuture<DeleteKVTableStatus> result = this.retryConfig.runAsync(() -> {
            RPCAsyncCallback<DeleteKVTableStatus> callback = new RPCAsyncCallback<>(requestId, 
                    "deleteKeyValueTable", scope, kvtName);
            new ControllerClientTagger(client, timeoutMillis).withTag(requestId, DELETE_KEY_VALUE_TABLE, 
                    scope, kvtName)
                    .deleteKeyValueTable(ModelHelper.createKeyValueTableInfo(scope, kvtName), callback);
            return callback.getFuture();
        }, this.executor);
        return result.thenApplyAsync(x -> {
            switch (x.getStatus()) {
                case FAILURE:
                    log.warn(requestId, "Failed to delete KeyValueTable: {}", kvtName);
                    throw new ControllerFailureException("Failed to delete KeyValueTable: " + kvtName);
                case TABLE_NOT_FOUND:
                    log.warn(requestId, "KeyValueTable does not exist: {}", kvtName);
                    return false;
                case SUCCESS:
                    log.info(requestId, "Successfully deleted KeyValueTable: {}", kvtName);
                    return true;
                case UNRECOGNIZED:
                default:
                    throw new ControllerFailureException("Unknown return status deleting KeyValueTable " + 
                            kvtName + " " + x.getStatus());
            }
        }, this.executor).whenComplete((x, e) -> {
            if (e != null) {
                log.warn(requestId, "deleteKeyValueTable {}/{} failed: ", scope, kvtName, e);
            }
            LoggerHelpers.traceLeave(log, "deleteKeyValueTable", traceId, scope, kvtName, requestId);
        });
    }

    @Override
    public CompletableFuture<KeyValueTableSegments> getCurrentSegmentsForKeyValueTable(String scope, String kvtName) {
            Exceptions.checkNotClosed(closed.get(), this);
            Exceptions.checkNotNullOrEmpty(scope, "scope");
            Exceptions.checkNotNullOrEmpty(kvtName, "stream");
            long traceId = LoggerHelpers.traceEnter(log, "getCurrentSegmentsForKeyValueTable", scope, kvtName);
            final long requestId = requestIdGenerator.get();

            final CompletableFuture<SegmentRanges> result = this.retryConfig.runAsync(() -> {
                RPCAsyncCallback<SegmentRanges> callback = new RPCAsyncCallback<>(traceId, 
                        "getCurrentSegmentsKeyValueTable", scope, kvtName);
                new ControllerClientTagger(client, timeoutMillis).withTag(requestId, 
                        GET_CURRENT_SEGMENTS_KEY_VALUE_TABLE, scope, kvtName)
                        .getCurrentSegmentsKeyValueTable(ModelHelper.createKeyValueTableInfo(scope, kvtName), callback);
                return callback.getFuture();
            }, this.executor);
<<<<<<< HEAD
            return result.thenApply(ranges -> {
                log.debug(requestId, "Received the following data from the controller {}", ranges.getSegmentRangesList());
=======
            return result.thenApplyAsync(ranges -> {
                log.debug("Received the following data from the controller {}", ranges.getSegmentRangesList());
>>>>>>> 0e600c1b
                NavigableMap<Double, SegmentWithRange> rangeMap = new TreeMap<>();
                for (SegmentRange r : ranges.getSegmentRangesList()) {
                    Preconditions.checkState(r.getMinKey() <= r.getMaxKey(),
                            "Min keyrange %s was not less than maximum keyRange %s for segment %s",
                            r.getMinKey(), r.getMaxKey(), r.getSegmentId());
                    rangeMap.put(r.getMaxKey(), new SegmentWithRange(ModelHelper.encode(r.getSegmentId()), r.getMinKey(), r.getMaxKey()));
                }
                return new KeyValueTableSegments(rangeMap);
            }, this.executor).whenComplete((x, e) -> {
                if (e != null) {
                    log.warn(requestId, "getCurrentSegmentsForKeyValueTable for {}/{} failed: ", scope, kvtName, e);
                }
                LoggerHelpers.traceLeave(log, "getCurrentSegmentsForKeyValueTable", traceId);
            });
        }
    //endregion

    // region ReaderGroups
    @Override
    public CompletableFuture<ReaderGroupConfig> createReaderGroup(String scope, String rgName, final ReaderGroupConfig rgConfig) {
        Exceptions.checkNotClosed(closed.get(), this);
        Exceptions.checkNotNullOrEmpty(scope, "scope");
        Exceptions.checkNotNullOrEmpty(rgName, "rgName");
        Preconditions.checkNotNull(rgConfig, "rgConfig");
        final long requestId = requestIdGenerator.get();
        long traceId = LoggerHelpers.traceEnter(log, "createReaderGroup", rgConfig, requestId);

        final CompletableFuture<CreateReaderGroupResponse> result = this.retryConfig.runAsync(() -> {
            RPCAsyncCallback<CreateReaderGroupResponse> callback = new RPCAsyncCallback<>(requestId, 
                    "createReaderGroup", scope, rgName, rgConfig);
            new ControllerClientTagger(client, timeoutMillis).withTag(requestId, CREATE_READER_GROUP, scope, rgName)
                    .createReaderGroup(ModelHelper.decode(scope, rgName, rgConfig), callback);
            return callback.getFuture();
        }, this.executor);
        return result.thenApplyAsync(x -> {
            switch (x.getStatus()) {
                case FAILURE:
                    log.warn(requestId, "Failed to create reader group: {}", rgName);
                    throw new ControllerFailureException("Failed to create reader group: " + rgName);
                case INVALID_RG_NAME:
                    log.warn(requestId, "Illegal Reader Group Name: {}", rgName);
                    throw new IllegalArgumentException("Illegal readergroup name: " + rgName);
                case SCOPE_NOT_FOUND:
                    log.warn(requestId, "Scope not found: {}", scope);
                    throw new IllegalArgumentException("Scope does not exist: " + scope);
                case SUCCESS:
                    log.info(requestId, "ReaderGroup created successfully: {}", rgName);
                    return ModelHelper.encode(x.getConfig());
                case UNRECOGNIZED:
                default:
                    throw new ControllerFailureException("Unknown return status creating reader group " + rgName
                            + " " + x.getStatus());
            }
        }, this.executor).whenComplete((x, e) -> {
            if (e != null) {
                log.warn(requestId, "createReaderGroup {}/{} failed: ", scope, rgName, e);
            }
            LoggerHelpers.traceLeave(log, "createReaderGroup", traceId, rgConfig, requestId);
        });
    }

    @Override
    public CompletableFuture<Long> updateReaderGroup(String scope, String rgName, final ReaderGroupConfig rgConfig) {
        Exceptions.checkNotClosed(closed.get(), this);
        Exceptions.checkNotNullOrEmpty(scope, "scope");
        Exceptions.checkNotNullOrEmpty(rgName, "rgName");
        Preconditions.checkNotNull(rgConfig, "rgConfig");
        final long requestId = requestIdGenerator.get();
        long traceId = LoggerHelpers.traceEnter(log, "updateReaderGroup", rgConfig, requestId);

        final CompletableFuture<UpdateReaderGroupResponse> result = this.retryConfig.runAsync(() -> {
            RPCAsyncCallback<UpdateReaderGroupResponse> callback = new RPCAsyncCallback<>(requestId, 
                    "updateReaderGroup", scope, rgName, rgConfig);
            new ControllerClientTagger(client, timeoutMillis).withTag(requestId, UPDATE_READER_GROUP, scope, rgName)
                    .updateReaderGroup(ModelHelper.decode(scope, rgName, rgConfig), callback);
            return callback.getFuture();
        }, this.executor);
        return result.thenApplyAsync(x -> {
            final String rgScopedName = NameUtils.getScopedReaderGroupName(scope, rgName);
            switch (x.getStatus()) {
                case FAILURE:
                    log.warn(requestId, "Failed to create reader group: {}", rgScopedName);
                    throw new ControllerFailureException("Failed to create readergroup: " + rgScopedName);
                case INVALID_CONFIG:
                    log.warn(requestId, "Illegal Reader Group Config for reader group {}: {}", rgScopedName, rgConfig);
                    throw new ReaderGroupConfigRejectedException("Invalid Reader Group Config: " + rgConfig.toString());
                case RG_NOT_FOUND:
                    log.warn(requestId, "Reader Group not found: {}", rgScopedName);
                    throw new ReaderGroupNotFoundException(rgScopedName);
                case SUCCESS:
                    log.info(requestId, "ReaderGroup created successfully: {}", rgScopedName);
                    return x.getGeneration();
                case UNRECOGNIZED:
                default:
                    throw new ControllerFailureException("Unknown return status creating reader group " + rgScopedName
                            + " " + x.getStatus());
            }
        }, this.executor).whenComplete((x, e) -> {
            if (e != null) {
                log.warn(requestId, "createReaderGroup {}/{} failed: ", scope, rgName, e);
            }
            LoggerHelpers.traceLeave(log, "createReaderGroup", traceId, rgConfig, requestId);
        });
    }

    @Override
    public CompletableFuture<ReaderGroupConfig> getReaderGroupConfig(final String scope, final String rgName) {
        Exceptions.checkNotClosed(closed.get(), this);
        Exceptions.checkNotNullOrEmpty(scope, "scope");
        final String emptyUUID = "";
        final long requestId = requestIdGenerator.get();
        long traceId = LoggerHelpers.traceEnter(log, "getReaderGroupConfig", scope, rgName, requestId);
        final String scopedRGName = NameUtils.getScopedReaderGroupName(scope, rgName);

        final CompletableFuture<ReaderGroupConfigResponse> result = this.retryConfig.runAsync(() -> {
            RPCAsyncCallback<ReaderGroupConfigResponse> callback = new RPCAsyncCallback<>(requestId, 
                    "getReaderGroupConfig", scope, rgName);
            new ControllerClientTagger(client, timeoutMillis).withTag(requestId, GET_READER_GROUP_CONFIG, scope, rgName)
                    .getReaderGroupConfig(ModelHelper.createReaderGroupInfo(scope, rgName, emptyUUID, 0L), callback);
            return callback.getFuture();
        }, this.executor);
        return result.thenApplyAsync(x -> {
            switch (x.getStatus()) {
                case FAILURE:
                    log.warn(requestId, "Failed to get config for reader group: {}", scopedRGName);
                    throw new ControllerFailureException("Failed to get config for reader group: " + scopedRGName);
                case RG_NOT_FOUND:
                    log.warn(requestId, "ReaderGroup not found: {}", scopedRGName);
                    throw new ReaderGroupNotFoundException(scopedRGName);
                case SUCCESS:
                    log.info(requestId, "Successfully got config for Reader Group: {}", scopedRGName);
                    return ModelHelper.encode(x.getConfig());
                case UNRECOGNIZED:
                default:
                    throw new ControllerFailureException("Unknown return status getting config for ReaderGroup " + scopedRGName + " " + x.getStatus());
            }
        }, this.executor).whenComplete((x, e) -> {
            if (e != null) {
                log.warn(requestId, "getReaderGroupConfig failed for Reader Group: {}", scopedRGName, e);
            }
            LoggerHelpers.traceLeave(log, "getReaderGroupConfig", traceId, scope, rgName, requestId);
        });
    }

    @Override
    public CompletableFuture<Boolean> deleteReaderGroup(final String scope, final String rgName,
                                                        final UUID readerGroupId) {
        Exceptions.checkNotClosed(closed.get(), this);
        Exceptions.checkNotNullOrEmpty(scope, "scope");
        Exceptions.checkNotNullOrEmpty(rgName, "rgName");
        Preconditions.checkNotNull(readerGroupId, "rgId");
        final long requestId = requestIdGenerator.get();
        long traceId = LoggerHelpers.traceEnter(log, "deleteReaderGroup", scope, rgName, requestId);
        final String scopedRGName = NameUtils.getScopedReaderGroupName(scope, rgName);

        final CompletableFuture<DeleteReaderGroupStatus> result = this.retryConfig.runAsync(() -> {
            RPCAsyncCallback<DeleteReaderGroupStatus> callback = new RPCAsyncCallback<>(requestId, 
                    "deleteReaderGroup", scope, rgName);
            new ControllerClientTagger(client, timeoutMillis).withTag(requestId, DELETE_READER_GROUP, scope, rgName)
                    .deleteReaderGroup(ModelHelper.createReaderGroupInfo(scope, rgName, readerGroupId.toString(), 0L), 
                            callback);
            return callback.getFuture();
        }, this.executor);
        return result.thenApplyAsync(x -> {
            switch (x.getStatus()) {
                case FAILURE:
                    log.warn(requestId, "Failed to delete reader group: {}", scopedRGName);
                    throw new ControllerFailureException("Failed to delete reader group: " + scopedRGName);
                case RG_NOT_FOUND:
                    log.warn(requestId, "ReaderGroup not found: {}", scopedRGName);
                    throw new ReaderGroupNotFoundException(scopedRGName);
                case SUCCESS:
                    log.info(requestId, "Successfully deleted Reader Group: {}", scopedRGName);
                    return true;
                case UNRECOGNIZED:
                default:
                    throw new ControllerFailureException("Unknown return status getting config for ReaderGroup " + scopedRGName + " " + x.getStatus());
            }
        }, this.executor).whenComplete((x, e) -> {
            if (e != null) {
                log.warn(requestId, "deleteReaderGroup failed for Reader Group: {}", scopedRGName, e);
            }
            LoggerHelpers.traceLeave(log, "deleteReaderGroup", traceId, scope, rgName, requestId);
        });
    }
    // endregion

    // Local callback definition to wrap gRPC responses in CompletableFutures used by the rest of our code.
    private static final class RPCAsyncCallback<T> implements StreamObserver<T> {
        private final long traceId;
        private final String method;
        private final Object[] parameters;
        private T result = null;
        private final CompletableFuture<T> future = new CompletableFuture<>();

        RPCAsyncCallback(long traceId, String method, Object... args) {
            this.traceId = traceId;
            this.method = method;
            parameters = args;
        }

        @Override
        public void onNext(T value) {
            result = value;
        }

        @Override
        public void onError(Throwable t) {
            log.warn("gRPC call for {} with trace id {} and parameters {} failed with server error.", method, traceId, parameters, t);
            if (t instanceof RuntimeException) {
                future.completeExceptionally(t);
            } else {
                future.completeExceptionally(new RuntimeException(t));
            }
        }

        @Override
        public void onCompleted() {

            // gRPC interface guarantees that onNext() with the success result would have been called before this.
            future.complete(result);
        }

        public CompletableFuture<T> getFuture() {
            return future;
        }
    }

    /**
     * Wrapper class for a ControllerServiceStub object that i) abstracts the logic for attaching tags to client RPC
     * requests, and ii) exposes only the operations that are currently supported by the tracing mechanism.
     */
    private static class ControllerClientTagger {

        private ControllerServiceStub clientStub;
        private final long timeoutMillis;

        ControllerClientTagger(ControllerServiceStub clientStub, long timeoutMillis) {
            this.clientStub = clientStub;
            this.timeoutMillis = timeoutMillis;
        }

        /**
         * We attach custom tags to requests by adding them as call options upon a controller request. This guarantees that,
         * irrespective of whether the different threads issue and intercept the client request, the tags will be available
         * for being attached to the RPC request.
         *
         * @param requestId Client-side trace id for this request.
         * @param requestInfo Information that will be used as a descriptor for this request.
         * @return Client stub wrapper with parameters as call options for the internal client stub.
         */
        ControllerClientTagger withTag(long requestId, String...requestInfo) {
            String requestDescriptor = RequestTracker.buildRequestDescriptor(requestInfo);
            log.info(requestId, "Tagging client request ({}).", requestDescriptor);
            clientStub = clientStub.withOption(RPCTracingHelpers.REQUEST_DESCRIPTOR_CALL_OPTION, requestDescriptor)
                                   .withOption(RPCTracingHelpers.REQUEST_ID_CALL_OPTION, String.valueOf(requestId));
            return this;
        }

        // Region of ControllerService operations with end to end tracing supported.

        public void createScope(ScopeInfo scopeInfo, RPCAsyncCallback<CreateScopeStatus> callback) {
            clientStub.withDeadlineAfter(timeoutMillis, TimeUnit.MILLISECONDS)
                    .createScope(scopeInfo, callback);
        }

        public void listScopes(ScopesRequest request, 
                                       RPCAsyncCallback<ScopesResponse> callback) {
            clientStub.withDeadlineAfter(timeoutMillis, TimeUnit.MILLISECONDS)
                      .listScopes(request, callback);
        }

        public void checkScopeExists(ScopeInfo request, RPCAsyncCallback<ExistsResponse> callback) {
            clientStub.withDeadlineAfter(timeoutMillis, TimeUnit.MILLISECONDS)
                      .checkScopeExists(request, callback);
        }

        public void checkStreamExists(StreamInfo request, RPCAsyncCallback<ExistsResponse> callback) {
            clientStub.withDeadlineAfter(timeoutMillis, TimeUnit.MILLISECONDS)
                      .checkStreamExists(request, callback);
        }
        
        public void listStreamsInScope(StreamsInScopeRequest request, 
                                       RPCAsyncCallback<StreamsInScopeResponse> callback) {
            clientStub.withDeadlineAfter(timeoutMillis, TimeUnit.MILLISECONDS)
                      .listStreamsInScope(request, callback);
        }

        public void deleteScope(ScopeInfo scopeInfo, RPCAsyncCallback<DeleteScopeStatus> callback) {
            clientStub.withDeadlineAfter(timeoutMillis, TimeUnit.MILLISECONDS)
                      .deleteScope(scopeInfo, callback);
        }

        public void createStream(StreamConfig streamConfig, RPCAsyncCallback<CreateStreamStatus> callback) {
            clientStub.withDeadlineAfter(timeoutMillis, TimeUnit.MILLISECONDS)
                      .createStream(streamConfig, callback);
        }

        public void scale(ScaleRequest scaleRequest, RPCAsyncCallback<ScaleResponse> callback) {
            clientStub.withDeadlineAfter(timeoutMillis, TimeUnit.MILLISECONDS)
                      .scale(scaleRequest, callback);
        }

        public void updateStream(StreamConfig streamConfig, RPCAsyncCallback<UpdateStreamStatus> callback) {
            clientStub.withDeadlineAfter(timeoutMillis, TimeUnit.MILLISECONDS)
                      .updateStream(streamConfig, callback);
        }

        public void truncateStream(io.pravega.controller.stream.api.grpc.v1.Controller.StreamCut streamCut,
                                   RPCAsyncCallback<UpdateStreamStatus> callback) {
            clientStub.withDeadlineAfter(timeoutMillis, TimeUnit.MILLISECONDS)
                      .truncateStream(streamCut, callback);
        }

        public void sealStream(StreamInfo streamInfo, RPCAsyncCallback<UpdateStreamStatus> callback) {
            clientStub.withDeadlineAfter(timeoutMillis, TimeUnit.MILLISECONDS)
                      .sealStream(streamInfo, callback);
        }

        public void deleteStream(StreamInfo streamInfo, RPCAsyncCallback<DeleteStreamStatus> callback) {
            clientStub.withDeadlineAfter(timeoutMillis, TimeUnit.MILLISECONDS)
                      .deleteStream(streamInfo, callback);
        }

        public void getSegments(GetSegmentsRequest request, RPCAsyncCallback<SegmentsAtTime> callback) {
            clientStub.withDeadlineAfter(timeoutMillis, TimeUnit.MILLISECONDS)
                      .getSegments(request, callback);
        }

        public void updateSubscriberStreamCut(SubscriberStreamCut subscriberStreamCut, RPCAsyncCallback<UpdateSubscriberStatus> callback) {
            clientStub.withDeadlineAfter(timeoutMillis, TimeUnit.MILLISECONDS)
                    .updateSubscriberStreamCut(subscriberStreamCut, callback);
        }

        public void listSubscribers(StreamInfo request,
                               RPCAsyncCallback<SubscribersResponse> callback) {
            clientStub.withDeadlineAfter(timeoutMillis, TimeUnit.MILLISECONDS)
                    .listSubscribers(request, callback);
        }

        public void createKeyValueTable(KeyValueTableConfig kvtConfig, RPCAsyncCallback<CreateKeyValueTableStatus> callback) {
            clientStub.withDeadlineAfter(timeoutMillis, TimeUnit.MILLISECONDS)
                    .createKeyValueTable(kvtConfig, callback);
        }

        void listKeyValueTables(KVTablesInScopeRequest request,
                                       RPCAsyncCallback<KVTablesInScopeResponse> callback) {
            clientStub.withDeadlineAfter(timeoutMillis, TimeUnit.MILLISECONDS)
                    .listKeyValueTablesInScope(request, callback);
        }

        void deleteKeyValueTable(io.pravega.controller.stream.api.grpc.v1.Controller.KeyValueTableInfo kvtInfo, RPCAsyncCallback<DeleteKVTableStatus> callback) {
            clientStub.withDeadlineAfter(timeoutMillis, TimeUnit.MILLISECONDS)
                    .deleteKeyValueTable(kvtInfo, callback);
        }

        void createReaderGroup(ReaderGroupConfiguration rgConfig, RPCAsyncCallback<CreateReaderGroupResponse> callback) {
            clientStub.withDeadlineAfter(timeoutMillis, TimeUnit.MILLISECONDS)
                    .createReaderGroup(rgConfig, callback);
        }

        void getReaderGroupConfig(ReaderGroupInfo readerGroupInfo, RPCAsyncCallback<ReaderGroupConfigResponse> callback) {
            clientStub.withDeadlineAfter(timeoutMillis, TimeUnit.MILLISECONDS)
                    .getReaderGroupConfig(readerGroupInfo, callback);
        }

        void deleteReaderGroup(ReaderGroupInfo readerGroupInfo, RPCAsyncCallback<DeleteReaderGroupStatus> callback) {
            clientStub.withDeadlineAfter(timeoutMillis, TimeUnit.MILLISECONDS)
                    .deleteReaderGroup(readerGroupInfo, callback);
        }

        void updateReaderGroup(ReaderGroupConfiguration rgConfig, RPCAsyncCallback<UpdateReaderGroupResponse> callback) {
            clientStub.withDeadlineAfter(timeoutMillis, TimeUnit.MILLISECONDS)
                    .updateReaderGroup(rgConfig, callback);
        }

        void getCurrentSegments(StreamInfo streamInfo, RPCAsyncCallback<SegmentRanges> callback) {
            clientStub.withDeadlineAfter(timeoutMillis, TimeUnit.MILLISECONDS).getCurrentSegments(streamInfo, callback);
        }

        public void getURI(SegmentId segmentId, RPCAsyncCallback<NodeUri> callback) {
            clientStub.withDeadlineAfter(timeoutMillis, TimeUnit.MILLISECONDS).getURI(segmentId, callback);
        }

        public void getSegmentsImmediatelyFollowing(SegmentId segmentId, RPCAsyncCallback<SuccessorResponse> callback) {
            clientStub.withDeadlineAfter(timeoutMillis, TimeUnit.MILLISECONDS).getSegmentsImmediatelyFollowing(segmentId, callback);
        }

        public void getEpochSegments(GetEpochSegmentsRequest request, RPCAsyncCallback<SegmentRanges> callback) {
            clientStub.withDeadlineAfter(timeoutMillis, TimeUnit.MILLISECONDS).getEpochSegments(request, callback);
        }

        public void createTransaction(CreateTxnRequest request, RPCAsyncCallback<CreateTxnResponse> callback) {
            clientStub.withDeadlineAfter(timeoutMillis, TimeUnit.MILLISECONDS).createTransaction(request, callback);
        }

        public void pingTransaction(PingTxnRequest request, RPCAsyncCallback<PingTxnStatus> callback) {
            clientStub.withDeadlineAfter(timeoutMillis, TimeUnit.MILLISECONDS).pingTransaction(request, callback);
        }

        public void checkTransactionState(TxnRequest request, RPCAsyncCallback<TxnState> callback) {
            clientStub.withDeadlineAfter(timeoutMillis, TimeUnit.MILLISECONDS).checkTransactionState(request, callback);
        }

        public void noteTimestampFromWriter(TimestampFromWriter request, RPCAsyncCallback<TimestampResponse> callback) {
            clientStub.withDeadlineAfter(timeoutMillis, TimeUnit.MILLISECONDS).noteTimestampFromWriter(request, callback);
        }

        public void removeWriter(RemoveWriterRequest request, RPCAsyncCallback<RemoveWriterResponse> callback) {
            clientStub.withDeadlineAfter(timeoutMillis, TimeUnit.MILLISECONDS).removeWriter(request, callback);
        }

        public void getSegmentsBetween(io.pravega.controller.stream.api.grpc.v1.Controller.StreamCutRange request,
                                       RPCAsyncCallback<StreamCutRangeResponse> callback) {
            clientStub.withDeadlineAfter(timeoutMillis, TimeUnit.MILLISECONDS).getSegmentsBetween(request, callback);
        }

        public void isSegmentValid(SegmentId request, RPCAsyncCallback<SegmentValidityResponse> callback) {
            clientStub.withDeadlineAfter(timeoutMillis, TimeUnit.MILLISECONDS).isSegmentValid(request, callback);
        }

        public void commitTransaction(TxnRequest request, RPCAsyncCallback<TxnStatus> callback) {
            clientStub.withDeadlineAfter(timeoutMillis, TimeUnit.MILLISECONDS).commitTransaction(request, callback);
        }

        public void abortTransaction(TxnRequest request, RPCAsyncCallback<TxnStatus> callback) {
            clientStub.withDeadlineAfter(timeoutMillis, TimeUnit.MILLISECONDS).abortTransaction(request, callback);
        }

        public void getDelegationToken(StreamInfo request, RPCAsyncCallback<DelegationToken> callback) {
            clientStub.withDeadlineAfter(timeoutMillis, TimeUnit.MILLISECONDS).getDelegationToken(request, callback);
        }

        public void getCurrentSegmentsKeyValueTable(
                io.pravega.controller.stream.api.grpc.v1.Controller.KeyValueTableInfo request, 
                RPCAsyncCallback<SegmentRanges> callback) {
            clientStub.withDeadlineAfter(timeoutMillis, TimeUnit.MILLISECONDS).getCurrentSegmentsKeyValueTable(request, callback);
        }
    }
}<|MERGE_RESOLUTION|>--- conflicted
+++ resolved
@@ -706,13 +706,8 @@
         CancellableRequest<Boolean> cancellableRequest = new CancellableRequest<>();
         final long requestId = requestIdGenerator.get();
         long traceId = LoggerHelpers.traceEnter(log, "scaleStream", stream, requestId);
-<<<<<<< HEAD
         startScaleInternal(stream, sealedSegments, newKeyRanges, SCALE_STREAM, requestId)
-                .whenComplete((startScaleResponse, e) -> {
-=======
-        startScaleInternal(stream, sealedSegments, newKeyRanges, "scaleStream", requestId)
                 .whenCompleteAsync((startScaleResponse, e) -> {
->>>>>>> 0e600c1b
                     if (e != null) {
                         log.error(requestId, "Failed to start scale for stream {}", stream, e);
                         cancellableRequest.start(() -> Futures.failedFuture(e), any -> true, executor);
@@ -743,13 +738,8 @@
         Exceptions.checkNotClosed(closed.get(), this);
         final long requestId = requestIdGenerator.get();
         long traceId = LoggerHelpers.traceEnter(log, "scaleStream", stream, requestId);
-<<<<<<< HEAD
         return startScaleInternal(stream, sealedSegments, newKeyRanges, START_SCALE_STREAM, requestId)
-                .thenApply(response -> handleScaleResponse(stream, response, traceId))
-=======
-        return startScaleInternal(stream, sealedSegments, newKeyRanges, "scaleStream", requestId)
                 .thenApplyAsync(response -> handleScaleResponse(stream, response, traceId), this.executor)
->>>>>>> 0e600c1b
                 .whenComplete((x, e) -> {
                     if (e != null) {
                         log.warn(requestId, "Failed to start scale of stream: {} ", stream.getStreamName(), e);
@@ -780,6 +770,7 @@
         Exceptions.checkNotClosed(closed.get(), this);
         Preconditions.checkNotNull(stream, "stream");
         Preconditions.checkArgument(scaleEpoch >= 0);
+        final long requestId = requestIdGenerator.get();
 
         long traceId = LoggerHelpers.traceEnter(log, "checkScale", stream);
         final CompletableFuture<ScaleStatusResponse> result = this.retryConfig.runAsync(() -> {
@@ -798,7 +789,9 @@
                 case SUCCESS:
                     return true;
                 case INVALID_INPUT:
-                    log.warn("Failed to check scale status of stream " + stream.getStreamName() + " because of invalid input");
+                    log.warn(requestId, 
+                            String.format("Failed to check scale status of stream %s because of invalid input",
+                                    stream.getStreamName()));
                     throw new ControllerFailureException("invalid input");
                 case INTERNAL_ERROR:
                 default:
@@ -941,23 +934,13 @@
                     streamInfo.getScope(), streamInfo.getStream()).getSegments(request, callback);
             return callback.getFuture();
         }, this.executor);
-<<<<<<< HEAD
-        return result.thenApply(segments -> {
+        return result.thenApplyAsync(segments -> {
             log.debug(requestId, "Received the following data from the controller {}", segments.getSegmentsList());
             return segments.getSegmentsList()
                            .stream()
                            .collect(Collectors.toMap(location -> ModelHelper.encode(location.getSegmentId()),
                                    SegmentsAtTime.SegmentLocation::getOffset));
-        }).whenComplete((x, e) -> {
-=======
-        return result.thenApplyAsync(segments -> {
-            log.debug("Received the following data from the controller {}", segments.getSegmentsList());
-            return segments.getSegmentsList()
-                           .stream()
-                           .collect(Collectors.toMap(location -> ModelHelper.encode(location.getSegmentId()),
-                                                     location -> location.getOffset()));
         }, this.executor).whenComplete((x, e) -> {
->>>>>>> 0e600c1b
             if (e != null) {
                 log.warn(requestId, "get Segments of {} at time {} failed: ", stream.getStreamName(), timestamp,  e);
             }
@@ -979,7 +962,7 @@
             return callback.getFuture();
         }, this.executor);
         return resultFuture.thenApplyAsync(successors -> {
-            log.debug("Received the following data from the controller {}", successors.getSegmentsList());
+            log.debug(requestId, "Received the following data from the controller {}", successors.getSegmentsList());
             Map<SegmentWithRange, List<Long>> result = new HashMap<>();
             for (SuccessorResponse.SegmentEntry entry : successors.getSegmentsList()) {
                 result.put(ModelHelper.encode(entry.getSegment()), entry.getValueList());
@@ -1044,13 +1027,8 @@
                     getStreamCutMap(fromStreamCut), getStreamCutMap(toStreamCut)), callback);
             return callback.getFuture();
         }, this.executor);
-<<<<<<< HEAD
-        return resultFuture.thenApply(response -> {
+        return resultFuture.thenApplyAsync(response -> {
             log.debug(requestId, "Received the following data from the controller {}", response.getSegmentsList());
-=======
-        return resultFuture.thenApplyAsync(response -> {
-            log.debug("Received the following data from the controller {}", response.getSegmentsList());
->>>>>>> 0e600c1b
 
             return new StreamSegmentSuccessors(response.getSegmentsList().stream().map(ModelHelper::encode)
                                                        .collect(Collectors.toSet()),
@@ -1080,7 +1058,7 @@
                   .getCurrentSegments(ModelHelper.createStreamInfo(scope, stream, AccessOperation.NONE), callback);
             return callback.getFuture();
         }, this.executor);
-        return result.thenApplyAsync(this::getStreamSegments, this.executor)
+        return result.thenApplyAsync(x -> getStreamSegments(x, requestId), this.executor)
                      .whenComplete((x, e) -> {
                          if (e != null) {
                              log.warn(requestId, "getCurrentSegments for {}/{} failed: ", scope, stream, e);
@@ -1112,7 +1090,7 @@
                     .getEpochSegments(request, callback);
             return callback.getFuture();
         }, this.executor);
-        return result.thenApplyAsync(this::getStreamSegments, this.executor)
+        return result.thenApplyAsync(x -> getStreamSegments(x, requestId), this.executor)
                 .whenComplete((x, e) -> {
                     if (e != null) {
                         log.warn(requestId, "getEpochSegments for {}/{} with epoch {} failed: ", scope, stream, epoch, e);
@@ -1121,8 +1099,8 @@
                 });
     }
 
-    private StreamSegments getStreamSegments(final SegmentRanges ranges) {
-        log.debug("Received the following data from the controller {}", ranges.getSegmentRangesList());
+    private StreamSegments getStreamSegments(final SegmentRanges ranges, long requestId) {
+        log.debug(requestId, "Received the following data from the controller {}", ranges.getSegmentRangesList());
         NavigableMap<Double, SegmentWithRange> rangeMap = new TreeMap<>();
         for (SegmentRange r : ranges.getSegmentRangesList()) {
             Preconditions.checkState(r.getMinKey() <= r.getMaxKey(),
@@ -1464,11 +1442,7 @@
             return callback.getFuture();
         }, this.executor);
 
-<<<<<<< HEAD
-        return result.thenApply(DelegationToken::getDelegationToken)
-=======
         return result.thenApplyAsync( token -> token.getDelegationToken(), this.executor)
->>>>>>> 0e600c1b
         .whenComplete((x, e) -> {
             if (e != null) {
                 log.warn(requestId, "getOrRefreshDelegationTokenFor {}/{} failed: ", scope, streamName, e);
@@ -1623,13 +1597,8 @@
                         .getCurrentSegmentsKeyValueTable(ModelHelper.createKeyValueTableInfo(scope, kvtName), callback);
                 return callback.getFuture();
             }, this.executor);
-<<<<<<< HEAD
-            return result.thenApply(ranges -> {
+            return result.thenApplyAsync(ranges -> {
                 log.debug(requestId, "Received the following data from the controller {}", ranges.getSegmentRangesList());
-=======
-            return result.thenApplyAsync(ranges -> {
-                log.debug("Received the following data from the controller {}", ranges.getSegmentRangesList());
->>>>>>> 0e600c1b
                 NavigableMap<Double, SegmentWithRange> rangeMap = new TreeMap<>();
                 for (SegmentRange r : ranges.getSegmentRangesList()) {
                     Preconditions.checkState(r.getMinKey() <= r.getMaxKey(),
