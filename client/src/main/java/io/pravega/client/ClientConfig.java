--- conflicted
+++ resolved
@@ -100,17 +100,10 @@
                 controllerURI = URI.create("tcp://localhost:9090");
             }
             extractCredentials();
-<<<<<<< HEAD
-            if (credentials == null) {
-                log.warn("The credentials are not specified or could not be extracted.");
-            }
             if (maxConnectionsPerSegmentStore == 0) {
                 maxConnectionsPerSegmentStore = DEFAULT_MAX_CONNECTION_PER_SEGMENT_STORE;
             }
             return new ClientConfig(controllerURI, credentials, trustStore, validateHostName, maxConnectionsPerSegmentStore);
-=======
-            return new ClientConfig(controllerURI, credentials, trustStore, validateHostName);
->>>>>>> d9a15c2b
         }
 
         /**
