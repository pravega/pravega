/**
 * Copyright (c) 2017 Dell Inc., or its subsidiaries.
 *
 * Licensed under the Apache License, Version 2.0 (the "License");
 * you may not use this file except in compliance with the License.
 * You may obtain a copy of the License at
 *
 *     http://www.apache.org/licenses/LICENSE-2.0
 *
 * Unless required by applicable law or agreed to in writing, software
 * distributed under the License is distributed on an "AS IS" BASIS,
 * WITHOUT WARRANTIES OR CONDITIONS OF ANY KIND, either express or implied.
 * See the License for the specific language governing permissions and
 * limitations under the License.
 */
package io.pravega.client;

import io.pravega.client.state.InitialUpdate;
import io.pravega.client.state.Revisioned;
import io.pravega.client.state.RevisionedStreamClient;
import io.pravega.client.state.StateSynchronizer;
import io.pravega.client.state.SynchronizerConfig;
import io.pravega.client.state.Update;
import io.pravega.client.stream.EventRead;
import io.pravega.client.stream.EventStreamReader;
import io.pravega.client.stream.EventStreamWriter;
import io.pravega.client.stream.EventWriterConfig;
import io.pravega.client.stream.Position;
import io.pravega.client.stream.ReaderConfig;
import io.pravega.client.stream.ReaderGroup;
import io.pravega.client.stream.Serializer;
import io.pravega.client.stream.impl.ClientFactoryImpl;
import io.pravega.client.stream.impl.ControllerImpl;
import java.net.URI;
import java.util.UUID;

/**
 * Used to create Writers, Readers, and Synchronizers operating on a stream.
 * <p>
 * Events that are written to a stream can be read by a reader. All events can be processed with
 * exactly once semantics provided the reader has the ability to restore to the correct position
 * upon failure. See {@link EventRead#getPosition()}
 * <p>
 * A note on ordering: Events inside of a stream have a strict order, but may need to be divided
 * between multiple readers for scaling. In order to process events in parallel on different hosts
 * and still have some ordering guarantees; events written to a stream have a routingKey see
 * {@link EventStreamWriter#writeEvent(String, Object)}. Events within a routing key are strictly
 * ordered (i.e. They must go the the same reader or its replacement). However because
 * {@link ReaderGroup}s process events in parallel there is no ordering between different readers.
 * 
 * <p>
 * A note on scaling: Because a stream can grow in its event rate, streams are divided into
 * Segments. For the most part this is an implementation detail. However its worth understanding
 * that the way a stream is divided between multiple readers in a group that wish to split the
 * messages between them is by giving different segments to different readers.
 */
public interface ClientFactory extends AutoCloseable {

    /**
     * Creates a new instance of Client Factory.
     *
     * @param scope The scope string.
     * @param controllerUri The URI for controller.
     * @return Instance of ClientFactory implementation.
     */
    static ClientFactory withScope(String scope, URI controllerUri) {
        return new ClientFactoryImpl(scope, new ControllerImpl(controllerUri));
    }

    /**
     * Creates a new writer that can write to the specified stream.
     *
     * @param streamName The name of the stream to write to.
     * @param config The writer configuration.
     * @param s The Serializer.
     * @param <T> The type of events.
     * @return Newly created writer object
     */
    <T> EventStreamWriter<T> createEventWriter(String streamName, Serializer<T> s, EventWriterConfig config);
<<<<<<< HEAD
    
    /**
     * Creates a new writer that can write to the specified stream with a strictly increasing
     * sequence associated with each one.
     *
     * @param streamName The name of the stream to write to.
     * @param writerId The name of this writer (to distinguish it from others)
     * @param config The writer configuration.
     * @param s The Serializer.
     * @param <T> The type of events.
     * @return Newly created idempotent writer object
     */
    <T> IdempotentEventStreamWriter<T> createIdempotentEventWriter(String streamName, UUID writerId, Serializer<T> s,
                                                                   EventWriterConfig config);

    /**
     * Creates a new manually managed reader that will read from the specified stream at the
     * startingPosition. To obtain an initial position use
     * {@link RebalancerUtils#getInitialPositions} Readers are responsible for their own failure
     * management and rebalancing. In the event that a reader dies the system will do nothing
     * about it until you do so manually. (Usually by getting its last {@link Position} and either
     * calling this method again or invoking: {@link RebalancerUtils#rebalance} and then invoking
     * this method.
     * 
     * @param streamName The name of the stream for the reader
     * @param s The Serializer.
     * @param config The reader configuration.
     * @param startingPosition The StartingPosition to use.
     * @param <T> The type of events.
     * @return Newly created reader object (manually managed)
     */
    <T> EventStreamReader<T> createReader(String streamName, Serializer<T> s, ReaderConfig config,
                                          Position startingPosition);
=======
>>>>>>> a1d7ae87

    /**
     * Creates (or recreates) a new reader that is part of a {@link ReaderGroup}. The reader
     * will join the group and the members of the group will automatically rebalance among
     * themselves.
     * <p>
     * In the event that the reader dies, the method {@link ReaderGroup#readerOffline(String, Position)}
     * should be called, passing the last position of the reader. (Usually done by storing the
     * position along with the output when it is processed.) Which will trigger redistribute the
     * events among the remaining readers.
     * <p>
     * Note that calling reader offline while the reader is still online may result in multiple
     * reader within the group receiving the same events.
     * 
     * @param readerId A unique name (within the group) for this readers.
     * @param readerGroup The name of the group to join.
     * @param s The serializer for events.
     * @param config The readers configuration.
     * @param <T> The type of events.
     * @return Newly created reader object that is a part of reader group
     */
    <T> EventStreamReader<T> createReader(String readerId, String readerGroup, Serializer<T> s, ReaderConfig config);

    /**
     * Creates a new RevisionedStreamClient that will work with the specified stream.
     * 
     * @param streamName The name of the stream for the synchronizer
     * @param serializer The serializer for updates.
     * @param config The client configuration
     * @param <T> The type of events
     * @return Revisioned stream client
     */
    <T> RevisionedStreamClient<T> createRevisionedStreamClient(String streamName, Serializer<T> serializer,
            SynchronizerConfig config);
    
    /**
     * Creates a new StateSynchronizer that will work on the specified stream.
     * 
     * @param <StateT> The type of the state being synchronized.
     * @param <UpdateT> The type of the updates being written. 
     * @param <InitT> The type of the initial update used.
     * @param streamName The name of the stream for the synchronizer
     * @param updateSerializer The serializer for updates.
     * @param initSerializer The serializer for the initial update.
     * @param config The synchronizer configuration
     * @return Newly created StateSynchronizer that will work on the given stream
     */
    <StateT extends Revisioned, UpdateT extends Update<StateT>, InitT extends InitialUpdate<StateT>>
    StateSynchronizer<StateT> createStateSynchronizer(String streamName,
                                                      Serializer<UpdateT> updateSerializer,
                                                      Serializer<InitT> initSerializer,
                                                      SynchronizerConfig config);
    
    /**
     * Closes the client factory. This will close any connections created through it.
     * @see java.lang.AutoCloseable#close()
     */
    @Override
    void close();

}<|MERGE_RESOLUTION|>--- conflicted
+++ resolved
@@ -25,6 +25,7 @@
 import io.pravega.client.stream.EventStreamReader;
 import io.pravega.client.stream.EventStreamWriter;
 import io.pravega.client.stream.EventWriterConfig;
+import io.pravega.client.stream.IdempotentEventStreamWriter;
 import io.pravega.client.stream.Position;
 import io.pravega.client.stream.ReaderConfig;
 import io.pravega.client.stream.ReaderGroup;
@@ -77,7 +78,6 @@
      * @return Newly created writer object
      */
     <T> EventStreamWriter<T> createEventWriter(String streamName, Serializer<T> s, EventWriterConfig config);
-<<<<<<< HEAD
     
     /**
      * Creates a new writer that can write to the specified stream with a strictly increasing
@@ -92,27 +92,6 @@
      */
     <T> IdempotentEventStreamWriter<T> createIdempotentEventWriter(String streamName, UUID writerId, Serializer<T> s,
                                                                    EventWriterConfig config);
-
-    /**
-     * Creates a new manually managed reader that will read from the specified stream at the
-     * startingPosition. To obtain an initial position use
-     * {@link RebalancerUtils#getInitialPositions} Readers are responsible for their own failure
-     * management and rebalancing. In the event that a reader dies the system will do nothing
-     * about it until you do so manually. (Usually by getting its last {@link Position} and either
-     * calling this method again or invoking: {@link RebalancerUtils#rebalance} and then invoking
-     * this method.
-     * 
-     * @param streamName The name of the stream for the reader
-     * @param s The Serializer.
-     * @param config The reader configuration.
-     * @param startingPosition The StartingPosition to use.
-     * @param <T> The type of events.
-     * @return Newly created reader object (manually managed)
-     */
-    <T> EventStreamReader<T> createReader(String streamName, Serializer<T> s, ReaderConfig config,
-                                          Position startingPosition);
-=======
->>>>>>> a1d7ae87
 
     /**
      * Creates (or recreates) a new reader that is part of a {@link ReaderGroup}. The reader
