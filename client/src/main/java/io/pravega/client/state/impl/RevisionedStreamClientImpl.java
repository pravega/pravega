/**
 * Copyright (c) 2017 Dell Inc., or its subsidiaries. All Rights Reserved.
 *
 * Licensed under the Apache License, Version 2.0 (the "License");
 * you may not use this file except in compliance with the License.
 * You may obtain a copy of the License at
 *
 *     http://www.apache.org/licenses/LICENSE-2.0
 */
package io.pravega.client.state.impl;

import io.pravega.client.batch.SegmentInfo;
import io.pravega.client.segment.impl.EndOfSegmentException;
import io.pravega.client.segment.impl.Segment;
import io.pravega.client.segment.impl.SegmentInputStream;
import io.pravega.client.segment.impl.SegmentMetadataClient;
import io.pravega.client.segment.impl.SegmentOutputStream;
import io.pravega.client.segment.impl.SegmentSealedException;
import io.pravega.client.segment.impl.SegmentTruncatedException;
import io.pravega.client.state.Revision;
import io.pravega.client.state.RevisionedStreamClient;
import io.pravega.client.stream.Serializer;
<<<<<<< HEAD
import io.pravega.client.stream.impl.Controller;
=======
import io.pravega.client.stream.TruncatedDataException;
>>>>>>> 9ef729b3
import io.pravega.client.stream.impl.PendingEvent;
import io.pravega.common.concurrent.Futures;
import io.pravega.shared.protocol.netty.WireCommands;
import java.nio.ByteBuffer;
import java.util.AbstractMap;
import java.util.Iterator;
import java.util.Map.Entry;
import java.util.NoSuchElementException;
import java.util.concurrent.CompletableFuture;
import java.util.concurrent.atomic.AtomicLong;
import javax.annotation.concurrent.GuardedBy;
import lombok.RequiredArgsConstructor;
import lombok.extern.slf4j.Slf4j;

import static io.pravega.client.segment.impl.SegmentAttribute.NULL_VALUE;
import static io.pravega.client.segment.impl.SegmentAttribute.RevisionStreamClientMark;

@RequiredArgsConstructor
@Slf4j
public class RevisionedStreamClientImpl<T> implements RevisionedStreamClient<T> {

    private final Segment segment;
    @GuardedBy("lock")
    private final SegmentInputStream in;
    @GuardedBy("lock")
    private final SegmentOutputStream out;
    @GuardedBy("lock")
    private final SegmentMetadataClient meta;
    private final Serializer<T> serializer;
    private final Controller controller;
    private final String currentDelegationToken;

    private final Object lock = new Object();

    @Override
    public Revision writeConditionally(Revision latestRevision, T value) {
        CompletableFuture<Boolean> wasWritten = new CompletableFuture<>();
        long offset = latestRevision.asImpl().getOffsetInSegment();
        ByteBuffer serialized = serializer.serialize(value);
        int size = serialized.remaining();
        try {
            PendingEvent event = new PendingEvent(null, serialized, wasWritten, offset);
            synchronized (lock) {
                out.write(event);
                out.flush();
            }
        } catch (SegmentSealedException e) {
            throw new CorruptedStateException("Unexpected end of segment ", e);
        }
        if (Futures.getAndHandleExceptions(wasWritten, RuntimeException::new)) {
            long newOffset = getNewOffset(offset, size);
            log.trace("Wrote from {} to {}", offset, newOffset);
            return new RevisionImpl(segment, newOffset, 0);
        } else {
            log.trace("Write failed at offset {}", offset);
            return null;
        }
    }

    private static final long getNewOffset(long initial, int size) {
        return initial + size + WireCommands.TYPE_PLUS_LENGTH_SIZE;
    }

    @Override
    public void writeUnconditionally(T value) {
        CompletableFuture<Boolean> wasWritten = new CompletableFuture<>();
        ByteBuffer serialized = serializer.serialize(value);
        try {
            PendingEvent event = new PendingEvent(null, serialized, wasWritten);
            log.trace("Unconditionally writing: {}", value);
            synchronized (lock) {
                out.write(event);
                out.flush();
            }
        } catch (SegmentSealedException e) {
            throw new CorruptedStateException("Unexpected end of segment ", e);
        }
        Futures.getAndHandleExceptions(wasWritten, RuntimeException::new);
    }

    @Override
    public Iterator<Entry<Revision, T>> readFrom(Revision start) {
        synchronized (lock) {
            long startOffset = start.asImpl().getOffsetInSegment();
<<<<<<< HEAD
            long endOffset = meta.fetchCurrentSegmentLength(currentDelegationToken);
=======
            SegmentInfo segmentInfo = meta.getSegmentInfo();
            long endOffset = segmentInfo.getWriteOffset();
            if (startOffset < segmentInfo.getStartingOffset()) {
                throw new TruncatedDataException("Data at the supplied revision has been truncated.");
            }
>>>>>>> 9ef729b3
            log.trace("Creating iterator from {} until {}", startOffset, endOffset);
            return new StreamIterator(startOffset, endOffset);
        }
    }
    
    @Override
    public Revision fetchLatestRevision() {
        synchronized (lock) {
            long streamLength = meta.fetchCurrentSegmentLength(currentDelegationToken);
            return new RevisionImpl(segment, streamLength, 0);
        }
    }

    private class StreamIterator implements Iterator<Entry<Revision, T>> {
        private final AtomicLong offset;
        private final long endOffset;

        StreamIterator(long startingOffset, long endOffset) {
            this.offset = new AtomicLong(startingOffset);
            this.endOffset = endOffset;
        }
        
        @Override
        public boolean hasNext() {
            return offset.get() < endOffset;
        }

        @Override
        public Entry<Revision, T> next() {
            Revision revision;
            ByteBuffer data;
            synchronized (lock) {
                if (!hasNext()) {
                    throw new NoSuchElementException();
                }
                log.trace("Iterater reading entry at", offset.get());
                in.setOffset(offset.get());
                try {
                    data = in.read();
                } catch (EndOfSegmentException e) {
                    throw new IllegalStateException(
                            "SegmentInputStream: " + in + " shrunk from its original length: " + endOffset);
                } catch (SegmentTruncatedException e) {
                    throw new TruncatedDataException(e);
                }
                offset.set(in.getOffset());
                revision = new RevisionImpl(segment, offset.get(), 0);
            }
            return new AbstractMap.SimpleImmutableEntry<>(revision, serializer.deserialize(data));
        }
    }

    @Override
    public Revision getMark() {
        synchronized (lock) {
            long value = meta.fetchProperty(RevisionStreamClientMark);
            return value == NULL_VALUE ? null : new RevisionImpl(segment, value, 0);
        }
    }

    @Override
    public boolean compareAndSetMark(Revision expected, Revision newLocation) {
        long expectedValue = expected == null ? NULL_VALUE : expected.asImpl().getOffsetInSegment();
        long newValue = newLocation == null ? NULL_VALUE : newLocation.asImpl().getOffsetInSegment();
        synchronized (lock) {
            return meta.compareAndSetAttribute(RevisionStreamClientMark, expectedValue, newValue, currentDelegationToken);
        }
    }

    @Override
    public Revision fetchOldestRevision() {
        long startingOffset = meta.getSegmentInfo().getStartingOffset();
        return new RevisionImpl(segment, startingOffset, 0);
    }
    
    @Override
    public void truncateToRevision(Revision newStart) {
        meta.truncateSegment(newStart.asImpl().getSegment(), newStart.asImpl().getOffsetInSegment());
    }

    @Override
    public void close() {
        synchronized (lock) {
            try {
                out.close();
            } catch (SegmentSealedException e) {
                log.warn("Error closing segment writer {}", out);
            }
            meta.close();
            in.close();
        }
    }
}<|MERGE_RESOLUTION|>--- conflicted
+++ resolved
@@ -20,11 +20,7 @@
 import io.pravega.client.state.Revision;
 import io.pravega.client.state.RevisionedStreamClient;
 import io.pravega.client.stream.Serializer;
-<<<<<<< HEAD
-import io.pravega.client.stream.impl.Controller;
-=======
 import io.pravega.client.stream.TruncatedDataException;
->>>>>>> 9ef729b3
 import io.pravega.client.stream.impl.PendingEvent;
 import io.pravega.common.concurrent.Futures;
 import io.pravega.shared.protocol.netty.WireCommands;
@@ -54,9 +50,6 @@
     @GuardedBy("lock")
     private final SegmentMetadataClient meta;
     private final Serializer<T> serializer;
-    private final Controller controller;
-    private final String currentDelegationToken;
-
     private final Object lock = new Object();
 
     @Override
@@ -109,15 +102,11 @@
     public Iterator<Entry<Revision, T>> readFrom(Revision start) {
         synchronized (lock) {
             long startOffset = start.asImpl().getOffsetInSegment();
-<<<<<<< HEAD
-            long endOffset = meta.fetchCurrentSegmentLength(currentDelegationToken);
-=======
             SegmentInfo segmentInfo = meta.getSegmentInfo();
             long endOffset = segmentInfo.getWriteOffset();
             if (startOffset < segmentInfo.getStartingOffset()) {
                 throw new TruncatedDataException("Data at the supplied revision has been truncated.");
             }
->>>>>>> 9ef729b3
             log.trace("Creating iterator from {} until {}", startOffset, endOffset);
             return new StreamIterator(startOffset, endOffset);
         }
@@ -126,7 +115,7 @@
     @Override
     public Revision fetchLatestRevision() {
         synchronized (lock) {
-            long streamLength = meta.fetchCurrentSegmentLength(currentDelegationToken);
+            long streamLength = meta.fetchCurrentSegmentLength();
             return new RevisionImpl(segment, streamLength, 0);
         }
     }
@@ -183,7 +172,7 @@
         long expectedValue = expected == null ? NULL_VALUE : expected.asImpl().getOffsetInSegment();
         long newValue = newLocation == null ? NULL_VALUE : newLocation.asImpl().getOffsetInSegment();
         synchronized (lock) {
-            return meta.compareAndSetAttribute(RevisionStreamClientMark, expectedValue, newValue, currentDelegationToken);
+            return meta.compareAndSetAttribute(RevisionStreamClientMark, expectedValue, newValue);
         }
     }
 
