/**
 * Copyright (c) Dell Inc., or its subsidiaries. All Rights Reserved.
 *
 * Licensed under the Apache License, Version 2.0 (the "License");
 * you may not use this file except in compliance with the License.
 * You may obtain a copy of the License at
 *
 *     http://www.apache.org/licenses/LICENSE-2.0
 */
package io.pravega.client.connection.impl;

import com.google.common.annotations.VisibleForTesting;
import com.google.common.base.Preconditions;
import io.netty.buffer.ByteBuf;
import io.netty.buffer.ByteBufOutputStream;
import io.netty.buffer.Unpooled;
import io.pravega.common.Exceptions;
import io.pravega.shared.metrics.MetricNotifier;
import io.pravega.shared.protocol.netty.*;
import io.pravega.shared.protocol.netty.WireCommands.AppendBlock;
import io.pravega.shared.protocol.netty.WireCommands.AppendBlockEnd;
import io.pravega.shared.protocol.netty.WireCommands.Hello;
import io.pravega.shared.protocol.netty.WireCommands.PartialEvent;
import io.pravega.shared.protocol.netty.WireCommands.SetupAppend;
import java.io.IOException;
import java.io.OutputStream;
import java.util.AbstractMap.SimpleImmutableEntry;
import java.util.ArrayList;
import java.util.HashMap;
import java.util.List;
import java.util.Map;
import java.util.UUID;
import java.util.concurrent.atomic.AtomicBoolean;
import java.util.concurrent.atomic.AtomicLong;
import java.util.function.Function;
import javax.annotation.concurrent.GuardedBy;
import lombok.Getter;
import lombok.RequiredArgsConstructor;
import lombok.SneakyThrows;
import lombok.Synchronized;
import lombok.extern.slf4j.Slf4j;

import static io.pravega.common.io.StreamHelpers.closeQuietly;
import static io.pravega.shared.NameUtils.segmentTags;
import static io.pravega.shared.metrics.ClientMetricKeys.CLIENT_APPEND_BLOCK_SIZE;
import static io.pravega.shared.protocol.netty.WireCommands.TYPE_PLUS_LENGTH_SIZE;
import static io.pravega.shared.protocol.netty.WireCommands.TYPE_SIZE;

@Slf4j
@RequiredArgsConstructor
public class CommandEncoder {
    
    @VisibleForTesting
    static final int MAX_QUEUED_EVENTS = 500;
    @VisibleForTesting
    static final int MAX_QUEUED_SIZE = 1024 * 1024; // 1MB
    @VisibleForTesting
    static final int MAX_SETUP_SEGMENTS_SIZE = 2000;

    private static final byte[] LENGTH_PLACEHOLDER = new byte[4];
    private final Function<Long, AppendBatchSizeTracker> appendTracker;
    private final MetricNotifier metricNotifier;
    @GuardedBy("$lock")
    private final Map<Map.Entry<String, UUID>, Session> setupSegments = new HashMap<>();
    private final AtomicLong tokenCounter = new AtomicLong(0);
    @GuardedBy("$lock")
    private String segmentBeingAppendedTo;
    @GuardedBy("$lock")
    private UUID writerIdPerformingAppends;
    @GuardedBy("$lock")
    private int currentBlockSize;
    @GuardedBy("$lock")
    private int bytesLeftInBlock;
    @GuardedBy("$lock")
    private final Map<UUID, Session> pendingWrites = new HashMap<>();

    private final OutputStream output;
    private final ByteBuf buffer = Unpooled.buffer(1024 * 1024);

    private final AtomicBoolean closed = new AtomicBoolean(false);
    private final ReplyProcessor callback;
    private final PravegaNodeUri location;

    @RequiredArgsConstructor
    @VisibleForTesting
    final class Session {
        @Getter
        private final UUID id;
        private final long requestId;
        private final List<ByteBuf> pendingList = new ArrayList<>();
        private int pendingBytes = 0;
        private long lastEventNumber = -1L;
        private int eventCount = 0;

        /**
         * Record the given Append to Session by tracking the last event number and number of events to write.
         */
        private void record(Append append) {
            lastEventNumber = append.getEventNumber();
            eventCount += append.getEventCount();
        }

        /**
         * Check if session is empty or not.
         * @return true if there are any pending events; false otherwise.
         */
        private boolean isFree() {
            return eventCount == 0;
        }

        /**
         * Queue the Append data to Session' list.
         *
         * @param data  data bytes.
         * @throws IOException If the write to the outputstream fails
         */
        private void write(ByteBuf data) throws IOException {
            pendingWrites.putIfAbsent(id, this);
            if (data.readableBytes() > 0) {
                pendingBytes += data.readableBytes();
                pendingList.add(data);
            }
            conditionalFlush();
        }

        /**
         * Check the overflow condition and flush if required.
         *
         * @throws IOException If the write to the outputstream fails
         */
        private void conditionalFlush() throws IOException {
            if ((pendingBytes > MAX_QUEUED_SIZE) || (eventCount > MAX_QUEUED_EVENTS)) {
                breakCurrentAppend();
                flushAllToBuffer();
                flushBuffer();
            }
        }

       /**
        * Write/flush session's data to network channel.
        */
       private void flushToBuffer() {
            if (!isFree()) {
                pendingWrites.remove(id);
                writeMessage(new AppendBlock(id), pendingBytes);
                if (pendingBytes > 0) {
                    pendingList.forEach(buffer::writeBytes);
                    pendingList.clear();
                }
                flushToBuffer(pendingBytes, null);
                pendingBytes = 0;
            }
        }

        /**
         * Write/flush given data to network channel by writing the Append block End containing the given/input data
         * and indicating the size of previous append block data.
         *
         * @param sizeOfWholeEvents Size of data followed by this append block end.
         * @param data              Remaining data
         */
        private void flushToBuffer(int sizeOfWholeEvents, ByteBuf data) {
            writeMessage(new AppendBlockEnd(id, sizeOfWholeEvents, data, eventCount, lastEventNumber, requestId), buffer);
            eventCount = 0;
        }
    }
    
    /**
     * Write/flush multi session's buffered data to network channel buffer by iterating over all the pending sessions .
     */
    private void flushAllToBuffer() {
        if (!pendingWrites.isEmpty()) {
            ArrayList<Session> sessions = new ArrayList<>(pendingWrites.values());
            sessions.forEach(Session::flushToBuffer);
        }
    }
    
    @Synchronized
    public void write(WireCommand msg) throws IOException {
        Exceptions.checkNotClosed(this.closed.get(), this);

        if (msg instanceof SetupAppend) {
            breakCurrentAppend();
            flushAllToBuffer();
<<<<<<< HEAD
            if (setupSegments.size() >= MAX_SETUP_SEGMENTS_SIZE) {
                log.debug("CommandEncoder {} setupSegments map reached maximum size of {}", this.location, MAX_SETUP_SEGMENTS_SIZE);
                flushBuffer();
                closed.compareAndSet(false, true);
                if (callback != null) {
                    callback.connectionDropped();
                }
                throw new IOException("CommandEncoder " + this.location + " closed due to memory limit reached");
            }
            writeMessage((SetupAppend) msg, buffer);
=======
            writeMessage(msg, buffer);
>>>>>>> 5d3a0396
            SetupAppend setup = (SetupAppend) msg;
            setupSegments.put(new SimpleImmutableEntry<>(setup.getSegment(), setup.getWriterId()),
                              new Session(setup.getWriterId(), setup.getRequestId()));
            flushBuffer();
        } else if (msg instanceof Hello) {
            Preconditions.checkState(isChannelFree());
            Preconditions.checkState(pendingWrites.isEmpty());
            writeMessage(msg, buffer);
            flushBuffer();
        } else {
            breakCurrentAppend();
            flushAllToBuffer();
            writeMessage(msg, buffer);
            flushBuffer();
        }
    }
    
    @Synchronized
    public void write(Append append) throws IOException {
        Exceptions.checkNotClosed(this.closed.get(), this);

        Session session = setupSegments.get(new SimpleImmutableEntry<>(append.getSegment(), append.getWriterId()));
        validateAppend(append, session);
        final ByteBuf data = append.getData().slice();
        final AppendBatchSizeTracker blockSizeSupplier = (appendTracker == null) ? null :
                appendTracker.apply(append.getFlowId());

        if (blockSizeSupplier != null) {
            blockSizeSupplier.recordAppend(append.getEventNumber(), data.readableBytes());
        }
        if (isChannelFree()) {
            if (session.isFree()) {
                session.record(append);
                startAppend(blockSizeSupplier, append);
                continueAppend(data);
                if (bytesLeftInBlock == 0) {
                    completeAppend(null);
                    flushBuffer();
                }
            } else {
                session.record(append);
                session.write(data);
                session.flushToBuffer();
            }
        } else {
            session.record(append);
            if (isChannelOwner(append.getWriterId(), append.getSegment())) {
                if (bytesLeftInBlock > data.readableBytes()) {
                    continueAppend(data);
                } else {
                    ByteBuf dataInsideBlock = data.readSlice(bytesLeftInBlock);
                    completeAppend(dataInsideBlock, data);
                    flushAllToBuffer();
                    flushBuffer();
                }
            } else {
                  session.write(data);
            }
        }
    }
    
    @GuardedBy("$lock")
    private void flushBuffer() throws IOException {
        buffer.getBytes(buffer.readerIndex(), output, buffer.readableBytes());
        buffer.clear();
    }
    
    @VisibleForTesting
    static void validateAppend(Append append, Session session) {
        if (append.getEventCount() <= 0) {
            throw new InvalidMessageException("Invalid eventCount : " + append.getEventCount() +
                    " in the append for Writer id: " + append.getWriterId());
        }
        if (session == null || !session.getId().equals(append.getWriterId())) {
            throw new InvalidMessageException("Sending appends without setting up the append. Append Writer id: " + append.getWriterId());
        }
        if (append.getEventNumber() <= session.lastEventNumber) {
            throw new InvalidMessageException("Events written out of order. Received: " + append.getEventNumber() +
            " following: " + session.lastEventNumber +
            " for Writer id: " + append.getWriterId());
        }
        if (append.isConditional()) {
            throw new IllegalArgumentException("Conditional appends should be written via a ConditionalAppend object.");
        }
    }

    /**
     * Check if the network channel is idle or not.
     *
     * @return true if channel is not used by any writers; false otherwise.
     */
    private boolean isChannelFree() {
        return writerIdPerformingAppends == null;
    }

    /**
     * Check/Confirm the Network channel Ownership.
     * The Network channel ownership is associated with Writer ID and segment to which writes are performed.
     *
     * @param writerID  Writer's UUID.
     * @param segment   Segment.
     * @return true if channel is used by the given WriterId and Segment; false otherwise.
     */
    private boolean isChannelOwner(UUID writerID, String segment) {
        return writerID.equals(writerIdPerformingAppends) && segment.equals(segmentBeingAppendedTo);
    }

    /**
     * Start the Append.
     * Append block is written on channel
     * If the Append batch size tracker decides the block size which is more than event message size then
     * the block timeout will be initiated with a token.
     *
     * @param blockSizeSupplier Append batch size tracker.
     * @param append            Append data.
     */
    private void startAppend(AppendBatchSizeTracker blockSizeSupplier, Append append) {
        final int msgSize = append.getData().readableBytes();
        int blockSize = blockSizeSupplier.getAppendBlockSize();
        // Only publish client side metrics when there is some metrics notifier configured for efficiency.
        if (metricNotifier != null && !metricNotifier.equals(MetricNotifier.NO_OP_METRIC_NOTIFIER)) {
            metricNotifier.updateSuccessMetric(CLIENT_APPEND_BLOCK_SIZE, segmentTags(append.getSegment(), append.getWriterId().toString()),
                                               blockSize);
        }

        segmentBeingAppendedTo = append.getSegment();
        writerIdPerformingAppends = append.getWriterId();
        if (blockSize > msgSize) {
            currentBlockSize = blockSize;
            writeMessage(new AppendBlock(writerIdPerformingAppends), currentBlockSize + TYPE_PLUS_LENGTH_SIZE);
            tokenCounter.incrementAndGet();
        } else {
            currentBlockSize = msgSize;
            writeMessage(new AppendBlock(writerIdPerformingAppends), currentBlockSize);
        }
        bytesLeftInBlock = currentBlockSize;
    }

    /**
     * Continue the ongoing append by writing bytes to channel buffer.
     *
     * @param data  data to write.
     */
    private void continueAppend(ByteBuf data) {
        bytesLeftInBlock -= data.readableBytes();
        buffer.writeBytes(data);
    }

    /**
     * Complete the ongoing append by writing the pending data as Append Block End to channel buffer.
     * Increment the Token Counter value so the block timeout need not invoke the flush again.
     *
     * @param pendingData   data to write.
     */
    private void completeAppend(ByteBuf pendingData) {
        Session session = setupSegments.get(new SimpleImmutableEntry<>(segmentBeingAppendedTo, writerIdPerformingAppends));
        session.flushToBuffer(currentBlockSize - bytesLeftInBlock, pendingData);
        tokenCounter.incrementAndGet();
        bytesLeftInBlock = 0;
        currentBlockSize = 0;
        segmentBeingAppendedTo = null;
        writerIdPerformingAppends = null;
    }

    /**
     * Complete the ongoing append by writing the partial Event to ongoing append to channel buffer.
     * and the remaining data as Append Block End to channel buffer.
     *
     * @param data          Partial Event.
     * @param pendingData   data to write.
     */
    private void completeAppend(ByteBuf data, ByteBuf pendingData) {
        writeMessage(new PartialEvent(data), buffer);
        completeAppend(pendingData);
    }

    /**
     * Break the ongoing append by padding zero bytes to remaining block size followed by Append block End.
     */
    private void breakCurrentAppend() {
        if (isChannelFree()) {
            return;
        }
        writePadding();
        completeAppend(null);
    }
    
    private void writePadding() {
        buffer.writeInt(WireCommandType.PADDING.getCode());
        buffer.writeInt(bytesLeftInBlock);
        buffer.writeZero(bytesLeftInBlock);
    }

    @SneakyThrows(IOException.class)
    private void writeMessage(AppendBlock block, int blockSize) {
        int startIdx = buffer.writerIndex();
        ByteBufOutputStream bout = new ByteBufOutputStream(buffer);
        bout.writeInt(block.getType().getCode());
        bout.write(LENGTH_PLACEHOLDER);
        block.writeFields(bout);
        bout.flush();
        bout.close();
        int endIdx = buffer.writerIndex();
        int fieldsSize = endIdx - startIdx - TYPE_PLUS_LENGTH_SIZE;
        buffer.setInt(startIdx + TYPE_SIZE, fieldsSize + blockSize);
    }

    @SneakyThrows(IOException.class)
    @VisibleForTesting
    static int writeMessage(WireCommand msg, ByteBuf destination) {
        int startIdx = destination.writerIndex();
        ByteBufOutputStream bout = new ByteBufOutputStream(destination);
        bout.writeInt(msg.getType().getCode());
        bout.write(LENGTH_PLACEHOLDER);
        msg.writeFields(bout);
        bout.flush();
        bout.close();
        int endIdx = destination.writerIndex();
        int fieldsSize = endIdx - startIdx - TYPE_PLUS_LENGTH_SIZE;
        destination.setInt(startIdx + TYPE_SIZE, fieldsSize);
        return endIdx - startIdx;
    }
    
    
    /**
     * This method is called periodically to close any open batches which exceed their timeouts.
     * @return a token which is used to identify which batch is open.
     * @param token the token returned by the previous call to this method or -1 if this is the first call to this method.
     */
    @Synchronized
    public long batchTimeout(long token) {
        long result = tokenCounter.get();
        try {
            if (result == token) {
                breakCurrentAppend();
                flushAllToBuffer();
                flushBuffer();
            }
        } catch (IOException e) {
            log.error("Failed to time out block. Closing connection.", e);
            closeQuietly(output, log, "Closing output failed");
        }
        return result;
    }
}<|MERGE_RESOLUTION|>--- conflicted
+++ resolved
@@ -182,7 +182,6 @@
         if (msg instanceof SetupAppend) {
             breakCurrentAppend();
             flushAllToBuffer();
-<<<<<<< HEAD
             if (setupSegments.size() >= MAX_SETUP_SEGMENTS_SIZE) {
                 log.debug("CommandEncoder {} setupSegments map reached maximum size of {}", this.location, MAX_SETUP_SEGMENTS_SIZE);
                 flushBuffer();
@@ -192,10 +191,7 @@
                 }
                 throw new IOException("CommandEncoder " + this.location + " closed due to memory limit reached");
             }
-            writeMessage((SetupAppend) msg, buffer);
-=======
             writeMessage(msg, buffer);
->>>>>>> 5d3a0396
             SetupAppend setup = (SetupAppend) msg;
             setupSegments.put(new SimpleImmutableEntry<>(setup.getSegment(), setup.getWriterId()),
                               new Session(setup.getWriterId(), setup.getRequestId()));
