--- conflicted
+++ resolved
@@ -63,10 +63,6 @@
             nettyHandler.setRecentMessage();
 
             channel = nettyHandler.getChannel();
-<<<<<<< HEAD
-            log.debug("Write and flush message {} on channel {}", cmd, channel);
-=======
->>>>>>> 38a40f37
             channel.writeAndFlush(cmd)
                    .addListener((Future<? super Void> f) -> {
                        if (f.isSuccess()) {
@@ -76,11 +72,7 @@
                        }
                    });
         } catch (ConnectionFailedException cfe) {
-<<<<<<< HEAD
-            log.debug("ConnectionFailedException observed when attempting to write WireCommand {} ", cmd);
-=======
             log.debug("ConnectionFaileException observed when attempting to write WireCommand {} ", cmd);
->>>>>>> 38a40f37
             callback.complete(cfe);
         } catch (Exception e) {
             log.warn("Exception while attempting to write WireCommand {} on netty channel {}", cmd, channel);
