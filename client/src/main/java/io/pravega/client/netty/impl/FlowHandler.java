--- conflicted
+++ resolved
@@ -97,13 +97,11 @@
         int flow = clientConnectionImpl.getFlowId();
         log.info("Closing Flow {} for endpoint {}", flow, clientConnectionImpl.getConnectionName());
         flowIdReplyProcessorMap.remove(flow);
-<<<<<<< HEAD
+        flowIDBatchSizeTrackerMap.remove(flow);
         if (flow == FLOW_DISABLED) {
             // close the channel immediately since this netty channel will not be reused by other flows.
             close();
         }
-=======
-        flowIDBatchSizeTrackerMap.remove(flow);
     }
 
     /**
@@ -128,7 +126,6 @@
      */
     public AppendBatchSizeTracker getAppendBatchSizeTracker(final long requestID) {
         return flowIDBatchSizeTrackerMap.get(Flow.toFlowID(requestID));
->>>>>>> fb926c7c
     }
 
     /**
