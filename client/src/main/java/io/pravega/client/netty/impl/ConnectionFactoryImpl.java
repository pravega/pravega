/**
 * Copyright (c) 2017 Dell Inc., or its subsidiaries. All Rights Reserved.
 *
 * Licensed under the Apache License, Version 2.0 (the "License");
 * you may not use this file except in compliance with the License.
 * You may obtain a copy of the License at
 *
 *     http://www.apache.org/licenses/LICENSE-2.0
 */
package io.pravega.client.netty.impl;


import com.google.common.base.Preconditions;
import com.google.common.base.Strings;
import io.netty.bootstrap.Bootstrap;
import io.netty.channel.Channel;
import io.netty.channel.ChannelFuture;
import io.netty.channel.ChannelFutureListener;
import io.netty.channel.ChannelInitializer;
import io.netty.channel.ChannelOption;
import io.netty.channel.ChannelPipeline;
import io.netty.channel.EventLoopGroup;
import io.netty.channel.epoll.EpollEventLoopGroup;
import io.netty.channel.epoll.EpollSocketChannel;
import io.netty.channel.group.ChannelGroup;
import io.netty.channel.group.DefaultChannelGroup;
import io.netty.channel.nio.NioEventLoopGroup;
import io.netty.channel.socket.SocketChannel;
import io.netty.channel.socket.nio.NioSocketChannel;
import io.netty.handler.codec.LengthFieldBasedFrameDecoder;
import io.netty.handler.ssl.SslContext;
import io.netty.handler.ssl.SslContextBuilder;
import io.netty.handler.ssl.util.FingerprintTrustManagerFactory;
<<<<<<< HEAD
import io.pravega.client.PravegaClientConfig;
=======
import io.netty.util.concurrent.GlobalEventExecutor;
>>>>>>> 70f88840
import io.pravega.common.Exceptions;
import io.pravega.common.concurrent.ExecutorServiceHelpers;
import io.pravega.shared.protocol.netty.AppendBatchSizeTracker;
import io.pravega.shared.protocol.netty.CommandDecoder;
import io.pravega.shared.protocol.netty.CommandEncoder;
import io.pravega.shared.protocol.netty.ConnectionFailedException;
import io.pravega.shared.protocol.netty.ExceptionLoggingHandler;
import io.pravega.shared.protocol.netty.PravegaNodeUri;
import io.pravega.shared.protocol.netty.ReplyProcessor;
import io.pravega.shared.protocol.netty.WireCommands;
import java.io.File;
import java.security.NoSuchAlgorithmException;
import java.util.concurrent.CompletableFuture;
import java.util.concurrent.ScheduledExecutorService;
import java.util.concurrent.atomic.AtomicBoolean;
import javax.net.ssl.SSLException;
import lombok.extern.slf4j.Slf4j;

@Slf4j
public final class ConnectionFactoryImpl implements ConnectionFactory {

    private static final Integer POOL_SIZE = Integer.valueOf(
            System.getProperty("pravega.client.internal.threadpool.size",
                    String.valueOf(Runtime.getRuntime().availableProcessors())));
    private EventLoopGroup group;
    private boolean nio = false;
    private final PravegaClientConfig clientConfig;
    private final AtomicBoolean closed = new AtomicBoolean(false);
    private final ScheduledExecutorService executor = ExecutorServiceHelpers.newScheduledThreadPool(POOL_SIZE,
                                                                                                    "clientInternal");
<<<<<<< HEAD
=======
    private final ChannelGroup allChannels = new DefaultChannelGroup(GlobalEventExecutor.INSTANCE);

>>>>>>> 70f88840
    /**
     * Actual implementation of ConnectionFactory interface.
     * @param clientConfig Configuration object holding details about connection to the segmentstore.
     */
    public ConnectionFactoryImpl(PravegaClientConfig clientConfig) {
        this.clientConfig = clientConfig;
        try {
            this.group = new EpollEventLoopGroup();
        } catch (ExceptionInInitializerError | UnsatisfiedLinkError | NoClassDefFoundError e) {
            log.warn("Epoll not available. Falling back on NIO.");
            nio = true;
            this.group = new NioEventLoopGroup();
        }
    }

    @Override
    public CompletableFuture<ClientConnection> establishConnection(PravegaNodeUri location, ReplyProcessor rp) {
        Preconditions.checkNotNull(location);
        Exceptions.checkNotClosed(closed.get(), this);
        final SslContext sslCtx;
        if (clientConfig.isEnableTls()) {
            try {
                SslContextBuilder sslCtxFactory = SslContextBuilder.forClient();
                if (Strings.isNullOrEmpty(clientConfig.getPravegaTrustStore())) {
                    sslCtxFactory = sslCtxFactory.trustManager(FingerprintTrustManagerFactory
                                                      .getInstance(FingerprintTrustManagerFactory.getDefaultAlgorithm()));
                } else {
                    sslCtxFactory = SslContextBuilder.forClient()
                                              .trustManager(new File(clientConfig.getPravegaTrustStore()));
                }
                sslCtx = sslCtxFactory.build();
            } catch (SSLException | NoSuchAlgorithmException e) {
                throw new RuntimeException(e);
            }
        } else {
            sslCtx = null;
        }

        AppendBatchSizeTracker batchSizeTracker = new AppendBatchSizeTrackerImpl();
        ClientConnectionInboundHandler handler = new ClientConnectionInboundHandler(location.getEndpoint(), rp, batchSizeTracker);
        Bootstrap b = new Bootstrap();
        b.group(group)
         .channel(nio ? NioSocketChannel.class : EpollSocketChannel.class)
         .option(ChannelOption.TCP_NODELAY, true)
         .handler(new ChannelInitializer<SocketChannel>() {
             @Override
             public void initChannel(SocketChannel ch) throws Exception {
                 ChannelPipeline p = ch.pipeline();
                 if (sslCtx != null) {
                     p.addLast(sslCtx.newHandler(ch.alloc(), location.getEndpoint(), location.getPort()));
                 }
                 // p.addLast(new LoggingHandler(LogLevel.INFO));
                 p.addLast(new ExceptionLoggingHandler(location.getEndpoint()),
                         new CommandEncoder(batchSizeTracker),
                         new LengthFieldBasedFrameDecoder(WireCommands.MAX_WIRECOMMAND_SIZE, 4, 4),
                         new CommandDecoder(),
                         handler);
             }
         });

        // Start the client.
        CompletableFuture<ClientConnection> connectionComplete = new CompletableFuture<>();
        try {
            b.connect(location.getEndpoint(), location.getPort()).addListener(new ChannelFutureListener() {
                @Override
                public void operationComplete(ChannelFuture future) {
                    if (future.isSuccess()) {
                        //since ChannelFuture is complete future.channel() is not a blocking call.
                        Channel ch = future.channel();
                        log.debug("Connect operation completed for channel:{}, local address:{}, remote address:{}",
                                ch.id(), ch.localAddress(), ch.remoteAddress());
                        allChannels.add(ch); // Once a channel is closed the channel group implementation removes it.
                        connectionComplete.complete(handler);
                    } else {
                        connectionComplete.completeExceptionally(new ConnectionFailedException(future.cause()));
                    }
                }
            });
        } catch (Exception e) {
            connectionComplete.completeExceptionally(new ConnectionFailedException(e));
        }

        CompletableFuture<Void> channelRegisteredFuture = new CompletableFuture<>(); //check if channel is registered.
        handler.completeWhenRegistered(channelRegisteredFuture);

        return connectionComplete.thenCombine(channelRegisteredFuture, (clientConnection, v) -> clientConnection);
    }

    @Override
    public ScheduledExecutorService getInternalExecutor() {
        return executor;
    }

    @Override
    public void close() {
        log.info("Shutting down connection factory");
        if (closed.compareAndSet(false, true)) {
            // Shut down the event loop to terminate all threads.
            group.shutdownGracefully();
            executor.shutdown();
        }
    }

    public int getActiveChannelCount() {
        return allChannels.size();
    }

    @Override
    protected void finalize() {
        close();
    }
}<|MERGE_RESOLUTION|>--- conflicted
+++ resolved
@@ -11,7 +11,6 @@
 
 
 import com.google.common.base.Preconditions;
-import com.google.common.base.Strings;
 import io.netty.bootstrap.Bootstrap;
 import io.netty.channel.Channel;
 import io.netty.channel.ChannelFuture;
@@ -31,11 +30,7 @@
 import io.netty.handler.ssl.SslContext;
 import io.netty.handler.ssl.SslContextBuilder;
 import io.netty.handler.ssl.util.FingerprintTrustManagerFactory;
-<<<<<<< HEAD
-import io.pravega.client.PravegaClientConfig;
-=======
 import io.netty.util.concurrent.GlobalEventExecutor;
->>>>>>> 70f88840
 import io.pravega.common.Exceptions;
 import io.pravega.common.concurrent.ExecutorServiceHelpers;
 import io.pravega.shared.protocol.netty.AppendBatchSizeTracker;
@@ -46,7 +41,6 @@
 import io.pravega.shared.protocol.netty.PravegaNodeUri;
 import io.pravega.shared.protocol.netty.ReplyProcessor;
 import io.pravega.shared.protocol.netty.WireCommands;
-import java.io.File;
 import java.security.NoSuchAlgorithmException;
 import java.util.concurrent.CompletableFuture;
 import java.util.concurrent.ScheduledExecutorService;
@@ -60,23 +54,21 @@
     private static final Integer POOL_SIZE = Integer.valueOf(
             System.getProperty("pravega.client.internal.threadpool.size",
                     String.valueOf(Runtime.getRuntime().availableProcessors())));
+    private final boolean ssl;
     private EventLoopGroup group;
     private boolean nio = false;
-    private final PravegaClientConfig clientConfig;
     private final AtomicBoolean closed = new AtomicBoolean(false);
     private final ScheduledExecutorService executor = ExecutorServiceHelpers.newScheduledThreadPool(POOL_SIZE,
                                                                                                     "clientInternal");
-<<<<<<< HEAD
-=======
     private final ChannelGroup allChannels = new DefaultChannelGroup(GlobalEventExecutor.INSTANCE);
 
->>>>>>> 70f88840
     /**
      * Actual implementation of ConnectionFactory interface.
-     * @param clientConfig Configuration object holding details about connection to the segmentstore.
+     *
+     * @param ssl Whether connection should use SSL or not.
      */
-    public ConnectionFactoryImpl(PravegaClientConfig clientConfig) {
-        this.clientConfig = clientConfig;
+    public ConnectionFactoryImpl(boolean ssl) {
+        this.ssl = ssl;
         try {
             this.group = new EpollEventLoopGroup();
         } catch (ExceptionInInitializerError | UnsatisfiedLinkError | NoClassDefFoundError e) {
@@ -91,24 +83,18 @@
         Preconditions.checkNotNull(location);
         Exceptions.checkNotClosed(closed.get(), this);
         final SslContext sslCtx;
-        if (clientConfig.isEnableTls()) {
+        if (ssl) {
             try {
-                SslContextBuilder sslCtxFactory = SslContextBuilder.forClient();
-                if (Strings.isNullOrEmpty(clientConfig.getPravegaTrustStore())) {
-                    sslCtxFactory = sslCtxFactory.trustManager(FingerprintTrustManagerFactory
-                                                      .getInstance(FingerprintTrustManagerFactory.getDefaultAlgorithm()));
-                } else {
-                    sslCtxFactory = SslContextBuilder.forClient()
-                                              .trustManager(new File(clientConfig.getPravegaTrustStore()));
-                }
-                sslCtx = sslCtxFactory.build();
+                sslCtx = SslContextBuilder.forClient()
+                                          .trustManager(FingerprintTrustManagerFactory
+                                                  .getInstance(FingerprintTrustManagerFactory.getDefaultAlgorithm()))
+                                          .build();
             } catch (SSLException | NoSuchAlgorithmException e) {
                 throw new RuntimeException(e);
             }
         } else {
             sslCtx = null;
         }
-
         AppendBatchSizeTracker batchSizeTracker = new AppendBatchSizeTrackerImpl();
         ClientConnectionInboundHandler handler = new ClientConnectionInboundHandler(location.getEndpoint(), rp, batchSizeTracker);
         Bootstrap b = new Bootstrap();
