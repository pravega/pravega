/**
 * Copyright Pravega Authors.
 *
 * Licensed under the Apache License, Version 2.0 (the "License");
 * you may not use this file except in compliance with the License.
 * You may obtain a copy of the License at
 *
 *     http://www.apache.org/licenses/LICENSE-2.0
 *
 * Unless required by applicable law or agreed to in writing, software
 * distributed under the License is distributed on an "AS IS" BASIS,
 * WITHOUT WARRANTIES OR CONDITIONS OF ANY KIND, either express or implied.
 * See the License for the specific language governing permissions and
 * limitations under the License.
 */
package io.pravega.client.admin.impl;

import com.google.common.collect.Lists;
import com.google.common.collect.Sets;
import io.pravega.client.ClientConfig;
import io.pravega.client.admin.KeyValueTableInfo;
import io.pravega.client.admin.KeyValueTableManager;
import io.pravega.client.admin.StreamInfo;
import io.pravega.client.admin.StreamManager;
import io.pravega.client.connection.impl.ClientConnection;
import io.pravega.client.connection.impl.ConnectionPoolImpl;
import io.pravega.client.control.impl.Controller;
import io.pravega.client.control.impl.ControllerFailureException;
import io.pravega.client.stream.DeleteScopeFailedException;
import io.pravega.client.stream.InvalidStreamException;
import io.pravega.client.stream.ReaderGroupConfig;
import io.pravega.client.stream.ReaderGroupNotFoundException;
import io.pravega.client.stream.ScalingPolicy;
import io.pravega.client.stream.Stream;
import io.pravega.client.stream.StreamConfiguration;
import io.pravega.client.stream.impl.StreamImpl;
import io.pravega.client.stream.impl.StreamSegments;
import io.pravega.client.stream.mock.MockConnectionFactoryImpl;
import io.pravega.client.stream.mock.MockController;
import io.pravega.client.tables.KeyValueTableConfiguration;
import io.pravega.common.Exceptions;
import io.pravega.common.concurrent.Futures;
import io.pravega.common.util.AsyncIterator;
import io.pravega.shared.NameUtils;
import io.pravega.shared.protocol.netty.ConnectionFailedException;
import io.pravega.shared.protocol.netty.PravegaNodeUri;
import io.pravega.shared.protocol.netty.WireCommands;
import io.pravega.test.common.AssertExtensions;

import java.util.ArrayList;
import java.util.Collections;
import java.util.Arrays;
import java.util.HashSet;
import java.util.Iterator;
import java.util.Set;
import java.util.TreeMap;
import java.util.concurrent.CompletableFuture;
import lombok.Cleanup;
import org.junit.After;
import org.junit.Assert;
import org.junit.Before;
import org.junit.Test;
import org.mockito.Mockito;
import org.mockito.invocation.InvocationOnMock;
import org.mockito.stubbing.Answer;

import static com.google.common.collect.Lists.newArrayList;
import static org.junit.Assert.assertEquals;
import static org.junit.Assert.assertFalse;
import static org.junit.Assert.assertNotNull;
import static org.junit.Assert.assertTrue;
import static org.mockito.Mockito.doAnswer;
import static org.mockito.Mockito.doReturn;
import static org.mockito.Mockito.mock;
import static org.mockito.Mockito.reset;
import static org.mockito.Mockito.spy;

public class StreamManagerImplTest {

    private static final int SERVICE_PORT = 12345;
    private final String defaultScope = "foo";
    private StreamManager streamManager;
    private Controller controller = null;
    private MockConnectionFactoryImpl connectionFactory;

    @Before
    public void setUp() {
        PravegaNodeUri uri = new PravegaNodeUri("endpoint", SERVICE_PORT);
        connectionFactory = new MockConnectionFactoryImpl();
        this.controller = new MockController(uri.getEndpoint(), uri.getPort(), connectionFactory, true);
        this.streamManager = new StreamManagerImpl(controller, connectionFactory);
    }

    @After
    public void tearDown() {
        this.streamManager.close();
        this.controller.close();
        this.connectionFactory.close();
    }

    @Test
    public void testCreateAndDeleteScope() {
        // Create and delete immediately
        Assert.assertTrue(streamManager.createScope(defaultScope));
        Assert.assertTrue(streamManager.deleteScope(defaultScope));

        // Create twice
        Assert.assertTrue(streamManager.createScope(defaultScope));
        Assert.assertFalse(streamManager.createScope(defaultScope));
        Assert.assertTrue(streamManager.deleteScope(defaultScope));

        // Try to create invalid scope name.
        AssertExtensions.assertThrows(Exception.class, () -> streamManager.createScope("_system"));

        // This call should actually fail
        Assert.assertFalse(streamManager.deleteScope(defaultScope));
    }

    @Test(timeout = 15000)
    public void testStreamInfo() throws Exception {
        final String streamName = "stream";
        final Stream stream = new StreamImpl(defaultScope, streamName);

        // Setup Mocks
        ClientConnection connection = mock(ClientConnection.class);
        PravegaNodeUri location = new PravegaNodeUri("localhost", 0);
        Mockito.doAnswer(new Answer<Void>() {
            @Override
            public Void answer(InvocationOnMock invocation) throws Throwable {
                WireCommands.CreateSegment request = (WireCommands.CreateSegment) invocation.getArgument(0);
                connectionFactory.getProcessor(location)
                                 .process(new WireCommands.SegmentCreated(request.getRequestId(), request.getSegment()));
                return null;
            }
        }).when(connection).send(Mockito.any(WireCommands.CreateSegment.class));

        Mockito.doAnswer(new Answer<Void>() {
            @Override
            public Void answer(InvocationOnMock invocation) throws Throwable {
                WireCommands.GetStreamSegmentInfo request = (WireCommands.GetStreamSegmentInfo) invocation.getArgument(0);
                connectionFactory.getProcessor(location)
                                 .process(new WireCommands.StreamSegmentInfo(request.getRequestId(), request.getSegmentName(), true,
                                                                             false, false, 0, 0, 0));
                return null;
            }
        }).when(connection).send(Mockito.any(WireCommands.GetStreamSegmentInfo.class));
        connectionFactory.provideConnection(location, connection);
        MockController mockController = new MockController(location.getEndpoint(), location.getPort(),
                                                           connectionFactory, true);
        ConnectionPoolImpl pool = new ConnectionPoolImpl(ClientConfig.builder().maxConnectionsPerSegmentStore(1).build(), connectionFactory);
        @Cleanup
        final StreamManager streamManager = new StreamManagerImpl(mockController, pool);

        streamManager.createScope(defaultScope);
        streamManager.createStream(defaultScope, streamName, StreamConfiguration.builder()
                                                                                .scalingPolicy(ScalingPolicy.fixed(3))
                                                                                .build());
        // fetch StreamInfo.
        StreamInfo info = streamManager.getStreamInfo(defaultScope, streamName);

        //validate results.
        assertEquals(defaultScope, info.getScope());
        assertEquals(streamName, info.getStreamName());
        assertNotNull(info.getTailStreamCut());
        assertEquals(stream, info.getTailStreamCut().asImpl().getStream());
        assertEquals(3, info.getTailStreamCut().asImpl().getPositions().size());
        assertNotNull(info.getHeadStreamCut());
        assertEquals(stream, info.getHeadStreamCut().asImpl().getStream());
        assertEquals(3, info.getHeadStreamCut().asImpl().getPositions().size());
        assertFalse(info.isSealed());
    }

    @Test(timeout = 10000)
    public void testSealedStream() throws ConnectionFailedException {
        final String streamName = "stream";
        final Stream stream = new StreamImpl(defaultScope, streamName);

        // Setup Mocks
        ClientConnection connection = mock(ClientConnection.class);
        PravegaNodeUri location = new PravegaNodeUri("localhost", 0);
        Mockito.doAnswer(new Answer<Void>() {
            @Override
            public Void answer(InvocationOnMock invocation) throws Throwable {
                WireCommands.CreateSegment request = (WireCommands.CreateSegment) invocation.getArgument(0);
                connectionFactory.getProcessor(location)
                                 .process(new WireCommands.SegmentCreated(request.getRequestId(), request.getSegment()));
                return null;
            }
        }).when(connection).send(Mockito.any(WireCommands.CreateSegment.class));

        Mockito.doAnswer(new Answer<Void>() {
            @Override
            public Void answer(InvocationOnMock invocation) throws Throwable {
                WireCommands.GetStreamSegmentInfo request = (WireCommands.GetStreamSegmentInfo) invocation.getArgument(0);
                connectionFactory.getProcessor(location)
                                 .process(new WireCommands.StreamSegmentInfo(request.getRequestId(), request.getSegmentName(), true,
                                         false, false, 0, 0, 0));
                return null;
            }
        }).when(connection).send(Mockito.any(WireCommands.GetStreamSegmentInfo.class));
        connectionFactory.provideConnection(location, connection);
        MockController mockController = spy(new MockController(location.getEndpoint(), location.getPort(),
                connectionFactory, true));

        doReturn(CompletableFuture.completedFuture(true)).when(mockController).sealStream(defaultScope, streamName);
        StreamSegments empty = new StreamSegments(new TreeMap<>());
        doReturn(CompletableFuture.completedFuture(empty) ).when(mockController).getCurrentSegments(defaultScope, streamName);

        ConnectionPoolImpl pool = new ConnectionPoolImpl(ClientConfig.builder().maxConnectionsPerSegmentStore(1).build(), connectionFactory);
        // Create a StreamManager
        @Cleanup
        final StreamManager streamManager = new StreamManagerImpl(mockController, pool);

        // Create a scope and stream and seal it.
        streamManager.createScope(defaultScope);
        streamManager.createStream(defaultScope, streamName, StreamConfiguration.builder()
                                                                                .scalingPolicy(ScalingPolicy.fixed(3))
                                                                                .build());
        streamManager.sealStream(defaultScope, streamName);

        //Fetch StreamInfo
        StreamInfo info = streamManager.getStreamInfo(defaultScope, streamName);

        //validate results.
        assertEquals(defaultScope, info.getScope());
        assertEquals(streamName, info.getStreamName());
        assertNotNull(info.getTailStreamCut());
        assertEquals(stream, info.getTailStreamCut().asImpl().getStream());
        assertEquals(0, info.getTailStreamCut().asImpl().getPositions().size());
        assertNotNull(info.getHeadStreamCut());
        assertEquals(stream, info.getHeadStreamCut().asImpl().getStream());
        assertEquals(3, info.getHeadStreamCut().asImpl().getPositions().size());
        assertTrue(info.isSealed());
    }

    @Test(timeout = 10000)
    public void testListScopes() throws ConnectionFailedException {
        // Setup Mocks
        ClientConnection connection = mock(ClientConnection.class);
        PravegaNodeUri location = new PravegaNodeUri("localhost", 0);
        Mockito.doAnswer(new Answer<Void>() {
            @Override
            public Void answer(InvocationOnMock invocation) throws Throwable {
                WireCommands.CreateSegment request = (WireCommands.CreateSegment) invocation.getArgument(0);
                connectionFactory.getProcessor(location)
                                 .process(new WireCommands.SegmentCreated(request.getRequestId(), request.getSegment()));
                return null;
            }
        }).when(connection).send(Mockito.any(WireCommands.CreateSegment.class));

        Mockito.doAnswer(new Answer<Void>() {
            @Override
            public Void answer(InvocationOnMock invocation) throws Throwable {
                WireCommands.GetStreamSegmentInfo request = (WireCommands.GetStreamSegmentInfo) invocation.getArgument(0);
                connectionFactory.getProcessor(location)
                                 .process(new WireCommands.StreamSegmentInfo(request.getRequestId(), request.getSegmentName(), true,
                                         false, false, 0, 0, 0));
                return null;
            }
        }).when(connection).send(Mockito.any(WireCommands.GetStreamSegmentInfo.class));
        connectionFactory.provideConnection(location, connection);
        MockController mockController = new MockController(location.getEndpoint(), location.getPort(),
                connectionFactory, true);
        
        ConnectionPoolImpl pool = new ConnectionPoolImpl(ClientConfig.builder().maxConnectionsPerSegmentStore(1).build(), connectionFactory);
        @Cleanup
        final StreamManager streamManager = new StreamManagerImpl(mockController, pool);

        String scope = "scope";
        String scope1 = "scope1";
        String scope2 = "scope2";
        String scope3 = "scope3";
        String stream1 = "stream1";
        streamManager.createScope(scope);
        streamManager.createScope(scope1);
        streamManager.createScope(scope2);
        streamManager.createScope(scope3);

        streamManager.createStream(scope, stream1, StreamConfiguration.builder()
                                                                      .scalingPolicy(ScalingPolicy.fixed(3))
                                                                      .build());
        ArrayList<String> result = Lists.newArrayList(streamManager.listScopes());
        assertEquals(result.size(), 4);
        assertTrue(streamManager.checkScopeExists(scope));
        assertFalse(streamManager.checkScopeExists("nonExistent"));
        assertTrue(streamManager.checkStreamExists(scope, stream1));
        assertFalse(streamManager.checkStreamExists(scope, "nonExistent"));
        assertFalse(streamManager.checkStreamExists("nonExistent", "nonExistent"));
    }

    @Test(timeout = 10000)
    public void testListStreamInScope() throws ConnectionFailedException {
        // Setup Mocks
        ClientConnection connection = mock(ClientConnection.class);
        PravegaNodeUri location = new PravegaNodeUri("localhost", 0);
        Mockito.doAnswer(new Answer<Void>() {
            @Override
            public Void answer(InvocationOnMock invocation) throws Throwable {
                WireCommands.CreateSegment request = (WireCommands.CreateSegment) invocation.getArgument(0);
                connectionFactory.getProcessor(location)
                                 .process(new WireCommands.SegmentCreated(request.getRequestId(), request.getSegment()));
                return null;
            }
        }).when(connection).send(Mockito.any(WireCommands.CreateSegment.class));

        Mockito.doAnswer(new Answer<Void>() {
            @Override
            public Void answer(InvocationOnMock invocation) throws Throwable {
                WireCommands.GetStreamSegmentInfo request = (WireCommands.GetStreamSegmentInfo) invocation.getArgument(0);
                connectionFactory.getProcessor(location)
                                 .process(new WireCommands.StreamSegmentInfo(request.getRequestId(), request.getSegmentName(), true,
                                         false, false, 0, 0, 0));
                return null;
            }
        }).when(connection).send(Mockito.any(WireCommands.GetStreamSegmentInfo.class));
        connectionFactory.provideConnection(location, connection);
        MockController mockController = new MockController(location.getEndpoint(), location.getPort(),
                connectionFactory, true);
        
        ConnectionPoolImpl pool = new ConnectionPoolImpl(ClientConfig.builder().maxConnectionsPerSegmentStore(1).build(), connectionFactory);
        @Cleanup
        final StreamManager streamManager = new StreamManagerImpl(mockController, pool);

        String scope = "scope";
        String stream1 = "stream1";
        String stream2 = "stream2";
        String stream3 = "stream3";
        streamManager.createScope(scope);
        
        streamManager.createStream(scope, stream1, StreamConfiguration.builder()
                                                                        .scalingPolicy(ScalingPolicy.fixed(3))
                                                                        .tag("t1")
                                                                        .build());
        streamManager.createStream(scope, stream2, StreamConfiguration.builder()
                                                                        .scalingPolicy(ScalingPolicy.fixed(3))
                                                                        .build());
        streamManager.createStream(scope, stream3, StreamConfiguration.builder()
                                                                        .scalingPolicy(ScalingPolicy.fixed(3))
                                                                        .build());
        Iterator<Stream> m = streamManager.listStreams(scope);
        Set<Stream> streams = new HashSet<>();
        assertTrue(m.hasNext());
        streams.add(m.next());
        assertTrue(m.hasNext());
        streams.add(m.next());
        assertTrue(m.hasNext());
        streams.add(m.next());
        assertFalse(m.hasNext());

        assertEquals(3, streams.size());
        assertTrue(streams.stream().anyMatch(x -> x.getStreamName().equals(stream1)));
        assertTrue(streams.stream().anyMatch(x -> x.getStreamName().equals(stream2)));
        assertTrue(streams.stream().anyMatch(x -> x.getStreamName().equals(stream3)));
        assertEquals(Collections.singleton("t1"), streamManager.getStreamTags(scope, stream1));
        assertEquals(Collections.singletonList(Stream.of(scope, stream1)), newArrayList(streamManager.listStreams(scope, "t1")));

        streamManager.updateStream(scope, stream1, StreamConfiguration.builder()
                                                                     .scalingPolicy(ScalingPolicy.fixed(3))
                                                                     .build());
        assertEquals(Collections.emptySet(), streamManager.getStreamTags(scope, stream1));

    }
    
    @Test(timeout = 10000)
    public void testForceDeleteScope() throws ConnectionFailedException, DeleteScopeFailedException {
        // Setup Mocks
        ClientConnection connection = mock(ClientConnection.class);
        PravegaNodeUri location = new PravegaNodeUri("localhost", 0);
        Mockito.doAnswer(new Answer<Void>() {
            @Override
            public Void answer(InvocationOnMock invocation) throws Throwable {
                WireCommands.CreateSegment request = (WireCommands.CreateSegment) invocation.getArgument(0);
                connectionFactory.getProcessor(location)
                                 .process(new WireCommands.SegmentCreated(request.getRequestId(), request.getSegment()));
                return null;
            }
        }).when(connection).send(Mockito.any(WireCommands.CreateSegment.class));

        Mockito.doAnswer(new Answer<Void>() {
            @Override
            public Void answer(InvocationOnMock invocation) throws Throwable {
                WireCommands.GetStreamSegmentInfo request = (WireCommands.GetStreamSegmentInfo) invocation.getArgument(0);
                connectionFactory.getProcessor(location)
                                 .process(new WireCommands.StreamSegmentInfo(request.getRequestId(), request.getSegmentName(), true,
                                         false, false, 0, 0, 0));
                return null;
            }
        }).when(connection).send(Mockito.any(WireCommands.GetStreamSegmentInfo.class));
        Mockito.doAnswer(new Answer<Void>() {
            @Override
            public Void answer(InvocationOnMock invocation) throws Throwable {
                WireCommands.DeleteSegment request = (WireCommands.DeleteSegment) invocation.getArgument(0);
                connectionFactory.getProcessor(location)
                                 .process(new WireCommands.SegmentDeleted(request.getRequestId(), request.getSegment()));
                return null;
            }
        }).when(connection).send(Mockito.any(WireCommands.DeleteSegment.class));
        connectionFactory.provideConnection(location, connection);
        MockController mockController = spy(new MockController(location.getEndpoint(), location.getPort(),
                connectionFactory, true));

        ConnectionPoolImpl pool = new ConnectionPoolImpl(ClientConfig.builder().maxConnectionsPerSegmentStore(1).build(), connectionFactory);
        @Cleanup
        final StreamManager streamManager = new StreamManagerImpl(mockController, pool);

        String scope = "scope";
        String stream1 = "stream1";
        String stream2 = "stream2";
        String stream3 = "stream3";
        streamManager.createScope(scope);
        
        streamManager.createStream(scope, stream1, StreamConfiguration.builder()
                                                                        .scalingPolicy(ScalingPolicy.fixed(3))
                                                                        .build());
        streamManager.createStream(scope, stream2, StreamConfiguration.builder()
                                                                        .scalingPolicy(ScalingPolicy.fixed(3))
                                                                        .build());
        streamManager.createStream(scope, stream3, StreamConfiguration.builder()
                                                                        .scalingPolicy(ScalingPolicy.fixed(3))
                                                                        .build());
        Set<Stream> streams = Sets.newHashSet(streamManager.listStreams(scope));
        
        assertEquals(3, streams.size());
        assertTrue(streams.stream().anyMatch(x -> x.getStreamName().equals(stream1)));
        assertTrue(streams.stream().anyMatch(x -> x.getStreamName().equals(stream2)));
        assertTrue(streams.stream().anyMatch(x -> x.getStreamName().equals(stream3)));

        // mock controller client to throw exceptions when attempting to seal and delete for stream 1. 
        doAnswer(x -> Futures.failedFuture(new ControllerFailureException("Unable to seal stream"))).when(mockController).sealStream(scope, stream1);
        doAnswer(x -> Futures.failedFuture(new IllegalArgumentException("Stream not sealed"))).when(mockController).deleteStream(scope, stream1);

        AssertExtensions.assertThrows("Should have thrown exception", () -> streamManager.deleteScope(scope, true), 
                e -> Exceptions.unwrap(e) instanceof DeleteScopeFailedException);

        // reset mock controller
        reset(mockController);
        
        // throw invalid stream for stream 2. Delete should happen despite invalid stream exception.
        doAnswer(x -> Futures.failedFuture(new InvalidStreamException("Stream does not exist"))).when(mockController).sealStream(scope, stream2);

        assertTrue(streamManager.deleteScope(scope, true));
    }

    @Test(timeout = 10000)
    public void testForceDeleteScopeWithKeyValueTables() throws ConnectionFailedException, DeleteScopeFailedException {
        // Setup Mocks
        ClientConnection connection = mock(ClientConnection.class);
        PravegaNodeUri location = new PravegaNodeUri("localhost", 0);
        Mockito.doAnswer(new Answer<Void>() {
            @Override
            public Void answer(InvocationOnMock invocation) throws Throwable {
                WireCommands.CreateSegment request = (WireCommands.CreateSegment) invocation.getArgument(0);
                connectionFactory.getProcessor(location)
                        .process(new WireCommands.SegmentCreated(request.getRequestId(), request.getSegment()));
                return null;
            }
        }).when(connection).send(Mockito.any(WireCommands.CreateSegment.class));
<<<<<<< HEAD
=======
        Mockito.doAnswer(new Answer<Void>() {
            @Override
            public Void answer(InvocationOnMock invocation) throws Throwable {
                WireCommands.CreateTableSegment request = (WireCommands.CreateTableSegment) invocation.getArgument(0);
                connectionFactory.getProcessor(location)
                        .process(new WireCommands.SegmentCreated(request.getRequestId(), request.getSegment()));
                return null;
            }
        }).when(connection).send(Mockito.any(WireCommands.CreateTableSegment.class));

        Mockito.doAnswer(new Answer<Void>() {
            @Override
            public Void answer(InvocationOnMock invocation) throws Throwable {
                WireCommands.CreateTableSegment request = invocation.getArgument(0);
                connectionFactory.getProcessor(location)
                        .process(new WireCommands.SegmentCreated(request.getRequestId(), request.getSegment()));
                return null;
            }
        }).when(connection).send(Mockito.any(WireCommands.CreateTableSegment.class));
>>>>>>> 0a605f75

        Mockito.doAnswer(new Answer<Void>() {
            @Override
            public Void answer(InvocationOnMock invocation) throws Throwable {
                WireCommands.GetStreamSegmentInfo request = (WireCommands.GetStreamSegmentInfo) invocation.getArgument(0);
                connectionFactory.getProcessor(location)
                        .process(new WireCommands.StreamSegmentInfo(request.getRequestId(), request.getSegmentName(), true,
                                false, false, 0, 0, 0));
                return null;
            }
        }).when(connection).send(Mockito.any(WireCommands.GetStreamSegmentInfo.class));
        Mockito.doAnswer(new Answer<Void>() {
            @Override
            public Void answer(InvocationOnMock invocation) throws Throwable {
                WireCommands.DeleteSegment request = (WireCommands.DeleteSegment) invocation.getArgument(0);
                connectionFactory.getProcessor(location)
                        .process(new WireCommands.SegmentDeleted(request.getRequestId(), request.getSegment()));
                return null;
            }
        }).when(connection).send(Mockito.any(WireCommands.DeleteSegment.class));
<<<<<<< HEAD
=======
        Mockito.doAnswer(new Answer<Void>() {
            @Override
            public Void answer(InvocationOnMock invocation) throws Throwable {
                WireCommands.DeleteTableSegment request = invocation.getArgument(0);
                connectionFactory.getProcessor(location)
                        .process(new WireCommands.SegmentDeleted(request.getRequestId(), request.getSegment()));
                return null;
            }
        }).when(connection).send(Mockito.any(WireCommands.DeleteTableSegment.class));
>>>>>>> 0a605f75
        connectionFactory.provideConnection(location, connection);
        MockController mockController = spy(new MockController(location.getEndpoint(), location.getPort(),
                connectionFactory, true));

        ConnectionPoolImpl pool = new ConnectionPoolImpl(ClientConfig.builder().maxConnectionsPerSegmentStore(1).build(), connectionFactory);
        @Cleanup
        final StreamManager streamManager = new StreamManagerImpl(mockController, pool);
        @Cleanup
        final KeyValueTableManager keyValueTableManager = new KeyValueTableManagerImpl(mockController, connectionFactory);

        String scope = "scope";
        String kvt1 = "kvt1";
        String kvt2 = "kvt2";
        streamManager.createScope(scope);

<<<<<<< HEAD
        keyValueTableManager.createKeyValueTable(scope, kvt1, KeyValueTableConfiguration.builder().build());
        keyValueTableManager.createKeyValueTable(scope, kvt2, KeyValueTableConfiguration.builder().build());
=======
        KeyValueTableConfiguration kvtConfig = KeyValueTableConfiguration.builder().partitionCount(1).primaryKeyLength(1).secondaryKeyLength(1).build();
        keyValueTableManager.createKeyValueTable(scope, kvt1, kvtConfig);
        keyValueTableManager.createKeyValueTable(scope, kvt2, kvtConfig);
>>>>>>> 0a605f75
        Set<KeyValueTableInfo> keyValueTables = Sets.newHashSet(keyValueTableManager.listKeyValueTables(scope));

        assertEquals(2, keyValueTables.size());
        assertTrue(keyValueTables.stream().anyMatch(x -> x.getKeyValueTableName().equals(kvt1)));
        assertTrue(keyValueTables.stream().anyMatch(x -> x.getKeyValueTableName().equals(kvt2)));

        // mock controller client to throw exceptions when attempting to delete key value table 1.
        doAnswer(x -> Futures.failedFuture(new ControllerFailureException("Unable to delete key value table")))
                .when(mockController).deleteKeyValueTable(scope, kvt1);

        AssertExtensions.assertThrows("Should have thrown exception", () -> streamManager.deleteScope(scope, true),
                e -> Exceptions.unwrap(e) instanceof DeleteScopeFailedException);

        // reset mock controller
        reset(mockController);

        assertTrue(streamManager.deleteScope(scope, true));
    }

    @Test
    public void testForceDeleteScopeWithReaderGroups() throws ConnectionFailedException, DeleteScopeFailedException {
        // Setup Mocks
        ClientConnection connection = mock(ClientConnection.class);
        PravegaNodeUri location = new PravegaNodeUri("localhost", 0);
        Mockito.doAnswer(new Answer<Void>() {
            @Override
            public Void answer(InvocationOnMock invocation) throws Throwable {
                WireCommands.CreateSegment request = (WireCommands.CreateSegment) invocation.getArgument(0);
                connectionFactory.getProcessor(location)
                        .process(new WireCommands.SegmentCreated(request.getRequestId(), request.getSegment()));
                return null;
            }
        }).when(connection).send(Mockito.any(WireCommands.CreateSegment.class));

        Mockito.doAnswer(new Answer<Void>() {
            @Override
            public Void answer(InvocationOnMock invocation) throws Throwable {
                WireCommands.GetStreamSegmentInfo request = (WireCommands.GetStreamSegmentInfo) invocation.getArgument(0);
                connectionFactory.getProcessor(location)
                        .process(new WireCommands.StreamSegmentInfo(request.getRequestId(), request.getSegmentName(), true,
                                false, false, 0, 0, 0));
                return null;
            }
        }).when(connection).send(Mockito.any(WireCommands.GetStreamSegmentInfo.class));
        Mockito.doAnswer(new Answer<Void>() {
            @Override
            public Void answer(InvocationOnMock invocation) throws Throwable {
                WireCommands.DeleteSegment request = (WireCommands.DeleteSegment) invocation.getArgument(0);
                connectionFactory.getProcessor(location)
                        .process(new WireCommands.SegmentDeleted(request.getRequestId(), request.getSegment()));
                return null;
            }
        }).when(connection).send(Mockito.any(WireCommands.DeleteSegment.class));
        connectionFactory.provideConnection(location, connection);
        MockController mockController = spy(new MockController(location.getEndpoint(), location.getPort(),
                connectionFactory, true));

        ConnectionPoolImpl pool = new ConnectionPoolImpl(ClientConfig.builder().maxConnectionsPerSegmentStore(1).build(), connectionFactory);
        @Cleanup
        final StreamManager streamManager = new StreamManagerImpl(mockController, pool);

        String scope = "scope";
        String stream1 = "stream1";
        String stream2 = "stream2";
        String readerGroup1 = "readerGroup1";
        String readerGroup2 = "readerGroup2";
        ReaderGroupConfig config1 = ReaderGroupConfig.builder()
                .stream(NameUtils.getScopedStreamName(scope, stream1))
                .build();
        ReaderGroupConfig config2 = ReaderGroupConfig.builder()
                .stream(NameUtils.getScopedStreamName(scope, stream2))
                .build();
        streamManager.createScope(scope);

        streamManager.createStream(scope, stream1, StreamConfiguration.builder()
                .scalingPolicy(ScalingPolicy.fixed(3))
                .build());
        streamManager.createStream(scope, stream2, StreamConfiguration.builder()
                .scalingPolicy(ScalingPolicy.fixed(3))
                .build());
        Set<Stream> streams = Sets.newHashSet(streamManager.listStreams(scope));

        assertEquals(2, streams.size());
        assertTrue(streams.stream().anyMatch(x -> x.getStreamName().equals(stream1)));
        assertTrue(streams.stream().anyMatch(x -> x.getStreamName().equals(stream2)));

        mockController.createReaderGroup(scope, readerGroup1, config1);
        mockController.createReaderGroup(scope, readerGroup2, config2);

        // mock controller client to throw exceptions when attempting to get config for reader-group.
        doAnswer(x -> Futures.failedFuture(new ControllerFailureException("Unable to access reader-group config")))
                .when(mockController).getReaderGroupConfig(scope, readerGroup1);

        doAnswer(x -> new AsyncIterator<Stream>() {
            final Iterator<Stream> iterator = new ArrayList<Stream>(Arrays.asList(new StreamImpl(scope, stream1), new StreamImpl(scope, stream2),
                    new StreamImpl(scope, NameUtils.getStreamForReaderGroup(readerGroup1)),
                    new StreamImpl(scope, NameUtils.getStreamForReaderGroup(readerGroup2)))).iterator();

            @Override
            public CompletableFuture<Stream> getNext() {
                Stream next;
                if (!iterator.hasNext()) {
                    next = null;
                } else {
                    next = iterator.next();
                }
                return CompletableFuture.completedFuture(next);
            }
        }).when(mockController).listStreams(scope);
        AssertExtensions.assertThrows("Should have thrown exception", () -> streamManager.deleteScope(scope, true),
                e -> Exceptions.unwrap(e) instanceof DeleteScopeFailedException);

        // reset mock controller
        reset(mockController);

        streamManager.createStream(scope, stream1, StreamConfiguration.builder()
                .scalingPolicy(ScalingPolicy.fixed(3))
                .build());
        streamManager.createStream(scope, stream2, StreamConfiguration.builder()
                .scalingPolicy(ScalingPolicy.fixed(3))
                .build());
        streams = Sets.newHashSet(streamManager.listStreams(scope));

        assertEquals(2, streams.size());
        assertTrue(streams.stream().anyMatch(x -> x.getStreamName().equals(stream1)));
        assertTrue(streams.stream().anyMatch(x -> x.getStreamName().equals(stream2)));

        mockController.createReaderGroup(scope, readerGroup1, config1);
        mockController.createReaderGroup(scope, readerGroup2, config2);

        // mock controller client to throw exceptions when attempting to delete the reader-group.
        doAnswer(x -> Futures.failedFuture(new ControllerFailureException("Unable to delete reader-group")))
                .when(mockController).deleteReaderGroup(scope, readerGroup1, config1.getReaderGroupId());

        doAnswer(x -> new AsyncIterator<Stream>() {
            final Iterator<Stream> iterator = new ArrayList<Stream>(Arrays.asList(new StreamImpl(scope, stream1), new StreamImpl(scope, stream2),
                    new StreamImpl(scope, NameUtils.getStreamForReaderGroup(readerGroup1)),
                    new StreamImpl(scope, NameUtils.getStreamForReaderGroup(readerGroup2)))).iterator();

            @Override
            public CompletableFuture<Stream> getNext() {
                Stream next;
                if (!iterator.hasNext()) {
                    next = null;
                } else {
                    next = iterator.next();
                }
                return CompletableFuture.completedFuture(next);
            }
        }).when(mockController).listStreams(scope);
        AssertExtensions.assertThrows("Should have thrown exception", () -> streamManager.deleteScope(scope, true),
                e -> Exceptions.unwrap(e) instanceof DeleteScopeFailedException);

        // reset mock controller
        reset(mockController);

        streamManager.createStream(scope, stream1, StreamConfiguration.builder()
                .scalingPolicy(ScalingPolicy.fixed(3))
                .build());
        streamManager.createStream(scope, stream2, StreamConfiguration.builder()
                .scalingPolicy(ScalingPolicy.fixed(3))
                .build());
        streams = Sets.newHashSet(streamManager.listStreams(scope));

        assertEquals(2, streams.size());
        assertTrue(streams.stream().anyMatch(x -> x.getStreamName().equals(stream1)));
        assertTrue(streams.stream().anyMatch(x -> x.getStreamName().equals(stream2)));

        mockController.createReaderGroup(scope, readerGroup1, config1);
        mockController.createReaderGroup(scope, readerGroup2, config2);

        // mock controller client to throw ReaderGroupNotFoundException when attempting to get the config of reader-group.
        doAnswer(x -> Futures.failedFuture(new ReaderGroupNotFoundException("Reader-group does not exist")))
                .when(mockController).getReaderGroupConfig(scope, readerGroup1);

        doAnswer(x -> new AsyncIterator<Stream>() {
            final Iterator<Stream> iterator = new ArrayList<Stream>(Arrays.asList(new StreamImpl(scope, stream1), new StreamImpl(scope, stream2),
                    new StreamImpl(scope, NameUtils.getStreamForReaderGroup(readerGroup1)),
                    new StreamImpl(scope, NameUtils.getStreamForReaderGroup(readerGroup2)))).iterator();

            @Override
            public CompletableFuture<Stream> getNext() {
                Stream next;
                if (!iterator.hasNext()) {
                    next = null;
                } else {
                    next = iterator.next();
                }
                return CompletableFuture.completedFuture(next);
            }
        }).when(mockController).listStreams(scope);
        assertTrue(streamManager.deleteScope(scope, true));
    }
}<|MERGE_RESOLUTION|>--- conflicted
+++ resolved
@@ -455,8 +455,6 @@
                 return null;
             }
         }).when(connection).send(Mockito.any(WireCommands.CreateSegment.class));
-<<<<<<< HEAD
-=======
         Mockito.doAnswer(new Answer<Void>() {
             @Override
             public Void answer(InvocationOnMock invocation) throws Throwable {
@@ -476,7 +474,6 @@
                 return null;
             }
         }).when(connection).send(Mockito.any(WireCommands.CreateTableSegment.class));
->>>>>>> 0a605f75
 
         Mockito.doAnswer(new Answer<Void>() {
             @Override
@@ -497,8 +494,6 @@
                 return null;
             }
         }).when(connection).send(Mockito.any(WireCommands.DeleteSegment.class));
-<<<<<<< HEAD
-=======
         Mockito.doAnswer(new Answer<Void>() {
             @Override
             public Void answer(InvocationOnMock invocation) throws Throwable {
@@ -508,7 +503,6 @@
                 return null;
             }
         }).when(connection).send(Mockito.any(WireCommands.DeleteTableSegment.class));
->>>>>>> 0a605f75
         connectionFactory.provideConnection(location, connection);
         MockController mockController = spy(new MockController(location.getEndpoint(), location.getPort(),
                 connectionFactory, true));
@@ -524,14 +518,9 @@
         String kvt2 = "kvt2";
         streamManager.createScope(scope);
 
-<<<<<<< HEAD
-        keyValueTableManager.createKeyValueTable(scope, kvt1, KeyValueTableConfiguration.builder().build());
-        keyValueTableManager.createKeyValueTable(scope, kvt2, KeyValueTableConfiguration.builder().build());
-=======
         KeyValueTableConfiguration kvtConfig = KeyValueTableConfiguration.builder().partitionCount(1).primaryKeyLength(1).secondaryKeyLength(1).build();
         keyValueTableManager.createKeyValueTable(scope, kvt1, kvtConfig);
         keyValueTableManager.createKeyValueTable(scope, kvt2, kvtConfig);
->>>>>>> 0a605f75
         Set<KeyValueTableInfo> keyValueTables = Sets.newHashSet(keyValueTableManager.listKeyValueTables(scope));
 
         assertEquals(2, keyValueTables.size());
