/**
 * Copyright Pravega Authors.
 *
 * Licensed under the Apache License, Version 2.0 (the "License");
 * you may not use this file except in compliance with the License.
 * You may obtain a copy of the License at
 *
 *     http://www.apache.org/licenses/LICENSE-2.0
 *
 * Unless required by applicable law or agreed to in writing, software
 * distributed under the License is distributed on an "AS IS" BASIS,
 * WITHOUT WARRANTIES OR CONDITIONS OF ANY KIND, either express or implied.
 * See the License for the specific language governing permissions and
 * limitations under the License.
 */
package io.pravega.client.admin.impl;

import com.google.common.collect.Lists;
import com.google.common.collect.Sets;
import io.pravega.client.ClientConfig;
import io.pravega.client.admin.KeyValueTableInfo;
import io.pravega.client.admin.KeyValueTableManager;
import io.pravega.client.admin.StreamInfo;
import io.pravega.client.admin.StreamManager;
import io.pravega.client.connection.impl.ClientConnection;
import io.pravega.client.connection.impl.ConnectionPoolImpl;
import io.pravega.client.control.impl.Controller;
import io.pravega.client.control.impl.ControllerFailureException;
import io.pravega.client.stream.DeleteScopeFailedException;
import io.pravega.client.stream.InvalidStreamException;
import io.pravega.client.stream.ReaderGroupConfig;
import io.pravega.client.stream.ReaderGroupNotFoundException;
import io.pravega.client.stream.ScalingPolicy;
import io.pravega.client.stream.Stream;
import io.pravega.client.stream.StreamConfiguration;
import io.pravega.client.stream.impl.StreamImpl;
import io.pravega.client.stream.impl.StreamSegments;
import io.pravega.client.stream.mock.MockConnectionFactoryImpl;
import io.pravega.client.stream.mock.MockController;
import io.pravega.client.tables.KeyValueTableConfiguration;
import io.pravega.common.Exceptions;
import io.pravega.common.concurrent.Futures;
import io.pravega.common.util.AsyncIterator;
import io.pravega.shared.NameUtils;
import io.pravega.shared.protocol.netty.ConnectionFailedException;
import io.pravega.shared.protocol.netty.PravegaNodeUri;
import io.pravega.shared.protocol.netty.WireCommands;
import io.pravega.test.common.AssertExtensions;

import java.util.ArrayList;
import java.util.Arrays;
import java.util.HashSet;
import java.util.Iterator;
import java.util.Set;
import java.util.TreeMap;
import java.util.concurrent.CompletableFuture;
import lombok.Cleanup;
import org.junit.After;
import org.junit.Assert;
import org.junit.Before;
import org.junit.Test;
import org.mockito.Mockito;
import org.mockito.invocation.InvocationOnMock;
import org.mockito.stubbing.Answer;

import static org.junit.Assert.assertEquals;
import static org.junit.Assert.assertFalse;
import static org.junit.Assert.assertNotNull;
import static org.junit.Assert.assertTrue;
import static org.mockito.Mockito.doAnswer;
import static org.mockito.Mockito.doReturn;
import static org.mockito.Mockito.mock;
import static org.mockito.Mockito.reset;
import static org.mockito.Mockito.spy;

public class StreamManagerImplTest {

    private static final int SERVICE_PORT = 12345;
    private final String defaultScope = "foo";
    private StreamManager streamManager;
    private Controller controller = null;
    private MockConnectionFactoryImpl connectionFactory;

    @Before
    public void setUp() {
        PravegaNodeUri uri = new PravegaNodeUri("endpoint", SERVICE_PORT);
        connectionFactory = new MockConnectionFactoryImpl();
        this.controller = new MockController(uri.getEndpoint(), uri.getPort(), connectionFactory, true);
        this.streamManager = new StreamManagerImpl(controller, connectionFactory);
    }

    @After
    public void tearDown() {
        this.streamManager.close();
        this.controller.close();
        this.connectionFactory.close();
    }

    @Test
    public void testCreateAndDeleteScope() {
        // Create and delete immediately
        Assert.assertTrue(streamManager.createScope(defaultScope));
        Assert.assertTrue(streamManager.deleteScope(defaultScope));

        // Create twice
        Assert.assertTrue(streamManager.createScope(defaultScope));
        Assert.assertFalse(streamManager.createScope(defaultScope));
        Assert.assertTrue(streamManager.deleteScope(defaultScope));

        // Try to create invalid scope name.
        AssertExtensions.assertThrows(Exception.class, () -> streamManager.createScope("_system"));

        // This call should actually fail
        Assert.assertFalse(streamManager.deleteScope(defaultScope));
    }

    @Test(timeout = 15000)
    public void testStreamInfo() throws Exception {
        final String streamName = "stream";
        final Stream stream = new StreamImpl(defaultScope, streamName);

        // Setup Mocks
        ClientConnection connection = mock(ClientConnection.class);
        PravegaNodeUri location = new PravegaNodeUri("localhost", 0);
        Mockito.doAnswer(new Answer<Void>() {
            @Override
            public Void answer(InvocationOnMock invocation) throws Throwable {
                WireCommands.CreateSegment request = (WireCommands.CreateSegment) invocation.getArgument(0);
                connectionFactory.getProcessor(location)
                                 .process(new WireCommands.SegmentCreated(request.getRequestId(), request.getSegment()));
                return null;
            }
        }).when(connection).send(Mockito.any(WireCommands.CreateSegment.class));

        Mockito.doAnswer(new Answer<Void>() {
            @Override
            public Void answer(InvocationOnMock invocation) throws Throwable {
                WireCommands.GetStreamSegmentInfo request = (WireCommands.GetStreamSegmentInfo) invocation.getArgument(0);
                connectionFactory.getProcessor(location)
                                 .process(new WireCommands.StreamSegmentInfo(request.getRequestId(), request.getSegmentName(), true,
                                                                             false, false, 0, 0, 0));
                return null;
            }
        }).when(connection).send(Mockito.any(WireCommands.GetStreamSegmentInfo.class));
        connectionFactory.provideConnection(location, connection);
        MockController mockController = new MockController(location.getEndpoint(), location.getPort(),
                                                           connectionFactory, true);
        ConnectionPoolImpl pool = new ConnectionPoolImpl(ClientConfig.builder().maxConnectionsPerSegmentStore(1).build(), connectionFactory);
        @Cleanup
        final StreamManager streamManager = new StreamManagerImpl(mockController, pool);

        streamManager.createScope(defaultScope);
        streamManager.createStream(defaultScope, streamName, StreamConfiguration.builder()
                                                                                .scalingPolicy(ScalingPolicy.fixed(3))
                                                                                .build());
        // fetch StreamInfo.
        StreamInfo info = streamManager.getStreamInfo(defaultScope, streamName);

        //validate results.
        assertEquals(defaultScope, info.getScope());
        assertEquals(streamName, info.getStreamName());
        assertNotNull(info.getTailStreamCut());
        assertEquals(stream, info.getTailStreamCut().asImpl().getStream());
        assertEquals(3, info.getTailStreamCut().asImpl().getPositions().size());
        assertNotNull(info.getHeadStreamCut());
        assertEquals(stream, info.getHeadStreamCut().asImpl().getStream());
        assertEquals(3, info.getHeadStreamCut().asImpl().getPositions().size());
        assertFalse(info.isSealed());
    }

    @Test(timeout = 10000)
    public void testSealedStream() throws ConnectionFailedException {
        final String streamName = "stream";
        final Stream stream = new StreamImpl(defaultScope, streamName);

        // Setup Mocks
        ClientConnection connection = mock(ClientConnection.class);
        PravegaNodeUri location = new PravegaNodeUri("localhost", 0);
        Mockito.doAnswer(new Answer<Void>() {
            @Override
            public Void answer(InvocationOnMock invocation) throws Throwable {
                WireCommands.CreateSegment request = (WireCommands.CreateSegment) invocation.getArgument(0);
                connectionFactory.getProcessor(location)
                                 .process(new WireCommands.SegmentCreated(request.getRequestId(), request.getSegment()));
                return null;
            }
        }).when(connection).send(Mockito.any(WireCommands.CreateSegment.class));

        Mockito.doAnswer(new Answer<Void>() {
            @Override
            public Void answer(InvocationOnMock invocation) throws Throwable {
                WireCommands.GetStreamSegmentInfo request = (WireCommands.GetStreamSegmentInfo) invocation.getArgument(0);
                connectionFactory.getProcessor(location)
                                 .process(new WireCommands.StreamSegmentInfo(request.getRequestId(), request.getSegmentName(), true,
                                         false, false, 0, 0, 0));
                return null;
            }
        }).when(connection).send(Mockito.any(WireCommands.GetStreamSegmentInfo.class));
        connectionFactory.provideConnection(location, connection);
        MockController mockController = spy(new MockController(location.getEndpoint(), location.getPort(),
                connectionFactory, true));

        doReturn(CompletableFuture.completedFuture(true)).when(mockController).sealStream(defaultScope, streamName);
        StreamSegments empty = new StreamSegments(new TreeMap<>());
        doReturn(CompletableFuture.completedFuture(empty) ).when(mockController).getCurrentSegments(defaultScope, streamName);

        ConnectionPoolImpl pool = new ConnectionPoolImpl(ClientConfig.builder().maxConnectionsPerSegmentStore(1).build(), connectionFactory);
        // Create a StreamManager
        @Cleanup
        final StreamManager streamManager = new StreamManagerImpl(mockController, pool);

        // Create a scope and stream and seal it.
        streamManager.createScope(defaultScope);
        streamManager.createStream(defaultScope, streamName, StreamConfiguration.builder()
                                                                                .scalingPolicy(ScalingPolicy.fixed(3))
                                                                                .build());
        streamManager.sealStream(defaultScope, streamName);

        //Fetch StreamInfo
        StreamInfo info = streamManager.getStreamInfo(defaultScope, streamName);

        //validate results.
        assertEquals(defaultScope, info.getScope());
        assertEquals(streamName, info.getStreamName());
        assertNotNull(info.getTailStreamCut());
        assertEquals(stream, info.getTailStreamCut().asImpl().getStream());
        assertEquals(0, info.getTailStreamCut().asImpl().getPositions().size());
        assertNotNull(info.getHeadStreamCut());
        assertEquals(stream, info.getHeadStreamCut().asImpl().getStream());
        assertEquals(3, info.getHeadStreamCut().asImpl().getPositions().size());
        assertTrue(info.isSealed());
    }

    @Test(timeout = 10000)
    public void testListScopes() throws ConnectionFailedException {
        // Setup Mocks
        ClientConnection connection = mock(ClientConnection.class);
        PravegaNodeUri location = new PravegaNodeUri("localhost", 0);
        Mockito.doAnswer(new Answer<Void>() {
            @Override
            public Void answer(InvocationOnMock invocation) throws Throwable {
                WireCommands.CreateSegment request = (WireCommands.CreateSegment) invocation.getArgument(0);
                connectionFactory.getProcessor(location)
                                 .process(new WireCommands.SegmentCreated(request.getRequestId(), request.getSegment()));
                return null;
            }
        }).when(connection).send(Mockito.any(WireCommands.CreateSegment.class));

        Mockito.doAnswer(new Answer<Void>() {
            @Override
            public Void answer(InvocationOnMock invocation) throws Throwable {
                WireCommands.GetStreamSegmentInfo request = (WireCommands.GetStreamSegmentInfo) invocation.getArgument(0);
                connectionFactory.getProcessor(location)
                                 .process(new WireCommands.StreamSegmentInfo(request.getRequestId(), request.getSegmentName(), true,
                                         false, false, 0, 0, 0));
                return null;
            }
        }).when(connection).send(Mockito.any(WireCommands.GetStreamSegmentInfo.class));
        connectionFactory.provideConnection(location, connection);
        MockController mockController = new MockController(location.getEndpoint(), location.getPort(),
                connectionFactory, true);
        
        ConnectionPoolImpl pool = new ConnectionPoolImpl(ClientConfig.builder().maxConnectionsPerSegmentStore(1).build(), connectionFactory);
        @Cleanup
        final StreamManager streamManager = new StreamManagerImpl(mockController, pool);

        String scope = "scope";
        String scope1 = "scope1";
        String scope2 = "scope2";
        String scope3 = "scope3";
        String stream1 = "stream1";
        streamManager.createScope(scope);
        streamManager.createScope(scope1);
        streamManager.createScope(scope2);
        streamManager.createScope(scope3);

        streamManager.createStream(scope, stream1, StreamConfiguration.builder()
                                                                      .scalingPolicy(ScalingPolicy.fixed(3))
                                                                      .build());
        ArrayList<String> result = Lists.newArrayList(streamManager.listScopes());
        assertEquals(result.size(), 4);
        assertTrue(streamManager.checkScopeExists(scope));
        assertFalse(streamManager.checkScopeExists("nonExistent"));
        assertTrue(streamManager.checkStreamExists(scope, stream1));
        assertFalse(streamManager.checkStreamExists(scope, "nonExistent"));
        assertFalse(streamManager.checkStreamExists("nonExistent", "nonExistent"));
    }

    @Test(timeout = 10000)
    public void testListStreamInScope() throws ConnectionFailedException {
        // Setup Mocks
        ClientConnection connection = mock(ClientConnection.class);
        PravegaNodeUri location = new PravegaNodeUri("localhost", 0);
        Mockito.doAnswer(new Answer<Void>() {
            @Override
            public Void answer(InvocationOnMock invocation) throws Throwable {
                WireCommands.CreateSegment request = (WireCommands.CreateSegment) invocation.getArgument(0);
                connectionFactory.getProcessor(location)
                                 .process(new WireCommands.SegmentCreated(request.getRequestId(), request.getSegment()));
                return null;
            }
        }).when(connection).send(Mockito.any(WireCommands.CreateSegment.class));

        Mockito.doAnswer(new Answer<Void>() {
            @Override
            public Void answer(InvocationOnMock invocation) throws Throwable {
                WireCommands.GetStreamSegmentInfo request = (WireCommands.GetStreamSegmentInfo) invocation.getArgument(0);
                connectionFactory.getProcessor(location)
                                 .process(new WireCommands.StreamSegmentInfo(request.getRequestId(), request.getSegmentName(), true,
                                         false, false, 0, 0, 0));
                return null;
            }
        }).when(connection).send(Mockito.any(WireCommands.GetStreamSegmentInfo.class));
        connectionFactory.provideConnection(location, connection);
        MockController mockController = new MockController(location.getEndpoint(), location.getPort(),
                connectionFactory, true);
        
        ConnectionPoolImpl pool = new ConnectionPoolImpl(ClientConfig.builder().maxConnectionsPerSegmentStore(1).build(), connectionFactory);
        @Cleanup
        final StreamManager streamManager = new StreamManagerImpl(mockController, pool);

        String scope = "scope";
        String stream1 = "stream1";
        String stream2 = "stream2";
        String stream3 = "stream3";
        streamManager.createScope(scope);
        
        streamManager.createStream(scope, stream1, StreamConfiguration.builder()
                                                                        .scalingPolicy(ScalingPolicy.fixed(3))
                                                                        .build());
        streamManager.createStream(scope, stream2, StreamConfiguration.builder()
                                                                        .scalingPolicy(ScalingPolicy.fixed(3))
                                                                        .build());
        streamManager.createStream(scope, stream3, StreamConfiguration.builder()
                                                                        .scalingPolicy(ScalingPolicy.fixed(3))
                                                                        .build());
        Iterator<Stream> m = streamManager.listStreams(scope);
        Set<Stream> streams = new HashSet<>();
        assertTrue(m.hasNext());
        streams.add(m.next());
        assertTrue(m.hasNext());
        streams.add(m.next());
        assertTrue(m.hasNext());
        streams.add(m.next());
        assertFalse(m.hasNext());

        assertEquals(3, streams.size());
        assertTrue(streams.stream().anyMatch(x -> x.getStreamName().equals(stream1)));
        assertTrue(streams.stream().anyMatch(x -> x.getStreamName().equals(stream2)));
        assertTrue(streams.stream().anyMatch(x -> x.getStreamName().equals(stream3)));
    }
    
    @Test(timeout = 10000)
    public void testForceDeleteScope() throws ConnectionFailedException, DeleteScopeFailedException {
        // Setup Mocks
        ClientConnection connection = mock(ClientConnection.class);
        PravegaNodeUri location = new PravegaNodeUri("localhost", 0);
        Mockito.doAnswer(new Answer<Void>() {
            @Override
            public Void answer(InvocationOnMock invocation) throws Throwable {
                WireCommands.CreateSegment request = (WireCommands.CreateSegment) invocation.getArgument(0);
                connectionFactory.getProcessor(location)
                                 .process(new WireCommands.SegmentCreated(request.getRequestId(), request.getSegment()));
                return null;
            }
        }).when(connection).send(Mockito.any(WireCommands.CreateSegment.class));

        Mockito.doAnswer(new Answer<Void>() {
            @Override
            public Void answer(InvocationOnMock invocation) throws Throwable {
                WireCommands.GetStreamSegmentInfo request = (WireCommands.GetStreamSegmentInfo) invocation.getArgument(0);
                connectionFactory.getProcessor(location)
                                 .process(new WireCommands.StreamSegmentInfo(request.getRequestId(), request.getSegmentName(), true,
                                         false, false, 0, 0, 0));
                return null;
            }
        }).when(connection).send(Mockito.any(WireCommands.GetStreamSegmentInfo.class));
        Mockito.doAnswer(new Answer<Void>() {
            @Override
            public Void answer(InvocationOnMock invocation) throws Throwable {
                WireCommands.DeleteSegment request = (WireCommands.DeleteSegment) invocation.getArgument(0);
                connectionFactory.getProcessor(location)
                                 .process(new WireCommands.SegmentDeleted(request.getRequestId(), request.getSegment()));
                return null;
            }
        }).when(connection).send(Mockito.any(WireCommands.DeleteSegment.class));
        connectionFactory.provideConnection(location, connection);
        MockController mockController = spy(new MockController(location.getEndpoint(), location.getPort(),
                connectionFactory, true));

        ConnectionPoolImpl pool = new ConnectionPoolImpl(ClientConfig.builder().maxConnectionsPerSegmentStore(1).build(), connectionFactory);
        @Cleanup
        final StreamManager streamManager = new StreamManagerImpl(mockController, pool);

        String scope = "scope";
        String stream1 = "stream1";
        String stream2 = "stream2";
        String stream3 = "stream3";
        streamManager.createScope(scope);
        
        streamManager.createStream(scope, stream1, StreamConfiguration.builder()
                                                                        .scalingPolicy(ScalingPolicy.fixed(3))
                                                                        .build());
        streamManager.createStream(scope, stream2, StreamConfiguration.builder()
                                                                        .scalingPolicy(ScalingPolicy.fixed(3))
                                                                        .build());
        streamManager.createStream(scope, stream3, StreamConfiguration.builder()
                                                                        .scalingPolicy(ScalingPolicy.fixed(3))
                                                                        .build());
        Set<Stream> streams = Sets.newHashSet(streamManager.listStreams(scope));
        
        assertEquals(3, streams.size());
        assertTrue(streams.stream().anyMatch(x -> x.getStreamName().equals(stream1)));
        assertTrue(streams.stream().anyMatch(x -> x.getStreamName().equals(stream2)));
        assertTrue(streams.stream().anyMatch(x -> x.getStreamName().equals(stream3)));

        // mock controller client to throw exceptions when attempting to seal and delete for stream 1. 
        doAnswer(x -> Futures.failedFuture(new ControllerFailureException("Unable to seal stream"))).when(mockController).sealStream(scope, stream1);
        doAnswer(x -> Futures.failedFuture(new IllegalArgumentException("Stream not sealed"))).when(mockController).deleteStream(scope, stream1);

        AssertExtensions.assertThrows("Should have thrown exception", () -> streamManager.deleteScope(scope, true), 
                e -> Exceptions.unwrap(e) instanceof DeleteScopeFailedException);

        // reset mock controller
        reset(mockController);
        
        // throw invalid stream for stream 2. Delete should happen despite invalid stream exception.
        doAnswer(x -> Futures.failedFuture(new InvalidStreamException("Stream does not exist"))).when(mockController).sealStream(scope, stream2);

        assertTrue(streamManager.deleteScope(scope, true));
    }

    @Test(timeout = 10000)
    public void testForceDeleteScopeWithKeyValueTables() throws ConnectionFailedException, DeleteScopeFailedException {
        // Setup Mocks
        ClientConnection connection = mock(ClientConnection.class);
        PravegaNodeUri location = new PravegaNodeUri("localhost", 0);
        Mockito.doAnswer(new Answer<Void>() {
            @Override
            public Void answer(InvocationOnMock invocation) throws Throwable {
                WireCommands.CreateSegment request = (WireCommands.CreateSegment) invocation.getArgument(0);
                connectionFactory.getProcessor(location)
                        .process(new WireCommands.SegmentCreated(request.getRequestId(), request.getSegment()));
                return null;
            }
        }).when(connection).send(Mockito.any(WireCommands.CreateSegment.class));
        Mockito.doAnswer(new Answer<Void>() {
            @Override
            public Void answer(InvocationOnMock invocation) throws Throwable {
                WireCommands.CreateTableSegment request = (WireCommands.CreateTableSegment) invocation.getArgument(0);
                connectionFactory.getProcessor(location)
                        .process(new WireCommands.SegmentCreated(request.getRequestId(), request.getSegment()));
                return null;
            }
        }).when(connection).send(Mockito.any(WireCommands.CreateTableSegment.class));

        Mockito.doAnswer(new Answer<Void>() {
            @Override
            public Void answer(InvocationOnMock invocation) throws Throwable {
                WireCommands.CreateTableSegment request = invocation.getArgument(0);
                connectionFactory.getProcessor(location)
                        .process(new WireCommands.SegmentCreated(request.getRequestId(), request.getSegment()));
                return null;
            }
        }).when(connection).send(Mockito.any(WireCommands.CreateTableSegment.class));

        Mockito.doAnswer(new Answer<Void>() {
            @Override
            public Void answer(InvocationOnMock invocation) throws Throwable {
                WireCommands.GetStreamSegmentInfo request = (WireCommands.GetStreamSegmentInfo) invocation.getArgument(0);
                connectionFactory.getProcessor(location)
                        .process(new WireCommands.StreamSegmentInfo(request.getRequestId(), request.getSegmentName(), true,
                                false, false, 0, 0, 0));
                return null;
            }
        }).when(connection).send(Mockito.any(WireCommands.GetStreamSegmentInfo.class));
        Mockito.doAnswer(new Answer<Void>() {
            @Override
            public Void answer(InvocationOnMock invocation) throws Throwable {
                WireCommands.DeleteSegment request = (WireCommands.DeleteSegment) invocation.getArgument(0);
                connectionFactory.getProcessor(location)
                        .process(new WireCommands.SegmentDeleted(request.getRequestId(), request.getSegment()));
                return null;
            }
        }).when(connection).send(Mockito.any(WireCommands.DeleteSegment.class));
        Mockito.doAnswer(new Answer<Void>() {
            @Override
            public Void answer(InvocationOnMock invocation) throws Throwable {
<<<<<<< HEAD
                WireCommands.DeleteTableSegment request = (WireCommands.DeleteTableSegment) invocation.getArgument(0);
=======
                WireCommands.DeleteTableSegment request = invocation.getArgument(0);
>>>>>>> 8e3999db
                connectionFactory.getProcessor(location)
                        .process(new WireCommands.SegmentDeleted(request.getRequestId(), request.getSegment()));
                return null;
            }
        }).when(connection).send(Mockito.any(WireCommands.DeleteTableSegment.class));
        connectionFactory.provideConnection(location, connection);
        MockController mockController = spy(new MockController(location.getEndpoint(), location.getPort(),
                connectionFactory, true));

        ConnectionPoolImpl pool = new ConnectionPoolImpl(ClientConfig.builder().maxConnectionsPerSegmentStore(1).build(), connectionFactory);
        @Cleanup
        final StreamManager streamManager = new StreamManagerImpl(mockController, pool);
        @Cleanup
        final KeyValueTableManager keyValueTableManager = new KeyValueTableManagerImpl(mockController, connectionFactory);

        String scope = "scope";
        String kvt1 = "kvt1";
        String kvt2 = "kvt2";
        streamManager.createScope(scope);

<<<<<<< HEAD
        KeyValueTableConfiguration conf = KeyValueTableConfiguration.builder()
                .partitionCount(4)
                .primaryKeyLength(4)
                .secondaryKeyLength(8)
                .build();
        keyValueTableManager.createKeyValueTable(scope, kvt1, conf);
        keyValueTableManager.createKeyValueTable(scope, kvt2, conf);
=======
        KeyValueTableConfiguration kvtConfig = KeyValueTableConfiguration.builder().partitionCount(1).primaryKeyLength(1).secondaryKeyLength(1).build();
        keyValueTableManager.createKeyValueTable(scope, kvt1, kvtConfig);
        keyValueTableManager.createKeyValueTable(scope, kvt2, kvtConfig);
>>>>>>> 8e3999db
        Set<KeyValueTableInfo> keyValueTables = Sets.newHashSet(keyValueTableManager.listKeyValueTables(scope));

        assertEquals(2, keyValueTables.size());
        assertTrue(keyValueTables.stream().anyMatch(x -> x.getKeyValueTableName().equals(kvt1)));
        assertTrue(keyValueTables.stream().anyMatch(x -> x.getKeyValueTableName().equals(kvt2)));

        // mock controller client to throw exceptions when attempting to delete key value table 1.
        doAnswer(x -> Futures.failedFuture(new ControllerFailureException("Unable to delete key value table")))
                .when(mockController).deleteKeyValueTable(scope, kvt1);

        AssertExtensions.assertThrows("Should have thrown exception", () -> streamManager.deleteScope(scope, true),
                e -> Exceptions.unwrap(e) instanceof DeleteScopeFailedException);

        // reset mock controller
        reset(mockController);

        assertTrue(streamManager.deleteScope(scope, true));
    }

    @Test
    public void testForceDeleteScopeWithReaderGroups() throws ConnectionFailedException, DeleteScopeFailedException {
        // Setup Mocks
        ClientConnection connection = mock(ClientConnection.class);
        PravegaNodeUri location = new PravegaNodeUri("localhost", 0);
        Mockito.doAnswer(new Answer<Void>() {
            @Override
            public Void answer(InvocationOnMock invocation) throws Throwable {
                WireCommands.CreateSegment request = (WireCommands.CreateSegment) invocation.getArgument(0);
                connectionFactory.getProcessor(location)
                        .process(new WireCommands.SegmentCreated(request.getRequestId(), request.getSegment()));
                return null;
            }
        }).when(connection).send(Mockito.any(WireCommands.CreateSegment.class));

        Mockito.doAnswer(new Answer<Void>() {
            @Override
            public Void answer(InvocationOnMock invocation) throws Throwable {
                WireCommands.GetStreamSegmentInfo request = (WireCommands.GetStreamSegmentInfo) invocation.getArgument(0);
                connectionFactory.getProcessor(location)
                        .process(new WireCommands.StreamSegmentInfo(request.getRequestId(), request.getSegmentName(), true,
                                false, false, 0, 0, 0));
                return null;
            }
        }).when(connection).send(Mockito.any(WireCommands.GetStreamSegmentInfo.class));
        Mockito.doAnswer(new Answer<Void>() {
            @Override
            public Void answer(InvocationOnMock invocation) throws Throwable {
                WireCommands.DeleteSegment request = (WireCommands.DeleteSegment) invocation.getArgument(0);
                connectionFactory.getProcessor(location)
                        .process(new WireCommands.SegmentDeleted(request.getRequestId(), request.getSegment()));
                return null;
            }
        }).when(connection).send(Mockito.any(WireCommands.DeleteSegment.class));
        connectionFactory.provideConnection(location, connection);
        MockController mockController = spy(new MockController(location.getEndpoint(), location.getPort(),
                connectionFactory, true));

        ConnectionPoolImpl pool = new ConnectionPoolImpl(ClientConfig.builder().maxConnectionsPerSegmentStore(1).build(), connectionFactory);
        @Cleanup
        final StreamManager streamManager = new StreamManagerImpl(mockController, pool);

        String scope = "scope";
        String stream1 = "stream1";
        String stream2 = "stream2";
        String readerGroup1 = "readerGroup1";
        String readerGroup2 = "readerGroup2";
        ReaderGroupConfig config1 = ReaderGroupConfig.builder()
                .stream(NameUtils.getScopedStreamName(scope, stream1))
                .build();
        ReaderGroupConfig config2 = ReaderGroupConfig.builder()
                .stream(NameUtils.getScopedStreamName(scope, stream2))
                .build();
        streamManager.createScope(scope);

        streamManager.createStream(scope, stream1, StreamConfiguration.builder()
                .scalingPolicy(ScalingPolicy.fixed(3))
                .build());
        streamManager.createStream(scope, stream2, StreamConfiguration.builder()
                .scalingPolicy(ScalingPolicy.fixed(3))
                .build());
        Set<Stream> streams = Sets.newHashSet(streamManager.listStreams(scope));

        assertEquals(2, streams.size());
        assertTrue(streams.stream().anyMatch(x -> x.getStreamName().equals(stream1)));
        assertTrue(streams.stream().anyMatch(x -> x.getStreamName().equals(stream2)));

        mockController.createReaderGroup(scope, readerGroup1, config1);
        mockController.createReaderGroup(scope, readerGroup2, config2);

        // mock controller client to throw exceptions when attempting to get config for reader-group.
        doAnswer(x -> Futures.failedFuture(new ControllerFailureException("Unable to access reader-group config")))
                .when(mockController).getReaderGroupConfig(scope, readerGroup1);

        doAnswer(x -> new AsyncIterator<Stream>() {
            final Iterator<Stream> iterator = new ArrayList<Stream>(Arrays.asList(new StreamImpl(scope, stream1), new StreamImpl(scope, stream2),
                    new StreamImpl(scope, NameUtils.getStreamForReaderGroup(readerGroup1)),
                    new StreamImpl(scope, NameUtils.getStreamForReaderGroup(readerGroup2)))).iterator();

            @Override
            public CompletableFuture<Stream> getNext() {
                Stream next;
                if (!iterator.hasNext()) {
                    next = null;
                } else {
                    next = iterator.next();
                }
                return CompletableFuture.completedFuture(next);
            }
        }).when(mockController).listStreams(scope);
        AssertExtensions.assertThrows("Should have thrown exception", () -> streamManager.deleteScope(scope, true),
                e -> Exceptions.unwrap(e) instanceof DeleteScopeFailedException);

        // reset mock controller
        reset(mockController);

        streamManager.createStream(scope, stream1, StreamConfiguration.builder()
                .scalingPolicy(ScalingPolicy.fixed(3))
                .build());
        streamManager.createStream(scope, stream2, StreamConfiguration.builder()
                .scalingPolicy(ScalingPolicy.fixed(3))
                .build());
        streams = Sets.newHashSet(streamManager.listStreams(scope));

        assertEquals(2, streams.size());
        assertTrue(streams.stream().anyMatch(x -> x.getStreamName().equals(stream1)));
        assertTrue(streams.stream().anyMatch(x -> x.getStreamName().equals(stream2)));

        mockController.createReaderGroup(scope, readerGroup1, config1);
        mockController.createReaderGroup(scope, readerGroup2, config2);

        // mock controller client to throw exceptions when attempting to delete the reader-group.
        doAnswer(x -> Futures.failedFuture(new ControllerFailureException("Unable to delete reader-group")))
                .when(mockController).deleteReaderGroup(scope, readerGroup1, config1.getReaderGroupId());

        doAnswer(x -> new AsyncIterator<Stream>() {
            final Iterator<Stream> iterator = new ArrayList<Stream>(Arrays.asList(new StreamImpl(scope, stream1), new StreamImpl(scope, stream2),
                    new StreamImpl(scope, NameUtils.getStreamForReaderGroup(readerGroup1)),
                    new StreamImpl(scope, NameUtils.getStreamForReaderGroup(readerGroup2)))).iterator();

            @Override
            public CompletableFuture<Stream> getNext() {
                Stream next;
                if (!iterator.hasNext()) {
                    next = null;
                } else {
                    next = iterator.next();
                }
                return CompletableFuture.completedFuture(next);
            }
        }).when(mockController).listStreams(scope);
        AssertExtensions.assertThrows("Should have thrown exception", () -> streamManager.deleteScope(scope, true),
                e -> Exceptions.unwrap(e) instanceof DeleteScopeFailedException);

        // reset mock controller
        reset(mockController);

        streamManager.createStream(scope, stream1, StreamConfiguration.builder()
                .scalingPolicy(ScalingPolicy.fixed(3))
                .build());
        streamManager.createStream(scope, stream2, StreamConfiguration.builder()
                .scalingPolicy(ScalingPolicy.fixed(3))
                .build());
        streams = Sets.newHashSet(streamManager.listStreams(scope));

        assertEquals(2, streams.size());
        assertTrue(streams.stream().anyMatch(x -> x.getStreamName().equals(stream1)));
        assertTrue(streams.stream().anyMatch(x -> x.getStreamName().equals(stream2)));

        mockController.createReaderGroup(scope, readerGroup1, config1);
        mockController.createReaderGroup(scope, readerGroup2, config2);

        // mock controller client to throw ReaderGroupNotFoundException when attempting to get the config of reader-group.
        doAnswer(x -> Futures.failedFuture(new ReaderGroupNotFoundException("Reader-group does not exist")))
                .when(mockController).getReaderGroupConfig(scope, readerGroup1);

        doAnswer(x -> new AsyncIterator<Stream>() {
            final Iterator<Stream> iterator = new ArrayList<Stream>(Arrays.asList(new StreamImpl(scope, stream1), new StreamImpl(scope, stream2),
                    new StreamImpl(scope, NameUtils.getStreamForReaderGroup(readerGroup1)),
                    new StreamImpl(scope, NameUtils.getStreamForReaderGroup(readerGroup2)))).iterator();

            @Override
            public CompletableFuture<Stream> getNext() {
                Stream next;
                if (!iterator.hasNext()) {
                    next = null;
                } else {
                    next = iterator.next();
                }
                return CompletableFuture.completedFuture(next);
            }
        }).when(mockController).listStreams(scope);
        assertTrue(streamManager.deleteScope(scope, true));
    }
}<|MERGE_RESOLUTION|>--- conflicted
+++ resolved
@@ -486,11 +486,7 @@
         Mockito.doAnswer(new Answer<Void>() {
             @Override
             public Void answer(InvocationOnMock invocation) throws Throwable {
-<<<<<<< HEAD
-                WireCommands.DeleteTableSegment request = (WireCommands.DeleteTableSegment) invocation.getArgument(0);
-=======
                 WireCommands.DeleteTableSegment request = invocation.getArgument(0);
->>>>>>> 8e3999db
                 connectionFactory.getProcessor(location)
                         .process(new WireCommands.SegmentDeleted(request.getRequestId(), request.getSegment()));
                 return null;
@@ -511,19 +507,9 @@
         String kvt2 = "kvt2";
         streamManager.createScope(scope);
 
-<<<<<<< HEAD
-        KeyValueTableConfiguration conf = KeyValueTableConfiguration.builder()
-                .partitionCount(4)
-                .primaryKeyLength(4)
-                .secondaryKeyLength(8)
-                .build();
-        keyValueTableManager.createKeyValueTable(scope, kvt1, conf);
-        keyValueTableManager.createKeyValueTable(scope, kvt2, conf);
-=======
         KeyValueTableConfiguration kvtConfig = KeyValueTableConfiguration.builder().partitionCount(1).primaryKeyLength(1).secondaryKeyLength(1).build();
         keyValueTableManager.createKeyValueTable(scope, kvt1, kvtConfig);
         keyValueTableManager.createKeyValueTable(scope, kvt2, kvtConfig);
->>>>>>> 8e3999db
         Set<KeyValueTableInfo> keyValueTables = Sets.newHashSet(keyValueTableManager.listKeyValueTables(scope));
 
         assertEquals(2, keyValueTables.size());
