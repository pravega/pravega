/**
 * Copyright (c) 2017 Dell Inc., or its subsidiaries. All Rights Reserved.
 *
 * Licensed under the Apache License, Version 2.0 (the "License");
 * you may not use this file except in compliance with the License.
 * You may obtain a copy of the License at
 *
 *     http://www.apache.org/licenses/LICENSE-2.0
 */
package io.pravega.client.admin.impl;

import io.pravega.client.admin.StreamInfo;
import io.pravega.client.admin.StreamManager;
import io.pravega.client.netty.impl.ClientConnection;
import io.pravega.client.stream.ScalingPolicy;
import io.pravega.client.stream.Stream;
import io.pravega.client.stream.StreamConfiguration;
import io.pravega.client.stream.impl.Controller;
import io.pravega.client.stream.impl.StreamImpl;
import io.pravega.client.stream.mock.MockConnectionFactoryImpl;
import io.pravega.client.stream.mock.MockController;
import io.pravega.shared.protocol.netty.PravegaNodeUri;
import io.pravega.shared.protocol.netty.WireCommands;
import io.pravega.test.common.AssertExtensions;
import lombok.Cleanup;
import org.junit.Assert;
import org.junit.Before;
import org.junit.Test;
import org.mockito.Mockito;
import org.mockito.invocation.InvocationOnMock;
import org.mockito.stubbing.Answer;

import java.util.HashSet;
import java.util.Iterator;
import java.util.Set;

import static org.junit.Assert.assertFalse;
import static org.junit.Assert.assertTrue;
import static org.junit.Assert.assertEquals;
import static org.junit.Assert.assertNotNull;
import static org.mockito.Mockito.mock;


public class StreamManagerImplTest {

    private static final int SERVICE_PORT = 12345;
    private final String defaultScope = "foo";
    private StreamManager streamManager;
    private Controller controller = null;

    @Before
    public void setUp() {
        PravegaNodeUri uri = new PravegaNodeUri("endpoint", SERVICE_PORT);
        MockConnectionFactoryImpl cf = new MockConnectionFactoryImpl();
        this.controller = new MockController(uri.getEndpoint(), uri.getPort(), cf);
        this.streamManager = new StreamManagerImpl(controller, cf);
    }

    @Test
    public void testCreateAndDeleteScope() {
        // Create and delete immediately
        Assert.assertTrue(streamManager.createScope(defaultScope));
        Assert.assertTrue(streamManager.deleteScope(defaultScope));

        // Create twice
        Assert.assertTrue(streamManager.createScope(defaultScope));
        Assert.assertFalse(streamManager.createScope(defaultScope));
        Assert.assertTrue(streamManager.deleteScope(defaultScope));

        // Try to create invalid scope name.
        AssertExtensions.assertThrows(Exception.class, () -> streamManager.createScope("_system"));

        // This call should actually fail
        Assert.assertFalse(streamManager.deleteScope(defaultScope));
    }

    @Test(timeout = 15000)
    public void testStreamInfo() throws Exception {
        final String streamName = "stream";
        final Stream stream = new StreamImpl(defaultScope, streamName);

        // Setup Mocks
        MockConnectionFactoryImpl connectionFactory = new MockConnectionFactoryImpl();
        ClientConnection connection = mock(ClientConnection.class);
        PravegaNodeUri location = new PravegaNodeUri("localhost", 0);
        Mockito.doAnswer(new Answer<Void>() {
            @Override
            public Void answer(InvocationOnMock invocation) throws Throwable {
                WireCommands.CreateSegment request = (WireCommands.CreateSegment) invocation.getArgument(0);
                connectionFactory.getProcessor(location)
                                 .process(new WireCommands.SegmentCreated(request.getRequestId(), request.getSegment()));
                return null;
            }
        }).when(connection).sendAsync(Mockito.any(WireCommands.CreateSegment.class),
                                      Mockito.any(ClientConnection.CompletedCallback.class));

        Mockito.doAnswer(new Answer<Void>() {
            @Override
            public Void answer(InvocationOnMock invocation) throws Throwable {
                WireCommands.GetStreamSegmentInfo request = (WireCommands.GetStreamSegmentInfo) invocation.getArgument(0);
                connectionFactory.getProcessor(location)
                                 .process(new WireCommands.StreamSegmentInfo(request.getRequestId(), request.getSegmentName(), true,
                                                                             false, false, 0, 0, 0));
                return null;
            }
        }).when(connection).sendAsync(Mockito.any(WireCommands.GetStreamSegmentInfo.class),
                                      Mockito.any(ClientConnection.CompletedCallback.class));
        connectionFactory.provideConnection(location, connection);
        MockController mockController = new MockController(location.getEndpoint(), location.getPort(),
                                                           connectionFactory);
        @Cleanup
        final StreamManager streamManager = new StreamManagerImpl(mockController, connectionFactory);

        streamManager.createScope(defaultScope);
        streamManager.createStream(defaultScope, streamName, StreamConfiguration.builder()
                                                                                .scalingPolicy(ScalingPolicy.fixed(3))
                                                                                .build());
        // fetch StreamInfo.
        StreamInfo info = streamManager.getStreamInfo(defaultScope, streamName);

        //validate results.
        assertEquals(defaultScope, info.getScope());
        assertEquals(streamName, info.getStreamName());
        assertNotNull(info.getTailStreamCut());
        assertEquals(stream, info.getTailStreamCut().asImpl().getStream());
        assertEquals(3, info.getTailStreamCut().asImpl().getPositions().size());
        assertNotNull(info.getHeadStreamCut());
        assertEquals(stream, info.getHeadStreamCut().asImpl().getStream());
        assertEquals(3, info.getHeadStreamCut().asImpl().getPositions().size());
    }
    
    @Test(timeout = 10000) 
    public void testListStreamInScope() {
        // Setup Mocks
        MockConnectionFactoryImpl connectionFactory = new MockConnectionFactoryImpl();
        ClientConnection connection = mock(ClientConnection.class);
        PravegaNodeUri location = new PravegaNodeUri("localhost", 0);
        Mockito.doAnswer(new Answer<Void>() {
            @Override
            public Void answer(InvocationOnMock invocation) throws Throwable {
                WireCommands.CreateSegment request = (WireCommands.CreateSegment) invocation.getArgument(0);
                connectionFactory.getProcessor(location)
                                 .process(new WireCommands.SegmentCreated(request.getRequestId(), request.getSegment()));
                return null;
            }
        }).when(connection).sendAsync(Mockito.any(WireCommands.CreateSegment.class),
                Mockito.any(ClientConnection.CompletedCallback.class));

        Mockito.doAnswer(new Answer<Void>() {
            @Override
            public Void answer(InvocationOnMock invocation) throws Throwable {
                WireCommands.GetStreamSegmentInfo request = (WireCommands.GetStreamSegmentInfo) invocation.getArgument(0);
                connectionFactory.getProcessor(location)
                                 .process(new WireCommands.StreamSegmentInfo(request.getRequestId(), request.getSegmentName(), true,
                                         false, false, 0, 0, 0));
                return null;
            }
        }).when(connection).sendAsync(Mockito.any(WireCommands.GetStreamSegmentInfo.class),
                Mockito.any(ClientConnection.CompletedCallback.class));
        connectionFactory.provideConnection(location, connection);
        MockController mockController = new MockController(location.getEndpoint(), location.getPort(),
                connectionFactory);
        @Cleanup
        final StreamManager streamManager = new StreamManagerImpl(mockController, connectionFactory);

        String scope = "scope";
        String stream1 = "stream1";
        String stream2 = "stream2";
        String stream3 = "stream3";
        streamManager.createScope(scope);
        
        streamManager.createStream(scope, stream1, StreamConfiguration.builder()
                                                                        .scalingPolicy(ScalingPolicy.fixed(3))
                                                                        .build());
        streamManager.createStream(scope, stream2, StreamConfiguration.builder()
                                                                        .scalingPolicy(ScalingPolicy.fixed(3))
                                                                        .build());
        streamManager.createStream(scope, stream3, StreamConfiguration.builder()
                                                                        .scalingPolicy(ScalingPolicy.fixed(3))
                                                                        .build());
<<<<<<< HEAD
        Iterator<Stream> m = streamManager.listStreamsInScope(scope);
=======
        Iterator<Stream> m = streamManager.listStreams(scope);
>>>>>>> b4155031
        Set<Stream> streams = new HashSet<>();
        assertTrue(m.hasNext());
        streams.add(m.next());
        assertTrue(m.hasNext());
        streams.add(m.next());
        assertTrue(m.hasNext());
        streams.add(m.next());
        assertFalse(m.hasNext());

        assertEquals(3, streams.size());
        assertTrue(streams.stream().anyMatch(x -> x.getStreamName().equals(stream1)));
        assertTrue(streams.stream().anyMatch(x -> x.getStreamName().equals(stream2)));
        assertTrue(streams.stream().anyMatch(x -> x.getStreamName().equals(stream3)));
    }
}<|MERGE_RESOLUTION|>--- conflicted
+++ resolved
@@ -178,11 +178,7 @@
         streamManager.createStream(scope, stream3, StreamConfiguration.builder()
                                                                         .scalingPolicy(ScalingPolicy.fixed(3))
                                                                         .build());
-<<<<<<< HEAD
-        Iterator<Stream> m = streamManager.listStreamsInScope(scope);
-=======
         Iterator<Stream> m = streamManager.listStreams(scope);
->>>>>>> b4155031
         Set<Stream> streams = new HashSet<>();
         assertTrue(m.hasNext());
         streams.add(m.next());
