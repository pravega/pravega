/**
 * Copyright (c) 2017 Dell Inc., or its subsidiaries. All Rights Reserved.
 *
 * Licensed under the Apache License, Version 2.0 (the "License");
 * you may not use this file except in compliance with the License.
 * You may obtain a copy of the License at
 *
 *     http://www.apache.org/licenses/LICENSE-2.0
 */
package io.pravega.client.admin.impl;

import io.pravega.client.admin.StreamInfo;
import io.pravega.client.admin.StreamManager;
import io.pravega.client.netty.impl.ClientConnection;
import io.pravega.client.stream.ScalingPolicy;
import io.pravega.client.stream.Stream;
import io.pravega.client.stream.StreamConfiguration;
import io.pravega.client.stream.impl.Controller;
import io.pravega.client.stream.impl.JavaSerializer;
import io.pravega.client.stream.impl.StreamImpl;
import io.pravega.client.stream.mock.MockConnectionFactoryImpl;
import io.pravega.client.stream.mock.MockController;
import io.pravega.shared.protocol.netty.PravegaNodeUri;
import io.pravega.shared.protocol.netty.WireCommands;
import io.pravega.test.common.AssertExtensions;
import io.pravega.test.common.TestUtils;
import org.junit.Assert;
import org.junit.Before;
import org.junit.Test;
import org.mockito.Mockito;
import org.mockito.invocation.InvocationOnMock;
import org.mockito.stubbing.Answer;

import static org.junit.Assert.assertEquals;
import static org.junit.Assert.assertNotNull;
import static org.mockito.Mockito.mock;


public class StreamManagerImplTest {

    private static final int SERVICE_PORT = 12345;
    private final String defaultScope = "foo";
    private final int controllerPort = TestUtils.getAvailableListenPort();
    private StreamManager streamManager;
    private JavaSerializer<String> serializer;
    private Controller controller = null;

    @Before
    public void setUp() {
        PravegaNodeUri uri = new PravegaNodeUri("endpoint", SERVICE_PORT);
        MockConnectionFactoryImpl cf = new MockConnectionFactoryImpl();
        this.controller = new MockController(uri.getEndpoint(), uri.getPort(), cf);
<<<<<<< HEAD
        this.streamManager = new StreamManagerImpl(controller, null);
=======
        this.streamManager = new StreamManagerImpl(controller, cf);
        this.serializer = new JavaSerializer<>();
>>>>>>> 034c4593
    }

    @Test
    public void testCreateAndDeleteScope() {
        // Create and delete immediately
        Assert.assertTrue(streamManager.createScope(defaultScope));
        Assert.assertTrue(streamManager.deleteScope(defaultScope));

        // Create twice
        Assert.assertTrue(streamManager.createScope(defaultScope));
        Assert.assertFalse(streamManager.createScope(defaultScope));
        Assert.assertTrue(streamManager.deleteScope(defaultScope));

        // Try to create invalid scope name.
        AssertExtensions.assertThrows(Exception.class, () -> streamManager.createScope("_system"));

        // This call should actually fail
        Assert.assertFalse(streamManager.deleteScope(defaultScope));
    }

    @Test(timeout = 5000)
    public void testStreamInfo() throws Exception {
        final String streamName = "stream";
        final Stream stream = new StreamImpl(defaultScope, streamName);

        // Setup Mocks
        MockConnectionFactoryImpl connectionFactory = new MockConnectionFactoryImpl();
        ClientConnection connection = mock(ClientConnection.class);
        PravegaNodeUri location = new PravegaNodeUri("localhost", 0);
        Mockito.doAnswer(new Answer<Void>() {
            @Override
            public Void answer(InvocationOnMock invocation) throws Throwable {
                WireCommands.CreateSegment request = (WireCommands.CreateSegment) invocation.getArgument(0);
                connectionFactory.getProcessor(location)
                                 .process(new WireCommands.SegmentCreated(request.getRequestId(), request.getSegment()));
                return null;
            }
        }).when(connection).send(Mockito.any(WireCommands.CreateSegment.class));

        Mockito.doAnswer(new Answer<Void>() {
            @Override
            public Void answer(InvocationOnMock invocation) throws Throwable {
                WireCommands.GetStreamSegmentInfo request = (WireCommands.GetStreamSegmentInfo) invocation.getArgument(0);
                connectionFactory.getProcessor(location)
                                 .process(new WireCommands.StreamSegmentInfo(request.getRequestId(), request.getSegmentName(), true,
                                                                             false, false, 0, 0, 0));
                return null;
            }
        }).when(connection).send(Mockito.any(WireCommands.GetStreamSegmentInfo.class));
        connectionFactory.provideConnection(location, connection);
        MockController mockController = new MockController(location.getEndpoint(), location.getPort(),
                                                           connectionFactory);

        final StreamManager streamManager = new StreamManagerImpl(mockController, connectionFactory);

        streamManager.createScope(defaultScope);
        streamManager.createStream(defaultScope, streamName, StreamConfiguration.builder()
                                                                                .scope(defaultScope)
                                                                                .streamName(streamName)
                                                                                .scalingPolicy(ScalingPolicy.fixed(3))
                                                                                .build());
        // fetch StreamInfo.
        StreamInfo info = streamManager.getStreamInfo(defaultScope, streamName);

        //validate results.
        assertEquals(defaultScope, info.getScope());
        assertEquals(streamName, info.getStreamName());
        assertNotNull(info.getTailStreamCut());
        assertEquals(stream, info.getTailStreamCut().asImpl().getStream());
        assertEquals(3, info.getTailStreamCut().asImpl().getPositions().size());
        assertNotNull(info.getHeadStreamCut());
        assertEquals(stream, info.getHeadStreamCut().asImpl().getStream());
        assertEquals(3, info.getHeadStreamCut().asImpl().getPositions().size());
    }
}<|MERGE_RESOLUTION|>--- conflicted
+++ resolved
@@ -16,14 +16,13 @@
 import io.pravega.client.stream.Stream;
 import io.pravega.client.stream.StreamConfiguration;
 import io.pravega.client.stream.impl.Controller;
-import io.pravega.client.stream.impl.JavaSerializer;
 import io.pravega.client.stream.impl.StreamImpl;
 import io.pravega.client.stream.mock.MockConnectionFactoryImpl;
 import io.pravega.client.stream.mock.MockController;
 import io.pravega.shared.protocol.netty.PravegaNodeUri;
 import io.pravega.shared.protocol.netty.WireCommands;
 import io.pravega.test.common.AssertExtensions;
-import io.pravega.test.common.TestUtils;
+import lombok.Cleanup;
 import org.junit.Assert;
 import org.junit.Before;
 import org.junit.Test;
@@ -40,9 +39,7 @@
 
     private static final int SERVICE_PORT = 12345;
     private final String defaultScope = "foo";
-    private final int controllerPort = TestUtils.getAvailableListenPort();
     private StreamManager streamManager;
-    private JavaSerializer<String> serializer;
     private Controller controller = null;
 
     @Before
@@ -50,12 +47,7 @@
         PravegaNodeUri uri = new PravegaNodeUri("endpoint", SERVICE_PORT);
         MockConnectionFactoryImpl cf = new MockConnectionFactoryImpl();
         this.controller = new MockController(uri.getEndpoint(), uri.getPort(), cf);
-<<<<<<< HEAD
-        this.streamManager = new StreamManagerImpl(controller, null);
-=======
         this.streamManager = new StreamManagerImpl(controller, cf);
-        this.serializer = new JavaSerializer<>();
->>>>>>> 034c4593
     }
 
     @Test
@@ -108,7 +100,7 @@
         connectionFactory.provideConnection(location, connection);
         MockController mockController = new MockController(location.getEndpoint(), location.getPort(),
                                                            connectionFactory);
-
+        @Cleanup
         final StreamManager streamManager = new StreamManagerImpl(mockController, connectionFactory);
 
         streamManager.createScope(defaultScope);
