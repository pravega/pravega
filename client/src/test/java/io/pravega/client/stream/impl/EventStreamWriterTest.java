/**
 * Copyright (c) 2017 Dell Inc., or its subsidiaries. All Rights Reserved.
 *
 * Licensed under the Apache License, Version 2.0 (the "License");
 * you may not use this file except in compliance with the License.
 * You may obtain a copy of the License at
 *
 *     http://www.apache.org/licenses/LICENSE-2.0
 */
package io.pravega.client.stream.impl;

import io.pravega.client.segment.impl.EndOfSegmentException;
import io.pravega.client.segment.impl.Segment;
import io.pravega.client.segment.impl.SegmentOutputStream;
import io.pravega.client.segment.impl.SegmentOutputStreamFactory;
import io.pravega.client.segment.impl.SegmentSealedException;
import io.pravega.client.stream.EventStreamWriter;
import io.pravega.client.stream.EventWriterConfig;
import io.pravega.client.stream.Transaction;
import io.pravega.client.stream.TxnFailedException;
import io.pravega.client.stream.mock.MockSegmentIoStreams;
import io.pravega.common.Exceptions;
import io.pravega.common.util.ReusableLatch;
import io.pravega.test.common.Async;
import lombok.Cleanup;
import lombok.RequiredArgsConstructor;
import org.junit.Ignore;
import org.junit.Test;
import org.mockito.ArgumentMatchers;
import org.mockito.Mockito;

import javax.annotation.concurrent.NotThreadSafe;
import java.util.ArrayList;
import java.util.Collections;
import java.util.HashMap;
import java.util.List;
import java.util.Map;
import java.util.NavigableMap;
import java.util.TreeMap;
import java.util.UUID;
import java.util.concurrent.CompletableFuture;
import java.util.function.Consumer;

import static org.junit.Assert.assertEquals;
import static org.junit.Assert.assertTrue;
import static org.junit.Assert.fail;
import static org.mockito.ArgumentMatchers.any;
import static org.mockito.ArgumentMatchers.eq;

public class EventStreamWriterTest {

    @Test
    public void testWrite() {
        String scope = "scope";
        String streamName = "stream";
        StreamImpl stream = new StreamImpl(scope, streamName);
        Segment segment = new Segment(scope, streamName, 0);
        EventWriterConfig config = EventWriterConfig.builder().build();
        SegmentOutputStreamFactory streamFactory = Mockito.mock(SegmentOutputStreamFactory.class);
        Controller controller = Mockito.mock(Controller.class);
        Mockito.when(controller.getCurrentSegments(scope, streamName)).thenReturn(getSegmentsFuture(segment));
        MockSegmentIoStreams outputStream = new MockSegmentIoStreams(segment);
<<<<<<< HEAD
        Mockito.when(streamFactory.createOutputStreamForSegment(segment, config)).thenReturn(outputStream);
=======
        Mockito.when(streamFactory.createOutputStreamForSegment(eq(segment), any())).thenReturn(outputStream);
>>>>>>> c0b1b6f6
        EventStreamWriter<String> writer = new EventStreamWriterImpl<>(stream,
                                                                       controller,
                                                                       streamFactory,
                                                                       new JavaSerializer<>(),
                                                                       config);
        writer.writeEvent("Foo");
        writer.writeEvent("Bar");
        writer.close();
        try {
            writer.writeEvent("fail");
            fail();
        } catch (IllegalStateException e) {
            // expected.
        }
    }

    private StreamSegments getSegments(Segment segment) {
        NavigableMap<Double, Segment> segments = new TreeMap<>();
        segments.put(1.0, segment);
        return new StreamSegments(segments);
    }
    
    private CompletableFuture<StreamSegments> getSegmentsFuture(Segment segment) {
        return CompletableFuture.completedFuture(getSegments(segment));
    }
    
    private CompletableFuture<StreamSegmentsWithPredecessors> getReplacement(Segment old, Segment repacement) {
        Map<SegmentWithRange, List<Integer>> segments = new HashMap<>();
        segments.put(new SegmentWithRange(repacement, 0, 1), Collections.singletonList(old.getSegmentNumber()));
        return CompletableFuture.completedFuture(new StreamSegmentsWithPredecessors(segments));
    }

    @Test
    public void testFailOnClose() throws SegmentSealedException {
        String scope = "scope";
        String streamName = "stream";
        StreamImpl stream = new StreamImpl(scope, streamName);
        Segment segment = new Segment(scope, streamName, 0);
        EventWriterConfig config = EventWriterConfig.builder().build();
        SegmentOutputStreamFactory streamFactory = Mockito.mock(SegmentOutputStreamFactory.class);
        Controller controller = Mockito.mock(Controller.class);
        Mockito.when(controller.getCurrentSegments(scope, streamName)).thenReturn(getSegmentsFuture(segment));
        SegmentOutputStream outputStream = Mockito.mock(SegmentOutputStream.class);
<<<<<<< HEAD
        Mockito.when(streamFactory.createOutputStreamForSegment(segment, config)).thenReturn(outputStream);
=======
        Mockito.when(streamFactory.createOutputStreamForSegment(eq(segment), any())).thenReturn(outputStream);
>>>>>>> c0b1b6f6
        EventStreamWriter<String> writer = new EventStreamWriterImpl<>(stream,
                                                                       controller,
                                                                       streamFactory,
                                                                       new JavaSerializer<>(),
                                                                       config);
        Mockito.doThrow(new RuntimeException("Intentional exception")).when(outputStream).close();
        writer.writeEvent("Foo");
        writer.writeEvent("Bar");
        try {
            writer.close();
            fail();
        } catch (RuntimeException e) {
            // expected.
        }
        try {
            writer.writeEvent("fail");
            fail();
        } catch (IllegalStateException e) {
            // expected
        }
    }

    @NotThreadSafe
    @RequiredArgsConstructor
    private static final class FakeSegmentOutputStream implements SegmentOutputStream {
        private final Segment segment;
        private Consumer<Segment> callBackForSealed;
        private final ArrayList<PendingEvent> writes = new ArrayList<>();

        private void invokeSealedCallBack() {
            if (callBackForSealed != null) {
                callBackForSealed.accept(segment);
            }
        }

        @Override
        public void write(PendingEvent event) {
            writes.add(event);
        }

        @Override
        public void close() throws SegmentSealedException {
        }

        @Override
        public void flush() throws SegmentSealedException  {
            writes.clear();
        }

        @Override
        public List<PendingEvent> getUnackedEventsOnSeal() {
            return Collections.unmodifiableList(writes);
        }

        @Override
        public String getSegmentName() {
            return segment.getScopedName();
        }

    }

    @NotThreadSafe
    @RequiredArgsConstructor
    private static final class SealedSegmentOutputStream implements SegmentOutputStream {
        private final Segment segment;
        private Consumer<Segment> callBackForSealed;
        private final ArrayList<PendingEvent> writes = new ArrayList<>();
        private ReusableLatch flushLatch = new ReusableLatch();
        private void invokeSealedCallBack() {
            if (callBackForSealed != null) {
                callBackForSealed.accept(segment);
            }
        }

        private void releaseFlush() {
            flushLatch.release();
        }

        @Override
        public void write(PendingEvent event) {
            writes.add(event);
        }

        @Override
        public void close() throws SegmentSealedException {
            flush();
        }

        @Override
        public void flush() throws SegmentSealedException {
            //flushLatch is used to simulate a blocking Flush(). .
            Exceptions.handleInterrupted(() -> flushLatch.await());
            throw new SegmentSealedException(segment.toString());
        }

        @Override
        public List<PendingEvent> getUnackedEventsOnSeal() {
            return Collections.unmodifiableList(writes);
        }

        @Override
        public String getSegmentName() {
            return segment.getScopedName();
        }

    }

    @Test
    public void testEndOfSegment() {
        String scope = "scope";
        String streamName = "stream";
        String routingKey = "RoutingKey";
        StreamImpl stream = new StreamImpl(scope, streamName);
        Segment segment1 = new Segment(scope, streamName, 0);
        Segment segment2 = new Segment(scope, streamName, 1);
        EventWriterConfig config = EventWriterConfig.builder().build();
        SegmentOutputStreamFactory streamFactory = Mockito.mock(SegmentOutputStreamFactory.class);
        Controller controller = Mockito.mock(Controller.class);

        FakeSegmentOutputStream outputStream1 = new FakeSegmentOutputStream(segment1);
        FakeSegmentOutputStream outputStream2 = new FakeSegmentOutputStream(segment2);
<<<<<<< HEAD
        Mockito.when(streamFactory.createOutputStreamForSegment(segment1, config)).thenReturn(outputStream1);
        Mockito.when(streamFactory.createOutputStreamForSegment(segment2, config)).thenReturn(outputStream2);
=======

        Mockito.when(streamFactory.createOutputStreamForSegment(eq(segment1),
                ArgumentMatchers.<Consumer<Segment>>any())).thenAnswer(i -> {
            outputStream1.callBackForSealed = i.getArgument(1);
            return outputStream1;
        });
        Mockito.when(streamFactory.createOutputStreamForSegment(eq(segment2),
                ArgumentMatchers.<Consumer<Segment>>any())).thenAnswer(i -> {
            outputStream2.callBackForSealed = i.getArgument(1);
            return outputStream2;
        });
>>>>>>> c0b1b6f6

        JavaSerializer<String> serializer = new JavaSerializer<>();
        Mockito.when(controller.getCurrentSegments(scope, streamName))
               .thenReturn(getSegmentsFuture(segment1))
               .thenReturn(getSegmentsFuture(segment2));
        @Cleanup
        EventStreamWriter<String> writer = new EventStreamWriterImpl<>(stream,
                                                                       controller,
                                                                       streamFactory,
                                                                       serializer,
                                                                       config);

        writer.writeEvent(routingKey, "Foo");

        Mockito.when(controller.getCurrentSegments(scope, streamName)).thenReturn(getSegmentsFuture(segment2));
        Mockito.when(controller.getSuccessors(segment1)).thenReturn(getReplacement(segment1, segment2));

        //invoke the sealed callback invocation simulating a netty call back with segment sealed exception.
        outputStream1.invokeSealedCallBack();

        writer.writeEvent(routingKey, "Bar");
        Mockito.verify(controller, Mockito.times(1)).getCurrentSegments(any(), any());

        assertEquals(2, outputStream2.getUnackedEventsOnSeal().size());
        assertEquals("Foo", serializer.deserialize(outputStream2.getUnackedEventsOnSeal().get(0).getData()));
        assertEquals("Bar", serializer.deserialize(outputStream2.getUnackedEventsOnSeal().get(1).getData()));
    }

    @Test
    public void testEndOfSegmentBackgroundRefresh() {
        String scope = "scope";
        String streamName = "stream";
        String routingKey = "RoutingKey";
        StreamImpl stream = new StreamImpl(scope, streamName);
        Segment segment1 = new Segment(scope, streamName, 0);
        Segment segment2 = new Segment(scope, streamName, 1);
        EventWriterConfig config = EventWriterConfig.builder().build();
        SegmentOutputStreamFactory streamFactory = Mockito.mock(SegmentOutputStreamFactory.class);
        Controller controller = Mockito.mock(Controller.class);

        FakeSegmentOutputStream outputStream1 = new FakeSegmentOutputStream(segment1);
        FakeSegmentOutputStream outputStream2 = new FakeSegmentOutputStream(segment2);

        Mockito.when(streamFactory.createOutputStreamForSegment(eq(segment1), any()))
                .thenAnswer(i -> {
                    outputStream1.callBackForSealed = i.getArgument(1);
                    return outputStream1;
                });
        Mockito.when(streamFactory.createOutputStreamForSegment(eq(segment2), any()))
                .thenAnswer(i -> {
                    outputStream2.callBackForSealed = i.getArgument(1);
                    return outputStream2;
                });

        JavaSerializer<String> serializer = new JavaSerializer<>();
        Mockito.when(controller.getCurrentSegments(scope, streamName))
                .thenReturn(getSegmentsFuture(segment1))
                .thenReturn(getSegmentsFuture(segment2));
        @Cleanup
        EventStreamWriterImpl<String> writer = Mockito.spy(new EventStreamWriterImpl<>(stream,
                controller,
                streamFactory,
                serializer,
                config));

        writer.writeEvent(routingKey, "Foo");

        Mockito.when(controller.getCurrentSegments(scope, streamName)).thenReturn(getSegmentsFuture(segment2));
        Mockito.when(controller.getSuccessors(segment1)).thenReturn(getReplacement(segment1, segment2));

        writer.writeEvent(routingKey, "Bar");
        Mockito.verify(controller, Mockito.times(1)).getCurrentSegments(any(), any());

        assertEquals(2, outputStream1.getUnackedEventsOnSeal().size());
        assertEquals("Foo", serializer.deserialize(outputStream1.getUnackedEventsOnSeal().get(0).getData()));
        assertEquals("Bar", serializer.deserialize(outputStream1.getUnackedEventsOnSeal().get(1).getData()));

        outputStream1.invokeSealedCallBack(); // simulate a segment sealed callback.
        writer.writeEvent(routingKey, "TestData");
        //This time the actual handleLogSealed is invoked and the resend method resends data to outputStream2.
        assertEquals(3, outputStream2.getUnackedEventsOnSeal().size());
        assertEquals("Foo", serializer.deserialize(outputStream2.getUnackedEventsOnSeal().get(0).getData()));
        assertEquals("Bar", serializer.deserialize(outputStream2.getUnackedEventsOnSeal().get(1).getData()));
        assertEquals("TestData", serializer.deserialize(outputStream2.getUnackedEventsOnSeal().get(2).getData()));

    }

    @Test
    @Ignore
    public void testNoNextSegment() {
        fail();
    }

    @Test
    public void testTxn() throws TxnFailedException {
        String scope = "scope";
        String streamName = "stream";
        StreamImpl stream = new StreamImpl(scope, streamName);
        Segment segment = new Segment(scope, streamName, 0);
        UUID txid = UUID.randomUUID();
        EventWriterConfig config = EventWriterConfig.builder().build();
        SegmentOutputStreamFactory streamFactory = Mockito.mock(SegmentOutputStreamFactory.class);
        Controller controller = Mockito.mock(Controller.class);
        Mockito.when(controller.getCurrentSegments(scope, streamName)).thenReturn(getSegmentsFuture(segment));
        FakeSegmentOutputStream outputStream = new FakeSegmentOutputStream(segment);
        FakeSegmentOutputStream bad = new FakeSegmentOutputStream(segment);
        Mockito.when(controller.createTransaction(stream, 0, 0, 0))
               .thenReturn(CompletableFuture.completedFuture(new TxnSegments(getSegments(segment), txid)));
<<<<<<< HEAD
        Mockito.when(streamFactory.createOutputStreamForTransaction(segment, txid, config)).thenReturn(outputStream);
        Mockito.when(streamFactory.createOutputStreamForSegment(segment, config)).thenReturn(bad);
=======
        Mockito.when(streamFactory.createOutputStreamForTransaction(eq(segment), eq(txid), any()))
                .thenReturn(outputStream);
        Mockito.when(streamFactory.createOutputStreamForSegment(eq(segment), any())).thenReturn(bad);
>>>>>>> c0b1b6f6

        JavaSerializer<String> serializer = new JavaSerializer<>();
        @Cleanup
        EventStreamWriter<String> writer = new EventStreamWriterImpl<>(stream,
                                                                       controller,
                                                                       streamFactory,
                                                                       serializer,
                                                                       config);
        Transaction<String> txn = writer.beginTxn(0, 0, 0);
        txn.writeEvent("Foo");
        Mockito.verify(controller).getCurrentSegments(any(), any());
        assertTrue(bad.getUnackedEventsOnSeal().isEmpty());
        assertEquals(1, outputStream.getUnackedEventsOnSeal().size());
        txn.flush();
        assertTrue(bad.getUnackedEventsOnSeal().isEmpty());
        assertTrue(outputStream.getUnackedEventsOnSeal().isEmpty());
    }

    @Test
    public void testTxnFailed() {
        String scope = "scope";
        String streamName = "stream";
        StreamImpl stream = new StreamImpl(scope, streamName);
        Segment segment = new Segment(scope, streamName, 0);
        UUID txid = UUID.randomUUID();
        EventWriterConfig config = EventWriterConfig.builder().build();
        SegmentOutputStreamFactory streamFactory = Mockito.mock(SegmentOutputStreamFactory.class);
        Controller controller = Mockito.mock(Controller.class);
        Mockito.when(controller.getCurrentSegments(scope, streamName)).thenReturn(getSegmentsFuture(segment));
        FakeSegmentOutputStream outputStream = new FakeSegmentOutputStream(segment);
        FakeSegmentOutputStream bad = new FakeSegmentOutputStream(segment);
        Mockito.when(controller.createTransaction(stream, 0, 0, 0))
               .thenReturn(CompletableFuture.completedFuture(new TxnSegments(getSegments(segment), txid)));
<<<<<<< HEAD
        Mockito.when(streamFactory.createOutputStreamForTransaction(segment, txid, config)).thenReturn(outputStream);
        Mockito.when(streamFactory.createOutputStreamForSegment(segment, config)).thenReturn(bad);
=======
        Mockito.when(streamFactory.createOutputStreamForTransaction(eq(segment), eq(txid), any()))
                .thenReturn(outputStream);
        Mockito.when(streamFactory.createOutputStreamForSegment(eq(segment), any())).thenReturn(bad);
>>>>>>> c0b1b6f6

        JavaSerializer<String> serializer = new JavaSerializer<>();
        @Cleanup
        EventStreamWriter<String> writer = new EventStreamWriterImpl<>(stream,
                                                                       controller,
                                                                       streamFactory,
                                                                       serializer,
                                                                       config);
        Transaction<String> txn = writer.beginTxn(0, 0, 0);
        outputStream.invokeSealedCallBack();
        try {
            txn.writeEvent("Foo");
        } catch (TxnFailedException e) {
            // Expected
        }
        Mockito.verify(controller).getCurrentSegments(any(), any());
        assertTrue(bad.getUnackedEventsOnSeal().isEmpty());
        assertEquals(1, outputStream.getUnackedEventsOnSeal().size());
    }

    @Test
    public void testFlush() {
        String scope = "scope";
        String streamName = "stream";
        StreamImpl stream = new StreamImpl(scope, streamName);
        Segment segment = new Segment(scope, streamName, 0);
        EventWriterConfig config = EventWriterConfig.builder().build();
        SegmentOutputStreamFactory streamFactory = Mockito.mock(SegmentOutputStreamFactory.class);
        Controller controller = Mockito.mock(Controller.class);
        FakeSegmentOutputStream outputStream = new FakeSegmentOutputStream(segment);
        Mockito.when(controller.getCurrentSegments(scope, streamName)).thenReturn(getSegmentsFuture(segment));
<<<<<<< HEAD
        Mockito.when(streamFactory.createOutputStreamForSegment(segment, config)).thenReturn(outputStream);
=======
        Mockito.when(streamFactory.createOutputStreamForSegment(eq(segment), any())).thenReturn(outputStream);
>>>>>>> c0b1b6f6

        JavaSerializer<String> serializer = new JavaSerializer<>();
        @Cleanup
        EventStreamWriter<String> writer = new EventStreamWriterImpl<>(stream,
                                                                       controller,
                                                                       streamFactory,
                                                                       serializer,
                                                                       config);
        writer.writeEvent("Foo");
        Mockito.verify(controller).getCurrentSegments(any(), any());
        assertTrue(outputStream.getUnackedEventsOnSeal().size() > 0);
        writer.flush();
        assertTrue(outputStream.getUnackedEventsOnSeal().isEmpty());
    }

    @Test
    public void testSegmentSealedInFlush() throws EndOfSegmentException {
        String scope = "scope";
        String streamName = "stream";
        StreamImpl stream = new StreamImpl(scope, streamName);
        Segment segment1 = new Segment(scope, streamName, 0);
        Segment segment2 = new Segment(scope, streamName, 1);
        EventWriterConfig config = EventWriterConfig.builder().build();

        SegmentOutputStreamFactory streamFactory = Mockito.mock(SegmentOutputStreamFactory.class);
        Controller controller = Mockito.mock(Controller.class);
        FakeSegmentOutputStream outputStream = new FakeSegmentOutputStream(segment1);
        Mockito.when(controller.getCurrentSegments(scope, streamName))
               .thenReturn(getSegmentsFuture(segment1));
        Mockito.when(controller.getSuccessors(segment1)).thenReturn(getReplacement(segment1, segment2));
<<<<<<< HEAD
        Mockito.when(streamFactory.createOutputStreamForSegment(segment1, config)).thenReturn(outputStream);
=======
        Mockito.when(streamFactory.createOutputStreamForSegment(eq(segment1), any()))
                .thenAnswer(i -> {
                    outputStream.callBackForSealed = i.getArgument(1);
                    return outputStream;
                });
>>>>>>> c0b1b6f6
        JavaSerializer<String> serializer = new JavaSerializer<>();
        @Cleanup
        EventStreamWriter<String> writer = new EventStreamWriterImpl<>(stream,
                                                                       controller,
                                                                       streamFactory,
                                                                       serializer,
                                                                       config);
        writer.writeEvent("Foo");
        Mockito.verify(controller).getCurrentSegments(any(), any());
        assertTrue(outputStream.getUnackedEventsOnSeal().size() > 0);

        MockSegmentIoStreams outputStream2 = new MockSegmentIoStreams(segment2);
<<<<<<< HEAD
        Mockito.when(streamFactory.createOutputStreamForSegment(segment2, config)).thenReturn(outputStream2);
=======
        Mockito.when(streamFactory.createOutputStreamForSegment(eq(segment2), any())).thenReturn(outputStream2);
        outputStream.invokeSealedCallBack();

>>>>>>> c0b1b6f6
        writer.flush();

        Mockito.verify(controller, Mockito.times(1)).getCurrentSegments(any(), any());
        assertTrue(outputStream2.fetchCurrentStreamLength() > 0);
        assertEquals(serializer.serialize("Foo"), outputStream2.read());
    }

    @Test
    public void testRetryFlushSegmentSealed() throws EndOfSegmentException {
        String scope = "scope";
        String streamName = "stream";
        StreamImpl stream = new StreamImpl(scope, streamName);
        Segment segment1 = new Segment(scope, streamName, 0);
        Segment segment2 = new Segment(scope, streamName, 1);
        EventWriterConfig config = EventWriterConfig.builder().build();

        SegmentOutputStreamFactory streamFactory = Mockito.mock(SegmentOutputStreamFactory.class);
        Controller controller = Mockito.mock(Controller.class);
        SealedSegmentOutputStream outputStream = new SealedSegmentOutputStream(segment1);
        Mockito.when(controller.getCurrentSegments(scope, streamName))
                .thenReturn(getSegmentsFuture(segment1));
        Mockito.when(controller.getSuccessors(segment1)).thenReturn(getReplacement(segment1, segment2));
        Mockito.when(streamFactory.createOutputStreamForSegment(eq(segment1), any()))
                .thenAnswer(i -> {
                    outputStream.callBackForSealed = i.getArgument(1);
                    return outputStream;
                });
        JavaSerializer<String> serializer = new JavaSerializer<>();
        @Cleanup
        EventStreamWriter<String> writer = new EventStreamWriterImpl<>(stream,
                controller,
                streamFactory,
                serializer,
                config);
        writer.writeEvent("Foo");
        Mockito.verify(controller).getCurrentSegments(any(), any());
        assertTrue(outputStream.getUnackedEventsOnSeal().size() > 0);

        MockSegmentIoStreams outputStream2 = new MockSegmentIoStreams(segment2);
        Mockito.when(streamFactory.createOutputStreamForSegment(eq(segment2), any())).thenReturn(outputStream2);

        Async.testBlocking(() -> {
            writer.flush(); // blocking on flush.
        }, () -> {
            outputStream.releaseFlush(); // trigger release with a segmentSealedException.
            outputStream.invokeSealedCallBack(); // trigger Sealed Segment call back.
        });

        Mockito.verify(controller, Mockito.times(1)).getCurrentSegments(any(), any());
        assertTrue(outputStream2.fetchCurrentStreamLength() > 0);
        assertEquals(serializer.serialize("Foo"), outputStream2.read());
    }

    @Test
    public void testRetryCloseSegmentSealed() throws EndOfSegmentException {
        String scope = "scope";
        String streamName = "stream";
        StreamImpl stream = new StreamImpl(scope, streamName);
        Segment segment1 = new Segment(scope, streamName, 0);
        Segment segment2 = new Segment(scope, streamName, 1);
        EventWriterConfig config = EventWriterConfig.builder().build();

        SegmentOutputStreamFactory streamFactory = Mockito.mock(SegmentOutputStreamFactory.class);
        Controller controller = Mockito.mock(Controller.class);
        SealedSegmentOutputStream outputStream = new SealedSegmentOutputStream(segment1);
        Mockito.when(controller.getCurrentSegments(scope, streamName))
                .thenReturn(getSegmentsFuture(segment1));
        Mockito.when(controller.getSuccessors(segment1)).thenReturn(getReplacement(segment1, segment2));
        Mockito.when(streamFactory.createOutputStreamForSegment(eq(segment1), any()))
                .thenAnswer(i -> {
                    outputStream.callBackForSealed = i.getArgument(1);
                    return outputStream;
                });
        JavaSerializer<String> serializer = new JavaSerializer<>();
        @Cleanup
        EventStreamWriter<String> writer = new EventStreamWriterImpl<>(stream,
                controller,
                streamFactory,
                serializer,
                config);
        writer.writeEvent("Foo");
        Mockito.verify(controller).getCurrentSegments(any(), any());
        assertTrue(outputStream.getUnackedEventsOnSeal().size() > 0);

        MockSegmentIoStreams outputStream2 = new MockSegmentIoStreams(segment2);
        Mockito.when(streamFactory.createOutputStreamForSegment(eq(segment2), any())).thenReturn(outputStream2);

        Async.testBlocking(() -> {
            writer.close(); // closed invokes flush internally; this call is blocking on flush.
        }, () -> {
            outputStream.releaseFlush(); // trigger release with a segmentSealedException.
            outputStream.invokeSealedCallBack(); // trigger Sealed Segment call back.
        });

        Mockito.verify(controller, Mockito.times(1)).getCurrentSegments(any(), any());
        assertTrue(outputStream2.fetchCurrentStreamLength() > 0);
        assertTrue(outputStream2.isClosed());
        //the connection to outputStream is closed with the failConnection during SegmentSealed Callback.
        assertEquals(serializer.serialize("Foo"), outputStream2.read());
    }

    @Test
    public void testSegmentSealedInClose() throws EndOfSegmentException {
        String scope = "scope";
        String streamName = "stream";
        StreamImpl stream = new StreamImpl(scope, streamName);
        Segment segment1 = new Segment(scope, streamName, 0);
        Segment segment2 = new Segment(scope, streamName, 1);
        EventWriterConfig config = EventWriterConfig.builder().build();

        SegmentOutputStreamFactory streamFactory = Mockito.mock(SegmentOutputStreamFactory.class);
        Controller controller = Mockito.mock(Controller.class);
        FakeSegmentOutputStream outputStream1 = new FakeSegmentOutputStream(segment1);
        Mockito.when(controller.getCurrentSegments(scope, streamName))
                .thenReturn(getSegmentsFuture(segment1));
        Mockito.when(controller.getSuccessors(segment1)).thenReturn(getReplacement(segment1, segment2));
<<<<<<< HEAD
        Mockito.when(streamFactory.createOutputStreamForSegment(segment1, config)).thenReturn(outputStream1);
=======
        Mockito.when(streamFactory.createOutputStreamForSegment(eq(segment1), any()))
                .thenAnswer(i -> {
                    outputStream1.callBackForSealed = i.getArgument(1);
                    return outputStream1;
                });
>>>>>>> c0b1b6f6
        JavaSerializer<String> serializer = new JavaSerializer<>();
        @Cleanup
        EventStreamWriter<String> writer = new EventStreamWriterImpl<>(stream,
                controller,
                streamFactory,
                serializer,
                config);
        writer.writeEvent("Foo");
        Mockito.verify(controller).getCurrentSegments(any(), any());
        assertTrue(outputStream1.getUnackedEventsOnSeal().size() > 0);

        MockSegmentIoStreams outputStream2 = new MockSegmentIoStreams(segment2);
<<<<<<< HEAD
        Mockito.when(streamFactory.createOutputStreamForSegment(segment2, config)).thenReturn(outputStream2);
=======
        Mockito.when(streamFactory.createOutputStreamForSegment(eq(segment2), any())).thenReturn(outputStream2);
        outputStream1.invokeSealedCallBack();

>>>>>>> c0b1b6f6
        writer.close();

        Mockito.verify(controller, Mockito.times(1)).getCurrentSegments(any(), any());
        assertTrue(outputStream2.fetchCurrentStreamLength() > 0);
        assertEquals(serializer.serialize("Foo"), outputStream2.read());
    }

    @Test
    public void testSegmentSealedInSegmentSealed() {
        String scope = "scope";
        String streamName = "stream";
        String routingKey = "RoutingKey";
        StreamImpl stream = new StreamImpl(scope, streamName);
        Segment segment1 = new Segment(scope, streamName, 0);
        Segment segment2 = new Segment(scope, streamName, 1);
        Segment segment3 = new Segment(scope, streamName, 2);
        EventWriterConfig config = EventWriterConfig.builder().build();

        SegmentOutputStreamFactory streamFactory = Mockito.mock(SegmentOutputStreamFactory.class);
        Controller controller = Mockito.mock(Controller.class);
        FakeSegmentOutputStream outputStream1 = new FakeSegmentOutputStream(segment1);
        FakeSegmentOutputStream outputStream2 = new FakeSegmentOutputStream(segment2);
        FakeSegmentOutputStream outputStream3 = new FakeSegmentOutputStream(segment3);
        Mockito.when(controller.getCurrentSegments(scope, streamName))
               .thenReturn(getSegmentsFuture(segment1));
        Mockito.when(controller.getSuccessors(segment1)).thenReturn(getReplacement(segment1, segment2));
        Mockito.when(controller.getSuccessors(segment2)).thenReturn(getReplacement(segment2, segment3));
<<<<<<< HEAD
        
        Mockito.when(streamFactory.createOutputStreamForSegment(segment1, config)).thenReturn(outputStream1);
        Mockito.when(streamFactory.createOutputStreamForSegment(segment2, config)).thenReturn(outputStream2);
        Mockito.when(streamFactory.createOutputStreamForSegment(segment3, config)).thenReturn(outputStream3);
=======
        Mockito.when(streamFactory.createOutputStreamForSegment(eq(segment1), any()))
                .thenAnswer(i -> {
                    outputStream1.callBackForSealed = i.getArgument(1);
                    return outputStream1;
                });
        Mockito.when(streamFactory.createOutputStreamForSegment(eq(segment2), any()))
                .thenAnswer(i -> {
                    outputStream2.callBackForSealed = i.getArgument(1);
                    return outputStream2;
                });
        Mockito.when(streamFactory.createOutputStreamForSegment(eq(segment3), any()))
                .thenAnswer(i -> {
                    outputStream3.callBackForSealed = i.getArgument(1);
                    return outputStream3;
                });
>>>>>>> c0b1b6f6
        JavaSerializer<String> serializer = new JavaSerializer<>();
        @Cleanup
        EventStreamWriter<String> writer = new EventStreamWriterImpl<>(stream,
                                                                       controller,
                                                                       streamFactory,
                                                                       serializer,
                                                                       config);
        writer.writeEvent(routingKey, "Foo");
        Mockito.verify(controller).getCurrentSegments(any(), any());
        assertEquals(1, outputStream1.getUnackedEventsOnSeal().size());
        assertTrue(outputStream2.getUnackedEventsOnSeal().isEmpty());

        outputStream1.invokeSealedCallBack();
        outputStream2.invokeSealedCallBack();

        writer.writeEvent(routingKey, "Bar");

        Mockito.verify(controller, Mockito.times(1)).getCurrentSegments(any(), any());

        assertEquals(1, outputStream2.getUnackedEventsOnSeal().size());
        assertEquals("Foo", serializer.deserialize(outputStream2.getUnackedEventsOnSeal().get(0).getData()));
        assertEquals(2, outputStream3.getUnackedEventsOnSeal().size());
        assertEquals("Foo", serializer.deserialize(outputStream3.getUnackedEventsOnSeal().get(0).getData()));
        assertEquals("Bar", serializer.deserialize(outputStream3.getUnackedEventsOnSeal().get(1).getData()));
    }
}<|MERGE_RESOLUTION|>--- conflicted
+++ resolved
@@ -60,11 +60,7 @@
         Controller controller = Mockito.mock(Controller.class);
         Mockito.when(controller.getCurrentSegments(scope, streamName)).thenReturn(getSegmentsFuture(segment));
         MockSegmentIoStreams outputStream = new MockSegmentIoStreams(segment);
-<<<<<<< HEAD
-        Mockito.when(streamFactory.createOutputStreamForSegment(segment, config)).thenReturn(outputStream);
-=======
-        Mockito.when(streamFactory.createOutputStreamForSegment(eq(segment), any())).thenReturn(outputStream);
->>>>>>> c0b1b6f6
+        Mockito.when(streamFactory.createOutputStreamForSegment(eq(segment), any(), any())).thenReturn(outputStream);
         EventStreamWriter<String> writer = new EventStreamWriterImpl<>(stream,
                                                                        controller,
                                                                        streamFactory,
@@ -108,11 +104,7 @@
         Controller controller = Mockito.mock(Controller.class);
         Mockito.when(controller.getCurrentSegments(scope, streamName)).thenReturn(getSegmentsFuture(segment));
         SegmentOutputStream outputStream = Mockito.mock(SegmentOutputStream.class);
-<<<<<<< HEAD
-        Mockito.when(streamFactory.createOutputStreamForSegment(segment, config)).thenReturn(outputStream);
-=======
-        Mockito.when(streamFactory.createOutputStreamForSegment(eq(segment), any())).thenReturn(outputStream);
->>>>>>> c0b1b6f6
+        Mockito.when(streamFactory.createOutputStreamForSegment(eq(segment), any(), any())).thenReturn(outputStream);
         EventStreamWriter<String> writer = new EventStreamWriterImpl<>(stream,
                                                                        controller,
                                                                        streamFactory,
@@ -234,22 +226,17 @@
 
         FakeSegmentOutputStream outputStream1 = new FakeSegmentOutputStream(segment1);
         FakeSegmentOutputStream outputStream2 = new FakeSegmentOutputStream(segment2);
-<<<<<<< HEAD
-        Mockito.when(streamFactory.createOutputStreamForSegment(segment1, config)).thenReturn(outputStream1);
-        Mockito.when(streamFactory.createOutputStreamForSegment(segment2, config)).thenReturn(outputStream2);
-=======
 
         Mockito.when(streamFactory.createOutputStreamForSegment(eq(segment1),
-                ArgumentMatchers.<Consumer<Segment>>any())).thenAnswer(i -> {
+                ArgumentMatchers.<Consumer<Segment>>any(), config)).thenAnswer(i -> {
             outputStream1.callBackForSealed = i.getArgument(1);
             return outputStream1;
         });
         Mockito.when(streamFactory.createOutputStreamForSegment(eq(segment2),
-                ArgumentMatchers.<Consumer<Segment>>any())).thenAnswer(i -> {
+                ArgumentMatchers.<Consumer<Segment>>any(), config)).thenAnswer(i -> {
             outputStream2.callBackForSealed = i.getArgument(1);
             return outputStream2;
         });
->>>>>>> c0b1b6f6
 
         JavaSerializer<String> serializer = new JavaSerializer<>();
         Mockito.when(controller.getCurrentSegments(scope, streamName))
@@ -293,12 +280,12 @@
         FakeSegmentOutputStream outputStream1 = new FakeSegmentOutputStream(segment1);
         FakeSegmentOutputStream outputStream2 = new FakeSegmentOutputStream(segment2);
 
-        Mockito.when(streamFactory.createOutputStreamForSegment(eq(segment1), any()))
+        Mockito.when(streamFactory.createOutputStreamForSegment(eq(segment1), any(), any()))
                 .thenAnswer(i -> {
                     outputStream1.callBackForSealed = i.getArgument(1);
                     return outputStream1;
                 });
-        Mockito.when(streamFactory.createOutputStreamForSegment(eq(segment2), any()))
+        Mockito.when(streamFactory.createOutputStreamForSegment(eq(segment2), any(), any()))
                 .thenAnswer(i -> {
                     outputStream2.callBackForSealed = i.getArgument(1);
                     return outputStream2;
@@ -358,14 +345,9 @@
         FakeSegmentOutputStream bad = new FakeSegmentOutputStream(segment);
         Mockito.when(controller.createTransaction(stream, 0, 0, 0))
                .thenReturn(CompletableFuture.completedFuture(new TxnSegments(getSegments(segment), txid)));
-<<<<<<< HEAD
-        Mockito.when(streamFactory.createOutputStreamForTransaction(segment, txid, config)).thenReturn(outputStream);
-        Mockito.when(streamFactory.createOutputStreamForSegment(segment, config)).thenReturn(bad);
-=======
-        Mockito.when(streamFactory.createOutputStreamForTransaction(eq(segment), eq(txid), any()))
+        Mockito.when(streamFactory.createOutputStreamForTransaction(eq(segment), eq(txid), any(), any()))
                 .thenReturn(outputStream);
-        Mockito.when(streamFactory.createOutputStreamForSegment(eq(segment), any())).thenReturn(bad);
->>>>>>> c0b1b6f6
+        Mockito.when(streamFactory.createOutputStreamForSegment(eq(segment), any(), any())).thenReturn(bad);
 
         JavaSerializer<String> serializer = new JavaSerializer<>();
         @Cleanup
@@ -399,14 +381,9 @@
         FakeSegmentOutputStream bad = new FakeSegmentOutputStream(segment);
         Mockito.when(controller.createTransaction(stream, 0, 0, 0))
                .thenReturn(CompletableFuture.completedFuture(new TxnSegments(getSegments(segment), txid)));
-<<<<<<< HEAD
-        Mockito.when(streamFactory.createOutputStreamForTransaction(segment, txid, config)).thenReturn(outputStream);
-        Mockito.when(streamFactory.createOutputStreamForSegment(segment, config)).thenReturn(bad);
-=======
-        Mockito.when(streamFactory.createOutputStreamForTransaction(eq(segment), eq(txid), any()))
+        Mockito.when(streamFactory.createOutputStreamForTransaction(eq(segment), eq(txid), any(), any()))
                 .thenReturn(outputStream);
-        Mockito.when(streamFactory.createOutputStreamForSegment(eq(segment), any())).thenReturn(bad);
->>>>>>> c0b1b6f6
+        Mockito.when(streamFactory.createOutputStreamForSegment(eq(segment), any(), any())).thenReturn(bad);
 
         JavaSerializer<String> serializer = new JavaSerializer<>();
         @Cleanup
@@ -438,11 +415,7 @@
         Controller controller = Mockito.mock(Controller.class);
         FakeSegmentOutputStream outputStream = new FakeSegmentOutputStream(segment);
         Mockito.when(controller.getCurrentSegments(scope, streamName)).thenReturn(getSegmentsFuture(segment));
-<<<<<<< HEAD
-        Mockito.when(streamFactory.createOutputStreamForSegment(segment, config)).thenReturn(outputStream);
-=======
-        Mockito.when(streamFactory.createOutputStreamForSegment(eq(segment), any())).thenReturn(outputStream);
->>>>>>> c0b1b6f6
+        Mockito.when(streamFactory.createOutputStreamForSegment(eq(segment), any(), any())).thenReturn(outputStream);
 
         JavaSerializer<String> serializer = new JavaSerializer<>();
         @Cleanup
@@ -473,15 +446,11 @@
         Mockito.when(controller.getCurrentSegments(scope, streamName))
                .thenReturn(getSegmentsFuture(segment1));
         Mockito.when(controller.getSuccessors(segment1)).thenReturn(getReplacement(segment1, segment2));
-<<<<<<< HEAD
-        Mockito.when(streamFactory.createOutputStreamForSegment(segment1, config)).thenReturn(outputStream);
-=======
-        Mockito.when(streamFactory.createOutputStreamForSegment(eq(segment1), any()))
+        Mockito.when(streamFactory.createOutputStreamForSegment(eq(segment1), any(), any()))
                 .thenAnswer(i -> {
                     outputStream.callBackForSealed = i.getArgument(1);
                     return outputStream;
                 });
->>>>>>> c0b1b6f6
         JavaSerializer<String> serializer = new JavaSerializer<>();
         @Cleanup
         EventStreamWriter<String> writer = new EventStreamWriterImpl<>(stream,
@@ -494,13 +463,9 @@
         assertTrue(outputStream.getUnackedEventsOnSeal().size() > 0);
 
         MockSegmentIoStreams outputStream2 = new MockSegmentIoStreams(segment2);
-<<<<<<< HEAD
-        Mockito.when(streamFactory.createOutputStreamForSegment(segment2, config)).thenReturn(outputStream2);
-=======
-        Mockito.when(streamFactory.createOutputStreamForSegment(eq(segment2), any())).thenReturn(outputStream2);
+        Mockito.when(streamFactory.createOutputStreamForSegment(eq(segment2), any(), any())).thenReturn(outputStream2);
         outputStream.invokeSealedCallBack();
 
->>>>>>> c0b1b6f6
         writer.flush();
 
         Mockito.verify(controller, Mockito.times(1)).getCurrentSegments(any(), any());
@@ -523,7 +488,7 @@
         Mockito.when(controller.getCurrentSegments(scope, streamName))
                 .thenReturn(getSegmentsFuture(segment1));
         Mockito.when(controller.getSuccessors(segment1)).thenReturn(getReplacement(segment1, segment2));
-        Mockito.when(streamFactory.createOutputStreamForSegment(eq(segment1), any()))
+        Mockito.when(streamFactory.createOutputStreamForSegment(eq(segment1), any(), any()))
                 .thenAnswer(i -> {
                     outputStream.callBackForSealed = i.getArgument(1);
                     return outputStream;
@@ -540,7 +505,7 @@
         assertTrue(outputStream.getUnackedEventsOnSeal().size() > 0);
 
         MockSegmentIoStreams outputStream2 = new MockSegmentIoStreams(segment2);
-        Mockito.when(streamFactory.createOutputStreamForSegment(eq(segment2), any())).thenReturn(outputStream2);
+        Mockito.when(streamFactory.createOutputStreamForSegment(eq(segment2), any(), any())).thenReturn(outputStream2);
 
         Async.testBlocking(() -> {
             writer.flush(); // blocking on flush.
@@ -569,7 +534,7 @@
         Mockito.when(controller.getCurrentSegments(scope, streamName))
                 .thenReturn(getSegmentsFuture(segment1));
         Mockito.when(controller.getSuccessors(segment1)).thenReturn(getReplacement(segment1, segment2));
-        Mockito.when(streamFactory.createOutputStreamForSegment(eq(segment1), any()))
+        Mockito.when(streamFactory.createOutputStreamForSegment(eq(segment1), any(), any()))
                 .thenAnswer(i -> {
                     outputStream.callBackForSealed = i.getArgument(1);
                     return outputStream;
@@ -586,7 +551,7 @@
         assertTrue(outputStream.getUnackedEventsOnSeal().size() > 0);
 
         MockSegmentIoStreams outputStream2 = new MockSegmentIoStreams(segment2);
-        Mockito.when(streamFactory.createOutputStreamForSegment(eq(segment2), any())).thenReturn(outputStream2);
+        Mockito.when(streamFactory.createOutputStreamForSegment(eq(segment2), any(), any())).thenReturn(outputStream2);
 
         Async.testBlocking(() -> {
             writer.close(); // closed invokes flush internally; this call is blocking on flush.
@@ -617,15 +582,11 @@
         Mockito.when(controller.getCurrentSegments(scope, streamName))
                 .thenReturn(getSegmentsFuture(segment1));
         Mockito.when(controller.getSuccessors(segment1)).thenReturn(getReplacement(segment1, segment2));
-<<<<<<< HEAD
-        Mockito.when(streamFactory.createOutputStreamForSegment(segment1, config)).thenReturn(outputStream1);
-=======
-        Mockito.when(streamFactory.createOutputStreamForSegment(eq(segment1), any()))
+        Mockito.when(streamFactory.createOutputStreamForSegment(eq(segment1), any(), any()))
                 .thenAnswer(i -> {
                     outputStream1.callBackForSealed = i.getArgument(1);
                     return outputStream1;
                 });
->>>>>>> c0b1b6f6
         JavaSerializer<String> serializer = new JavaSerializer<>();
         @Cleanup
         EventStreamWriter<String> writer = new EventStreamWriterImpl<>(stream,
@@ -638,13 +599,9 @@
         assertTrue(outputStream1.getUnackedEventsOnSeal().size() > 0);
 
         MockSegmentIoStreams outputStream2 = new MockSegmentIoStreams(segment2);
-<<<<<<< HEAD
-        Mockito.when(streamFactory.createOutputStreamForSegment(segment2, config)).thenReturn(outputStream2);
-=======
-        Mockito.when(streamFactory.createOutputStreamForSegment(eq(segment2), any())).thenReturn(outputStream2);
+        Mockito.when(streamFactory.createOutputStreamForSegment(eq(segment2), any(), any())).thenReturn(outputStream2);
         outputStream1.invokeSealedCallBack();
 
->>>>>>> c0b1b6f6
         writer.close();
 
         Mockito.verify(controller, Mockito.times(1)).getCurrentSegments(any(), any());
@@ -672,28 +629,22 @@
                .thenReturn(getSegmentsFuture(segment1));
         Mockito.when(controller.getSuccessors(segment1)).thenReturn(getReplacement(segment1, segment2));
         Mockito.when(controller.getSuccessors(segment2)).thenReturn(getReplacement(segment2, segment3));
-<<<<<<< HEAD
-        
-        Mockito.when(streamFactory.createOutputStreamForSegment(segment1, config)).thenReturn(outputStream1);
-        Mockito.when(streamFactory.createOutputStreamForSegment(segment2, config)).thenReturn(outputStream2);
-        Mockito.when(streamFactory.createOutputStreamForSegment(segment3, config)).thenReturn(outputStream3);
-=======
-        Mockito.when(streamFactory.createOutputStreamForSegment(eq(segment1), any()))
+
+        Mockito.when(streamFactory.createOutputStreamForSegment(eq(segment1), any(), any()))
                 .thenAnswer(i -> {
                     outputStream1.callBackForSealed = i.getArgument(1);
                     return outputStream1;
                 });
-        Mockito.when(streamFactory.createOutputStreamForSegment(eq(segment2), any()))
+        Mockito.when(streamFactory.createOutputStreamForSegment(eq(segment2), any(), any()))
                 .thenAnswer(i -> {
                     outputStream2.callBackForSealed = i.getArgument(1);
                     return outputStream2;
                 });
-        Mockito.when(streamFactory.createOutputStreamForSegment(eq(segment3), any()))
+        Mockito.when(streamFactory.createOutputStreamForSegment(eq(segment3), any(), any()))
                 .thenAnswer(i -> {
                     outputStream3.callBackForSealed = i.getArgument(1);
                     return outputStream3;
                 });
->>>>>>> c0b1b6f6
         JavaSerializer<String> serializer = new JavaSerializer<>();
         @Cleanup
         EventStreamWriter<String> writer = new EventStreamWriterImpl<>(stream,
