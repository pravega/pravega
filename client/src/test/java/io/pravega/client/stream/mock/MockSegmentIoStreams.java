/**
 * Copyright (c) 2017 Dell Inc., or its subsidiaries. All Rights Reserved.
 *
 * Licensed under the Apache License, Version 2.0 (the "License");
 * you may not use this file except in compliance with the License.
 * You may obtain a copy of the License at
 *
 *     http://www.apache.org/licenses/LICENSE-2.0
 */
package io.pravega.client.stream.mock;

import com.google.common.base.Preconditions;
import io.pravega.client.batch.SegmentInfo;
import io.pravega.client.segment.impl.EndOfSegmentException;
import io.pravega.client.segment.impl.Segment;
import io.pravega.client.segment.impl.SegmentAttribute;
import io.pravega.client.segment.impl.SegmentInputStream;
import io.pravega.client.segment.impl.SegmentMetadataClient;
import io.pravega.client.segment.impl.SegmentOutputStream;
import io.pravega.client.segment.impl.SegmentSealedException;
import io.pravega.client.segment.impl.SegmentTruncatedException;
import io.pravega.client.stream.impl.PendingEvent;
import io.pravega.shared.protocol.netty.WireCommands;
import java.nio.ByteBuffer;
import java.util.ArrayList;
import java.util.Collections;
import java.util.List;
import java.util.concurrent.ConcurrentHashMap;
import java.util.concurrent.atomic.AtomicBoolean;
import javax.annotation.concurrent.GuardedBy;
import lombok.RequiredArgsConstructor;
import lombok.Synchronized;

@RequiredArgsConstructor
public class MockSegmentIoStreams implements SegmentOutputStream, SegmentInputStream, SegmentMetadataClient {

    private final Segment segment;
    @GuardedBy("$lock")
    private int readIndex; 
    @GuardedBy("$lock")
    private long readOffset = 0; 
    @GuardedBy("$lock")
    private int eventsWritten = 0;
    @GuardedBy("$lock")
    private long startingOffset = 0;
    @GuardedBy("$lock")
    private long writeOffset = 0;
    @GuardedBy("$lock")
    private final ArrayList<ByteBuffer> dataWritten = new ArrayList<>();
    @GuardedBy("$lock")
    private final ArrayList<Long> offsetList = new ArrayList<>();
    private final AtomicBoolean close = new AtomicBoolean();
    private final ConcurrentHashMap<SegmentAttribute, Long> attributes = new ConcurrentHashMap<>();
    
    @Override
    @Synchronized
    public void setOffset(long offset) {
        int index = offsetList.indexOf(offset);
        if (index < 0) {
            throw new IllegalArgumentException("There is not an entry at offset: " + offset);
        }
        readIndex = index;
        readOffset = offset;
    }

    @Override
    @Synchronized
    public long getOffset() {
        return readOffset;
    }

    @Override
    @Synchronized
    public long fetchCurrentSegmentLength(String delegationToken) {
        return writeOffset;
    }

    
    @Override
    public ByteBuffer read() throws EndOfSegmentException, SegmentTruncatedException {
        return read(Long.MAX_VALUE);
    }
    
    @Override
    @Synchronized
    public ByteBuffer read(long timeout) throws EndOfSegmentException, SegmentTruncatedException {
        if (readIndex >= eventsWritten) {
            throw new EndOfSegmentException();
        }
        if (readOffset < startingOffset) {
            throw new SegmentTruncatedException("Data below " + startingOffset + " has been truncated");
        }
        ByteBuffer buffer = dataWritten.get(readIndex);
        readIndex++;
        readOffset += buffer.remaining() + WireCommands.TYPE_PLUS_LENGTH_SIZE;
        return buffer.slice();
    }

    @Override
    @Synchronized
    public void write(PendingEvent event) {
        if (event.getExpectedOffset() == null || event.getExpectedOffset() == writeOffset) {
            dataWritten.add(event.getData().slice());
            offsetList.add(writeOffset);
            eventsWritten++;
            writeOffset += event.getData().remaining() + WireCommands.TYPE_PLUS_LENGTH_SIZE;
            event.getAckFuture().complete(true);
        } else {
            event.getAckFuture().complete(false);
        }
    }
    
    @Override
    public void close() {
        close.set(true);
    }

    @Override
    public void flush() throws SegmentSealedException {
        //Noting to do.
    }

    @Override
    public boolean canReadWithoutBlocking() {
        return true;
    }

    @Override
    public Segment getSegmentId() {
        return segment;
    }

    @Override
    public void fillBuffer() {
        //Noting to do.
    }

    @Override
    public List<PendingEvent> getUnackedEventsOnSeal() {
        return Collections.emptyList();
    }

    @Override
    public String getSegmentName() {
        return segment.getScopedName();
    }

    @Override
    public long fetchProperty(SegmentAttribute attribute) {
        Long result = attributes.get(attribute);
        return result == null ? SegmentAttribute.NULL_VALUE : result;
    }

    @Override
    public boolean compareAndSetAttribute(SegmentAttribute attribute, long expectedValue, long newValue, String delegationToken) {
        attributes.putIfAbsent(attribute, SegmentAttribute.NULL_VALUE);
        return attributes.replace(attribute, expectedValue, newValue);
    }

    public boolean isClosed() {
        return close.get();
    }

    @Override
    @Synchronized
<<<<<<< HEAD
    public SegmentInfo getSegmentInfo(String delegationToken) {
        return new SegmentInfo(segment, writeOffset, false, System.currentTimeMillis());
=======
    public SegmentInfo getSegmentInfo() {
        return new SegmentInfo(segment, startingOffset, writeOffset, false, System.currentTimeMillis());
    }

    @Override
    @Synchronized
    public void truncateSegment(Segment segment, long offset) {
        Preconditions.checkArgument(offset <= writeOffset);
        if (offset >= startingOffset) {
            startingOffset = offset;
        }
>>>>>>> 9ef729b3
    }

}<|MERGE_RESOLUTION|>--- conflicted
+++ resolved
@@ -71,7 +71,7 @@
 
     @Override
     @Synchronized
-    public long fetchCurrentSegmentLength(String delegationToken) {
+    public long fetchCurrentSegmentLength() {
         return writeOffset;
     }
 
@@ -152,7 +152,7 @@
     }
 
     @Override
-    public boolean compareAndSetAttribute(SegmentAttribute attribute, long expectedValue, long newValue, String delegationToken) {
+    public boolean compareAndSetAttribute(SegmentAttribute attribute, long expectedValue, long newValue) {
         attributes.putIfAbsent(attribute, SegmentAttribute.NULL_VALUE);
         return attributes.replace(attribute, expectedValue, newValue);
     }
@@ -163,10 +163,6 @@
 
     @Override
     @Synchronized
-<<<<<<< HEAD
-    public SegmentInfo getSegmentInfo(String delegationToken) {
-        return new SegmentInfo(segment, writeOffset, false, System.currentTimeMillis());
-=======
     public SegmentInfo getSegmentInfo() {
         return new SegmentInfo(segment, startingOffset, writeOffset, false, System.currentTimeMillis());
     }
@@ -178,7 +174,6 @@
         if (offset >= startingOffset) {
             startingOffset = offset;
         }
->>>>>>> 9ef729b3
     }
 
 }