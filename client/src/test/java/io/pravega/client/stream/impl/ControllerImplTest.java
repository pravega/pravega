--- conflicted
+++ resolved
@@ -12,11 +12,9 @@
 import com.google.common.collect.ImmutableSet;
 import io.grpc.Server;
 import io.grpc.Status;
-import io.grpc.netty.GrpcSslContexts;
 import io.grpc.netty.NettyChannelBuilder;
 import io.grpc.netty.NettyServerBuilder;
 import io.grpc.stub.StreamObserver;
-import io.pravega.client.ClientConfig;
 import io.pravega.client.segment.impl.Segment;
 import io.pravega.client.stream.ScalingPolicy;
 import io.pravega.client.stream.Stream;
@@ -57,7 +55,6 @@
 import io.pravega.shared.protocol.netty.PravegaNodeUri;
 import io.pravega.test.common.AssertExtensions;
 import io.pravega.test.common.TestUtils;
-import java.io.File;
 import java.io.IOException;
 import java.net.URI;
 import java.util.ArrayList;
@@ -76,8 +73,8 @@
 import java.util.concurrent.TimeUnit;
 import java.util.concurrent.atomic.AtomicBoolean;
 import java.util.concurrent.atomic.AtomicInteger;
+import lombok.val;
 import lombok.extern.slf4j.Slf4j;
-import lombok.val;
 import org.apache.commons.lang3.tuple.Pair;
 import org.junit.After;
 import org.junit.Before;
@@ -99,7 +96,6 @@
 
     @Rule
     public final Timeout globalTimeout = new Timeout(120, TimeUnit.SECONDS);
-    boolean testSecure;
 
     // Global variable to track number of attempts to verify retries.
     private final AtomicInteger retryAttempts = new AtomicInteger(0);
@@ -113,8 +109,6 @@
     // The controller RPC client.
     private ControllerImpl controllerClient = null;
     private ScheduledExecutorService executor;
-    private NettyServerBuilder serverBuilder;
-    private Credentials creds;
 
     @Before
     public void setup() throws IOException {
@@ -124,8 +118,7 @@
             @Override
             public void createStream(StreamConfig request,
                     StreamObserver<CreateStreamStatus> responseObserver) {
-                if (request.getStreamInfo().getStream().equals("stream1") ||
-                        request.getStreamInfo().getStream().equals("stream8")) {
+                if (request.getStreamInfo().getStream().equals("stream1")) {
                     responseObserver.onNext(CreateStreamStatus.newBuilder()
                                                     .setStatus(CreateStreamStatus.Status.SUCCESS)
                                                     .build());
@@ -185,39 +178,6 @@
 
             @Override
             public void updateStream(StreamConfig request,
-                    StreamObserver<UpdateStreamStatus> responseObserver) {
-                if (request.getStreamInfo().getStream().equals("stream1")) {
-                    responseObserver.onNext(UpdateStreamStatus.newBuilder()
-                                                    .setStatus(UpdateStreamStatus.Status.SUCCESS)
-                                                    .build());
-                    responseObserver.onCompleted();
-                } else if (request.getStreamInfo().getStream().equals("stream2")) {
-                    responseObserver.onNext(UpdateStreamStatus.newBuilder()
-                                                    .setStatus(UpdateStreamStatus.Status.FAILURE)
-                                                    .build());
-                    responseObserver.onCompleted();
-                } else if (request.getStreamInfo().getStream().equals("stream3")) {
-                    responseObserver.onNext(UpdateStreamStatus.newBuilder()
-                                                    .setStatus(UpdateStreamStatus.Status.SCOPE_NOT_FOUND)
-                                                    .build());
-                    responseObserver.onCompleted();
-                } else if (request.getStreamInfo().getStream().equals("stream4")) {
-                    responseObserver.onNext(UpdateStreamStatus.newBuilder()
-                                                    .setStatus(UpdateStreamStatus.Status.STREAM_NOT_FOUND)
-                                                    .build());
-                    responseObserver.onCompleted();
-                } else if (request.getStreamInfo().getStream().equals("stream5")) {
-                    responseObserver.onNext(UpdateStreamStatus.newBuilder()
-                            .setStatus(UpdateStreamStatus.Status.UNRECOGNIZED)
-                            .build());
-                    responseObserver.onCompleted();
-                } else {
-                    responseObserver.onError(Status.INTERNAL.withDescription("Server error").asRuntimeException());
-                }
-            }
-
-            @Override
-            public void truncateStream(Controller.StreamCut request,
                     StreamObserver<UpdateStreamStatus> responseObserver) {
                 if (request.getStreamInfo().getStream().equals("stream1")) {
                     responseObserver.onNext(UpdateStreamStatus.newBuilder()
@@ -321,20 +281,6 @@
                                                                                                      1.0))
                                                     .build());
                     responseObserver.onCompleted();
-                } else  if (request.getStream().equals("stream8")) {
-                    responseObserver.onNext(SegmentRanges.newBuilder()
-                                                         .addSegmentRanges(ModelHelper.createSegmentRange("scope1",
-                                                                 "stream8",
-                                                                 9,
-                                                                 0.0,
-                                                                 0.5))
-                                                         .addSegmentRanges(ModelHelper.createSegmentRange("scope1",
-                                                                 "stream8",
-                                                                 10,
-                                                                 0.5,
-                                                                 1.0))
-                                                         .build());
-                    responseObserver.onCompleted();
                 } else if (request.getStream().equals("streamparallel")) {
                     Exceptions.handleInterrupted(() -> Thread.sleep(500));
                     responseObserver.onNext(SegmentRanges.newBuilder()
@@ -360,21 +306,6 @@
                 if (request.getStreamInfo().getStream().equals("stream1")) {
                     SegmentId segment1 = ModelHelper.createSegmentId("scope1", "stream1", 0);
                     SegmentId segment2 = ModelHelper.createSegmentId("scope1", "stream1", 1);
-                    responseObserver.onNext(SegmentsAtTime.newBuilder()
-                                                          .addSegments(SegmentLocation.newBuilder()
-                                                                                      .setSegmentId(segment1)
-                                                                                      .setOffset(10)
-                                                                                      .build())
-                                                          .addSegments(SegmentLocation.newBuilder()
-                                                                                      .setSegmentId(segment2)
-                                                                                      .setOffset(20)
-                                                                                      .build())
-                                                          .build());
-                    responseObserver.onCompleted();
-                } else if (request.getStreamInfo().getStream().equals("stream8")) {
-                    SegmentId segment1 = ModelHelper.createSegmentId("scope1", "stream8", 0);
-                    SegmentId segment2 = ModelHelper.createSegmentId("scope1", "stream8", 1);
-                    SegmentId segment3 = ModelHelper.createSegmentId("scope1", "stream8", 2);
                     responseObserver.onNext(SegmentsAtTime.newBuilder()
                                                           .addSegments(SegmentLocation.newBuilder()
                                                                                       .setSegmentId(segment1)
@@ -419,35 +350,6 @@
                     }
                     responseObserver.onNext(builder.build());
                     responseObserver.onCompleted();
-                } else if (request.getStreamInfo().getStream().equals("stream8")) {
-                    Map<SegmentId, Pair<Double, Double>> result = new HashMap<>();
-                    if (request.getSegmentNumber() == 0) {
-                        result.put(ModelHelper.createSegmentId("scope1", "stream8", 3), Pair.of(0.0, 0.2));
-                        result.put(ModelHelper.createSegmentId("scope1", "stream8", 4), Pair.of(0.2, 0.33));
-                    } else if (request.getSegmentNumber() == 1) {
-                        result.put(ModelHelper.createSegmentId("scope1", "stream8", 5), Pair.of(0.33, 0.5));
-                        result.put(ModelHelper.createSegmentId("scope1", "stream8", 6), Pair.of(0.5, 0.66));
-                    } else if (request.getSegmentNumber() == 2) {
-                        result.put(ModelHelper.createSegmentId("scope1", "stream8", 7), Pair.of(0.66, 0.8));
-                        result.put(ModelHelper.createSegmentId("scope1", "stream8", 8), Pair.of(0.8, 1.0));
-                    } else if (request.getSegmentNumber() == 3 || request.getSegmentNumber() == 4 || request.getSegmentNumber() == 5) {
-                        result.put(ModelHelper.createSegmentId("scope1", "stream8", 9), Pair.of(0.0, 0.5));
-                    } else if (request.getSegmentNumber() == 6 || request.getSegmentNumber() == 7 || request.getSegmentNumber() == 8) {
-                        result.put(ModelHelper.createSegmentId("scope1", "stream8", 10), Pair.of(0.5, 1.0));
-                    }
-                    val builder = SuccessorResponse.newBuilder();
-                    for (Entry<SegmentId, Pair<Double, Double>> entry : result.entrySet()) {
-                        builder.addSegments(SuccessorResponse.SegmentEntry.newBuilder()
-                                                                          .setSegment(Controller.SegmentRange.newBuilder()
-                                                                                                             .setSegmentId(entry.getKey())
-                                                                                                             .setMinKey(entry.getValue().getLeft())
-                                                                                                             .setMaxKey(entry.getValue().getRight())
-                                                                                                             .build())
-                                                                          .addValue(10 * entry.getKey().getSegmentNumber())
-                                                                          .build());
-                    }
-                    responseObserver.onNext(builder.build());
-                    responseObserver.onCompleted();
                 } else {
                     responseObserver.onError(Status.INTERNAL.withDescription("Server error").asRuntimeException());
                 }
@@ -650,13 +552,6 @@
             }
 
             @Override
-            public void getDelegationToken(io.pravega.controller.stream.api.grpc.v1.Controller.StreamInfo request,
-                                           io.grpc.stub.StreamObserver<io.pravega.controller.stream.api.grpc.v1.Controller.DelegationToken> responseObserver) {
-                responseObserver.onNext(Controller.DelegationToken.newBuilder().setDelegationToken("token").build());
-                responseObserver.onCompleted();
-            }
-
-            @Override
             public void deleteScope(ScopeInfo request, StreamObserver<DeleteScopeStatus> responseObserver) {
                 if (request.getScope().equals("scope1")) {
                     responseObserver.onNext(DeleteScopeStatus.newBuilder().setStatus(
@@ -683,24 +578,13 @@
         };
 
         serverPort = TestUtils.getAvailableListenPort();
-        serverBuilder = NettyServerBuilder.forPort(serverPort)
-                                          .addService(testServerImpl);
-        if (testSecure) {
-         serverBuilder = serverBuilder.useTransportSecurity(new File("../config/cert.pem"),
-                 new File("../config/key.pem"));
-         creds = new DefaultCredentials("1111_aaaa", "admin");
-        }
-        testGRPCServer = serverBuilder
+        testGRPCServer = NettyServerBuilder.forPort(serverPort)
+                .addService(testServerImpl)
                 .build()
                 .start();
         executor = Executors.newSingleThreadScheduledExecutor();
-        controllerClient = new ControllerImpl( ControllerImplConfig.builder()
-                .clientConfig(
-                        ClientConfig.builder().controllerURI(URI.create((testSecure ? "tls://" : "tcp://") + "localhost:" + serverPort))
-                                    .credentials(new DefaultCredentials("1111_aaaa", "admin"))
-                                    .trustStore("../config/cert.pem")
-                                    .build())
-                .retryAttempts(1).build(), executor);
+        controllerClient = new ControllerImpl(URI.create("tcp://localhost:" + serverPort),
+                ControllerImplConfig.builder().retryAttempts(1).build(), executor);
     }
 
     @After
@@ -713,20 +597,9 @@
     public void testKeepAlive() throws IOException, ExecutionException, InterruptedException {
 
         // Verify that keep-alive timeout less than permissible by the server results in a failure.
-        NettyChannelBuilder builder = NettyChannelBuilder.forAddress("localhost", serverPort)
-                                                         .keepAliveTime(10, TimeUnit.SECONDS);
-        if (testSecure) {
-            builder = builder.sslContext(GrpcSslContexts.forClient().trustManager(new File("../config/cert.pem")).build());
-        } else {
-            builder = builder.usePlaintext(true);
-        }
-        final ControllerImpl controller = new ControllerImpl(builder,
-                ControllerImplConfig.builder().clientConfig(ClientConfig.builder()
-                                                                        .trustStore("../config/cert.pem")
-                                                                        .controllerURI(URI.create((testSecure ? "tls://" : "tcp://") + "localhost:" + serverPort))
-                                                                        .build())
-                                    .retryAttempts(1).build(),
-                this.executor);
+        final ControllerImpl controller = new ControllerImpl(NettyChannelBuilder.forAddress("localhost", serverPort)
+                .keepAliveTime(10, TimeUnit.SECONDS).usePlaintext(true),
+                ControllerImplConfig.builder().retryAttempts(1).build(), this.executor);
         CompletableFuture<Boolean> createStreamStatus = controller.createStream(StreamConfiguration.builder()
                 .streamName("streamdelayed")
                 .scope("scope1")
@@ -737,30 +610,14 @@
 
         // Verify that the same RPC with permissible keepalive time succeeds.
         int serverPort2 = TestUtils.getAvailableListenPort();
-        NettyServerBuilder testServerBuilder = NettyServerBuilder.forPort(serverPort2)
-                                                                 .addService(testServerImpl)
-                                                                 .permitKeepAliveTime(5, TimeUnit.SECONDS);
-
-        if (testSecure) {
-           testServerBuilder = testServerBuilder.useTransportSecurity(new File("../config/cert.pem"), new File("../config/key.pem"));
-        }
-
-        Server testServer = testServerBuilder.build()
+        Server testServer = NettyServerBuilder.forPort(serverPort2)
+                .addService(testServerImpl)
+                .permitKeepAliveTime(5, TimeUnit.SECONDS)
+                .build()
                 .start();
-
-        builder = NettyChannelBuilder.forAddress("localhost", serverPort2)
-                           .keepAliveTime(10, TimeUnit.SECONDS);
-        if (testSecure) {
-            builder = builder.sslContext(GrpcSslContexts.forClient().trustManager(new File("../config/cert.pem")).build());
-        } else {
-            builder = builder.usePlaintext(true);
-        }
-        final ControllerImpl controller1 = new ControllerImpl(builder,
-                ControllerImplConfig.builder().clientConfig(ClientConfig.builder()
-                                                                        .trustStore("../config/cert.pem")
-                                                                        .controllerURI(URI.create((testSecure ? "tls://" : "tcp://") + "localhost:" + serverPort))
-                                                                        .build())
-                                    .retryAttempts(1).build(), this.executor);
+        final ControllerImpl controller1 = new ControllerImpl(NettyChannelBuilder.forAddress("localhost", serverPort2)
+                .keepAliveTime(10, TimeUnit.SECONDS).usePlaintext(true),
+                ControllerImplConfig.builder().retryAttempts(1).build(), this.executor);
         createStreamStatus = controller1.createStream(StreamConfiguration.builder()
                 .streamName("streamdelayed")
                 .scope("scope1")
@@ -774,11 +631,8 @@
     public void testRetries() throws IOException, ExecutionException, InterruptedException {
 
         // Verify retries exhausted error after multiple attempts.
-        final ControllerImpl controller1 = new ControllerImpl( ControllerImplConfig.builder()
-                .clientConfig(ClientConfig.builder()
-                                          .controllerURI(URI.create((testSecure ? "tls://" : "tcp://") + "localhost:" + serverPort))
-                                          .trustStore("../config/cert.pem").build())
-                .retryAttempts(3).build(), this.executor);
+        final ControllerImpl controller1 = new ControllerImpl(URI.create("tcp://localhost:" + serverPort),
+                ControllerImplConfig.builder().retryAttempts(3).build(), this.executor);
         CompletableFuture<Boolean> createStreamStatus = controller1.createStream(StreamConfiguration.builder()
                 .streamName("streamretryfailure")
                 .scope("scope1")
@@ -799,11 +653,8 @@
 
         // The RPC should succeed when internal retry attempts is > 3 which is the hardcoded test value for success.
         this.retryAttempts.set(0);
-        final ControllerImpl controller2 = new ControllerImpl( ControllerImplConfig.builder()
-                .clientConfig(ClientConfig.builder()
-                                          .controllerURI(URI.create((testSecure ? "tls://" : "tcp://") + "localhost:" + serverPort))
-                                          .trustStore("../config/cert.pem").build())
-                .retryAttempts(4).build(), this.executor);
+        final ControllerImpl controller2 = new ControllerImpl(URI.create("tcp://localhost:" + serverPort),
+                ControllerImplConfig.builder().retryAttempts(4).build(), this.executor);
         createStreamStatus = controller2.createStream(StreamConfiguration.builder()
                 .streamName("streamretrysuccess")
                 .scope("scope1")
@@ -813,13 +664,6 @@
     }
 
     @Test
-    public void testGetDelegationToken() throws Exception {
-        CompletableFuture<String> delegationTokenFuture;
-        delegationTokenFuture = controllerClient.getOrRefreshDelegationTokenFor("stream1", "scope1");
-        assertEquals(delegationTokenFuture.get(), "token");
-    }
-
-        @Test
     public void testCreateStream() throws Exception {
         CompletableFuture<Boolean> createStreamStatus;
         createStreamStatus = controllerClient.createStream(StreamConfiguration.builder()
@@ -1038,19 +882,19 @@
     @Test
     public void testCreateTransaction() throws Exception {
         CompletableFuture<TxnSegments> transaction;
-        transaction = controllerClient.createTransaction(new StreamImpl("scope1", "stream1"), 0, 0);
+        transaction = controllerClient.createTransaction(new StreamImpl("scope1", "stream1"), 0, 0, 0);
         assertEquals(new UUID(11L, 22L), transaction.get().getTxnId());
         assertEquals(2, transaction.get().getSteamSegments().getSegments().size());
         assertEquals(new Segment("scope1", "stream1", 0), transaction.get().getSteamSegments().getSegmentForKey(.2));
         assertEquals(new Segment("scope1", "stream1", 1), transaction.get().getSteamSegments().getSegmentForKey(.8));
         
-        transaction = controllerClient.createTransaction(new StreamImpl("scope1", "stream2"), 0, 0);
+        transaction = controllerClient.createTransaction(new StreamImpl("scope1", "stream2"), 0, 0, 0);
         assertEquals(new UUID(33L, 44L), transaction.get().getTxnId());
         assertEquals(1, transaction.get().getSteamSegments().getSegments().size());
         assertEquals(new Segment("scope1", "stream2", 0), transaction.get().getSteamSegments().getSegmentForKey(.2));
         assertEquals(new Segment("scope1", "stream2", 0), transaction.get().getSteamSegments().getSegmentForKey(.8));
         
-        transaction = controllerClient.createTransaction(new StreamImpl("scope1", "stream3"), 0,  0);
+        transaction = controllerClient.createTransaction(new StreamImpl("scope1", "stream3"), 0, 0, 0);
         AssertExtensions.assertThrows("Should throw Exception", transaction, throwable -> true);
     }
 
@@ -1245,151 +1089,12 @@
         Map<Segment, Long> segments = new HashMap<>();
         segments.put(new Segment(scope, stream, 0), 4L);
         segments.put(new Segment(scope, stream, 1), 6L);
-<<<<<<< HEAD
-        StreamCutImpl cut = new StreamCutImpl(s, segments);
-        Set<Segment> successors = controllerClient.getSuccessors(cut).get();
-=======
-        StreamCut cut = new StreamCutImpl(s, segments);
+    	StreamCut cut = new StreamCutImpl(s, segments);
         Set<Segment> successors = controllerClient.getSuccessors(cut).get().getSegments();
->>>>>>> 3803f195
         assertEquals(ImmutableSet.of(new Segment(scope, stream, 0), new Segment(scope, stream, 1),
                                      new Segment(scope, stream, 2), new Segment(scope, stream, 3),
                                      new Segment(scope, stream, 4), new Segment(scope, stream, 5),
                                      new Segment(scope, stream, 6), new Segment(scope, stream, 7)),
                      successors);
     }
-
-    @Test
-    public void testGetSegmentsWithValidStreamCuts() throws Exception {
-        String scope = "scope1";
-        String stream = "stream1";
-        Stream s = new StreamImpl(scope, stream);
-
-        Map<Segment, Long> startSegments = new HashMap<>();
-        startSegments.put(new Segment(scope, stream, 0), 4L);
-        startSegments.put(new Segment(scope, stream, 1), 6L);
-        StreamCut cut = new StreamCutImpl(s, startSegments);
-
-        Map<Segment, Long> endSegments = new HashMap<>();
-        endSegments.put(new Segment(scope, stream, 6), 10L);
-        endSegments.put(new Segment(scope, stream, 7), 10L);
-        StreamCut endSC = new StreamCutImpl(s, endSegments);
-
-        Set<Segment> result = controllerClient.getSegments(cut, endSC).get().getSegments();
-        assertEquals(ImmutableSet.of(new Segment(scope, stream, 0), new Segment(scope, stream, 1),
-                new Segment(scope, stream, 2), new Segment(scope, stream, 3),
-                new Segment(scope, stream, 4), new Segment(scope, stream, 5),
-                new Segment(scope, stream, 6), new Segment(scope, stream, 7)),
-                result);
-    }
-
-    @Test(expected = IllegalArgumentException.class)
-    public void testGetSegmentsWithOverlappingStreamCuts() throws Exception {
-        String scope = "scope1";
-        String stream = "stream1";
-        Stream s = new StreamImpl(scope, stream);
-
-        Map<Segment, Long> startSegments = new HashMap<>();
-        startSegments.put(new Segment(scope, stream, 3), 4L);
-        startSegments.put(new Segment(scope, stream, 2), 4L);
-        startSegments.put(new Segment(scope, stream, 1), 6L);
-        StreamCut cut = new StreamCutImpl(s, startSegments);
-
-        Map<Segment, Long> endSegments = new HashMap<>();
-        endSegments.put(new Segment(scope, stream, 0), 10L);
-        endSegments.put(new Segment(scope, stream, 7), 10L);
-        StreamCut endSC = new StreamCutImpl(s, endSegments);
-
-        controllerClient.getSegments(cut, endSC).get().getSegments();
-    }
-
-    @Test(expected = IllegalArgumentException.class)
-    public void testGetSegmentsWithPartialOverlapStreamCuts() throws Exception {
-        String scope = "scope1";
-        String stream = "stream1";
-        Stream s = new StreamImpl(scope, stream);
-
-        Map<Segment, Long> startSegments = new HashMap<>();
-        startSegments.put(new Segment(scope, stream, 0), 4L);
-        startSegments.put(new Segment(scope, stream, 7), 6L);
-        StreamCut cut = new StreamCutImpl(s, startSegments);
-
-        Map<Segment, Long> endSegments = new HashMap<>();
-        endSegments.put(new Segment(scope, stream, 5), 10L);
-        endSegments.put(new Segment(scope, stream, 4), 10L);
-        endSegments.put(new Segment(scope, stream, 6), 10L);
-        StreamCut endSC = new StreamCutImpl(s, endSegments);
-
-        controllerClient.getSegments(cut, endSC).get().getSegments();
-    }
-
-    /*
-     Segment mapping of stream8 used for the below tests.
-
-     +-------+------+-------
-     |       |   8  |
-     |   2   +------|
-     |       |   7  |   10
-     +-------+ -----|
-     |       |   6  |
-     |  1    +------+-------
-     |       |   5  |
-     +-------+------|
-     |       |   4  |   9
-     |  0    +------|
-     |       |   3  |
-     +-------+------+--------
-     */
-    @Test
-    public void testGetSegmentsWithValidStreamCut() throws Exception {
-        String scope = "scope1";
-        String stream = "stream8";
-        Stream s = new StreamImpl(scope, stream);
-
-        Map<Segment, Long> startSegments = new HashMap<>();
-        startSegments.put(new Segment(scope, stream, 0), 4L);
-        startSegments.put(new Segment(scope, stream, 1), 6L);
-        startSegments.put(new Segment(scope, stream, 7), 6L);
-        startSegments.put(new Segment(scope, stream, 8), 6L);
-        StreamCut cut = new StreamCutImpl(s, startSegments);
-
-        Map<Segment, Long> endSegments = new HashMap<>();
-        endSegments.put(new Segment(scope, stream, 3), 10L);
-        endSegments.put(new Segment(scope, stream, 4), 10L);
-        endSegments.put(new Segment(scope, stream, 5), 10L);
-        endSegments.put(new Segment(scope, stream, 10), 10L);
-        StreamCut endSC = new StreamCutImpl(s, endSegments);
-
-        Set<Segment> segments = controllerClient.getSegments(cut, endSC).get().getSegments();
-        assertEquals(ImmutableSet.of(new Segment(scope, stream, 0), new Segment(scope, stream, 1),
-                new Segment(scope, stream, 8), new Segment(scope, stream, 7),
-                new Segment(scope, stream, 3), new Segment(scope, stream, 4),
-                new Segment(scope, stream, 5), new Segment(scope, stream, 10),
-                new Segment(scope, stream, 6)),
-                segments);
-    }
-
-    @Test(expected = IllegalArgumentException.class)
-    public void testGetSegmentsWithPartialOverlapStreamCut() throws Exception {
-        String scope = "scope1";
-        String stream = "stream8";
-        Stream s = new StreamImpl(scope, stream);
-
-        Map<Segment, Long> startSegments = new HashMap<>();
-        startSegments.put(new Segment(scope, stream, 0), 4L);
-        startSegments.put(new Segment(scope, stream, 5), 6L);
-        startSegments.put(new Segment(scope, stream, 6), 6L);
-        startSegments.put(new Segment(scope, stream, 2), 6L);
-        StreamCut cut = new StreamCutImpl(s, startSegments);
-
-        Map<Segment, Long> endSegments = new HashMap<>();
-        endSegments.put(new Segment(scope, stream, 8), 10L);
-        endSegments.put(new Segment(scope, stream, 7), 10L);
-        endSegments.put(new Segment(scope, stream, 1), 10L);
-        endSegments.put(new Segment(scope, stream, 3), 10L);
-        endSegments.put(new Segment(scope, stream, 4), 10L);
-        StreamCut endSC = new StreamCutImpl(s, endSegments);
-
-        controllerClient.getSegments(cut, endSC).get().getSegments();
-    }
 }