/**
 * Copyright (c) 2017 Dell Inc., or its subsidiaries. All Rights Reserved.
 *
 * Licensed under the Apache License, Version 2.0 (the "License");
 * you may not use this file except in compliance with the License.
 * You may obtain a copy of the License at
 *
 *     http://www.apache.org/licenses/LICENSE-2.0
 */
package io.pravega.client.stream.impl;

import static io.pravega.client.stream.impl.ReaderGroupImpl.getEndSegmentsForStreams;
import static io.pravega.test.common.AssertExtensions.assertThrows;
import static org.junit.Assert.assertEquals;
import static org.junit.Assert.assertFalse;
import static org.junit.Assert.assertNotNull;
import static org.junit.Assert.assertNull;
import static org.junit.Assert.assertTrue;
import static org.mockito.ArgumentMatchers.any;
import static org.mockito.ArgumentMatchers.anyLong;
import static org.mockito.ArgumentMatchers.eq;

import java.nio.ByteBuffer;
import java.util.Collections;
import java.util.List;
import java.util.Map;
import java.util.concurrent.CompletableFuture;
import java.util.concurrent.atomic.AtomicLong;
import java.util.function.Consumer;

import org.junit.Assert;
import org.junit.Test;
import org.mockito.InOrder;
import org.mockito.Mockito;

import com.google.common.collect.ImmutableList;
import com.google.common.collect.ImmutableMap;
import com.google.common.collect.ImmutableSet;

import io.pravega.client.admin.impl.ReaderGroupManagerImpl.ReaderGroupStateInitSerializer;
import io.pravega.client.admin.impl.ReaderGroupManagerImpl.ReaderGroupStateUpdatesSerializer;
import io.pravega.client.netty.impl.ConnectionFactory;
import io.pravega.client.security.auth.DelegationTokenProxyImpl;
import io.pravega.client.segment.impl.EndOfSegmentException;
import io.pravega.client.segment.impl.EventSegmentReader;
import io.pravega.client.segment.impl.NoSuchEventException;
import io.pravega.client.segment.impl.NoSuchSegmentException;
import io.pravega.client.segment.impl.Segment;
import io.pravega.client.segment.impl.SegmentInputStreamFactory;
import io.pravega.client.segment.impl.SegmentMetadataClient;
import io.pravega.client.segment.impl.SegmentMetadataClientFactory;
import io.pravega.client.segment.impl.SegmentOutputStream;
import io.pravega.client.segment.impl.SegmentSealedException;
import io.pravega.client.segment.impl.SegmentTruncatedException;
import io.pravega.client.state.RevisionedStreamClient;
import io.pravega.client.state.StateSynchronizer;
import io.pravega.client.state.SynchronizerConfig;
import io.pravega.client.stream.EventRead;
import io.pravega.client.stream.EventWriterConfig;
import io.pravega.client.stream.ReaderConfig;
import io.pravega.client.stream.ReaderGroupConfig;
import io.pravega.client.stream.ReaderNotInReaderGroupException;
import io.pravega.client.stream.ReinitializationRequiredException;
import io.pravega.client.stream.ScalingPolicy;
import io.pravega.client.stream.Stream;
import io.pravega.client.stream.StreamConfiguration;
import io.pravega.client.stream.TimeWindow;
import io.pravega.client.stream.TruncatedDataException;
import io.pravega.client.stream.mock.MockClientFactory;
import io.pravega.client.stream.mock.MockConnectionFactoryImpl;
import io.pravega.client.stream.mock.MockController;
import io.pravega.client.stream.mock.MockSegmentStreamFactory;
import io.pravega.client.watermark.WatermarkSerializer;
import io.pravega.shared.NameUtils;
import io.pravega.shared.protocol.netty.PravegaNodeUri;
import io.pravega.shared.watermarks.Watermark;
import io.pravega.test.common.AssertExtensions;
import io.pravega.test.common.InlineExecutor;
import lombok.Cleanup;
import lombok.val;

public class EventStreamReaderTest {
    private final Consumer<Segment> segmentSealedCallback = segment -> { };
    private final EventWriterConfig writerConfig = EventWriterConfig.builder().build();

    @Test(timeout = 10000)
    public void testEndOfSegmentWithoutSuccessors() throws SegmentSealedException, ReaderNotInReaderGroupException {
        AtomicLong clock = new AtomicLong();
        MockSegmentStreamFactory segmentStreamFactory = new MockSegmentStreamFactory();
        Orderer orderer = new Orderer();
        ReaderGroupStateManager groupState = Mockito.mock(ReaderGroupStateManager.class);

        EventStreamReaderImpl<byte[]> reader = new EventStreamReaderImpl<>(segmentStreamFactory, segmentStreamFactory,
                                                                           new ByteArraySerializer(), groupState,
                                                                           orderer, clock::get,
                                                                           ReaderConfig.builder().build(),
<<<<<<< HEAD
                                                                           Mockito.mock(Controller.class));
=======
                                                                           createWatermarkReaders());
>>>>>>> 56b41fd1
        Segment segment = Segment.fromScopedName("Foo/Bar/0");
        Mockito.when(groupState.acquireNewSegmentsIfNeeded(eq(0L), any()))
               .thenReturn(ImmutableMap.of(new SegmentWithRange(segment, 0, 1), 0L))
               .thenReturn(Collections.emptyMap());
        Mockito.when(groupState.getEndOffsetForSegment(any(Segment.class))).thenReturn(Long.MAX_VALUE);
        SegmentOutputStream stream = segmentStreamFactory.createOutputStreamForSegment(segment, segmentSealedCallback, writerConfig, "");
        ByteBuffer buffer = writeInt(stream, 1);
        EventRead<byte[]> read = reader.readNextEvent(0);
        byte[] event = read.getEvent();
        assertEquals(buffer, ByteBuffer.wrap(event));
        read = reader.readNextEvent(0);
        assertNull(read.getEvent());
        read = reader.readNextEvent(0);
        assertNull(read.getEvent());
        assertEquals(0, reader.getReaders().size());
        reader.close();
    }

    @SuppressWarnings("unchecked")
    @Test(timeout = 10000)
    public void testReadWithEndOfSegmentException() throws Exception {
        AtomicLong clock = new AtomicLong();
        MockSegmentStreamFactory segmentStreamFactory = new MockSegmentStreamFactory();

        //Prep the mocks.
        ReaderGroupStateManager groupState = Mockito.mock(ReaderGroupStateManager.class);

        //Mock for the two SegmentInputStreams.
        Segment segment = Segment.fromScopedName("Foo/Bar/0");
        EventSegmentReader segmentInputStream1 = Mockito.mock(EventSegmentReader.class);
        Mockito.when(segmentInputStream1.read(anyLong())).thenThrow(new EndOfSegmentException(EndOfSegmentException.ErrorType.END_OFFSET_REACHED));
        Mockito.when(segmentInputStream1.getSegmentId()).thenReturn(segment);

        EventSegmentReader segmentInputStream2 = Mockito.mock(EventSegmentReader.class);
        SegmentOutputStream stream = segmentStreamFactory.createOutputStreamForSegment(segment, segmentSealedCallback, writerConfig, "");
        ByteBuffer buffer = writeInt(stream, 1);
        Mockito.when(segmentInputStream2.read(anyLong())).thenReturn(buffer);
        Mockito.when(segmentInputStream2.getSegmentId()).thenReturn(Segment.fromScopedName("Foo/test/0"));
        Mockito.when(segmentInputStream2.getOffset()).thenReturn(10L);

        SegmentInputStreamFactory inputStreamFactory = Mockito.mock(SegmentInputStreamFactory.class);
        Mockito.when(inputStreamFactory.createEventReaderForSegment(any(Segment.class), anyLong())).thenReturn(segmentInputStream1);
        //Mock Orderer
        Orderer orderer = Mockito.mock(Orderer.class);
        Mockito.when(orderer.nextSegment(any(List.class))).thenReturn(segmentInputStream1).thenReturn(segmentInputStream2);

        @Cleanup
        EventStreamReaderImpl<byte[]> reader = new EventStreamReaderImpl<>(inputStreamFactory, segmentStreamFactory,
                new ByteArraySerializer(), groupState,
                orderer, clock::get,
<<<<<<< HEAD
                ReaderConfig.builder().build(), Mockito.mock(Controller.class));
=======
                ReaderConfig.builder().build(), createWatermarkReaders());
>>>>>>> 56b41fd1

        InOrder inOrder = Mockito.inOrder(segmentInputStream1, groupState);
        EventRead<byte[]> event = reader.readNextEvent(100L);
        assertNotNull(event.getEvent());
        //Validate that segmentInputStream1.close() is invoked on reaching endOffset.
        Mockito.verify(segmentInputStream1, Mockito.times(1)).close();
        
        SegmentWithRange segmentWithRange = new SegmentWithRange(segment, 0, 1);
        // Verify groupstate is not updated before the checkpoint, but is after.
        inOrder.verify(groupState, Mockito.times(0)).handleEndOfSegment(segmentWithRange);
        Mockito.when(groupState.getCheckpoint()).thenReturn("checkpoint").thenReturn(null);
        assertEquals("checkpoint", reader.readNextEvent(0).getCheckpointName());
        inOrder.verify(groupState).getCheckpoint();
        // Verify groupstate is not updated before the checkpoint, but is after.
        inOrder.verify(groupState, Mockito.times(0)).handleEndOfSegment(segmentWithRange);
        event = reader.readNextEvent(0);
        assertFalse(event.isCheckpoint());
        // Now it is called.
        inOrder.verify(groupState, Mockito.times(1)).handleEndOfSegment(segmentWithRange);
        
    }

    @SuppressWarnings("unchecked")
    @Test(timeout = 10000)
    public void testReadWithSegmentTruncatedException() throws Exception {
        AtomicLong clock = new AtomicLong();
        MockSegmentStreamFactory segmentStreamFactory = new MockSegmentStreamFactory();

        //Prep the mocks.
        ReaderGroupStateManager groupState = Mockito.mock(ReaderGroupStateManager.class);

        //Mock for the two SegmentInputStreams.
        Segment segment = Segment.fromScopedName("Foo/Bar/0");
        EventSegmentReader segmentInputStream1 = Mockito.mock(EventSegmentReader.class);
        Mockito.when(segmentInputStream1.read(anyLong())).thenThrow(new SegmentTruncatedException());
        Mockito.when(segmentInputStream1.getSegmentId()).thenReturn(segment);

        EventSegmentReader segmentInputStream2 = Mockito.mock(EventSegmentReader.class);
        SegmentOutputStream stream = segmentStreamFactory.createOutputStreamForSegment(segment, segmentSealedCallback, writerConfig, "");
        ByteBuffer buffer = writeInt(stream, 1);
        Mockito.when(segmentInputStream2.read(anyLong())).thenReturn(buffer);
        Mockito.when(segmentInputStream2.getSegmentId()).thenReturn(Segment.fromScopedName("Foo/test/0"));
        Mockito.when(segmentInputStream2.getOffset()).thenReturn(10L);

        SegmentInputStreamFactory inputStreamFactory = Mockito.mock(SegmentInputStreamFactory.class);
        Mockito.when(inputStreamFactory.createEventReaderForSegment(any(Segment.class), anyLong())).thenReturn(segmentInputStream1);
        //Mock Orderer
        Orderer orderer = Mockito.mock(Orderer.class);
        Mockito.when(orderer.nextSegment(any(List.class))).thenReturn(segmentInputStream1).thenReturn(segmentInputStream2);

        @Cleanup
        EventStreamReaderImpl<byte[]> reader = new EventStreamReaderImpl<>(inputStreamFactory, segmentStreamFactory,
                new ByteArraySerializer(), groupState,
                orderer, clock::get,
<<<<<<< HEAD
                ReaderConfig.builder().build(), Mockito.mock(Controller.class));
=======
                ReaderConfig.builder().build(), createWatermarkReaders());
>>>>>>> 56b41fd1

        assertThrows(TruncatedDataException.class, () -> reader.readNextEvent(100L));
        //Validate that groupState.getOrRefreshDelegationTokenFor method is invoked.
        Mockito.verify(groupState, Mockito.times(1)).getOrRefreshDelegationTokenFor(segment);
    }

    @Test(timeout = 10000)
    public void testRead() throws SegmentSealedException, ReaderNotInReaderGroupException {
        AtomicLong clock = new AtomicLong();
        MockSegmentStreamFactory segmentStreamFactory = new MockSegmentStreamFactory();
        Orderer orderer = new Orderer();
        ReaderGroupStateManager groupState = Mockito.mock(ReaderGroupStateManager.class);
        EventStreamReaderImpl<byte[]> reader = new EventStreamReaderImpl<>(segmentStreamFactory, segmentStreamFactory,
                                                                           new ByteArraySerializer(), groupState,
                                                                           orderer, clock::get,
                                                                           ReaderConfig.builder().build(),
<<<<<<< HEAD
                                                                           Mockito.mock(Controller.class));
        Segment segment = Segment.fromScopedName("Foo/Bar/0");
        Mockito.when(groupState.acquireNewSegmentsIfNeeded(0L)).thenReturn(ImmutableMap.of(segment, 0L)).thenReturn(Collections.emptyMap());
=======
                                                                           createWatermarkReaders());
        SegmentWithRange segment = new SegmentWithRange(Segment.fromScopedName("Foo/Bar/0"), 0, 1);
        Mockito.when(groupState.acquireNewSegmentsIfNeeded(eq(0L), any())).thenReturn(ImmutableMap.of(segment, 0L)).thenReturn(Collections.emptyMap());
>>>>>>> 56b41fd1
        Mockito.when(groupState.getEndOffsetForSegment(any(Segment.class))).thenReturn(Long.MAX_VALUE);
        SegmentOutputStream stream = segmentStreamFactory.createOutputStreamForSegment(segment.getSegment(), segmentSealedCallback, writerConfig, "");
        ByteBuffer buffer1 = writeInt(stream, 1);
        ByteBuffer buffer2 = writeInt(stream, 2);
        ByteBuffer buffer3 = writeInt(stream, 3);
        assertEquals(buffer1, ByteBuffer.wrap(reader.readNextEvent(0).getEvent()));
        assertEquals(buffer2, ByteBuffer.wrap(reader.readNextEvent(0).getEvent()));
        assertEquals(buffer3, ByteBuffer.wrap(reader.readNextEvent(0).getEvent()));
        assertNull(reader.readNextEvent(0).getEvent());
        reader.close();
    }

    @Test(timeout = 10000)
    public void testReleaseSegment() throws SegmentSealedException, ReaderNotInReaderGroupException {
        AtomicLong clock = new AtomicLong();
        MockSegmentStreamFactory segmentStreamFactory = new MockSegmentStreamFactory();
        Orderer orderer = new Orderer();
        ReaderGroupStateManager groupState = Mockito.mock(ReaderGroupStateManager.class);
        EventStreamReaderImpl<byte[]> reader = new EventStreamReaderImpl<>(segmentStreamFactory, segmentStreamFactory,
                                                                           new ByteArraySerializer(), groupState,
                                                                           orderer, clock::get,
<<<<<<< HEAD
                                                                           ReaderConfig.builder().build(), Mockito.mock(Controller.class));
=======
                                                                           ReaderConfig.builder().build(),
                                                                           createWatermarkReaders());
>>>>>>> 56b41fd1
        Segment segment1 = Segment.fromScopedName("Foo/Bar/0");
        Segment segment2 = Segment.fromScopedName("Foo/Bar/1");
        Mockito.when(groupState.acquireNewSegmentsIfNeeded(eq(0L), any()))
               .thenReturn(ImmutableMap.of(new SegmentWithRange(segment1, 0, 0.5), 0L, new SegmentWithRange(segment2, 0, 0.5), 0L))
               .thenReturn(Collections.emptyMap());
        Mockito.when(groupState.getEndOffsetForSegment(any(Segment.class))).thenReturn(Long.MAX_VALUE);
        SegmentOutputStream stream1 = segmentStreamFactory.createOutputStreamForSegment(segment1, segmentSealedCallback, writerConfig, "");
        SegmentOutputStream stream2 = segmentStreamFactory.createOutputStreamForSegment(segment2, segmentSealedCallback, writerConfig, "");
        writeInt(stream1, 1);
        writeInt(stream2, 2);
        reader.readNextEvent(0);
        List<EventSegmentReader> readers = reader.getReaders();
        assertEquals(2, readers.size());
        Assert.assertEquals(segment1, readers.get(0).getSegmentId());
        Assert.assertEquals(segment2, readers.get(1).getSegmentId());

        //Checkpoint is required to release a segment.
        Mockito.when(groupState.getCheckpoint()).thenReturn("checkpoint");
        assertTrue(reader.readNextEvent(0).isCheckpoint());
        Mockito.when(groupState.getCheckpoint()).thenReturn(null);
        Mockito.when(groupState.findSegmentToReleaseIfRequired()).thenReturn(segment2);
        Mockito.when(groupState.releaseSegment(Mockito.eq(segment2), anyLong(), anyLong(), any())).thenReturn(true);
        assertFalse(reader.readNextEvent(0).isCheckpoint());
        Mockito.verify(groupState).releaseSegment(Mockito.eq(segment2), anyLong(), anyLong(), any());
        readers = reader.getReaders();
        assertEquals(1, readers.size());
        Assert.assertEquals(segment1, readers.get(0).getSegmentId());
        reader.close();
    }

    private ByteBuffer writeInt(SegmentOutputStream stream, int value) throws SegmentSealedException {
        ByteBuffer buffer = ByteBuffer.allocate(4).putInt(value);
        buffer.flip();
        stream.write(PendingEvent.withHeader(null, buffer, new CompletableFuture<Void>()));
        return buffer;
    }

    @SuppressWarnings("unused")
    @Test(timeout = 10000)
    public void testAcquireSegment() throws SegmentSealedException, ReaderNotInReaderGroupException {
        AtomicLong clock = new AtomicLong();
        MockSegmentStreamFactory segmentStreamFactory = new MockSegmentStreamFactory();
        Orderer orderer = new Orderer();
        ReaderGroupStateManager groupState = Mockito.mock(ReaderGroupStateManager.class);
        EventStreamReaderImpl<byte[]> reader = new EventStreamReaderImpl<>(segmentStreamFactory, segmentStreamFactory,
                                                                           new ByteArraySerializer(), groupState,
                                                                           orderer, clock::get,
<<<<<<< HEAD
                                                                           ReaderConfig.builder().build(), Mockito.mock(Controller.class));
=======
                                                                           ReaderConfig.builder().build(),
                                                                           createWatermarkReaders());
>>>>>>> 56b41fd1
        Segment segment1 = Segment.fromScopedName("Foo/Bar/0");
        Segment segment2 = Segment.fromScopedName("Foo/Bar/1");
        Mockito.when(groupState.acquireNewSegmentsIfNeeded(eq(0L), any()))
               .thenReturn(ImmutableMap.of(new SegmentWithRange(segment1, 0, 0.5), 0L))
               .thenReturn(ImmutableMap.of(new SegmentWithRange(segment2, 0.5, 1.0), 0L))
               .thenReturn(Collections.emptyMap());
        Mockito.when(groupState.getEndOffsetForSegment(any(Segment.class))).thenReturn(Long.MAX_VALUE);
        SegmentOutputStream stream1 = segmentStreamFactory.createOutputStreamForSegment(segment1, segmentSealedCallback, writerConfig, "");
        SegmentOutputStream stream2 = segmentStreamFactory.createOutputStreamForSegment(segment2, segmentSealedCallback, writerConfig, "");
        writeInt(stream1, 1);
        writeInt(stream1, 2);
        writeInt(stream2, 3);
        writeInt(stream2, 4);
        reader.readNextEvent(0);
        List<EventSegmentReader> readers = reader.getReaders();
        assertEquals(1, readers.size());
        Assert.assertEquals(segment1, readers.get(0).getSegmentId());

        reader.readNextEvent(0);
        readers = reader.getReaders();
        assertEquals(2, readers.size());
        Assert.assertEquals(segment1, readers.get(0).getSegmentId());
        Assert.assertEquals(segment2, readers.get(1).getSegmentId());
        reader.close();
    }
    
    @Test
    public void testEventPointer() throws SegmentSealedException, NoSuchEventException, ReaderNotInReaderGroupException {
        AtomicLong clock = new AtomicLong();
        MockSegmentStreamFactory segmentStreamFactory = new MockSegmentStreamFactory();
        Orderer orderer = new Orderer();
        ReaderGroupStateManager groupState = Mockito.mock(ReaderGroupStateManager.class);
        EventStreamReaderImpl<byte[]> reader = new EventStreamReaderImpl<>(segmentStreamFactory, segmentStreamFactory,
                                                                           new ByteArraySerializer(), groupState,
                                                                           orderer, clock::get,
<<<<<<< HEAD
                                                                           ReaderConfig.builder().build(), Mockito.mock(Controller.class));
=======
                                                                           ReaderConfig.builder().build(),
                                                                           createWatermarkReaders());
>>>>>>> 56b41fd1
        Segment segment = Segment.fromScopedName("Foo/Bar/0");
        Mockito.when(groupState.acquireNewSegmentsIfNeeded(eq(0L), any()))
               .thenReturn(ImmutableMap.of(new SegmentWithRange(segment, 0, 1), 0L))
               .thenReturn(Collections.emptyMap());
        Mockito.when(groupState.getEndOffsetForSegment(any(Segment.class))).thenReturn(Long.MAX_VALUE);
        SegmentOutputStream stream = segmentStreamFactory.createOutputStreamForSegment(segment, segmentSealedCallback,
                writerConfig, "");
        ByteBuffer buffer1 = writeInt(stream, 1);
        ByteBuffer buffer2 = writeInt(stream, 2);
        ByteBuffer buffer3 = writeInt(stream, 3);
        EventRead<byte[]> event1 = reader.readNextEvent(0);
        EventRead<byte[]> event2 = reader.readNextEvent(0);
        EventRead<byte[]> event3 = reader.readNextEvent(0);
        assertEquals(buffer1, ByteBuffer.wrap(event1.getEvent()));
        assertEquals(buffer2, ByteBuffer.wrap(event2.getEvent()));
        assertEquals(buffer3, ByteBuffer.wrap(event3.getEvent()));
        assertNull(reader.readNextEvent(0).getEvent());
        assertEquals(buffer1, ByteBuffer.wrap(reader.fetchEvent(event1.getEventPointer())));
        assertEquals(buffer3, ByteBuffer.wrap(reader.fetchEvent(event3.getEventPointer())));
        assertEquals(buffer2, ByteBuffer.wrap(reader.fetchEvent(event2.getEventPointer())));
        reader.close();
    }

    @Test(timeout = 10000)
    public void testCheckpoint() throws SegmentSealedException, ReaderNotInReaderGroupException {
        AtomicLong clock = new AtomicLong();
        MockSegmentStreamFactory segmentStreamFactory = new MockSegmentStreamFactory();
        Orderer orderer = new Orderer();
        ReaderGroupStateManager groupState = Mockito.mock(ReaderGroupStateManager.class);
        EventStreamReaderImpl<byte[]> reader = new EventStreamReaderImpl<>(segmentStreamFactory, segmentStreamFactory,
                                                                           new ByteArraySerializer(), groupState,
                                                                           orderer, clock::get,
<<<<<<< HEAD
                                                                           ReaderConfig.builder().build(), Mockito.mock(Controller.class));
=======
                                                                           ReaderConfig.builder().build(),
                                                                           createWatermarkReaders());
>>>>>>> 56b41fd1
        Segment segment = Segment.fromScopedName("Foo/Bar/0");
        Mockito.when(groupState.acquireNewSegmentsIfNeeded(eq(0L), any()))
               .thenReturn(ImmutableMap.of(new SegmentWithRange(segment, 0, 1), 0L))
               .thenReturn(Collections.emptyMap());
        Mockito.when(groupState.getEndOffsetForSegment(any(Segment.class))).thenReturn(Long.MAX_VALUE);
        SegmentOutputStream stream = segmentStreamFactory.createOutputStreamForSegment(segment, segmentSealedCallback,
                writerConfig, "");
        ByteBuffer buffer = writeInt(stream, 1);
        Mockito.when(groupState.getCheckpoint()).thenReturn("Foo").thenReturn(null);
        EventRead<byte[]> eventRead = reader.readNextEvent(0);
        assertTrue(eventRead.isCheckpoint());
        assertNull(eventRead.getEvent());
        assertEquals("Foo", eventRead.getCheckpointName());
        InOrder order = Mockito.inOrder(groupState);
        order.verify(groupState).getCheckpoint();
        order.verify(groupState, Mockito.never()).checkpoint(Mockito.anyString(), Mockito.any());
        assertEquals(buffer, ByteBuffer.wrap(reader.readNextEvent(0).getEvent()));
        assertNull(reader.readNextEvent(0).getEvent());
        order.verify(groupState).checkpoint(Mockito.eq("Foo"), Mockito.any());
        order.verify(groupState).getCheckpoint();
        reader.close();
    }
    
    @Test(timeout = 10000)
    public void testSilentCheckpointFollowingCheckpoint() throws SegmentSealedException, ReaderNotInReaderGroupException {
        AtomicLong clock = new AtomicLong();
        MockSegmentStreamFactory segmentStreamFactory = new MockSegmentStreamFactory();
        Orderer orderer = new Orderer();
        ReaderGroupStateManager groupState = Mockito.mock(ReaderGroupStateManager.class);
        EventStreamReaderImpl<byte[]> reader = new EventStreamReaderImpl<>(segmentStreamFactory, segmentStreamFactory,
                                                                           new ByteArraySerializer(), groupState,
                                                                           orderer, clock::get,
<<<<<<< HEAD
                                                                           ReaderConfig.builder().build(), Mockito.mock(Controller.class));
=======
                                                                           ReaderConfig.builder().build(),
                                                                           createWatermarkReaders());
>>>>>>> 56b41fd1
        Segment segment = Segment.fromScopedName("Foo/Bar/0");
        Mockito.when(groupState.acquireNewSegmentsIfNeeded(eq(0L), any()))
               .thenReturn(ImmutableMap.of(new SegmentWithRange(segment, 0, 1), 0L))
               .thenReturn(Collections.emptyMap());
        Mockito.when(groupState.getEndOffsetForSegment(any(Segment.class))).thenReturn(Long.MAX_VALUE);
        SegmentOutputStream stream = segmentStreamFactory.createOutputStreamForSegment(segment, segmentSealedCallback,
                writerConfig, "");
        ByteBuffer buffer = writeInt(stream, 1);
        Mockito.doReturn(true).when(groupState).isCheckpointSilent(Mockito.eq(ReaderGroupImpl.SILENT + "Foo"));
        Mockito.when(groupState.getCheckpoint())
               .thenReturn(ReaderGroupImpl.SILENT + "Foo")
               .thenReturn("Bar")
               .thenReturn(null);
        EventRead<byte[]> eventRead = reader.readNextEvent(10000);
        assertTrue(eventRead.isCheckpoint());
        assertNull(eventRead.getEvent());
        assertEquals("Bar", eventRead.getCheckpointName());
        InOrder order = Mockito.inOrder(groupState);
        order.verify(groupState).getCheckpoint();
        order.verify(groupState).checkpoint(Mockito.eq(ReaderGroupImpl.SILENT + "Foo"), Mockito.any());
        assertEquals(buffer, ByteBuffer.wrap(reader.readNextEvent(0).getEvent()));
        order.verify(groupState).getCheckpoint();
        order.verify(groupState).checkpoint(Mockito.eq("Bar"), Mockito.any());
        order.verify(groupState).getCheckpoint();
        reader.close();
    }
    
    @Test(timeout = 10000)
    public void testCheckpointFollowingSilentCheckpointFollowingCheckpoint() throws SegmentSealedException, ReaderNotInReaderGroupException {
        AtomicLong clock = new AtomicLong();
        MockSegmentStreamFactory segmentStreamFactory = new MockSegmentStreamFactory();
        Orderer orderer = new Orderer();
        ReaderGroupStateManager groupState = Mockito.mock(ReaderGroupStateManager.class);
        EventStreamReaderImpl<byte[]> reader = new EventStreamReaderImpl<>(segmentStreamFactory, segmentStreamFactory,
                                                                           new ByteArraySerializer(), groupState,
                                                                           orderer, clock::get,
<<<<<<< HEAD
                                                                           ReaderConfig.builder().build(), Mockito.mock(Controller.class));
=======
                                                                           ReaderConfig.builder().build(),
                                                                           createWatermarkReaders());
>>>>>>> 56b41fd1
        Segment segment = Segment.fromScopedName("Foo/Bar/0");
        Mockito.when(groupState.acquireNewSegmentsIfNeeded(eq(0L), any()))
               .thenReturn(ImmutableMap.of(new SegmentWithRange(segment, 0, 1), 0L))
               .thenReturn(Collections.emptyMap());
        SegmentOutputStream stream = segmentStreamFactory.createOutputStreamForSegment(segment, segmentSealedCallback,
                                                                                       writerConfig, "");
        ByteBuffer buffer = writeInt(stream, 1);
        Mockito.doReturn(true).when(groupState).isCheckpointSilent(Mockito.startsWith(ReaderGroupImpl.SILENT));
        Mockito.when(groupState.getCheckpoint())
               .thenReturn(ReaderGroupImpl.SILENT + "Foo")
               .thenReturn("Bar")
               .thenReturn(ReaderGroupImpl.SILENT + "Baz")
               .thenReturn(null);
        Mockito.when(groupState.getEndOffsetForSegment(any(Segment.class))).thenReturn(Long.MAX_VALUE);
        EventRead<byte[]> eventRead = reader.readNextEvent(10000);
        assertTrue(eventRead.isCheckpoint());
        assertNull(eventRead.getEvent());
        assertEquals("Bar", eventRead.getCheckpointName());
        EventRead<byte[]> nullEvent = reader.readNextEvent(0);
        assertNull(nullEvent.getEvent());
        assertFalse(nullEvent.isCheckpoint());
        InOrder order = Mockito.inOrder(groupState);
        order.verify(groupState).getCheckpoint();
        order.verify(groupState).checkpoint(Mockito.eq(ReaderGroupImpl.SILENT + "Foo"), Mockito.any());
        assertEquals(buffer, ByteBuffer.wrap(reader.readNextEvent(0).getEvent()));
        order.verify(groupState).getCheckpoint();
        order.verify(groupState).checkpoint(Mockito.eq("Bar"), Mockito.any());
        order.verify(groupState).getCheckpoint();
        order.verify(groupState).checkpoint(Mockito.eq(ReaderGroupImpl.SILENT + "Baz"), Mockito.any());
        order.verify(groupState).findSegmentToReleaseIfRequired();
        order.verify(groupState).getCheckpoint();
        reader.close();
    }
    
    @Test(timeout = 10000)
    public void testRestore() throws SegmentSealedException, ReaderNotInReaderGroupException {
        AtomicLong clock = new AtomicLong();
        MockSegmentStreamFactory segmentStreamFactory = new MockSegmentStreamFactory();
        Orderer orderer = new Orderer();
        ReaderGroupStateManager groupState = Mockito.mock(ReaderGroupStateManager.class);
        EventStreamReaderImpl<byte[]> reader = new EventStreamReaderImpl<>(segmentStreamFactory, segmentStreamFactory,
                                                                           new ByteArraySerializer(), groupState,
                                                                           orderer, clock::get,
<<<<<<< HEAD
                                                                           ReaderConfig.builder().build(), Mockito.mock(Controller.class));
=======
                                                                           ReaderConfig.builder().build(), createWatermarkReaders());
>>>>>>> 56b41fd1
        Segment segment = Segment.fromScopedName("Foo/Bar/0");
        Mockito.when(groupState.acquireNewSegmentsIfNeeded(eq(0L), any()))
               .thenReturn(ImmutableMap.of(new SegmentWithRange(segment, 0, 1), 0L))
               .thenReturn(Collections.emptyMap());
        SegmentOutputStream stream = segmentStreamFactory.createOutputStreamForSegment(segment, segmentSealedCallback,
                                                                                       writerConfig, "");
        writeInt(stream, 1);
        Mockito.when(groupState.getCheckpoint()).thenThrow(new ReinitializationRequiredException());
        assertThrows(ReinitializationRequiredException.class, () -> reader.readNextEvent(0)); 
        assertTrue(reader.getReaders().isEmpty());
        reader.close();
    }

    @Test(timeout = 10000)
    public void testDataTruncated() throws SegmentSealedException, ReaderNotInReaderGroupException {
        AtomicLong clock = new AtomicLong();
        MockSegmentStreamFactory segmentStreamFactory = new MockSegmentStreamFactory();
        Orderer orderer = new Orderer();
        ReaderGroupStateManager groupState = Mockito.mock(ReaderGroupStateManager.class);
        EventStreamReaderImpl<byte[]> reader = new EventStreamReaderImpl<>(segmentStreamFactory, segmentStreamFactory,
                                                                           new ByteArraySerializer(), groupState,
                                                                           orderer, clock::get,
<<<<<<< HEAD
                                                                           ReaderConfig.builder().build(), Mockito.mock(Controller.class));
=======
                                                                           ReaderConfig.builder().build(),
                                                                           createWatermarkReaders());
>>>>>>> 56b41fd1
        Segment segment = Segment.fromScopedName("Foo/Bar/0");
        Mockito.when(groupState.acquireNewSegmentsIfNeeded(eq(0L), any()))
               .thenReturn(ImmutableMap.of(new SegmentWithRange(segment, 0, 1), 0L))
               .thenReturn(Collections.emptyMap());
        Mockito.when(groupState.getEndOffsetForSegment(any(Segment.class))).thenReturn(Long.MAX_VALUE);
        SegmentOutputStream stream = segmentStreamFactory.createOutputStreamForSegment(segment, segmentSealedCallback,
                                                                                       writerConfig, "");
        SegmentMetadataClient metadataClient = segmentStreamFactory.createSegmentMetadataClient(segment, new DelegationTokenProxyImpl());
        ByteBuffer buffer1 = writeInt(stream, 1);
        ByteBuffer buffer2 = writeInt(stream, 2);
        writeInt(stream, 3);
        long length = metadataClient.fetchCurrentSegmentLength();
        assertEquals(0, length % 3);
        EventRead<byte[]> event1 = reader.readNextEvent(0);
        assertEquals(buffer1, ByteBuffer.wrap(event1.getEvent()));
        metadataClient.truncateSegment(length / 3);
        assertEquals(buffer2, ByteBuffer.wrap(reader.readNextEvent(0).getEvent()));
        metadataClient.truncateSegment(length);
        ByteBuffer buffer4 = writeInt(stream, 4);
        assertThrows(TruncatedDataException.class, () -> reader.readNextEvent(0));
        assertEquals(buffer4, ByteBuffer.wrap(reader.readNextEvent(0).getEvent()));
        assertNull(reader.readNextEvent(0).getEvent());
        assertThrows(NoSuchEventException.class, () -> reader.fetchEvent(event1.getEventPointer()));
        reader.close();
    }

    /**
     * This test tests a scenario where a lagging reader's SegmentInputStream receives a SegmentTruncatedException and
     * when the reader tries to fetch the start offset of this segment the SegmentStore returns a NoSuchSegmentException.
     */
    @Test
    public void testTruncatedSegmentDeleted() throws Exception {
        AtomicLong clock = new AtomicLong();
        Segment segment = Segment.fromScopedName("Foo/Bar/0");
        SegmentWithRange rangedSegment = new SegmentWithRange(segment, 0, 1);
        // Setup mock.
        SegmentInputStreamFactory segInputStreamFactory = Mockito.mock(SegmentInputStreamFactory.class);
        SegmentMetadataClientFactory segmentMetadataClientFactory = Mockito.mock(SegmentMetadataClientFactory.class);
        SegmentMetadataClient metadataClient = Mockito.mock(SegmentMetadataClient.class);
        EventSegmentReader segmentInputStream = Mockito.mock(EventSegmentReader.class);
        Mockito.when(segmentMetadataClientFactory.createSegmentMetadataClient(any(Segment.class), any())).thenReturn(metadataClient);
        Mockito.when(segmentInputStream.getSegmentId()).thenReturn(segment);
        Mockito.when(segInputStreamFactory.createEventReaderForSegment(any(Segment.class), anyLong())).thenReturn(segmentInputStream);
        // Ensure segmentInputStream.read() returns SegmentTruncatedException.
        Mockito.when(segmentInputStream.read(anyLong())).thenThrow(SegmentTruncatedException.class);
        // Ensure SegmentInfo returns NoSuchSegmentException.
        Mockito.when(metadataClient.getSegmentInfo()).thenThrow(NoSuchSegmentException.class);

        Orderer orderer = new Orderer();
        ReaderGroupStateManager groupState = Mockito.mock(ReaderGroupStateManager.class);
        Mockito.when(groupState.getEndOffsetForSegment(any(Segment.class))).thenReturn(Long.MAX_VALUE);
        EventStreamReaderImpl<byte[]> reader = new EventStreamReaderImpl<>(segInputStreamFactory, segmentMetadataClientFactory,
                new ByteArraySerializer(), groupState,
                orderer, clock::get,
<<<<<<< HEAD
                ReaderConfig.builder().build(), Mockito.mock(Controller.class));
        Mockito.when(groupState.acquireNewSegmentsIfNeeded(0L))
                .thenReturn(ImmutableMap.of(segment, 0L))
=======
                ReaderConfig.builder().build(), createWatermarkReaders());
        Mockito.when(groupState.acquireNewSegmentsIfNeeded(eq(0L), any()))
                .thenReturn(ImmutableMap.of(rangedSegment, 0L))
>>>>>>> 56b41fd1
                .thenReturn(Collections.emptyMap());
        InOrder inOrder = Mockito.inOrder(groupState, segmentInputStream);
        // Validate that TruncatedDataException is thrown.
        AssertExtensions.assertThrows(TruncatedDataException.class, () -> reader.readNextEvent(0));
        inOrder.verify(groupState).getCheckpoint();
        // Ensure this segment is closed.
        inOrder.verify(segmentInputStream, Mockito.times(1)).close();      
        // Ensure groupstate is not updated before the checkpoint.
        inOrder.verify(groupState, Mockito.times(0)).handleEndOfSegment(rangedSegment);
        Mockito.when(groupState.getCheckpoint()).thenReturn("Foo").thenReturn(null);
        EventRead<byte[]> event = reader.readNextEvent(0);
        assertTrue(event.isCheckpoint());
        assertEquals("Foo", event.getCheckpointName());
        inOrder.verify(groupState).getCheckpoint();
        // Verify groupstate is not updated before the checkpoint, but is after.
        inOrder.verify(groupState, Mockito.times(0)).handleEndOfSegment(rangedSegment);
        event = reader.readNextEvent(0);
        assertFalse(event.isCheckpoint());
        assertNull(event.getEvent());
        // Now it is called.
        inOrder.verify(groupState).handleEndOfSegment(rangedSegment);
    }
    
    @Test(timeout = 10000)
    public void testSegmentSplit() throws EndOfSegmentException, SegmentTruncatedException, SegmentSealedException, ReaderNotInReaderGroupException {
        AtomicLong clock = new AtomicLong();
        MockSegmentStreamFactory segmentStreamFactory = new MockSegmentStreamFactory();

        //Prep the mocks.
        ReaderGroupStateManager groupState = Mockito.mock(ReaderGroupStateManager.class);

        //Mock for the two SegmentInputStreams.
        Segment segment1 = Segment.fromScopedName("Foo/Bar/1");
        SegmentWithRange s1range = new SegmentWithRange(segment1, 0, 1);
        EventSegmentReader segmentInputStream1 = Mockito.mock(EventSegmentReader.class);
        Mockito.when(segmentInputStream1.read(anyLong())).thenThrow(new EndOfSegmentException(EndOfSegmentException.ErrorType.END_OF_SEGMENT_REACHED));
        Mockito.when(segmentInputStream1.getSegmentId()).thenReturn(segment1);

        Segment segment2 = Segment.fromScopedName("Foo/Bar/2");
        SegmentWithRange s2range = new SegmentWithRange(segment2, 0, 0.5);
        EventSegmentReader segmentInputStream2 = Mockito.mock(EventSegmentReader.class);
        SegmentOutputStream stream2 = segmentStreamFactory.createOutputStreamForSegment(segment2, segmentSealedCallback, writerConfig, "");
        Mockito.when(segmentInputStream2.read(anyLong())).thenReturn(writeInt(stream2, 2));
        Mockito.when(segmentInputStream2.getSegmentId()).thenReturn(segment2);
        
        Segment segment3 = Segment.fromScopedName("Foo/Bar/3");
        SegmentWithRange s3range = new SegmentWithRange(segment3, 0.5, 1.0);
        EventSegmentReader segmentInputStream3 = Mockito.mock(EventSegmentReader.class);
        SegmentOutputStream stream3 = segmentStreamFactory.createOutputStreamForSegment(segment3, segmentSealedCallback, writerConfig, "");
        Mockito.when(segmentInputStream3.read(anyLong())).thenReturn(writeInt(stream3, 3));
        Mockito.when(segmentInputStream3.getSegmentId()).thenReturn(segment3);

        SegmentInputStreamFactory inputStreamFactory = Mockito.mock(SegmentInputStreamFactory.class);
        Mockito.when(inputStreamFactory.createEventReaderForSegment(segment1, Long.MAX_VALUE)).thenReturn(segmentInputStream1);
        Mockito.when(inputStreamFactory.createEventReaderForSegment(segment2, Long.MAX_VALUE)).thenReturn(segmentInputStream2);
        Mockito.when(inputStreamFactory.createEventReaderForSegment(segment3, Long.MAX_VALUE)).thenReturn(segmentInputStream3);     
        
        Mockito.when(groupState.getEndOffsetForSegment(any())).thenReturn(Long.MAX_VALUE);
        
        @Cleanup
        EventStreamReaderImpl<byte[]> reader = new EventStreamReaderImpl<>(inputStreamFactory, segmentStreamFactory,
                                                                           new ByteArraySerializer(), groupState,
                                                                           new Orderer(), clock::get,
<<<<<<< HEAD
                                                                           ReaderConfig.builder().build(), Mockito.mock(Controller.class));
=======
                                                                           ReaderConfig.builder().build(), createWatermarkReaders());
>>>>>>> 56b41fd1

        Mockito.when(groupState.acquireNewSegmentsIfNeeded(anyLong(), any()))
               .thenReturn(ImmutableMap.of(s1range, 0L))
               .thenReturn(Collections.emptyMap());

        InOrder inOrder = Mockito.inOrder(segmentInputStream1, groupState);
        EventRead<byte[]> event = reader.readNextEvent(100L);
        assertNull(event.getEvent());
        event = reader.readNextEvent(100L);
        assertNull(event.getEvent());

        Mockito.when(groupState.getCheckpoint())
               .thenReturn("checkpoint")
               .thenReturn(null);
        Mockito.when(groupState.acquireNewSegmentsIfNeeded(anyLong(), any()))
               .thenReturn(ImmutableMap.of(s2range, 0L, s3range, 0L))
               .thenReturn(Collections.emptyMap());
        assertEquals("checkpoint", reader.readNextEvent(0).getCheckpointName());
        inOrder.verify(groupState).getCheckpoint();
        // Ensure groupstate is not updated before the checkpoint.
        inOrder.verify(groupState, Mockito.times(0)).handleEndOfSegment(s1range);
        event = reader.readNextEvent(0);
        assertFalse(event.isCheckpoint());
        // Now it is called.
        inOrder.verify(groupState, Mockito.times(1)).handleEndOfSegment(s1range);
        assertEquals(ImmutableList.of(segmentInputStream2, segmentInputStream3), reader.getReaders());        
        
    }
    
    @Test
    public void testReaderClose() throws SegmentSealedException {
        String scope = "scope";
        String stream = "stream";
        AtomicLong clock = new AtomicLong();
        MockSegmentStreamFactory segmentStreamFactory = new MockSegmentStreamFactory();
        PravegaNodeUri endpoint = new PravegaNodeUri("localhost", -1);
        @Cleanup
        MockConnectionFactoryImpl connectionFactory = new MockConnectionFactoryImpl();
        @Cleanup
        MockController controller = new MockController(endpoint.getEndpoint(), endpoint.getPort(), connectionFactory, false);
        
        //Mock for the two SegmentInputStreams.
        Segment segment1 = new Segment(scope, stream, 0);
        @Cleanup
        SegmentOutputStream stream1 = segmentStreamFactory.createOutputStreamForSegment(segment1, segmentSealedCallback, writerConfig, "");
        writeInt(stream1, 1);
        writeInt(stream1, 1);
        writeInt(stream1, 1);
        Segment segment2 = new Segment(scope, stream, 1);
        @Cleanup
        SegmentOutputStream stream2 = segmentStreamFactory.createOutputStreamForSegment(segment2, segmentSealedCallback, writerConfig, "");
        writeInt(stream2, 2);
        writeInt(stream2, 2);
        writeInt(stream2, 2);
        StateSynchronizer<ReaderGroupState> sync = createStateSynchronizerForReaderGroup(connectionFactory, controller,
                                                                                         segmentStreamFactory,
                                                                                         Stream.of(scope, stream),
                                                                                         "reader1", clock, 2);
        @Cleanup
        EventStreamReaderImpl<byte[]> reader1 = createReader(controller, segmentStreamFactory, "reader1", sync, clock);
        @Cleanup
        EventStreamReaderImpl<byte[]> reader2 = createReader(controller, segmentStreamFactory, "reader2", sync, clock);
        
        assertEquals(1, readInt(reader1.readNextEvent(0)));
        assertEquals(2, readInt(reader2.readNextEvent(0)));
        reader2.close();
        clock.addAndGet(ReaderGroupStateManager.UPDATE_WINDOW.toNanos());
        assertEquals(1, readInt(reader1.readNextEvent(0)));
        assertEquals(2, readInt(reader1.readNextEvent(0)));
        assertEquals(1, readInt(reader1.readNextEvent(0)));
        assertEquals(2, readInt(reader1.readNextEvent(0)));
    }
    
    @Test
    public void testPositionsContainSealedSegments() throws SegmentSealedException {
        String scope = "scope";
        String stream = "stream";
        AtomicLong clock = new AtomicLong();
        MockSegmentStreamFactory segmentStreamFactory = new MockSegmentStreamFactory();
        PravegaNodeUri endpoint = new PravegaNodeUri("localhost", -1);
        @Cleanup
        MockConnectionFactoryImpl connectionFactory = new MockConnectionFactoryImpl();
        @Cleanup
        MockController controller = new MockController(endpoint.getEndpoint(), endpoint.getPort(), connectionFactory, false);
        
        //Mock for the two SegmentInputStreams.
        Segment segment1 = new Segment(scope, stream, 0);
        @Cleanup
        SegmentOutputStream stream1 = segmentStreamFactory.createOutputStreamForSegment(segment1, segmentSealedCallback, writerConfig, "");
        writeInt(stream1, 1);
        Segment segment2 = new Segment(scope, stream, 1);
        @Cleanup
        SegmentOutputStream stream2 = segmentStreamFactory.createOutputStreamForSegment(segment2, segmentSealedCallback, writerConfig, "");
        writeInt(stream2, 2);
        writeInt(stream2, 2);
        writeInt(stream2, 2);
        @Cleanup
        StateSynchronizer<ReaderGroupState> sync = createStateSynchronizerForReaderGroup(connectionFactory, controller,
                                                                                         segmentStreamFactory,
                                                                                         Stream.of(scope, stream),
                                                                                         "reader1", clock, 2);
        @Cleanup
        EventStreamReaderImpl<byte[]> reader = createReader(controller, segmentStreamFactory, "reader1", sync, clock);
        EventRead<byte[]> event = reader.readNextEvent(100);
        assertEquals(2, readInt(event));
        assertEquals(ImmutableSet.of(), event.getPosition().asImpl().getCompletedSegments());
        assertEquals(ImmutableSet.of(segment1, segment2), event.getPosition().asImpl().getOwnedSegments());
        clock.addAndGet(ReaderGroupStateManager.UPDATE_WINDOW.toNanos());
        event = reader.readNextEvent(100);
        assertEquals(1, readInt(event));
        assertEquals(ImmutableSet.of(), event.getPosition().asImpl().getCompletedSegments());
        assertEquals(ImmutableSet.of(segment1, segment2), event.getPosition().asImpl().getOwnedSegments());
        clock.addAndGet(ReaderGroupStateManager.UPDATE_WINDOW.toNanos());
        event = reader.readNextEvent(100);
        assertEquals(2, readInt(event));
        assertEquals(ImmutableSet.of(), event.getPosition().asImpl().getCompletedSegments());
        assertEquals(ImmutableSet.of(segment1, segment2), event.getPosition().asImpl().getOwnedSegments());
        clock.addAndGet(ReaderGroupStateManager.UPDATE_WINDOW.toNanos());
        event = reader.readNextEvent(100);
        assertEquals(2, readInt(event));
        assertEquals(ImmutableSet.of(segment1), event.getPosition().asImpl().getCompletedSegments());
        assertEquals(ImmutableSet.of(segment1, segment2), event.getPosition().asImpl().getOwnedSegments());
        clock.addAndGet(ReaderGroupStateManager.UPDATE_WINDOW.toNanos());
        event = reader.readNextEvent(10);
        assertNull(event.getEvent());
        assertEquals(ImmutableSet.of(segment1, segment2), event.getPosition().asImpl().getCompletedSegments());
        assertEquals(ImmutableSet.of(segment1, segment2), event.getPosition().asImpl().getOwnedSegments());
    }
    
    @Test
    public void testTimeWindow() throws SegmentSealedException {
        String scope = "scope";
        String streamName = "stream";
        Stream stream = Stream.of(scope, streamName);
        String readerGroupStream = NameUtils.getStreamForReaderGroup("readerGroup");
        String markStream = NameUtils.getMarkStreamForStream(streamName);
        
        //Create factories
        MockSegmentStreamFactory segmentStreamFactory = new MockSegmentStreamFactory();
        @Cleanup
        MockClientFactory clientFactory = new MockClientFactory(scope, segmentStreamFactory);
        MockController controller = (MockController) clientFactory.getController();
        InlineExecutor executor = new InlineExecutor();
        
        //Create streams
        controller.createScope(scope).join();
        controller.createStream(scope, streamName,
                                StreamConfiguration.builder().scalingPolicy(ScalingPolicy.fixed(2)).build());
        controller.createStream(scope, readerGroupStream,
                                StreamConfiguration.builder().scalingPolicy(ScalingPolicy.fixed(1)).build());
        
        //Reader group state synchronizer
        ReaderGroupConfig config = ReaderGroupConfig.builder().disableAutomaticCheckpoints().stream(stream).build();
        StateSynchronizer<ReaderGroupState> sync = clientFactory.createStateSynchronizer(readerGroupStream,
                                                                                         new ReaderGroupStateUpdatesSerializer(),
                                                                                         new ReaderGroupStateInitSerializer(),
                                                                                         SynchronizerConfig.builder()
                                                                                         .build());
        //Watermark reader/writer
        @Cleanup
        RevisionedStreamClient<Watermark> markWriter = clientFactory.createRevisionedStreamClient(markStream,
                                                                                              new WatermarkSerializer(),
                                                                                              SynchronizerConfig.builder().build());
        @Cleanup
        WatermarkReaderImpl markReader = new WatermarkReaderImpl(stream, markWriter, executor);

        //Initialize reader group state
        Map<SegmentWithRange, Long> segments = ReaderGroupImpl.getSegmentsForStreams(controller, config);
        sync.initialize(new ReaderGroupState.ReaderGroupStateInit(config,
                                                                  segments,
                                                                  getEndSegmentsForStreams(config)));
        //Data segment writers
        Segment segment1 = new Segment(scope, streamName, 0);
        Segment segment2 = new Segment(scope, streamName, 1);
        @Cleanup
        SegmentOutputStream stream1 = segmentStreamFactory.createOutputStreamForSegment(segment1, segmentSealedCallback, writerConfig, "");
        @Cleanup
        SegmentOutputStream stream2 = segmentStreamFactory.createOutputStreamForSegment(segment2, segmentSealedCallback, writerConfig, "");
        
        //Write stream data
        writeInt(stream1, 1);
        writeInt(stream2, 2);
        writeInt(stream2, 2);
        writeInt(stream2, 2);
        
        //Write mark data
        val r1 = new SegmentWithRange(segment1, 0, 0.5).convert();
        val r2 = new SegmentWithRange(segment2, 0.5, 1).convert();
        markWriter.writeUnconditionally(new Watermark(  0L,  99L, ImmutableMap.of(r1, 0L, r2, 0L)));
        markWriter.writeUnconditionally(new Watermark(100L, 199L, ImmutableMap.of(r1, 12L, r2, 0L)));
        markWriter.writeUnconditionally(new Watermark(200L, 299L, ImmutableMap.of(r1, 12L, r2, 12L)));
        markWriter.writeUnconditionally(new Watermark(300L, 399L, ImmutableMap.of(r1, 12L, r2, 24L)));
        markWriter.writeUnconditionally(new Watermark(400L, 499L, ImmutableMap.of(r1, 12L, r2, 36L)));
        
        //Create reader
        AtomicLong clock = new AtomicLong();
        ReaderGroupStateManager groupState = new ReaderGroupStateManager("reader1", sync, controller, clock::get);
        groupState.initializeReader(0);
        @Cleanup
        EventStreamReaderImpl<byte[]> reader = new EventStreamReaderImpl<>(segmentStreamFactory, segmentStreamFactory,
                                                                           new ByteArraySerializer(), groupState,
                                                                           new Orderer(), clock::get,
                                                                           ReaderConfig.builder().build(),
                                                                           ImmutableMap.of(stream, markReader));
        
        clock.addAndGet(ReaderGroupStateManager.UPDATE_WINDOW.toNanos());
        EventRead<byte[]> event = reader.readNextEvent(100);
        assertEquals(2, readInt(event));
        TimeWindow timeWindow = reader.getCurrentTimeWindow(Stream.of(scope, streamName));
        assertEquals(0, timeWindow.getLowerTimeBound().longValue());
        assertEquals(199, timeWindow.getUpperTimeBound().longValue());
        
        clock.addAndGet(ReaderGroupStateManager.UPDATE_WINDOW.toNanos());
        event = reader.readNextEvent(100);
        assertEquals(1, readInt(event));
        timeWindow = reader.getCurrentTimeWindow(Stream.of(scope, streamName));
        assertEquals(0, timeWindow.getLowerTimeBound().longValue());
        assertEquals(299, timeWindow.getUpperTimeBound().longValue());
        
        clock.addAndGet(ReaderGroupStateManager.UPDATE_WINDOW.toNanos());
        event = reader.readNextEvent(100);
        assertEquals(2, readInt(event));
        timeWindow = reader.getCurrentTimeWindow(Stream.of(scope, streamName));
        assertEquals(200, timeWindow.getLowerTimeBound().longValue());
        assertEquals(399, timeWindow.getUpperTimeBound().longValue());
        
        clock.addAndGet(ReaderGroupStateManager.UPDATE_WINDOW.toNanos());
        event = reader.readNextEvent(100);
        assertEquals(2, readInt(event));
        timeWindow = reader.getCurrentTimeWindow(Stream.of(scope, streamName));
        assertEquals(300, timeWindow.getLowerTimeBound().longValue());
        assertEquals(499, timeWindow.getUpperTimeBound().longValue());
        
        clock.addAndGet(ReaderGroupStateManager.UPDATE_WINDOW.toNanos());
        event = reader.readNextEvent(100);
        assertEquals(null, event.getEvent());
        timeWindow = reader.getCurrentTimeWindow(Stream.of(scope, streamName));
        assertEquals(400, timeWindow.getLowerTimeBound().longValue());
        assertEquals(null, timeWindow.getUpperTimeBound());
    }
    
    private int readInt(EventRead<byte[]> eventRead) {
        byte[] event = eventRead.getEvent();
        assertNotNull(event);
        return ByteBuffer.wrap(event).getInt();
    }

    private EventStreamReaderImpl<byte[]> createReader(MockController controller,
                                                       MockSegmentStreamFactory segmentStreamFactory, String readerId,
                                                       StateSynchronizer<ReaderGroupState> sync, AtomicLong clock) {
        ReaderGroupStateManager groupState = new ReaderGroupStateManager(readerId, sync, controller, clock::get);
        groupState.initializeReader(0);
        return new EventStreamReaderImpl<>(segmentStreamFactory, segmentStreamFactory, new ByteArraySerializer(),
<<<<<<< HEAD
                                           groupState, new Orderer(), clock::get, ReaderConfig.builder().build(), Mockito.mock(Controller.class));
=======
                                           groupState, new Orderer(), clock::get, ReaderConfig.builder().build(),
                                           ImmutableMap.of(Stream.of("scope/stream"),
                                                           Mockito.mock(WatermarkReaderImpl.class)));
>>>>>>> 56b41fd1
    }

    private StateSynchronizer<ReaderGroupState> createStateSynchronizerForReaderGroup(ConnectionFactory connectionFactory,
                                                                                      Controller controller,
                                                                                      MockSegmentStreamFactory streamFactory,
                                                                                      Stream stream, String readerId,
                                                                                      AtomicLong clock,
                                                                                      int numSegments) {
        String readerGroupStream = NameUtils.getStreamForReaderGroup("readerGroup");
        StreamConfiguration streamConfig = StreamConfiguration.builder()
                                                              .scalingPolicy(ScalingPolicy.fixed(numSegments))
                                                              .build();
        controller.createScope(stream.getScope());
        controller.createStream(stream.getScope(), stream.getStreamName(), streamConfig);
        controller.createStream(stream.getScope(), readerGroupStream, StreamConfiguration.builder()
                                                                                         .scalingPolicy(ScalingPolicy.fixed(1)).build());
        ClientFactoryImpl clientFactory = new ClientFactoryImpl(stream.getScope(), controller, connectionFactory,
                                                                streamFactory, streamFactory, streamFactory,
                                                                streamFactory);

        ReaderGroupConfig config = ReaderGroupConfig.builder().disableAutomaticCheckpoints().stream(stream).build();

        StateSynchronizer<ReaderGroupState> sync = clientFactory.createStateSynchronizer(readerGroupStream,
                                                                                         new ReaderGroupStateUpdatesSerializer(),
                                                                                         new ReaderGroupStateInitSerializer(),
                                                                                         SynchronizerConfig.builder()
                                                                                                           .build());
        Map<SegmentWithRange, Long> segments = ReaderGroupImpl.getSegmentsForStreams(controller, config);
        sync.initialize(new ReaderGroupState.ReaderGroupStateInit(config,
                                                                  segments,
                                                                  getEndSegmentsForStreams(config)));
        return sync;
    }
    
    private ImmutableMap<Stream, WatermarkReaderImpl> createWatermarkReaders() {
        return ImmutableMap.of(Stream.of("Foo/Bar"), Mockito.mock(WatermarkReaderImpl.class));
    }

}<|MERGE_RESOLUTION|>--- conflicted
+++ resolved
@@ -28,6 +28,7 @@
 import java.util.concurrent.atomic.AtomicLong;
 import java.util.function.Consumer;
 
+import io.pravega.client.security.auth.DelegationTokenProxyImpl;
 import org.junit.Assert;
 import org.junit.Test;
 import org.mockito.InOrder;
@@ -40,7 +41,6 @@
 import io.pravega.client.admin.impl.ReaderGroupManagerImpl.ReaderGroupStateInitSerializer;
 import io.pravega.client.admin.impl.ReaderGroupManagerImpl.ReaderGroupStateUpdatesSerializer;
 import io.pravega.client.netty.impl.ConnectionFactory;
-import io.pravega.client.security.auth.DelegationTokenProxyImpl;
 import io.pravega.client.segment.impl.EndOfSegmentException;
 import io.pravega.client.segment.impl.EventSegmentReader;
 import io.pravega.client.segment.impl.NoSuchEventException;
@@ -89,16 +89,12 @@
         MockSegmentStreamFactory segmentStreamFactory = new MockSegmentStreamFactory();
         Orderer orderer = new Orderer();
         ReaderGroupStateManager groupState = Mockito.mock(ReaderGroupStateManager.class);
-
         EventStreamReaderImpl<byte[]> reader = new EventStreamReaderImpl<>(segmentStreamFactory, segmentStreamFactory,
                                                                            new ByteArraySerializer(), groupState,
                                                                            orderer, clock::get,
                                                                            ReaderConfig.builder().build(),
-<<<<<<< HEAD
+                                                                           createWatermarkReaders(),
                                                                            Mockito.mock(Controller.class));
-=======
-                                                                           createWatermarkReaders());
->>>>>>> 56b41fd1
         Segment segment = Segment.fromScopedName("Foo/Bar/0");
         Mockito.when(groupState.acquireNewSegmentsIfNeeded(eq(0L), any()))
                .thenReturn(ImmutableMap.of(new SegmentWithRange(segment, 0, 1), 0L))
@@ -149,11 +145,7 @@
         EventStreamReaderImpl<byte[]> reader = new EventStreamReaderImpl<>(inputStreamFactory, segmentStreamFactory,
                 new ByteArraySerializer(), groupState,
                 orderer, clock::get,
-<<<<<<< HEAD
-                ReaderConfig.builder().build(), Mockito.mock(Controller.class));
-=======
-                ReaderConfig.builder().build(), createWatermarkReaders());
->>>>>>> 56b41fd1
+                ReaderConfig.builder().build(), createWatermarkReaders(), Mockito.mock(Controller.class));
 
         InOrder inOrder = Mockito.inOrder(segmentInputStream1, groupState);
         EventRead<byte[]> event = reader.readNextEvent(100L);
@@ -208,11 +200,7 @@
         EventStreamReaderImpl<byte[]> reader = new EventStreamReaderImpl<>(inputStreamFactory, segmentStreamFactory,
                 new ByteArraySerializer(), groupState,
                 orderer, clock::get,
-<<<<<<< HEAD
-                ReaderConfig.builder().build(), Mockito.mock(Controller.class));
-=======
-                ReaderConfig.builder().build(), createWatermarkReaders());
->>>>>>> 56b41fd1
+                ReaderConfig.builder().build(), createWatermarkReaders(), Mockito.mock(Controller.class));
 
         assertThrows(TruncatedDataException.class, () -> reader.readNextEvent(100L));
         //Validate that groupState.getOrRefreshDelegationTokenFor method is invoked.
@@ -229,15 +217,10 @@
                                                                            new ByteArraySerializer(), groupState,
                                                                            orderer, clock::get,
                                                                            ReaderConfig.builder().build(),
-<<<<<<< HEAD
+                                                                           createWatermarkReaders(),
                                                                            Mockito.mock(Controller.class));
-        Segment segment = Segment.fromScopedName("Foo/Bar/0");
-        Mockito.when(groupState.acquireNewSegmentsIfNeeded(0L)).thenReturn(ImmutableMap.of(segment, 0L)).thenReturn(Collections.emptyMap());
-=======
-                                                                           createWatermarkReaders());
         SegmentWithRange segment = new SegmentWithRange(Segment.fromScopedName("Foo/Bar/0"), 0, 1);
         Mockito.when(groupState.acquireNewSegmentsIfNeeded(eq(0L), any())).thenReturn(ImmutableMap.of(segment, 0L)).thenReturn(Collections.emptyMap());
->>>>>>> 56b41fd1
         Mockito.when(groupState.getEndOffsetForSegment(any(Segment.class))).thenReturn(Long.MAX_VALUE);
         SegmentOutputStream stream = segmentStreamFactory.createOutputStreamForSegment(segment.getSegment(), segmentSealedCallback, writerConfig, "");
         ByteBuffer buffer1 = writeInt(stream, 1);
@@ -259,12 +242,9 @@
         EventStreamReaderImpl<byte[]> reader = new EventStreamReaderImpl<>(segmentStreamFactory, segmentStreamFactory,
                                                                            new ByteArraySerializer(), groupState,
                                                                            orderer, clock::get,
-<<<<<<< HEAD
-                                                                           ReaderConfig.builder().build(), Mockito.mock(Controller.class));
-=======
                                                                            ReaderConfig.builder().build(),
-                                                                           createWatermarkReaders());
->>>>>>> 56b41fd1
+                                                                           createWatermarkReaders(),
+                                                                           Mockito.mock(Controller.class));
         Segment segment1 = Segment.fromScopedName("Foo/Bar/0");
         Segment segment2 = Segment.fromScopedName("Foo/Bar/1");
         Mockito.when(groupState.acquireNewSegmentsIfNeeded(eq(0L), any()))
@@ -312,12 +292,9 @@
         EventStreamReaderImpl<byte[]> reader = new EventStreamReaderImpl<>(segmentStreamFactory, segmentStreamFactory,
                                                                            new ByteArraySerializer(), groupState,
                                                                            orderer, clock::get,
-<<<<<<< HEAD
-                                                                           ReaderConfig.builder().build(), Mockito.mock(Controller.class));
-=======
                                                                            ReaderConfig.builder().build(),
-                                                                           createWatermarkReaders());
->>>>>>> 56b41fd1
+                                                                           createWatermarkReaders(),
+                                                                           Mockito.mock(Controller.class));
         Segment segment1 = Segment.fromScopedName("Foo/Bar/0");
         Segment segment2 = Segment.fromScopedName("Foo/Bar/1");
         Mockito.when(groupState.acquireNewSegmentsIfNeeded(eq(0L), any()))
@@ -353,12 +330,9 @@
         EventStreamReaderImpl<byte[]> reader = new EventStreamReaderImpl<>(segmentStreamFactory, segmentStreamFactory,
                                                                            new ByteArraySerializer(), groupState,
                                                                            orderer, clock::get,
-<<<<<<< HEAD
-                                                                           ReaderConfig.builder().build(), Mockito.mock(Controller.class));
-=======
                                                                            ReaderConfig.builder().build(),
-                                                                           createWatermarkReaders());
->>>>>>> 56b41fd1
+                                                                           createWatermarkReaders(),
+                                                                           Mockito.mock(Controller.class));
         Segment segment = Segment.fromScopedName("Foo/Bar/0");
         Mockito.when(groupState.acquireNewSegmentsIfNeeded(eq(0L), any()))
                .thenReturn(ImmutableMap.of(new SegmentWithRange(segment, 0, 1), 0L))
@@ -391,12 +365,9 @@
         EventStreamReaderImpl<byte[]> reader = new EventStreamReaderImpl<>(segmentStreamFactory, segmentStreamFactory,
                                                                            new ByteArraySerializer(), groupState,
                                                                            orderer, clock::get,
-<<<<<<< HEAD
-                                                                           ReaderConfig.builder().build(), Mockito.mock(Controller.class));
-=======
                                                                            ReaderConfig.builder().build(),
-                                                                           createWatermarkReaders());
->>>>>>> 56b41fd1
+                                                                           createWatermarkReaders(),
+                                                                           Mockito.mock(Controller.class));
         Segment segment = Segment.fromScopedName("Foo/Bar/0");
         Mockito.when(groupState.acquireNewSegmentsIfNeeded(eq(0L), any()))
                .thenReturn(ImmutableMap.of(new SegmentWithRange(segment, 0, 1), 0L))
@@ -429,12 +400,9 @@
         EventStreamReaderImpl<byte[]> reader = new EventStreamReaderImpl<>(segmentStreamFactory, segmentStreamFactory,
                                                                            new ByteArraySerializer(), groupState,
                                                                            orderer, clock::get,
-<<<<<<< HEAD
-                                                                           ReaderConfig.builder().build(), Mockito.mock(Controller.class));
-=======
                                                                            ReaderConfig.builder().build(),
-                                                                           createWatermarkReaders());
->>>>>>> 56b41fd1
+                                                                           createWatermarkReaders(),
+                                                                           Mockito.mock(Controller.class));
         Segment segment = Segment.fromScopedName("Foo/Bar/0");
         Mockito.when(groupState.acquireNewSegmentsIfNeeded(eq(0L), any()))
                .thenReturn(ImmutableMap.of(new SegmentWithRange(segment, 0, 1), 0L))
@@ -471,12 +439,9 @@
         EventStreamReaderImpl<byte[]> reader = new EventStreamReaderImpl<>(segmentStreamFactory, segmentStreamFactory,
                                                                            new ByteArraySerializer(), groupState,
                                                                            orderer, clock::get,
-<<<<<<< HEAD
-                                                                           ReaderConfig.builder().build(), Mockito.mock(Controller.class));
-=======
                                                                            ReaderConfig.builder().build(),
-                                                                           createWatermarkReaders());
->>>>>>> 56b41fd1
+                                                                           createWatermarkReaders(),
+                                                                           Mockito.mock(Controller.class));
         Segment segment = Segment.fromScopedName("Foo/Bar/0");
         Mockito.when(groupState.acquireNewSegmentsIfNeeded(eq(0L), any()))
                .thenReturn(ImmutableMap.of(new SegmentWithRange(segment, 0, 1), 0L))
@@ -520,11 +485,8 @@
         EventStreamReaderImpl<byte[]> reader = new EventStreamReaderImpl<>(segmentStreamFactory, segmentStreamFactory,
                                                                            new ByteArraySerializer(), groupState,
                                                                            orderer, clock::get,
-<<<<<<< HEAD
-                                                                           ReaderConfig.builder().build(), Mockito.mock(Controller.class));
-=======
-                                                                           ReaderConfig.builder().build(), createWatermarkReaders());
->>>>>>> 56b41fd1
+                                                                           ReaderConfig.builder().build(), createWatermarkReaders(),
+                                                                           Mockito.mock(Controller.class));
         Segment segment = Segment.fromScopedName("Foo/Bar/0");
         Mockito.when(groupState.acquireNewSegmentsIfNeeded(eq(0L), any()))
                .thenReturn(ImmutableMap.of(new SegmentWithRange(segment, 0, 1), 0L))
@@ -547,12 +509,8 @@
         EventStreamReaderImpl<byte[]> reader = new EventStreamReaderImpl<>(segmentStreamFactory, segmentStreamFactory,
                                                                            new ByteArraySerializer(), groupState,
                                                                            orderer, clock::get,
-<<<<<<< HEAD
-                                                                           ReaderConfig.builder().build(), Mockito.mock(Controller.class));
-=======
                                                                            ReaderConfig.builder().build(),
-                                                                           createWatermarkReaders());
->>>>>>> 56b41fd1
+                                                                           createWatermarkReaders(), Mockito.mock(Controller.class));
         Segment segment = Segment.fromScopedName("Foo/Bar/0");
         Mockito.when(groupState.acquireNewSegmentsIfNeeded(eq(0L), any()))
                .thenReturn(ImmutableMap.of(new SegmentWithRange(segment, 0, 1), 0L))
@@ -607,15 +565,9 @@
         EventStreamReaderImpl<byte[]> reader = new EventStreamReaderImpl<>(segInputStreamFactory, segmentMetadataClientFactory,
                 new ByteArraySerializer(), groupState,
                 orderer, clock::get,
-<<<<<<< HEAD
-                ReaderConfig.builder().build(), Mockito.mock(Controller.class));
-        Mockito.when(groupState.acquireNewSegmentsIfNeeded(0L))
-                .thenReturn(ImmutableMap.of(segment, 0L))
-=======
-                ReaderConfig.builder().build(), createWatermarkReaders());
+                ReaderConfig.builder().build(), createWatermarkReaders(), Mockito.mock(Controller.class));
         Mockito.when(groupState.acquireNewSegmentsIfNeeded(eq(0L), any()))
                 .thenReturn(ImmutableMap.of(rangedSegment, 0L))
->>>>>>> 56b41fd1
                 .thenReturn(Collections.emptyMap());
         InOrder inOrder = Mockito.inOrder(groupState, segmentInputStream);
         // Validate that TruncatedDataException is thrown.
@@ -679,11 +631,8 @@
         EventStreamReaderImpl<byte[]> reader = new EventStreamReaderImpl<>(inputStreamFactory, segmentStreamFactory,
                                                                            new ByteArraySerializer(), groupState,
                                                                            new Orderer(), clock::get,
-<<<<<<< HEAD
-                                                                           ReaderConfig.builder().build(), Mockito.mock(Controller.class));
-=======
-                                                                           ReaderConfig.builder().build(), createWatermarkReaders());
->>>>>>> 56b41fd1
+                                                                           ReaderConfig.builder().build(), createWatermarkReaders(),
+                                                                           Mockito.mock(Controller.class));
 
         Mockito.when(groupState.acquireNewSegmentsIfNeeded(anyLong(), any()))
                .thenReturn(ImmutableMap.of(s1range, 0L))
@@ -887,7 +836,7 @@
                                                                            new ByteArraySerializer(), groupState,
                                                                            new Orderer(), clock::get,
                                                                            ReaderConfig.builder().build(),
-                                                                           ImmutableMap.of(stream, markReader));
+                                                                           ImmutableMap.of(stream, markReader), Mockito.mock(Controller.class));
         
         clock.addAndGet(ReaderGroupStateManager.UPDATE_WINDOW.toNanos());
         EventRead<byte[]> event = reader.readNextEvent(100);
@@ -937,13 +886,9 @@
         ReaderGroupStateManager groupState = new ReaderGroupStateManager(readerId, sync, controller, clock::get);
         groupState.initializeReader(0);
         return new EventStreamReaderImpl<>(segmentStreamFactory, segmentStreamFactory, new ByteArraySerializer(),
-<<<<<<< HEAD
-                                           groupState, new Orderer(), clock::get, ReaderConfig.builder().build(), Mockito.mock(Controller.class));
-=======
                                            groupState, new Orderer(), clock::get, ReaderConfig.builder().build(),
                                            ImmutableMap.of(Stream.of("scope/stream"),
-                                                           Mockito.mock(WatermarkReaderImpl.class)));
->>>>>>> 56b41fd1
+                                                           Mockito.mock(WatermarkReaderImpl.class)), Mockito.mock(Controller.class));
     }
 
     private StateSynchronizer<ReaderGroupState> createStateSynchronizerForReaderGroup(ConnectionFactory connectionFactory,
