--- conflicted
+++ resolved
@@ -26,15 +26,12 @@
 import io.pravega.client.stream.EventStreamReader;
 import io.pravega.client.stream.EventStreamWriter;
 import io.pravega.client.stream.EventWriterConfig;
+import io.pravega.client.stream.IdempotentEventStreamWriter;
 import io.pravega.client.stream.ReaderConfig;
 import io.pravega.client.stream.Serializer;
 import io.pravega.client.stream.impl.ClientFactoryImpl;
 import io.pravega.client.stream.impl.Controller;
-<<<<<<< HEAD
-import io.pravega.client.stream.impl.netty.ConnectionFactoryImpl;
 import java.util.UUID;
-=======
->>>>>>> a1d7ae87
 import java.util.function.Supplier;
 
 public class MockClientFactory implements ClientFactory, AutoCloseable {
@@ -61,21 +58,11 @@
     }
 
     @Override
-<<<<<<< HEAD
     public <T> IdempotentEventStreamWriter<T> createIdempotentEventWriter(String streamName, UUID writerId, Serializer<T> s,
                                                                           EventWriterConfig config) {
         return impl.createIdempotentEventWriter(streamName, writerId, s, config);
     }
 
-    @Override
-    public <T> EventStreamReader<T> createReader(String streamName, Serializer<T> s, ReaderConfig config,
-                                                 Position startingPosition) {
-        return impl.createReader(streamName, s, config, startingPosition);
-    }
-
-    @Override
-=======
->>>>>>> a1d7ae87
     public <T> EventStreamReader<T> createReader(String readerId, String readerGroup, Serializer<T> s,
             ReaderConfig config) {
         return impl.createReader(readerId, readerGroup, s, config);
