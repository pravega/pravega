--- conflicted
+++ resolved
@@ -144,11 +144,7 @@
 
     @Override
     public boolean deleteStream(String scopeName, String toDelete) {
-<<<<<<< HEAD
         return FutureHelpers.getAndHandleExceptions(controller.deleteStream(scopeName, toDelete), RuntimeException::new);
-=======
-        throw new NotImplementedException("deleteStream");
->>>>>>> 0be1ccb3
     }
 
     @Override
