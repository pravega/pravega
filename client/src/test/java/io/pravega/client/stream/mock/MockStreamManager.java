/**
 * Copyright (c) 2017 Dell Inc., or its subsidiaries. All Rights Reserved.
 *
 * Licensed under the Apache License, Version 2.0 (the "License");
 * you may not use this file except in compliance with the License.
 * You may obtain a copy of the License at
 *
 *     http://www.apache.org/licenses/LICENSE-2.0
 */
package io.pravega.client.stream.mock;

import com.google.common.base.Preconditions;
import io.pravega.client.ClientConfig;
import io.pravega.client.admin.ReaderGroupManager;
import io.pravega.client.admin.StreamInfo;
import io.pravega.client.admin.StreamManager;
import io.pravega.client.admin.impl.ReaderGroupManagerImpl.ReaderGroupStateInitSerializer;
import io.pravega.client.admin.impl.ReaderGroupManagerImpl.ReaderGroupStateUpdatesSerializer;
import io.pravega.client.netty.impl.ConnectionFactoryImpl;
import io.pravega.client.segment.impl.Segment;
import io.pravega.client.state.StateSynchronizer;
import io.pravega.client.state.SynchronizerConfig;
import io.pravega.client.stream.Position;
import io.pravega.client.stream.ReaderGroup;
import io.pravega.client.stream.ReaderGroupConfig;
import io.pravega.client.stream.ScalingPolicy;
import io.pravega.client.stream.Stream;
import io.pravega.client.stream.StreamConfiguration;
import io.pravega.client.stream.StreamCut;
import io.pravega.client.stream.impl.PositionImpl;
import io.pravega.client.stream.impl.ReaderGroupImpl;
import io.pravega.client.stream.impl.ReaderGroupState;
import io.pravega.client.stream.impl.StreamImpl;
import io.pravega.common.concurrent.Futures;
import io.pravega.common.util.AsyncIterator;
import io.pravega.shared.NameUtils;
import java.net.URI;
import java.util.Iterator;
import java.util.Map;
import java.util.stream.Collectors;
import lombok.Cleanup;
import lombok.Getter;
import org.apache.commons.lang3.NotImplementedException;

import static io.pravega.client.stream.impl.ReaderGroupImpl.getEndSegmentsForStreams;

public class MockStreamManager implements StreamManager, ReaderGroupManager {

    private final String scope;
    @Getter
    private final ConnectionFactoryImpl connectionFactory;
    private final MockController controller;
    @Getter
    private final MockClientFactory clientFactory;

    public MockStreamManager(String scope, String endpoint, int port) {
        this.scope = scope;
        this.connectionFactory = new ConnectionFactoryImpl(ClientConfig.builder().controllerURI(URI.create("tcp://localhost")).build());
        this.controller = new MockController(endpoint, port, connectionFactory);
        this.clientFactory = new MockClientFactory(scope, controller);
    }

    @Override
    public boolean createScope(String scopeName) {
        return Futures.getAndHandleExceptions(controller.createScope(scope),
                RuntimeException::new);
    }

    @Override
<<<<<<< HEAD
    public Iterator<Stream> listStreamsInScope(String scopeName) {
        AsyncIterator<Stream> asyncIterator = controller.listStreamsInScope(scopeName);
=======
    public Iterator<Stream> listStreams(String scopeName) {
        AsyncIterator<Stream> asyncIterator = controller.listStreams(scopeName);
>>>>>>> b4155031
        return new Iterator<Stream>() {
            private Stream next;

            private void load() {
                next = asyncIterator.getNext().join();
            }
            
            @Override
            public boolean hasNext() {
                load();
                return next != null;
            }

            @Override
            public Stream next() {
                load();
                return next;
            }
        };
    }

    @Override
    public boolean deleteScope(String scopeName) {
        return Futures.getAndHandleExceptions(controller.deleteScope(scope),
                RuntimeException::new);
    }

    @Override
    public StreamInfo getStreamInfo(String scopeName, String streamName) {
        throw new NotImplementedException("getStreamInfo");
    }

    @Override
    public boolean createStream(String scopeName, String streamName, StreamConfiguration config) {
        NameUtils.validateUserStreamName(streamName);
        if (config == null) {
            config = StreamConfiguration.builder()
                                        .scalingPolicy(ScalingPolicy.fixed(1))
                                        .build();
        }
        return Futures.getAndHandleExceptions(controller.createStream(scopeName, streamName, config), RuntimeException::new);
    }

    @Override
    public boolean updateStream(String scopeName, String streamName, StreamConfiguration config) {
        if (config == null) {
            config = StreamConfiguration.builder()
                                        .scalingPolicy(ScalingPolicy.fixed(1))
                                        .build();
        }

        return Futures.getAndHandleExceptions(controller.updateStream(scopeName, streamName, config), RuntimeException::new);
    }

    @Override
    public boolean truncateStream(String scopeName, String streamName, StreamCut streamCut) {
        Preconditions.checkNotNull(streamCut);

        return Futures.getAndHandleExceptions(controller.truncateStream(scopeName, streamName, streamCut),
                RuntimeException::new);
    }

    private Stream createStreamHelper(String streamName, StreamConfiguration config) {
        Futures.getAndHandleExceptions(controller.createStream(scope, streamName, config),
                RuntimeException::new);
        return new StreamImpl(scope, streamName);
    }

    @Override
    public boolean sealStream(String scopeName, String streamName) {
        return Futures.getAndHandleExceptions(controller.sealStream(scopeName, streamName), RuntimeException::new);
    }

    @Override
    public void close() {
        clientFactory.close();
        connectionFactory.close();
    }

    @Override
    public void createReaderGroup(String groupName, ReaderGroupConfig config) {
        NameUtils.validateReaderGroupName(groupName);
        createStreamHelper(NameUtils.getStreamForReaderGroup(groupName),
                StreamConfiguration.builder()
                                   .scalingPolicy(ScalingPolicy.fixed(1)).build());
        @Cleanup
        StateSynchronizer<ReaderGroupState> synchronizer = clientFactory.createStateSynchronizer(NameUtils.getStreamForReaderGroup(groupName),
                                              new ReaderGroupStateUpdatesSerializer(), new ReaderGroupStateInitSerializer(), SynchronizerConfig.builder().build());
        Map<Segment, Long> segments = ReaderGroupImpl.getSegmentsForStreams(controller, config);

        synchronizer.initialize(new ReaderGroupState.ReaderGroupStateInit(config, segments, getEndSegmentsForStreams(config)));
    }

    public Position getInitialPosition(String stream) {
        return new PositionImpl(controller.getSegmentsForStream(new StreamImpl(scope, stream))
                                          .stream()
                                          .collect(Collectors.toMap(segment -> segment, segment -> 0L)));
    }

    @Override
    public ReaderGroup getReaderGroup(String groupName) {
        SynchronizerConfig synchronizerConfig = SynchronizerConfig.builder().build();
        return new ReaderGroupImpl(scope, groupName, synchronizerConfig, new ReaderGroupStateInitSerializer(),
                                   new ReaderGroupStateUpdatesSerializer(), clientFactory, controller,
                                   connectionFactory);
    }

    @Override
    public boolean deleteStream(String scopeName, String toDelete) {
        return Futures.getAndHandleExceptions(controller.deleteStream(scopeName, toDelete), RuntimeException::new);
    }

    @Override
    public void deleteReaderGroup(String groupName) {
        Futures.getAndHandleExceptions(controller.deleteStream(scope, NameUtils.getStreamForReaderGroup(groupName)),
                                       RuntimeException::new);
    }
}<|MERGE_RESOLUTION|>--- conflicted
+++ resolved
@@ -67,13 +67,8 @@
     }
 
     @Override
-<<<<<<< HEAD
-    public Iterator<Stream> listStreamsInScope(String scopeName) {
-        AsyncIterator<Stream> asyncIterator = controller.listStreamsInScope(scopeName);
-=======
     public Iterator<Stream> listStreams(String scopeName) {
         AsyncIterator<Stream> asyncIterator = controller.listStreams(scopeName);
->>>>>>> b4155031
         return new Iterator<Stream>() {
             private Stream next;
 
