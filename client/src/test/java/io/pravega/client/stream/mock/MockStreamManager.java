--- conflicted
+++ resolved
@@ -26,6 +26,7 @@
 import io.pravega.client.stream.Stream;
 import io.pravega.client.stream.StreamConfiguration;
 import io.pravega.client.stream.StreamCut;
+import io.pravega.client.stream.impl.JavaSerializer;
 import io.pravega.client.stream.impl.PositionImpl;
 import io.pravega.client.stream.impl.ReaderGroupImpl;
 import io.pravega.client.stream.impl.ReaderGroupState;
@@ -143,13 +144,8 @@
                                    .scalingPolicy(ScalingPolicy.fixed(1)).build());
         @Cleanup
         StateSynchronizer<ReaderGroupState> synchronizer = clientFactory.createStateSynchronizer(NameUtils.getStreamForReaderGroup(groupName),
-<<<<<<< HEAD
-                                              new JavaSerializer<>(), new JavaSerializer<>(), SynchronizerConfig.builder().build());
+                                              new ReaderGroupStateUpdatesSerializer(), new ReaderGroupStateInitSerializer(), SynchronizerConfig.builder().build());
         Map<Segment, Long> segments = ReaderGroupImpl.getSegmentsForStreams(controller, config, scope);
-=======
-                                              new ReaderGroupStateUpdatesSerializer(), new ReaderGroupStateInitSerializer(), SynchronizerConfig.builder().build());
-        Map<Segment, Long> segments = ReaderGroupImpl.getSegmentsForStreams(controller, config);
->>>>>>> 7b94f84b
 
         synchronizer.initialize(new ReaderGroupState.ReaderGroupStateInit(config, segments, getEndSegmentsForStreams(config)));
     }
