--- conflicted
+++ resolved
@@ -73,13 +73,8 @@
     private final Map<String, Set<Stream>> createdScopes = new HashMap<>();
     @GuardedBy("$lock")
     private final Map<Stream, StreamConfiguration> createdStreams = new HashMap<>();
-<<<<<<< HEAD
-    
     private final Supplier<Long> idGenerator = () -> Flow.create().asLong();
     private final boolean callServer;
-=======
-    private final Supplier<Long> idGenerator = () -> Flow.create().asLong();
->>>>>>> 81867f33
     
     @Override
     @Synchronized
