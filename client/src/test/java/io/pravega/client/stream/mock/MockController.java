/**
 * Copyright (c) Dell Inc., or its subsidiaries. All Rights Reserved.
 *
 * Licensed under the Apache License, Version 2.0 (the "License");
 * you may not use this file except in compliance with the License.
 * You may obtain a copy of the License at
 *
 *     http://www.apache.org/licenses/LICENSE-2.0
 */
package io.pravega.client.stream.mock;

import com.google.common.base.Preconditions;
import com.google.common.collect.ImmutableSet;
import io.pravega.auth.AuthenticationException;
import io.pravega.client.admin.KeyValueTableInfo;
import io.pravega.client.control.impl.CancellableRequest;
import io.pravega.client.control.impl.Controller;
import io.pravega.client.netty.impl.ClientConnection;
import io.pravega.client.netty.impl.ConnectionFactory;
import io.pravega.client.netty.impl.Flow;
import io.pravega.client.segment.impl.Segment;
import io.pravega.client.stream.ScalingPolicy;
import io.pravega.client.stream.Stream;
import io.pravega.client.stream.StreamConfiguration;
import io.pravega.client.stream.StreamCut;
import io.pravega.client.stream.Transaction;
import io.pravega.client.stream.TxnFailedException;
<<<<<<< HEAD
import io.pravega.client.stream.impl.ConnectionClosedException;
=======
import io.pravega.client.control.impl.CancellableRequest;
import io.pravega.client.stream.impl.ConnectionClosedException;
import io.pravega.client.control.impl.Controller;
>>>>>>> a9bd3e34
import io.pravega.client.stream.impl.SegmentWithRange;
import io.pravega.client.stream.impl.StreamImpl;
import io.pravega.client.stream.impl.StreamSegmentSuccessors;
import io.pravega.client.stream.impl.StreamSegments;
import io.pravega.client.stream.impl.StreamSegmentsWithPredecessors;
import io.pravega.client.stream.impl.TxnSegments;
import io.pravega.client.stream.impl.WriterPosition;
import io.pravega.client.tables.KeyValueTableConfiguration;
import io.pravega.client.tables.impl.KeyValueTableSegments;
import io.pravega.common.concurrent.Futures;
import io.pravega.common.util.AsyncIterator;
import io.pravega.shared.NameUtils;
import io.pravega.shared.protocol.netty.FailingReplyProcessor;
import io.pravega.shared.protocol.netty.PravegaNodeUri;
import io.pravega.shared.protocol.netty.ReplyProcessor;
import io.pravega.shared.protocol.netty.Request;
import io.pravega.shared.protocol.netty.WireCommand;
import io.pravega.shared.protocol.netty.WireCommands;
import io.pravega.shared.protocol.netty.WireCommands.CreateSegment;
import io.pravega.shared.protocol.netty.WireCommands.DeleteSegment;
import io.pravega.shared.protocol.netty.WireCommands.WrongHost;
import java.util.ArrayList;
import java.util.Collection;
import java.util.Collections;
import java.util.HashMap;
import java.util.Iterator;
import java.util.List;
import java.util.Map;
import java.util.Set;
import java.util.TreeMap;
import java.util.UUID;
import java.util.concurrent.CompletableFuture;
import java.util.concurrent.ScheduledExecutorService;
import java.util.function.Function;
import java.util.function.Supplier;
import java.util.stream.Collectors;
import javax.annotation.concurrent.GuardedBy;
import lombok.AllArgsConstructor;
import lombok.Synchronized;

import static io.pravega.common.concurrent.Futures.getAndHandleExceptions;

@AllArgsConstructor
public class MockController implements Controller {

    private final String endpoint;
    private final int port;
    private final ConnectionFactory connectionFactory;
    @GuardedBy("$lock")
    private final Map<String, MockScope> createdScopes = new HashMap<>();
    private final Supplier<Long> idGenerator = () -> Flow.create().asLong();
    private final boolean callServer;

    private static class MockScope {
        private final Map<Stream, StreamConfiguration> streams = new HashMap<>();
        private final Map<KeyValueTableInfo, KeyValueTableConfiguration> keyValueTables = new HashMap<>();
    }

    @Override
    @Synchronized
    public CompletableFuture<Boolean> createScope(final String scopeName) {
        if (createdScopes.get(scopeName) != null) {
            return CompletableFuture.completedFuture(false);
        }
        createdScopes.put(scopeName, new MockScope());
        return CompletableFuture.completedFuture(true);
    }

    @Override
    @Synchronized
    public AsyncIterator<Stream> listStreams(String scopeName) {
        return list(scopeName, s -> s.streams.keySet(), Stream::getStreamName);
    }

    @Override
    @Synchronized
    public CompletableFuture<Boolean> deleteScope(String scopeName) {
        if (createdScopes.get(scopeName) == null) {
            return CompletableFuture.completedFuture(false);
        }

        if (!createdScopes.get(scopeName).streams.isEmpty()) {
            return Futures.failedFuture(new IllegalStateException("Scope is not empty."));
        }

        createdScopes.remove(scopeName);
        return CompletableFuture.completedFuture(true);
    }

    @Override
    @Synchronized
    public CompletableFuture<Boolean> createStream(String scope, String streamName, StreamConfiguration streamConfig) {
        String markStream = NameUtils.getMarkStreamForStream(streamName);
        StreamConfiguration markStreamConfig = StreamConfiguration.builder().scalingPolicy(ScalingPolicy.fixed(1)).build();

        return createStreamInternal(scope, markStream, markStreamConfig)
                .thenCompose(v -> createStreamInternal(scope, streamName, streamConfig));
    }

    private CompletableFuture<Boolean> createStreamInternal(String scope, String streamName, StreamConfiguration streamConfig) {
        return createInScope(scope, new StreamImpl(scope, streamName), streamConfig, s -> s.streams, this::getSegmentsForStream);
    }
    
    @Synchronized
    List<Segment> getSegmentsForStream(Stream stream) {
        StreamConfiguration config = getStreamConfiguration(stream);
        Preconditions.checkArgument(config != null, "Stream " + stream.getScopedName() + " must be created first");
        ScalingPolicy scalingPolicy = config.getScalingPolicy();
        if (scalingPolicy.getScaleType() != ScalingPolicy.ScaleType.FIXED_NUM_SEGMENTS) {
            throw new IllegalArgumentException("Dynamic scaling not supported with a mock controller");
        }
        List<Segment> result = new ArrayList<>(scalingPolicy.getMinNumSegments());
        for (int i = 0; i < scalingPolicy.getMinNumSegments(); i++) {
            result.add(new Segment(stream.getScope(), stream.getStreamName(), i));
        }
        return result;
    }

    @Synchronized
    List<Segment> getSegmentsForKeyValueTable(KeyValueTableInfo kvt) {
        KeyValueTableConfiguration config = getKeyValueTableConfiguration(kvt);
        Preconditions.checkArgument(config != null, "Key-Value Table " + kvt.getScopedName() + " must be created first");
        List<Segment> result = new ArrayList<>(config.getPartitionCount());
        for (int i = 0; i < config.getPartitionCount(); i++) {
            result.add(new Segment(kvt.getScope(), kvt.getKeyValueTableName(), i));
        }
        return result;
    }

    @Synchronized
    List<SegmentWithRange> getSegmentsWithRanges(Stream stream) {
        StreamConfiguration config = getStreamConfiguration(stream);
        Preconditions.checkArgument(config != null, "Stream must be created first");
        ScalingPolicy scalingPolicy = config.getScalingPolicy();
        if (scalingPolicy.getScaleType() != ScalingPolicy.ScaleType.FIXED_NUM_SEGMENTS) {
            throw new IllegalArgumentException("Dynamic scaling not supported with a mock controller");
        }
        List<SegmentWithRange> result = new ArrayList<>();
        for (int i = 0; i < scalingPolicy.getMinNumSegments(); i++) {
            result.add(createRange(stream.getScope(), stream.getStreamName(), scalingPolicy.getMinNumSegments(), i));
        }
        return result;
    }

    private StreamConfiguration getStreamConfiguration(Stream stream) {
        for (MockScope scope : createdScopes.values()) {
            StreamConfiguration sc = scope.streams.get(stream);
            if (sc != null) {
                return sc;
            }
        }
        return null;
    }

    private KeyValueTableConfiguration getKeyValueTableConfiguration(KeyValueTableInfo kvtInfo) {
        for (MockScope scope : createdScopes.values()) {
            KeyValueTableConfiguration c = scope.keyValueTables.get(kvtInfo);
            if (c != null) {
                return c;
            }
        }
        return null;
    }

    @Override
    public CompletableFuture<Boolean> updateStream(String scope, String streamName, StreamConfiguration streamConfig) {
        throw new UnsupportedOperationException();
    }

    @Override
    public CompletableFuture<Boolean> truncateStream(final String scope, final String stream, final StreamCut cut) {
        throw new UnsupportedOperationException();
    }

    @Override
    public CompletableFuture<Boolean> startScale(Stream stream, List<Long> sealedSegments, Map<Double, Double> newKeyRanges) {
        throw new UnsupportedOperationException();
    }

    @Override
    public CancellableRequest<Boolean> scaleStream(Stream stream, List<Long> sealedSegments, Map<Double, Double> newKeyRanges,
                                                   ScheduledExecutorService executor) {
        throw new UnsupportedOperationException();
    }

    @Override
    public CompletableFuture<Boolean> checkScaleStatus(Stream stream, int epoch) {
        throw new UnsupportedOperationException();
    }

    @Override
    public CompletableFuture<Boolean> sealStream(String scope, String streamName) {
        throw new UnsupportedOperationException();
    }

    @Override
    @Synchronized
    public CompletableFuture<Boolean> deleteStream(String scope, String streamName) {
        return deleteFromScope(scope, new StreamImpl(scope, streamName), s -> s.streams, this::getSegmentsForStream);
    }

    private boolean createSegment(String name) {
        if (!callServer) {
            return true;
        }
        CompletableFuture<Boolean> result = new CompletableFuture<>();
        FailingReplyProcessor replyProcessor = new FailingReplyProcessor() {

            @Override
            public void connectionDropped() {
                result.completeExceptionally(new ConnectionClosedException());
            }

            @Override
            public void wrongHost(WireCommands.WrongHost wrongHost) {
                result.completeExceptionally(new UnsupportedOperationException());
            }

            @Override
            public void segmentAlreadyExists(WireCommands.SegmentAlreadyExists segmentAlreadyExists) {
                result.complete(false);
            }

            @Override
            public void segmentCreated(WireCommands.SegmentCreated segmentCreated) {
                result.complete(true);
            }

            @Override
            public void processingFailure(Exception error) {
                result.completeExceptionally(error);
            }

            @Override
            public void authTokenCheckFailed(WireCommands.AuthTokenCheckFailed authTokenCheckFailed) {
                result.completeExceptionally(new AuthenticationException(authTokenCheckFailed.toString()));
            }
        };
        CreateSegment command = new WireCommands.CreateSegment(idGenerator.get(), name, WireCommands.CreateSegment.NO_SCALE, 0, "");
        sendRequestOverNewConnection(command, replyProcessor, result);
        return getAndHandleExceptions(result, RuntimeException::new);
    }
    
    private boolean deleteSegment(String name) {
        if (!callServer) {
            return true;
        }
        CompletableFuture<Boolean> result = new CompletableFuture<>();
        FailingReplyProcessor replyProcessor = new FailingReplyProcessor() {

            @Override
            public void connectionDropped() {
                result.completeExceptionally(new ConnectionClosedException());
            }

            @Override
            public void wrongHost(WireCommands.WrongHost wrongHost) {
                result.completeExceptionally(new UnsupportedOperationException());
            }

            @Override
            public void segmentDeleted(WireCommands.SegmentDeleted segmentDeleted) {
                result.complete(true);
            }

            @Override
            public void noSuchSegment(WireCommands.NoSuchSegment noSuchSegment) {
                result.complete(false);
            }

            @Override
            public void processingFailure(Exception error) {
                result.completeExceptionally(error);
            }

            @Override
            public void authTokenCheckFailed(WireCommands.AuthTokenCheckFailed authTokenCheckFailed) {
                result.completeExceptionally(new AuthenticationException(authTokenCheckFailed.toString()));
            }
        };
        DeleteSegment command = new WireCommands.DeleteSegment(idGenerator.get(), name, "");
        sendRequestOverNewConnection(command, replyProcessor, result);
        return getAndHandleExceptions(result, RuntimeException::new);
    }

    @Override
    public CompletableFuture<StreamSegments> getCurrentSegments(String scope, String stream) {
        return CompletableFuture.completedFuture(getCurrentSegments(new StreamImpl(scope, stream)));
    }

    private StreamSegments getCurrentSegments(Stream stream) {
        List<Segment> segmentsInStream = getSegmentsForStream(stream);
        TreeMap<Double, SegmentWithRange> segments = new TreeMap<>();
        for (int i = 0; i < segmentsInStream.size(); i++) {
            SegmentWithRange s = createRange(stream.getScope(), stream.getStreamName(), segmentsInStream.size(), i);
            segments.put(s.getRange().getHigh(), s);
        }
        return new StreamSegments(segments, "");
    }

    private KeyValueTableSegments getCurrentSegments(KeyValueTableInfo kvt) {
        List<Segment> segmentsInStream = getSegmentsForKeyValueTable(kvt);
        TreeMap<Double, SegmentWithRange> segments = new TreeMap<>();
        for (int i = 0; i < segmentsInStream.size(); i++) {
            SegmentWithRange s = createRange(kvt.getScope(), kvt.getKeyValueTableName(), segmentsInStream.size(), i);
            segments.put(s.getRange().getHigh(), s);
        }
        return new KeyValueTableSegments(segments, "");
    }

    private SegmentWithRange createRange(String scope, String stream, int numSegments, int segmentNumber) {
        double increment = 1.0 / numSegments;
        return new SegmentWithRange(new Segment(scope, stream, segmentNumber),
                segmentNumber * increment, (segmentNumber + 1) * increment);
    }

    @Override
    public CompletableFuture<Void> commitTransaction(Stream stream, final String writerId, final Long timestamp, UUID txId) {
        List<CompletableFuture<Void>> futures = new ArrayList<>();
        for (Segment segment : getSegmentsForStream(stream)) {
            futures.add(commitTxSegment(txId, segment));            
        }
        return Futures.allOf(futures);
    }
    
    private CompletableFuture<Void> commitTxSegment(UUID txId, Segment segment) {
        CompletableFuture<Void> result = new CompletableFuture<>();
        if (!callServer) {
            result.complete(null);
            return result;
        }
        FailingReplyProcessor replyProcessor = new FailingReplyProcessor() {

            @Override
            public void connectionDropped() {
                result.completeExceptionally(new ConnectionClosedException());
            }

            @Override
            public void wrongHost(WrongHost wrongHost) {
                result.completeExceptionally(new UnsupportedOperationException());
            }

            @Override
            public void segmentsMerged(WireCommands.SegmentsMerged segmentsMerged) {
                result.complete(null);
            }

            @Override
            public void segmentDeleted(WireCommands.SegmentDeleted segmentDeleted) {
                result.completeExceptionally(new TxnFailedException("Transaction already aborted."));
            }

            @Override
            public void processingFailure(Exception error) {
                result.completeExceptionally(error);
            }

            @Override
            public void authTokenCheckFailed(WireCommands.AuthTokenCheckFailed authTokenCheckFailed) {
                result.completeExceptionally(new AuthenticationException(authTokenCheckFailed.toString()));
            }
        };
        sendRequestOverNewConnection(new WireCommands.MergeSegments(idGenerator.get(), segment.getScopedName(),
                NameUtils.getTransactionNameFromId(segment.getScopedName(), txId), ""), replyProcessor, result);
        return result;
    }

    @Override
    public CompletableFuture<Void> abortTransaction(Stream stream, UUID txId) {
        List<CompletableFuture<Void>> futures = new ArrayList<>();
        for (Segment segment : getSegmentsForStream(stream)) {
            futures.add(abortTxSegment(txId, segment));            
        }
        return Futures.allOf(futures);
    }
    
    private CompletableFuture<Void> abortTxSegment(UUID txId, Segment segment) {
        CompletableFuture<Void> result = new CompletableFuture<>();
        if (!callServer) {
            result.complete(null);
            return result;
        }
        FailingReplyProcessor replyProcessor = new FailingReplyProcessor() {

            @Override
            public void connectionDropped() {
                result.completeExceptionally(new ConnectionClosedException());
            }

            @Override
            public void wrongHost(WrongHost wrongHost) {
                result.completeExceptionally(new UnsupportedOperationException());
            }

            @Override
            public void segmentsMerged(WireCommands.SegmentsMerged segmentsMerged) {
                result.completeExceptionally(new TxnFailedException("Transaction already committed."));
            }

            @Override
            public void segmentDeleted(WireCommands.SegmentDeleted transactionAborted) {
                result.complete(null);
            }

            @Override
            public void processingFailure(Exception error) {
                result.completeExceptionally(error);
            }

            @Override
            public void authTokenCheckFailed(WireCommands.AuthTokenCheckFailed authTokenCheckFailed) {
                result.completeExceptionally(new AuthenticationException(authTokenCheckFailed.toString()));
            }
        };
        String transactionName = NameUtils.getTransactionNameFromId(segment.getScopedName(), txId);
        sendRequestOverNewConnection(new DeleteSegment(idGenerator.get(), transactionName, ""), replyProcessor, result);
        return result;
    }

    @Override
    public CompletableFuture<Transaction.Status> checkTransactionStatus(Stream stream, UUID txId) {
        throw new UnsupportedOperationException();
    }

    @Override
    public CompletableFuture<TxnSegments> createTransaction(final Stream stream, final long lease) {
        UUID txId = UUID.randomUUID();
        List<CompletableFuture<Void>> futures = new ArrayList<>();
        StreamSegments currentSegments = getCurrentSegments(stream);
        for (Segment segment : currentSegments.getSegments()) {
            futures.add(createSegmentTx(txId, segment));            
        }
        return Futures.allOf(futures).thenApply(v -> new TxnSegments(currentSegments, txId));
    }

    private CompletableFuture<Void> createSegmentTx(UUID txId, Segment segment) {
        CompletableFuture<Void> result = new CompletableFuture<>();
        if (!callServer) {
            result.complete(null);
            return result;
        }
        FailingReplyProcessor replyProcessor = new FailingReplyProcessor() {

            @Override
            public void connectionDropped() {
                result.completeExceptionally(new ConnectionClosedException());
            }

            @Override
            public void wrongHost(WrongHost wrongHost) {
                result.completeExceptionally(new UnsupportedOperationException());
            }

            @Override
            public void segmentCreated(WireCommands.SegmentCreated transactionCreated) {
                result.complete(null);
            }

            @Override
            public void processingFailure(Exception error) {
                result.completeExceptionally(error);
            }

            @Override
            public void authTokenCheckFailed(WireCommands.AuthTokenCheckFailed authTokenCheckFailed) {
                result.completeExceptionally(new AuthenticationException(authTokenCheckFailed.toString()));
            }
        };
        String transactionName = NameUtils.getTransactionNameFromId(segment.getScopedName(), txId);
        sendRequestOverNewConnection(new CreateSegment(idGenerator.get(), transactionName, WireCommands.CreateSegment.NO_SCALE,
                0, ""), replyProcessor, result);
        return result;
    }

    @Override
    public CompletableFuture<Transaction.PingStatus> pingTransaction(Stream stream, UUID txId, long lease) {
        throw new UnsupportedOperationException();
    }

    @Override
    public CompletableFuture<Map<Segment, Long>> getSegmentsAtTime(Stream stream, long timestamp) {
        return CompletableFuture.completedFuture(getSegmentsForStream(stream).stream().collect(Collectors.toMap(s -> s, s -> 0L)));
    }
    
    @Override
    public CompletableFuture<StreamSegmentsWithPredecessors> getSuccessors(Segment segment) {
        final Stream segmentStream = Stream.of(segment.getScopedStreamName());
        final CompletableFuture<StreamSegmentsWithPredecessors> result = new CompletableFuture<>();
        if (getStreamConfiguration(segmentStream) == null) {
            result.completeExceptionally(new RuntimeException("Stream is deleted"));
        } else {
            result.complete(new StreamSegmentsWithPredecessors(Collections.emptyMap(), ""));
        }
        return result;
    }

    @Override
    public CompletableFuture<StreamSegmentSuccessors> getSuccessors(StreamCut from) {
        StreamConfiguration configuration = getStreamConfiguration(from.asImpl().getStream());
        if (configuration.getScalingPolicy().getScaleType() != ScalingPolicy.ScaleType.FIXED_NUM_SEGMENTS) {
            throw new IllegalArgumentException("getSuccessors not supported with dynamic scaling on mock controller");
        }
        return CompletableFuture.completedFuture(new StreamSegmentSuccessors(Collections.emptySet(), ""));
    }

    @Override
    public CompletableFuture<StreamSegmentSuccessors> getSegments(StreamCut fromStreamCut, StreamCut toStreamCut) {
        Set<Segment> segments = ImmutableSet.<Segment>builder().addAll(fromStreamCut.asImpl().getPositions().keySet())
                                                               .addAll(toStreamCut.asImpl().getPositions().keySet()).build();
        return CompletableFuture.completedFuture(new StreamSegmentSuccessors(segments, ""));
    }

    @Override
    public CompletableFuture<PravegaNodeUri> getEndpointForSegment(String qualifiedSegmentName) {
        return CompletableFuture.completedFuture(new PravegaNodeUri(endpoint, port));
    }

    private <T> void sendRequestOverNewConnection(WireCommand request, ReplyProcessor replyProcessor, CompletableFuture<T> resultFuture) {
        ClientConnection connection = getAndHandleExceptions(connectionFactory
            .establishConnection(Flow.from(((Request) request).getRequestId()), new PravegaNodeUri(endpoint, port), replyProcessor),
                                                             RuntimeException::new);
        resultFuture.whenComplete((result, e) -> {
            connection.close();
        });

        connection.sendAsync(request, cfe -> {
            if (cfe != null) {
                resultFuture.completeExceptionally(cfe);
            }
        });
    }

    @Override
    public CompletableFuture<Boolean> isSegmentOpen(Segment segment) {
        return CompletableFuture.completedFuture(true);
    }

    @Override
    public void close() {
    }

    @Override
    public CompletableFuture<String> getOrRefreshDelegationTokenFor(String scope, String streamName) {
        return CompletableFuture.completedFuture("");
    }

    @Override
    public CompletableFuture<Void> noteTimestampFromWriter(String writer, Stream stream, long timestamp, WriterPosition lastWrittenPosition) {
        return CompletableFuture.completedFuture(null);
    }

    @Override
    public CompletableFuture<Void> removeWriter(String writerId, Stream stream) {
        return CompletableFuture.completedFuture(null);
    }

    //region KeyValueTables

    @Override
<<<<<<< HEAD
    @Synchronized
    public CompletableFuture<Boolean> createKeyValueTable(String scope, String kvtName, KeyValueTableConfiguration kvtConfig) {
        return createInScope(scope, new KeyValueTableInfo(scope, kvtName), kvtConfig, s -> s.keyValueTables, this::getSegmentsForKeyValueTable);
    }

    @Override
    @Synchronized
    public CompletableFuture<Boolean> deleteKeyValueTable(String scope, String kvtName) {
        return deleteFromScope(scope, new KeyValueTableInfo(scope, kvtName), s -> s.keyValueTables, this::getSegmentsForKeyValueTable);
    }

    @Override
    @Synchronized
    public AsyncIterator<KeyValueTableInfo> listKeyValueTables(String scopeName) {
        return list(scopeName, s -> s.keyValueTables.keySet(), KeyValueTableInfo::getKeyValueTableName);
    }

    @Override
    @Synchronized
    public CompletableFuture<Boolean> updateKeyValueTable(String scope, String kvtName, KeyValueTableConfiguration newConfig) {
        KeyValueTableInfo kvt = new KeyValueTableInfo(scope, kvtName);
        MockScope s = createdScopes.get(scope);
        if (s == null) {
            return Futures.failedFuture(new IllegalArgumentException("Scope does not exist."));
        }

        KeyValueTableConfiguration existingConfig = s.keyValueTables.get(kvt);
        if (existingConfig == null || existingConfig.getPartitionCount() != newConfig.getPartitionCount()) {
            return CompletableFuture.completedFuture(false);
        }

        s.keyValueTables.put(kvt, newConfig);
        return CompletableFuture.completedFuture(true);
    }

    @Override
    @Synchronized
    public CompletableFuture<KeyValueTableSegments> getCurrentSegmentsForKeyValueTable(String scope, String kvtName) {
        return CompletableFuture.completedFuture(getCurrentSegments(new KeyValueTableInfo(scope, kvtName)));
    }

    //endregion

    //region Helpers

    @Synchronized
    private <ItemT, ConfigT> CompletableFuture<Boolean> createInScope(String scope, ItemT item, ConfigT config,
                                                                      Function<MockScope, Map<ItemT, ConfigT>> getScopeContents,
                                                                      Function<ItemT, List<Segment>> getSegments) {
        MockScope s = createdScopes.get(scope);
        if (s == null) {
            return Futures.failedFuture(new IllegalArgumentException("Scope does not exist."));
        }

        Map<ItemT, ConfigT> scopeContents = getScopeContents.apply(s);
        if (scopeContents.containsKey(item)) {
            return CompletableFuture.completedFuture(false);
        }

        scopeContents.put(item, config);
        for (Segment segment : getSegments.apply(item)) {
            createSegment(segment.getScopedName());
        }
        return CompletableFuture.completedFuture(true);
    }

    @Synchronized
    private <T> CompletableFuture<Boolean> deleteFromScope(String scope, T toDelete, Function<MockScope, Map<T, ?>> getItems,
                                                           Function<T, List<Segment>> getSegments) {
        MockScope s = createdScopes.get(scope);
        if (s == null || !getItems.apply(s).containsKey(toDelete)) {
            return CompletableFuture.completedFuture(false);
        }

        for (Segment segment : getSegments.apply(toDelete)) {
            deleteSegment(segment.getScopedName());
        }
        getItems.apply(s).remove(toDelete);
        return CompletableFuture.completedFuture(true);
    }

    @Synchronized
    private <T> AsyncIterator<T> list(String scopeName, Function<MockScope, Collection<T>> get, Function<T, String> getName) {
        Set<T> collect = get.apply(createdScopes.get(scopeName))
                .stream()
                .filter(s -> !getName.apply(s).startsWith(NameUtils.INTERNAL_NAME_PREFIX))
                .collect(Collectors.toSet());
        return new AsyncIterator<T>() {
            Object lock = new Object();
            @GuardedBy("lock")
            Iterator<T> iterator = collect.iterator();

            @Override
            public CompletableFuture<T> getNext() {
                T next;
                synchronized (lock) {
                    if (!iterator.hasNext()) {
                        next = null;
                    } else {
                        next = iterator.next();
                    }
                }

                return CompletableFuture.completedFuture(next);
            }
        };
=======
    public CompletableFuture<Boolean> createKeyValueTable(String scope, String kvtName, KeyValueTableConfiguration kvtConfig) {
        throw new UnsupportedOperationException("createKeyValueTable not implemented.");
    }

    @Override
    public AsyncIterator<Stream> listKeyValueTables(String scopeName) {
        throw new UnsupportedOperationException("listKeyValueTables not implemented.");
    }

    @Override
    public CompletableFuture<Boolean> updateKeyValueTable(String scope, String kvtName, KeyValueTableConfiguration kvtConfig) {
        throw new UnsupportedOperationException("updateKeyValueTable not implemented.");
    }

    @Override
    public CompletableFuture<Boolean> deleteKeyValueTable(String scope, String kvtName) {
        throw new UnsupportedOperationException("deleteKeyValueTable not implemented.");
    }

    @Override
    public CompletableFuture<KeyValueTableSegments> getCurrentSegmentsForKeyValueTable(String scope, String kvtName) {
        throw new UnsupportedOperationException("getCurrentSegmentsForKeyValueTable not implemented.");
>>>>>>> a9bd3e34
    }

    //endregion
}
<|MERGE_RESOLUTION|>--- conflicted
+++ resolved
@@ -25,13 +25,7 @@
 import io.pravega.client.stream.StreamCut;
 import io.pravega.client.stream.Transaction;
 import io.pravega.client.stream.TxnFailedException;
-<<<<<<< HEAD
 import io.pravega.client.stream.impl.ConnectionClosedException;
-=======
-import io.pravega.client.control.impl.CancellableRequest;
-import io.pravega.client.stream.impl.ConnectionClosedException;
-import io.pravega.client.control.impl.Controller;
->>>>>>> a9bd3e34
 import io.pravega.client.stream.impl.SegmentWithRange;
 import io.pravega.client.stream.impl.StreamImpl;
 import io.pravega.client.stream.impl.StreamSegmentSuccessors;
@@ -589,10 +583,10 @@
         return CompletableFuture.completedFuture(null);
     }
 
+
     //region KeyValueTables
 
     @Override
-<<<<<<< HEAD
     @Synchronized
     public CompletableFuture<Boolean> createKeyValueTable(String scope, String kvtName, KeyValueTableConfiguration kvtConfig) {
         return createInScope(scope, new KeyValueTableInfo(scope, kvtName), kvtConfig, s -> s.keyValueTables, this::getSegmentsForKeyValueTable);
@@ -699,30 +693,6 @@
                 return CompletableFuture.completedFuture(next);
             }
         };
-=======
-    public CompletableFuture<Boolean> createKeyValueTable(String scope, String kvtName, KeyValueTableConfiguration kvtConfig) {
-        throw new UnsupportedOperationException("createKeyValueTable not implemented.");
-    }
-
-    @Override
-    public AsyncIterator<Stream> listKeyValueTables(String scopeName) {
-        throw new UnsupportedOperationException("listKeyValueTables not implemented.");
-    }
-
-    @Override
-    public CompletableFuture<Boolean> updateKeyValueTable(String scope, String kvtName, KeyValueTableConfiguration kvtConfig) {
-        throw new UnsupportedOperationException("updateKeyValueTable not implemented.");
-    }
-
-    @Override
-    public CompletableFuture<Boolean> deleteKeyValueTable(String scope, String kvtName) {
-        throw new UnsupportedOperationException("deleteKeyValueTable not implemented.");
-    }
-
-    @Override
-    public CompletableFuture<KeyValueTableSegments> getCurrentSegmentsForKeyValueTable(String scope, String kvtName) {
-        throw new UnsupportedOperationException("getCurrentSegmentsForKeyValueTable not implemented.");
->>>>>>> a9bd3e34
     }
 
     //endregion
