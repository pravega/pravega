--- conflicted
+++ resolved
@@ -418,8 +418,6 @@
                 -2, SegmentInputStreamImpl.DEFAULT_BUFFER_SIZE);
     }
     
-    
-<<<<<<< HEAD
     @Test
     public void testOrderer() throws EndOfSegmentException, SegmentTruncatedException {
         byte[] data = new byte[]{0, 1, 2, 3, 4, 5, 6, 7, 8, 9};
@@ -457,9 +455,7 @@
         AssertExtensions.assertThrows(EndOfSegmentException.class, () -> stream3.read());
         AssertExtensions.assertThrows(EndOfSegmentException.class, () -> stream4.read());
     }
-    
-=======
-    
+
     @Test
     public void testRefillSize() throws EndOfSegmentException, SegmentTruncatedException {
         byte[] data = new byte[] { 0, 1, 2, 3, 4, 5, 6, 7, 8, 9 };
@@ -506,5 +502,5 @@
         assertEquals(ByteBuffer.wrap(data), read); 
         verify(mockAsyncInputStream, times(1)).read(0L, 100);
     }
->>>>>>> 8371920e
+
 }