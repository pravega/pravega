/**
 * Copyright (c) 2017 Dell Inc., or its subsidiaries. All Rights Reserved.
 *
 * Licensed under the Apache License, Version 2.0 (the "License");
 * you may not use this file except in compliance with the License.
 * You may obtain a copy of the License at
 *
 *     http://www.apache.org/licenses/LICENSE-2.0
 */
package io.pravega.client.segment.impl;

import com.google.common.collect.ImmutableList;
import io.pravega.client.stream.impl.Orderer;
import io.pravega.common.ObjectClosedException;
import io.pravega.common.util.ByteBufferUtils;
import io.pravega.shared.protocol.netty.ConnectionFailedException;
import io.pravega.shared.protocol.netty.WireCommandType;
import io.pravega.shared.protocol.netty.WireCommands;
import io.pravega.shared.protocol.netty.WireCommands.SegmentRead;
import io.pravega.test.common.AssertExtensions;
import java.nio.ByteBuffer;
import java.util.List;
import java.util.Vector;
import java.util.concurrent.CompletableFuture;
import java.util.concurrent.atomic.AtomicBoolean;
import java.util.concurrent.atomic.AtomicInteger;
import lombok.Cleanup;
import org.junit.Test;

import static io.pravega.test.common.AssertExtensions.assertBlocks;
import static java.util.concurrent.CompletableFuture.completedFuture;
import static org.junit.Assert.assertEquals;
import static org.junit.Assert.assertFalse;
import static org.junit.Assert.assertNotNull;
import static org.junit.Assert.assertNull;
import static org.junit.Assert.assertTrue;
import static org.mockito.Mockito.mock;
import static org.mockito.Mockito.times;
import static org.mockito.Mockito.verify;
import static org.mockito.Mockito.when;

public class SegmentInputStreamTest {

    private final Segment segment = new Segment("scope", "foo", 0);
    private final long requestId = 1;
    
    private static class TestAsyncSegmentInputStream extends AsyncSegmentInputStream {
        AtomicBoolean closed = new AtomicBoolean(false);
        private final Vector<CompletableFuture<WireCommands.SegmentRead>> readResults;
        private final AtomicInteger readIndex = new AtomicInteger(-1);

        TestAsyncSegmentInputStream(Segment segment, int expectedReads) {
            super(segment);
            readResults = new Vector<>();
            for (int i = 0; i < expectedReads; i++) {
                readResults.addElement(new CompletableFuture<>());
            }
        }

        @Override
        public CompletableFuture<SegmentRead> read(long offset, int length) {
            int i = readIndex.incrementAndGet();
            return readResults.get(i);
        }

        void complete(int readNumber, WireCommands.SegmentRead readResult) {
            readResults.get(readNumber).complete(readResult);
        }

        void completeExceptionally(int readNumber, Exception e) {
            readResults.get(readNumber).completeExceptionally(e);
        }

        @Override
        public void close() {
            closed.set(true);
        }

        @Override
        public boolean isClosed() {
            return closed.get();
        }
    }

    private ByteBuffer createEventFromData(byte[] data) {
        ByteBuffer wireData = ByteBuffer.allocate(data.length + WireCommands.TYPE_PLUS_LENGTH_SIZE);
        wireData.putInt(WireCommandType.EVENT.getCode());
        wireData.putInt(data.length);
        wireData.put(data);
        wireData.flip();
        return wireData;
    }

    @Test
    public void testRead() {
        byte[] data = new byte[]{0, 1, 2, 3, 4, 5, 6, 7, 8, 9};
        ByteBuffer wireData = createEventFromData(data);
        TestAsyncSegmentInputStream fakeNetwork = new TestAsyncSegmentInputStream(segment, 3);
        @Cleanup
        EventSegmentReaderImpl stream = SegmentInputStreamFactoryImpl.getEventSegmentReader(fakeNetwork, 0);
        ByteBuffer read = assertBlocks(() -> stream.read(),
                () -> fakeNetwork.complete(0, new WireCommands.SegmentRead(segment.getScopedName(), 0, false, false, wireData.slice(), requestId)));
        assertEquals(ByteBuffer.wrap(data), read);
        read = assertBlocks(() -> stream
                .read(), () -> fakeNetwork.complete(1, new WireCommands.SegmentRead(segment.getScopedName(), wireData.capacity(), false,
                                                                                    false, wireData.slice(), requestId)));
        assertEquals(ByteBuffer.wrap(data), read);
    }

    @Test
    public void testSmallerThanNeededRead() throws EndOfSegmentException, SegmentTruncatedException {
        byte[] data = new byte[]{0, 1, 2, 3, 4, 5, 6, 7, 8, 9};
        ByteBuffer wireData = createEventFromData(data);
        TestAsyncSegmentInputStream fakeNetwork = new TestAsyncSegmentInputStream(segment, 5);
        @Cleanup
        EventSegmentReaderImpl stream = SegmentInputStreamFactoryImpl.getEventSegmentReader(fakeNetwork, 0);
        fakeNetwork.complete(0, new WireCommands.SegmentRead(segment.getScopedName(), 0, false, false, ByteBufferUtils.slice(wireData, 0, 2), requestId));
        fakeNetwork.complete(1, new WireCommands.SegmentRead(segment.getScopedName(), 2, false, false, ByteBufferUtils.slice(wireData, 2, 7), requestId));
        fakeNetwork.complete(2, new WireCommands.SegmentRead(segment.getScopedName(), 9, false, false, ByteBufferUtils.slice(wireData, 9, 2), requestId));
        fakeNetwork.complete(3, new WireCommands.SegmentRead(segment.getScopedName(), 11, false, false, ByteBufferUtils.slice(wireData, 11, wireData.capacity() - 11), requestId));
        ByteBuffer read = stream.read();
        assertEquals(ByteBuffer.wrap(data), read);
    }

    @Test
    public void testLongerThanRequestedRead() throws EndOfSegmentException, SegmentTruncatedException {
        byte[] data = new byte[]{0, 1, 2, 3, 4, 5, 6, 7, 8, 9};
        int numEntries = SegmentInputStreamImpl.DEFAULT_BUFFER_SIZE / data.length;

        ByteBuffer wireData = ByteBuffer.allocate((data.length + WireCommands.TYPE_PLUS_LENGTH_SIZE) * numEntries);
        for (int i = 0; i < numEntries; i++) {
            wireData.putInt(WireCommandType.EVENT.getCode());
            wireData.putInt(data.length);
            wireData.put(data);
        }
        wireData.flip();
        TestAsyncSegmentInputStream fakeNetwork = new TestAsyncSegmentInputStream(segment, 3);
        fakeNetwork.complete(0, new WireCommands.SegmentRead(segment.getScopedName(), 0, false, false, wireData.slice(), requestId));
        @Cleanup
        EventSegmentReaderImpl stream = SegmentInputStreamFactoryImpl.getEventSegmentReader(fakeNetwork, 0);
        for (int i = 0; i < numEntries; i++) {
            assertEquals(ByteBuffer.wrap(data), stream.read());
        }
        ByteBuffer read = assertBlocks(() -> stream.read(), () -> {
            fakeNetwork.complete(1, new WireCommands.SegmentRead(segment.getScopedName(), wireData.capacity(), false, false,
                                                                 createEventFromData(data), requestId));
        });
        assertEquals(ByteBuffer.wrap(data), read);
    }

    @Test(timeout = 10000)
    public void testTimeout() throws EndOfSegmentException, SegmentTruncatedException {
        byte[] data = new byte[]{0, 1, 2, 3, 4, 5, 6, 7, 8, 9};
        ByteBuffer wireData = createEventFromData(data);
        TestAsyncSegmentInputStream fakeNetwork = new TestAsyncSegmentInputStream(segment, 7);
        @Cleanup
        EventSegmentReaderImpl stream = SegmentInputStreamFactoryImpl.getEventSegmentReader(fakeNetwork, 0);

        assertBlocks(() -> stream.read(),
                     () -> fakeNetwork.complete(0, new WireCommands.SegmentRead(segment.getScopedName(), 0, false, false,
                                                                                wireData.slice(), requestId)));
        ByteBuffer read = stream.read(10);
        assertNull(read);
        fakeNetwork.completeExceptionally(1, new ConnectionFailedException());
        AssertExtensions.assertThrows(ConnectionFailedException.class, () -> stream.read());
        stream.read(10);
        assertNull(read);
        read = stream.read(10);
        assertNull(read);
    }
    
    
    @Test
    public void testExceptionRecovery() throws EndOfSegmentException, SegmentTruncatedException {
        byte[] data = new byte[]{0, 1, 2, 3, 4, 5, 6, 7, 8, 9};
        ByteBuffer wireData = createEventFromData(data);
        TestAsyncSegmentInputStream fakeNetwork = new TestAsyncSegmentInputStream(segment, 7);
        @Cleanup
        EventSegmentReaderImpl stream = SegmentInputStreamFactoryImpl.getEventSegmentReader(fakeNetwork, 0);
        fakeNetwork.complete(0, new WireCommands.SegmentRead(segment.getScopedName(), 0, false, false, ByteBufferUtils.slice(wireData, 0, 2), requestId));
        fakeNetwork.completeExceptionally(1, new ConnectionFailedException());
        fakeNetwork.complete(2, new WireCommands.SegmentRead(segment.getScopedName(), 0, false, false, ByteBufferUtils.slice(wireData, 0, 2), requestId));
        fakeNetwork.complete(3, new WireCommands.SegmentRead(segment.getScopedName(), 2, false, false, ByteBufferUtils.slice(wireData, 2, 7), requestId));
        fakeNetwork.complete(4, new WireCommands.SegmentRead(segment.getScopedName(), 9, false, false, ByteBufferUtils.slice(wireData, 9, 2), requestId));
        fakeNetwork.complete(5, new WireCommands.SegmentRead(segment.getScopedName(), 11, false, false, ByteBufferUtils.slice(wireData, 11, wireData.capacity() - 11), requestId));
        AssertExtensions.assertThrows(ConnectionFailedException.class, () -> stream.read());
        ByteBuffer read = stream.read();
        assertEquals(ByteBuffer.wrap(data), read);
    }
    
    @Test
    public void testStreamTruncated() throws EndOfSegmentException {
        byte[] data = new byte[]{0, 1, 2, 3, 4, 5, 6, 7, 8, 9};
        ByteBuffer wireData = createEventFromData(data);
        TestAsyncSegmentInputStream fakeNetwork = new TestAsyncSegmentInputStream(segment, 6);
        @Cleanup
        EventSegmentReaderImpl stream = SegmentInputStreamFactoryImpl.getEventSegmentReader(fakeNetwork, 0);
        fakeNetwork.complete(0, new WireCommands.SegmentRead(segment.getScopedName(), 0, false, false, ByteBufferUtils.slice(wireData, 0, 2), requestId));
        fakeNetwork.completeExceptionally(1, new SegmentTruncatedException());
        fakeNetwork.complete(2, new WireCommands.SegmentRead(segment.getScopedName(), 2, false, false, ByteBufferUtils.slice(wireData, 2, 7), requestId));
        fakeNetwork.complete(3, new WireCommands.SegmentRead(segment.getScopedName(), 9, false, false, ByteBufferUtils.slice(wireData, 9, 2), requestId));
        fakeNetwork.complete(4, new WireCommands.SegmentRead(segment.getScopedName(), 11, false, false, ByteBufferUtils.slice(wireData, 11, wireData.capacity() - 11), requestId));
        AssertExtensions.assertThrows(SegmentTruncatedException.class, () -> stream.read());
        AssertExtensions.assertThrows(SegmentTruncatedException.class, () -> stream.read());
    }
    
    @Test
    public void testStreamTruncatedWithPartialEvent() throws EndOfSegmentException {
        ByteBuffer trailingData = ByteBuffer.wrap(new byte[] {0, 1});
        TestAsyncSegmentInputStream fakeNetwork = new TestAsyncSegmentInputStream(segment, 1);
        @Cleanup
        EventSegmentReaderImpl stream = SegmentInputStreamFactoryImpl.getEventSegmentReader(fakeNetwork, 0);
        fakeNetwork.complete(0, new WireCommands.SegmentRead(segment.getScopedName(), 0, false, true, trailingData.slice(), requestId));
        AssertExtensions.assertThrows(EndOfSegmentException.class, () -> stream.read());
    }
    
    @Test
    public void testIsSegmentReady() throws EndOfSegmentException, SegmentTruncatedException {
        byte[] data = new byte[]{0, 1, 2, 3, 4, 5, 6, 7, 8, 9};
        int numEntries = SegmentInputStreamImpl.DEFAULT_BUFFER_SIZE / data.length;

        ByteBuffer wireData = ByteBuffer.allocate((data.length + WireCommands.TYPE_PLUS_LENGTH_SIZE) * numEntries);
        for (int i = 0; i < numEntries; i++) {
            wireData.putInt(WireCommandType.EVENT.getCode());
            wireData.putInt(data.length);
            wireData.put(data);
        }
        wireData.flip();
        TestAsyncSegmentInputStream fakeNetwork = new TestAsyncSegmentInputStream(segment, 3);
        @Cleanup
        EventSegmentReaderImpl stream = SegmentInputStreamFactoryImpl.getEventSegmentReader(fakeNetwork, 0);
        assertFalse(stream.isSegmentReady());
        fakeNetwork.complete(0, new WireCommands.SegmentRead(segment.getScopedName(), 0, true, false, wireData.slice(), requestId));
        for (int i = 0; i < numEntries; i++) {
            assertTrue(stream.isSegmentReady());
            assertEquals(ByteBuffer.wrap(data), stream.read());
        }
        assertFalse(stream.isSegmentReady());
        assertBlocks(() -> stream.read(), () -> {
            fakeNetwork.complete(1, new WireCommands.SegmentRead(segment.getScopedName(), wireData.capacity(), false, false, createEventFromData(data), requestId));
        });
        assertFalse(stream.isSegmentReady());
    }
    
    @Test
    public void testEndOfSegment() throws EndOfSegmentException, SegmentTruncatedException {
        byte[] data = new byte[]{0, 1, 2, 3, 4, 5, 6, 7, 8, 9};
        ByteBuffer wireData = createEventFromData(data);
        
        TestAsyncSegmentInputStream fakeNetwork = new TestAsyncSegmentInputStream(segment, 1);
        @Cleanup
        EventSegmentReaderImpl stream1 = SegmentInputStreamFactoryImpl.getEventSegmentReader(fakeNetwork, 0);
        assertFalse(stream1.isSegmentReady());
        fakeNetwork.complete(0, new WireCommands.SegmentRead(segment.getScopedName(), 0, false, true, ByteBufferUtils.slice(wireData, 0, 0), requestId));
        assertTrue(stream1.isSegmentReady());
        AssertExtensions.assertThrows(EndOfSegmentException.class, () -> stream1.read());
        
        fakeNetwork = new TestAsyncSegmentInputStream(segment, 2);
        @Cleanup
        EventSegmentReaderImpl stream2 = SegmentInputStreamFactoryImpl.getEventSegmentReader(fakeNetwork, 0);
        assertFalse(stream2.isSegmentReady());
        fakeNetwork.complete(0, new WireCommands.SegmentRead(segment.getScopedName(), 0, false, true, wireData.slice(), requestId));
        assertTrue(stream2.isSegmentReady());
        assertEquals(ByteBuffer.wrap(data), stream2.read());
        assertTrue(stream2.isSegmentReady());
        AssertExtensions.assertThrows(EndOfSegmentException.class, () -> stream2.read());
        
        fakeNetwork = new TestAsyncSegmentInputStream(segment, 2);
        @Cleanup
        EventSegmentReaderImpl stream3 = SegmentInputStreamFactoryImpl.getEventSegmentReader(fakeNetwork, 0);
        assertFalse(stream3.isSegmentReady());
        fakeNetwork.complete(0, new WireCommands.SegmentRead(segment.getScopedName(), 0, false, false, wireData.slice(), requestId));
        fakeNetwork.complete(1, new WireCommands.SegmentRead(segment.getScopedName(), wireData.remaining(), false, true, ByteBufferUtils.slice(wireData, 0, 0), requestId));
        assertTrue(stream3.isSegmentReady());
        assertEquals(ByteBuffer.wrap(data), stream3.read());
        assertTrue(stream3.isSegmentReady());
        AssertExtensions.assertThrows(EndOfSegmentException.class, () -> stream3.read());
        
        fakeNetwork = new TestAsyncSegmentInputStream(segment, 2);
        @Cleanup
        EventSegmentReaderImpl stream4 = SegmentInputStreamFactoryImpl.getEventSegmentReader(fakeNetwork, 0);
        assertFalse(stream4.isSegmentReady());
        fakeNetwork.complete(0, new WireCommands.SegmentRead(segment.getScopedName(), 0, false, false, ByteBufferUtils.slice(wireData, 0, 0), requestId));
        fakeNetwork.complete(1, new WireCommands.SegmentRead(segment.getScopedName(), 0, false, true, wireData.slice(), requestId));
        assertEquals(ByteBuffer.wrap(data), stream4.read());
        assertTrue(stream4.isSegmentReady());
        AssertExtensions.assertThrows(EndOfSegmentException.class, () -> stream4.read());
        
        fakeNetwork = new TestAsyncSegmentInputStream(segment, 3);
        @Cleanup
        EventSegmentReaderImpl stream5 = SegmentInputStreamFactoryImpl.getEventSegmentReader(fakeNetwork, 0);
        assertFalse(stream5.isSegmentReady());
        fakeNetwork.complete(0, new WireCommands.SegmentRead(segment.getScopedName(), 0, false, false, ByteBufferUtils.slice(wireData, 0, 2), requestId));
        fakeNetwork.complete(1, new WireCommands.SegmentRead(segment.getScopedName(), 2, false, false, ByteBufferUtils.slice(wireData, 2, 2), requestId));
        fakeNetwork.complete(2, new WireCommands.SegmentRead(segment.getScopedName(), 4, false, true, ByteBufferUtils.slice(wireData, 4,  wireData.capacity() - 4), requestId));
        assertEquals(ByteBuffer.wrap(data), stream5.read());
        assertTrue(stream5.isSegmentReady());
        AssertExtensions.assertThrows(EndOfSegmentException.class, () -> stream5.read());
    }
    
    @Test
    public void testBlockingEndOfSegment() {
        byte[] data = new byte[]{0, 1, 2, 3, 4, 5, 6, 7, 8, 9};
        ByteBuffer wireData = createEventFromData(data);
        
        TestAsyncSegmentInputStream fakeNetwork = new TestAsyncSegmentInputStream(segment, 2);
        @Cleanup
        EventSegmentReaderImpl stream = SegmentInputStreamFactoryImpl.getEventSegmentReader(fakeNetwork, 0);
        assertBlocks(() -> {
            assertEquals(ByteBuffer.wrap(data), stream.read());
        }, () -> {
            fakeNetwork.complete(0, new WireCommands.SegmentRead(segment.getScopedName(), 0, false, false, ByteBufferUtils.slice(wireData, 0, 0), requestId));
            fakeNetwork.complete(1, new WireCommands.SegmentRead(segment.getScopedName(), 0, false, true, wireData.slice(), requestId));
        });
    }

    @Test
    public void testSetOffset() throws EndOfSegmentException, SegmentTruncatedException {
        byte[] data1 = new byte[]{0, 1, 2, 3, 4, 5};
        byte[] data2 = new byte[]{6, 7, 8, 9};
        ByteBuffer wireData1 = createEventFromData(data1);
        ByteBuffer wireData2 = createEventFromData(data2);
        TestAsyncSegmentInputStream fakeNetwork = new TestAsyncSegmentInputStream(segment, 5);
        @Cleanup
        EventSegmentReaderImpl stream = SegmentInputStreamFactoryImpl.getEventSegmentReader(fakeNetwork, 0);
        fakeNetwork.complete(0, new WireCommands.SegmentRead(segment.getScopedName(), 0, false, false, ByteBufferUtils.slice(wireData1, 0, wireData1.remaining()), requestId));
        ByteBuffer read = stream.read();
        assertEquals(ByteBuffer.wrap(data1), read);
        fakeNetwork.complete(2, new WireCommands.SegmentRead(segment.getScopedName(), 0, false, false, ByteBufferUtils.slice(wireData1, 0, wireData1.remaining()), requestId));
        fakeNetwork.complete(3, new WireCommands.SegmentRead(segment.getScopedName(), wireData1.remaining(), false, false, ByteBufferUtils.slice(wireData2, 0, wireData2.remaining()), requestId));
        stream.setOffset(0);
        read = stream.read();
        assertEquals(ByteBuffer.wrap(data1), read);
        read = stream.read();
        assertEquals(ByteBuffer.wrap(data2), read);
    }

    @Test(timeout = 5000)
    public void testClose() {
        byte[] data = new byte[]{0, 1, 2, 3, 4, 5, 6, 7, 8, 9};
        ByteBuffer wireData = createEventFromData(data);
        TestAsyncSegmentInputStream fakeNetwork = new TestAsyncSegmentInputStream(segment, 2);
        fakeNetwork.complete(0, new WireCommands.SegmentRead(segment.getScopedName(), 0, false, false, ByteBufferUtils.slice(wireData, 0, wireData.remaining()), requestId));
        EventSegmentReaderImpl stream = SegmentInputStreamFactoryImpl.getEventSegmentReader(fakeNetwork, 0);
        stream.close();
        AssertExtensions.assertThrows(ObjectClosedException.class, () -> stream.read());
    }

    @Test(expected = EndOfSegmentException.class)
    public void testReadWithEndOffset() throws Exception {
        byte[] data = new byte[] {0, 1, 2, 3, 4, 5, 6, 7, 8, 9};
        ByteBuffer wireData = createEventFromData(data);
        int wireDataSize = wireData.remaining(); //size of the data with header size.

        AsyncSegmentInputStream mockAsyncInputStream = mock(AsyncSegmentInputStream.class);
        when(mockAsyncInputStream.read(0, wireDataSize))
                .thenReturn(CompletableFuture.completedFuture(new WireCommands.SegmentRead(segment.getScopedName(),
                        0, false, false, wireData.slice(), requestId)));
        @Cleanup
        EventSegmentReaderImpl stream = SegmentInputStreamFactoryImpl.getEventSegmentReader(mockAsyncInputStream, 0, wireDataSize,
                SegmentInputStreamImpl.DEFAULT_BUFFER_SIZE);

        ByteBuffer read = stream.read();
        assertEquals(ByteBuffer.wrap(data), read); //verify we are reading the data.
        verify(mockAsyncInputStream, times(1)).read(0L, wireDataSize); //ensure there is one invocation.
        stream.read(); // this should throw EndOfSegmentExceptiono as we have reached the endOffset
    }

    @Test
    public void testReadWithEndOffsetWithSmallerReads() throws Exception {
        byte[] data = new byte[] {0, 1, 2, 3, 4, 5, 6, 7, 8, 9};
        ByteBuffer wireData = createEventFromData(data);
        int wireDataSize = wireData.remaining(); //size of the data with header size.

        AsyncSegmentInputStream mockAsyncInputStream = mock(AsyncSegmentInputStream.class);
        when(mockAsyncInputStream.read(0, wireDataSize))
                .thenReturn(CompletableFuture.completedFuture(new WireCommands.SegmentRead(segment.getScopedName(),
                        0, false, false, ByteBufferUtils.slice(wireData, 0, 2), requestId)));
        when(mockAsyncInputStream.read(2, 16))
                .thenReturn(CompletableFuture.completedFuture(new WireCommands.SegmentRead(segment.getScopedName(),
                        2, false, false, ByteBufferUtils.slice(wireData, 2, wireDataSize - 2), requestId)));
        @Cleanup
        EventSegmentReaderImpl stream = SegmentInputStreamFactoryImpl.getEventSegmentReader(mockAsyncInputStream, 0, wireDataSize,
                SegmentInputStreamImpl.DEFAULT_BUFFER_SIZE);

        ByteBuffer read = stream.read();
        assertEquals(ByteBuffer.wrap(data), read); //verify we are reading the data.
        verify(mockAsyncInputStream, times(1)).read(0L, wireDataSize);
        verify(mockAsyncInputStream, times(1)).read(2L, wireDataSize - 2);
    }

    @Test
    public void testReadWithEndOffsetWithDataGreaterThanBuffer() throws Exception {
        byte[] data = new byte[] {0, 1, 2, 3, 4, 5, 6, 7, 8, 9};
        ByteBuffer wireData = createEventFromData(data);
        int wireDataSize = wireData.remaining(); //size of the data with header size.
        int bufferSize = wireDataSize / 2; //buffer is half the data length

        AsyncSegmentInputStream mockAsyncInputStream = mock(AsyncSegmentInputStream.class);
        when(mockAsyncInputStream.read(0, bufferSize))
                .thenReturn(CompletableFuture.completedFuture(new WireCommands.SegmentRead(segment.getScopedName(),
                        0, false, false, ByteBufferUtils.slice(wireData, 0, bufferSize), requestId)));
        when(mockAsyncInputStream.read(bufferSize, wireDataSize - bufferSize))
                .thenReturn(CompletableFuture.completedFuture(new WireCommands.SegmentRead(segment.getScopedName(),
                        bufferSize, false, false, ByteBufferUtils.slice(wireData, bufferSize, wireDataSize - bufferSize), requestId)));

        //Create a SegmentInputStream where the Buffer can hold only part of the data.
        @Cleanup
        EventSegmentReaderImpl stream = SegmentInputStreamFactoryImpl.getEventSegmentReader(mockAsyncInputStream, 0, wireDataSize, bufferSize);

        ByteBuffer read = stream.read();
        assertEquals(ByteBuffer.wrap(data), read); //verify we are reading the data.
        verify(mockAsyncInputStream, times(1)).read(0L, bufferSize);
        verify(mockAsyncInputStream, times(1)).read(bufferSize, wireDataSize - bufferSize);
    }

    @Test(expected = IllegalArgumentException.class)
    public void testReadWithInvalidEndOffset() {
        AsyncSegmentInputStream mockAsyncInputStream = mock(AsyncSegmentInputStream.class);

        //Set the end offset which is less than startOffset
        @Cleanup
        EventSegmentReaderImpl stream = SegmentInputStreamFactoryImpl.getEventSegmentReader(mockAsyncInputStream, 10, 9, SegmentInputStreamImpl.DEFAULT_BUFFER_SIZE);
    }

    @Test(expected = IllegalArgumentException.class)
    public void testReadWithNegativeEndOffset() {
        AsyncSegmentInputStream mockAsyncInputStream = mock(AsyncSegmentInputStream.class);
        @Cleanup
        EventSegmentReaderImpl stream = SegmentInputStreamFactoryImpl.getEventSegmentReader(mockAsyncInputStream, 0,
                -2, SegmentInputStreamImpl.DEFAULT_BUFFER_SIZE);
    }
    
    @Test
    public void testOrderer() throws EndOfSegmentException, SegmentTruncatedException {
        byte[] data = new byte[]{0, 1, 2, 3, 4, 5, 6, 7, 8, 9};
        ByteBuffer wireData = createEventFromData(data);
        
        TestAsyncSegmentInputStream fakeNetwork1 = new TestAsyncSegmentInputStream(segment, 1);
        TestAsyncSegmentInputStream fakeNetwork2 = new TestAsyncSegmentInputStream(segment, 2);
        TestAsyncSegmentInputStream fakeNetwork3 = new TestAsyncSegmentInputStream(segment, 3);
        TestAsyncSegmentInputStream fakeNetwork4 = new TestAsyncSegmentInputStream(segment, 4);
        TestAsyncSegmentInputStream fakeNetwork5 = new TestAsyncSegmentInputStream(segment, 5);
        
        @Cleanup
        EventSegmentReaderImpl stream1 = SegmentInputStreamFactoryImpl.getEventSegmentReader(fakeNetwork1, 0);
        @Cleanup
        EventSegmentReaderImpl stream2 = SegmentInputStreamFactoryImpl.getEventSegmentReader(fakeNetwork2, 0);
        @Cleanup
        EventSegmentReaderImpl stream3 = SegmentInputStreamFactoryImpl.getEventSegmentReader(fakeNetwork3, 0);
        @Cleanup
        EventSegmentReaderImpl stream4 = SegmentInputStreamFactoryImpl.getEventSegmentReader(fakeNetwork4, 0);
        @Cleanup
        EventSegmentReaderImpl stream5 = SegmentInputStreamFactoryImpl.getEventSegmentReader(fakeNetwork5, 0);

<<<<<<< HEAD
        fakeNetwork2.complete(0, new WireCommands.SegmentRead(segment.getScopedName(), 0, false, false, wireData.slice()));
        fakeNetwork3.complete(0, new WireCommands.SegmentRead(segment.getScopedName(), 0, false, true, wireData.slice()));
        fakeNetwork4.complete(0, new WireCommands.SegmentRead(segment.getScopedName(), 0, false, true, ByteBufferUtils.EMPTY));
=======
        fakeNetwork2.complete(0, new WireCommands.SegmentRead(segment.getScopedName(), 0, false, false, wireData.slice(), requestId));
        fakeNetwork3.complete(0, new WireCommands.SegmentRead(segment.getScopedName(), 0, false, true, wireData.slice(), requestId));
        fakeNetwork4.complete(0, new WireCommands.SegmentRead(segment.getScopedName(), 0, false, true, ByteBuffer.allocate(0), requestId));
>>>>>>> f4ae9cf5
        fakeNetwork5.completeExceptionally(0, new SegmentTruncatedException());
        
        Orderer o = new Orderer();
        List<EventSegmentReaderImpl> segments = ImmutableList.of(stream1, stream2, stream3, stream4, stream5);
        assertEquals(stream2, o.nextSegment(segments));
        assertEquals(stream3, o.nextSegment(segments));
        assertEquals(stream4, o.nextSegment(segments));
        assertEquals(stream5, o.nextSegment(segments));
        assertNotNull(stream2.read());
        assertEquals(stream3, o.nextSegment(segments));
        assertEquals(stream4, o.nextSegment(segments));
        assertEquals(stream5, o.nextSegment(segments));
        assertNotNull(stream3.read());
        assertEquals(stream3, o.nextSegment(segments));
        assertEquals(stream4, o.nextSegment(segments));
        assertEquals(stream5, o.nextSegment(segments));
        AssertExtensions.assertThrows(EndOfSegmentException.class, () -> stream3.read());
        AssertExtensions.assertThrows(EndOfSegmentException.class, () -> stream4.read());
        AssertExtensions.assertThrows(SegmentTruncatedException.class, () -> stream5.read());
        assertEquals(stream3, o.nextSegment(segments));
        assertEquals(stream4, o.nextSegment(segments));
        assertEquals(stream5, o.nextSegment(segments));
    }

    @Test
    public void testRefillSize() throws EndOfSegmentException, SegmentTruncatedException {
        byte[] data = new byte[] { 0, 1, 2, 3, 4, 5, 6, 7, 8, 9 };
        ByteBuffer wireData = createEventFromData(data);
        int wireDataSize = wireData.remaining(); // size of the data with header size.
        int bufferSize = SegmentInputStreamImpl.DEFAULT_BUFFER_SIZE;

        AsyncSegmentInputStream mockAsyncInputStream = mock(AsyncSegmentInputStream.class);
        when(mockAsyncInputStream.read(0, bufferSize)).thenReturn(
            completedFuture(new SegmentRead(segment.getScopedName(), 0, false, false, wireData.slice(), requestId)));

        int expectedReadSize = bufferSize - wireDataSize;

        when(mockAsyncInputStream.read(wireDataSize, expectedReadSize)).thenReturn(
            completedFuture(new SegmentRead(segment.getScopedName(), wireDataSize, false, false, wireData.slice(), requestId)));

        // Verify that it requests enough data to fill the buffer.
        @Cleanup
        EventSegmentReaderImpl stream1 = SegmentInputStreamFactoryImpl.getEventSegmentReader(mockAsyncInputStream, 0);

        ByteBuffer read = stream1.read();
        assertEquals(ByteBuffer.wrap(data), read); 
        verify(mockAsyncInputStream, times(1)).read(0L, bufferSize);
        verify(mockAsyncInputStream, times(1)).read(wireDataSize, expectedReadSize);

        when(mockAsyncInputStream.read(0, wireDataSize)).thenReturn(
            completedFuture(new SegmentRead(segment.getScopedName(), 0, false, false, wireData.slice(), requestId)));

        // Verify it won't read beyond it's limit.
        @Cleanup
        EventSegmentReaderImpl stream2 = SegmentInputStreamFactoryImpl.getEventSegmentReader(mockAsyncInputStream, 0, wireDataSize, bufferSize);

        read = stream2.read();
        assertEquals(ByteBuffer.wrap(data), read);
        verify(mockAsyncInputStream, times(1)).read(0L, wireDataSize);

        // Verify it works with a small buffer.
        when(mockAsyncInputStream.read(0, 100)).thenReturn(
                                                           completedFuture(new SegmentRead(segment.getScopedName(), 0, false, false, wireData.slice(), requestId)));
        @Cleanup
        EventSegmentReaderImpl stream3 = SegmentInputStreamFactoryImpl.getEventSegmentReader(mockAsyncInputStream, 0, Long.MAX_VALUE, 100);

        read = stream3.read();
        assertEquals(ByteBuffer.wrap(data), read); 
        verify(mockAsyncInputStream, times(1)).read(0L, 100);
    }

}<|MERGE_RESOLUTION|>--- conflicted
+++ resolved
@@ -453,15 +453,9 @@
         @Cleanup
         EventSegmentReaderImpl stream5 = SegmentInputStreamFactoryImpl.getEventSegmentReader(fakeNetwork5, 0);
 
-<<<<<<< HEAD
-        fakeNetwork2.complete(0, new WireCommands.SegmentRead(segment.getScopedName(), 0, false, false, wireData.slice()));
-        fakeNetwork3.complete(0, new WireCommands.SegmentRead(segment.getScopedName(), 0, false, true, wireData.slice()));
-        fakeNetwork4.complete(0, new WireCommands.SegmentRead(segment.getScopedName(), 0, false, true, ByteBufferUtils.EMPTY));
-=======
         fakeNetwork2.complete(0, new WireCommands.SegmentRead(segment.getScopedName(), 0, false, false, wireData.slice(), requestId));
         fakeNetwork3.complete(0, new WireCommands.SegmentRead(segment.getScopedName(), 0, false, true, wireData.slice(), requestId));
-        fakeNetwork4.complete(0, new WireCommands.SegmentRead(segment.getScopedName(), 0, false, true, ByteBuffer.allocate(0), requestId));
->>>>>>> f4ae9cf5
+        fakeNetwork4.complete(0, new WireCommands.SegmentRead(segment.getScopedName(), 0, false, true, ByteBufferUtils.EMPTY, requestId));
         fakeNetwork5.completeExceptionally(0, new SegmentTruncatedException());
         
         Orderer o = new Orderer();
