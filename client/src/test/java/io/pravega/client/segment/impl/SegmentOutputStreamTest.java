/**
 * Copyright (c) 2017 Dell Inc., or its subsidiaries. All Rights Reserved.
 *
 * Licensed under the Apache License, Version 2.0 (the "License");
 * you may not use this file except in compliance with the License.
 * You may obtain a copy of the License at
 *
 *     http://www.apache.org/licenses/LICENSE-2.0
 */
package io.pravega.client.segment.impl;


import com.google.common.collect.ImmutableList;
import io.netty.buffer.Unpooled;
import io.pravega.client.netty.impl.ClientConnection;
import io.pravega.client.netty.impl.ClientConnection.CompletedCallback;
import io.pravega.client.stream.impl.PendingEvent;
import io.pravega.client.stream.mock.MockConnectionFactoryImpl;
import io.pravega.client.stream.mock.MockController;
import io.pravega.shared.protocol.netty.Append;
import io.pravega.shared.protocol.netty.ConnectionFailedException;
import io.pravega.shared.protocol.netty.PravegaNodeUri;
import io.pravega.shared.protocol.netty.WireCommands;
import io.pravega.test.common.AssertExtensions;
import io.pravega.test.common.Async;
import java.nio.ByteBuffer;
import java.util.UUID;
import java.util.concurrent.CompletableFuture;
import java.util.concurrent.ExecutionException;
import lombok.Cleanup;
import org.junit.Ignore;
import org.junit.Test;
import org.mockito.InOrder;
import org.mockito.Mockito;
import org.mockito.invocation.InvocationOnMock;
import org.mockito.stubbing.Answer;

import static org.junit.Assert.assertEquals;
import static org.junit.Assert.fail;
import static org.mockito.ArgumentMatchers.any;
import static org.mockito.ArgumentMatchers.eq;
import static org.mockito.Mockito.inOrder;
import static org.mockito.Mockito.mock;
import static org.mockito.Mockito.verify;
import static org.mockito.Mockito.verifyNoMoreInteractions;


public class SegmentOutputStreamTest {

    private static final String SEGMENT = "segment";
    private static final int SERVICE_PORT = 12345;

    private static ByteBuffer getBuffer(String s) {
        return ByteBuffer.wrap(s.getBytes());
    }

    @Test(timeout = 10000)
    public void testConnectAndSend() throws SegmentSealedException, ConnectionFailedException {
        UUID cid = UUID.randomUUID();
        PravegaNodeUri uri = new PravegaNodeUri("endpoint", SERVICE_PORT);
        MockConnectionFactoryImpl cf = new MockConnectionFactoryImpl(uri);
        MockController controller = new MockController(uri.getEndpoint(), uri.getPort(), cf);
        ClientConnection connection = mock(ClientConnection.class);
        cf.provideConnection(uri, connection);
        SegmentOutputStreamImpl output = new SegmentOutputStreamImpl(SEGMENT, controller, cf, cid);
        output.setupConnection();
        verify(connection).send(new WireCommands.SetupAppend(1, cid, SEGMENT));
        cf.getProcessor(uri).appendSetup(new WireCommands.AppendSetup(1, SEGMENT, cid, 0));

        sendAndVerifyEvent(cid, connection, output, getBuffer("test"), 1, null);
        verifyNoMoreInteractions(connection);
    }

    @Test(timeout = 10000)
    public void testConditionalSend() throws SegmentSealedException, ConnectionFailedException {
        UUID cid = UUID.randomUUID();
        PravegaNodeUri uri = new PravegaNodeUri("endpoint", SERVICE_PORT);
        MockConnectionFactoryImpl cf = new MockConnectionFactoryImpl(uri);
        MockController controller = new MockController(uri.getEndpoint(), uri.getPort(), cf);
        ClientConnection connection = mock(ClientConnection.class);
        cf.provideConnection(uri, connection);
        SegmentOutputStreamImpl output = new SegmentOutputStreamImpl(SEGMENT, controller, cf, cid);
        output.setupConnection();
        verify(connection).send(new WireCommands.SetupAppend(1, cid, SEGMENT));
        cf.getProcessor(uri).appendSetup(new WireCommands.AppendSetup(1, SEGMENT, cid, 0));

        sendAndVerifyEvent(cid, connection, output, getBuffer("test"), 1, 0L);
        verifyNoMoreInteractions(connection);
    }

    @Test(timeout = 20000)
    public void testNewEventsGoAfterInflight() throws ConnectionFailedException, SegmentSealedException {
        UUID cid = UUID.randomUUID();
        PravegaNodeUri uri = new PravegaNodeUri("endpoint", SERVICE_PORT);
        MockConnectionFactoryImpl cf = new MockConnectionFactoryImpl(uri);
        MockController controller = new MockController(uri.getEndpoint(), uri.getPort(), cf);
        ClientConnection connection = mock(ClientConnection.class);
        InOrder inOrder = inOrder(connection);
        cf.provideConnection(uri, connection);
        @SuppressWarnings("resource")
        SegmentOutputStreamImpl output = new SegmentOutputStreamImpl(SEGMENT, controller, cf, cid);
        
        output.setupConnection();
        cf.getProcessor(uri).appendSetup(new WireCommands.AppendSetup(1, SEGMENT, cid, 0));
        output.write(new PendingEvent(null, 1, getBuffer("test1"), new CompletableFuture<>()));
        output.write(new PendingEvent(null, 2, getBuffer("test2"), new CompletableFuture<>()));
        answerSuccess(connection);
        cf.getProcessor(uri).connectionDropped();
        Async.testBlocking(() -> output.write(new PendingEvent(null, 3, getBuffer("test3"), new CompletableFuture<>())),
                           () -> cf.getProcessor(uri).appendSetup(new WireCommands.AppendSetup(1, SEGMENT, cid, 0)));
        output.write(new PendingEvent(null, 4, getBuffer("test4"), new CompletableFuture<>()));
        
        Append append1 = new Append(SEGMENT, cid, 1, Unpooled.wrappedBuffer(getBuffer("test1")), null);
        Append append2 = new Append(SEGMENT, cid, 2, Unpooled.wrappedBuffer(getBuffer("test2")), null);
        Append append3 = new Append(SEGMENT, cid, 3, Unpooled.wrappedBuffer(getBuffer("test3")), null);
        Append append4 = new Append(SEGMENT, cid, 4, Unpooled.wrappedBuffer(getBuffer("test4")), null);
        inOrder.verify(connection).send(new WireCommands.SetupAppend(1, cid, SEGMENT));
        inOrder.verify(connection).send(append1);
        inOrder.verify(connection).send(append2);
        inOrder.verify(connection).close();
        inOrder.verify(connection).send(new WireCommands.SetupAppend(2, cid, SEGMENT));
        inOrder.verify(connection).sendAsync(eq(ImmutableList.of(append1, append2)), any());
        inOrder.verify(connection).send(append3);
        inOrder.verify(connection).send(append4);
        
        verifyNoMoreInteractions(connection);
    }

    private void answerSuccess(ClientConnection connection) {
        Mockito.doAnswer(new Answer<Void>() {
            @Override
            public Void answer(InvocationOnMock invocation) throws Throwable {
                CompletedCallback callback = (CompletedCallback) invocation.getArgument(1);
                callback.complete(null);
                return null;
            }
        }).when(connection).sendAsync(Mockito.any(), Mockito.any());
    }

    private void sendAndVerifyEvent(UUID cid, ClientConnection connection, SegmentOutputStreamImpl output,
            ByteBuffer data, int num, Long expectedLength) throws SegmentSealedException, ConnectionFailedException {
        CompletableFuture<Boolean> acked = new CompletableFuture<>();
        output.write(new PendingEvent(null, num, data, acked, expectedLength));
        verify(connection).send(new Append(SEGMENT, cid, num, Unpooled.wrappedBuffer(data), expectedLength));
        assertEquals(false, acked.isDone());
    }

    @Test(timeout = 10000)
    public void testClose() throws ConnectionFailedException, SegmentSealedException, InterruptedException {
        UUID cid = UUID.randomUUID();
        PravegaNodeUri uri = new PravegaNodeUri("endpoint", SERVICE_PORT);
        MockConnectionFactoryImpl cf = new MockConnectionFactoryImpl(uri);
        MockController controller = new MockController(uri.getEndpoint(), uri.getPort(), cf);
        ClientConnection connection = mock(ClientConnection.class);
        cf.provideConnection(uri, connection);

        SegmentOutputStreamImpl output = new SegmentOutputStreamImpl(SEGMENT, controller, cf, cid);
        output.setupConnection();
        verify(connection).send(new WireCommands.SetupAppend(1, cid, SEGMENT));
        cf.getProcessor(uri).appendSetup(new WireCommands.AppendSetup(1, SEGMENT, cid, 0));
        ByteBuffer data = getBuffer("test");

        CompletableFuture<Boolean> acked = new CompletableFuture<>();
        output.write(new PendingEvent(null, 1, data, acked));
        verify(connection).send(new Append(SEGMENT, cid, 1, Unpooled.wrappedBuffer(data), null));
        assertEquals(false, acked.isDone());
        Async.testBlocking(() -> output.close(), () -> cf.getProcessor(uri).dataAppended(new WireCommands.DataAppended(cid, 1)));
        assertEquals(false, acked.isCompletedExceptionally());
        assertEquals(true, acked.isDone());
        verify(connection).send(new WireCommands.KeepAlive());
        verify(connection).close();
        verifyNoMoreInteractions(connection);
    }

    @Test
    @Ignore
    public void testConnectionFailure() {
        fail();
    }

    @Test(timeout = 10000)
    public void testFlush() throws ConnectionFailedException, SegmentSealedException {
        UUID cid = UUID.randomUUID();
        PravegaNodeUri uri = new PravegaNodeUri("endpoint", SERVICE_PORT);
        MockConnectionFactoryImpl cf = new MockConnectionFactoryImpl(uri);
        MockController controller = new MockController(uri.getEndpoint(), uri.getPort(), cf);
        ClientConnection connection = mock(ClientConnection.class);
        cf.provideConnection(uri, connection);
        InOrder order = Mockito.inOrder(connection);
        SegmentOutputStreamImpl output = new SegmentOutputStreamImpl(SEGMENT, controller, cf, cid);
        output.setupConnection();
        order.verify(connection).send(new WireCommands.SetupAppend(1, cid, SEGMENT));
        cf.getProcessor(uri).appendSetup(new WireCommands.AppendSetup(1, SEGMENT, cid, 0));
        ByteBuffer data = getBuffer("test");

        CompletableFuture<Boolean> acked1 = new CompletableFuture<>();
        output.write(new PendingEvent(null, 1, data, acked1));
        order.verify(connection).send(new Append(SEGMENT, cid, 1, Unpooled.wrappedBuffer(data), null));
        assertEquals(false, acked1.isDone());
        Async.testBlocking(() -> output.flush(), () -> cf.getProcessor(uri).dataAppended(new WireCommands.DataAppended(cid, 1)));
        assertEquals(false, acked1.isCompletedExceptionally());
        assertEquals(true, acked1.isDone());
        order.verify(connection).send(new WireCommands.KeepAlive());
        
        CompletableFuture<Boolean> acked2 = new CompletableFuture<>();
        output.write(new PendingEvent(null, 2, data, acked2));
        order.verify(connection).send(new Append(SEGMENT, cid, 2, Unpooled.wrappedBuffer(data), null));
        assertEquals(false, acked2.isDone());
        Async.testBlocking(() -> output.flush(), () -> cf.getProcessor(uri).dataAppended(new WireCommands.DataAppended(cid, 2)));
        assertEquals(false, acked2.isCompletedExceptionally());
        assertEquals(true, acked2.isDone());
        order.verify(connection).send(new WireCommands.KeepAlive());
        order.verifyNoMoreInteractions();
    }

    @Test
    @Ignore
    public void testAutoClose() {
        fail();
    }

    @Test
    @Ignore
    public void testFailOnAutoClose() {
        fail();
    }

    @Test
    @Ignore
    public void testOutOfOrderAcks() {
        fail();
    }

    @Test
    public void testOverSizedWriteFails() throws ConnectionFailedException, SegmentSealedException {
        UUID cid = UUID.randomUUID();
        PravegaNodeUri uri = new PravegaNodeUri("endpoint", SERVICE_PORT);
        MockConnectionFactoryImpl cf = new MockConnectionFactoryImpl(uri);
        MockController controller = new MockController(uri.getEndpoint(), uri.getPort(), cf);
        ClientConnection connection = mock(ClientConnection.class);
        cf.provideConnection(uri, connection);
        @Cleanup
        SegmentOutputStreamImpl output = new SegmentOutputStreamImpl(SEGMENT, controller, cf, cid);
        output.setupConnection();
        verify(connection).send(new WireCommands.SetupAppend(1, cid, SEGMENT));
        cf.getProcessor(uri).appendSetup(new WireCommands.AppendSetup(1, SEGMENT, cid, 0));

        ByteBuffer data = ByteBuffer.allocate(PendingEvent.MAX_WRITE_SIZE + 1);
        CompletableFuture<Boolean> acked = new CompletableFuture<>();
        try {
            output.write(new PendingEvent("routingKey", 1, data, acked));
            fail("Did not throw");
        } catch (IllegalArgumentException e) {
            // expected
        }
        assertEquals(false, acked.isDone());
        verifyNoMoreInteractions(connection);
    }
    
<<<<<<< HEAD
    @Test
    public void testThrowsOnNegativeSequence() throws ConnectionFailedException, SegmentSealedException, InterruptedException, ExecutionException {
=======
    @Test(timeout = 10000)
    public void testSealedBeforeFlush() throws ConnectionFailedException, SegmentSealedException {
>>>>>>> bebab18d
        UUID cid = UUID.randomUUID();
        PravegaNodeUri uri = new PravegaNodeUri("endpoint", SERVICE_PORT);
        MockConnectionFactoryImpl cf = new MockConnectionFactoryImpl(uri);
        MockController controller = new MockController(uri.getEndpoint(), uri.getPort(), cf);
        ClientConnection connection = mock(ClientConnection.class);
        cf.provideConnection(uri, connection);
<<<<<<< HEAD
        SegmentOutputStreamImpl output = new SegmentOutputStreamImpl(SEGMENT, controller, cf, cid);
        output.setupConnection();
        verify(connection).send(new WireCommands.SetupAppend(1, cid, SEGMENT));
        cf.getProcessor(uri).appendSetup(new WireCommands.AppendSetup(1, SEGMENT, cid, -1));
        CompletableFuture<Boolean> acked = new CompletableFuture<>();
        AssertExtensions.assertThrows(IllegalArgumentException.class,
                                      () -> output.write(new PendingEvent(null, -1, getBuffer("test"), acked, null)));
        output.write(new PendingEvent(null, 0, getBuffer("test"), acked, null));
        assertEquals(false, acked.isDone());
        
    }
    
    @Test
    public void testConnectCanAckFutureWrites() throws ConnectionFailedException, SegmentSealedException, InterruptedException, ExecutionException {
=======
        InOrder order = Mockito.inOrder(connection);
        SegmentOutputStreamImpl output = new SegmentOutputStreamImpl(SEGMENT, controller, cf, cid);
        output.setupConnection();
        order.verify(connection).send(new WireCommands.SetupAppend(1, cid, SEGMENT));
        cf.getProcessor(uri).appendSetup(new WireCommands.AppendSetup(1, SEGMENT, cid, 0));
        ByteBuffer data = getBuffer("test");

        CompletableFuture<Boolean> ack = new CompletableFuture<>();
        output.write(new PendingEvent(null, data, ack));
        order.verify(connection).send(new Append(SEGMENT, cid, 1, Unpooled.wrappedBuffer(data), null));
        assertEquals(false, ack.isDone());
        cf.getProcessor(uri).segmentIsSealed(new WireCommands.SegmentIsSealed(1, SEGMENT));
        AssertExtensions.assertThrows(SegmentSealedException.class, () -> output.flush());
    }

    @Test(timeout = 10000)
    public void testSealedAfterFlush() throws ConnectionFailedException, SegmentSealedException {
>>>>>>> bebab18d
        UUID cid = UUID.randomUUID();
        PravegaNodeUri uri = new PravegaNodeUri("endpoint", SERVICE_PORT);
        MockConnectionFactoryImpl cf = new MockConnectionFactoryImpl(uri);
        MockController controller = new MockController(uri.getEndpoint(), uri.getPort(), cf);
        ClientConnection connection = mock(ClientConnection.class);
        cf.provideConnection(uri, connection);
<<<<<<< HEAD
        SegmentOutputStreamImpl output = new SegmentOutputStreamImpl(SEGMENT, controller, cf, cid);
        output.setupConnection();
        verify(connection).send(new WireCommands.SetupAppend(1, cid, SEGMENT));
        cf.getProcessor(uri).appendSetup(new WireCommands.AppendSetup(1, SEGMENT, cid, 100));

        CompletableFuture<Boolean> acked = new CompletableFuture<>();
        output.write(new PendingEvent(null, 1, getBuffer("test"), acked, null));
        assertEquals(true, acked.isDone());
        assertEquals(false, acked.get());
        acked = new CompletableFuture<>();
        output.write(new PendingEvent(null, 2, getBuffer("test"), acked, null));
        assertEquals(true, acked.isDone());
        assertEquals(false, acked.get());
        acked = new CompletableFuture<>();
        output.write(new PendingEvent(null, 3, getBuffer("test"), acked, null));
        assertEquals(true, acked.isDone());
        assertEquals(false, acked.get());
        verifyNoMoreInteractions(connection);
    }
=======
        InOrder order = Mockito.inOrder(connection);
        SegmentOutputStreamImpl output = new SegmentOutputStreamImpl(SEGMENT, controller, cf, cid);
        output.setupConnection();
        order.verify(connection).send(new WireCommands.SetupAppend(1, cid, SEGMENT));
        cf.getProcessor(uri).appendSetup(new WireCommands.AppendSetup(1, SEGMENT, cid, 0));
        ByteBuffer data = getBuffer("test");

        CompletableFuture<Boolean> ack = new CompletableFuture<>();
        output.write(new PendingEvent(null, data, ack));
        order.verify(connection).send(new Append(SEGMENT, cid, 1, Unpooled.wrappedBuffer(data), null));
        assertEquals(false, ack.isDone());
        Async.testBlocking(() -> {
            AssertExtensions.assertThrows(SegmentSealedException.class, () -> output.flush());
        }, () -> {
            cf.getProcessor(uri).segmentIsSealed(new WireCommands.SegmentIsSealed(1, SEGMENT));
        });
        AssertExtensions.assertThrows(SegmentSealedException.class, () -> output.flush());
    }
    
>>>>>>> bebab18d
}<|MERGE_RESOLUTION|>--- conflicted
+++ resolved
@@ -257,20 +257,64 @@
         verifyNoMoreInteractions(connection);
     }
     
-<<<<<<< HEAD
+    @Test(timeout = 10000)
+    public void testSealedBeforeFlush() throws ConnectionFailedException, SegmentSealedException {
+        UUID cid = UUID.randomUUID();
+        PravegaNodeUri uri = new PravegaNodeUri("endpoint", SERVICE_PORT);
+        MockConnectionFactoryImpl cf = new MockConnectionFactoryImpl(uri);
+        MockController controller = new MockController(uri.getEndpoint(), uri.getPort(), cf);
+        ClientConnection connection = mock(ClientConnection.class);
+        cf.provideConnection(uri, connection);
+        InOrder order = Mockito.inOrder(connection);
+        SegmentOutputStreamImpl output = new SegmentOutputStreamImpl(SEGMENT, controller, cf, cid);
+        output.setupConnection();
+        order.verify(connection).send(new WireCommands.SetupAppend(1, cid, SEGMENT));
+        cf.getProcessor(uri).appendSetup(new WireCommands.AppendSetup(1, SEGMENT, cid, 0));
+        ByteBuffer data = getBuffer("test");
+
+        CompletableFuture<Boolean> ack = new CompletableFuture<>();
+        output.write(new PendingEvent(null, 1, data, ack));
+        order.verify(connection).send(new Append(SEGMENT, cid, 1, Unpooled.wrappedBuffer(data), null));
+        assertEquals(false, ack.isDone());
+        cf.getProcessor(uri).segmentIsSealed(new WireCommands.SegmentIsSealed(1, SEGMENT));
+        AssertExtensions.assertThrows(SegmentSealedException.class, () -> output.flush());
+    }
+
+    @Test(timeout = 10000)
+    public void testSealedAfterFlush() throws ConnectionFailedException, SegmentSealedException {
+        UUID cid = UUID.randomUUID();
+        PravegaNodeUri uri = new PravegaNodeUri("endpoint", SERVICE_PORT);
+        MockConnectionFactoryImpl cf = new MockConnectionFactoryImpl(uri);
+        MockController controller = new MockController(uri.getEndpoint(), uri.getPort(), cf);
+        ClientConnection connection = mock(ClientConnection.class);
+        cf.provideConnection(uri, connection);
+        InOrder order = Mockito.inOrder(connection);
+        SegmentOutputStreamImpl output = new SegmentOutputStreamImpl(SEGMENT, controller, cf, cid);
+        output.setupConnection();
+        order.verify(connection).send(new WireCommands.SetupAppend(1, cid, SEGMENT));
+        cf.getProcessor(uri).appendSetup(new WireCommands.AppendSetup(1, SEGMENT, cid, 0));
+        ByteBuffer data = getBuffer("test");
+
+        CompletableFuture<Boolean> ack = new CompletableFuture<>();
+        output.write(new PendingEvent(null, 1, data, ack));
+        order.verify(connection).send(new Append(SEGMENT, cid, 1, Unpooled.wrappedBuffer(data), null));
+        assertEquals(false, ack.isDone());
+        Async.testBlocking(() -> {
+            AssertExtensions.assertThrows(SegmentSealedException.class, () -> output.flush());
+        }, () -> {
+            cf.getProcessor(uri).segmentIsSealed(new WireCommands.SegmentIsSealed(1, SEGMENT));
+        });
+        AssertExtensions.assertThrows(SegmentSealedException.class, () -> output.flush());
+    }
+    
     @Test
     public void testThrowsOnNegativeSequence() throws ConnectionFailedException, SegmentSealedException, InterruptedException, ExecutionException {
-=======
-    @Test(timeout = 10000)
-    public void testSealedBeforeFlush() throws ConnectionFailedException, SegmentSealedException {
->>>>>>> bebab18d
-        UUID cid = UUID.randomUUID();
-        PravegaNodeUri uri = new PravegaNodeUri("endpoint", SERVICE_PORT);
-        MockConnectionFactoryImpl cf = new MockConnectionFactoryImpl(uri);
-        MockController controller = new MockController(uri.getEndpoint(), uri.getPort(), cf);
-        ClientConnection connection = mock(ClientConnection.class);
-        cf.provideConnection(uri, connection);
-<<<<<<< HEAD
+        UUID cid = UUID.randomUUID();
+        PravegaNodeUri uri = new PravegaNodeUri("endpoint", SERVICE_PORT);
+        MockConnectionFactoryImpl cf = new MockConnectionFactoryImpl(uri);
+        MockController controller = new MockController(uri.getEndpoint(), uri.getPort(), cf);
+        ClientConnection connection = mock(ClientConnection.class);
+        cf.provideConnection(uri, connection);
         SegmentOutputStreamImpl output = new SegmentOutputStreamImpl(SEGMENT, controller, cf, cid);
         output.setupConnection();
         verify(connection).send(new WireCommands.SetupAppend(1, cid, SEGMENT));
@@ -285,32 +329,12 @@
     
     @Test
     public void testConnectCanAckFutureWrites() throws ConnectionFailedException, SegmentSealedException, InterruptedException, ExecutionException {
-=======
-        InOrder order = Mockito.inOrder(connection);
-        SegmentOutputStreamImpl output = new SegmentOutputStreamImpl(SEGMENT, controller, cf, cid);
-        output.setupConnection();
-        order.verify(connection).send(new WireCommands.SetupAppend(1, cid, SEGMENT));
-        cf.getProcessor(uri).appendSetup(new WireCommands.AppendSetup(1, SEGMENT, cid, 0));
-        ByteBuffer data = getBuffer("test");
-
-        CompletableFuture<Boolean> ack = new CompletableFuture<>();
-        output.write(new PendingEvent(null, data, ack));
-        order.verify(connection).send(new Append(SEGMENT, cid, 1, Unpooled.wrappedBuffer(data), null));
-        assertEquals(false, ack.isDone());
-        cf.getProcessor(uri).segmentIsSealed(new WireCommands.SegmentIsSealed(1, SEGMENT));
-        AssertExtensions.assertThrows(SegmentSealedException.class, () -> output.flush());
-    }
-
-    @Test(timeout = 10000)
-    public void testSealedAfterFlush() throws ConnectionFailedException, SegmentSealedException {
->>>>>>> bebab18d
-        UUID cid = UUID.randomUUID();
-        PravegaNodeUri uri = new PravegaNodeUri("endpoint", SERVICE_PORT);
-        MockConnectionFactoryImpl cf = new MockConnectionFactoryImpl(uri);
-        MockController controller = new MockController(uri.getEndpoint(), uri.getPort(), cf);
-        ClientConnection connection = mock(ClientConnection.class);
-        cf.provideConnection(uri, connection);
-<<<<<<< HEAD
+        UUID cid = UUID.randomUUID();
+        PravegaNodeUri uri = new PravegaNodeUri("endpoint", SERVICE_PORT);
+        MockConnectionFactoryImpl cf = new MockConnectionFactoryImpl(uri);
+        MockController controller = new MockController(uri.getEndpoint(), uri.getPort(), cf);
+        ClientConnection connection = mock(ClientConnection.class);
+        cf.provideConnection(uri, connection);
         SegmentOutputStreamImpl output = new SegmentOutputStreamImpl(SEGMENT, controller, cf, cid);
         output.setupConnection();
         verify(connection).send(new WireCommands.SetupAppend(1, cid, SEGMENT));
@@ -330,25 +354,4 @@
         assertEquals(false, acked.get());
         verifyNoMoreInteractions(connection);
     }
-=======
-        InOrder order = Mockito.inOrder(connection);
-        SegmentOutputStreamImpl output = new SegmentOutputStreamImpl(SEGMENT, controller, cf, cid);
-        output.setupConnection();
-        order.verify(connection).send(new WireCommands.SetupAppend(1, cid, SEGMENT));
-        cf.getProcessor(uri).appendSetup(new WireCommands.AppendSetup(1, SEGMENT, cid, 0));
-        ByteBuffer data = getBuffer("test");
-
-        CompletableFuture<Boolean> ack = new CompletableFuture<>();
-        output.write(new PendingEvent(null, data, ack));
-        order.verify(connection).send(new Append(SEGMENT, cid, 1, Unpooled.wrappedBuffer(data), null));
-        assertEquals(false, ack.isDone());
-        Async.testBlocking(() -> {
-            AssertExtensions.assertThrows(SegmentSealedException.class, () -> output.flush());
-        }, () -> {
-            cf.getProcessor(uri).segmentIsSealed(new WireCommands.SegmentIsSealed(1, SEGMENT));
-        });
-        AssertExtensions.assertThrows(SegmentSealedException.class, () -> output.flush());
-    }
-    
->>>>>>> bebab18d
 }