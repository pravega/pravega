/**
 * Copyright Pravega Authors.
 *
 * Licensed under the Apache License, Version 2.0 (the "License");
 * you may not use this file except in compliance with the License.
 * You may obtain a copy of the License at
 *
 *     http://www.apache.org/licenses/LICENSE-2.0
 *
 * Unless required by applicable law or agreed to in writing, software
 * distributed under the License is distributed on an "AS IS" BASIS,
 * WITHOUT WARRANTIES OR CONDITIONS OF ANY KIND, either express or implied.
 * See the License for the specific language governing permissions and
 * limitations under the License.
 */
package io.pravega.client.segment.impl;

import com.google.common.collect.ImmutableList;
import io.netty.buffer.Unpooled;
import io.pravega.client.connection.impl.ClientConnection;
import io.pravega.client.connection.impl.ClientConnection.CompletedCallback;
import io.pravega.client.connection.impl.ConnectionPool;
import io.pravega.client.security.auth.DelegationTokenProviderFactory;
import io.pravega.client.stream.impl.PendingEvent;
import io.pravega.client.stream.mock.MockConnectionFactoryImpl;
import io.pravega.client.stream.mock.MockController;
import io.pravega.common.Exceptions;
import io.pravega.common.concurrent.ExecutorServiceHelpers;
import io.pravega.common.concurrent.Futures;
import io.pravega.common.util.RetriesExhaustedException;
import io.pravega.common.util.Retry;
import io.pravega.common.util.Retry.RetryWithBackoff;
import io.pravega.common.util.ReusableLatch;
import io.pravega.shared.protocol.netty.Append;
import io.pravega.shared.protocol.netty.ConnectionFailedException;
import io.pravega.shared.protocol.netty.PravegaNodeUri;
import io.pravega.shared.protocol.netty.ReplyProcessor;
import io.pravega.shared.protocol.netty.WireCommands;
import io.pravega.shared.protocol.netty.WireCommands.AppendSetup;
import io.pravega.shared.protocol.netty.WireCommands.SetupAppend;
import io.pravega.shared.security.auth.AccessOperation;
import io.pravega.test.common.AssertExtensions;
import io.pravega.test.common.InlineExecutor;
import io.pravega.test.common.LeakDetectorTestSuite;
import java.io.IOException;
import java.nio.ByteBuffer;
import java.util.Collections;
import java.util.List;
import java.util.UUID;
import java.util.concurrent.Callable;
import java.util.concurrent.CompletableFuture;
import java.util.concurrent.CountDownLatch;
import java.util.concurrent.ScheduledExecutorService;
import java.util.concurrent.TimeUnit;
import java.util.concurrent.atomic.AtomicBoolean;
import java.util.function.Consumer;
import lombok.Cleanup;
import lombok.val;
import org.junit.Test;
import org.mockito.ArgumentMatchers;
import org.mockito.InOrder;
import org.mockito.Mockito;
import org.mockito.invocation.InvocationOnMock;
import org.mockito.stubbing.Answer;

import static io.pravega.test.common.AssertExtensions.assertThrows;
import static org.junit.Assert.assertEquals;
import static org.junit.Assert.assertFalse;
import static org.junit.Assert.assertTrue;
import static org.junit.Assert.fail;
import static org.mockito.ArgumentMatchers.any;
import static org.mockito.ArgumentMatchers.eq;
import static org.mockito.Mockito.doAnswer;
import static org.mockito.Mockito.doThrow;
import static org.mockito.Mockito.inOrder;
import static org.mockito.Mockito.mock;
import static org.mockito.Mockito.never;
import static org.mockito.Mockito.reset;
import static org.mockito.Mockito.spy;
import static org.mockito.Mockito.times;
import static org.mockito.Mockito.verify;
import static org.mockito.Mockito.verifyNoMoreInteractions;

public class SegmentOutputStreamTest extends LeakDetectorTestSuite {

    private static final String SEGMENT = "test/0";
    private static final String TXN_SEGMENT = "scope/stream/0.#epoch.0#transaction.00000000000000000000000000000001";
    private static final int SERVICE_PORT = 12345;
    private static final RetryWithBackoff RETRY_SCHEDULE = Retry.withExpBackoff(1, 1, 2);
    private final Consumer<Segment> segmentSealedCallback = segment -> { };

    private static ByteBuffer getBuffer(String s) {
        return ByteBuffer.wrap(s.getBytes());
    }

    @Test(timeout = 10000)
    public void testConnectAndSend() throws ConnectionFailedException {
        UUID cid = UUID.randomUUID();
        PravegaNodeUri uri = new PravegaNodeUri("endpoint", SERVICE_PORT);
        MockConnectionFactoryImpl cf = new MockConnectionFactoryImpl();
        cf.setExecutor(executorService());
        MockController controller = new MockController(uri.getEndpoint(), uri.getPort(), cf, true);
        ClientConnection connection = mock(ClientConnection.class);
        cf.provideConnection(uri, connection);
        SegmentOutputStreamImpl output = new SegmentOutputStreamImpl(SEGMENT, true, controller, cf, cid, segmentSealedCallback,
                                                                     RETRY_SCHEDULE, DelegationTokenProviderFactory.createWithEmptyToken());
        output.reconnect();
        verify(connection).send(new SetupAppend(output.getRequestId(), cid, SEGMENT, ""));
        cf.getProcessor(uri).appendSetup(new AppendSetup(output.getRequestId(), SEGMENT, cid, 0));

        sendAndVerifyEvent(cid, connection, output, getBuffer("test"), 1);
        verifyNoMoreInteractions(connection);
    }

    @Test(timeout = 10000)
    public void testRecvErrorMessage() throws SegmentSealedException {
        int requestId = 0;
        UUID cid = UUID.randomUUID();
        PravegaNodeUri uri = new PravegaNodeUri("endpoint", SERVICE_PORT);
        MockConnectionFactoryImpl cf = new MockConnectionFactoryImpl();
        cf.setExecutor(executorService());
        MockController controller = new MockController(uri.getEndpoint(), uri.getPort(), cf, true);
        ClientConnection connection = mock(ClientConnection.class);
        cf.provideConnection(uri, connection);
        @Cleanup
        SegmentOutputStreamImpl output = new SegmentOutputStreamImpl(SEGMENT, true, controller, cf, cid, segmentSealedCallback,
                RETRY_SCHEDULE, DelegationTokenProviderFactory.createWithEmptyToken());
        output.reconnect();

        ReplyProcessor processor = cf.getProcessor(uri);

        WireCommands.ErrorMessage reply = new WireCommands.ErrorMessage(requestId, "segment", "error.", WireCommands.ErrorMessage.ErrorCode.ILLEGAL_ARGUMENT_EXCEPTION);
        processor.process(reply);
        verify(connection).close();
    }


    @Test(timeout = 10000)
    public void testReconnectWorksWithTokenTaskInInternalExecutor() throws SegmentSealedException {
        UUID cid = UUID.randomUUID();
        PravegaNodeUri uri = new PravegaNodeUri("endpoint", SERVICE_PORT);

        @Cleanup("shutdownNow")
        val executor = ExecutorServiceHelpers.newScheduledThreadPool(1, "test");
        @Cleanup
        MockConnectionFactoryImpl cf = new MockConnectionFactoryImpl();
        // create one thread on connection factory
        cf.setExecutor(executor);
        CompletableFuture<Void> signal = new CompletableFuture<>();
        MockControllerWithTokenTask controller = spy(new MockControllerWithTokenTask(uri.getEndpoint(), uri.getPort(), cf,
                true, signal));

        ClientConnection connection = mock(ClientConnection.class);
        cf.provideConnection(uri, connection);
        @Cleanup
        SegmentOutputStreamImpl output = new SegmentOutputStreamImpl(SEGMENT, true, controller, cf, cid, segmentSealedCallback,
                RETRY_SCHEDULE, DelegationTokenProviderFactory.create(controller, "scope", "stream", AccessOperation.ANY));
        output.reconnect();

        signal.join();
        verify(controller, times(1)).getOrRefreshDelegationTokenFor("scope", "stream",
                AccessOperation.ANY);
    }

    @Test(timeout = 10000)
    public void testConnectAndConnectionDrop() throws Exception {
        UUID cid = UUID.randomUUID();
        PravegaNodeUri uri = new PravegaNodeUri("endpoint", SERVICE_PORT);

        MockConnectionFactoryImpl cf = new MockConnectionFactoryImpl();
        ScheduledExecutorService executor = mock(ScheduledExecutorService.class);
        implementAsDirectExecutor(executor); // Ensure task submitted to executor is run inline.
        cf.setExecutor(executor);

        MockController controller = new MockController(uri.getEndpoint(), uri.getPort(), cf, true);
        ClientConnection connection = mock(ClientConnection.class);
        cf.provideConnection(uri, connection);
        @Cleanup
        SegmentOutputStreamImpl output = new SegmentOutputStreamImpl(SEGMENT, true, controller, cf, cid, segmentSealedCallback,
                                                                     RETRY_SCHEDULE, DelegationTokenProviderFactory.createWithEmptyToken());
        output.reconnect();
        verify(connection).send(new SetupAppend(output.getRequestId(), cid, SEGMENT, ""));
        reset(connection);
        cf.getProcessor(uri).connectionDropped(); // simulate a connection dropped
        //Ensure setup Append is invoked on the executor.
        verify(connection).send(new SetupAppend(output.getRequestId(), cid, SEGMENT, ""));
    }

    @Test(timeout = 10000)
    public void testConnectAndFailedSetupAppend() throws Exception {
        UUID cid = UUID.randomUUID();
        PravegaNodeUri uri = new PravegaNodeUri("endpoint", SERVICE_PORT);

        MockConnectionFactoryImpl cf = new MockConnectionFactoryImpl();
        ScheduledExecutorService executor = mock(ScheduledExecutorService.class);
        implementAsDirectExecutor(executor); // Ensure task submitted to executor is run inline.
        cf.setExecutor(executor);

        MockController controller = new MockController(uri.getEndpoint(), uri.getPort(), cf, true);
        ClientConnection connection = mock(ClientConnection.class);
        doThrow(ConnectionFailedException.class).doNothing().when(connection).send(any(SetupAppend.class));
        cf.provideConnection(uri, connection);
        @Cleanup
        SegmentOutputStreamImpl output = new SegmentOutputStreamImpl(SEGMENT, true, controller, cf, cid, segmentSealedCallback,
                                                                     RETRY_SCHEDULE, DelegationTokenProviderFactory.createWithEmptyToken());
        output.reconnect();
        verify(connection, times(2)).send(new SetupAppend(output.getRequestId(), cid, SEGMENT, ""));
    }

    @Test(timeout = 10000)
<<<<<<< HEAD
    public void testConnectAndSetupAppendTimeoutRepeadtedly() throws Exception {
        UUID cid = UUID.randomUUID();
        PravegaNodeUri uri = new PravegaNodeUri("endpoint", SERVICE_PORT);

        MockConnectionFactoryImpl cf = new MockConnectionFactoryImpl();
        @Cleanup
        InlineExecutor executor = new InlineExecutor();
        cf.setExecutor(executor);

        MockController controller = new MockController(uri.getEndpoint(), uri.getPort(), cf, true);
        ClientConnection connection = mock(ClientConnection.class);
        doAnswer(new Answer<Object>() {
            @Override
            public Object answer(InvocationOnMock invocation) throws Throwable {
                SetupAppend request = invocation.getArgument(0, SetupAppend.class);
                ErrorMessage reply = Mockito.mock(ErrorMessage.class);
                Mockito.when(reply.getThrowableException()).thenReturn(new TimeoutException("Mock timeout"));
                Mockito.when(reply.getErrorCode()).thenReturn(ErrorCode.ILLEGAL_STATE_EXCEPTION);
                Mockito.when(reply.getSegment()).thenReturn(request.getSegment());
                cf.getProcessor(uri).errorMessage(reply);
                return null;
            }
        }).when(connection).send(any(SetupAppend.class));
        cf.provideConnection(uri, connection);
        @SuppressWarnings("resource")
        SegmentOutputStreamImpl output = new SegmentOutputStreamImpl(SEGMENT,
                true,
                controller,
                cf,
                cid,
                segmentSealedCallback,
                Retry.withoutBackoff(2),
                CONNECTION_TIMEOUT,
                DelegationTokenProviderFactory.createWithEmptyToken());
        output.reconnect();
        byte[] eventData = "test data".getBytes();
        CompletableFuture<Void> ack1 = new CompletableFuture<>();
        output.write(PendingEvent.withoutHeader(null, ByteBuffer.wrap(eventData), ack1));
        verify(connection, times(2)).send(new SetupAppend(output.getRequestId(), cid, SEGMENT, ""));
        assertTrue(ack1.isCompletedExceptionally());
        ack1.exceptionally(e -> {
            assertEquals(RetriesExhaustedException.class, e.getClass());
            assertEquals(TimeoutException.class, Exceptions.unwrap(e.getCause()).getClass());
            return null;
        }).join();
    }

    @Test(timeout = 10000)
    public void testConnectAndSetupAppendTimeoutOnce() throws Exception {
        UUID cid = UUID.randomUUID();
        PravegaNodeUri uri = new PravegaNodeUri("endpoint", SERVICE_PORT);

        MockConnectionFactoryImpl cf = new MockConnectionFactoryImpl();
        @Cleanup
        InlineExecutor executor = new InlineExecutor();
        cf.setExecutor(executor);

        MockController controller = new MockController(uri.getEndpoint(), uri.getPort(), cf, true);
        ClientConnection connection = mock(ClientConnection.class);
        doAnswer(new Answer<Void>() {
            @Override
            public Void answer(InvocationOnMock invocation) throws Throwable {
                SetupAppend request = invocation.getArgument(0, SetupAppend.class);
                ErrorMessage reply = Mockito.mock(ErrorMessage.class);
                Mockito.when(reply.getThrowableException()).thenReturn(new TimeoutException("Mock timeout"));
                Mockito.when(reply.getErrorCode()).thenReturn(ErrorCode.ILLEGAL_STATE_EXCEPTION);
                Mockito.when(reply.getSegment()).thenReturn(request.getSegment());
                cf.getProcessor(uri).errorMessage(reply);
                return null;
            }
        }).doAnswer(new Answer<Void>() {
            @Override
            public Void answer(InvocationOnMock invocation) throws Throwable {
                SetupAppend request = invocation.getArgument(0, SetupAppend.class);
                cf.getProcessor(uri)
                    .appendSetup(new AppendSetup(request.getRequestId(),
                            request.getSegment(),
                            request.getWriterId(),
                            0));
                return null;
            }
        }).when(connection).send(any(SetupAppend.class));
        cf.provideConnection(uri, connection);
        @SuppressWarnings("resource")
        SegmentOutputStreamImpl output = new SegmentOutputStreamImpl(SEGMENT,
                true,
                controller,
                cf,
                cid,
                segmentSealedCallback,
                Retry.withoutBackoff(2),
                CONNECTION_TIMEOUT,
                DelegationTokenProviderFactory.createWithEmptyToken());
        output.reconnect();
        byte[] eventData = "test data".getBytes();
        CompletableFuture<Void> ack1 = new CompletableFuture<>();
        output.write(PendingEvent.withoutHeader(null, ByteBuffer.wrap(eventData), ack1));
        verify(connection, times(2)).send(new SetupAppend(output.getRequestId(), cid, SEGMENT, ""));
        verify(connection).send(any(Append.class));
    }

    @Test(timeout = 10000)
=======
>>>>>>> a5b3861b
    public void testConnectAndFailedSetupAppendDueToTruncation() throws Exception {
        AtomicBoolean callbackInvoked = new AtomicBoolean();
        Consumer<Segment> resendToSuccessorsCallback = segment -> {
            callbackInvoked.set(true);
        };
        UUID cid = UUID.randomUUID();
        PravegaNodeUri uri = new PravegaNodeUri("endpoint", SERVICE_PORT);

        MockConnectionFactoryImpl cf = new MockConnectionFactoryImpl();
        ScheduledExecutorService executor = mock(ScheduledExecutorService.class);
        implementAsDirectExecutor(executor); // Ensure task submitted to executor is run inline.
        cf.setExecutor(executor);

        MockController controller = new MockController(uri.getEndpoint(), uri.getPort(), cf, true);
        ClientConnection connection = mock(ClientConnection.class);
        cf.provideConnection(uri, connection);
        @Cleanup
        SegmentOutputStreamImpl output = new SegmentOutputStreamImpl(SEGMENT, true, controller, cf, cid, resendToSuccessorsCallback,
                                                                     RETRY_SCHEDULE, DelegationTokenProviderFactory.createWithEmptyToken());
        output.reconnect();
        verify(connection).send(new SetupAppend(output.getRequestId(), cid, SEGMENT, ""));
        cf.getProcessor(uri).noSuchSegment(new WireCommands.NoSuchSegment(output.getRequestId(), SEGMENT, "SomeException", -1L));
        assertThrows(SegmentSealedException.class, () -> Futures.getThrowingException(output.getConnection()));
        assertTrue(callbackInvoked.get());
    }

    @Test(timeout = 10000)
    public void testConnectWithMultipleFailures() throws Exception {
        UUID cid = UUID.randomUUID();
        PravegaNodeUri uri = new PravegaNodeUri("endpoint", SERVICE_PORT);
        RetryWithBackoff retryConfig = Retry.withExpBackoff(1, 1, 4);
        MockConnectionFactoryImpl cf = new MockConnectionFactoryImpl();
        ScheduledExecutorService executor = mock(ScheduledExecutorService.class);
        implementAsDirectExecutor(executor); // Ensure task submitted to executor is run inline.
        cf.setExecutor(executor);

        MockController controller = new MockController(uri.getEndpoint(), uri.getPort(), cf, true);
        ClientConnection connection = mock(ClientConnection.class);
        InOrder verify = inOrder(connection);
        cf.provideConnection(uri, connection);
        SegmentOutputStreamImpl output = new SegmentOutputStreamImpl(SEGMENT, true, controller, cf, cid, segmentSealedCallback,
                                                                     retryConfig, DelegationTokenProviderFactory.createWithEmptyToken());
        try {
            output.reconnect();
            verify.verify(connection).send(new SetupAppend(output.getRequestId(), cid, SEGMENT, ""));
            //simulate a processing Failure and ensure SetupAppend is executed.
            ReplyProcessor processor = cf.getProcessor(uri);
            processor.processingFailure(new IOException());
            verify.verify(connection).close();
            verify.verify(connection).send(new SetupAppend(output.getRequestId(), cid, SEGMENT, ""));
            verifyNoMoreInteractions(connection);
            processor.connectionDropped();
            verify.verify(connection).close();
            verify.verify(connection).send(new SetupAppend(output.getRequestId(), cid, SEGMENT, ""));
            processor.wrongHost(new WireCommands.WrongHost(output.getRequestId(), SEGMENT, "newHost", "SomeException"));
            verify.verify(connection).close();
            verify.verify(connection).send(new SetupAppend(output.getRequestId(), cid, SEGMENT, ""));
            verifyNoMoreInteractions(connection);
            processor.processingFailure(new IOException());
            assertTrue("Connection is  exceptionally closed with RetriesExhaustedException", output.getConnection().isCompletedExceptionally());
            AssertExtensions.assertThrows(RetriesExhaustedException.class, () -> Futures.getThrowingException(output.getConnection()));
            verify.verify(connection).close();
            verifyNoMoreInteractions(connection);
        } finally {
            // Verify that a close on the SegmentOutputStream does throw a RetriesExhaustedException.
            AssertExtensions.assertThrows(RetriesExhaustedException.class, output::close);
        }
    }

    @Test(timeout = 10000)
    public void testInflightWithMultipleConnectFailures() throws Exception {
        UUID cid = UUID.randomUUID();
        PravegaNodeUri uri = new PravegaNodeUri("endpoint", SERVICE_PORT);
        RetryWithBackoff retryConfig = Retry.withExpBackoff(1, 1, 1);
        MockConnectionFactoryImpl cf = new MockConnectionFactoryImpl();
        ScheduledExecutorService executor = mock(ScheduledExecutorService.class);
        implementAsDirectExecutor(executor); // Ensure task submitted to executor is run inline.
        cf.setExecutor(executor);

        MockController controller = new MockController(uri.getEndpoint(), uri.getPort(), cf, true);
        ClientConnection connection = mock(ClientConnection.class);
        cf.provideConnection(uri, connection);
        SegmentOutputStreamImpl output = new SegmentOutputStreamImpl(SEGMENT, true, controller, cf, cid, segmentSealedCallback,
                retryConfig, DelegationTokenProviderFactory.createWithEmptyToken());
        try {
            output.reconnect();
            verify(connection).send(new SetupAppend(output.getRequestId(), cid, SEGMENT, ""));
            //Simulate a successful connection setup.
            cf.getProcessor(uri).appendSetup(new AppendSetup(output.getRequestId(), SEGMENT, cid, 0));

            // try sending an event.
            byte[] eventData = "test data".getBytes();
            CompletableFuture<Void> ack1 = new CompletableFuture<>();
            output.write(PendingEvent.withoutHeader(null, ByteBuffer.wrap(eventData), ack1));
            verify(connection).send(new Append(SEGMENT, cid, 1, 1, Unpooled.wrappedBuffer(eventData), null, output.getRequestId()));
            reset(connection);
            //simulate a connection drop and verify if the writer tries to establish a new connection.
            cf.getProcessor(uri).connectionDropped();
            verify(connection).send(new SetupAppend(output.getRequestId(), cid, SEGMENT, ""));
            reset(connection);
            // Simulate a connection drop again.
            cf.getProcessor(uri).connectionDropped();
            // Since we have exceeded the retry attempts verify we do not try to establish a connection.
            verify(connection, never()).send(new SetupAppend(output.getRequestId(), cid, SEGMENT, ""));
            assertTrue("Connection is  exceptionally closed with RetriesExhaustedException", output.getConnection().isCompletedExceptionally());
            AssertExtensions.assertThrows(RetriesExhaustedException.class, () -> Futures.getThrowingException(output.getConnection()));
            // Verify that the inflight event future is completed exceptionally.
            AssertExtensions.assertThrows(RetriesExhaustedException.class, () -> Futures.getThrowingException(ack1));

            //Write an additional event to a writer that has failed with RetriesExhaustedException.
            CompletableFuture<Void> ack2 = new CompletableFuture<>();
            output.write(PendingEvent.withoutHeader(null, ByteBuffer.wrap(eventData), ack2));
            verify(connection, never()).send(new SetupAppend(output.getRequestId(), cid, SEGMENT, ""));
            AssertExtensions.assertThrows(RetriesExhaustedException.class, () -> Futures.getThrowingException(ack2));
            // Verify that a flush on the SegmentOutputStream does throw a RetriesExhaustedException.
            AssertExtensions.assertThrows(RetriesExhaustedException.class, output::flush);
        } finally {
            // Verify that a close on the SegmentOutputStream does throw a RetriesExhaustedException.
            AssertExtensions.assertThrows(RetriesExhaustedException.class, output::close);
        }
    }

    @Test(timeout = 10000)
    public void testFlushWithMultipleConnectFailures() throws Exception {
        UUID cid = UUID.randomUUID();
        PravegaNodeUri uri = new PravegaNodeUri("endpoint", SERVICE_PORT);
        RetryWithBackoff retryConfig = Retry.withExpBackoff(1, 1, 1);
        MockConnectionFactoryImpl cf = new MockConnectionFactoryImpl();
        ScheduledExecutorService executor = mock(ScheduledExecutorService.class);
        implementAsDirectExecutor(executor); // Ensure task submitted to executor is run inline.
        cf.setExecutor(executor);

        MockController controller = new MockController(uri.getEndpoint(), uri.getPort(), cf, true);
        ClientConnection connection = mock(ClientConnection.class);
        cf.provideConnection(uri, connection);
        SegmentOutputStreamImpl output = new SegmentOutputStreamImpl(SEGMENT, true, controller, cf, cid, segmentSealedCallback,
                retryConfig, DelegationTokenProviderFactory.createWithEmptyToken());
        try {
            output.reconnect();
            verify(connection).send(new SetupAppend(output.getRequestId(), cid, SEGMENT, ""));
            //Simulate a successful connection setup.
            cf.getProcessor(uri).appendSetup(new AppendSetup(output.getRequestId(), SEGMENT, cid, 0));

            // try sending an event.
            byte[] eventData = "test data".getBytes();
            CompletableFuture<Void> acked = new CompletableFuture<>();
            // this is an inflight event and the client will track it until there is a response from SSS.
            output.write(PendingEvent.withoutHeader(null, ByteBuffer.wrap(eventData), acked));
            verify(connection).send(new Append(SEGMENT, cid, 1, 1, Unpooled.wrappedBuffer(eventData), null, output.getRequestId()));
            reset(connection);
            //simulate a connection drop and verify if the writer tries to establish a new connection.
            cf.getProcessor(uri).connectionDropped();
            verify(connection).send(new SetupAppend(output.getRequestId(), cid, SEGMENT, ""));
            reset(connection);

            // Verify flush blocks until there is a response from SSS. Incase of connection error the client retries. If the
            // retry count more than the configuration ensure flush returns exceptionally.
            AssertExtensions.assertBlocks(() -> AssertExtensions.assertThrows(RetriesExhaustedException.class, output::flush),
                                          () -> cf.getProcessor(uri).connectionDropped());
            assertTrue("Connection is  exceptionally closed with RetriesExhaustedException", output.getConnection().isCompletedExceptionally());
            AssertExtensions.assertThrows(RetriesExhaustedException.class, () -> Futures.getThrowingException(output.getConnection()));
            // Verify that the inflight event future is completed exceptionally.
            AssertExtensions.assertThrows(RetriesExhaustedException.class, () -> Futures.getThrowingException(acked));
        } finally {
            // Verify that a close on the SegmentOutputStream does throw a RetriesExhaustedException.
            AssertExtensions.assertThrows(RetriesExhaustedException.class, output::close);
        }
    }

    @SuppressWarnings("unchecked")
    protected void implementAsDirectExecutor(ScheduledExecutorService executor) {
        doAnswer(new Answer<Object>() {
            @Override
            public Object answer(InvocationOnMock invocation) throws Exception {
                ((Runnable) invocation.getArguments()[0]).run();
                return null;
            }
        }).when(executor).execute(any(Runnable.class));
        doAnswer(new Answer<Object>() {
            @Override
            public Object answer(InvocationOnMock invocation) throws Exception {
                ((Runnable) invocation.getArguments()[0]).run();
                return new InlineExecutor.NonScheduledFuture<>(CompletableFuture.completedFuture(null));
            }
        }).when(executor).schedule(any(Runnable.class), Mockito.anyLong(), any(TimeUnit.class));
        doAnswer(new Answer<Object>() {
            @Override
            public Object answer(InvocationOnMock invocation) throws Exception {
                Object result = ((Callable<?>) invocation.getArguments()[0]).call();
                return new InlineExecutor.NonScheduledFuture<>(CompletableFuture.completedFuture(result));
            }
        }).when(executor).schedule(any(Callable.class), Mockito.anyLong(), any(TimeUnit.class));
    }

    @Test(timeout = 10000)
    public void testConditionalSend() throws ConnectionFailedException {
        UUID cid = UUID.randomUUID();
        PravegaNodeUri uri = new PravegaNodeUri("endpoint", SERVICE_PORT);
        MockConnectionFactoryImpl cf = new MockConnectionFactoryImpl();
        cf.setExecutor(executorService());
        MockController controller = new MockController(uri.getEndpoint(), uri.getPort(), cf, true);
        ClientConnection connection = mock(ClientConnection.class);
        cf.provideConnection(uri, connection);
        SegmentOutputStreamImpl output = new SegmentOutputStreamImpl(SEGMENT, true, controller, cf, cid, segmentSealedCallback,
                                                                     RETRY_SCHEDULE, DelegationTokenProviderFactory.createWithEmptyToken());
        output.reconnect();
        verify(connection).send(new SetupAppend(output.getRequestId(), cid, SEGMENT, ""));
        cf.getProcessor(uri).appendSetup(new AppendSetup(output.getRequestId(), SEGMENT, cid, 0));

        sendAndVerifyEvent(cid, connection, output, getBuffer("test"), 1);
        verifyNoMoreInteractions(connection);
    }

    @Test(timeout = 20000)
    public void testNewEventsGoAfterInflight() throws ConnectionFailedException {
        UUID cid = UUID.randomUUID();
        PravegaNodeUri uri = new PravegaNodeUri("endpoint", SERVICE_PORT);
        MockConnectionFactoryImpl cf = new MockConnectionFactoryImpl();
        cf.setExecutor(executorService());
        MockController controller = new MockController(uri.getEndpoint(), uri.getPort(), cf, true);
        ClientConnection connection = mock(ClientConnection.class);
        InOrder inOrder = inOrder(connection);
        cf.provideConnection(uri, connection);
        @SuppressWarnings("resource")
        SegmentOutputStreamImpl output = new SegmentOutputStreamImpl(SEGMENT, true, controller, cf, cid, segmentSealedCallback,
                                                                     RETRY_SCHEDULE, DelegationTokenProviderFactory.createWithEmptyToken());

        output.reconnect();
        cf.getProcessor(uri).appendSetup(new AppendSetup(1, SEGMENT, cid, 0));
        output.write(PendingEvent.withoutHeader(null, getBuffer("test1"), new CompletableFuture<>()));
        output.write(PendingEvent.withoutHeader(null, getBuffer("test2"), new CompletableFuture<>()));
        answerSuccess(connection);
        cf.getProcessor(uri).connectionDropped();
        AssertExtensions.assertBlocks(() -> output.write(PendingEvent.withoutHeader(null, getBuffer("test3"), new CompletableFuture<>())),
                                      () -> cf.getProcessor(uri).appendSetup(new AppendSetup(1, SEGMENT, cid, 0)));
        output.write(PendingEvent.withoutHeader(null, getBuffer("test4"), new CompletableFuture<>()));
        
        Append append1 = new Append(SEGMENT, cid, 1, 1, Unpooled.wrappedBuffer(getBuffer("test1")), null, output.getRequestId());
        Append append2 = new Append(SEGMENT, cid, 2, 1, Unpooled.wrappedBuffer(getBuffer("test2")), null, output.getRequestId());
        Append append3 = new Append(SEGMENT, cid, 3, 1, Unpooled.wrappedBuffer(getBuffer("test3")), null, output.getRequestId());
        Append append4 = new Append(SEGMENT, cid, 4, 1, Unpooled.wrappedBuffer(getBuffer("test4")), null, output.getRequestId());
        inOrder.verify(connection).send(new SetupAppend(output.getRequestId(), cid, SEGMENT, ""));
        inOrder.verify(connection).send(append1);
        inOrder.verify(connection).send(append2);
        inOrder.verify(connection).close();
        inOrder.verify(connection).send(new SetupAppend(output.getRequestId(), cid, SEGMENT, ""));
        inOrder.verify(connection).sendAsync(eq(ImmutableList.of(append1, append2)), any());
        inOrder.verify(connection).send(append3);
        inOrder.verify(connection).send(append4);
        
        verifyNoMoreInteractions(connection);
    }

    private void answerSuccess(ClientConnection connection) {
        doAnswer(new Answer<Void>() {
            @Override
            public Void answer(InvocationOnMock invocation) throws Throwable {
                CompletedCallback callback = (CompletedCallback) invocation.getArgument(1);
                callback.complete(null);
                return null;
            }
        }).when(connection).sendAsync(ArgumentMatchers.<List<Append>>any(), Mockito.any(CompletedCallback.class));
    }

    private void sendAndVerifyEvent(UUID cid, ClientConnection connection, SegmentOutputStreamImpl output,
            ByteBuffer data, int num) throws ConnectionFailedException {
        CompletableFuture<Void> acked = new CompletableFuture<>();
        output.write(PendingEvent.withoutHeader(null, data, acked));
        verify(connection).send(new Append(SEGMENT, cid, num, 1, Unpooled.wrappedBuffer(data), null, output.getRequestId()));
        assertEquals(false, acked.isDone());
    }

    @Test(timeout = 10000)
    public void testClose() throws ConnectionFailedException {
        UUID cid = UUID.randomUUID();
        PravegaNodeUri uri = new PravegaNodeUri("endpoint", SERVICE_PORT);
        MockConnectionFactoryImpl cf = new MockConnectionFactoryImpl();
        cf.setExecutor(executorService());
        MockController controller = new MockController(uri.getEndpoint(), uri.getPort(), cf, true);
        ClientConnection connection = mock(ClientConnection.class);
        cf.provideConnection(uri, connection);

        SegmentOutputStreamImpl output = new SegmentOutputStreamImpl(SEGMENT, true, controller, cf, cid, segmentSealedCallback,
                                                                     RETRY_SCHEDULE, DelegationTokenProviderFactory.createWithEmptyToken());
        output.reconnect();
        verify(connection).send(new SetupAppend(output.getRequestId(), cid, SEGMENT, ""));
        cf.getProcessor(uri).appendSetup(new AppendSetup(output.getRequestId(), SEGMENT, cid, 0));
        ByteBuffer data = getBuffer("test");

        CompletableFuture<Void> acked = new CompletableFuture<>();
        output.write(PendingEvent.withoutHeader(null, data, acked));
        verify(connection).send(new Append(SEGMENT, cid, 1, 1, Unpooled.wrappedBuffer(data), null, output.getRequestId()));
        assertEquals(false, acked.isDone());
        AssertExtensions.assertBlocks(() -> output.close(),
                                      () -> cf.getProcessor(uri).dataAppended(new WireCommands.DataAppended(output.getRequestId(), cid, 1, 0, -1)));
        assertEquals(false, acked.isCompletedExceptionally());
        assertEquals(true, acked.isDone());
        verify(connection, Mockito.atMost(1)).send(new WireCommands.KeepAlive());
        verify(connection).close();
        verifyNoMoreInteractions(connection);
    }

    @Test(timeout = 10000)
    public void testFlush() throws ConnectionFailedException, SegmentSealedException {
        UUID cid = UUID.randomUUID();
        PravegaNodeUri uri = new PravegaNodeUri("endpoint", SERVICE_PORT);
        MockConnectionFactoryImpl cf = new MockConnectionFactoryImpl();
        ScheduledExecutorService executor = mock(ScheduledExecutorService.class);
        implementAsDirectExecutor(executor); // Ensure task submitted to executor is run inline.
        cf.setExecutor(executor);
        MockController controller = new MockController(uri.getEndpoint(), uri.getPort(), cf, true);
        ClientConnection connection = mock(ClientConnection.class);
        cf.provideConnection(uri, connection);
        InOrder order = Mockito.inOrder(connection);
        @Cleanup
        SegmentOutputStreamImpl output = new SegmentOutputStreamImpl(SEGMENT, true, controller, cf, cid, segmentSealedCallback,
                                                                     RETRY_SCHEDULE, DelegationTokenProviderFactory.createWithEmptyToken());
        output.reconnect();
        order.verify(connection).send(new SetupAppend(output.getRequestId(), cid, SEGMENT, ""));
        cf.getProcessor(uri).appendSetup(new AppendSetup(1, SEGMENT, cid, 0));
        ByteBuffer data = getBuffer("test");

        CompletableFuture<Void> acked1 = new CompletableFuture<>();
        output.write(PendingEvent.withoutHeader(null, data, acked1));
        order.verify(connection).send(new Append(SEGMENT, cid, 1, 1, Unpooled.wrappedBuffer(data), null, output.getRequestId()));
        assertEquals(false, acked1.isDone());
        AssertExtensions.assertBlocks(() -> output.flush(),
                                      () -> cf.getProcessor(uri).dataAppended(new WireCommands.DataAppended(output.getRequestId(), cid, 1, 0, -1)));
        assertEquals(false, acked1.isCompletedExceptionally());
        assertEquals(true, acked1.isDone());
        order.verify(connection).send(new WireCommands.KeepAlive());
        
        CompletableFuture<Void> acked2 = new CompletableFuture<>();
        output.write(PendingEvent.withoutHeader(null, data, acked2));
        order.verify(connection).send(new Append(SEGMENT, cid, 2, 1, Unpooled.wrappedBuffer(data), null, output.getRequestId()));
        assertEquals(false, acked2.isDone());
        AssertExtensions.assertBlocks(() -> output.flush(),
                                      () -> cf.getProcessor(uri).dataAppended(new WireCommands.DataAppended(output.getRequestId(), cid, 2, 1, -1)));
        assertEquals(false, acked2.isCompletedExceptionally());
        assertEquals(true, acked2.isDone());
        order.verify(connection).send(new WireCommands.KeepAlive());
        order.verifyNoMoreInteractions();
    }

    @Test(timeout = 10000)
    public void testReconnectOnMissedAcks() throws ConnectionFailedException {
        UUID cid = UUID.randomUUID();
        PravegaNodeUri uri = new PravegaNodeUri("endpoint", SERVICE_PORT);
        MockConnectionFactoryImpl cf = spy(new MockConnectionFactoryImpl());
        ScheduledExecutorService executor = mock(ScheduledExecutorService.class);
        implementAsDirectExecutor(executor); // Ensure task submitted to executor is run inline.
        cf.setExecutor(executor);
        MockController controller = new MockController(uri.getEndpoint(), uri.getPort(), cf, true);
        ClientConnection connection = mock(ClientConnection.class);
        cf.provideConnection(uri, connection);
        InOrder order = Mockito.inOrder(connection);
        @SuppressWarnings("resource")
        SegmentOutputStreamImpl output = new SegmentOutputStreamImpl(SEGMENT, true, controller, cf, cid, segmentSealedCallback,
                                                                     RETRY_SCHEDULE, DelegationTokenProviderFactory.createWithEmptyToken());
        output.reconnect();
        order.verify(connection).send(new SetupAppend(output.getRequestId(), cid, SEGMENT, ""));
        cf.getProcessor(uri).appendSetup(new AppendSetup(1, SEGMENT, cid, 0));
        ByteBuffer data = getBuffer("test");

        CompletableFuture<Void> acked1 = new CompletableFuture<>();
        output.write(PendingEvent.withoutHeader(null, data, acked1));
        order.verify(connection).send(new Append(SEGMENT, cid, 1, 1, Unpooled.wrappedBuffer(data), null, output.getRequestId()));
        assertEquals(false, acked1.isDone());
        AssertExtensions.assertBlocks(() -> output.flush(),
                                      () -> cf.getProcessor(uri).dataAppended(new WireCommands.DataAppended(output.getRequestId(), cid, 1, 0, -1)));
        assertEquals(false, acked1.isCompletedExceptionally());
        assertEquals(true, acked1.isDone());
        order.verify(connection).send(new WireCommands.KeepAlive());

        //simulate missed ack

        CompletableFuture<Void> acked2 = new CompletableFuture<>();
        output.write(PendingEvent.withoutHeader(null, data, acked2));
        order.verify(connection).send(new Append(SEGMENT, cid, 2, 1, Unpooled.wrappedBuffer(data), null, output.getRequestId()));
        assertEquals(false, acked2.isDone());
        cf.getProcessor(uri).dataAppended(new WireCommands.DataAppended(output.getRequestId(), cid, 3, 2L, -1));

        // check that client reconnected
        verify(cf, times(2)).establishConnection(any(), any());

    }

    @Test(timeout = 10000)
    public void testReconnectSendsSetupAppendOnTokenExpiration() throws ConnectionFailedException, SegmentSealedException {
        UUID writerId = UUID.randomUUID();
        PravegaNodeUri segmentStoreUri = new PravegaNodeUri("endpoint", SERVICE_PORT);

        MockConnectionFactoryImpl mockConnectionFactory = spy(new MockConnectionFactoryImpl());

        ScheduledExecutorService executor = mock(ScheduledExecutorService.class);
        implementAsDirectExecutor(executor); // Ensure task submitted to executor is run inline.
        mockConnectionFactory.setExecutor(executor);

        MockController controller = new MockController(segmentStoreUri.getEndpoint(),
                segmentStoreUri.getPort(), mockConnectionFactory, true);
        ClientConnection mockConnection = mock(ClientConnection.class);

        mockConnectionFactory.provideConnection(segmentStoreUri, mockConnection);
        @Cleanup
        SegmentOutputStreamImpl output = new SegmentOutputStreamImpl(SEGMENT, true, controller,
                mockConnectionFactory, writerId, segmentSealedCallback,  RETRY_SCHEDULE,
                DelegationTokenProviderFactory.createWithEmptyToken());

        output.reconnect();
        verify(mockConnection).send(new SetupAppend(output.getRequestId(), writerId, SEGMENT, ""));

        reset(mockConnection);

        // Simulate token expiry
        WireCommands.AuthTokenCheckFailed authTokenCheckFailed = new WireCommands.AuthTokenCheckFailed(
                1, "server-stacktrace", WireCommands.AuthTokenCheckFailed.ErrorCode.TOKEN_EXPIRED);
        mockConnectionFactory.getProcessor(segmentStoreUri).authTokenCheckFailed(authTokenCheckFailed);

        // Upon token expiry we expect that the SetupAppend will occur again.
        verify(mockConnection).send(new SetupAppend(output.getRequestId(), writerId, SEGMENT, ""));
    }

    @Test(timeout = 10000)
    public void testReconnectDoesNotSetupAppendOnTokenCheckFailure() throws ConnectionFailedException, SegmentSealedException {
        UUID writerId = UUID.randomUUID();
        PravegaNodeUri segmentStoreUri = new PravegaNodeUri("endpoint", SERVICE_PORT);

        MockConnectionFactoryImpl mockConnectionFactory = spy(new MockConnectionFactoryImpl());

        ScheduledExecutorService executor = mock(ScheduledExecutorService.class);
        implementAsDirectExecutor(executor); // Ensure task submitted to executor is run inline.
        mockConnectionFactory.setExecutor(executor);

        MockController controller = new MockController(segmentStoreUri.getEndpoint(),
                segmentStoreUri.getPort(), mockConnectionFactory, true);
        ClientConnection mockConnection = mock(ClientConnection.class);

        mockConnectionFactory.provideConnection(segmentStoreUri, mockConnection);
        @Cleanup
        SegmentOutputStreamImpl output = new SegmentOutputStreamImpl(SEGMENT, true, controller,
                mockConnectionFactory, writerId, segmentSealedCallback,  RETRY_SCHEDULE,
                DelegationTokenProviderFactory.createWithEmptyToken());

        output.reconnect();
        verify(mockConnection).send(new SetupAppend(output.getRequestId(), writerId, SEGMENT, ""));

        reset(mockConnection);

        // Simulate token check failure
        WireCommands.AuthTokenCheckFailed authTokenCheckFailed = new WireCommands.AuthTokenCheckFailed(
                1, "server-stacktrace", WireCommands.AuthTokenCheckFailed.ErrorCode.TOKEN_CHECK_FAILED);
        mockConnectionFactory.getProcessor(segmentStoreUri).authTokenCheckFailed(authTokenCheckFailed);

        // Verify that SetupAppend is NOT sent. We expect the client to get an exception.
        verify(mockConnection, times(0)).send(
                new SetupAppend(output.getRequestId(), writerId, SEGMENT, ""));
    }

    @Test(timeout = 10000)
    public void testReconnectOnBadAcks() throws ConnectionFailedException {
        UUID cid = UUID.randomUUID();
        PravegaNodeUri uri = new PravegaNodeUri("endpoint", SERVICE_PORT);
        MockConnectionFactoryImpl cf = spy(new MockConnectionFactoryImpl());
        ScheduledExecutorService executor = mock(ScheduledExecutorService.class);
        implementAsDirectExecutor(executor); // Ensure task submitted to executor is run inline.
        cf.setExecutor(executor);
        MockController controller = new MockController(uri.getEndpoint(), uri.getPort(), cf, true);
        ClientConnection connection = mock(ClientConnection.class);
        cf.provideConnection(uri, connection);
        InOrder order = Mockito.inOrder(connection);
        @SuppressWarnings("resource")
        SegmentOutputStreamImpl output = new SegmentOutputStreamImpl(SEGMENT, true, controller, cf, cid, segmentSealedCallback,
                                                                     RETRY_SCHEDULE, DelegationTokenProviderFactory.createWithEmptyToken());
        output.reconnect();
        order.verify(connection).send(new SetupAppend(output.getRequestId(), cid, SEGMENT, ""));
        cf.getProcessor(uri).appendSetup(new AppendSetup(1, SEGMENT, cid, 0));
        ByteBuffer data = getBuffer("test");

        CompletableFuture<Void> acked1 = new CompletableFuture<>();
        output.write(PendingEvent.withoutHeader(null, data, acked1));
        order.verify(connection).send(new Append(SEGMENT, cid, 1, 1, Unpooled.wrappedBuffer(data), null, output.getRequestId()));
        assertEquals(false, acked1.isDone());
        AssertExtensions.assertBlocks(() -> output.flush(),
                                      () -> cf.getProcessor(uri).dataAppended(new WireCommands.DataAppended(output.getRequestId(), cid, 1, 0, -1)));
        assertEquals(false, acked1.isCompletedExceptionally());
        assertEquals(true, acked1.isDone());
        order.verify(connection).send(new WireCommands.KeepAlive());

        //simulate bad ack

        CompletableFuture<Void> acked2 = new CompletableFuture<>();
        output.write(PendingEvent.withoutHeader(null, data, acked2));
        order.verify(connection).send(new Append(SEGMENT, cid, 2, 1, Unpooled.wrappedBuffer(data), null, output.getRequestId()));
        assertEquals(false, acked2.isDone());
        cf.getProcessor(uri).dataAppended(new WireCommands.DataAppended(output.getRequestId(), cid, 2, 3, -1));

        // check that client reconnected
        verify(cf, times(2)).establishConnection(any(), any());

    }

    @Test(timeout = 10000)
    public void testConnectionFailure() throws Exception {
        UUID cid = UUID.randomUUID();
        PravegaNodeUri uri = new PravegaNodeUri("endpoint", SERVICE_PORT);
        MockConnectionFactoryImpl cf = new MockConnectionFactoryImpl();
        cf.setExecutor(executorService());
        MockController controller = new MockController(uri.getEndpoint(), uri.getPort(), cf, true);
        ClientConnection connection = mock(ClientConnection.class);
        cf.provideConnection(uri, connection);
        @SuppressWarnings("resource")
        SegmentOutputStreamImpl output = new SegmentOutputStreamImpl(SEGMENT, true, controller, cf, cid, segmentSealedCallback,
                                                                     RETRY_SCHEDULE, DelegationTokenProviderFactory.createWithEmptyToken());
        output.reconnect();
        InOrder inOrder = Mockito.inOrder(connection);
        inOrder.verify(connection).send(new SetupAppend(output.getRequestId(), cid, SEGMENT, ""));
        cf.getProcessor(uri).appendSetup(new AppendSetup(output.getRequestId(), SEGMENT, cid, 0));
        ByteBuffer data = getBuffer("test");

        CompletableFuture<Void> acked = new CompletableFuture<>();
        Append append = new Append(SEGMENT, cid, 1, 1, Unpooled.wrappedBuffer(data), null, output.getRequestId());
        CompletableFuture<Void> acked2 = new CompletableFuture<>();
        Append append2 = new Append(SEGMENT, cid, 2, 1, Unpooled.wrappedBuffer(data), null, output.getRequestId());
        doAnswer(new Answer<Void>() {
            @Override
            public Void answer(InvocationOnMock invocation) throws Throwable {
                cf.getProcessor(uri).connectionDropped();
                throw new ConnectionFailedException();
            }
        }).when(connection).send(append);
        doAnswer(new Answer<Void>() {
            @Override
            public Void answer(InvocationOnMock invocation) throws Throwable {
                CompletedCallback callback = (CompletedCallback) invocation.getArgument(1);
                callback.complete(null);
                return null;
            }
        }).when(connection).sendAsync(Mockito.eq(Collections.singletonList(append)), Mockito.any());
        
        AssertExtensions.assertBlocks(() -> {            
            output.write(PendingEvent.withoutHeader(null, data, acked));
            output.write(PendingEvent.withoutHeader(null, data, acked2));
        }, () -> {            
            cf.getProcessor(uri).appendSetup(new AppendSetup(output.getRequestId(), SEGMENT, cid, 0));
        });
        inOrder.verify(connection).send(append);
        inOrder.verify(connection).send(new SetupAppend(output.getRequestId(), cid, SEGMENT, ""));
        inOrder.verify(connection).sendAsync(Mockito.eq(Collections.singletonList(append)), Mockito.any());
        inOrder.verify(connection).send(append2);
        assertEquals(false, acked.isDone());
        assertEquals(false, acked2.isDone());
        inOrder.verifyNoMoreInteractions();
    }


    @Test(timeout = 10000)
    public void testConnectionFailureWithSegmentSealed() throws Exception {
        UUID cid = UUID.randomUUID();
        PravegaNodeUri uri = new PravegaNodeUri("endpoint", SERVICE_PORT);
        MockConnectionFactoryImpl cf = new MockConnectionFactoryImpl();
        cf.setExecutor(executorService());
        MockController controller = new MockController(uri.getEndpoint(), uri.getPort(), cf, true);
        ClientConnection connection = mock(ClientConnection.class);
        cf.provideConnection(uri, connection);
        @SuppressWarnings("resource")
        SegmentOutputStreamImpl output = new SegmentOutputStreamImpl(SEGMENT, true, controller, cf, cid, segmentSealedCallback,
                RETRY_SCHEDULE, DelegationTokenProviderFactory.createWithEmptyToken());

        output.reconnect();
        InOrder inOrder = Mockito.inOrder(connection);
        inOrder.verify(connection).send(new SetupAppend(output.getRequestId(), cid, SEGMENT, ""));
        cf.getProcessor(uri).appendSetup(new AppendSetup(output.getRequestId(), SEGMENT, cid, 0));
        // connection is setup .
        ByteBuffer data = getBuffer("test");
        CompletableFuture<Void> acked = new CompletableFuture<>();
        Append append = new Append(SEGMENT, cid, 1, 1, Unpooled.wrappedBuffer(data), null, output.getRequestId());
        CompletableFuture<Void> acked2 = new CompletableFuture<>();

        Append append2 = new Append(SEGMENT, cid, 2, 1, Unpooled.wrappedBuffer(data), null, output.getRequestId());
        doAnswer(new Answer<Void>() {
            @Override
            public Void answer(InvocationOnMock invocation) throws Throwable {
                // simulate in a race with segment is sealed callback and a connection drop.
                cf.getProcessor(uri).connectionDropped();
                // wait until the writer reattempts to establish a connection to simulate the race.
                verify(connection, times(2)).send(new SetupAppend(output.getRequestId(), cid, SEGMENT, ""));

                // the connection object throws a throws a
                throw new ConnectionFailedException();
            }
        }).when(connection).send(append);
        // trigger the first write
        output.write(PendingEvent.withoutHeader(null, data, acked));

        AssertExtensions.assertBlocks(() -> {
            // the below write will be blocked since the connection setup is not complete.
            output.write(PendingEvent.withoutHeader(null, data, acked2));
        }, () -> {
            // simulate a race between segmentIsSealed response and appendSetup.
            cf.getProcessor(uri).segmentIsSealed(new WireCommands.SegmentIsSealed(output.getRequestId(), SEGMENT, "Segment is sealed", 1));
            // invoke the segment is sealed to ensure
            cf.getProcessor(uri).appendSetup(new AppendSetup(output.getRequestId(), SEGMENT, cid, 0));
            // ensure the reconnect is invoked inline.
            output.reconnect();
        });
        CompletableFuture<Void> acked3 = new CompletableFuture<>();
        output.write(PendingEvent.withoutHeader(null, data, acked3));
        inOrder.verify(connection).send(append);
        inOrder.verify(connection).send(new SetupAppend(output.getRequestId(), cid, SEGMENT, ""));
        inOrder.verify(connection).send(eq(append2));
        // the setup append should not transmit the inflight events given that the segment is sealed.
        inOrder.verifyNoMoreInteractions();
        assertFalse(acked.isDone());
        assertFalse(acked2.isDone());
        assertFalse(acked3.isDone());
    }


    /**
     * Verifies that if a exception is encountered while flushing data inside of close, the
     * connection is reestablished and the data is retransmitted before close returns.
     */
    @Test
    public void testFailOnClose() throws ConnectionFailedException {
        UUID cid = UUID.randomUUID();
        PravegaNodeUri uri = new PravegaNodeUri("endpoint", SERVICE_PORT);
        MockConnectionFactoryImpl cf = new MockConnectionFactoryImpl();
        cf.setExecutor(executorService());
        MockController controller = new MockController(uri.getEndpoint(), uri.getPort(), cf, true);
        ClientConnection connection = mock(ClientConnection.class);
        cf.provideConnection(uri, connection);
        SegmentOutputStreamImpl output = new SegmentOutputStreamImpl(SEGMENT, true, controller, cf, cid, segmentSealedCallback,
                                                                     RETRY_SCHEDULE, DelegationTokenProviderFactory.createWithEmptyToken());
        output.reconnect();
        InOrder inOrder = Mockito.inOrder(connection);
        inOrder.verify(connection).send(new SetupAppend(output.getRequestId(), cid, SEGMENT, ""));
        cf.getProcessor(uri).appendSetup(new AppendSetup(output.getRequestId(), SEGMENT, cid, 0));
        ByteBuffer data = getBuffer("test");
        
        //Prep mock: the mockito doAnswers setup below are triggered during the close inside of the testBlocking() call.
        CompletableFuture<Void> acked = new CompletableFuture<>();
        Append append = new Append(SEGMENT, cid, 1, 1, Unpooled.wrappedBuffer(data), null, output.getRequestId());
        doAnswer(new Answer<Void>() {
            @Override
            public Void answer(InvocationOnMock invocation) throws Throwable {
                cf.getProcessor(uri).connectionDropped();
                throw new ConnectionFailedException();
            }
        }).doNothing().when(connection).send(new WireCommands.KeepAlive());
        doAnswer(new Answer<Void>() {
            @Override
            public Void answer(InvocationOnMock invocation) throws Throwable {
                CompletedCallback callback = (CompletedCallback) invocation.getArgument(1);
                callback.complete(null);
                return null;
            }
        }).when(connection).sendAsync(Mockito.eq(Collections.singletonList(append)), Mockito.any()); 
        //Queue up event.
        output.write(PendingEvent.withoutHeader(null, data, acked));
        inOrder.verify(connection).send(append);
        //Verify behavior
        AssertExtensions.assertBlocks(() -> {
            output.close();
        }, () -> {
            // close is unblocked once the connection is setup and data is appended on Segment store.
            cf.getProcessor(uri).appendSetup(new AppendSetup(output.getRequestId(), SEGMENT, cid, 0));
            cf.getProcessor(uri).dataAppended(new WireCommands.DataAppended(output.getRequestId(), cid, 1, 0, -1));
        });
        // Verify the order of WireCommands sent.
        inOrder.verify(connection).send(new WireCommands.KeepAlive());
        // Two SetupAppend WireCommands are sent since the connection is dropped right after the first KeepAlive WireCommand is sent.
        // The second SetupAppend WireCommand is sent while trying to re-establish connection.
        inOrder.verify(connection, times(2)).send(new SetupAppend(output.getRequestId(), cid, SEGMENT, ""));
        // Ensure the pending append is sent over the connection. The exact verification of the append data is performed while setting up
        // the when clause of setting up append.
        inOrder.verify(connection).sendAsync(Mockito.anyList(), Mockito.any());
        inOrder.verify(connection).close();
        assertEquals(true, acked.isDone());
        inOrder.verifyNoMoreInteractions();
    }

    @Test
    public void testOverSizedWriteFails() throws ConnectionFailedException, SegmentSealedException {
        UUID cid = UUID.randomUUID();
        PravegaNodeUri uri = new PravegaNodeUri("endpoint", SERVICE_PORT);
        MockConnectionFactoryImpl cf = new MockConnectionFactoryImpl();
        cf.setExecutor(executorService());
        MockController controller = new MockController(uri.getEndpoint(), uri.getPort(), cf, true);
        ClientConnection connection = mock(ClientConnection.class);
        cf.provideConnection(uri, connection);
        @Cleanup
        SegmentOutputStreamImpl output = new SegmentOutputStreamImpl(SEGMENT, true, controller, cf, cid, segmentSealedCallback,
                                                                     RETRY_SCHEDULE, DelegationTokenProviderFactory.createWithEmptyToken());
        output.reconnect();
        verify(connection).send(new SetupAppend(output.getRequestId(), cid, SEGMENT, ""));
        cf.getProcessor(uri).appendSetup(new AppendSetup(output.getRequestId(), SEGMENT, cid, 0));

        ByteBuffer data = ByteBuffer.allocate(PendingEvent.MAX_WRITE_SIZE + 1);
        CompletableFuture<Void> acked = new CompletableFuture<>();
        try {
            output.write(PendingEvent.withoutHeader("routingKey", data, acked));
            fail("Did not throw");
        } catch (IllegalArgumentException e) {
            // expected
        }
        assertEquals(false, acked.isDone());
        verifyNoMoreInteractions(connection);
    }

    @Test(timeout = 10000)
    public void testSealedBeforeFlush() throws Exception {
        UUID cid = UUID.randomUUID();
        PravegaNodeUri uri = new PravegaNodeUri("endpoint", SERVICE_PORT);
        MockConnectionFactoryImpl cf = new MockConnectionFactoryImpl();
        cf.setExecutor(executorService());
        MockController controller = new MockController(uri.getEndpoint(), uri.getPort(), cf, true);
        ClientConnection connection = mock(ClientConnection.class);
        cf.provideConnection(uri, connection);
        InOrder order = Mockito.inOrder(connection);
        @SuppressWarnings("resource")
        SegmentOutputStreamImpl output = new SegmentOutputStreamImpl(SEGMENT, true, controller, cf, cid, segmentSealedCallback,
                                                                     RETRY_SCHEDULE, DelegationTokenProviderFactory.createWithEmptyToken());
        output.reconnect();
        order.verify(connection).send(new SetupAppend(output.getRequestId(), cid, SEGMENT, ""));
        cf.getProcessor(uri).appendSetup(new AppendSetup(output.getRequestId(), SEGMENT, cid, 0));
        ByteBuffer data = getBuffer("test");

        CompletableFuture<Void> ack = new CompletableFuture<>();
        output.write(PendingEvent.withoutHeader(null, data, ack));
        order.verify(connection).send(new Append(SEGMENT, cid, 1, 1, Unpooled.wrappedBuffer(data), null, output.getRequestId()));
        assertEquals(false, ack.isDone());
        cf.getProcessor(uri).segmentIsSealed(new WireCommands.SegmentIsSealed(output.getRequestId(), SEGMENT, "SomeException", 1));
        output.getUnackedEventsOnSeal(); // this is invoked by the segmentSealedCallback.
        AssertExtensions.assertThrows(SegmentSealedException.class, () -> output.flush());
    }

    @Test(timeout = 10000)
    public void testSealedAfterFlush() throws Exception {
        UUID cid = UUID.randomUUID();
        PravegaNodeUri uri = new PravegaNodeUri("endpoint", SERVICE_PORT);
        MockConnectionFactoryImpl cf = new MockConnectionFactoryImpl();
        cf.setExecutor(executorService());
        MockController controller = new MockController(uri.getEndpoint(), uri.getPort(), cf, true);
        ClientConnection connection = mock(ClientConnection.class);
        cf.provideConnection(uri, connection);
        InOrder order = Mockito.inOrder(connection);
        @SuppressWarnings("resource")
        SegmentOutputStreamImpl output = new SegmentOutputStreamImpl(SEGMENT, true, controller, cf, cid, segmentSealedCallback,
                                                                     RETRY_SCHEDULE, DelegationTokenProviderFactory.createWithEmptyToken());
        output.reconnect();
        order.verify(connection).send(new SetupAppend(output.getRequestId(), cid, SEGMENT, ""));
        cf.getProcessor(uri).appendSetup(new AppendSetup(output.getRequestId(), SEGMENT, cid, 0));
        ByteBuffer data = getBuffer("test");

        CompletableFuture<Void> ack = new CompletableFuture<>();
        output.write(PendingEvent.withoutHeader(null, data, ack));
        order.verify(connection).send(new Append(SEGMENT, cid, 1, 1, Unpooled.wrappedBuffer(data), null, output.getRequestId()));
        assertEquals(false, ack.isDone());
        AssertExtensions.assertBlocks(() -> {
            AssertExtensions.assertThrows(SegmentSealedException.class, () -> output.flush());
        }, () -> {
            cf.getProcessor(uri).segmentIsSealed(new WireCommands.SegmentIsSealed(output.getRequestId(), SEGMENT, "SomeException", 1));
            output.getUnackedEventsOnSeal();
        });
        AssertExtensions.assertThrows(SegmentSealedException.class, () -> output.flush());
    }

    /**
     * This test ensures that the flush() on a segment is released only after sealed segment callback is invoked.
     * The callback implemented in EventStreamWriter appends this segment to its sealedSegmentQueue.
     */
    @Test(timeout = 10000)
    public void testFlushIsBlockedUntilCallBackInvoked() throws Exception {

        // Segment sealed callback will finish execution only when the latch is released;
        ReusableLatch latch = new ReusableLatch(false);
        final Consumer<Segment> segmentSealedCallback = segment ->  Exceptions.handleInterrupted(() -> latch.await());

        UUID cid = UUID.randomUUID();
        PravegaNodeUri uri = new PravegaNodeUri("endpoint", SERVICE_PORT);
        MockConnectionFactoryImpl cf = new MockConnectionFactoryImpl();
        cf.setExecutor(executorService());
        MockController controller = new MockController(uri.getEndpoint(), uri.getPort(), cf, true);
        ClientConnection connection = mock(ClientConnection.class);
        cf.provideConnection(uri, connection);
        InOrder order = Mockito.inOrder(connection);
        @SuppressWarnings("resource")
        SegmentOutputStreamImpl output = new SegmentOutputStreamImpl(SEGMENT, true, controller, cf, cid, segmentSealedCallback,
                                                                     RETRY_SCHEDULE, DelegationTokenProviderFactory.createWithEmptyToken());
        output.reconnect();
        order.verify(connection).send(new SetupAppend(output.getRequestId(), cid, SEGMENT, ""));
        cf.getProcessor(uri).appendSetup(new AppendSetup(output.getRequestId(), SEGMENT, cid, 0));
        ByteBuffer data = getBuffer("test");

        CompletableFuture<Void> ack = new CompletableFuture<>();
        output.write(PendingEvent.withoutHeader(null, data, ack));
        order.verify(connection).send(new Append(SEGMENT, cid, 1, 1, Unpooled.wrappedBuffer(data), null, output.getRequestId()));
        assertEquals(false, ack.isDone());

        @Cleanup("shutdownNow")
        ScheduledExecutorService executor = ExecutorServiceHelpers.newScheduledThreadPool(1, "netty-callback");
        //simulate a SegmentIsSealed WireCommand from SegmentStore.
        executor.submit(() -> cf.getProcessor(uri).segmentIsSealed(new WireCommands.SegmentIsSealed(output.getRequestId(), SEGMENT, "SomeException", 1)));

        AssertExtensions.assertBlocks(() -> {
            AssertExtensions.assertThrows(SegmentSealedException.class, () -> output.flush());
        }, () -> latch.release());

        AssertExtensions.assertThrows(SegmentSealedException.class, () -> output.flush());
    }

    @Test(timeout = 10000)
    public void testFailDuringFlush() throws Exception {
        UUID cid = UUID.randomUUID();
        PravegaNodeUri uri = new PravegaNodeUri("endpoint", SERVICE_PORT);
        MockConnectionFactoryImpl cf = new MockConnectionFactoryImpl();
        ScheduledExecutorService executor = mock(ScheduledExecutorService.class);
        implementAsDirectExecutor(executor); // Ensure task submitted to executor is run inline.
        cf.setExecutor(executor);
        MockController controller = new MockController(uri.getEndpoint(), uri.getPort(), cf, true);
        ClientConnection connection = mock(ClientConnection.class);
        cf.provideConnection(uri, connection);
        InOrder order = Mockito.inOrder(connection);
        @Cleanup
        SegmentOutputStreamImpl output = new SegmentOutputStreamImpl(SEGMENT, true, controller, cf, cid,
                segmentSealedCallback, RETRY_SCHEDULE, DelegationTokenProviderFactory.createWithEmptyToken());
        output.reconnect();
        order.verify(connection).send(new SetupAppend(output.getRequestId(), cid, SEGMENT, ""));
        cf.getProcessor(uri).appendSetup(new AppendSetup(output.getRequestId(), SEGMENT, cid, 0));
        ByteBuffer data = getBuffer("test");

        CompletableFuture<Void> ack = new CompletableFuture<>();
        output.write(PendingEvent.withoutHeader(null, data, ack));
        order.verify(connection).send(new Append(SEGMENT, cid, 1, 1, Unpooled.wrappedBuffer(data), null, output.getRequestId()));
        assertEquals(false, ack.isDone());

        final CountDownLatch connectionDroppedLatch = new CountDownLatch(1);
        Mockito.doThrow(new ConnectionFailedException()).when(connection).send(new WireCommands.KeepAlive());
        doAnswer(new Answer<Void>() {
            @Override
            public Void answer(InvocationOnMock invocation) throws Throwable {
                // The segment writer will try to reconnect once the connection is failed post sending a KeepAlive.
                // enable a response for AppendSetup only after the connection dropped is dropped.
                connectionDroppedLatch.await();
                cf.getProcessor(uri).appendSetup(new AppendSetup(output.getRequestId(), SEGMENT, cid, 1));
                return null;
            }
        }).when(connection).send(new SetupAppend(output.getRequestId(), cid, SEGMENT, ""));

        AssertExtensions.assertBlocks(() -> {
            output.flush();
        }, () -> {
            cf.getProcessor(uri).connectionDropped();
            connectionDroppedLatch.countDown();
        });
        order.verify(connection).send(new SetupAppend(output.getRequestId(), cid, SEGMENT, ""));
        assertEquals(true, ack.isDone());
    }

    @Test(timeout = 10000)
    public void testFailureWhileRetransmittingInflight() throws ConnectionFailedException {
        UUID cid = UUID.randomUUID();
        PravegaNodeUri uri = new PravegaNodeUri("endpoint", SERVICE_PORT);
        MockConnectionFactoryImpl cf = new MockConnectionFactoryImpl();
        ScheduledExecutorService executor = mock(ScheduledExecutorService.class);
        implementAsDirectExecutor(executor); // Ensure task submitted to executor is run inline.
        cf.setExecutor(executor);
        MockController controller = new MockController(uri.getEndpoint(), uri.getPort(), cf, true);
        ClientConnection connection = mock(ClientConnection.class);
        InOrder inOrder = inOrder(connection);
        cf.provideConnection(uri, connection);
        @SuppressWarnings("resource")
        SegmentOutputStreamImpl output = new SegmentOutputStreamImpl(SEGMENT, true, controller, cf, cid, segmentSealedCallback,
                                                                     RETRY_SCHEDULE, DelegationTokenProviderFactory.createWithEmptyToken());

        output.reconnect();
        cf.getProcessor(uri).appendSetup(new AppendSetup(output.getRequestId(), SEGMENT, cid, 0));
        output.write(PendingEvent.withoutHeader(null, getBuffer("test1"), new CompletableFuture<>()));
        output.write(PendingEvent.withoutHeader(null, getBuffer("test2"), new CompletableFuture<>()));
        doAnswer(new Answer<Void>() {
            boolean failed = false;
            @Override
            public Void answer(InvocationOnMock invocation) throws Throwable {
                CompletedCallback callback = (CompletedCallback) invocation.getArgument(1);
                if (failed) {
                    callback.complete(null);
                } else {
                    failed = true;
                    callback.complete(new ConnectionFailedException("Injected"));
                }
                return null;
            }
        }).when(connection).sendAsync(ArgumentMatchers.<List<Append>>any(), Mockito.any(CompletedCallback.class));

        doAnswer(new Answer<Void>() {
            @Override
            public Void answer(InvocationOnMock invocation) throws Throwable {
                cf.getProcessor(uri).appendSetup(new AppendSetup(output.getRequestId(), SEGMENT, cid, 0));
                return null;
            }
        }).doNothing() // disable the sending a new appendSetup the next time SetupAppend is invoked by the segment writer is invoked.
          .when(connection).send(new SetupAppend(output.getRequestId(), cid, SEGMENT, ""));

        cf.getProcessor(uri).connectionDropped();
        AssertExtensions.assertBlocks(() -> output.write(PendingEvent.withoutHeader(null, getBuffer("test3"), new CompletableFuture<>())),
                                      () -> {
                                          // the write should be blocked until the appendSetup is returned by the Segment stores.
                                          cf.getProcessor(uri).appendSetup(new AppendSetup(output.getRequestId(), SEGMENT, cid, 0));
                                      });
        output.write(PendingEvent.withoutHeader(null, getBuffer("test4"), new CompletableFuture<>()));
        
        Append append1 = new Append(SEGMENT, cid, 1, 1, Unpooled.wrappedBuffer(getBuffer("test1")), null, output.getRequestId());
        Append append2 = new Append(SEGMENT, cid, 2, 1, Unpooled.wrappedBuffer(getBuffer("test2")), null, output.getRequestId());
        Append append3 = new Append(SEGMENT, cid, 3, 1, Unpooled.wrappedBuffer(getBuffer("test3")), null, output.getRequestId());
        Append append4 = new Append(SEGMENT, cid, 4, 1, Unpooled.wrappedBuffer(getBuffer("test4")), null, output.getRequestId());
        inOrder.verify(connection).send(new SetupAppend(output.getRequestId(), cid, SEGMENT, ""));
        inOrder.verify(connection).send(append1);
        inOrder.verify(connection).send(append2);
        inOrder.verify(connection).close();
        inOrder.verify(connection).send(new SetupAppend(output.getRequestId(), cid, SEGMENT, ""));
        inOrder.verify(connection).sendAsync(eq(ImmutableList.of(append1, append2)), any());
        inOrder.verify(connection).close();
        inOrder.verify(connection).send(new SetupAppend(output.getRequestId(), cid, SEGMENT, ""));
        inOrder.verify(connection).sendAsync(eq(ImmutableList.of(append1, append2)), any());
        inOrder.verify(connection).send(append3);
        inOrder.verify(connection).send(append4);
        
        verifyNoMoreInteractions(connection);
    }

    @Test(timeout = 10000)
    public void testExceptionSealedCallback() throws Exception {
        UUID cid = UUID.randomUUID();
        PravegaNodeUri uri = new PravegaNodeUri("endpoint", SERVICE_PORT);
        MockConnectionFactoryImpl cf = new MockConnectionFactoryImpl();
        ScheduledExecutorService executor = mock(ScheduledExecutorService.class);
        implementAsDirectExecutor(executor); // Ensure task submitted to executor is run inline.
        cf.setExecutor(executor);
        MockController controller = new MockController(uri.getEndpoint(), uri.getPort(), cf, true);
        ClientConnection connection = mock(ClientConnection.class);
        cf.provideConnection(uri, connection);
        AtomicBoolean shouldThrow = new AtomicBoolean(true);
        // call back which throws an exception.
        Consumer<Segment> exceptionCallback = s -> {
            if (shouldThrow.getAndSet(false)) {
                throw new IllegalStateException();
            }
        };
        @SuppressWarnings("resource")
        SegmentOutputStreamImpl output = new SegmentOutputStreamImpl(SEGMENT, true, controller, cf, cid, exceptionCallback,
                                                                     RETRY_SCHEDULE, DelegationTokenProviderFactory.createWithEmptyToken());
        output.reconnect();
        verify(connection).send(new SetupAppend(output.getRequestId(), cid, SEGMENT, ""));
        cf.getProcessor(uri).appendSetup(new AppendSetup(output.getRequestId(), SEGMENT, cid, 0));
        ByteBuffer data = getBuffer("test");

        CompletableFuture<Void> ack = new CompletableFuture<>();
        output.write(PendingEvent.withoutHeader(null, data, ack));
        assertEquals(false, ack.isDone());
        Mockito.doAnswer(new Answer<Void>() {
            @Override
            public Void answer(InvocationOnMock invocation) throws Throwable {
                cf.getProcessor(uri).appendSetup(new AppendSetup(output.getRequestId(), SEGMENT, cid, 0));
                return null;
            }
        }).when(connection).send(new SetupAppend(3, cid, SEGMENT, ""));
        AssertExtensions.assertBlocks(() -> {
            AssertExtensions.assertThrows(SegmentSealedException.class, () -> output.flush());
        }, () -> {
            cf.getProcessor(uri).segmentIsSealed(new WireCommands.SegmentIsSealed(output.getRequestId(), SEGMENT, "SomeException", 1));
            output.getUnackedEventsOnSeal();
        });
        verify(connection).send(new WireCommands.KeepAlive());
        verify(connection).send(new Append(SEGMENT, cid, 1, 1, Unpooled.wrappedBuffer(data), null, output.getRequestId()));
        assertEquals(false, ack.isDone());
    }
    
    @Test(timeout = 10000)
    public void testNoSuchSegment() throws Exception {
        UUID cid = UUID.randomUUID();
        PravegaNodeUri uri = new PravegaNodeUri("endpoint", SERVICE_PORT);
        MockConnectionFactoryImpl cf = new MockConnectionFactoryImpl();
        cf.setExecutor(executorService());
        MockController controller = new MockController(uri.getEndpoint(), uri.getPort(), cf, true);
        ClientConnection connection = mock(ClientConnection.class);
        cf.provideConnection(uri, connection);
        InOrder order = Mockito.inOrder(connection);
        @SuppressWarnings("resource")
        SegmentOutputStreamImpl output = new SegmentOutputStreamImpl(SEGMENT, true, controller, cf, cid, segmentSealedCallback,
                                                                     RETRY_SCHEDULE, DelegationTokenProviderFactory.createWithEmptyToken());
        output.reconnect();
        order.verify(connection).send(new SetupAppend(output.getRequestId(), cid, SEGMENT, ""));
        cf.getProcessor(uri).appendSetup(new AppendSetup(output.getRequestId(), SEGMENT, cid, 0));
        ByteBuffer data = getBuffer("test");

        //Write an Event.
        CompletableFuture<Void> ack = new CompletableFuture<>();
        output.write(PendingEvent.withoutHeader(null, data, ack));
        order.verify(connection).send(new Append(SEGMENT, cid, 1, 1, Unpooled.wrappedBuffer(data), null, output.getRequestId()));
        assertEquals(false, ack.isDone()); //writer is not complete until a response from Segment Store is received.

        //Simulate a No Such Segment while waiting on flush.
        AssertExtensions.assertBlocks(() -> {
            AssertExtensions.assertThrows(SegmentSealedException.class, () -> output.flush());
        }, () -> {
            cf.getProcessor(uri).noSuchSegment(new WireCommands.NoSuchSegment(output.getRequestId(), SEGMENT, "SomeException", -1L));
            output.getUnackedEventsOnSeal();
        });
        AssertExtensions.assertThrows(SegmentSealedException.class, () -> output.flush());
    }

    @Test(timeout = 10000)
    public void testAlreadySealedSegment() throws Exception {
        UUID cid = UUID.randomUUID();
        PravegaNodeUri uri = new PravegaNodeUri("endpoint", SERVICE_PORT);
        MockConnectionFactoryImpl cf = new MockConnectionFactoryImpl();
        cf.setExecutor(executorService());
        MockController controller = new MockController(uri.getEndpoint(), uri.getPort(), cf, true);
        ClientConnection connection = mock(ClientConnection.class);
        cf.provideConnection(uri, connection);
        InOrder order = Mockito.inOrder(connection);
        @SuppressWarnings("resource")
        SegmentOutputStreamImpl output = new SegmentOutputStreamImpl(SEGMENT, true, controller, cf, cid, segmentSealedCallback,
                                                                     RETRY_SCHEDULE, DelegationTokenProviderFactory.createWithEmptyToken());
        output.reconnect();
        order.verify(connection).send(new SetupAppend(output.getRequestId(), cid, SEGMENT, ""));
        cf.getProcessor(uri).segmentIsSealed(new WireCommands.SegmentIsSealed(output.getRequestId(), SEGMENT, "SomeException", 1));
        cf.getProcessor(uri).appendSetup(new AppendSetup(output.getRequestId(), SEGMENT, cid, 0));
        order.verifyNoMoreInteractions();
    }

    @Test(timeout = 10000)
    public void testFlushDuringTransactionAbort() throws Exception {
        UUID cid = UUID.randomUUID();
        PravegaNodeUri uri = new PravegaNodeUri("endpoint", SERVICE_PORT);
        MockConnectionFactoryImpl cf = new MockConnectionFactoryImpl();
        cf.setExecutor(executorService());
        MockController controller = new MockController(uri.getEndpoint(), uri.getPort(), cf, true);
        ClientConnection connection = mock(ClientConnection.class);
        cf.provideConnection(uri, connection);
        InOrder order = Mockito.inOrder(connection);
        @SuppressWarnings("resource")
        SegmentOutputStreamImpl output = new SegmentOutputStreamImpl(TXN_SEGMENT, true, controller, cf, cid, segmentSealedCallback,
                                                                     RETRY_SCHEDULE, DelegationTokenProviderFactory.createWithEmptyToken());
        output.reconnect();
        order.verify(connection).send(new SetupAppend(output.getRequestId(), cid, TXN_SEGMENT, ""));
        cf.getProcessor(uri).appendSetup(new AppendSetup(output.getRequestId(), TXN_SEGMENT, cid, 0));
        ByteBuffer data = getBuffer("test");

        // Write an Event.
        CompletableFuture<Void> ack = new CompletableFuture<>();
        output.write(PendingEvent.withoutHeader(null, data, ack));
        order.verify(connection).send(new Append(TXN_SEGMENT, cid, 1, 1, Unpooled.wrappedBuffer(data), null, output.getRequestId()));
        assertFalse(ack.isDone()); //writer is not complete until a response from Segment Store is received.

        // Validate that flush() is blocking until there is a response from Segment Store.
        AssertExtensions.assertBlocks(() -> {
            // A flush() should throw a SegmentSealedException.
            AssertExtensions.assertThrows(SegmentSealedException.class, () -> output.flush());
        }, () -> {
            // Simulate a NoSuchSegment response from SegmentStore due to a Transaction abort.
            cf.getProcessor(uri).noSuchSegment(new WireCommands.NoSuchSegment(output.getRequestId(), TXN_SEGMENT, "SomeException", -1L));
        });
        AssertExtensions.assertThrows(SegmentSealedException.class, () -> output.flush());
    }

    @Test(timeout = 10000)
    public void testCloseDuringTransactionAbort() throws Exception {

        UUID cid = UUID.randomUUID();
        PravegaNodeUri uri = new PravegaNodeUri("endpoint", SERVICE_PORT);
        MockConnectionFactoryImpl cf = new MockConnectionFactoryImpl();
        cf.setExecutor(executorService());
        MockController controller = new MockController(uri.getEndpoint(), uri.getPort(), cf, true);
        ClientConnection connection = mock(ClientConnection.class);
        cf.provideConnection(uri, connection);
        InOrder order = Mockito.inOrder(connection);

        SegmentOutputStreamImpl output = new SegmentOutputStreamImpl(TXN_SEGMENT, true, controller, cf, cid, segmentSealedCallback,
                                                                     RETRY_SCHEDULE, DelegationTokenProviderFactory.createWithEmptyToken());
        output.reconnect();
        order.verify(connection).send(new SetupAppend(output.getRequestId(), cid, TXN_SEGMENT, ""));
        cf.getProcessor(uri).appendSetup(new AppendSetup(output.getRequestId(), TXN_SEGMENT, cid, 0));
        ByteBuffer data = getBuffer("test");

        // Write an Event.
        CompletableFuture<Void> ack1 = new CompletableFuture<>();
        output.write(PendingEvent.withoutHeader(null, data, ack1));
        order.verify(connection).send(new Append(TXN_SEGMENT, cid, 1, 1, Unpooled.wrappedBuffer(data), null, output.getRequestId()));
        assertFalse(ack1.isDone()); //writer is not complete until a response from Segment Store is received.

        // Simulate a NoSuchSegment response from SegmentStore due to a Transaction abort.
        cf.getProcessor(uri).noSuchSegment(new WireCommands.NoSuchSegment(output.getRequestId(), TXN_SEGMENT, "SomeException", -1L));

        //Trigger a second write.
        CompletableFuture<Void> ack2 = new CompletableFuture<>();
        output.write(PendingEvent.withoutHeader(null, data, ack2));

        // Closing the Segment writer should cause a SegmentSealedException.
        AssertExtensions.assertThrows(SegmentSealedException.class, () -> output.close());
    }

    @Test(timeout = 10000)
    public void testSegmentSealedFollowedbyConnectionDrop() throws Exception {

        @Cleanup("shutdownNow")
        ScheduledExecutorService executor = ExecutorServiceHelpers.newScheduledThreadPool(2, "netty-callback");

        // Segment sealed callback will finish execution only when the releaseCallbackLatch is released;
        ReusableLatch releaseCallbackLatch = new ReusableLatch(false);
        ReusableLatch callBackInvokedLatch = new ReusableLatch(false);
        final Consumer<Segment> segmentSealedCallback = segment ->  Exceptions.handleInterrupted(() -> {
            callBackInvokedLatch.release();
            releaseCallbackLatch.await();
        });

        // Setup mocks.
        UUID cid = UUID.randomUUID();
        PravegaNodeUri uri = new PravegaNodeUri("endpoint", SERVICE_PORT);
        MockConnectionFactoryImpl cf = new MockConnectionFactoryImpl();
        cf.setExecutor(executorService());
        MockController controller = new MockController(uri.getEndpoint(), uri.getPort(), cf, true);
        // Mock client connection that is returned for every invocation of ConnectionFactory#establishConnection.
        ClientConnection connection = mock(ClientConnection.class);
        cf.provideConnection(uri, connection);
        InOrder order = Mockito.inOrder(connection);

        // Create a Segment writer.
        @SuppressWarnings("resource")
        SegmentOutputStreamImpl output = new SegmentOutputStreamImpl(SEGMENT, true, controller, cf, cid, segmentSealedCallback,
                                                                     RETRY_SCHEDULE, DelegationTokenProviderFactory.createWithEmptyToken());

        // trigger establishment of connection.
        output.reconnect();

        // Verify if SetupAppend is sent over the connection.
        order.verify(connection).send(new SetupAppend(output.getRequestId(), cid, SEGMENT, ""));
        cf.getProcessor(uri).appendSetup(new AppendSetup(output.getRequestId(), SEGMENT, cid, 0));

        // Write an event and ensure inflight has an event.
        ByteBuffer data = getBuffer("test");
        CompletableFuture<Void> ack = new CompletableFuture<>();
        output.write(PendingEvent.withoutHeader(null, data, ack));
        order.verify(connection).send(new Append(SEGMENT, cid, 1, 1, Unpooled.wrappedBuffer(data), null, output.getRequestId()));
        assertFalse(ack.isDone());

        // Simulate a SegmentIsSealed WireCommand from SegmentStore.
        executor.submit(() -> cf.getProcessor(uri).segmentIsSealed(new WireCommands.SegmentIsSealed(output.getRequestId(), SEGMENT, "SomeException", 1)));
        // Wait until callback invocation has been triggered, but has not completed.
        // If the callback is not invoked the test will fail due to a timeout.
        callBackInvokedLatch.await();

        // Now trigger a connection drop netty callback and wait until it is executed.
        executor.submit(() -> cf.getProcessor(uri).connectionDropped()).get();
        // close is invoked on the connection.
        order.verify(connection).close();

        // Verify no further reconnection attempts which involves sending of SetupAppend wire command.
        order.verifyNoMoreInteractions();
        // Release latch to ensure the callback is completed.
        releaseCallbackLatch.release();
        // Verify no further reconnection attempts which involves sending of SetupAppend wire command.
        order.verifyNoMoreInteractions();
        // Trigger a reconnect again and verify if any new connections are initiated.
        output.reconnect();

        // Reconnect operation will be executed on the executor service.
        ScheduledExecutorService service = executorService();
        service.shutdown();
        // Wait until all the tasks for reconnect have been completed.
        service.awaitTermination(10, TimeUnit.SECONDS);

        // Verify no further reconnection attempts which involves sending of SetupAppend wire command.
        order.verifyNoMoreInteractions();
    }

    @Test(timeout = 10000)
    public void testConnectAndSendWithoutConnectionPooling() throws ConnectionFailedException {
        UUID cid = UUID.randomUUID();
        PravegaNodeUri uri = new PravegaNodeUri("endpoint", SERVICE_PORT);
        MockConnectionFactoryImpl cf = new MockConnectionFactoryImpl();
        cf.setExecutor(executorService());
        MockController controller = new MockController(uri.getEndpoint(), uri.getPort(), cf, true);
        ClientConnection connection = mock(ClientConnection.class);
        cf.provideConnection(uri, connection);
        SegmentOutputStreamImpl output = new SegmentOutputStreamImpl(SEGMENT, false, controller, cf, cid, segmentSealedCallback,
                                                                     RETRY_SCHEDULE, DelegationTokenProviderFactory.createWithEmptyToken());
        output.reconnect();
        verify(connection).send(new SetupAppend(output.getRequestId(), cid, SEGMENT, ""));
        cf.getProcessor(uri).appendSetup(new AppendSetup(output.getRequestId(), SEGMENT, cid, 0));

        sendAndVerifyEvent(cid, connection, output, getBuffer("test"), 1);
        verifyNoMoreInteractions(connection);
    }

    private static class MockControllerWithTokenTask extends MockController {
        final ConnectionPool cp;
        final CompletableFuture<Void> signal;

        public MockControllerWithTokenTask(String endpoint, int port, ConnectionPool connectionPool,
                                           boolean callServer, CompletableFuture<Void> signal) {
            super(endpoint, port, connectionPool, callServer);
            this.cp = connectionPool;
            this.signal = signal;
        }

        @Override
        public CompletableFuture<String> getOrRefreshDelegationTokenFor(String scope, String streamName,
                                                                        AccessOperation accessOperation) {
            return CompletableFuture.supplyAsync(() -> {
                signal.complete(null);
                return "my-test-token";
            }, cp.getInternalExecutor());
        }
    }
}<|MERGE_RESOLUTION|>--- conflicted
+++ resolved
@@ -208,111 +208,6 @@
     }
 
     @Test(timeout = 10000)
-<<<<<<< HEAD
-    public void testConnectAndSetupAppendTimeoutRepeadtedly() throws Exception {
-        UUID cid = UUID.randomUUID();
-        PravegaNodeUri uri = new PravegaNodeUri("endpoint", SERVICE_PORT);
-
-        MockConnectionFactoryImpl cf = new MockConnectionFactoryImpl();
-        @Cleanup
-        InlineExecutor executor = new InlineExecutor();
-        cf.setExecutor(executor);
-
-        MockController controller = new MockController(uri.getEndpoint(), uri.getPort(), cf, true);
-        ClientConnection connection = mock(ClientConnection.class);
-        doAnswer(new Answer<Object>() {
-            @Override
-            public Object answer(InvocationOnMock invocation) throws Throwable {
-                SetupAppend request = invocation.getArgument(0, SetupAppend.class);
-                ErrorMessage reply = Mockito.mock(ErrorMessage.class);
-                Mockito.when(reply.getThrowableException()).thenReturn(new TimeoutException("Mock timeout"));
-                Mockito.when(reply.getErrorCode()).thenReturn(ErrorCode.ILLEGAL_STATE_EXCEPTION);
-                Mockito.when(reply.getSegment()).thenReturn(request.getSegment());
-                cf.getProcessor(uri).errorMessage(reply);
-                return null;
-            }
-        }).when(connection).send(any(SetupAppend.class));
-        cf.provideConnection(uri, connection);
-        @SuppressWarnings("resource")
-        SegmentOutputStreamImpl output = new SegmentOutputStreamImpl(SEGMENT,
-                true,
-                controller,
-                cf,
-                cid,
-                segmentSealedCallback,
-                Retry.withoutBackoff(2),
-                CONNECTION_TIMEOUT,
-                DelegationTokenProviderFactory.createWithEmptyToken());
-        output.reconnect();
-        byte[] eventData = "test data".getBytes();
-        CompletableFuture<Void> ack1 = new CompletableFuture<>();
-        output.write(PendingEvent.withoutHeader(null, ByteBuffer.wrap(eventData), ack1));
-        verify(connection, times(2)).send(new SetupAppend(output.getRequestId(), cid, SEGMENT, ""));
-        assertTrue(ack1.isCompletedExceptionally());
-        ack1.exceptionally(e -> {
-            assertEquals(RetriesExhaustedException.class, e.getClass());
-            assertEquals(TimeoutException.class, Exceptions.unwrap(e.getCause()).getClass());
-            return null;
-        }).join();
-    }
-
-    @Test(timeout = 10000)
-    public void testConnectAndSetupAppendTimeoutOnce() throws Exception {
-        UUID cid = UUID.randomUUID();
-        PravegaNodeUri uri = new PravegaNodeUri("endpoint", SERVICE_PORT);
-
-        MockConnectionFactoryImpl cf = new MockConnectionFactoryImpl();
-        @Cleanup
-        InlineExecutor executor = new InlineExecutor();
-        cf.setExecutor(executor);
-
-        MockController controller = new MockController(uri.getEndpoint(), uri.getPort(), cf, true);
-        ClientConnection connection = mock(ClientConnection.class);
-        doAnswer(new Answer<Void>() {
-            @Override
-            public Void answer(InvocationOnMock invocation) throws Throwable {
-                SetupAppend request = invocation.getArgument(0, SetupAppend.class);
-                ErrorMessage reply = Mockito.mock(ErrorMessage.class);
-                Mockito.when(reply.getThrowableException()).thenReturn(new TimeoutException("Mock timeout"));
-                Mockito.when(reply.getErrorCode()).thenReturn(ErrorCode.ILLEGAL_STATE_EXCEPTION);
-                Mockito.when(reply.getSegment()).thenReturn(request.getSegment());
-                cf.getProcessor(uri).errorMessage(reply);
-                return null;
-            }
-        }).doAnswer(new Answer<Void>() {
-            @Override
-            public Void answer(InvocationOnMock invocation) throws Throwable {
-                SetupAppend request = invocation.getArgument(0, SetupAppend.class);
-                cf.getProcessor(uri)
-                    .appendSetup(new AppendSetup(request.getRequestId(),
-                            request.getSegment(),
-                            request.getWriterId(),
-                            0));
-                return null;
-            }
-        }).when(connection).send(any(SetupAppend.class));
-        cf.provideConnection(uri, connection);
-        @SuppressWarnings("resource")
-        SegmentOutputStreamImpl output = new SegmentOutputStreamImpl(SEGMENT,
-                true,
-                controller,
-                cf,
-                cid,
-                segmentSealedCallback,
-                Retry.withoutBackoff(2),
-                CONNECTION_TIMEOUT,
-                DelegationTokenProviderFactory.createWithEmptyToken());
-        output.reconnect();
-        byte[] eventData = "test data".getBytes();
-        CompletableFuture<Void> ack1 = new CompletableFuture<>();
-        output.write(PendingEvent.withoutHeader(null, ByteBuffer.wrap(eventData), ack1));
-        verify(connection, times(2)).send(new SetupAppend(output.getRequestId(), cid, SEGMENT, ""));
-        verify(connection).send(any(Append.class));
-    }
-
-    @Test(timeout = 10000)
-=======
->>>>>>> a5b3861b
     public void testConnectAndFailedSetupAppendDueToTruncation() throws Exception {
         AtomicBoolean callbackInvoked = new AtomicBoolean();
         Consumer<Segment> resendToSuccessorsCallback = segment -> {
@@ -549,7 +444,7 @@
         AssertExtensions.assertBlocks(() -> output.write(PendingEvent.withoutHeader(null, getBuffer("test3"), new CompletableFuture<>())),
                                       () -> cf.getProcessor(uri).appendSetup(new AppendSetup(1, SEGMENT, cid, 0)));
         output.write(PendingEvent.withoutHeader(null, getBuffer("test4"), new CompletableFuture<>()));
-        
+
         Append append1 = new Append(SEGMENT, cid, 1, 1, Unpooled.wrappedBuffer(getBuffer("test1")), null, output.getRequestId());
         Append append2 = new Append(SEGMENT, cid, 2, 1, Unpooled.wrappedBuffer(getBuffer("test2")), null, output.getRequestId());
         Append append3 = new Append(SEGMENT, cid, 3, 1, Unpooled.wrappedBuffer(getBuffer("test3")), null, output.getRequestId());
@@ -562,7 +457,7 @@
         inOrder.verify(connection).sendAsync(eq(ImmutableList.of(append1, append2)), any());
         inOrder.verify(connection).send(append3);
         inOrder.verify(connection).send(append4);
-        
+
         verifyNoMoreInteractions(connection);
     }
 
@@ -644,7 +539,7 @@
         assertEquals(false, acked1.isCompletedExceptionally());
         assertEquals(true, acked1.isDone());
         order.verify(connection).send(new WireCommands.KeepAlive());
-        
+
         CompletableFuture<Void> acked2 = new CompletableFuture<>();
         output.write(PendingEvent.withoutHeader(null, data, acked2));
         order.verify(connection).send(new Append(SEGMENT, cid, 2, 1, Unpooled.wrappedBuffer(data), null, output.getRequestId()));
@@ -851,11 +746,11 @@
                 return null;
             }
         }).when(connection).sendAsync(Mockito.eq(Collections.singletonList(append)), Mockito.any());
-        
-        AssertExtensions.assertBlocks(() -> {            
+
+        AssertExtensions.assertBlocks(() -> {
             output.write(PendingEvent.withoutHeader(null, data, acked));
             output.write(PendingEvent.withoutHeader(null, data, acked2));
-        }, () -> {            
+        }, () -> {
             cf.getProcessor(uri).appendSetup(new AppendSetup(output.getRequestId(), SEGMENT, cid, 0));
         });
         inOrder.verify(connection).send(append);
@@ -951,7 +846,7 @@
         inOrder.verify(connection).send(new SetupAppend(output.getRequestId(), cid, SEGMENT, ""));
         cf.getProcessor(uri).appendSetup(new AppendSetup(output.getRequestId(), SEGMENT, cid, 0));
         ByteBuffer data = getBuffer("test");
-        
+
         //Prep mock: the mockito doAnswers setup below are triggered during the close inside of the testBlocking() call.
         CompletableFuture<Void> acked = new CompletableFuture<>();
         Append append = new Append(SEGMENT, cid, 1, 1, Unpooled.wrappedBuffer(data), null, output.getRequestId());
@@ -969,7 +864,7 @@
                 callback.complete(null);
                 return null;
             }
-        }).when(connection).sendAsync(Mockito.eq(Collections.singletonList(append)), Mockito.any()); 
+        }).when(connection).sendAsync(Mockito.eq(Collections.singletonList(append)), Mockito.any());
         //Queue up event.
         output.write(PendingEvent.withoutHeader(null, data, acked));
         inOrder.verify(connection).send(append);
@@ -1223,7 +1118,7 @@
                                           cf.getProcessor(uri).appendSetup(new AppendSetup(output.getRequestId(), SEGMENT, cid, 0));
                                       });
         output.write(PendingEvent.withoutHeader(null, getBuffer("test4"), new CompletableFuture<>()));
-        
+
         Append append1 = new Append(SEGMENT, cid, 1, 1, Unpooled.wrappedBuffer(getBuffer("test1")), null, output.getRequestId());
         Append append2 = new Append(SEGMENT, cid, 2, 1, Unpooled.wrappedBuffer(getBuffer("test2")), null, output.getRequestId());
         Append append3 = new Append(SEGMENT, cid, 3, 1, Unpooled.wrappedBuffer(getBuffer("test3")), null, output.getRequestId());
@@ -1239,7 +1134,7 @@
         inOrder.verify(connection).sendAsync(eq(ImmutableList.of(append1, append2)), any());
         inOrder.verify(connection).send(append3);
         inOrder.verify(connection).send(append4);
-        
+
         verifyNoMoreInteractions(connection);
     }
 
@@ -1289,7 +1184,7 @@
         verify(connection).send(new Append(SEGMENT, cid, 1, 1, Unpooled.wrappedBuffer(data), null, output.getRequestId()));
         assertEquals(false, ack.isDone());
     }
-    
+
     @Test(timeout = 10000)
     public void testNoSuchSegment() throws Exception {
         UUID cid = UUID.randomUUID();
