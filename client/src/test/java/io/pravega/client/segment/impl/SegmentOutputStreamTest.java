/**
 * Copyright (c) 2017 Dell Inc., or its subsidiaries. All Rights Reserved.
 *
 * Licensed under the Apache License, Version 2.0 (the "License");
 * you may not use this file except in compliance with the License.
 * You may obtain a copy of the License at
 *
 *     http://www.apache.org/licenses/LICENSE-2.0
 */
package io.pravega.client.segment.impl;


import com.google.common.collect.ImmutableList;
import io.netty.buffer.Unpooled;
import io.pravega.client.netty.impl.ClientConnection;
import io.pravega.client.netty.impl.ClientConnection.CompletedCallback;
import io.pravega.client.stream.impl.PendingEvent;
import io.pravega.client.stream.mock.MockConnectionFactoryImpl;
import io.pravega.client.stream.mock.MockController;
import io.pravega.common.util.Retry;
import io.pravega.common.util.Retry.RetryWithBackoff;
import io.pravega.shared.protocol.netty.Append;
import io.pravega.shared.protocol.netty.ConnectionFailedException;
import io.pravega.shared.protocol.netty.PravegaNodeUri;
import io.pravega.shared.protocol.netty.WireCommands;
import io.pravega.test.common.AssertExtensions;
import io.pravega.test.common.Async;
import lombok.Cleanup;
import org.junit.Test;
import org.mockito.InOrder;
import org.mockito.Mockito;
import org.mockito.invocation.InvocationOnMock;
import org.mockito.stubbing.Answer;

import java.nio.ByteBuffer;
import java.util.Collections;
import java.util.UUID;
import java.util.concurrent.CompletableFuture;
import java.util.function.Consumer;

import static org.junit.Assert.assertEquals;
import static org.junit.Assert.fail;
import static org.mockito.ArgumentMatchers.any;
import static org.mockito.ArgumentMatchers.eq;
import static org.mockito.Mockito.inOrder;
import static org.mockito.Mockito.mock;
import static org.mockito.Mockito.verify;
import static org.mockito.Mockito.verifyNoMoreInteractions;


public class SegmentOutputStreamTest {

    private static final String SEGMENT = "test/0";
    private static final int SERVICE_PORT = 12345;
<<<<<<< HEAD
    private static final RetryWithBackoff RETRY_SCHEDULE = Retry.withExpBackoff(1, 1, 2);
=======
    private final Consumer<Segment> segmentSealedCallback = segment -> { };
>>>>>>> c0b1b6f6

    private static ByteBuffer getBuffer(String s) {
        return ByteBuffer.wrap(s.getBytes());
    }

    @Test(timeout = 10000)
    public void testConnectAndSend() throws SegmentSealedException, ConnectionFailedException {
        UUID cid = UUID.randomUUID();
        PravegaNodeUri uri = new PravegaNodeUri("endpoint", SERVICE_PORT);
        MockConnectionFactoryImpl cf = new MockConnectionFactoryImpl();
        MockController controller = new MockController(uri.getEndpoint(), uri.getPort(), cf);
        ClientConnection connection = mock(ClientConnection.class);
        cf.provideConnection(uri, connection);
<<<<<<< HEAD
        SegmentOutputStreamImpl output = new SegmentOutputStreamImpl(SEGMENT, controller, cf, cid, RETRY_SCHEDULE);
=======
        SegmentOutputStreamImpl output = new SegmentOutputStreamImpl(SEGMENT, controller, cf, cid, segmentSealedCallback);
>>>>>>> c0b1b6f6
        output.setupConnection();
        verify(connection).send(new WireCommands.SetupAppend(1, cid, SEGMENT));
        cf.getProcessor(uri).appendSetup(new WireCommands.AppendSetup(1, SEGMENT, cid, 0));

        sendAndVerifyEvent(cid, connection, output, getBuffer("test"), 1, null);
        verifyNoMoreInteractions(connection);
    }

    @Test(timeout = 10000)
    public void testConditionalSend() throws SegmentSealedException, ConnectionFailedException {
        UUID cid = UUID.randomUUID();
        PravegaNodeUri uri = new PravegaNodeUri("endpoint", SERVICE_PORT);
        MockConnectionFactoryImpl cf = new MockConnectionFactoryImpl();
        MockController controller = new MockController(uri.getEndpoint(), uri.getPort(), cf);
        ClientConnection connection = mock(ClientConnection.class);
        cf.provideConnection(uri, connection);
<<<<<<< HEAD
        SegmentOutputStreamImpl output = new SegmentOutputStreamImpl(SEGMENT, controller, cf, cid, RETRY_SCHEDULE);
=======
        SegmentOutputStreamImpl output = new SegmentOutputStreamImpl(SEGMENT, controller, cf, cid, segmentSealedCallback);
>>>>>>> c0b1b6f6
        output.setupConnection();
        verify(connection).send(new WireCommands.SetupAppend(1, cid, SEGMENT));
        cf.getProcessor(uri).appendSetup(new WireCommands.AppendSetup(1, SEGMENT, cid, 0));

        sendAndVerifyEvent(cid, connection, output, getBuffer("test"), 1, 0L);
        verifyNoMoreInteractions(connection);
    }

    @Test(timeout = 20000)
    public void testNewEventsGoAfterInflight() throws ConnectionFailedException, SegmentSealedException {
        UUID cid = UUID.randomUUID();
        PravegaNodeUri uri = new PravegaNodeUri("endpoint", SERVICE_PORT);
        MockConnectionFactoryImpl cf = new MockConnectionFactoryImpl();
        MockController controller = new MockController(uri.getEndpoint(), uri.getPort(), cf);
        ClientConnection connection = mock(ClientConnection.class);
        InOrder inOrder = inOrder(connection);
        cf.provideConnection(uri, connection);
        @SuppressWarnings("resource")
<<<<<<< HEAD
        SegmentOutputStreamImpl output = new SegmentOutputStreamImpl(SEGMENT, controller, cf, cid, RETRY_SCHEDULE);
=======
        SegmentOutputStreamImpl output = new SegmentOutputStreamImpl(SEGMENT, controller, cf, cid, segmentSealedCallback);
>>>>>>> c0b1b6f6
        
        output.setupConnection();
        cf.getProcessor(uri).appendSetup(new WireCommands.AppendSetup(1, SEGMENT, cid, 0));
        output.write(new PendingEvent(null, getBuffer("test1"), new CompletableFuture<>()));
        output.write(new PendingEvent(null, getBuffer("test2"), new CompletableFuture<>()));
        answerSuccess(connection);
        cf.getProcessor(uri).connectionDropped();
        Async.testBlocking(() -> output.write(new PendingEvent(null, getBuffer("test3"), new CompletableFuture<>())),
                           () -> cf.getProcessor(uri).appendSetup(new WireCommands.AppendSetup(1, SEGMENT, cid, 0)));
        output.write(new PendingEvent(null, getBuffer("test4"), new CompletableFuture<>()));
        
        Append append1 = new Append(SEGMENT, cid, 1, Unpooled.wrappedBuffer(getBuffer("test1")), null);
        Append append2 = new Append(SEGMENT, cid, 2, Unpooled.wrappedBuffer(getBuffer("test2")), null);
        Append append3 = new Append(SEGMENT, cid, 3, Unpooled.wrappedBuffer(getBuffer("test3")), null);
        Append append4 = new Append(SEGMENT, cid, 4, Unpooled.wrappedBuffer(getBuffer("test4")), null);
        inOrder.verify(connection).send(new WireCommands.SetupAppend(1, cid, SEGMENT));
        inOrder.verify(connection).send(append1);
        inOrder.verify(connection).send(append2);
        inOrder.verify(connection).close();
        inOrder.verify(connection).send(new WireCommands.SetupAppend(2, cid, SEGMENT));
        inOrder.verify(connection).sendAsync(eq(ImmutableList.of(append1, append2)), any());
        inOrder.verify(connection).send(append3);
        inOrder.verify(connection).send(append4);
        
        verifyNoMoreInteractions(connection);
    }

    private void answerSuccess(ClientConnection connection) {
        Mockito.doAnswer(new Answer<Void>() {
            @Override
            public Void answer(InvocationOnMock invocation) throws Throwable {
                CompletedCallback callback = (CompletedCallback) invocation.getArgument(1);
                callback.complete(null);
                return null;
            }
        }).when(connection).sendAsync(Mockito.any(), Mockito.any());
    }

    private void sendAndVerifyEvent(UUID cid, ClientConnection connection, SegmentOutputStreamImpl output,
            ByteBuffer data, int num, Long expectedLength) throws SegmentSealedException, ConnectionFailedException {
        CompletableFuture<Boolean> acked = new CompletableFuture<>();
        output.write(new PendingEvent(null, data, acked, expectedLength));
        verify(connection).send(new Append(SEGMENT, cid, num, Unpooled.wrappedBuffer(data), expectedLength));
        assertEquals(false, acked.isDone());
    }

    @Test(timeout = 10000)
    public void testClose() throws ConnectionFailedException, SegmentSealedException {
        UUID cid = UUID.randomUUID();
        PravegaNodeUri uri = new PravegaNodeUri("endpoint", SERVICE_PORT);
        MockConnectionFactoryImpl cf = new MockConnectionFactoryImpl();
        MockController controller = new MockController(uri.getEndpoint(), uri.getPort(), cf);
        ClientConnection connection = mock(ClientConnection.class);
        cf.provideConnection(uri, connection);

<<<<<<< HEAD
        SegmentOutputStreamImpl output = new SegmentOutputStreamImpl(SEGMENT, controller, cf, cid, RETRY_SCHEDULE);
=======
        SegmentOutputStreamImpl output = new SegmentOutputStreamImpl(SEGMENT, controller, cf, cid, segmentSealedCallback);
>>>>>>> c0b1b6f6
        output.setupConnection();
        verify(connection).send(new WireCommands.SetupAppend(1, cid, SEGMENT));
        cf.getProcessor(uri).appendSetup(new WireCommands.AppendSetup(1, SEGMENT, cid, 0));
        ByteBuffer data = getBuffer("test");

        CompletableFuture<Boolean> acked = new CompletableFuture<>();
        output.write(new PendingEvent(null, data, acked));
        verify(connection).send(new Append(SEGMENT, cid, 1, Unpooled.wrappedBuffer(data), null));
        assertEquals(false, acked.isDone());
        Async.testBlocking(() -> output.close(), () -> cf.getProcessor(uri).dataAppended(new WireCommands.DataAppended(cid, 1)));
        assertEquals(false, acked.isCompletedExceptionally());
        assertEquals(true, acked.isDone());
        verify(connection).send(new WireCommands.KeepAlive());
        verify(connection).close();
        verifyNoMoreInteractions(connection);
    }

    @Test(timeout = 10000)
    public void testFlush() throws ConnectionFailedException, SegmentSealedException {
        UUID cid = UUID.randomUUID();
        PravegaNodeUri uri = new PravegaNodeUri("endpoint", SERVICE_PORT);
        MockConnectionFactoryImpl cf = new MockConnectionFactoryImpl();
        MockController controller = new MockController(uri.getEndpoint(), uri.getPort(), cf);
        ClientConnection connection = mock(ClientConnection.class);
        cf.provideConnection(uri, connection);
        InOrder order = Mockito.inOrder(connection);
<<<<<<< HEAD
        SegmentOutputStreamImpl output = new SegmentOutputStreamImpl(SEGMENT, controller, cf, cid, RETRY_SCHEDULE);
=======
        SegmentOutputStreamImpl output = new SegmentOutputStreamImpl(SEGMENT, controller, cf, cid, segmentSealedCallback);
>>>>>>> c0b1b6f6
        output.setupConnection();
        order.verify(connection).send(new WireCommands.SetupAppend(1, cid, SEGMENT));
        cf.getProcessor(uri).appendSetup(new WireCommands.AppendSetup(1, SEGMENT, cid, 0));
        ByteBuffer data = getBuffer("test");

        CompletableFuture<Boolean> acked1 = new CompletableFuture<>();
        output.write(new PendingEvent(null, data, acked1));
        order.verify(connection).send(new Append(SEGMENT, cid, 1, Unpooled.wrappedBuffer(data), null));
        assertEquals(false, acked1.isDone());
        Async.testBlocking(() -> output.flush(), () -> cf.getProcessor(uri).dataAppended(new WireCommands.DataAppended(cid, 1)));
        assertEquals(false, acked1.isCompletedExceptionally());
        assertEquals(true, acked1.isDone());
        order.verify(connection).send(new WireCommands.KeepAlive());
        
        CompletableFuture<Boolean> acked2 = new CompletableFuture<>();
        output.write(new PendingEvent(null, data, acked2));
        order.verify(connection).send(new Append(SEGMENT, cid, 2, Unpooled.wrappedBuffer(data), null));
        assertEquals(false, acked2.isDone());
        Async.testBlocking(() -> output.flush(), () -> cf.getProcessor(uri).dataAppended(new WireCommands.DataAppended(cid, 2)));
        assertEquals(false, acked2.isCompletedExceptionally());
        assertEquals(true, acked2.isDone());
        order.verify(connection).send(new WireCommands.KeepAlive());
        order.verifyNoMoreInteractions();
    }

    @Test
    public void testConnectionFailure() throws ConnectionFailedException {
        UUID cid = UUID.randomUUID();
        PravegaNodeUri uri = new PravegaNodeUri("endpoint", SERVICE_PORT);
        MockConnectionFactoryImpl cf = new MockConnectionFactoryImpl();
        MockController controller = new MockController(uri.getEndpoint(), uri.getPort(), cf);
        ClientConnection connection = mock(ClientConnection.class);
        cf.provideConnection(uri, connection);
<<<<<<< HEAD
        SegmentOutputStreamImpl output = new SegmentOutputStreamImpl(SEGMENT, controller, cf, cid, RETRY_SCHEDULE);
=======
        SegmentOutputStreamImpl output = new SegmentOutputStreamImpl(SEGMENT, controller, cf, cid, segmentSealedCallback);
>>>>>>> c0b1b6f6
        output.setupConnection();
        InOrder inOrder = Mockito.inOrder(connection);
        inOrder.verify(connection).send(new WireCommands.SetupAppend(1, cid, SEGMENT));
        cf.getProcessor(uri).appendSetup(new WireCommands.AppendSetup(1, SEGMENT, cid, 0));
        ByteBuffer data = getBuffer("test");

        CompletableFuture<Boolean> acked = new CompletableFuture<>();
        Append append = new Append(SEGMENT, cid, 1, Unpooled.wrappedBuffer(data), null);
        Mockito.doAnswer(new Answer<Void>() {
            @Override
            public Void answer(InvocationOnMock invocation) throws Throwable {
                cf.getProcessor(uri).connectionDropped();
                throw new ConnectionFailedException();
            }
        }).when(connection).send(append);
        Mockito.doAnswer(new Answer<Void>() {
            @Override
            public Void answer(InvocationOnMock invocation) throws Throwable {
                CompletedCallback callback = (CompletedCallback) invocation.getArgument(1);
                callback.complete(null);
                return null;
            }
        }).when(connection).sendAsync(Mockito.eq(Collections.singletonList(append)), Mockito.any());
        
        Async.testBlocking(() -> {            
            output.write(new PendingEvent(null, data, acked, null));
        }, () -> {            
            cf.getProcessor(uri).appendSetup(new WireCommands.AppendSetup(2, SEGMENT, cid, 0));
        });
        inOrder.verify(connection).send(append);
        inOrder.verify(connection).send(new WireCommands.SetupAppend(2, cid, SEGMENT));
        inOrder.verify(connection).sendAsync(Mockito.eq(Collections.singletonList(append)), Mockito.any());
        assertEquals(false, acked.isDone());
        inOrder.verifyNoMoreInteractions();
    }

    
    /**
     * Verifies that if a exception is encountered while flushing data inside of close, the
     * connection is reestablished and the data is retransmitted before close returns.
     */
    @Test
    public void testFailOnClose() throws ConnectionFailedException, SegmentSealedException {
        UUID cid = UUID.randomUUID();
        PravegaNodeUri uri = new PravegaNodeUri("endpoint", SERVICE_PORT);
        MockConnectionFactoryImpl cf = new MockConnectionFactoryImpl();
        MockController controller = new MockController(uri.getEndpoint(), uri.getPort(), cf);
        ClientConnection connection = mock(ClientConnection.class);
        cf.provideConnection(uri, connection);
<<<<<<< HEAD
        SegmentOutputStreamImpl output = new SegmentOutputStreamImpl(SEGMENT, controller, cf, cid, RETRY_SCHEDULE);
=======
        SegmentOutputStreamImpl output = new SegmentOutputStreamImpl(SEGMENT, controller, cf, cid, segmentSealedCallback);
>>>>>>> c0b1b6f6
        output.setupConnection();
        InOrder inOrder = Mockito.inOrder(connection);
        inOrder.verify(connection).send(new WireCommands.SetupAppend(1, cid, SEGMENT));
        cf.getProcessor(uri).appendSetup(new WireCommands.AppendSetup(1, SEGMENT, cid, 0));
        ByteBuffer data = getBuffer("test");
        
        //Prep mock: the mockito doAnswers setup below are triggered during the close inside of the testBlocking() call.
        CompletableFuture<Boolean> acked = new CompletableFuture<>();
        Append append = new Append(SEGMENT, cid, 1, Unpooled.wrappedBuffer(data), null);
        Mockito.doAnswer(new Answer<Void>() {
            @Override
            public Void answer(InvocationOnMock invocation) throws Throwable {
                cf.getProcessor(uri).connectionDropped();
                throw new ConnectionFailedException();
            }
        }).doNothing().when(connection).send(new WireCommands.KeepAlive());
        Mockito.doAnswer(new Answer<Void>() {
            @Override
            public Void answer(InvocationOnMock invocation) throws Throwable {
                CompletedCallback callback = (CompletedCallback) invocation.getArgument(1);
                callback.complete(null);
                return null;
            }
        }).when(connection).sendAsync(Mockito.eq(Collections.singletonList(append)), Mockito.any()); 
        //Queue up event.
        output.write(new PendingEvent(null, data, acked, null));
        inOrder.verify(connection).send(append);
        //Verify behavior
        Async.testBlocking(() -> {
            output.close();
        }, () -> {            
            cf.getProcessor(uri).appendSetup(new WireCommands.AppendSetup(2, SEGMENT, cid, 0));
            cf.getProcessor(uri).dataAppended(new WireCommands.DataAppended(cid, 1));
        });
        inOrder.verify(connection).send(new WireCommands.KeepAlive());
        inOrder.verify(connection).send(new WireCommands.SetupAppend(2, cid, SEGMENT));
        inOrder.verify(connection).sendAsync(Mockito.eq(Collections.singletonList(append)), Mockito.any());
        inOrder.verify(connection).send(new WireCommands.KeepAlive());
        inOrder.verify(connection).close();
        assertEquals(true, acked.isDone());
        inOrder.verifyNoMoreInteractions();
    }

    @Test
    public void testOverSizedWriteFails() throws ConnectionFailedException, SegmentSealedException {
        UUID cid = UUID.randomUUID();
        PravegaNodeUri uri = new PravegaNodeUri("endpoint", SERVICE_PORT);
        MockConnectionFactoryImpl cf = new MockConnectionFactoryImpl();
        MockController controller = new MockController(uri.getEndpoint(), uri.getPort(), cf);
        ClientConnection connection = mock(ClientConnection.class);
        cf.provideConnection(uri, connection);
        @Cleanup
<<<<<<< HEAD
        SegmentOutputStreamImpl output = new SegmentOutputStreamImpl(SEGMENT, controller, cf, cid, RETRY_SCHEDULE);
=======
        SegmentOutputStreamImpl output = new SegmentOutputStreamImpl(SEGMENT, controller, cf, cid, segmentSealedCallback);
>>>>>>> c0b1b6f6
        output.setupConnection();
        verify(connection).send(new WireCommands.SetupAppend(1, cid, SEGMENT));
        cf.getProcessor(uri).appendSetup(new WireCommands.AppendSetup(1, SEGMENT, cid, 0));

        ByteBuffer data = ByteBuffer.allocate(PendingEvent.MAX_WRITE_SIZE + 1);
        CompletableFuture<Boolean> acked = new CompletableFuture<>();
        try {
            output.write(new PendingEvent("routingKey", data, acked));
            fail("Did not throw");
        } catch (IllegalArgumentException e) {
            // expected
        }
        assertEquals(false, acked.isDone());
        verifyNoMoreInteractions(connection);
    }

    @Test(timeout = 10000)
    public void testSealedBeforeFlush() throws ConnectionFailedException, SegmentSealedException {
        UUID cid = UUID.randomUUID();
        PravegaNodeUri uri = new PravegaNodeUri("endpoint", SERVICE_PORT);
        MockConnectionFactoryImpl cf = new MockConnectionFactoryImpl();
        MockController controller = new MockController(uri.getEndpoint(), uri.getPort(), cf);
        ClientConnection connection = mock(ClientConnection.class);
        cf.provideConnection(uri, connection);
        InOrder order = Mockito.inOrder(connection);
<<<<<<< HEAD
        SegmentOutputStreamImpl output = new SegmentOutputStreamImpl(SEGMENT, controller, cf, cid, RETRY_SCHEDULE);
=======

        SegmentOutputStreamImpl output = new SegmentOutputStreamImpl(SEGMENT, controller, cf, cid, segmentSealedCallback);
>>>>>>> c0b1b6f6
        output.setupConnection();
        order.verify(connection).send(new WireCommands.SetupAppend(1, cid, SEGMENT));
        cf.getProcessor(uri).appendSetup(new WireCommands.AppendSetup(1, SEGMENT, cid, 0));
        ByteBuffer data = getBuffer("test");

        CompletableFuture<Boolean> ack = new CompletableFuture<>();
        output.write(new PendingEvent(null, data, ack));
        order.verify(connection).send(new Append(SEGMENT, cid, 1, Unpooled.wrappedBuffer(data), null));
        assertEquals(false, ack.isDone());
        cf.getProcessor(uri).segmentIsSealed(new WireCommands.SegmentIsSealed(1, SEGMENT));
        output.getUnackedEventsOnSeal(); // this is invoked by the segmentSealedCallback.
        AssertExtensions.assertThrows(SegmentSealedException.class, () -> output.flush());
    }

    @Test(timeout = 10000)
    public void testSealedAfterFlush() throws ConnectionFailedException, SegmentSealedException {
        UUID cid = UUID.randomUUID();
        PravegaNodeUri uri = new PravegaNodeUri("endpoint", SERVICE_PORT);
        MockConnectionFactoryImpl cf = new MockConnectionFactoryImpl();
        MockController controller = new MockController(uri.getEndpoint(), uri.getPort(), cf);
        ClientConnection connection = mock(ClientConnection.class);
        cf.provideConnection(uri, connection);
        InOrder order = Mockito.inOrder(connection);
<<<<<<< HEAD
        SegmentOutputStreamImpl output = new SegmentOutputStreamImpl(SEGMENT, controller, cf, cid, RETRY_SCHEDULE);
=======
        SegmentOutputStreamImpl output = new SegmentOutputStreamImpl(SEGMENT, controller, cf, cid, segmentSealedCallback);
>>>>>>> c0b1b6f6
        output.setupConnection();
        order.verify(connection).send(new WireCommands.SetupAppend(1, cid, SEGMENT));
        cf.getProcessor(uri).appendSetup(new WireCommands.AppendSetup(1, SEGMENT, cid, 0));
        ByteBuffer data = getBuffer("test");

        CompletableFuture<Boolean> ack = new CompletableFuture<>();
        output.write(new PendingEvent(null, data, ack));
        order.verify(connection).send(new Append(SEGMENT, cid, 1, Unpooled.wrappedBuffer(data), null));
        assertEquals(false, ack.isDone());
        Async.testBlocking(() -> {
            AssertExtensions.assertThrows(SegmentSealedException.class, () -> output.flush());
        }, () -> {
            cf.getProcessor(uri).segmentIsSealed(new WireCommands.SegmentIsSealed(1, SEGMENT));
            output.getUnackedEventsOnSeal();
        });
        AssertExtensions.assertThrows(SegmentSealedException.class, () -> output.flush());
    }

    @Test(timeout = 10000)
    public void testExceptionSealedCallback() throws ConnectionFailedException, SegmentSealedException {
        UUID cid = UUID.randomUUID();
        PravegaNodeUri uri = new PravegaNodeUri("endpoint", SERVICE_PORT);
        MockConnectionFactoryImpl cf = new MockConnectionFactoryImpl();
        MockController controller = new MockController(uri.getEndpoint(), uri.getPort(), cf);
        ClientConnection connection = mock(ClientConnection.class);
        cf.provideConnection(uri, connection);
        // call back which throws an exception.
        Consumer<Segment> exceptionCallback = s -> {
            throw new IllegalStateException();
        };
        SegmentOutputStreamImpl output = new SegmentOutputStreamImpl(SEGMENT, controller, cf, cid, exceptionCallback);
        output.setupConnection();
        cf.getProcessor(uri).appendSetup(new WireCommands.AppendSetup(1, SEGMENT, cid, 0));
        ByteBuffer data = getBuffer("test");

        CompletableFuture<Boolean> ack = new CompletableFuture<>();
        output.write(new PendingEvent(null, data, ack));
        assertEquals(false, ack.isDone());
        Async.testBlocking(() -> {
            AssertExtensions.assertThrows(IllegalStateException.class, () -> output.flush());
        }, () -> {
            cf.getProcessor(uri).segmentIsSealed(new WireCommands.SegmentIsSealed(1, SEGMENT));
        });
    }
}<|MERGE_RESOLUTION|>--- conflicted
+++ resolved
@@ -52,11 +52,8 @@
 
     private static final String SEGMENT = "test/0";
     private static final int SERVICE_PORT = 12345;
-<<<<<<< HEAD
     private static final RetryWithBackoff RETRY_SCHEDULE = Retry.withExpBackoff(1, 1, 2);
-=======
     private final Consumer<Segment> segmentSealedCallback = segment -> { };
->>>>>>> c0b1b6f6
 
     private static ByteBuffer getBuffer(String s) {
         return ByteBuffer.wrap(s.getBytes());
@@ -70,11 +67,7 @@
         MockController controller = new MockController(uri.getEndpoint(), uri.getPort(), cf);
         ClientConnection connection = mock(ClientConnection.class);
         cf.provideConnection(uri, connection);
-<<<<<<< HEAD
-        SegmentOutputStreamImpl output = new SegmentOutputStreamImpl(SEGMENT, controller, cf, cid, RETRY_SCHEDULE);
-=======
-        SegmentOutputStreamImpl output = new SegmentOutputStreamImpl(SEGMENT, controller, cf, cid, segmentSealedCallback);
->>>>>>> c0b1b6f6
+        SegmentOutputStreamImpl output = new SegmentOutputStreamImpl(SEGMENT, controller, cf, cid, segmentSealedCallback, RETRY_SCHEDULE);
         output.setupConnection();
         verify(connection).send(new WireCommands.SetupAppend(1, cid, SEGMENT));
         cf.getProcessor(uri).appendSetup(new WireCommands.AppendSetup(1, SEGMENT, cid, 0));
@@ -91,11 +84,7 @@
         MockController controller = new MockController(uri.getEndpoint(), uri.getPort(), cf);
         ClientConnection connection = mock(ClientConnection.class);
         cf.provideConnection(uri, connection);
-<<<<<<< HEAD
-        SegmentOutputStreamImpl output = new SegmentOutputStreamImpl(SEGMENT, controller, cf, cid, RETRY_SCHEDULE);
-=======
-        SegmentOutputStreamImpl output = new SegmentOutputStreamImpl(SEGMENT, controller, cf, cid, segmentSealedCallback);
->>>>>>> c0b1b6f6
+        SegmentOutputStreamImpl output = new SegmentOutputStreamImpl(SEGMENT, controller, cf, cid, segmentSealedCallback, RETRY_SCHEDULE);
         output.setupConnection();
         verify(connection).send(new WireCommands.SetupAppend(1, cid, SEGMENT));
         cf.getProcessor(uri).appendSetup(new WireCommands.AppendSetup(1, SEGMENT, cid, 0));
@@ -114,11 +103,7 @@
         InOrder inOrder = inOrder(connection);
         cf.provideConnection(uri, connection);
         @SuppressWarnings("resource")
-<<<<<<< HEAD
-        SegmentOutputStreamImpl output = new SegmentOutputStreamImpl(SEGMENT, controller, cf, cid, RETRY_SCHEDULE);
-=======
-        SegmentOutputStreamImpl output = new SegmentOutputStreamImpl(SEGMENT, controller, cf, cid, segmentSealedCallback);
->>>>>>> c0b1b6f6
+        SegmentOutputStreamImpl output = new SegmentOutputStreamImpl(SEGMENT, controller, cf, cid, segmentSealedCallback, RETRY_SCHEDULE);
         
         output.setupConnection();
         cf.getProcessor(uri).appendSetup(new WireCommands.AppendSetup(1, SEGMENT, cid, 0));
@@ -174,11 +159,7 @@
         ClientConnection connection = mock(ClientConnection.class);
         cf.provideConnection(uri, connection);
 
-<<<<<<< HEAD
-        SegmentOutputStreamImpl output = new SegmentOutputStreamImpl(SEGMENT, controller, cf, cid, RETRY_SCHEDULE);
-=======
-        SegmentOutputStreamImpl output = new SegmentOutputStreamImpl(SEGMENT, controller, cf, cid, segmentSealedCallback);
->>>>>>> c0b1b6f6
+        SegmentOutputStreamImpl output = new SegmentOutputStreamImpl(SEGMENT, controller, cf, cid, segmentSealedCallback, RETRY_SCHEDULE);
         output.setupConnection();
         verify(connection).send(new WireCommands.SetupAppend(1, cid, SEGMENT));
         cf.getProcessor(uri).appendSetup(new WireCommands.AppendSetup(1, SEGMENT, cid, 0));
@@ -205,11 +186,7 @@
         ClientConnection connection = mock(ClientConnection.class);
         cf.provideConnection(uri, connection);
         InOrder order = Mockito.inOrder(connection);
-<<<<<<< HEAD
-        SegmentOutputStreamImpl output = new SegmentOutputStreamImpl(SEGMENT, controller, cf, cid, RETRY_SCHEDULE);
-=======
-        SegmentOutputStreamImpl output = new SegmentOutputStreamImpl(SEGMENT, controller, cf, cid, segmentSealedCallback);
->>>>>>> c0b1b6f6
+        SegmentOutputStreamImpl output = new SegmentOutputStreamImpl(SEGMENT, controller, cf, cid, segmentSealedCallback, RETRY_SCHEDULE);
         output.setupConnection();
         order.verify(connection).send(new WireCommands.SetupAppend(1, cid, SEGMENT));
         cf.getProcessor(uri).appendSetup(new WireCommands.AppendSetup(1, SEGMENT, cid, 0));
@@ -243,11 +220,7 @@
         MockController controller = new MockController(uri.getEndpoint(), uri.getPort(), cf);
         ClientConnection connection = mock(ClientConnection.class);
         cf.provideConnection(uri, connection);
-<<<<<<< HEAD
-        SegmentOutputStreamImpl output = new SegmentOutputStreamImpl(SEGMENT, controller, cf, cid, RETRY_SCHEDULE);
-=======
-        SegmentOutputStreamImpl output = new SegmentOutputStreamImpl(SEGMENT, controller, cf, cid, segmentSealedCallback);
->>>>>>> c0b1b6f6
+        SegmentOutputStreamImpl output = new SegmentOutputStreamImpl(SEGMENT, controller, cf, cid, segmentSealedCallback, RETRY_SCHEDULE);
         output.setupConnection();
         InOrder inOrder = Mockito.inOrder(connection);
         inOrder.verify(connection).send(new WireCommands.SetupAppend(1, cid, SEGMENT));
@@ -297,11 +270,7 @@
         MockController controller = new MockController(uri.getEndpoint(), uri.getPort(), cf);
         ClientConnection connection = mock(ClientConnection.class);
         cf.provideConnection(uri, connection);
-<<<<<<< HEAD
-        SegmentOutputStreamImpl output = new SegmentOutputStreamImpl(SEGMENT, controller, cf, cid, RETRY_SCHEDULE);
-=======
-        SegmentOutputStreamImpl output = new SegmentOutputStreamImpl(SEGMENT, controller, cf, cid, segmentSealedCallback);
->>>>>>> c0b1b6f6
+        SegmentOutputStreamImpl output = new SegmentOutputStreamImpl(SEGMENT, controller, cf, cid, segmentSealedCallback, RETRY_SCHEDULE);
         output.setupConnection();
         InOrder inOrder = Mockito.inOrder(connection);
         inOrder.verify(connection).send(new WireCommands.SetupAppend(1, cid, SEGMENT));
@@ -354,11 +323,7 @@
         ClientConnection connection = mock(ClientConnection.class);
         cf.provideConnection(uri, connection);
         @Cleanup
-<<<<<<< HEAD
-        SegmentOutputStreamImpl output = new SegmentOutputStreamImpl(SEGMENT, controller, cf, cid, RETRY_SCHEDULE);
-=======
-        SegmentOutputStreamImpl output = new SegmentOutputStreamImpl(SEGMENT, controller, cf, cid, segmentSealedCallback);
->>>>>>> c0b1b6f6
+        SegmentOutputStreamImpl output = new SegmentOutputStreamImpl(SEGMENT, controller, cf, cid, segmentSealedCallback, RETRY_SCHEDULE);
         output.setupConnection();
         verify(connection).send(new WireCommands.SetupAppend(1, cid, SEGMENT));
         cf.getProcessor(uri).appendSetup(new WireCommands.AppendSetup(1, SEGMENT, cid, 0));
@@ -384,12 +349,7 @@
         ClientConnection connection = mock(ClientConnection.class);
         cf.provideConnection(uri, connection);
         InOrder order = Mockito.inOrder(connection);
-<<<<<<< HEAD
-        SegmentOutputStreamImpl output = new SegmentOutputStreamImpl(SEGMENT, controller, cf, cid, RETRY_SCHEDULE);
-=======
-
-        SegmentOutputStreamImpl output = new SegmentOutputStreamImpl(SEGMENT, controller, cf, cid, segmentSealedCallback);
->>>>>>> c0b1b6f6
+        SegmentOutputStreamImpl output = new SegmentOutputStreamImpl(SEGMENT, controller, cf, cid, segmentSealedCallback, RETRY_SCHEDULE);
         output.setupConnection();
         order.verify(connection).send(new WireCommands.SetupAppend(1, cid, SEGMENT));
         cf.getProcessor(uri).appendSetup(new WireCommands.AppendSetup(1, SEGMENT, cid, 0));
@@ -413,11 +373,7 @@
         ClientConnection connection = mock(ClientConnection.class);
         cf.provideConnection(uri, connection);
         InOrder order = Mockito.inOrder(connection);
-<<<<<<< HEAD
-        SegmentOutputStreamImpl output = new SegmentOutputStreamImpl(SEGMENT, controller, cf, cid, RETRY_SCHEDULE);
-=======
-        SegmentOutputStreamImpl output = new SegmentOutputStreamImpl(SEGMENT, controller, cf, cid, segmentSealedCallback);
->>>>>>> c0b1b6f6
+        SegmentOutputStreamImpl output = new SegmentOutputStreamImpl(SEGMENT, controller, cf, cid, segmentSealedCallback, RETRY_SCHEDULE);
         output.setupConnection();
         order.verify(connection).send(new WireCommands.SetupAppend(1, cid, SEGMENT));
         cf.getProcessor(uri).appendSetup(new WireCommands.AppendSetup(1, SEGMENT, cid, 0));
@@ -448,7 +404,7 @@
         Consumer<Segment> exceptionCallback = s -> {
             throw new IllegalStateException();
         };
-        SegmentOutputStreamImpl output = new SegmentOutputStreamImpl(SEGMENT, controller, cf, cid, exceptionCallback);
+        SegmentOutputStreamImpl output = new SegmentOutputStreamImpl(SEGMENT, controller, cf, cid, exceptionCallback, RETRY_SCHEDULE);
         output.setupConnection();
         cf.getProcessor(uri).appendSetup(new WireCommands.AppendSetup(1, SEGMENT, cid, 0));
         ByteBuffer data = getBuffer("test");
