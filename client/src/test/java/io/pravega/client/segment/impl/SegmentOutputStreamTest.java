--- conflicted
+++ resolved
@@ -107,11 +107,8 @@
         ClientConnection connection = mock(ClientConnection.class);
         cf.provideConnection(uri, connection);
         SegmentOutputStreamImpl output = new SegmentOutputStreamImpl(SEGMENT, true, controller, cf, cid, segmentSealedCallback,
-<<<<<<< HEAD
-                                                                     RETRY_SCHEDULE, "", new SequentialProcessor(cf.getInternalExecutor()));
-=======
-                                                                     RETRY_SCHEDULE, DelegationTokenProviderFactory.createWithEmptyToken());
->>>>>>> c87f6234
+                                                                     RETRY_SCHEDULE, DelegationTokenProviderFactory.createWithEmptyToken(),
+                                                                     new SequentialProcessor(cf.getInternalExecutor()));
         output.reconnect();
         verify(connection).send(new SetupAppend(output.getRequestId(), cid, SEGMENT, ""));
         cf.getProcessor(uri).appendSetup(new AppendSetup(output.getRequestId(), SEGMENT, cid, 0));
@@ -135,11 +132,8 @@
         cf.provideConnection(uri, connection);
         @Cleanup
         SegmentOutputStreamImpl output = new SegmentOutputStreamImpl(SEGMENT, true, controller, cf, cid, segmentSealedCallback,
-<<<<<<< HEAD
-                                                                     RETRY_SCHEDULE, "", new SequentialProcessor(cf.getInternalExecutor()));
-=======
-                                                                     RETRY_SCHEDULE, DelegationTokenProviderFactory.createWithEmptyToken());
->>>>>>> c87f6234
+                                                                     RETRY_SCHEDULE, DelegationTokenProviderFactory.createWithEmptyToken(),
+                                                                     new SequentialProcessor(cf.getInternalExecutor()));
         output.reconnect();
         verify(connection).send(new SetupAppend(output.getRequestId(), cid, SEGMENT, ""));
         reset(connection);
@@ -164,11 +158,9 @@
         cf.provideConnection(uri, connection);
         @Cleanup
         SegmentOutputStreamImpl output = new SegmentOutputStreamImpl(SEGMENT, true, controller, cf, cid, segmentSealedCallback,
-<<<<<<< HEAD
-                                                                     RETRY_SCHEDULE, "", new SequentialProcessor(cf.getInternalExecutor()));
-=======
-                                                                     RETRY_SCHEDULE, DelegationTokenProviderFactory.createWithEmptyToken());
->>>>>>> c87f6234
+                                                                     RETRY_SCHEDULE,
+                                                                     DelegationTokenProviderFactory.createWithEmptyToken(),
+                                                                     new SequentialProcessor(cf.getInternalExecutor()));
         output.reconnect();
         verify(connection, times(2)).send(new SetupAppend(output.getRequestId(), cid, SEGMENT, ""));
     }
@@ -192,11 +184,8 @@
         cf.provideConnection(uri, connection);
         @Cleanup
         SegmentOutputStreamImpl output = new SegmentOutputStreamImpl(SEGMENT, true, controller, cf, cid, resendToSuccessorsCallback,
-<<<<<<< HEAD
-                                                                     RETRY_SCHEDULE, "", new SequentialProcessor(cf.getInternalExecutor()));
-=======
-                                                                     RETRY_SCHEDULE, DelegationTokenProviderFactory.createWithEmptyToken());
->>>>>>> c87f6234
+                                                                     RETRY_SCHEDULE, DelegationTokenProviderFactory.createWithEmptyToken(),
+                                                                     new SequentialProcessor(cf.getInternalExecutor()));
         output.reconnect();
         verify(connection).send(new SetupAppend(output.getRequestId(), cid, SEGMENT, ""));
         cf.getProcessor(uri).noSuchSegment(new WireCommands.NoSuchSegment(output.getRequestId(), SEGMENT, "SomeException", -1L));
@@ -220,11 +209,8 @@
         cf.provideConnection(uri, connection);
         @Cleanup
         SegmentOutputStreamImpl output = new SegmentOutputStreamImpl(SEGMENT, true, controller, cf, cid, segmentSealedCallback,
-<<<<<<< HEAD
-                                                                     RETRY_SCHEDULE, "", new SequentialProcessor(cf.getInternalExecutor()));
-=======
-                                                                     RETRY_SCHEDULE, DelegationTokenProviderFactory.createWithEmptyToken());
->>>>>>> c87f6234
+                                                                     RETRY_SCHEDULE, DelegationTokenProviderFactory.createWithEmptyToken(),
+                                                                     new SequentialProcessor(cf.getInternalExecutor()));
         output.reconnect();
         verify(connection).send(new SetupAppend(output.getRequestId(), cid, SEGMENT, ""));
         reset(connection);
@@ -274,11 +260,8 @@
         ClientConnection connection = mock(ClientConnection.class);
         cf.provideConnection(uri, connection);
         SegmentOutputStreamImpl output = new SegmentOutputStreamImpl(SEGMENT, true, controller, cf, cid, segmentSealedCallback,
-<<<<<<< HEAD
-                                                                     RETRY_SCHEDULE, "", new SequentialProcessor(cf.getInternalExecutor()));
-=======
-                                                                     RETRY_SCHEDULE, DelegationTokenProviderFactory.createWithEmptyToken());
->>>>>>> c87f6234
+                                                                     RETRY_SCHEDULE, DelegationTokenProviderFactory.createWithEmptyToken(),
+                                                                     new SequentialProcessor(cf.getInternalExecutor()));
         output.reconnect();
         verify(connection).send(new SetupAppend(output.getRequestId(), cid, SEGMENT, ""));
         cf.getProcessor(uri).appendSetup(new AppendSetup(output.getRequestId(), SEGMENT, cid, 0));
@@ -299,11 +282,8 @@
         cf.provideConnection(uri, connection);
         @SuppressWarnings("resource")
         SegmentOutputStreamImpl output = new SegmentOutputStreamImpl(SEGMENT, true, controller, cf, cid, segmentSealedCallback,
-<<<<<<< HEAD
-                                                                     RETRY_SCHEDULE, "", new SequentialProcessor(cf.getInternalExecutor()));
-=======
-                                                                     RETRY_SCHEDULE, DelegationTokenProviderFactory.createWithEmptyToken());
->>>>>>> c87f6234
+                                                                     RETRY_SCHEDULE, DelegationTokenProviderFactory.createWithEmptyToken(),
+                                                                     new SequentialProcessor(cf.getInternalExecutor()));
 
         output.reconnect();
         cf.getProcessor(uri).appendSetup(new AppendSetup(1, SEGMENT, cid, 0));
@@ -361,11 +341,8 @@
         cf.provideConnection(uri, connection);
 
         SegmentOutputStreamImpl output = new SegmentOutputStreamImpl(SEGMENT, true, controller, cf, cid, segmentSealedCallback,
-<<<<<<< HEAD
-                                                                     RETRY_SCHEDULE, "", new SequentialProcessor(cf.getInternalExecutor()) );
-=======
-                                                                     RETRY_SCHEDULE, DelegationTokenProviderFactory.createWithEmptyToken());
->>>>>>> c87f6234
+                                                                     RETRY_SCHEDULE, DelegationTokenProviderFactory.createWithEmptyToken(),
+                                                                     new SequentialProcessor(cf.getInternalExecutor()));
         output.reconnect();
         verify(connection).send(new SetupAppend(output.getRequestId(), cid, SEGMENT, ""));
         cf.getProcessor(uri).appendSetup(new AppendSetup(output.getRequestId(), SEGMENT, cid, 0));
@@ -398,11 +375,8 @@
         InOrder order = Mockito.inOrder(connection);
         @Cleanup
         SegmentOutputStreamImpl output = new SegmentOutputStreamImpl(SEGMENT, true, controller, cf, cid, segmentSealedCallback,
-<<<<<<< HEAD
-                                                                     RETRY_SCHEDULE, "", new SequentialProcessor(cf.getInternalExecutor()));
-=======
-                                                                     RETRY_SCHEDULE, DelegationTokenProviderFactory.createWithEmptyToken());
->>>>>>> c87f6234
+                                                                     RETRY_SCHEDULE, DelegationTokenProviderFactory.createWithEmptyToken(),
+                                                                     new SequentialProcessor(cf.getInternalExecutor()));
         output.reconnect();
         order.verify(connection).send(new SetupAppend(output.getRequestId(), cid, SEGMENT, ""));
         cf.getProcessor(uri).appendSetup(new AppendSetup(1, SEGMENT, cid, 0));
@@ -443,11 +417,8 @@
         cf.provideConnection(uri, connection);
         InOrder order = Mockito.inOrder(connection);
         SegmentOutputStreamImpl output = new SegmentOutputStreamImpl(SEGMENT, true, controller, cf, cid, segmentSealedCallback,
-<<<<<<< HEAD
-                                                                     RETRY_SCHEDULE, "", new SequentialProcessor(cf.getInternalExecutor()));
-=======
-                                                                     RETRY_SCHEDULE, DelegationTokenProviderFactory.createWithEmptyToken());
->>>>>>> c87f6234
+                                                                     RETRY_SCHEDULE, DelegationTokenProviderFactory.createWithEmptyToken(),
+                                                                     new SequentialProcessor(cf.getInternalExecutor()));
         output.reconnect();
         order.verify(connection).send(new SetupAppend(output.getRequestId(), cid, SEGMENT, ""));
         cf.getProcessor(uri).appendSetup(new AppendSetup(1, SEGMENT, cid, 0));
@@ -489,11 +460,8 @@
         cf.provideConnection(uri, connection);
         InOrder order = Mockito.inOrder(connection);
         SegmentOutputStreamImpl output = new SegmentOutputStreamImpl(SEGMENT, true, controller, cf, cid, segmentSealedCallback,
-<<<<<<< HEAD
-                                                                     RETRY_SCHEDULE, "", new SequentialProcessor(cf.getInternalExecutor()));
-=======
-                                                                     RETRY_SCHEDULE, DelegationTokenProviderFactory.createWithEmptyToken());
->>>>>>> c87f6234
+                                                                     RETRY_SCHEDULE, DelegationTokenProviderFactory.createWithEmptyToken(),
+                                                                     new SequentialProcessor(cf.getInternalExecutor()));
         output.reconnect();
         order.verify(connection).send(new SetupAppend(output.getRequestId(), cid, SEGMENT, ""));
         cf.getProcessor(uri).appendSetup(new AppendSetup(1, SEGMENT, cid, 0));
@@ -532,11 +500,8 @@
         ClientConnection connection = mock(ClientConnection.class);
         cf.provideConnection(uri, connection);
         SegmentOutputStreamImpl output = new SegmentOutputStreamImpl(SEGMENT, true, controller, cf, cid, segmentSealedCallback,
-<<<<<<< HEAD
-                                                                     RETRY_SCHEDULE, "", new SequentialProcessor(cf.getInternalExecutor()));
-=======
-                                                                     RETRY_SCHEDULE, DelegationTokenProviderFactory.createWithEmptyToken());
->>>>>>> c87f6234
+                                                                     RETRY_SCHEDULE, DelegationTokenProviderFactory.createWithEmptyToken(),
+                                                                     new SequentialProcessor(cf.getInternalExecutor()));
         output.reconnect();
         InOrder inOrder = Mockito.inOrder(connection);
         inOrder.verify(connection).send(new SetupAppend(output.getRequestId(), cid, SEGMENT, ""));
@@ -593,11 +558,8 @@
         ClientConnection connection = mock(ClientConnection.class);
         cf.provideConnection(uri, connection);
         SegmentOutputStreamImpl output = new SegmentOutputStreamImpl(SEGMENT, true, controller, cf, cid, segmentSealedCallback,
-<<<<<<< HEAD
-                                                                     RETRY_SCHEDULE, "", new SequentialProcessor(cf.getInternalExecutor()));
-=======
-                                                                     RETRY_SCHEDULE, DelegationTokenProviderFactory.createWithEmptyToken());
->>>>>>> c87f6234
+                                                                     RETRY_SCHEDULE, DelegationTokenProviderFactory.createWithEmptyToken(),
+                                                                     new SequentialProcessor(cf.getInternalExecutor()));
         output.reconnect();
         InOrder inOrder = Mockito.inOrder(connection);
         inOrder.verify(connection).send(new SetupAppend(output.getRequestId(), cid, SEGMENT, ""));
@@ -657,11 +619,8 @@
         cf.provideConnection(uri, connection);
         @Cleanup
         SegmentOutputStreamImpl output = new SegmentOutputStreamImpl(SEGMENT, true, controller, cf, cid, segmentSealedCallback,
-<<<<<<< HEAD
-                                                                     RETRY_SCHEDULE, "", new SequentialProcessor(cf.getInternalExecutor()));
-=======
-                                                                     RETRY_SCHEDULE, DelegationTokenProviderFactory.createWithEmptyToken());
->>>>>>> c87f6234
+                                                                     RETRY_SCHEDULE, DelegationTokenProviderFactory.createWithEmptyToken(),
+                                                                     new SequentialProcessor(cf.getInternalExecutor()));
         output.reconnect();
         verify(connection).send(new SetupAppend(output.getRequestId(), cid, SEGMENT, ""));
         cf.getProcessor(uri).appendSetup(new AppendSetup(output.getRequestId(), SEGMENT, cid, 0));
@@ -689,11 +648,8 @@
         cf.provideConnection(uri, connection);
         InOrder order = Mockito.inOrder(connection);
         SegmentOutputStreamImpl output = new SegmentOutputStreamImpl(SEGMENT, true, controller, cf, cid, segmentSealedCallback,
-<<<<<<< HEAD
-                                                                     RETRY_SCHEDULE, "", new SequentialProcessor(cf.getInternalExecutor()));
-=======
-                                                                     RETRY_SCHEDULE, DelegationTokenProviderFactory.createWithEmptyToken());
->>>>>>> c87f6234
+                                                                     RETRY_SCHEDULE, DelegationTokenProviderFactory.createWithEmptyToken(),
+                                                                     new SequentialProcessor(cf.getInternalExecutor()));
         output.reconnect();
         order.verify(connection).send(new SetupAppend(output.getRequestId(), cid, SEGMENT, ""));
         cf.getProcessor(uri).appendSetup(new AppendSetup(output.getRequestId(), SEGMENT, cid, 0));
@@ -719,11 +675,8 @@
         cf.provideConnection(uri, connection);
         InOrder order = Mockito.inOrder(connection);
         SegmentOutputStreamImpl output = new SegmentOutputStreamImpl(SEGMENT, true, controller, cf, cid, segmentSealedCallback,
-<<<<<<< HEAD
-                                                                     RETRY_SCHEDULE, "", new SequentialProcessor(cf.getInternalExecutor()));
-=======
-                                                                     RETRY_SCHEDULE, DelegationTokenProviderFactory.createWithEmptyToken());
->>>>>>> c87f6234
+                                                                     RETRY_SCHEDULE, DelegationTokenProviderFactory.createWithEmptyToken(),
+                                                                     new SequentialProcessor(cf.getInternalExecutor()));
         output.reconnect();
         order.verify(connection).send(new SetupAppend(output.getRequestId(), cid, SEGMENT, ""));
         cf.getProcessor(uri).appendSetup(new AppendSetup(output.getRequestId(), SEGMENT, cid, 0));
@@ -762,11 +715,8 @@
         cf.provideConnection(uri, connection);
         InOrder order = Mockito.inOrder(connection);
         SegmentOutputStreamImpl output = new SegmentOutputStreamImpl(SEGMENT, true, controller, cf, cid, segmentSealedCallback,
-<<<<<<< HEAD
-                                                                     RETRY_SCHEDULE, "", new SequentialProcessor(cf.getInternalExecutor()));
-=======
-                                                                     RETRY_SCHEDULE, DelegationTokenProviderFactory.createWithEmptyToken());
->>>>>>> c87f6234
+                                                                     RETRY_SCHEDULE, DelegationTokenProviderFactory.createWithEmptyToken(),
+                                                                     new SequentialProcessor(cf.getInternalExecutor()));
         output.reconnect();
         order.verify(connection).send(new SetupAppend(output.getRequestId(), cid, SEGMENT, ""));
         cf.getProcessor(uri).appendSetup(new AppendSetup(output.getRequestId(), SEGMENT, cid, 0));
@@ -803,11 +753,7 @@
         InOrder order = Mockito.inOrder(connection);
         @Cleanup
         SegmentOutputStreamImpl output = new SegmentOutputStreamImpl(SEGMENT, true, controller, cf, cid,
-<<<<<<< HEAD
-                segmentSealedCallback, RETRY_SCHEDULE, "", new SequentialProcessor(cf.getInternalExecutor()));
-=======
-                segmentSealedCallback, RETRY_SCHEDULE, DelegationTokenProviderFactory.createWithEmptyToken());
->>>>>>> c87f6234
+                segmentSealedCallback, RETRY_SCHEDULE, DelegationTokenProviderFactory.createWithEmptyToken(), new SequentialProcessor(cf.getInternalExecutor()));
         output.reconnect();
         order.verify(connection).send(new SetupAppend(output.getRequestId(), cid, SEGMENT, ""));
         cf.getProcessor(uri).appendSetup(new AppendSetup(output.getRequestId(), SEGMENT, cid, 0));
@@ -855,12 +801,8 @@
         cf.provideConnection(uri, connection);
         @SuppressWarnings("resource")
         SegmentOutputStreamImpl output = new SegmentOutputStreamImpl(SEGMENT, true, controller, cf, cid, segmentSealedCallback,
-<<<<<<< HEAD
-                                                                     RETRY_SCHEDULE, "", new SequentialProcessor(cf.getInternalExecutor()));
-=======
-                                                                     RETRY_SCHEDULE, DelegationTokenProviderFactory.createWithEmptyToken());
->>>>>>> c87f6234
-        
+                                                                     RETRY_SCHEDULE, DelegationTokenProviderFactory.createWithEmptyToken(),
+                                                                     new SequentialProcessor(cf.getInternalExecutor()));
         output.reconnect();
         cf.getProcessor(uri).appendSetup(new AppendSetup(output.getRequestId(), SEGMENT, cid, 0));
         output.write(PendingEvent.withoutHeader(null, getBuffer("test1"), new CompletableFuture<>()));
@@ -935,11 +877,8 @@
             }
         };
         SegmentOutputStreamImpl output = new SegmentOutputStreamImpl(SEGMENT, true, controller, cf, cid, exceptionCallback,
-<<<<<<< HEAD
-                                                                     RETRY_SCHEDULE, "", new SequentialProcessor(cf.getInternalExecutor()));
-=======
-                                                                     RETRY_SCHEDULE, DelegationTokenProviderFactory.createWithEmptyToken());
->>>>>>> c87f6234
+                                                                     RETRY_SCHEDULE, DelegationTokenProviderFactory.createWithEmptyToken(),
+                                                                     new SequentialProcessor(cf.getInternalExecutor()));
         output.reconnect();
         verify(connection).send(new SetupAppend(output.getRequestId(), cid, SEGMENT, ""));
         cf.getProcessor(uri).appendSetup(new AppendSetup(output.getRequestId(), SEGMENT, cid, 0));
@@ -978,11 +917,8 @@
         InOrder order = Mockito.inOrder(connection);
 
         SegmentOutputStreamImpl output = new SegmentOutputStreamImpl(SEGMENT, true, controller, cf, cid, segmentSealedCallback,
-<<<<<<< HEAD
-                                                                     RETRY_SCHEDULE, "", new SequentialProcessor(cf.getInternalExecutor()));
-=======
-                                                                     RETRY_SCHEDULE, DelegationTokenProviderFactory.createWithEmptyToken());
->>>>>>> c87f6234
+                                                                     RETRY_SCHEDULE, DelegationTokenProviderFactory.createWithEmptyToken(),
+                                                                     new SequentialProcessor(cf.getInternalExecutor()));
         output.reconnect();
         order.verify(connection).send(new SetupAppend(output.getRequestId(), cid, SEGMENT, ""));
         cf.getProcessor(uri).appendSetup(new AppendSetup(output.getRequestId(), SEGMENT, cid, 0));
@@ -1016,11 +952,8 @@
         InOrder order = Mockito.inOrder(connection);
 
         SegmentOutputStreamImpl output = new SegmentOutputStreamImpl(TXN_SEGMENT, true, controller, cf, cid, segmentSealedCallback,
-<<<<<<< HEAD
-                                                                     RETRY_SCHEDULE, "", new SequentialProcessor(cf.getInternalExecutor()));
-=======
-                                                                     RETRY_SCHEDULE, DelegationTokenProviderFactory.createWithEmptyToken());
->>>>>>> c87f6234
+                                                                     RETRY_SCHEDULE, DelegationTokenProviderFactory.createWithEmptyToken(),
+                                                                     new SequentialProcessor(cf.getInternalExecutor()));
         output.reconnect();
         order.verify(connection).send(new SetupAppend(output.getRequestId(), cid, TXN_SEGMENT, ""));
         cf.getProcessor(uri).appendSetup(new AppendSetup(output.getRequestId(), TXN_SEGMENT, cid, 0));
@@ -1056,11 +989,8 @@
         InOrder order = Mockito.inOrder(connection);
 
         SegmentOutputStreamImpl output = new SegmentOutputStreamImpl(TXN_SEGMENT, true, controller, cf, cid, segmentSealedCallback,
-<<<<<<< HEAD
-                                                                     RETRY_SCHEDULE, "", new SequentialProcessor(cf.getInternalExecutor()));
-=======
-                                                                     RETRY_SCHEDULE, DelegationTokenProviderFactory.createWithEmptyToken());
->>>>>>> c87f6234
+                                                                     RETRY_SCHEDULE, DelegationTokenProviderFactory.createWithEmptyToken(),
+                                                                     new SequentialProcessor(cf.getInternalExecutor()));
         output.reconnect();
         order.verify(connection).send(new SetupAppend(output.getRequestId(), cid, TXN_SEGMENT, ""));
         cf.getProcessor(uri).appendSetup(new AppendSetup(output.getRequestId(), TXN_SEGMENT, cid, 0));
@@ -1110,11 +1040,8 @@
 
         // Create a Segment writer.
         SegmentOutputStreamImpl output = new SegmentOutputStreamImpl(SEGMENT, true, controller, cf, cid, segmentSealedCallback,
-<<<<<<< HEAD
-                                                                     RETRY_SCHEDULE, "", new SequentialProcessor(cf.getInternalExecutor()));
-=======
-                                                                     RETRY_SCHEDULE, DelegationTokenProviderFactory.createWithEmptyToken());
->>>>>>> c87f6234
+                                                                     RETRY_SCHEDULE, DelegationTokenProviderFactory.createWithEmptyToken(),
+                                                                     new SequentialProcessor(cf.getInternalExecutor()));
 
         // trigger establishment of connection.
         output.reconnect();
@@ -1170,11 +1097,8 @@
         ClientConnection connection = mock(ClientConnection.class);
         cf.provideConnection(uri, connection);
         SegmentOutputStreamImpl output = new SegmentOutputStreamImpl(SEGMENT, false, controller, cf, cid, segmentSealedCallback,
-<<<<<<< HEAD
-                                                                     RETRY_SCHEDULE, "", new SequentialProcessor(cf.getInternalExecutor()));
-=======
-                                                                     RETRY_SCHEDULE, DelegationTokenProviderFactory.createWithEmptyToken());
->>>>>>> c87f6234
+                                                                     RETRY_SCHEDULE, DelegationTokenProviderFactory.createWithEmptyToken(),
+                                                                     new SequentialProcessor(cf.getInternalExecutor()));
         output.reconnect();
         verify(connection).send(new SetupAppend(output.getRequestId(), cid, SEGMENT, ""));
         cf.getProcessor(uri).appendSetup(new AppendSetup(output.getRequestId(), SEGMENT, cid, 0));
