--- conflicted
+++ resolved
@@ -342,13 +342,8 @@
         @Cleanup
         SegmentMetadataClientImpl client = new SegmentMetadataClientImpl(segment, controller, cf, "");
         InOrder order = Mockito.inOrder(connection1, connection2, cf);
-<<<<<<< HEAD
         long length = client.fetchCurrentSegmentLength().join();
-        order.verify(cf, Mockito.times(2)).getClientConnection(Mockito.any(Flow.class), Mockito.eq(endpoint), Mockito.any());
-=======
-        long length = client.fetchCurrentSegmentLength();
         order.verify(cf, Mockito.times(2)).getClientConnection(Mockito.any(Flow.class), Mockito.eq(endpoint), Mockito.any(), Mockito.<CompletableFuture<ClientConnection>>any());
->>>>>>> c99a5e9a
         order.verify(connection1).send(Mockito.eq(new WireCommands.GetStreamSegmentInfo(requestIds.get(0), segment.getScopedName(), "")));
         order.verify(connection1).close();
         order.verify(cf).getClientConnection(Mockito.any(Flow.class), Mockito.eq(endpoint), Mockito.any(), Mockito.<CompletableFuture<ClientConnection>>any());
