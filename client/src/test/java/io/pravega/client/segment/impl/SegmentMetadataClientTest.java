/**
 * Copyright (c) 2017 Dell Inc., or its subsidiaries. All Rights Reserved.
 *
 * Licensed under the Apache License, Version 2.0 (the "License");
 * you may not use this file except in compliance with the License.
 * You may obtain a copy of the License at
 *
 *     http://www.apache.org/licenses/LICENSE-2.0
 */
package io.pravega.client.segment.impl;

import io.pravega.client.netty.impl.ClientConnection;
import io.pravega.client.netty.impl.ConnectionFactory;
import io.pravega.client.stream.mock.MockConnectionFactoryImpl;
import io.pravega.client.stream.mock.MockController;
import io.pravega.common.concurrent.Futures;
import io.pravega.shared.protocol.netty.ConnectionFailedException;
import io.pravega.shared.protocol.netty.PravegaNodeUri;
import io.pravega.shared.protocol.netty.ReplyProcessor;
import io.pravega.shared.protocol.netty.WireCommands;
import io.pravega.shared.protocol.netty.WireCommands.SegmentAttributeUpdated;
import io.pravega.shared.protocol.netty.WireCommands.SegmentTruncated;
import io.pravega.shared.protocol.netty.WireCommands.StreamSegmentInfo;
import io.pravega.test.common.InlineExecutor;
import java.util.UUID;
import java.util.concurrent.CompletableFuture;
import java.util.concurrent.atomic.AtomicReference;
import lombok.Cleanup;
import org.junit.Test;
import org.mockito.InOrder;
import org.mockito.Mockito;
import org.mockito.invocation.InvocationOnMock;
import org.mockito.stubbing.Answer;

import static org.junit.Assert.assertEquals;
import static org.junit.Assert.assertTrue;
import static org.mockito.ArgumentMatchers.any;
import static org.mockito.ArgumentMatchers.eq;
import static org.mockito.Mockito.mock;

public class SegmentMetadataClientTest {
    
    @Test(timeout = 10000)
    public void testCurrentStreamLength() throws Exception {
        Segment segment = new Segment("scope", "testRetry", 4);
        PravegaNodeUri endpoint = new PravegaNodeUri("localhost", 0);
        @Cleanup
        MockConnectionFactoryImpl cf = new MockConnectionFactoryImpl();
        @Cleanup
        MockController controller = new MockController(endpoint.getEndpoint(), endpoint.getPort(), cf);
        @Cleanup
        ClientConnection connection = mock(ClientConnection.class);
        cf.provideConnection(endpoint, connection);
        SegmentMetadataClientImpl client = new SegmentMetadataClientImpl(segment, controller, cf);
        client.getConnection();
        ReplyProcessor processor = cf.getProcessor(endpoint);
        Mockito.doAnswer(new Answer<Void>() {
            @Override
            public Void answer(InvocationOnMock invocation) throws Throwable {
                processor.process(new StreamSegmentInfo(1, segment.getScopedName(), true, false, false, 0,
                                                                  123, 121));
                return null;
            }
        }).when(connection).send(new WireCommands.GetStreamSegmentInfo(1, segment.getScopedName(), ""));
        long length = client.fetchCurrentSegmentLength("");
        assertEquals(123, length);
    }
    
    @Test(timeout = 10000)
    public void testTruncate() throws Exception {
        Segment segment = new Segment("scope", "testTruncate", 4);
        PravegaNodeUri endpoint = new PravegaNodeUri("localhost", 0);
        @Cleanup
        MockConnectionFactoryImpl cf = new MockConnectionFactoryImpl();
        @Cleanup
        MockController controller = new MockController(endpoint.getEndpoint(), endpoint.getPort(), cf);
        @Cleanup
        ClientConnection connection = mock(ClientConnection.class);
        cf.provideConnection(endpoint, connection);
        @Cleanup
        SegmentMetadataClientImpl client = new SegmentMetadataClientImpl(segment, controller, cf);
        client.getConnection();
        ReplyProcessor processor = cf.getProcessor(endpoint);
        Mockito.doAnswer(new Answer<Void>() {
            @Override
            public Void answer(InvocationOnMock invocation) throws Throwable {
                processor.process(new SegmentTruncated(1, segment.getScopedName()));
                return null;
            }
        }).when(connection).send(new WireCommands.TruncateSegment(1, segment.getScopedName(), 123L, ""));
        client.truncateSegment(segment, 123L, "");
        Mockito.verify(connection).send(new WireCommands.TruncateSegment(1, segment.getScopedName(), 123L, ""));
    }  

    @Test(timeout = 10000)
    public void testGetProperty() throws Exception {
        UUID attributeId = SegmentAttribute.RevisionStreamClientMark.getValue();
        Segment segment = new Segment("scope", "testRetry", 4);
        PravegaNodeUri endpoint = new PravegaNodeUri("localhost", 0);
        @Cleanup
        MockConnectionFactoryImpl cf = new MockConnectionFactoryImpl();
        @Cleanup
        MockController controller = new MockController(endpoint.getEndpoint(), endpoint.getPort(), cf);
        @Cleanup
        ClientConnection connection = mock(ClientConnection.class);
        cf.provideConnection(endpoint, connection);
        @Cleanup
        SegmentMetadataClientImpl client = new SegmentMetadataClientImpl(segment, controller, cf);
        client.getConnection();
        ReplyProcessor processor = cf.getProcessor(endpoint);
        Mockito.doAnswer(new Answer<Void>() {
            @Override
            public Void answer(InvocationOnMock invocation) throws Throwable {
                processor.process(new WireCommands.SegmentAttribute(1, 123));
                return null;
            }
        }).when(connection).send(new WireCommands.GetSegmentAttribute(1, segment.getScopedName(), attributeId, ""));
        long value = client.fetchProperty(SegmentAttribute.RevisionStreamClientMark);
        assertEquals(123, value);
    }

    @Test(timeout = 10000)
    public void compareAndSetAttribute() throws Exception {
        UUID attributeId = SegmentAttribute.RevisionStreamClientMark.getValue();
        Segment segment = new Segment("scope", "testRetry", 4);
        PravegaNodeUri endpoint = new PravegaNodeUri("localhost", 0);
        MockConnectionFactoryImpl cf = new MockConnectionFactoryImpl();
        MockController controller = new MockController(endpoint.getEndpoint(), endpoint.getPort(), cf);
        ClientConnection connection = mock(ClientConnection.class);
        cf.provideConnection(endpoint, connection);
        SegmentMetadataClientImpl client = new SegmentMetadataClientImpl(segment, controller, cf);
        client.getConnection();
        ReplyProcessor processor = cf.getProcessor(endpoint);
        Mockito.doAnswer(new Answer<Void>() {
            @Override
            public Void answer(InvocationOnMock invocation) throws Throwable {
                processor.process(new SegmentAttributeUpdated(1, true));
                return null;
            }
        }).when(connection).send(new WireCommands.UpdateSegmentAttribute(1, segment.getScopedName(), attributeId, 1234,
                                                                         -1234, ""));
        assertTrue(client.compareAndSetAttribute(SegmentAttribute.RevisionStreamClientMark, -1234, 1234, ""));
    }

    @Test(timeout = 10000)
    public void testReconnects() throws Exception {
        Segment segment = new Segment("scope", "testRetry", 4);
        PravegaNodeUri endpoint = new PravegaNodeUri("localhost", 0);
        @Cleanup
        MockConnectionFactoryImpl cf = Mockito.spy(new MockConnectionFactoryImpl());
        @Cleanup
        MockController controller = new MockController(endpoint.getEndpoint(), endpoint.getPort(), cf);
        @Cleanup
        ClientConnection connection = mock(ClientConnection.class);
        cf.provideConnection(endpoint, connection);
        @Cleanup
        SegmentMetadataClientImpl client = new SegmentMetadataClientImpl(segment, controller, cf);
        client.getConnection();
<<<<<<< HEAD
        WireCommands.GetStreamSegmentInfo getSegmentInfo1 = new WireCommands.GetStreamSegmentInfo(1, segment.getScopedName());
=======
        ReplyProcessor processor = cf.getProcessor(endpoint);
        WireCommands.GetStreamSegmentInfo getSegmentInfo1 = new WireCommands.GetStreamSegmentInfo(1, segment.getScopedName(), "");
>>>>>>> 57e73166
        Mockito.doAnswer(new Answer<Void>() {
            @Override
            public Void answer(InvocationOnMock invocation) throws Throwable {
                ReplyProcessor processor = cf.getProcessor(endpoint);
                processor.connectionDropped();
                return null;
            }
        }).when(connection).send(getSegmentInfo1);
        WireCommands.GetStreamSegmentInfo getSegmentInfo2 = new WireCommands.GetStreamSegmentInfo(2, segment.getScopedName(), "");
        Mockito.doAnswer(new Answer<Void>() {
            @Override
            public Void answer(InvocationOnMock invocation) throws Throwable {
                ReplyProcessor processor = cf.getProcessor(endpoint);
                processor.process(new StreamSegmentInfo(2, segment.getScopedName(), true, false, false, 0,
                                                                  123, 121));
                return null;
            }
        }).when(connection).send(getSegmentInfo2);
        long length = client.fetchCurrentSegmentLength("");
        InOrder order = Mockito.inOrder(connection, cf);
        order.verify(cf).establishConnection(eq(endpoint), any(ReplyProcessor.class));
        order.verify(connection).send(getSegmentInfo1);
        order.verify(cf).establishConnection(eq(endpoint), any(ReplyProcessor.class));
        order.verify(connection).send(getSegmentInfo2);
        order.verify(cf).getProcessor(eq(endpoint));
        order.verifyNoMoreInteractions();
        assertEquals(123, length);
    }
    
    @Test(timeout = 10000)
    public void testExceptionOnSend() throws Exception {
        Segment segment = new Segment("scope", "testRetry", 4);
        PravegaNodeUri endpoint = new PravegaNodeUri("localhost", 0);
        @Cleanup("shutdown")
        InlineExecutor executor = new InlineExecutor();
        @Cleanup
        ConnectionFactory cf = Mockito.mock(ConnectionFactory.class);
        Mockito.when(cf.getInternalExecutor()).thenReturn(executor);
        @Cleanup
        MockController controller = new MockController(endpoint.getEndpoint(), endpoint.getPort(), cf);
        ClientConnection connection1 = mock(ClientConnection.class);
        ClientConnection connection2 = mock(ClientConnection.class);
        AtomicReference<ReplyProcessor> processor = new AtomicReference<>();
        Mockito.when(cf.establishConnection(Mockito.eq(endpoint), Mockito.any()))
               .thenReturn(Futures.failedFuture(new ConnectionFailedException()))
               .thenReturn(CompletableFuture.completedFuture(connection1))
               .thenAnswer(new Answer<CompletableFuture<ClientConnection>>() {
                   @Override
                   public CompletableFuture<ClientConnection> answer(InvocationOnMock invocation) throws Throwable {
                       processor.set(invocation.getArgument(1));
                       return CompletableFuture.completedFuture(connection2);
                   }
               });
        WireCommands.GetStreamSegmentInfo getSegmentInfo1 = new WireCommands.GetStreamSegmentInfo(2,  segment.getScopedName(), "");
        Mockito.doThrow(new ConnectionFailedException()).when(connection1).send(getSegmentInfo1);
        WireCommands.GetStreamSegmentInfo getSegmentInfo2 = new WireCommands.GetStreamSegmentInfo(3, segment.getScopedName(), "");
        Mockito.doAnswer(new Answer<Void>() {
            @Override
            public Void answer(InvocationOnMock invocation) throws Throwable {
                processor.get().process(new StreamSegmentInfo(3, segment.getScopedName(), true, false, false, 0,
                                                                  123, 121));
                return null;
            }
        }).when(connection2).send(getSegmentInfo2);
        @Cleanup
        SegmentMetadataClientImpl client = new SegmentMetadataClientImpl(segment, controller, cf);
        InOrder order = Mockito.inOrder(connection1, connection2, cf);
        long length = client.fetchCurrentSegmentLength("");
        order.verify(cf, Mockito.times(2)).establishConnection(Mockito.eq(endpoint), Mockito.any());
        order.verify(connection1).send(getSegmentInfo1);
        order.verify(connection1).close();
        order.verify(cf).establishConnection(Mockito.eq(endpoint), Mockito.any());
        order.verify(connection2).send(getSegmentInfo2);
        order.verifyNoMoreInteractions();
        assertEquals(123, length);
    }
    
}<|MERGE_RESOLUTION|>--- conflicted
+++ resolved
@@ -51,7 +51,7 @@
         @Cleanup
         ClientConnection connection = mock(ClientConnection.class);
         cf.provideConnection(endpoint, connection);
-        SegmentMetadataClientImpl client = new SegmentMetadataClientImpl(segment, controller, cf);
+        SegmentMetadataClientImpl client = new SegmentMetadataClientImpl(segment, controller, cf, "");
         client.getConnection();
         ReplyProcessor processor = cf.getProcessor(endpoint);
         Mockito.doAnswer(new Answer<Void>() {
@@ -62,7 +62,7 @@
                 return null;
             }
         }).when(connection).send(new WireCommands.GetStreamSegmentInfo(1, segment.getScopedName(), ""));
-        long length = client.fetchCurrentSegmentLength("");
+        long length = client.fetchCurrentSegmentLength();
         assertEquals(123, length);
     }
     
@@ -78,7 +78,7 @@
         ClientConnection connection = mock(ClientConnection.class);
         cf.provideConnection(endpoint, connection);
         @Cleanup
-        SegmentMetadataClientImpl client = new SegmentMetadataClientImpl(segment, controller, cf);
+        SegmentMetadataClientImpl client = new SegmentMetadataClientImpl(segment, controller, cf, "");
         client.getConnection();
         ReplyProcessor processor = cf.getProcessor(endpoint);
         Mockito.doAnswer(new Answer<Void>() {
@@ -88,7 +88,7 @@
                 return null;
             }
         }).when(connection).send(new WireCommands.TruncateSegment(1, segment.getScopedName(), 123L, ""));
-        client.truncateSegment(segment, 123L, "");
+        client.truncateSegment(segment, 123L);
         Mockito.verify(connection).send(new WireCommands.TruncateSegment(1, segment.getScopedName(), 123L, ""));
     }  
 
@@ -105,7 +105,7 @@
         ClientConnection connection = mock(ClientConnection.class);
         cf.provideConnection(endpoint, connection);
         @Cleanup
-        SegmentMetadataClientImpl client = new SegmentMetadataClientImpl(segment, controller, cf);
+        SegmentMetadataClientImpl client = new SegmentMetadataClientImpl(segment, controller, cf, "");
         client.getConnection();
         ReplyProcessor processor = cf.getProcessor(endpoint);
         Mockito.doAnswer(new Answer<Void>() {
@@ -128,7 +128,7 @@
         MockController controller = new MockController(endpoint.getEndpoint(), endpoint.getPort(), cf);
         ClientConnection connection = mock(ClientConnection.class);
         cf.provideConnection(endpoint, connection);
-        SegmentMetadataClientImpl client = new SegmentMetadataClientImpl(segment, controller, cf);
+        SegmentMetadataClientImpl client = new SegmentMetadataClientImpl(segment, controller, cf, "");
         client.getConnection();
         ReplyProcessor processor = cf.getProcessor(endpoint);
         Mockito.doAnswer(new Answer<Void>() {
@@ -139,7 +139,7 @@
             }
         }).when(connection).send(new WireCommands.UpdateSegmentAttribute(1, segment.getScopedName(), attributeId, 1234,
                                                                          -1234, ""));
-        assertTrue(client.compareAndSetAttribute(SegmentAttribute.RevisionStreamClientMark, -1234, 1234, ""));
+        assertTrue(client.compareAndSetAttribute(SegmentAttribute.RevisionStreamClientMark, -1234, 1234));
     }
 
     @Test(timeout = 10000)
@@ -154,14 +154,9 @@
         ClientConnection connection = mock(ClientConnection.class);
         cf.provideConnection(endpoint, connection);
         @Cleanup
-        SegmentMetadataClientImpl client = new SegmentMetadataClientImpl(segment, controller, cf);
-        client.getConnection();
-<<<<<<< HEAD
-        WireCommands.GetStreamSegmentInfo getSegmentInfo1 = new WireCommands.GetStreamSegmentInfo(1, segment.getScopedName());
-=======
-        ReplyProcessor processor = cf.getProcessor(endpoint);
+        SegmentMetadataClientImpl client = new SegmentMetadataClientImpl(segment, controller, cf, "");
+        client.getConnection();
         WireCommands.GetStreamSegmentInfo getSegmentInfo1 = new WireCommands.GetStreamSegmentInfo(1, segment.getScopedName(), "");
->>>>>>> 57e73166
         Mockito.doAnswer(new Answer<Void>() {
             @Override
             public Void answer(InvocationOnMock invocation) throws Throwable {
@@ -180,7 +175,7 @@
                 return null;
             }
         }).when(connection).send(getSegmentInfo2);
-        long length = client.fetchCurrentSegmentLength("");
+        long length = client.fetchCurrentSegmentLength();
         InOrder order = Mockito.inOrder(connection, cf);
         order.verify(cf).establishConnection(eq(endpoint), any(ReplyProcessor.class));
         order.verify(connection).send(getSegmentInfo1);
@@ -215,7 +210,7 @@
                        return CompletableFuture.completedFuture(connection2);
                    }
                });
-        WireCommands.GetStreamSegmentInfo getSegmentInfo1 = new WireCommands.GetStreamSegmentInfo(2,  segment.getScopedName(), "");
+        WireCommands.GetStreamSegmentInfo getSegmentInfo1 = new WireCommands.GetStreamSegmentInfo(2, segment.getScopedName(), "");
         Mockito.doThrow(new ConnectionFailedException()).when(connection1).send(getSegmentInfo1);
         WireCommands.GetStreamSegmentInfo getSegmentInfo2 = new WireCommands.GetStreamSegmentInfo(3, segment.getScopedName(), "");
         Mockito.doAnswer(new Answer<Void>() {
@@ -227,9 +222,9 @@
             }
         }).when(connection2).send(getSegmentInfo2);
         @Cleanup
-        SegmentMetadataClientImpl client = new SegmentMetadataClientImpl(segment, controller, cf);
+        SegmentMetadataClientImpl client = new SegmentMetadataClientImpl(segment, controller, cf, "");
         InOrder order = Mockito.inOrder(connection1, connection2, cf);
-        long length = client.fetchCurrentSegmentLength("");
+        long length = client.fetchCurrentSegmentLength();
         order.verify(cf, Mockito.times(2)).establishConnection(Mockito.eq(endpoint), Mockito.any());
         order.verify(connection1).send(getSegmentInfo1);
         order.verify(connection1).close();
