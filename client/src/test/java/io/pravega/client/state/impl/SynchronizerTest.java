--- conflicted
+++ resolved
@@ -226,13 +226,9 @@
         });
         assertEquals(sync.getState().getValue(), "b");
         assertEquals(1, callCount.get());
-<<<<<<< HEAD
-        sync.updateState((state, updates) -> {
-=======
         long size = sync.bytesWrittenSinceCompaction();
         assertTrue(size > 0);
-        sync.updateState(state -> {
->>>>>>> 8cb8cd40
+        sync.updateState((state, updates) -> {
             callCount.incrementAndGet();
             updates.add(new RegularUpdate("c"));
         });
@@ -245,12 +241,8 @@
         });
         assertEquals(sync.getState().getValue(), "c");
         assertEquals(3, callCount.get());
-<<<<<<< HEAD
+        assertEquals(0, sync.bytesWrittenSinceCompaction());
         sync.updateState((state, updates) -> {
-=======
-        assertEquals(0, sync.bytesWrittenSinceCompaction());
-        sync.updateState(s -> {
->>>>>>> 8cb8cd40
             callCount.incrementAndGet();
             updates.add(new RegularUpdate("e"));
         });
