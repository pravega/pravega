--- conflicted
+++ resolved
@@ -19,15 +19,11 @@
 import io.pravega.common.ObjectClosedException;
 import io.pravega.common.concurrent.Futures;
 import io.pravega.shared.protocol.netty.Append;
+import io.pravega.shared.protocol.netty.AppendBatchSizeTracker;
 import io.pravega.shared.protocol.netty.ConnectionFailedException;
 import io.pravega.shared.protocol.netty.Reply;
 import io.pravega.shared.protocol.netty.ReplyProcessor;
-import io.pravega.shared.protocol.netty.WireCommand;
 import io.pravega.shared.protocol.netty.WireCommands;
-<<<<<<< HEAD
-import io.pravega.test.common.AssertExtensions;
-=======
->>>>>>> 38a40f37
 import java.io.IOException;
 import java.util.Collections;
 import java.util.UUID;
@@ -71,6 +67,8 @@
     @Mock
     private ReplyProcessor processor;
     @Mock
+    private AppendBatchSizeTracker tracker;
+    @Mock
     private Append appendCmd;
     @Mock
     private ChannelHandlerContext ctx;
@@ -323,28 +321,4 @@
         verify(processor).connectionDropped();
         verify(errorProcessor).connectionDropped();
     }
-<<<<<<< HEAD
-
-    @Test
-    public void keepAliveFailureTest() throws Exception {
-        ReplyProcessor replyProcessor = mock(ReplyProcessor.class);
-        @Cleanup
-        ClientConnection connection1 = flowHandler.createFlow(flow, processor);
-        @Cleanup
-        ClientConnection connection2 = flowHandler.createFlow(new Flow(11, 0), replyProcessor);
-        flowHandler.channelRegistered(ctx);
-
-        // simulate a KeepAlive connection failure.
-        flowHandler.close();
-
-        // ensure all the reply processors are informed immediately of the channel being closed due to KeepAlive Failure.
-        verify(processor).processingFailure(any(ConnectionFailedException.class));
-        verify(replyProcessor).processingFailure(any(ConnectionFailedException.class));
-
-        // verify any attempt to send msg over the connection will throw a ConnectionFailedException.
-        AssertExtensions.assertThrows(ConnectionFailedException.class, () -> connection1.send(mock(WireCommand.class))  );
-        AssertExtensions.assertThrows(ConnectionFailedException.class, () -> connection2.send(mock(WireCommand.class))  );
-    }
-=======
->>>>>>> 38a40f37
 }