<<<<<<< HEAD
#Fri Feb 03 14:02:32 PST 2017
=======
#Thu Feb 02 11:53:48 PST 2017
>>>>>>> 2721927a
distributionBase=GRADLE_USER_HOME
distributionPath=wrapper/dists
zipStoreBase=GRADLE_USER_HOME
zipStorePath=wrapper/dists
distributionUrl=https\://services.gradle.org/distributions/gradle-3.0-bin.zip<|MERGE_RESOLUTION|>--- conflicted
+++ resolved
@@ -1,8 +1,4 @@
-<<<<<<< HEAD
-#Fri Feb 03 14:02:32 PST 2017
-=======
-#Thu Feb 02 11:53:48 PST 2017
->>>>>>> 2721927a
+#Mon Nov 07 10:42:58 UTC 2016
 distributionBase=GRADLE_USER_HOME
 distributionPath=wrapper/dists
 zipStoreBase=GRADLE_USER_HOME
