#
# Copyright (c) Dell Inc., or its subsidiaries. All Rights Reserved.
#
# Licensed under the Apache License, Version 2.0 (the "License");
# you may not use this file except in compliance with the License.
# You may obtain a copy of the License at
#
#     http://www.apache.org/licenses/LICENSE-2.0
#
# Description of the Pravega Controller APIs.
swagger: "2.0"
info:
  description: "List of admin REST APIs for the pravega controller service."
  version: "0.0.1"
  title: Pravega Controller APIs
  license:
    name: "Apache 2.0"
    url: "http://www.apache.org/licenses/LICENSE-2.0"
basePath: "/v1"
tags:
  - name: "Scopes"
    description: "Scope related APIs"
    externalDocs:
      description: "Find out more about pravega"
      url: "https://pravega.io"
  - name: "Streams"
    description: "Stream related APIs"
    externalDocs:
      description: "Find out more about pravega"
      url: "https://pravega.io"
  - name: "ReaderGroups"
    description: "Reader group related APIs"
    externalDocs:
      description: "Find out more about pravega"
      url: "https://pravega.io"
  - name: "Health"
    description: "Health check related APIs"
    externalDocs:
      description: "Find out more about pravega"
      url: "https://pravega.io"
schemes:
  - http
paths:
  /scopes:
    get:
      tags:
        - "Scopes"
      operationId: listScopes
      description: List all available scopes in pravega
      produces:
        - application/json
      responses:
        200:
          description: List of currently available scopes
          schema:
            $ref: "#/definitions/ScopesList"
        500:
          description: Internal server error while fetching list of scopes
    post:
      tags:
        - "Scopes"
      operationId: createScope
      description: Create a new scope
      consumes:
        - application/json
      parameters:
        - in: body
          name: CreateScopeRequest
          description: The scope configuration
          required: true
          schema:
            type: object
            properties:
              scopeName:
                type: string
      produces:
        - application/json
      responses:
        201:
          description: Successfully created the scope
          schema:
            $ref: "#/definitions/ScopeProperty"
        409:
          description: Scope with the given name already exists
        500:
          description: Internal server error while creating a scope
  /scopes/{scopeName}:
    parameters:
      - in: path
        name: scopeName
        description: Scope name
        required: true
        type: string
    get:
      tags:
        - "Scopes"
      operationId: getScope
      description: Retrieve details of an existing scope
      produces:
        - application/json
      responses:
        200:
          description: Successfully retrieved the scope details
          schema:
            $ref: "#/definitions/ScopeProperty"
        404:
          description: Scope with the given name not found
        500:
          description: Internal server error while fetching scope details
    delete:
      tags:
        - "Scopes"
      operationId: deleteScope
      description: Delete a scope
      responses:
        204:
          description: Successfully deleted the scope
        404:
          description: Scope not found
        412:
          description: Cannot delete scope since it has non-empty list of streams
        500:
          description: Internal server error while deleting a scope
  /scopes/{scopeName}/streams:
    parameters:
      - in: path
        name: scopeName
        description: Scope name
        required: true
        type: string
    get:
      tags:
        - "Streams"
      parameters:
        - in: query
          name: showInternalStreams
          description: Optional flag whether to display system created streams. If not specified only user created streams will be returned
          required: false
          type: string
      operationId: listStreams
      description: List streams within the given scope
      produces:
        - application/json
      responses:
        200:
          description: List of all streams configured for the given scope
          schema:
            $ref: "#/definitions/StreamsList"
        404:
          description: Scope not found
        500:
          description: Internal server error while fetching the list of streams for the given scope
    post:
      tags:
        - "Streams"
      operationId: createStream
      description: Create a new stream
      consumes:
        - application/json
      parameters:
        - in: body
          name: CreateStreamRequest
          description: The stream configuration
          required: true
          schema:
            type: object
            properties:
              streamName:
                type: string
              scalingPolicy:
                $ref: "#/definitions/ScalingConfig"
              retentionPolicy:
                $ref: "#/definitions/RetentionConfig"
      produces:
        - application/json
      responses:
        201:
          description: Successfully created the stream with the given configuration
          schema:
            $ref: "#/definitions/StreamProperty"
        404:
          description: Scope not found
        409:
          description: Stream with given name already exists
        500:
          description: Internal server error while creating a stream
  /scopes/{scopeName}/streams/{streamName}:
    parameters:
      - in: path
        name: scopeName
        description: Scope name
        required: true
        type: string
      - in: path
        name: streamName
        description: Stream name
        required: true
        type: string
    get:
      tags:
        - "Streams"
      operationId: getStream
      description: Fetch the properties of an existing stream
      produces:
        - application/json
      responses:
        200:
          description: Found stream properties
          schema:
            $ref: "#/definitions/StreamProperty"
        404:
          description: Scope or stream with given name not found
        500:
          description: Internal server error while fetching stream details
    put:
      tags:
        - "Streams"
      operationId: updateStream
      description: Update configuration of an existing stream
      consumes:
        - application/json
      parameters:
        - in: body
          name: UpdateStreamRequest
          description: The new stream configuration
          required: true
          schema:
            type: object
            properties:
              scalingPolicy:
                $ref: "#/definitions/ScalingConfig"
              retentionPolicy:
                $ref: "#/definitions/RetentionConfig"
      produces:
        - application/json
      responses:
        200:
          description: Successfully updated the stream configuration
          schema:
            $ref: "#/definitions/StreamProperty"
        404:
          description: Scope or stream with given name not found
        500:
          description: Internal server error while updating the stream
    delete:
      tags:
        - "Streams"
      operationId: deleteStream
      description: Delete a stream
      responses:
        204:
          description: Successfully deleted the stream
        404:
          description: Stream not found
        412:
          description: Cannot delete stream since it is not sealed
        500:
          description: Internal server error while deleting the stream
  /scopes/{scopeName}/streams/{streamName}/state:
    parameters:
      - in: path
        name: scopeName
        description: Scope name
        required: true
        type: string
      - in: path
        name: streamName
        description: Stream name
        required: true
        type: string
    put:
      tags:
        - "Streams"
      operationId: updateStreamState
      description: Updates the current state of the stream
      consumes:
        - application/json
      parameters:
        - in: body
          name: UpdateStreamStateRequest
          description: The state info to be updated
          required: true
          schema:
            $ref: "#/definitions/StreamState"
      produces:
        - application/json
      responses:
        200:
          description: Successfully updated the stream state
          schema:
            $ref: "#/definitions/StreamState"
        404:
          description: Scope or stream with given name not found
        500:
          description: Internal server error while updating the stream state
  /scopes/{scopeName}/streams/{streamName}/scaling-events:
    parameters:
      - in: path
        name: scopeName
        description: Scope name
        required: true
        type: string
      - in: path
        name: streamName
        description: Stream name
        required: true
        type: string
    get:
      tags:
        - "Streams"
      parameters:
        - in: query
          name: from
          description: Parameter to display scaling events from that particular datetime. Input should be milliseconds from Jan 1 1970.
          required: true
          type: integer
          format: int64
        - in: query
          name: to
          description: Parameter to display scaling events to that particular datetime. Input should be milliseconds from Jan 1 1970.
          required: true
          type: integer
          format: int64
      operationId: getScalingEvents
      description: Get scaling events for a given datetime period.
      produces:
        - application/json
      responses:
        200:
          description: Successfully fetched list of scaling events.
          schema:
            $ref: "#/definitions/ScalingEventList"
        404:
          description: Scope/Stream not found.
        500:
          description: Internal Server error while fetching scaling events.
  /scopes/{scopeName}/readergroups:
    parameters:
      - in: path
        name: scopeName
        description: Scope name
        required: true
        type: string
    get:
      tags:
        - "ReaderGroups"
      operationId: listReaderGroups
      description: List reader groups within the given scope
      produces:
        - application/json
      responses:
        200:
          description: List of all reader groups configured for the given scope
          schema:
            $ref: "#/definitions/ReaderGroupsList"
        404:
          description: Scope not found
        500:
          description: Internal server error while fetching the list of reader groups for the given scope
  /scopes/{scopeName}/readergroups/{readerGroupName}:
    parameters:
      - in: path
        name: scopeName
        description: Scope name
        required: true
        type: string
      - in: path
        name: readerGroupName
        description: Reader group name
        required: true
        type: string
    get:
      tags:
        - "ReaderGroups"
      operationId: getReaderGroup
      description: Fetch the properties of an existing reader group
      produces:
        - application/json
      responses:
        200:
          description: Found reader group properties
          schema:
            $ref: "#/definitions/ReaderGroupProperty"
        404:
          description: Scope or reader group with given name not found
        500:
          description: Internal server error while fetching reader group details
  /health:
    get:
      parameters:
        - in: query
          name: details
          type: boolean
          default: false
          required: false
          allowEmptyValue: true
          description: Whether or not to provide the details in the health response.
      tags:
        - "Health"
      operationId: getHealth
      description: Return the Health of the Controller service.
      produces:
        - application/json
      responses:
        200:
          description: The Health result of the Controller.
          schema:
            $ref: "#/definitions/HealthResult"
        500:
          description: Internal server error while fetching the Health.
  /health/readiness:
    get:
      tags:
        - "Health"
      operationId: getReadiness
      description: Fetch the ready state of the Controller service.
      produces:
        - application/json
      responses:
        200:
          description: The ready status.
          schema:
            type: boolean
        500:
          description: Internal server error while fetching the ready state of the Controller.
  /health/liveness:
    get:
      tags:
        - "Health"
      operationId: getLiveness
      description: Fetch the liveness state of the Controller service.
      produces:
        - application/json
      responses:
        200:
          description: The alive status.
          schema:
            type: boolean
        500:
          description: Internal server error while fetching the liveness state of the Controller.
  /health/details:
    get:
      tags:
        - "Health"
      operationId: getDetails
      description: Fetch the details of the Controller service.
      produces:
        - application/json
      responses:
        200:
          description: The list of details.
          schema:
            $ref: "#/definitions/HealthDetails"
        500:
          description: Internal server error while fetching the health details of the Controller.
  /health/components:
    get:
      tags:
        - "Health"
      operationId: getDependencies
      description: Fetch the details of the Controller service.
      produces:
        - application/json
      responses:
        200:
          description: The list of health dependencies of the Controller.
          schema:
            $ref: "#/definitions/HealthDependencies"
        500:
          description: Internal server error while fetching the health dependencies of the Controller.
  /health/status:
    get:
      tags:
        - "Health"
      operationId: getStatus
      description: Fetch the status of the Controller service.
      produces:
        - application/json
      responses:
        200:
          description: The health status of the Controller.
          schema:
            $ref: "#/definitions/HealthStatus"
        500:
          description: Internal server error while fetching the health status of the Controller.
  /health/{id}:
    parameters:
      - in: path
        name: id
        type: string
        required: true
        description: The id of an existing health contributor.
      - in: query
        name: details
        type: boolean
        default: false
        required: false
        allowEmptyValue: true
        description: Whether or not to include details in response response.
    get:
      tags:
        - "Health"
      operationId: getContributorHealth
      description: Return the Health of a health contributor with a given id.
      produces:
        - application/json
      responses:
        200:
          description: The Health result of the Controller.
          schema:
            $ref: "#/definitions/HealthResult"
        404:
          description: "A health provider for the given id could not be found."
        500:
          description: Internal server error while fetching the health for a given contributor.
  /health/readiness/{id}:
    parameters:
      - in: path
        name: id
        type: string
        required: true
        description: The id of an existing health contributor.
    get:
      tags:
        - "Health"
      operationId: getContributorReadiness
      description: Fetch the ready state of the health contributor.
      produces:
        - application/json
      responses:
        200:
          description: The readiness status for the health contributor with given id.
          schema:
            type: boolean
        404:
          description: "The readiness status for the contributor with given id was not found."
        500:
          description: Internal server error while fetching the ready state for a given health contributor.
  /health/liveness/{id}:
    parameters:
      - in: path
        name: id
        type: string
        required: true
        description: The id of an existing health contributor.
    get:
      tags:
        - "Health"
      operationId: getContributorLiveness
      description: Fetch the liveness state of the specified health contributor.
      produces:
        - application/json
      responses:
        200:
          description: The alive status for the specified health contributor.
          schema:
            type: boolean
        404:
          description: "The liveness status for the contributor with given id was not found."
        500:
          description: Internal server error while fetching the liveness state for a given health contributor.
  /health/details/{id}:
    parameters:
      - in: path
        name: id
        type: string
        required: true
        description: The id of an existing health contributor.
    get:
      tags:
        - "Health"
      operationId: getContributorDetails
      description: Fetch the details of a specific health contributor.
      produces:
        - application/json
      responses:
        200:
          description: The list of details for the health contributor with a given id.
          schema:
            $ref: "#/definitions/HealthDetails"
        404:
          description: "The health details for the contributor with given id was not found."
        500:
          description: Internal server error while fetching the health details for a given health contributor.
  /health/components/{id}:
    parameters:
      - in: path
        name: id
        type: string
        required: true
        description: The id of an existing health contributor.
    get:
      tags:
        - "Health"
      operationId: getContributorDependencies
      description: Fetch the health dependencies for a specific health contributor.
      produces:
        - application/json
      responses:
        200:
          description: The list of health dependencies for a specific health contributor.
          schema:
            $ref: "#/definitions/HealthDependencies"
        404:
          description: "The health dependencies for the contributor with given id was not found."
        500:
          description: Internal server error while fetching the health dependencies of a given health contributor.
  /health/status/{id}:
    parameters:
      - in: path
        name: id
        type: string
        required: true
        description: The id of an existing health contributor.
    get:
      tags:
        - "Health"
      operationId: getContributorStatus
      description: Fetch the status of a specific health contributor.
      produces:
        - application/json
      responses:
        200:
          description: The health status of the Controller.
          schema:
            $ref: "#/definitions/HealthStatus"
        404:
          description: "The health status for the contributor with given id was not found."
        500:
          description: Internal server error while fetching the health status of a given health contributor.
definitions:
  ScalingEventList:
    type: object
    properties:
      scalingEvents:
        type: array
        items:
          $ref: "#/definitions/ScaleMetadata"
  StreamsList:
    type: object
    properties:
      streams:
        type: array
        items:
          $ref: "#/definitions/StreamProperty"
  ScopesList:
    type: object
    properties:
      scopes:
        type: array
        items:
          $ref: "#/definitions/ScopeProperty"
  ScopeProperty:
    type: object
    properties:
      scopeName:
        type: string
  StreamProperty:
    type: object
    properties:
      scopeName:
        type: string
      streamName:
        type: string
      scalingPolicy:
        $ref: "#/definitions/ScalingConfig"
      retentionPolicy:
        $ref: "#/definitions/RetentionConfig"
  ScalingConfig:
    type: object
    properties:
      type:
        type: string
        enum:
          - FIXED_NUM_SEGMENTS
          - BY_RATE_IN_KBYTES_PER_SEC
          - BY_RATE_IN_EVENTS_PER_SEC
      targetRate:
        type: integer
        format: int32
      scaleFactor:
        type: integer
        format: int32
      minSegments:
        type: integer
        format: int32
  RetentionConfig:
    type: object
    properties:
      type:
        type: string
        description: Indicates if retention is by space or time.
        enum:
<<<<<<< HEAD
          - LIMITED_DAYS     # Time based retention, for granularity lower than DAYS use timeBasedRetention field to populate the value
          - LIMITED_SIZE_MB  # Space based retention
=======
        - LIMITED_DAYS     # Time based retention, for granularity lower than DAYS use timeBasedRetention field to populate the value
        - LIMITED_SIZE_MB  # Space based retention
        - CONSUMPTION
>>>>>>> 75084f3f
      value:
        type: integer
        format: int64
      timeBasedRetention:
        $ref: "#/definitions/TimeBasedRetention"
      consumptionLimits:
        $ref: "#/definitions/ConsumptionLimits"  
  StreamState:
    type: object
    properties:
      streamState:
        type: string
        enum:
          - SEALED
  ScaleMetadata:
    type: object
    properties:
      timestamp:
        type: integer
        format: int64
      segmentList:
        type: array
        items:
          $ref: "#/definitions/Segment"
      splits:
        type: integer
        format: int64
      merges:
        type: integer
        format: int64
  Segment:
    type: object
    properties:
      number:
        type: integer
        format: int32
      startTime:
        type: integer
        format: int64
      keyStart:
        type: integer
        format: double
      keyEnd:
        type: integer
        format: double
  ReaderGroupsList:
    type: object
    properties:
      readerGroups:
        type: array
        items:
          type: object
          properties:
            readerGroupName:
              type: string
  ReaderGroupProperty:
    type: object
    properties:
      scopeName:
        type: string
      readerGroupName:
        type: string
      streamList:
        type: array
        items:
          type: string
      onlineReaderIds:
        type: array
        items:
          type: string
  TimeBasedRetention:
    type: object
    properties:
      days:
        type: integer
        format: int64
      hours:
        type: integer
        format: int64
      minutes:
        type: integer
        format: int64
<<<<<<< HEAD
  HealthResult:
    type: object
    properties:
      name:
        type: string
      status:
        $ref: "#/definitions/HealthStatus"
      readiness:
        type: boolean
      liveness:
        type: boolean
      details:
        $ref: "#/definitions/HealthDetails"
      children:
        type: array
        items:
          $ref: "#/definitions/HealthResult"
  HealthStatus:
    type: string
    enum:
      - UP
      - WARNING
      - UNKNOWN
      - DOWN
  HealthDetails:
    type: object
    additionalProperties:
        type: string
  HealthDependencies:
    type: array
    items:
      type: string
=======
  ConsumptionLimits:
    type: object
    properties:
      type:
        type: string
        description: Indicates if consumption limits is by space or time.
        enum:
        - SIZE_MB
        - TIME_MINUTES
      max:
        type: integer
        format: int64
      min:
        type: integer
        format: int64
>>>>>>> 75084f3f
<|MERGE_RESOLUTION|>--- conflicted
+++ resolved
@@ -691,14 +691,9 @@
         type: string
         description: Indicates if retention is by space or time.
         enum:
-<<<<<<< HEAD
-          - LIMITED_DAYS     # Time based retention, for granularity lower than DAYS use timeBasedRetention field to populate the value
-          - LIMITED_SIZE_MB  # Space based retention
-=======
         - LIMITED_DAYS     # Time based retention, for granularity lower than DAYS use timeBasedRetention field to populate the value
         - LIMITED_SIZE_MB  # Space based retention
         - CONSUMPTION
->>>>>>> 75084f3f
       value:
         type: integer
         format: int64
@@ -781,7 +776,21 @@
       minutes:
         type: integer
         format: int64
-<<<<<<< HEAD
+  ConsumptionLimits:
+    type: object
+    properties:
+      type:
+        type: string
+        description: Indicates if consumption limits is by space or time.
+        enum:
+        - SIZE_MB
+        - TIME_MINUTES
+      max:
+        type: integer
+        format: int64
+      min:
+        type: integer
+        format: int64
   HealthResult:
     type: object
     properties:
@@ -813,21 +822,4 @@
   HealthDependencies:
     type: array
     items:
-      type: string
-=======
-  ConsumptionLimits:
-    type: object
-    properties:
-      type:
-        type: string
-        description: Indicates if consumption limits is by space or time.
-        enum:
-        - SIZE_MB
-        - TIME_MINUTES
-      max:
-        type: integer
-        format: int64
-      min:
-        type: integer
-        format: int64
->>>>>>> 75084f3f
+      type: string