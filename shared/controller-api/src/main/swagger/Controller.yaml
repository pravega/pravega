--- conflicted
+++ resolved
@@ -283,8 +283,7 @@
         404:
           description: Scope or stream with given name not found
         500:
-<<<<<<< HEAD
-          description: Server error
+          description: Internal server error while updating the stream state
   /scopes/{scopeName}/streams/{streamName}/scaling-events:
     parameters:
       - in: path
@@ -324,10 +323,6 @@
           description: Scope/Stream not found
         500:
           description: Server error
-=======
-          description: Internal server error while updating the stream state
-
->>>>>>> b1b95be8
 definitions:
   ScalingEventList:
     type: object
