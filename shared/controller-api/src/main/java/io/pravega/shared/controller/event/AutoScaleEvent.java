--- conflicted
+++ resolved
@@ -9,7 +9,6 @@
  */
 package io.pravega.shared.controller.event;
 
-<<<<<<< HEAD
 import io.pravega.common.ObjectBuilder;
 import io.pravega.common.io.serialization.RevisionDataInput;
 import io.pravega.common.io.serialization.RevisionDataOutput;
@@ -18,9 +17,6 @@
 import java.util.concurrent.CompletableFuture;
 import lombok.AllArgsConstructor;
 import lombok.Builder;
-=======
-import java.util.concurrent.CompletableFuture;
->>>>>>> d3551e93
 import lombok.Data;
 
 @Builder
@@ -50,7 +46,12 @@
         return processor.processAutoScaleRequest(this);
     }
 
-<<<<<<< HEAD
+    @Override
+    public String toString() {
+        return String.format("%s/%s/%s, Direction=%d, Splits=%d",
+                this.scope, this.stream, this.segmentId, this.direction, this.numOfSplits);
+    }
+
     //region Serialization
 
     private static class AutoScaleEventBuilder implements ObjectBuilder<AutoScaleEvent> {
@@ -96,11 +97,4 @@
     }
 
     //endregion
-=======
-    @Override
-    public String toString() {
-        return String.format("%s/%s/%s, Direction=%d, Splits=%d",
-                this.scope, this.stream, this.segmentId, this.direction, this.numOfSplits);
-    }
->>>>>>> d3551e93
 }