--- conflicted
+++ resolved
@@ -60,11 +60,7 @@
 
     @Test
     public void testAppendBlockEnd() throws IOException {
-<<<<<<< HEAD
-        testCommand(new WireCommands.AppendBlockEnd(uuid, i, buf, i, l, l));
-=======
         testCommand(new WireCommands.AppendBlockEnd(uuid, i, buf, i, i, l));
->>>>>>> bbc50b13
     }
 
     @Test
