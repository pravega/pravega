/**
 * Copyright (c) Dell Inc., or its subsidiaries. All Rights Reserved.
 *
 * Licensed under the Apache License, Version 2.0 (the "License");
 * you may not use this file except in compliance with the License.
 * You may obtain a copy of the License at
 *
 *     http://www.apache.org/licenses/LICENSE-2.0
 */
package io.pravega.shared.protocol.netty;

import io.netty.buffer.ByteBuf;
import io.netty.buffer.Unpooled;
import io.pravega.common.ObjectClosedException;
import io.pravega.common.util.ArrayView;
import io.pravega.common.util.BufferView;
import io.pravega.common.util.BufferViewTestBase;
import io.pravega.test.common.AssertExtensions;
import java.io.ByteArrayOutputStream;
import java.nio.ByteBuffer;
import java.util.Arrays;
import lombok.Cleanup;
import lombok.val;
import org.junit.Assert;
import org.junit.Test;

/**
 * Unit tests for the {@link ByteBufWrapper} class.
 */
public class ByteBufWrapperTests extends BufferViewTestBase {
    private static final int SKIP_COUNT = 10;

    /**
     * Tests the {@link ByteBufWrapper#ByteBufWrapper} and {@link ByteBufWrapper#release()} methods' ability to manipulate
     * the underlying ByteBuf's reference count.
     */
    @Test
    public void testReferences() {
        val data = newData();
        val buf = wrap(data);
        Assert.assertEquals(1, buf.refCnt());
        val wrap = new ByteBufWrapper(buf);
        Assert.assertEquals(1, buf.refCnt());
        wrap.retain();
        Assert.assertEquals(2, buf.refCnt());
        buf.release();
        Assert.assertEquals(1, buf.refCnt());
        wrap.release();
        Assert.assertEquals(0, buf.refCnt());
        wrap.release(); // Check idempotency.
        Assert.assertEquals(0, buf.refCnt());
        Assert.assertEquals("Buffer length should be preserved after freeing.", data.getLength(), wrap.getLength());

        // Check the other methods throw.
        AssertExtensions.assertThrows("getCopy() worked when ByteBufWrapper was closed.",
                () -> wrap.getCopy(),
                ex -> ex instanceof ObjectClosedException);
        AssertExtensions.assertThrows("getReader() worked when ByteBufWrapper was closed.",
                () -> wrap.getReader(),
                ex -> ex instanceof ObjectClosedException);
        AssertExtensions.assertThrows("getReader() worked when ByteBufWrapper was closed.",
                () -> wrap.copyTo(new ByteArrayOutputStream()),
                ex -> ex instanceof ObjectClosedException);
    }

    /**
     * Tests the ability of {@link ByteBufWrapper} to separate itself from the state of the underlying byte buffer.
     */
    @Test
    public void testSeparation() {
        val data = newData();
        val expectedData = new byte[data.getLength() - SKIP_COUNT];
        System.arraycopy(data.array(), data.arrayOffset() + SKIP_COUNT, expectedData, 0, expectedData.length);

        @Cleanup("release")
        val buf = wrap(data);

        // Increase the reader index. Our constructor should pick up from the reader index, and not from the beginning.
        buf.readerIndex(buf.readerIndex() + SKIP_COUNT);
        val wrap = new ByteBufWrapper(buf);

        // Increase the reader index again. This should have no effect on our wrapper.
        buf.readerIndex(buf.readerIndex() + SKIP_COUNT);
        val copy = wrap.getCopy();
        Assert.assertArrayEquals("ByteBufWrapper was modified when the underlying ByteBuf was modified.", expectedData, copy);
    }

    @Test
    public void testGetContents() {
        val data = newData();
        @Cleanup("release")
        val buf = wrap(data);
<<<<<<< HEAD
        buf.readerIndex(buf.readerIndex() + SKIP_COUNT);
        val wrap = new ByteBufWrapper(buf);

        // Length.
        Assert.assertEquals("Unexpected length.", buf.readableBytes(), wrap.getLength());

        // Get Copy.
        val copy = wrap.getCopy();
        Assert.assertArrayEquals("Unexpected result from getCopy.", expectedData, copy);

        // Get BufferView Reader.
        val bufferViewReader = wrap.getBufferViewReader();
        val bufferViewReaderData = bufferViewReader.readFully(2);
        AssertExtensions.assertArrayEquals("Unexpected result from getReader.", expectedData, 0,
                bufferViewReaderData.array(), bufferViewReaderData.arrayOffset(), expectedData.length);

        // Get Reader.
        @Cleanup
        val reader = wrap.getReader();
        val readerData = IOUtils.readFully(reader, wrap.getLength());
        Assert.assertArrayEquals("Unexpected result from getReader.", expectedData, readerData);

        // Copy To OutputStream.
        @Cleanup
        val outputStream1 = new ByteArrayOutputStream();
        wrap.copyTo(outputStream1);
        Assert.assertArrayEquals("Unexpected result from copyTo(OutputStream).", expectedData, outputStream1.toByteArray());

        // Copy To ByteBuffer.
        val array1 = new byte[expectedData.length];
        wrap.copyTo(ByteBuffer.wrap(array1));
        Assert.assertArrayEquals("Unexpected result from copyTo(ByteBuffer).", expectedData, array1);
        val array2 = new byte[expectedData.length * 2];
        wrap.copyTo(ByteBuffer.wrap(array2));
        AssertExtensions.assertArrayEquals("Unexpected result from copyTo(ByteBuffer*2).",
                expectedData, 0, array2, 0, expectedData.length);
        for (int i = expectedData.length; i < array2.length; i++) {
            Assert.assertEquals(0, array2[i]);
        }
    }

    @Test
    public void testCopyToByteBuffer() {
        val data1 = newData();
        val data2 = newData();
        val b1 = new ByteBufWrapper(Unpooled.wrappedBuffer(data1));
        val b2 = new ByteBufWrapper(Unpooled.wrappedBuffer(data2));
        val target = new byte[b1.getLength() + b2.getLength()];
        val targetBuffer = ByteBuffer.wrap(target);
        b1.copyTo(targetBuffer);
        b2.copyTo(targetBuffer);

        val expectedData = new byte[data1.length + data2.length];
        System.arraycopy(data1, 0, expectedData, 0, data1.length);
        System.arraycopy(data2, 0, expectedData, data1.length, data2.length);
        Assert.assertArrayEquals(expectedData, target);
    }

    /**
     * Tests the ability of {@link ByteBufWrapper} to return slices of itself.
     */
    @Test
    public void testSlice() throws IOException {
        val data = newData();
=======
>>>>>>> 15b0f5eb
        @Cleanup("release")
        val bufferView = toBufferView(data);

        val expectedBuffers = Arrays.asList(buf.nioBuffers());
        val actualBuffers = bufferView.getContents();
        AssertExtensions.assertListEquals("", expectedBuffers, actualBuffers, ByteBuffer::equals);
    }

    @Override
    protected BufferView toBufferView(ArrayView data) {
        return new ByteBufWrapper(Unpooled.wrappedBuffer(data.array(), data.arrayOffset(), data.getLength()));
    }

    private ByteBuf wrap(ArrayView data) {
        return Unpooled.wrappedBuffer(data.array(), data.arrayOffset(), data.getLength());
    }
}<|MERGE_RESOLUTION|>--- conflicted
+++ resolved
@@ -90,73 +90,6 @@
         val data = newData();
         @Cleanup("release")
         val buf = wrap(data);
-<<<<<<< HEAD
-        buf.readerIndex(buf.readerIndex() + SKIP_COUNT);
-        val wrap = new ByteBufWrapper(buf);
-
-        // Length.
-        Assert.assertEquals("Unexpected length.", buf.readableBytes(), wrap.getLength());
-
-        // Get Copy.
-        val copy = wrap.getCopy();
-        Assert.assertArrayEquals("Unexpected result from getCopy.", expectedData, copy);
-
-        // Get BufferView Reader.
-        val bufferViewReader = wrap.getBufferViewReader();
-        val bufferViewReaderData = bufferViewReader.readFully(2);
-        AssertExtensions.assertArrayEquals("Unexpected result from getReader.", expectedData, 0,
-                bufferViewReaderData.array(), bufferViewReaderData.arrayOffset(), expectedData.length);
-
-        // Get Reader.
-        @Cleanup
-        val reader = wrap.getReader();
-        val readerData = IOUtils.readFully(reader, wrap.getLength());
-        Assert.assertArrayEquals("Unexpected result from getReader.", expectedData, readerData);
-
-        // Copy To OutputStream.
-        @Cleanup
-        val outputStream1 = new ByteArrayOutputStream();
-        wrap.copyTo(outputStream1);
-        Assert.assertArrayEquals("Unexpected result from copyTo(OutputStream).", expectedData, outputStream1.toByteArray());
-
-        // Copy To ByteBuffer.
-        val array1 = new byte[expectedData.length];
-        wrap.copyTo(ByteBuffer.wrap(array1));
-        Assert.assertArrayEquals("Unexpected result from copyTo(ByteBuffer).", expectedData, array1);
-        val array2 = new byte[expectedData.length * 2];
-        wrap.copyTo(ByteBuffer.wrap(array2));
-        AssertExtensions.assertArrayEquals("Unexpected result from copyTo(ByteBuffer*2).",
-                expectedData, 0, array2, 0, expectedData.length);
-        for (int i = expectedData.length; i < array2.length; i++) {
-            Assert.assertEquals(0, array2[i]);
-        }
-    }
-
-    @Test
-    public void testCopyToByteBuffer() {
-        val data1 = newData();
-        val data2 = newData();
-        val b1 = new ByteBufWrapper(Unpooled.wrappedBuffer(data1));
-        val b2 = new ByteBufWrapper(Unpooled.wrappedBuffer(data2));
-        val target = new byte[b1.getLength() + b2.getLength()];
-        val targetBuffer = ByteBuffer.wrap(target);
-        b1.copyTo(targetBuffer);
-        b2.copyTo(targetBuffer);
-
-        val expectedData = new byte[data1.length + data2.length];
-        System.arraycopy(data1, 0, expectedData, 0, data1.length);
-        System.arraycopy(data2, 0, expectedData, data1.length, data2.length);
-        Assert.assertArrayEquals(expectedData, target);
-    }
-
-    /**
-     * Tests the ability of {@link ByteBufWrapper} to return slices of itself.
-     */
-    @Test
-    public void testSlice() throws IOException {
-        val data = newData();
-=======
->>>>>>> 15b0f5eb
         @Cleanup("release")
         val bufferView = toBufferView(data);
 
