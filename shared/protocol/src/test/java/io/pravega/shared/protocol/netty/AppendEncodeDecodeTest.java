/**
 * Copyright (c) Dell Inc., or its subsidiaries. All Rights Reserved.
 *
 * Licensed under the Apache License, Version 2.0 (the "License");
 * you may not use this file except in compliance with the License.
 * You may obtain a copy of the License at
 *
 *     http://www.apache.org/licenses/LICENSE-2.0
 */
package io.pravega.shared.protocol.netty;

import com.google.common.collect.Lists;
import io.netty.buffer.ByteBuf;
import io.netty.buffer.ByteBufAllocator;
import io.netty.buffer.CompositeByteBuf;
import io.netty.buffer.Unpooled;
import io.netty.channel.Channel;
import io.netty.channel.ChannelHandlerContext;
import io.netty.handler.codec.LengthFieldBasedFrameDecoder;
import io.netty.util.ResourceLeakDetector;
import io.netty.util.ResourceLeakDetector.Level;
<<<<<<< HEAD
import io.netty.util.concurrent.EventExecutor;
import io.netty.util.concurrent.EventExecutorGroup;
import io.netty.util.concurrent.Future;
import io.netty.util.concurrent.ProgressivePromise;
import io.netty.util.concurrent.Promise;
=======
import io.netty.util.concurrent.Future;
import io.netty.util.concurrent.EventExecutor;
import io.netty.util.concurrent.EventExecutorGroup;
import io.netty.util.concurrent.Promise;
import io.netty.util.concurrent.ProgressivePromise;
>>>>>>> 38a40f37
import io.netty.util.concurrent.ScheduledFuture;
import io.pravega.shared.protocol.netty.WireCommands.Event;
import io.pravega.shared.protocol.netty.WireCommands.KeepAlive;
import io.pravega.shared.protocol.netty.WireCommands.SetupAppend;
import java.util.ArrayList;
import java.util.Arrays;
import java.util.Collection;
import java.util.Iterator;
import java.util.List;
import java.util.UUID;
<<<<<<< HEAD
import java.util.concurrent.Callable;
import java.util.concurrent.ConcurrentHashMap;
import java.util.concurrent.ExecutionException;
import java.util.concurrent.Executors;
import java.util.concurrent.ScheduledExecutorService;
import java.util.concurrent.TimeUnit;
import java.util.concurrent.TimeoutException;
import java.util.concurrent.atomic.AtomicInteger;
=======
import java.util.Iterator;
import java.util.Collection;
import java.util.concurrent.ConcurrentHashMap;
import java.util.concurrent.TimeUnit;
import java.util.concurrent.Callable;
import java.util.concurrent.ExecutionException;
import java.util.concurrent.TimeoutException;
import java.util.concurrent.ScheduledExecutorService;
import java.util.concurrent.Executors;

>>>>>>> 38a40f37
import lombok.Cleanup;
import lombok.RequiredArgsConstructor;
import org.junit.After;
import org.junit.Before;
import org.junit.Test;
import org.junit.runner.RunWith;
import org.mockito.Mock;
import org.mockito.Mockito;
import org.mockito.junit.MockitoJUnitRunner;
<<<<<<< HEAD

=======
>>>>>>> 38a40f37
import static io.pravega.shared.protocol.netty.WireCommandType.EVENT;
import static io.pravega.shared.protocol.netty.WireCommands.TYPE_PLUS_LENGTH_SIZE;
import static org.junit.Assert.assertEquals;
import static org.junit.Assert.assertTrue;

@RunWith(MockitoJUnitRunner.class)
public class AppendEncodeDecodeTest {

    private final int appendBlockSize = 1024;  
    private final UUID writerId = new UUID(1, 2);
    private final String streamName = "Test Stream Name";
    private final ConcurrentHashMap<Long, AppendBatchSizeTracker> idBatchSizeTrackerMap = new ConcurrentHashMap<>();
    private final CommandEncoder encoder = new CommandEncoder(idBatchSizeTrackerMap::get);
    private final FakeLengthDecoder lengthDecoder = new FakeLengthDecoder();
    private final AppendDecoder appendDecoder = new AppendDecoder();
    private Level origionalLogLevel;

<<<<<<< HEAD
    private EventExecutor executor = new EventExecutor() {
=======
    private EventExecutor executor =  new EventExecutor() {
>>>>>>> 38a40f37
        private final ScheduledExecutorService scheduler  = Executors.newSingleThreadScheduledExecutor();
        @Override
        public EventExecutor next() {
            return null;
        }

        @Override
        public EventExecutorGroup parent() {
            return null;
        }

        @Override
        public boolean inEventLoop() {
            return false;
        }

        @Override
        public boolean inEventLoop(Thread thread) {
            return false;
        }

        @Override
        public <V> Promise<V> newPromise() {
            return null;
        }

        @Override
        public <V> ProgressivePromise<V> newProgressivePromise() {
            return null;
        }

        @Override
        public <V> Future<V> newSucceededFuture(V result) {
            return null;
        }

        @Override
        public <V> Future<V> newFailedFuture(Throwable cause) {
            return null;
        }

        @Override
        public boolean isShuttingDown() {
            return false;
        }

        @Override
        public Future<?> shutdownGracefully() {
            return null;
        }

        @Override
        public Future<?> shutdownGracefully(long quietPeriod, long timeout, TimeUnit unit) {
            return null;
        }

        @Override
        public Future<?> terminationFuture() {
            return null;
        }

        @Override
        public void shutdown() {

        }

        @Override
        public List<Runnable> shutdownNow() {
            return null;
        }

        @Override
        public Iterator<EventExecutor> iterator() {
            return null;
        }

        @Override
        public Future<?> submit(Runnable task) {
            return null;
        }

        @Override
        public <T> Future<T> submit(Runnable task, T result) {
            return null;
        }

        @Override
        public <T> Future<T> submit(Callable<T> task) {
            return null;
        }

        @Override
        public ScheduledFuture<?> schedule(Runnable command, long delay, TimeUnit unit) {
            scheduler.schedule(command, delay, unit);
            return null;
        }

        @Override
        public <V> ScheduledFuture<V> schedule(Callable<V> callable, long delay, TimeUnit unit) {
            return null;
        }

        @Override
        public ScheduledFuture<?> scheduleAtFixedRate(Runnable command, long initialDelay, long period, TimeUnit unit) {
            return null;
        }

        @Override
        public ScheduledFuture<?> scheduleWithFixedDelay(Runnable command, long initialDelay, long delay, TimeUnit unit) {
            return null;
        }

        @Override
        public boolean isShutdown() {
            return false;
        }

        @Override
        public boolean isTerminated() {
            return false;
        }

        @Override
        public boolean awaitTermination(long l, TimeUnit timeUnit) throws InterruptedException {
            return false;
        }

        @Override
        public <T> List<java.util.concurrent.Future<T>> invokeAll(Collection<? extends Callable<T>> collection) throws InterruptedException {
            return null;
        }

        @Override
        public <T> List<java.util.concurrent.Future<T>> invokeAll(Collection<? extends Callable<T>> collection, long l, TimeUnit timeUnit) throws InterruptedException {
            return null;
        }

        @Override
        public <T> T invokeAny(Collection<? extends Callable<T>> collection) throws InterruptedException, ExecutionException {
            return null;
        }

        @Override
        public <T> T invokeAny(Collection<? extends Callable<T>> collection, long l, TimeUnit timeUnit) throws InterruptedException, ExecutionException, TimeoutException {
            return null;
        }

        @Override
        public void execute(Runnable runnable) {

        }
    };

    @Mock
    private ChannelHandlerContext ctx;
    @Mock
    private Channel ch;

    @Before
    public void setup() {
        Mockito.when(ctx.channel()).thenReturn(ch);
        Mockito.when(ctx.executor()).thenReturn(executor);
        idBatchSizeTrackerMap.put(0L, new FixedBatchSizeTracker(appendBlockSize));
        idBatchSizeTrackerMap.put(1L, new FixedBatchSizeTracker(appendBlockSize));
        origionalLogLevel = ResourceLeakDetector.getLevel();
        ResourceLeakDetector.setLevel(Level.PARANOID);
    }

    @After
    public void teardown() {
        ResourceLeakDetector.setLevel(origionalLogLevel);
    }

    @RequiredArgsConstructor
    private static final class FixedBatchSizeTracker implements AppendBatchSizeTracker {
        private final int appendBlockSize;  

        @Override
        public int getAppendBlockSize() {
            return appendBlockSize;
        }

        @Override
        public void recordAppend(long eventNumber, int size) {

        }

        @Override
        public void recordAck(long eventNumber) {
        }

        @Override
        public int getBatchTimeout() {
            return 100;
        }
        
    }
    
    private static final class FakeLengthDecoder extends LengthFieldBasedFrameDecoder {
        FakeLengthDecoder() {
            super(8 * 1024 * 1024, 4, 4);
        }

        @Override
        protected Object decode(ChannelHandlerContext ctx, ByteBuf in) throws Exception {
            return super.decode(ctx, in);
        }
    }

    @Test(expected = InvalidMessageException.class)
    public void testAppendWithoutSetup() throws Exception {
        int size = 10;
        @Cleanup("release")
        ByteBuf fakeNetwork = ByteBufAllocator.DEFAULT.buffer();
        append(streamName, writerId, 0, 1, size, fakeNetwork);
    }

    @Test(expected = InvalidMessageException.class)
    public void testAppendDecoderMissingAppendBlockEnd() throws Exception {
        byte[] content = new byte[100];
        Arrays.fill(content, (byte) 1);

        SetupAppend setupAppend = new SetupAppend(1, writerId, "segment", "");
        WireCommands.AppendBlock appendBlock = new WireCommands.AppendBlock(writerId, Unpooled.wrappedBuffer(content));

        // Simulate Setup append
        appendDecoder.processCommand(setupAppend);
        // Simulate receiving an appendBlock
        appendDecoder.processCommand((WireCommand) appendBlock);
        // Simulate a missing appendBlockEnd by sending an appendBlock
        appendDecoder.processCommand((WireCommand) appendBlock);
    }

    @Test(expected = InvalidMessageException.class)
    public void testAppendDecoderInvalidAppendBlockEnd() throws Exception {
        byte[] content = new byte[100];
        Arrays.fill(content, (byte) 1);

        SetupAppend setupAppend = new SetupAppend(1, writerId, "segment", "");
        WireCommands.AppendBlockEnd appendBlock = new WireCommands.AppendBlockEnd(writerId, 1024, null,  10, 2, 123L);

        // Simulate Setup append
        appendDecoder.processCommand(setupAppend);
        // Simulate an error by directly sending AppendBlockEnd.
        appendDecoder.processCommand((WireCommand) appendBlock);
    }

<<<<<<< HEAD
    @Test(expected = InvalidMessageException.class)
    public void testAppendDecoderInvalidAppendBlockEndEvents() throws Exception {
        byte[] content = new byte[100];
        Arrays.fill(content, (byte) 1);
        ByteBuf data = Unpooled.wrappedBuffer(content);

        SetupAppend setupAppend = new SetupAppend(1, writerId, "segment", "");
        WireCommands.AppendBlockEnd appendBlock = new WireCommands.AppendBlockEnd(writerId, 1024, data,  0, 2, 123L);

        // Simulate Setup append
        appendDecoder.processCommand(setupAppend);
        // Simulate an error by directly sending AppendBlockEnd.
        appendDecoder.processCommand((WireCommand) appendBlock);
    }

    @Test(expected = InvalidMessageException.class)
    public void testAppendDecoderInvalidAppendBlockEndLastEvent() throws Exception {
        byte[] content = new byte[100];
        Arrays.fill(content, (byte) 1);
        ByteBuf data = Unpooled.wrappedBuffer(content);

        SetupAppend setupAppend = new SetupAppend(1, writerId, "segment", "");
        WireCommands.AppendBlockEnd appendBlock = new WireCommands.AppendBlockEnd(writerId, 1024, data,  1, 2, 123L);

        // Simulate Setup append
        appendDecoder.processCommand(setupAppend);
        appendDecoder.processCommand((WireCommand) appendBlock);
        appendBlock = new WireCommands.AppendBlockEnd(writerId, 1024, data,  1, 1, 123L);
        appendDecoder.processCommand((WireCommand) appendBlock);
    }

    @Test(expected = InvalidMessageException.class)
    public void testAppendDecoderInvalidAppendBlockSize() throws Exception {
        byte[] content = new byte[100];
        Arrays.fill(content, (byte) 1);
        ByteBuf data = Unpooled.wrappedBuffer(content);

        SetupAppend setupAppend = new SetupAppend(1, writerId, "segment", "");
        WireCommands.AppendBlock appendBlock = new WireCommands.AppendBlock(writerId, data);
        WireCommands.AppendBlockEnd appendBlockEnd = new WireCommands.AppendBlockEnd(writerId, 1024, null,  2, 2, 123L);

        // Simulate Setup append
        appendDecoder.processCommand(setupAppend);
        appendDecoder.processCommand((WireCommand) appendBlock);
        appendDecoder.processCommand((WireCommand) appendBlockEnd);
    }

    @Test(expected = InvalidMessageException.class)
    public void testAppendDecoderAppendBlockEndInvalidWriterID() throws Exception {
        final UUID writerId2 = new UUID(1, 3);
        byte[] content = new byte[100];
        Arrays.fill(content, (byte) 1);

        SetupAppend setupAppend1 = new SetupAppend(1, writerId, "segment", "");
        SetupAppend setupAppend2 = new SetupAppend(2, writerId2, "segment2", "");
        WireCommands.AppendBlock appendBlock = new WireCommands.AppendBlock(writerId, Unpooled.wrappedBuffer(content));
        WireCommands.AppendBlockEnd appendBlockEnd = new WireCommands.AppendBlockEnd( writerId2, 1024, Unpooled.wrappedBuffer(content),  1, 1, 123L);

        appendDecoder.processCommand(setupAppend1);
        appendDecoder.processCommand(setupAppend2);
        appendDecoder.processCommand((WireCommand) appendBlock);
        appendDecoder.processCommand((WireCommand) appendBlockEnd);
    }

    @Test(expected = IllegalArgumentException.class)
    public void testIllegalWireCommand() throws Exception {
=======
    @Test(expected = IllegalArgumentException.class)
    public void testIlligalWireCommand() throws Exception {
>>>>>>> 38a40f37
        @Cleanup("release")
        ByteBuf fakeNetwork = ByteBufAllocator.DEFAULT.buffer();
        CommandEncoder commandEncoder = new CommandEncoder(null);
        commandEncoder.encode(ctx, null, fakeNetwork);
    }

<<<<<<< HEAD
    @Test(expected = InvalidMessageException.class)
    public void testAppendInvalidCount() throws Exception {
        @Cleanup("release")
        ByteBuf fakeNetwork = ByteBufAllocator.DEFAULT.buffer();
        byte[] content = new byte[10];
        Arrays.fill(content, (byte) 1);
        ByteBuf data = Unpooled.wrappedBuffer(content);
        idBatchSizeTrackerMap.remove(1L);
        idBatchSizeTrackerMap.put(1L, new FixedBatchSizeTracker(appendBlockSize));
        CommandEncoder commandEncoder = new CommandEncoder(idBatchSizeTrackerMap::get);
        ArrayList<Object> received = new ArrayList<>();
        SetupAppend setupAppend = new SetupAppend(1, writerId, "segment", "");
        commandEncoder.encode(ctx, setupAppend, fakeNetwork);
        appendDecoder.processCommand(setupAppend);
        commandEncoder.encode(ctx, new Append("segment", writerId, 1, 0, data, (long) data.readableBytes(), 1), fakeNetwork);
        read(fakeNetwork, received);
    }

=======
>>>>>>> 38a40f37
    @Test
    public void testVerySmallBlockSize() throws Exception {
        @Cleanup("release")
        ByteBuf fakeNetwork = ByteBufAllocator.DEFAULT.buffer();
        byte[] content = new byte[100];
        Arrays.fill(content, (byte) 1);
        Event event = new Event(Unpooled.wrappedBuffer(content));
        idBatchSizeTrackerMap.remove(1L);
        idBatchSizeTrackerMap.put(1L, new FixedBatchSizeTracker(3));
        Append msg = new Append("segment", writerId, 1, event, 1);
        CommandEncoder commandEncoder = new CommandEncoder(idBatchSizeTrackerMap::get);
        SetupAppend setupAppend = new SetupAppend(1, writerId, "segment", "");
        commandEncoder.encode(null, setupAppend, fakeNetwork);
        appendDecoder.processCommand(setupAppend);
        
        ArrayList<Object> received = new ArrayList<>();
        commandEncoder.encode(null, msg, fakeNetwork);
        read(fakeNetwork, received);
        assertEquals(2, received.size());
        Append readAppend = (Append) received.get(1);
        assertEquals(msg.data.readableBytes(), readAppend.data.readableBytes());
        assertEquals(content.length + TYPE_PLUS_LENGTH_SIZE, readAppend.data.readableBytes());
    }

    @Test
    public void testSwitchingStream() throws Exception {
        int size = appendBlockSize;
        int numEvents = 2;
        UUID c1 = new UUID(1, 1);
        UUID c2 = new UUID(2, 2);
        idBatchSizeTrackerMap.remove(1L);
        idBatchSizeTrackerMap.put(1L, new FixedBatchSizeTracker(size));
        String s1 = "Stream 1";
        String s2 = "Stream 2";
        sendAndVerifyEvents(s1, c1, numEvents, size, numEvents);
        sendAndVerifyEvents(s2, c2, numEvents, size, numEvents);
    }

    private void sendAndVerifyEvents(String segment, UUID writerId, int numEvents, int eventSize,
                                     int expectedMessages) throws Exception {
        @Cleanup("release")
        ByteBuf fakeNetwork = ByteBufAllocator.DEFAULT.buffer();
        ArrayList<Object> received = setupAppend(segment, writerId, fakeNetwork);
        for (int i = 0; i < numEvents; i++) {
            append(segment, writerId, eventSize * (i + 1L), i, eventSize, fakeNetwork);
            read(fakeNetwork, received);
        }
        KeepAlive keepAlive = new KeepAlive();
        encoder.encode(null, keepAlive, fakeNetwork);
        read(fakeNetwork, received);

        assertEquals(expectedMessages + 1, received.size());
        assertEquals(received.get(received.size() - 1), keepAlive);
        received.remove(received.size() - 1);
        verify(received, numEvents, eventSize);
    }


    @Test
    public void testFlushBeforeEndOfBlock() throws Exception {
        testFlush(appendBlockSize / 2);
    }

    @Test
    public void testFlushWhenAtBlockBoundry() throws Exception {
        testFlush(appendBlockSize);
    }

    private void testFlush(int size) throws Exception {
        @Cleanup("release")
        ByteBuf fakeNetwork = ByteBufAllocator.DEFAULT.buffer();
        ArrayList<Object> received = setupAppend(streamName, writerId, fakeNetwork);

        append(streamName, writerId, size, 0, size, fakeNetwork);
        read(fakeNetwork, received);

        KeepAlive keepAlive = new KeepAlive();
        encoder.encode(null, keepAlive, fakeNetwork);
        read(fakeNetwork, received);
        assertEquals(2, received.size());

        Append one = (Append) received.get(0);
        verifyNoExcessData(one.getData());
        assertEquals(size + TYPE_PLUS_LENGTH_SIZE, one.getData().readableBytes());
        KeepAlive two = (KeepAlive) received.get(1);
        assertEquals(keepAlive, two);
    }


    @Test
    public void testAppendWithoutBatchTracker() throws Exception {
        @Cleanup("release")
        ByteBuf fakeNetwork = ByteBufAllocator.DEFAULT.buffer();
        byte[] content = new byte[100];
        Arrays.fill(content, (byte) 1);
        Event event = new Event(Unpooled.wrappedBuffer(content));
        Append msg = new Append("segment", writerId, 1, event, 1);
        CommandEncoder commandEncoder = new CommandEncoder(null);
        SetupAppend setupAppend = new SetupAppend(1, writerId, "segment", "");
        commandEncoder.encode(ctx, setupAppend, fakeNetwork);
        appendDecoder.processCommand(setupAppend);
        ArrayList<Object> received = new ArrayList<>();
        commandEncoder.encode(ctx, msg, fakeNetwork);
        read(fakeNetwork, received);
        assertEquals(2, received.size());
        Append readAppend = (Append) received.get(1);
        assertEquals(msg.data.readableBytes(), readAppend.data.readableBytes());
        assertEquals(content.length + TYPE_PLUS_LENGTH_SIZE, readAppend.data.readableBytes());
    }

    @Test
<<<<<<< HEAD
    public void testBlockTimeout() throws Exception {
=======
    public void testblockTimeout() throws Exception {
>>>>>>> 38a40f37
        @Cleanup("release")
        ByteBuf fakeNetwork = ByteBufAllocator.DEFAULT.buffer();
        byte[] content = new byte[100];
        Arrays.fill(content, (byte) 1);
        Event event = new Event(Unpooled.wrappedBuffer(content));
        idBatchSizeTrackerMap.remove(1L);
        idBatchSizeTrackerMap.put(1L, new FixedBatchSizeTracker(appendBlockSize));
        Append msg = new Append("segment", writerId, 1, event, 1);
        CommandEncoder commandEncoder = new CommandEncoder(idBatchSizeTrackerMap::get);
        SetupAppend setupAppend = new SetupAppend(1, writerId, "segment", "");
        commandEncoder.encode(ctx, setupAppend, fakeNetwork);
        appendDecoder.processCommand(setupAppend);
        ArrayList<Object> received = new ArrayList<>();
        Mockito.when(ch.writeAndFlush(Mockito.any())).thenAnswer(i -> {
           commandEncoder.encode(ctx, i.getArgument(0), fakeNetwork);
           return null;
        });
        commandEncoder.encode(ctx, msg, fakeNetwork);
        Thread.sleep(idBatchSizeTrackerMap.get(1L).getBatchTimeout() + 100);
        read(fakeNetwork, received);
        assertEquals(2, received.size());
        Append readAppend = (Append) received.get(1);
<<<<<<< HEAD
        verifyNoExcessData(readAppend.getData());
=======
>>>>>>> 38a40f37
        assertEquals(msg.data.readableBytes(), readAppend.data.readableBytes());
        assertEquals(content.length + TYPE_PLUS_LENGTH_SIZE, readAppend.data.readableBytes());
    }

<<<<<<< HEAD
    @Test
    public void testAppendComplete() throws Exception {
        @Cleanup("release")
        ByteBuf fakeNetwork = ByteBufAllocator.DEFAULT.buffer();
        byte[] content = new byte[256];
        Arrays.fill(content, (byte) 1);
        Event event = new Event(Unpooled.wrappedBuffer(content));
        idBatchSizeTrackerMap.remove(1L);
        idBatchSizeTrackerMap.put(1L, new FixedBatchSizeTracker(appendBlockSize));
        CommandEncoder commandEncoder = new CommandEncoder(idBatchSizeTrackerMap::get);
        ArrayList<Object> received = new ArrayList<>();
        SetupAppend setupAppend = new SetupAppend(1, writerId, "segment", "");
        commandEncoder.encode(ctx, setupAppend, fakeNetwork);
        appendDecoder.processCommand(setupAppend);
        commandEncoder.encode(ctx, new Append("segment", writerId, 1, event, 1), fakeNetwork);
        commandEncoder.encode(ctx, new Append("segment", writerId, 2, event, 1), fakeNetwork);
        commandEncoder.encode(ctx, new Append("segment", writerId, 3, event, 1), fakeNetwork);
        commandEncoder.encode(ctx, new Append("segment", writerId, 4, event, 1), fakeNetwork);
        read(fakeNetwork, received);
        assertEquals(2, received.size());
        Append readAppend = (Append) received.get(1);
        assertEquals((256  + TYPE_PLUS_LENGTH_SIZE) * 4L, readAppend.data.readableBytes());
        assertEquals((content.length + TYPE_PLUS_LENGTH_SIZE) * 4L, readAppend.data.readableBytes());
    }

    @Test
    public void testSessionFlush() throws Exception {
        final UUID writerId2 = new UUID(1, 3);
        @Cleanup("release")
        ByteBuf fakeNetwork = ByteBufAllocator.DEFAULT.buffer();
        byte[] content = new byte[100];
        Arrays.fill(content, (byte) 1);
        Event event = new Event(Unpooled.wrappedBuffer(content));
        idBatchSizeTrackerMap.remove(1L);
        idBatchSizeTrackerMap.put(1L, new FixedBatchSizeTracker(appendBlockSize));
        CommandEncoder commandEncoder = new CommandEncoder(idBatchSizeTrackerMap::get);
        ArrayList<Object> received = new ArrayList<>();
        SetupAppend setupAppend = new SetupAppend(1, writerId, "segment", "");
        commandEncoder.encode(ctx, setupAppend, fakeNetwork);
        appendDecoder.processCommand(setupAppend);
        setupAppend = new SetupAppend(10, writerId2, "segment2", "");
        commandEncoder.encode(ctx, setupAppend, fakeNetwork);
        appendDecoder.processCommand(setupAppend);
        Append msg = new Append("segment", writerId, 1, event, 1);
        commandEncoder.encode(ctx, msg, fakeNetwork);
        content = new byte[8192];
        Arrays.fill(content, (byte) 1);
        event = new Event(Unpooled.wrappedBuffer(content));
        for (int i = 1; i < 129; i++) {
            commandEncoder.encode(ctx, new Append("segment2", writerId2, i, event, 10), fakeNetwork);
        }
        read(fakeNetwork, received);
        assertEquals(4, received.size());
        Append readAppend = (Append) received.get(3);
        assertEquals((8192 + TYPE_PLUS_LENGTH_SIZE) * 128L, readAppend.data.readableBytes());
        assertEquals((content.length + TYPE_PLUS_LENGTH_SIZE) * 128L, readAppend.data.readableBytes());
    }

    @Test
    public void testSessionFlushAll() throws Exception {
        final UUID writerId2 = new UUID(1, 3);
        final UUID writerId3 = new UUID(1, 4);
        final UUID writerId4 = new UUID(1, 5);
        final UUID writerId5 = new UUID(1, 6);
        final UUID writerId6 = new UUID(1, 7);
        @Cleanup("release")
        ByteBuf fakeNetwork = ByteBufAllocator.DEFAULT.buffer();
        byte[] content = new byte[100];
        Arrays.fill(content, (byte) 1);
        Event event = new Event(Unpooled.wrappedBuffer(content));
        idBatchSizeTrackerMap.remove(1L);
        idBatchSizeTrackerMap.put(1L, new FixedBatchSizeTracker(appendBlockSize));
        CommandEncoder commandEncoder = new CommandEncoder(idBatchSizeTrackerMap::get);
        ArrayList<Object> received = new ArrayList<>();
        Mockito.when(ch.writeAndFlush(Mockito.any())).thenAnswer(i -> {
            commandEncoder.encode(ctx, i.getArgument(0), fakeNetwork);
            return null;
        });

        SetupAppend setupAppend = new SetupAppend(1, writerId, "segment", "");
        commandEncoder.encode(ctx, setupAppend, fakeNetwork);
        appendDecoder.processCommand(setupAppend);
        setupAppend = new SetupAppend(10, writerId2, "segment2", "");
        commandEncoder.encode(ctx, setupAppend, fakeNetwork);
        appendDecoder.processCommand(setupAppend);
        setupAppend = new SetupAppend(11, writerId3, "segment3", "");
        commandEncoder.encode(ctx, setupAppend, fakeNetwork);
        appendDecoder.processCommand(setupAppend);
        setupAppend = new SetupAppend(12, writerId4, "segment4", "");
        commandEncoder.encode(ctx, setupAppend, fakeNetwork);
        appendDecoder.processCommand(setupAppend);
        setupAppend = new SetupAppend(13, writerId5, "segment5", "");
        commandEncoder.encode(ctx, setupAppend, fakeNetwork);
        appendDecoder.processCommand(setupAppend);
        setupAppend = new SetupAppend(14, writerId6, "segment6", "");
        commandEncoder.encode(ctx, setupAppend, fakeNetwork);
        appendDecoder.processCommand(setupAppend);
        Append msg = new Append("segment", writerId, 1, event, 1);
        commandEncoder.encode(ctx, msg, fakeNetwork);
        content = new byte[1024 * 1023];
        Arrays.fill(content, (byte) 1);
        event = new Event(Unpooled.wrappedBuffer(content));
        commandEncoder.encode(ctx, new Append("segment2", writerId2, 1, event, 10), fakeNetwork);
        commandEncoder.encode(ctx, new Append("segment3", writerId3, 1, event, 11), fakeNetwork);
        commandEncoder.encode(ctx, new Append("segment4", writerId4, 1, event, 12), fakeNetwork);
        commandEncoder.encode(ctx, new Append("segment5", writerId5, 1, event, 13), fakeNetwork);
        commandEncoder.encode(ctx, new Append("segment6", writerId6, 1, event, 14), fakeNetwork);
        Thread.sleep(idBatchSizeTrackerMap.get(1L).getBatchTimeout() + 100);
        read(fakeNetwork, received);
        assertEquals(12, received.size());
        Append readAppend = (Append) received.get(11);
        assertEquals(1024 * 1023 + TYPE_PLUS_LENGTH_SIZE, readAppend.data.readableBytes());
        assertEquals(content.length + TYPE_PLUS_LENGTH_SIZE, readAppend.data.readableBytes());
    }

=======
>>>>>>> 38a40f37
    @Test(expected = InvalidMessageException.class)
    public void testInvalidAppendEventNumber() throws Exception {
        @Cleanup("release")
        ByteBuf fakeNetwork = ByteBufAllocator.DEFAULT.buffer();
        byte[] content = new byte[100];
        Arrays.fill(content, (byte) 1);
        Event event = new Event(Unpooled.wrappedBuffer(content));
        idBatchSizeTrackerMap.remove(1L);
        idBatchSizeTrackerMap.put(1L, new FixedBatchSizeTracker(3));
        Append msg = new Append("segment", writerId, 1, event, 1);
        CommandEncoder commandEncoder = new CommandEncoder(idBatchSizeTrackerMap::get);
        SetupAppend setupAppend = new SetupAppend(1, writerId, "segment", "");
        commandEncoder.encode(ctx, setupAppend, fakeNetwork);
        commandEncoder.encode(ctx, msg, fakeNetwork);
        Append invalidMsg = new Append("segment", writerId, 0, event, 1);
        commandEncoder.encode(ctx, invalidMsg, fakeNetwork);
    }

    @Test(expected = IllegalArgumentException.class)
    public void testInvalidAppendConditional() throws Exception {
        @Cleanup("release")
        ByteBuf fakeNetwork = ByteBufAllocator.DEFAULT.buffer();
        byte[] content = new byte[100];
        Arrays.fill(content, (byte) 1);
        Event event = new Event(Unpooled.wrappedBuffer(content));
        idBatchSizeTrackerMap.remove(1L);
        idBatchSizeTrackerMap.put(1L, new FixedBatchSizeTracker(3));
        Append msg = new Append("segment", writerId, 1, event, 1);
        CommandEncoder commandEncoder = new CommandEncoder(idBatchSizeTrackerMap::get);
        SetupAppend setupAppend = new SetupAppend(1, writerId, "segment", "");
        commandEncoder.encode(ctx, setupAppend, fakeNetwork);
        commandEncoder.encode(ctx, msg, fakeNetwork);
        Append invalidMsg = new Append("segment", writerId, 2, event, 0, 1);
        commandEncoder.encode(ctx, invalidMsg, fakeNetwork);
    }

    @Test
    public void testSmallAppends() throws Exception {
        int eventSize = 10;
        int numEvents = 10000;
        sendAndVerifyEvents(streamName,
                            writerId,
                            numEvents,
                            eventSize,
                            numEvents );
    }

    @Test
    public void testAppendSpanningBlockBound() throws Exception {
        int numEvents = 4;
        int size = (appendBlockSize * 3) / numEvents;
        sendAndVerifyEvents(streamName, writerId, numEvents, size, numEvents);
    }

    @Test
    public void testBlockSizeAppend() throws Exception {
        int numEvents = 4;
        int size = appendBlockSize;
        sendAndVerifyEvents(streamName, writerId, numEvents, size, numEvents);
    }

    @Test
    public void testAlmostBlockSizeAppend1() throws Exception {
        int numEvents = 4;
        int size = appendBlockSize - 1;
        sendAndVerifyEvents(streamName, writerId, numEvents, size, numEvents);
    }

    @Test
    public void testAlmostBlockSizeAppend8() throws Exception {
        int numEvents = 4;
        int size = appendBlockSize - 8;
        sendAndVerifyEvents(streamName, writerId, numEvents, size, numEvents);
    }

    @Test
    public void testAlmostBlockSizeAppend16() throws Exception {
        int numEvents = 4;
        int size = appendBlockSize - 16;
        sendAndVerifyEvents(streamName, writerId, numEvents, size, numEvents);
    }
    
    @Test 
    public void testSwitchingWriters() throws Exception {
        int size = 20; //Used to force a minimum size
        UUID writer1 = new UUID(1, 1);
        UUID writer2 = new UUID(2, 2);
        idBatchSizeTrackerMap.remove(1L);
        idBatchSizeTrackerMap.put(1L, new FixedBatchSizeTracker(size));

        CommandEncoder encoder = new CommandEncoder(idBatchSizeTrackerMap::get);
        @Cleanup("release")
        ByteBuf fakeNetwork = ByteBufAllocator.DEFAULT.buffer();
        SetupAppend setupAppend = new SetupAppend(1, writer1, streamName, "");
        encoder.encode(null, setupAppend, fakeNetwork);
        setupAppend = new SetupAppend(1, writer2, streamName, "");
        encoder.encode(null, setupAppend, fakeNetwork);
        Append msg1 = new Append(streamName, writer1, 1, new Event(Unpooled.wrappedBuffer(new byte[] { 1, 2, 3, 4 })), 1);
        encoder.encode(null, msg1, fakeNetwork);
        Append msg2 = new Append(streamName, writer2, 1, new Event(Unpooled.wrappedBuffer(new byte[] { 1, 2, 3, 4 })), 1);
        encoder.encode(null, msg2, fakeNetwork);
    }
    
    @Test
    public void testZeroSizeAppend() throws Exception {
        int size = 0; //Used to force a minimum size
        idBatchSizeTrackerMap.remove(1L);
        idBatchSizeTrackerMap.put(1L, new FixedBatchSizeTracker(size));
        CommandEncoder encoder = new CommandEncoder(idBatchSizeTrackerMap::get);
        @Cleanup("release")
        ByteBuf fakeNetwork = ByteBufAllocator.DEFAULT.buffer();
        SetupAppend setupAppend = new SetupAppend(1, writerId, streamName, "");
        encoder.encode(null, setupAppend, fakeNetwork);
        Append msg = new Append(streamName, writerId, 1, 1, Unpooled.EMPTY_BUFFER, null, 1);
        assertEquals(0, msg.data.readableBytes());
        encoder.encode(null, msg, fakeNetwork);
        Append msg2 = new Append(streamName, writerId, 2, 1, Unpooled.EMPTY_BUFFER, null, 1);
        Append msg3 = new Append(streamName, writerId, 3, 1, Unpooled.EMPTY_BUFFER, null, 1);
        encoder.encode(null, msg2, fakeNetwork);
        encoder.encode(null, msg3, fakeNetwork);
        ArrayList<Object> received = Lists.newArrayList();
        read(fakeNetwork, received);
        assertEquals(4, received.size());
        assertEquals(setupAppend, received.get(0));
        assertEquals(msg, received.get(1));
        assertEquals(msg2, received.get(2));
        assertEquals(msg3, received.get(3));
    }
    
    @Test
    public void testZeroSizeAppendInBlock() throws Exception {
        int size = 100;
        idBatchSizeTrackerMap.remove(1L);
        idBatchSizeTrackerMap.put(1L, new FixedBatchSizeTracker(size));
        CommandEncoder encoder = new CommandEncoder(idBatchSizeTrackerMap::get);
        @Cleanup("release")
        ByteBuf fakeNetwork = ByteBufAllocator.DEFAULT.buffer();
        SetupAppend setupAppend = new SetupAppend(1, writerId, streamName, "");
        encoder.encode(null, setupAppend, fakeNetwork);
        Append msg = new Append(streamName, writerId, 1, 1, Unpooled.EMPTY_BUFFER, null, 1);
        assertEquals(0, msg.data.readableBytes());
        encoder.encode(null, msg, fakeNetwork);
<<<<<<< HEAD
        Append msg2 = new Append(streamName, writerId, 2, 2, Unpooled.EMPTY_BUFFER, null, 1);
        Append msg3 = new Append(streamName, writerId, 3, 3, Unpooled.EMPTY_BUFFER, null, 1);
=======
        Append msg2 = new Append(streamName, writerId, 2, 1, Unpooled.EMPTY_BUFFER, null, 1);
        Append msg3 = new Append(streamName, writerId, 3, 1, Unpooled.EMPTY_BUFFER, null, 1);
>>>>>>> 38a40f37
        encoder.encode(null, msg2, fakeNetwork);
        encoder.encode(null, msg3, fakeNetwork);
        encoder.encode(null, new KeepAlive(), fakeNetwork);
        ArrayList<Object> received = Lists.newArrayList();
        read(fakeNetwork, received);
<<<<<<< HEAD
        assertEquals(5, received.size());
        assertEquals(setupAppend, received.get(0));
        assertEquals(new Append(streamName, writerId, 3, 3, Unpooled.EMPTY_BUFFER, null, 1), received.get(3));
        verifyNoExcessData(((Append) received.get(3)).getData());
        assertEquals(new KeepAlive(), received.get(4));
=======
        assertEquals(3, received.size());
        assertEquals(setupAppend, received.get(0));
        assertEquals(new Append(streamName, writerId, 3, 3, Unpooled.EMPTY_BUFFER, null, 1), received.get(1));
        assertEquals(new KeepAlive(), received.get(2));
>>>>>>> 38a40f37
    }

    @Test
    public void testAppendAtBlockBound() throws Exception {
        int size = appendBlockSize;
        @Cleanup("release")
        ByteBuf fakeNetwork = ByteBufAllocator.DEFAULT.buffer();
        ArrayList<Object> received = setupAppend(streamName, writerId, fakeNetwork);

        append(streamName, writerId, size, 1, size, fakeNetwork);
        read(fakeNetwork, received);
        assertEquals(1, received.size());

        append(streamName, writerId, size + size / 2, 2, size / 2, fakeNetwork);
        read(fakeNetwork, received);
        assertEquals(2, received.size());

        KeepAlive keepAlive = new KeepAlive();
        encoder.encode(null, keepAlive, fakeNetwork);
        read(fakeNetwork, received);
        assertEquals(3, received.size());

        Append one = (Append) received.get(0);
        Append two = (Append) received.get(1);
        verifyNoExcessData(one.getData());
        verifyNoExcessData(two.getData());
        assertEquals(size + TYPE_PLUS_LENGTH_SIZE, one.getData().readableBytes());
        assertEquals(size / 2 + TYPE_PLUS_LENGTH_SIZE, two.getData().readableBytes());
        KeepAlive three = (KeepAlive) received.get(2);
        assertEquals(keepAlive, three);
    }

    @Test
    public void testLargeAppend() throws Exception {
        int size = 10 * appendBlockSize;
        sendAndVerifyEvents(streamName, writerId, 2, size, 2);
    }

    private ArrayList<Object> setupAppend(String testStream, UUID writerId, ByteBuf fakeNetwork) throws Exception {
        SetupAppend setupAppend = new SetupAppend(1, writerId, testStream, "");
        encoder.encode(null, setupAppend, fakeNetwork);
        ArrayList<Object> received = new ArrayList<>();
        WireCommand command = CommandDecoder.parseCommand(fakeNetwork);
        assertTrue(appendDecoder.acceptInboundMessage(command));
        assertEquals(setupAppend, appendDecoder.processCommand(command));
        return received;
    }

    private long append(String segment, UUID writerId, long offset, int messageNumber, int length, ByteBuf out)
            throws Exception {
        byte[] content = new byte[length];
        Arrays.fill(content, (byte) messageNumber);
        Event event = new Event(Unpooled.wrappedBuffer(content, 0, length));
        Append msg = new Append(segment, writerId, messageNumber, event, 1);
        assertEquals(length + WireCommands.TYPE_PLUS_LENGTH_SIZE, msg.data.readableBytes());
        encoder.encode(null, msg, out);
        assertEquals(length + WireCommands.TYPE_PLUS_LENGTH_SIZE, msg.data.readableBytes());
        return offset + length;
    }

    private void read(ByteBuf in, List<Object> results) throws Exception {
        ByteBuf segmented = (ByteBuf) lengthDecoder.decode(null, in);
        while (segmented != null) {
            int before = results.size();
            WireCommand command = CommandDecoder.parseCommand(segmented);
            if (appendDecoder.acceptInboundMessage(command)) {
                Request request = appendDecoder.processCommand(command);
                if (request != null) {
                    results.add(request);
                }
            } else {
                results.add(command);
            }
            assertTrue(results.size() == before || results.size() == before + 1);
            segmented.release();
            segmented = (ByteBuf) lengthDecoder.decode(null, in);
        }
    }

    private void verify(List<Object> results, int numValues, int sizeOfEachValue) {
        int currentValue = -1;
        int currentCount = sizeOfEachValue;
        for (Object r : results) {
            Append append = (Append) r;
            assertEquals("Append split mid event", sizeOfEachValue, currentCount);
            verifyNoExcessData(append.getData());
            while (append.getData().isReadable()) {
                if (currentCount == sizeOfEachValue) {
                    assertEquals(EVENT.getCode(), append.getData().readInt());
                    assertEquals(sizeOfEachValue, append.getData().readInt());
                    currentCount = 0;
                    currentValue++;
                }
                byte readByte = append.getData().readByte();
                assertEquals((byte) currentValue, readByte);
                currentCount++;
            }
            assertEquals(currentValue, append.getEventNumber());
            assertEquals(1L, append.getRequestId());

        }
        assertEquals(numValues - 1, currentValue);
        assertEquals(currentCount, sizeOfEachValue);
    }

    private void verifyNoExcessData(ByteBuf buf) {
        int allocatedSize = getAllocatedSize(buf);
        assertEquals("Append.getData() has excess memory allocated.", buf.readableBytes(), allocatedSize);
    }

    private int getAllocatedSize(ByteBuf buf) {
        if (buf.hasArray()) {
            // Array-backed buffer. The length of the array is the allocated size.
            return buf.array().length;
        } else if (buf instanceof CompositeByteBuf) {
            // Composite ByteBuf. Sum up component allocated data.
            AtomicInteger allocated = new AtomicInteger();
            ((CompositeByteBuf) buf).iterator().forEachRemaining(b -> allocated.addAndGet(getAllocatedSize(b)));
            return allocated.get();
        } else {
            // Other type of buffer (direct?). Our best guess is invoking capacity() which should return the right value.
            return buf.capacity();
        }
    }
}<|MERGE_RESOLUTION|>--- conflicted
+++ resolved
@@ -12,46 +12,25 @@
 import com.google.common.collect.Lists;
 import io.netty.buffer.ByteBuf;
 import io.netty.buffer.ByteBufAllocator;
-import io.netty.buffer.CompositeByteBuf;
 import io.netty.buffer.Unpooled;
 import io.netty.channel.Channel;
 import io.netty.channel.ChannelHandlerContext;
 import io.netty.handler.codec.LengthFieldBasedFrameDecoder;
 import io.netty.util.ResourceLeakDetector;
 import io.netty.util.ResourceLeakDetector.Level;
-<<<<<<< HEAD
-import io.netty.util.concurrent.EventExecutor;
-import io.netty.util.concurrent.EventExecutorGroup;
-import io.netty.util.concurrent.Future;
-import io.netty.util.concurrent.ProgressivePromise;
-import io.netty.util.concurrent.Promise;
-=======
 import io.netty.util.concurrent.Future;
 import io.netty.util.concurrent.EventExecutor;
 import io.netty.util.concurrent.EventExecutorGroup;
 import io.netty.util.concurrent.Promise;
 import io.netty.util.concurrent.ProgressivePromise;
->>>>>>> 38a40f37
 import io.netty.util.concurrent.ScheduledFuture;
 import io.pravega.shared.protocol.netty.WireCommands.Event;
 import io.pravega.shared.protocol.netty.WireCommands.KeepAlive;
 import io.pravega.shared.protocol.netty.WireCommands.SetupAppend;
 import java.util.ArrayList;
 import java.util.Arrays;
-import java.util.Collection;
-import java.util.Iterator;
 import java.util.List;
 import java.util.UUID;
-<<<<<<< HEAD
-import java.util.concurrent.Callable;
-import java.util.concurrent.ConcurrentHashMap;
-import java.util.concurrent.ExecutionException;
-import java.util.concurrent.Executors;
-import java.util.concurrent.ScheduledExecutorService;
-import java.util.concurrent.TimeUnit;
-import java.util.concurrent.TimeoutException;
-import java.util.concurrent.atomic.AtomicInteger;
-=======
 import java.util.Iterator;
 import java.util.Collection;
 import java.util.concurrent.ConcurrentHashMap;
@@ -62,7 +41,6 @@
 import java.util.concurrent.ScheduledExecutorService;
 import java.util.concurrent.Executors;
 
->>>>>>> 38a40f37
 import lombok.Cleanup;
 import lombok.RequiredArgsConstructor;
 import org.junit.After;
@@ -72,10 +50,6 @@
 import org.mockito.Mock;
 import org.mockito.Mockito;
 import org.mockito.junit.MockitoJUnitRunner;
-<<<<<<< HEAD
-
-=======
->>>>>>> 38a40f37
 import static io.pravega.shared.protocol.netty.WireCommandType.EVENT;
 import static io.pravega.shared.protocol.netty.WireCommands.TYPE_PLUS_LENGTH_SIZE;
 import static org.junit.Assert.assertEquals;
@@ -93,11 +67,7 @@
     private final AppendDecoder appendDecoder = new AppendDecoder();
     private Level origionalLogLevel;
 
-<<<<<<< HEAD
-    private EventExecutor executor = new EventExecutor() {
-=======
     private EventExecutor executor =  new EventExecutor() {
->>>>>>> 38a40f37
         private final ScheduledExecutorService scheduler  = Executors.newSingleThreadScheduledExecutor();
         @Override
         public EventExecutor next() {
@@ -291,14 +261,14 @@
 
         @Override
         public int getBatchTimeout() {
-            return 100;
+            return 10;
         }
         
     }
     
     private static final class FakeLengthDecoder extends LengthFieldBasedFrameDecoder {
         FakeLengthDecoder() {
-            super(8 * 1024 * 1024, 4, 4);
+            super(1024 * 1024, 4, 4);
         }
 
         @Override
@@ -345,104 +315,14 @@
         appendDecoder.processCommand((WireCommand) appendBlock);
     }
 
-<<<<<<< HEAD
-    @Test(expected = InvalidMessageException.class)
-    public void testAppendDecoderInvalidAppendBlockEndEvents() throws Exception {
-        byte[] content = new byte[100];
-        Arrays.fill(content, (byte) 1);
-        ByteBuf data = Unpooled.wrappedBuffer(content);
-
-        SetupAppend setupAppend = new SetupAppend(1, writerId, "segment", "");
-        WireCommands.AppendBlockEnd appendBlock = new WireCommands.AppendBlockEnd(writerId, 1024, data,  0, 2, 123L);
-
-        // Simulate Setup append
-        appendDecoder.processCommand(setupAppend);
-        // Simulate an error by directly sending AppendBlockEnd.
-        appendDecoder.processCommand((WireCommand) appendBlock);
-    }
-
-    @Test(expected = InvalidMessageException.class)
-    public void testAppendDecoderInvalidAppendBlockEndLastEvent() throws Exception {
-        byte[] content = new byte[100];
-        Arrays.fill(content, (byte) 1);
-        ByteBuf data = Unpooled.wrappedBuffer(content);
-
-        SetupAppend setupAppend = new SetupAppend(1, writerId, "segment", "");
-        WireCommands.AppendBlockEnd appendBlock = new WireCommands.AppendBlockEnd(writerId, 1024, data,  1, 2, 123L);
-
-        // Simulate Setup append
-        appendDecoder.processCommand(setupAppend);
-        appendDecoder.processCommand((WireCommand) appendBlock);
-        appendBlock = new WireCommands.AppendBlockEnd(writerId, 1024, data,  1, 1, 123L);
-        appendDecoder.processCommand((WireCommand) appendBlock);
-    }
-
-    @Test(expected = InvalidMessageException.class)
-    public void testAppendDecoderInvalidAppendBlockSize() throws Exception {
-        byte[] content = new byte[100];
-        Arrays.fill(content, (byte) 1);
-        ByteBuf data = Unpooled.wrappedBuffer(content);
-
-        SetupAppend setupAppend = new SetupAppend(1, writerId, "segment", "");
-        WireCommands.AppendBlock appendBlock = new WireCommands.AppendBlock(writerId, data);
-        WireCommands.AppendBlockEnd appendBlockEnd = new WireCommands.AppendBlockEnd(writerId, 1024, null,  2, 2, 123L);
-
-        // Simulate Setup append
-        appendDecoder.processCommand(setupAppend);
-        appendDecoder.processCommand((WireCommand) appendBlock);
-        appendDecoder.processCommand((WireCommand) appendBlockEnd);
-    }
-
-    @Test(expected = InvalidMessageException.class)
-    public void testAppendDecoderAppendBlockEndInvalidWriterID() throws Exception {
-        final UUID writerId2 = new UUID(1, 3);
-        byte[] content = new byte[100];
-        Arrays.fill(content, (byte) 1);
-
-        SetupAppend setupAppend1 = new SetupAppend(1, writerId, "segment", "");
-        SetupAppend setupAppend2 = new SetupAppend(2, writerId2, "segment2", "");
-        WireCommands.AppendBlock appendBlock = new WireCommands.AppendBlock(writerId, Unpooled.wrappedBuffer(content));
-        WireCommands.AppendBlockEnd appendBlockEnd = new WireCommands.AppendBlockEnd( writerId2, 1024, Unpooled.wrappedBuffer(content),  1, 1, 123L);
-
-        appendDecoder.processCommand(setupAppend1);
-        appendDecoder.processCommand(setupAppend2);
-        appendDecoder.processCommand((WireCommand) appendBlock);
-        appendDecoder.processCommand((WireCommand) appendBlockEnd);
-    }
-
-    @Test(expected = IllegalArgumentException.class)
-    public void testIllegalWireCommand() throws Exception {
-=======
     @Test(expected = IllegalArgumentException.class)
     public void testIlligalWireCommand() throws Exception {
->>>>>>> 38a40f37
         @Cleanup("release")
         ByteBuf fakeNetwork = ByteBufAllocator.DEFAULT.buffer();
         CommandEncoder commandEncoder = new CommandEncoder(null);
         commandEncoder.encode(ctx, null, fakeNetwork);
     }
 
-<<<<<<< HEAD
-    @Test(expected = InvalidMessageException.class)
-    public void testAppendInvalidCount() throws Exception {
-        @Cleanup("release")
-        ByteBuf fakeNetwork = ByteBufAllocator.DEFAULT.buffer();
-        byte[] content = new byte[10];
-        Arrays.fill(content, (byte) 1);
-        ByteBuf data = Unpooled.wrappedBuffer(content);
-        idBatchSizeTrackerMap.remove(1L);
-        idBatchSizeTrackerMap.put(1L, new FixedBatchSizeTracker(appendBlockSize));
-        CommandEncoder commandEncoder = new CommandEncoder(idBatchSizeTrackerMap::get);
-        ArrayList<Object> received = new ArrayList<>();
-        SetupAppend setupAppend = new SetupAppend(1, writerId, "segment", "");
-        commandEncoder.encode(ctx, setupAppend, fakeNetwork);
-        appendDecoder.processCommand(setupAppend);
-        commandEncoder.encode(ctx, new Append("segment", writerId, 1, 0, data, (long) data.readableBytes(), 1), fakeNetwork);
-        read(fakeNetwork, received);
-    }
-
-=======
->>>>>>> 38a40f37
     @Test
     public void testVerySmallBlockSize() throws Exception {
         @Cleanup("release")
@@ -525,7 +405,6 @@
         assertEquals(2, received.size());
 
         Append one = (Append) received.get(0);
-        verifyNoExcessData(one.getData());
         assertEquals(size + TYPE_PLUS_LENGTH_SIZE, one.getData().readableBytes());
         KeepAlive two = (KeepAlive) received.get(1);
         assertEquals(keepAlive, two);
@@ -554,11 +433,7 @@
     }
 
     @Test
-<<<<<<< HEAD
-    public void testBlockTimeout() throws Exception {
-=======
     public void testblockTimeout() throws Exception {
->>>>>>> 38a40f37
         @Cleanup("release")
         ByteBuf fakeNetwork = ByteBufAllocator.DEFAULT.buffer();
         byte[] content = new byte[100];
@@ -581,132 +456,10 @@
         read(fakeNetwork, received);
         assertEquals(2, received.size());
         Append readAppend = (Append) received.get(1);
-<<<<<<< HEAD
-        verifyNoExcessData(readAppend.getData());
-=======
->>>>>>> 38a40f37
         assertEquals(msg.data.readableBytes(), readAppend.data.readableBytes());
         assertEquals(content.length + TYPE_PLUS_LENGTH_SIZE, readAppend.data.readableBytes());
     }
 
-<<<<<<< HEAD
-    @Test
-    public void testAppendComplete() throws Exception {
-        @Cleanup("release")
-        ByteBuf fakeNetwork = ByteBufAllocator.DEFAULT.buffer();
-        byte[] content = new byte[256];
-        Arrays.fill(content, (byte) 1);
-        Event event = new Event(Unpooled.wrappedBuffer(content));
-        idBatchSizeTrackerMap.remove(1L);
-        idBatchSizeTrackerMap.put(1L, new FixedBatchSizeTracker(appendBlockSize));
-        CommandEncoder commandEncoder = new CommandEncoder(idBatchSizeTrackerMap::get);
-        ArrayList<Object> received = new ArrayList<>();
-        SetupAppend setupAppend = new SetupAppend(1, writerId, "segment", "");
-        commandEncoder.encode(ctx, setupAppend, fakeNetwork);
-        appendDecoder.processCommand(setupAppend);
-        commandEncoder.encode(ctx, new Append("segment", writerId, 1, event, 1), fakeNetwork);
-        commandEncoder.encode(ctx, new Append("segment", writerId, 2, event, 1), fakeNetwork);
-        commandEncoder.encode(ctx, new Append("segment", writerId, 3, event, 1), fakeNetwork);
-        commandEncoder.encode(ctx, new Append("segment", writerId, 4, event, 1), fakeNetwork);
-        read(fakeNetwork, received);
-        assertEquals(2, received.size());
-        Append readAppend = (Append) received.get(1);
-        assertEquals((256  + TYPE_PLUS_LENGTH_SIZE) * 4L, readAppend.data.readableBytes());
-        assertEquals((content.length + TYPE_PLUS_LENGTH_SIZE) * 4L, readAppend.data.readableBytes());
-    }
-
-    @Test
-    public void testSessionFlush() throws Exception {
-        final UUID writerId2 = new UUID(1, 3);
-        @Cleanup("release")
-        ByteBuf fakeNetwork = ByteBufAllocator.DEFAULT.buffer();
-        byte[] content = new byte[100];
-        Arrays.fill(content, (byte) 1);
-        Event event = new Event(Unpooled.wrappedBuffer(content));
-        idBatchSizeTrackerMap.remove(1L);
-        idBatchSizeTrackerMap.put(1L, new FixedBatchSizeTracker(appendBlockSize));
-        CommandEncoder commandEncoder = new CommandEncoder(idBatchSizeTrackerMap::get);
-        ArrayList<Object> received = new ArrayList<>();
-        SetupAppend setupAppend = new SetupAppend(1, writerId, "segment", "");
-        commandEncoder.encode(ctx, setupAppend, fakeNetwork);
-        appendDecoder.processCommand(setupAppend);
-        setupAppend = new SetupAppend(10, writerId2, "segment2", "");
-        commandEncoder.encode(ctx, setupAppend, fakeNetwork);
-        appendDecoder.processCommand(setupAppend);
-        Append msg = new Append("segment", writerId, 1, event, 1);
-        commandEncoder.encode(ctx, msg, fakeNetwork);
-        content = new byte[8192];
-        Arrays.fill(content, (byte) 1);
-        event = new Event(Unpooled.wrappedBuffer(content));
-        for (int i = 1; i < 129; i++) {
-            commandEncoder.encode(ctx, new Append("segment2", writerId2, i, event, 10), fakeNetwork);
-        }
-        read(fakeNetwork, received);
-        assertEquals(4, received.size());
-        Append readAppend = (Append) received.get(3);
-        assertEquals((8192 + TYPE_PLUS_LENGTH_SIZE) * 128L, readAppend.data.readableBytes());
-        assertEquals((content.length + TYPE_PLUS_LENGTH_SIZE) * 128L, readAppend.data.readableBytes());
-    }
-
-    @Test
-    public void testSessionFlushAll() throws Exception {
-        final UUID writerId2 = new UUID(1, 3);
-        final UUID writerId3 = new UUID(1, 4);
-        final UUID writerId4 = new UUID(1, 5);
-        final UUID writerId5 = new UUID(1, 6);
-        final UUID writerId6 = new UUID(1, 7);
-        @Cleanup("release")
-        ByteBuf fakeNetwork = ByteBufAllocator.DEFAULT.buffer();
-        byte[] content = new byte[100];
-        Arrays.fill(content, (byte) 1);
-        Event event = new Event(Unpooled.wrappedBuffer(content));
-        idBatchSizeTrackerMap.remove(1L);
-        idBatchSizeTrackerMap.put(1L, new FixedBatchSizeTracker(appendBlockSize));
-        CommandEncoder commandEncoder = new CommandEncoder(idBatchSizeTrackerMap::get);
-        ArrayList<Object> received = new ArrayList<>();
-        Mockito.when(ch.writeAndFlush(Mockito.any())).thenAnswer(i -> {
-            commandEncoder.encode(ctx, i.getArgument(0), fakeNetwork);
-            return null;
-        });
-
-        SetupAppend setupAppend = new SetupAppend(1, writerId, "segment", "");
-        commandEncoder.encode(ctx, setupAppend, fakeNetwork);
-        appendDecoder.processCommand(setupAppend);
-        setupAppend = new SetupAppend(10, writerId2, "segment2", "");
-        commandEncoder.encode(ctx, setupAppend, fakeNetwork);
-        appendDecoder.processCommand(setupAppend);
-        setupAppend = new SetupAppend(11, writerId3, "segment3", "");
-        commandEncoder.encode(ctx, setupAppend, fakeNetwork);
-        appendDecoder.processCommand(setupAppend);
-        setupAppend = new SetupAppend(12, writerId4, "segment4", "");
-        commandEncoder.encode(ctx, setupAppend, fakeNetwork);
-        appendDecoder.processCommand(setupAppend);
-        setupAppend = new SetupAppend(13, writerId5, "segment5", "");
-        commandEncoder.encode(ctx, setupAppend, fakeNetwork);
-        appendDecoder.processCommand(setupAppend);
-        setupAppend = new SetupAppend(14, writerId6, "segment6", "");
-        commandEncoder.encode(ctx, setupAppend, fakeNetwork);
-        appendDecoder.processCommand(setupAppend);
-        Append msg = new Append("segment", writerId, 1, event, 1);
-        commandEncoder.encode(ctx, msg, fakeNetwork);
-        content = new byte[1024 * 1023];
-        Arrays.fill(content, (byte) 1);
-        event = new Event(Unpooled.wrappedBuffer(content));
-        commandEncoder.encode(ctx, new Append("segment2", writerId2, 1, event, 10), fakeNetwork);
-        commandEncoder.encode(ctx, new Append("segment3", writerId3, 1, event, 11), fakeNetwork);
-        commandEncoder.encode(ctx, new Append("segment4", writerId4, 1, event, 12), fakeNetwork);
-        commandEncoder.encode(ctx, new Append("segment5", writerId5, 1, event, 13), fakeNetwork);
-        commandEncoder.encode(ctx, new Append("segment6", writerId6, 1, event, 14), fakeNetwork);
-        Thread.sleep(idBatchSizeTrackerMap.get(1L).getBatchTimeout() + 100);
-        read(fakeNetwork, received);
-        assertEquals(12, received.size());
-        Append readAppend = (Append) received.get(11);
-        assertEquals(1024 * 1023 + TYPE_PLUS_LENGTH_SIZE, readAppend.data.readableBytes());
-        assertEquals(content.length + TYPE_PLUS_LENGTH_SIZE, readAppend.data.readableBytes());
-    }
-
-=======
->>>>>>> 38a40f37
     @Test(expected = InvalidMessageException.class)
     public void testInvalidAppendEventNumber() throws Exception {
         @Cleanup("release")
@@ -751,14 +504,14 @@
                             writerId,
                             numEvents,
                             eventSize,
-                            numEvents );
+                            numEvents * (eventSize + TYPE_PLUS_LENGTH_SIZE) / appendBlockSize + 1);
     }
 
     @Test
     public void testAppendSpanningBlockBound() throws Exception {
         int numEvents = 4;
         int size = (appendBlockSize * 3) / numEvents;
-        sendAndVerifyEvents(streamName, writerId, numEvents, size, numEvents);
+        sendAndVerifyEvents(streamName, writerId, numEvents, size, 2);
     }
 
     @Test
@@ -849,30 +602,17 @@
         Append msg = new Append(streamName, writerId, 1, 1, Unpooled.EMPTY_BUFFER, null, 1);
         assertEquals(0, msg.data.readableBytes());
         encoder.encode(null, msg, fakeNetwork);
-<<<<<<< HEAD
-        Append msg2 = new Append(streamName, writerId, 2, 2, Unpooled.EMPTY_BUFFER, null, 1);
-        Append msg3 = new Append(streamName, writerId, 3, 3, Unpooled.EMPTY_BUFFER, null, 1);
-=======
         Append msg2 = new Append(streamName, writerId, 2, 1, Unpooled.EMPTY_BUFFER, null, 1);
         Append msg3 = new Append(streamName, writerId, 3, 1, Unpooled.EMPTY_BUFFER, null, 1);
->>>>>>> 38a40f37
         encoder.encode(null, msg2, fakeNetwork);
         encoder.encode(null, msg3, fakeNetwork);
         encoder.encode(null, new KeepAlive(), fakeNetwork);
         ArrayList<Object> received = Lists.newArrayList();
         read(fakeNetwork, received);
-<<<<<<< HEAD
-        assertEquals(5, received.size());
-        assertEquals(setupAppend, received.get(0));
-        assertEquals(new Append(streamName, writerId, 3, 3, Unpooled.EMPTY_BUFFER, null, 1), received.get(3));
-        verifyNoExcessData(((Append) received.get(3)).getData());
-        assertEquals(new KeepAlive(), received.get(4));
-=======
         assertEquals(3, received.size());
         assertEquals(setupAppend, received.get(0));
         assertEquals(new Append(streamName, writerId, 3, 3, Unpooled.EMPTY_BUFFER, null, 1), received.get(1));
         assertEquals(new KeepAlive(), received.get(2));
->>>>>>> 38a40f37
     }
 
     @Test
@@ -888,7 +628,7 @@
 
         append(streamName, writerId, size + size / 2, 2, size / 2, fakeNetwork);
         read(fakeNetwork, received);
-        assertEquals(2, received.size());
+        assertEquals(1, received.size());
 
         KeepAlive keepAlive = new KeepAlive();
         encoder.encode(null, keepAlive, fakeNetwork);
@@ -897,8 +637,6 @@
 
         Append one = (Append) received.get(0);
         Append two = (Append) received.get(1);
-        verifyNoExcessData(one.getData());
-        verifyNoExcessData(two.getData());
         assertEquals(size + TYPE_PLUS_LENGTH_SIZE, one.getData().readableBytes());
         assertEquals(size / 2 + TYPE_PLUS_LENGTH_SIZE, two.getData().readableBytes());
         KeepAlive three = (KeepAlive) received.get(2);
@@ -925,7 +663,7 @@
             throws Exception {
         byte[] content = new byte[length];
         Arrays.fill(content, (byte) messageNumber);
-        Event event = new Event(Unpooled.wrappedBuffer(content, 0, length));
+        Event event = new Event(Unpooled.wrappedBuffer(content));
         Append msg = new Append(segment, writerId, messageNumber, event, 1);
         assertEquals(length + WireCommands.TYPE_PLUS_LENGTH_SIZE, msg.data.readableBytes());
         encoder.encode(null, msg, out);
@@ -958,7 +696,6 @@
         for (Object r : results) {
             Append append = (Append) r;
             assertEquals("Append split mid event", sizeOfEachValue, currentCount);
-            verifyNoExcessData(append.getData());
             while (append.getData().isReadable()) {
                 if (currentCount == sizeOfEachValue) {
                     assertEquals(EVENT.getCode(), append.getData().readInt());
@@ -978,23 +715,4 @@
         assertEquals(currentCount, sizeOfEachValue);
     }
 
-    private void verifyNoExcessData(ByteBuf buf) {
-        int allocatedSize = getAllocatedSize(buf);
-        assertEquals("Append.getData() has excess memory allocated.", buf.readableBytes(), allocatedSize);
-    }
-
-    private int getAllocatedSize(ByteBuf buf) {
-        if (buf.hasArray()) {
-            // Array-backed buffer. The length of the array is the allocated size.
-            return buf.array().length;
-        } else if (buf instanceof CompositeByteBuf) {
-            // Composite ByteBuf. Sum up component allocated data.
-            AtomicInteger allocated = new AtomicInteger();
-            ((CompositeByteBuf) buf).iterator().forEachRemaining(b -> allocated.addAndGet(getAllocatedSize(b)));
-            return allocated.get();
-        } else {
-            // Other type of buffer (direct?). Our best guess is invoking capacity() which should return the right value.
-            return buf.capacity();
-        }
-    }
 }