--- conflicted
+++ resolved
@@ -81,11 +81,7 @@
         private final UUID writerId;
         private long lastEventNumber = -1L;
         private int eventCount;
-<<<<<<< HEAD
     }    
-=======
-    }
->>>>>>> bbc50b13
 
     @Override
     protected void encode(ChannelHandlerContext ctx, Object msg, ByteBuf out) throws Exception {
@@ -140,20 +136,12 @@
                                                            bytesInBlock,
                                                            serializedMessage.length - bytesInBlock);
                     writeMessage(new PartialEvent(dataInsideBlock), out);
-<<<<<<< HEAD
                     writeMessage(new AppendBlockEnd(session.writerId,
-=======
-                    writeMessage(new AppendBlockEnd(session.id,
->>>>>>> bbc50b13
                                                     currentBlockSize - bytesLeftInBlock,
                                                     dataRemainging,
                                                     session.eventCount,
                                                     session.lastEventNumber,
-<<<<<<< HEAD
-                                                    session.lastEventNumber), out);
-=======
                                                     0L), out);
->>>>>>> bbc50b13
                     bytesLeftInBlock = 0;
                     session.eventCount = 0;
                 }
@@ -180,20 +168,11 @@
         if (bytesLeftInBlock != 0) {
             writeMessage(new Padding(bytesLeftInBlock - TYPE_PLUS_LENGTH_SIZE), out);
             Session session = setupSegments.get(segmentBeingAppendedTo);
-<<<<<<< HEAD
             writeMessage(new AppendBlockEnd(session.writerId,
                     currentBlockSize - bytesLeftInBlock,
                     null,
                     session.eventCount,
-                    session.lastEventNumber,
-                    session.lastEventNumber), out);
-=======
-            writeMessage(new AppendBlockEnd(session.id,
-                    currentBlockSize - bytesLeftInBlock,
-                    null,
-                    session.eventCount,
                     session.lastEventNumber, 0L), out);
->>>>>>> bbc50b13
             bytesLeftInBlock = 0;
             currentBlockSize = 0;
             session.eventCount = 0;
