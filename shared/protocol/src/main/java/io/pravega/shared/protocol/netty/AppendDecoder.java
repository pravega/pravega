/**
 * Copyright (c) 2017 Dell Inc., or its subsidiaries. All Rights Reserved.
 *
 * Licensed under the Apache License, Version 2.0 (the "License");
 * you may not use this file except in compliance with the License.
 * You may obtain a copy of the License at
 *
 *     http://www.apache.org/licenses/LICENSE-2.0
 */
package io.pravega.shared.protocol.netty;

import static io.netty.buffer.Unpooled.wrappedBuffer;
import java.io.IOException;
import java.util.HashMap;
import java.util.List;
import java.util.UUID;

import com.google.common.annotations.VisibleForTesting;

import io.netty.buffer.ByteBuf;
import io.netty.channel.ChannelHandlerContext;
import io.netty.handler.codec.MessageToMessageDecoder;
import lombok.Data;

/**
 * AppendBlocks are decoded specially to avoid having to parse every append individually.
 * This is done by holding onto the AppendBlock command and waiting for the following command
 * which must be an AppendBlockEnd.
 * The AppendBlockEnd command should have all of the information need to construct a single
 * Append object with all of the Events in the block.
 *
 * @see CommandEncoder For details about handling of PartialEvents
 */
public class AppendDecoder extends MessageToMessageDecoder<WireCommand> {

    private final HashMap<UUID, Segment> appendingSegments = new HashMap<>();
    private WireCommands.AppendBlock currentBlock;

    @Data
    private static final class Segment {
        private final String name;
        private long lastEventNumber;
    }

    @Override
    public boolean acceptInboundMessage(Object msg) throws Exception {
        return msg instanceof WireCommands.SetupAppend || msg instanceof WireCommands.AppendBlock || msg instanceof WireCommands.AppendBlockEnd
                || msg instanceof WireCommands.Padding || msg instanceof WireCommands.ConditionalAppend;
    }

    @Override
    protected void decode(ChannelHandlerContext ctx, WireCommand command, List<Object> out) throws Exception {
        Object result = processCommand(command);
        if (result != null) {
            out.add(result);
        }
    }

    @VisibleForTesting
    public Request processCommand(WireCommand command) throws Exception {
        if (currentBlock != null && command.getType() != WireCommandType.APPEND_BLOCK_END) {
            throw new InvalidMessageException("Unexpected " + command.getType() + " following a append block.");
        }
        Request result;
        Segment segment;
        switch (command.getType()) {
        case PADDING:
            result = null;
            break;
        case SETUP_APPEND:
            WireCommands.SetupAppend append = (WireCommands.SetupAppend) command;
            appendingSegments.put(append.getWriterId(), new Segment(append.getSegment()));
            result = append;
            break;
        case CONDITIONAL_APPEND:
            WireCommands.ConditionalAppend ca = (WireCommands.ConditionalAppend) command;
            segment = getSegment(ca.getWriterId());
            if (ca.getEventNumber() < segment.lastEventNumber) {
                throw new InvalidMessageException("Last event number went backwards.");
            }
            segment.lastEventNumber = ca.getEventNumber();
            result = new Append(segment.getName(),
                    ca.getWriterId(),
                    ca.getEventNumber(),
                    ca.getData(),
                    ca.getExpectedOffset());
            break;
        case APPEND_BLOCK:
            getSegment(((WireCommands.AppendBlock) command).getWriterId());
            currentBlock = (WireCommands.AppendBlock) command;
            result = null;
            break;
        case APPEND_BLOCK_END:
            WireCommands.AppendBlockEnd blockEnd = (WireCommands.AppendBlockEnd) command;
            if (currentBlock == null) {
                throw new InvalidMessageException("AppendBlockEnd without AppendBlock.");
            }
<<<<<<< HEAD
            UUID writerId = blockEnd.getWriterId();
            if (!writerId.equals(currentBlock.getWriterId())) {
=======
            UUID connectionId = blockEnd.getWriterId();
            if (!connectionId.equals(currentBlock.getConnectionId())) {
>>>>>>> bbc50b13
                throw new InvalidMessageException("AppendBlockEnd for wrong connection.");
            }
            segment = getSegment(writerId);
            if (blockEnd.getLastEventNumber() < segment.lastEventNumber) {
                throw new InvalidMessageException("Last event number went backwards.");
            }
            int sizeOfWholeEventsInBlock = blockEnd.getSizeOfWholeEvents();
            if (sizeOfWholeEventsInBlock > currentBlock.getData().readableBytes() || sizeOfWholeEventsInBlock < 0) {
                throw new InvalidMessageException("Invalid SizeOfWholeEvents in block");
            }
            ByteBuf appendDataBuf = getAppendDataBuf(blockEnd, sizeOfWholeEventsInBlock);
            segment.lastEventNumber = blockEnd.getLastEventNumber();
            currentBlock = null;
<<<<<<< HEAD
            result = new Append(segment.name, writerId, segment.lastEventNumber, appendDataBuf, null);
=======
            result = new Append(segment.name, connectionId, segment.lastEventNumber, blockEnd.numEvents, appendDataBuf, null);
>>>>>>> bbc50b13
            break;
            //$CASES-OMITTED$
        default:
            throw new IllegalStateException("Unexpected case: " + command);
        }
        return result;
    }

    private ByteBuf getAppendDataBuf(WireCommands.AppendBlockEnd blockEnd, int sizeOfWholeEventsInBlock) throws IOException {
        ByteBuf appendDataBuf = currentBlock.getData().slice(0, sizeOfWholeEventsInBlock);
        int remaining = currentBlock.getData().readableBytes() - sizeOfWholeEventsInBlock;
        if (remaining > 0) {
            ByteBuf dataRemainingInBlock = currentBlock.getData().slice(sizeOfWholeEventsInBlock, remaining);
            WireCommand cmd = CommandDecoder.parseCommand(dataRemainingInBlock);
            if (!(cmd.getType() == WireCommandType.PARTIAL_EVENT || cmd.getType() == WireCommandType.PADDING)) {
                throw new InvalidMessageException("Found " + cmd.getType()
                        + " at end of append block but was expecting a partialEvent or padding.");
            }
            if (cmd.getType() == WireCommandType.PADDING && blockEnd.getData().readableBytes() != 0) {
                throw new InvalidMessageException("Unexpected data in BlockEnd");
            }
            if (cmd.getType() == WireCommandType.PARTIAL_EVENT) {
                // Work around a bug in netty:
                // See https://github.com/netty/netty/issues/5597
                if (appendDataBuf.readableBytes() == 0) {
                    appendDataBuf.release();
                    return wrappedBuffer(((WireCommands.PartialEvent) cmd).getData(), blockEnd.getData());
                } else {
                    return wrappedBuffer(appendDataBuf, ((WireCommands.PartialEvent) cmd).getData(), blockEnd.getData());
                }
            }
        }
        return appendDataBuf;
    }
<<<<<<< HEAD
    
    private Segment getSegment(UUID writerId) {
        Segment segment = appendingSegments.get(writerId);
=======

    private Segment getSegment(UUID connectionId) {
        Segment segment = appendingSegments.get(connectionId);
>>>>>>> bbc50b13
        if (segment == null) {
            throw new InvalidMessageException("ConnectionID refrenced before SetupAppend");
        }
        return segment;
    }

}<|MERGE_RESOLUTION|>--- conflicted
+++ resolved
@@ -95,13 +95,8 @@
             if (currentBlock == null) {
                 throw new InvalidMessageException("AppendBlockEnd without AppendBlock.");
             }
-<<<<<<< HEAD
             UUID writerId = blockEnd.getWriterId();
             if (!writerId.equals(currentBlock.getWriterId())) {
-=======
-            UUID connectionId = blockEnd.getWriterId();
-            if (!connectionId.equals(currentBlock.getConnectionId())) {
->>>>>>> bbc50b13
                 throw new InvalidMessageException("AppendBlockEnd for wrong connection.");
             }
             segment = getSegment(writerId);
@@ -115,11 +110,7 @@
             ByteBuf appendDataBuf = getAppendDataBuf(blockEnd, sizeOfWholeEventsInBlock);
             segment.lastEventNumber = blockEnd.getLastEventNumber();
             currentBlock = null;
-<<<<<<< HEAD
-            result = new Append(segment.name, writerId, segment.lastEventNumber, appendDataBuf, null);
-=======
-            result = new Append(segment.name, connectionId, segment.lastEventNumber, blockEnd.numEvents, appendDataBuf, null);
->>>>>>> bbc50b13
+            result = new Append(segment.name, writerId, segment.lastEventNumber, blockEnd.numEvents, appendDataBuf, null);
             break;
             //$CASES-OMITTED$
         default:
@@ -154,15 +145,9 @@
         }
         return appendDataBuf;
     }
-<<<<<<< HEAD
     
     private Segment getSegment(UUID writerId) {
         Segment segment = appendingSegments.get(writerId);
-=======
-
-    private Segment getSegment(UUID connectionId) {
-        Segment segment = appendingSegments.get(connectionId);
->>>>>>> bbc50b13
         if (segment == null) {
             throw new InvalidMessageException("ConnectionID refrenced before SetupAppend");
         }
