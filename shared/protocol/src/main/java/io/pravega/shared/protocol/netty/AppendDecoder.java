--- conflicted
+++ resolved
@@ -14,8 +14,7 @@
 import io.netty.buffer.Unpooled;
 import io.netty.channel.ChannelHandlerContext;
 import io.netty.handler.codec.MessageToMessageDecoder;
-import io.pravega.common.io.EnhancedByteArrayOutputStream;
-import io.pravega.common.util.ByteArraySegment;
+import java.io.ByteArrayOutputStream;
 import java.io.DataOutputStream;
 import java.io.IOException;
 import java.util.HashMap;
@@ -85,63 +84,40 @@
                 throw new InvalidMessageException("Last event number went backwards.");
             }
             segment.lastEventNumber = ca.getEventNumber();
-            EnhancedByteArrayOutputStream bout = new EnhancedByteArrayOutputStream();
+            ByteArrayOutputStream bout = new ByteArrayOutputStream();
             ca.getEvent().writeFields(new DataOutputStream(bout));
-            ByteArraySegment data = bout.getData();
+            byte[] data = bout.toByteArray(); 
             result = new Append(segment.getName(),
                     ca.getWriterId(),
                     ca.getEventNumber(),
                     1,
-                    Unpooled.wrappedBuffer(data.array(), data.arrayOffset(), data.getLength()),
+                    Unpooled.wrappedBuffer(data),
                     ca.getExpectedOffset(), ca.getRequestId());
             break;
         case APPEND_BLOCK:
+            getSegment(((WireCommands.AppendBlock) command).getWriterId());
             currentBlock = (WireCommands.AppendBlock) command;
-            getSegment(currentBlock.getWriterId());
             result = null;
             break;
         case APPEND_BLOCK_END:
             WireCommands.AppendBlockEnd blockEnd = (WireCommands.AppendBlockEnd) command;
-<<<<<<< HEAD
-=======
             if (currentBlock == null) {
                 log.warn("Received AppendBlockEnd {} without AppendBlock", blockEnd);
                 throw new InvalidMessageException("AppendBlockEnd without AppendBlock.");
             }
->>>>>>> 38a40f37
             UUID writerId = blockEnd.getWriterId();
+            if (!writerId.equals(currentBlock.getWriterId())) {
+                throw new InvalidMessageException("AppendBlockEnd for wrong connection.");
+            }
             segment = getSegment(writerId);
+            if (blockEnd.getLastEventNumber() < segment.lastEventNumber) {
+                throw new InvalidMessageException("Last event number went backwards.");
+            }
             int sizeOfWholeEventsInBlock = blockEnd.getSizeOfWholeEvents();
-            ByteBuf appendDataBuf;
-            if (blockEnd.numEvents <= 0) {
-                throw new InvalidMessageException("Invalid number of events in block. numEvents : " + blockEnd.numEvents);
+            if (sizeOfWholeEventsInBlock > currentBlock.getData().readableBytes() || sizeOfWholeEventsInBlock < 0) {
+                throw new InvalidMessageException("Invalid SizeOfWholeEvents in block");
             }
-            if (blockEnd.getLastEventNumber() < segment.lastEventNumber) {
-                throw new InvalidMessageException(
-                        String.format("Last event number went backwards, " +
-                                "Segment last Event number : %d , Append block End Event number : %d," +
-                                "for writer ID: %s and Segment Name: %s", segment.lastEventNumber,
-                                blockEnd.getLastEventNumber(), writerId, segment.name));
-            }
-            if (currentBlock != null) {
-               if (!currentBlock.getWriterId().equals(writerId)) {
-                   throw new InvalidMessageException(
-                           String.format("Writer ID mismatch between Append Block and Append block End, " +
-                                   "Append block Writer ID : %s, Append block End Writer ID: %s",
-                                   currentBlock.getWriterId(), writerId));
-               }
-               if (sizeOfWholeEventsInBlock > currentBlock.getData().readableBytes() || sizeOfWholeEventsInBlock < 0) {
-                    throw new InvalidMessageException(
-                            String.format("Invalid SizeOfWholeEvents in block : %d, Append block data bytes : %d",
-                                    sizeOfWholeEventsInBlock, currentBlock.getData().readableBytes()));
-               }
-               appendDataBuf = getAppendDataBuf(blockEnd, sizeOfWholeEventsInBlock);
-            } else {
-               appendDataBuf = blockEnd.getData();
-            }
-            if (appendDataBuf == null) {
-               throw new InvalidMessageException("Invalid data in block");
-            }
+            ByteBuf appendDataBuf = getAppendDataBuf(blockEnd, sizeOfWholeEventsInBlock);
             segment.lastEventNumber = blockEnd.getLastEventNumber();
             currentBlock = null;
             result = new Append(segment.name, writerId, segment.lastEventNumber, blockEnd.numEvents, appendDataBuf, null, blockEnd.getRequestId());
@@ -155,7 +131,7 @@
 
     private ByteBuf getAppendDataBuf(WireCommands.AppendBlockEnd blockEnd, int sizeOfWholeEventsInBlock) throws IOException {
         ByteBuf appendDataBuf = currentBlock.getData().slice(0, sizeOfWholeEventsInBlock);
-        final int remaining = currentBlock.getData().readableBytes() - sizeOfWholeEventsInBlock;
+        int remaining = currentBlock.getData().readableBytes() - sizeOfWholeEventsInBlock;
         if (remaining > 0) {
             ByteBuf dataRemainingInBlock = currentBlock.getData().slice(sizeOfWholeEventsInBlock, remaining);
             WireCommand cmd = CommandDecoder.parseCommand(dataRemainingInBlock);
@@ -171,21 +147,13 @@
                 // See https://github.com/netty/netty/issues/5597
                 if (appendDataBuf.readableBytes() == 0) {
                     appendDataBuf.release();
-                    appendDataBuf = wrappedBuffer(((WireCommands.PartialEvent) cmd).getData(), blockEnd.getData());
+                    return wrappedBuffer(((WireCommands.PartialEvent) cmd).getData(), blockEnd.getData());
                 } else {
-                    appendDataBuf = wrappedBuffer(appendDataBuf, ((WireCommands.PartialEvent) cmd).getData(), blockEnd.getData());
+                    return wrappedBuffer(appendDataBuf, ((WireCommands.PartialEvent) cmd).getData(), blockEnd.getData());
                 }
             }
         }
-
-        // Make a copy of the ByteBuf as the readable bytes of the result may be significantly less than the total allocated
-        // memory for this buffer. This problem is exacerbated with connection pooling where we may have a good amount of
-        // padding around each append. Since this Append ByteBuf is expected to live for as long as the Segment Store
-        // needs to process it, we need to compact this so that we don't use an excessive amount of heap memory which could
-        // lead to out-of-memory situations.
-        ByteBuf result = appendDataBuf.copy();
-        appendDataBuf.release();
-        return result;
+        return appendDataBuf;
     }
 
     private Segment getSegment(UUID writerId) {
