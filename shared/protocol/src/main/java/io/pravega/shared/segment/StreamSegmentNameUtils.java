/**
 * Copyright (c) 2017 Dell Inc., or its subsidiaries. All Rights Reserved.
 *
 * Licensed under the Apache License, Version 2.0 (the "License");
 * you may not use this file except in compliance with the License.
 * You may obtain a copy of the License at
 *
 *     http://www.apache.org/licenses/LICENSE-2.0
 */
package io.pravega.shared.segment;

import com.google.common.base.Preconditions;
import com.google.common.base.Strings;
import io.pravega.common.Exceptions;
import io.pravega.shared.NameUtils;
import java.util.LinkedList;
import java.util.List;
import java.util.UUID;
import java.util.regex.Matcher;
import java.util.regex.Pattern;

/**
 * Utility methods for StreamSegment Names.
 */
public final class StreamSegmentNameUtils {
    //region Members

    /**
     * This is used for composing metric tags.
     */
    static final String TAG_SCOPE = "scope";
    static final String TAG_STREAM = "stream";
    static final String TAG_SEGMENT = "segment";
    static final String TAG_EPOCH = "epoch";
    static final String TAG_DEFAULT = "default";
    static final String TAG_WRITER = "writer";
    static final Pattern SEGMENT_TAGS_PATTERN =
        Pattern.compile("((([\\w\\-\\\\.]+)/)?(([\\w\\-\\\\.]+)/))?(\\d+)(\\.#epoch\\.(\\d+))?");

    /**
     * This is appended to the end of the Segment/Transaction name to indicate it stores its extended attributes.
     */
    private static final String ATTRIBUTE_SUFFIX = "$attributes.index";

    /**
     * This is appended to the end of the Segment/Transaction name to indicate it stores its Rolling Storage Header.
     */
    private static final String HEADER_SUFFIX = "$header";

    /**
     * This is appended to the end of the Segment/Transaction name to indicate it represents a SegmentChunk.
     */
    private static final String OFFSET_SUFFIX = "$offset.";

    /**
     * This is appended to the end of the Parent Segment Name, then we append a unique identifier.
     */
    private static final String TRANSACTION_DELIMITER = "#transaction.";

    /**
     * This is appended to the end of the Primary Segment Name, followed by epoch.
     */
    private static final String EPOCH_DELIMITER = ".#epoch.";

    /**
     * Format for Container Metadata Segment name.
     */
    private static final String METADATA_SEGMENT_NAME_FORMAT = "_system/containers/metadata_%d";

    /**
     * The Transaction unique identifier is made of two parts, each having a length of 16 bytes (64 bits in Hex).
     */
    private static final int TRANSACTION_PART_LENGTH = Long.BYTES * 8 / 4;

    /**
     * The length of the Transaction unique identifier, in bytes (it is made of two parts).
     */
    private static final int TRANSACTION_ID_LENGTH = 2 * TRANSACTION_PART_LENGTH;

    /**
     * Custom String format that converts a 64 bit integer into a hex number, with leading zeroes.
     */
    private static final String FULL_HEX_FORMAT = "%0" + TRANSACTION_PART_LENGTH + "x";

    /**
     * This is used in composing table names as `scope`/_tables
     */
    private static final String TABLES = "_tables";
    private static final String MARK = "_MARK";

    //endregion

    /**
     * Returns the transaction name for a TransactionStreamSegment based on the name of the current Parent StreamSegment, and the transactionId.
     *
     * @param parentStreamSegmentName The name of the Parent StreamSegment for this transaction.
     * @param transactionId           The unique Id for the transaction.
     * @return The name of the Transaction StreamSegmentId.
     */
    public static String getTransactionNameFromId(String parentStreamSegmentName, UUID transactionId) {
        StringBuilder result = new StringBuilder();
        result.append(parentStreamSegmentName);
        result.append(TRANSACTION_DELIMITER);
        result.append(String.format(FULL_HEX_FORMAT, transactionId.getMostSignificantBits()));
        result.append(String.format(FULL_HEX_FORMAT, transactionId.getLeastSignificantBits()));
        return result.toString();
    }

    /**
     * Attempts to extract the name of the Parent StreamSegment for the given Transaction StreamSegment. This method returns a
     * valid value only if the Transaction StreamSegmentName was generated using the generateTransactionStreamSegmentName method.
     *
     * @param transactionName The name of the Transaction StreamSegment to extract the name of the Parent StreamSegment.
     * @return The name of the Parent StreamSegment, or null if not a valid StreamSegment.
     */
    public static String getParentStreamSegmentName(String transactionName) {
        // Check to see if the given name is a properly formatted Transaction.
        int endOfStreamNamePos = transactionName.lastIndexOf(TRANSACTION_DELIMITER);
        if (endOfStreamNamePos < 0 || endOfStreamNamePos + TRANSACTION_DELIMITER.length() + TRANSACTION_ID_LENGTH > transactionName.length()) {
            // Improperly formatted Transaction name.
            return null;
        }
        return transactionName.substring(0, endOfStreamNamePos);
    }

    /**
     * Checks if the given stream segment name is formatted for a Transaction Segment or regular segment.
     *
     * @param streamSegmentName The name of the StreamSegment to check for transaction delimiter.
     * @return true if stream segment name contains transaction delimiter, false otherwise.
     */
    public static boolean isTransactionSegment(String streamSegmentName) {
        // Check to see if the given name is a properly formatted Transaction.
        int endOfStreamNamePos = streamSegmentName.lastIndexOf(TRANSACTION_DELIMITER);
        if (endOfStreamNamePos < 0 || endOfStreamNamePos + TRANSACTION_DELIMITER.length() + TRANSACTION_ID_LENGTH > streamSegmentName.length()) {
            return false;
        }
        return true;
    }

    /**
     * Attempts to extract the primary part of stream segment name before the epoch delimiter. This method returns a
     * valid value only if the StreamSegmentName was generated using the getQualifiedStreamSegmentName method.
     *
     * @param streamSegmentName The name of the StreamSegment to extract the name of the Primary StreamSegment name.
     * @return The primary part of StreamSegment.
     */
    public static String extractPrimaryStreamSegmentName(String streamSegmentName) {
        if (isTransactionSegment(streamSegmentName)) {
            return extractPrimaryStreamSegmentName(getParentStreamSegmentName(streamSegmentName));
        }
        int endOfStreamNamePos = streamSegmentName.lastIndexOf(EPOCH_DELIMITER);
        if (endOfStreamNamePos < 0) {
            // epoch delimiter not present in the name, return the full name
            return streamSegmentName;
        }
        return streamSegmentName.substring(0, endOfStreamNamePos);
    }

    /**
     * Gets the name of the meta-Segment mapped to the given Segment Name that is responsible with storing extended attributes.
     *
     * @param segmentName The name of the Segment to get the Attribute segment name for.
     * @return The result.
     */
    public static String getAttributeSegmentName(String segmentName) {
        Preconditions.checkArgument(!segmentName.endsWith(ATTRIBUTE_SUFFIX), "segmentName is already an attribute segment name");
        return segmentName + ATTRIBUTE_SUFFIX;
    }

    /**
     * Gets the name of the meta-Segment mapped to the given Segment Name that is responsible with storing its Rollover
     * information.
     * Existence of this file should also indicate that a Segment with this file has a rollover policy in place.
     *
     * @param segmentName The name of the Segment to get the Header segment name for.
     * @return The result.
     */
    public static String getHeaderSegmentName(String segmentName) {
        Preconditions.checkArgument(!segmentName.endsWith(HEADER_SUFFIX), "segmentName is already a segment header name");
        return segmentName + HEADER_SUFFIX;
    }

    /**
     * Gets the name of the Segment name from its Header Segment Name.
     *
     * @param headerSegmentName The name of the Header Segment.
     * @return The Segment Name.
     */
    public static String getSegmentNameFromHeader(String headerSegmentName) {
        Preconditions.checkArgument(headerSegmentName.endsWith(HEADER_SUFFIX));
        return headerSegmentName.substring(0, headerSegmentName.length() - HEADER_SUFFIX.length());
    }

    /**
     * Gets the name of the SegmentChunk for the given Segment and Offset.
     *
     * @param segmentName The name of the Segment to get the SegmentChunk name for.
     * @param offset      The starting offset of the SegmentChunk.
     * @return The SegmentChunk name.
     */
    public static String getSegmentChunkName(String segmentName, long offset) {
        Preconditions.checkArgument(!segmentName.contains(OFFSET_SUFFIX), "segmentName is already a SegmentChunk name");
        return segmentName + OFFSET_SUFFIX + Long.toString(offset);
    }

    /**
     * Gets the name of the Segment that is used to store the Container's Segment Metadata. There is one such Segment
     * per container.
     *
     * @param containerId The Id of the Container.
     * @return The Metadata Segment name.
     */
    public static String getMetadataSegmentName(int containerId) {
        Preconditions.checkArgument(containerId >= 0, "containerId must be a non-negative number.");
        return String.format(METADATA_SEGMENT_NAME_FORMAT, containerId);
    }

    /**
     * Method to compute 64 bit segment id which takes segment number and epoch and composes it as
     * `msb = epoch` `lsb = segmentNumber`.
     * Primary id identifies the segment container mapping and primary + secondary uniquely identifies a segment
     * within a stream.
     *
     * @param segmentNumber segment number.
     * @param epoch epoch in which segment was created.
     * @return segment id which is composed using segment number and epoch.
     */
    public static long computeSegmentId(int segmentNumber, int epoch) {
        Preconditions.checkArgument(segmentNumber >= 0);
        Preconditions.checkArgument(epoch >= 0);
        return (long) epoch << 32 | (segmentNumber & 0xFFFFFFFFL);
    }

    /**
     * Method to extract segmentNumber from given segment id. Segment number is encoded in 32 msb of segment id
     *
     * @param segmentId segment id.
     * @return segment number by extracting it from segment id.
     */
    public static int getSegmentNumber(long segmentId) {
        return (int) segmentId;
    }

    /**
     * Method to extract epoch from given segment id. Epoch is encoded in 32 lsb of the segment id.
     *
     * @param segmentId segment id.
     * @return epoch by extracting it from segment id.
     */
    public static int getEpoch(long segmentId) {
        return (int) (segmentId >> 32);
    }

    /**
     * Compose and return scoped stream name.
     *
     * @param scope scope to be used in ScopedStream name.
     * @param streamName stream name to be used in ScopedStream name.
     * @return scoped stream name.
     */
    public static String getScopedStreamName(String scope, String streamName) {
        return getScopedStreamNameInternal(scope, streamName).toString();
    }

    /**
     * Method to generate Fully Qualified StreamSegmentName using scope, stream and segment id.
     *
     * @param scope scope to be used in the ScopedStreamSegment name
     * @param streamName stream name to be used in ScopedStreamSegment name.
     * @param segmentId segment id to be used in ScopedStreamSegment name.
     * @return fully qualified StreamSegmentName.
     */
    public static String getQualifiedStreamSegmentName(String scope, String streamName, long segmentId) {
        int segmentNumber = getSegmentNumber(segmentId);
        int epoch = getEpoch(segmentId);
        StringBuffer sb = getScopedStreamNameInternal(scope, streamName);
        sb.append('/');
        sb.append(segmentNumber);
        sb.append(EPOCH_DELIMITER);
        sb.append(epoch);
        return sb.toString();
    }

    /**
     * Method to extract different parts of stream segment name.
     * The tokens extracted are in following order scope, stream name and segment id.
     * If its a transational segment, the transaction id is ignored.
     * This function works even when scope is not set.
     *
     * @param qualifiedName StreamSegment's qualified name.
     * @return tokens capturing different components of stream segment name. Note: segmentId is extracted and sent back
     * as a String
     */
    public static List<String> extractSegmentTokens(String qualifiedName) {
        Preconditions.checkNotNull(qualifiedName);
        String originalSegmentName = isTransactionSegment(qualifiedName) ? getParentStreamSegmentName(qualifiedName) : qualifiedName;

        List<String> retVal = new LinkedList<>();
        String[] tokens = originalSegmentName.split("[/]");
        int segmentIdIndex = tokens.length == 2 ? 1 : 2;
        long segmentId;
        if (tokens[segmentIdIndex].contains(EPOCH_DELIMITER)) {
            String[] segmentIdTokens = tokens[segmentIdIndex].split(EPOCH_DELIMITER);
            segmentId = computeSegmentId(Integer.parseInt(segmentIdTokens[0]), Integer.parseInt(segmentIdTokens[1]));
        } else {
            // no secondary delimiter, set the secondary id to 0 for segment id computation
            segmentId = computeSegmentId(Integer.parseInt(tokens[segmentIdIndex]), 0);
        }
        retVal.add(tokens[0]);
        if (tokens.length == 3) {
            retVal.add(tokens[1]);
        }
        retVal.add(Long.toString(segmentId));

        return retVal;
    }

    private static StringBuffer getScopedStreamNameInternal(String scope, String streamName) {
        StringBuffer sb = new StringBuffer();
        if (!Strings.isNullOrEmpty(scope)) {
            sb.append(scope);
            sb.append('/');
        }
        sb.append(streamName);
        return sb;
    }
    
    // region table names

    /**
     * Method to generate Fully Qualified table name using scope, and other tokens to be used to compose the table name.
     * The composed name has following format \<scope\>/_tables/\<tokens[0]\>/\<tokens[1]\>...
     * 
     * @param scope scope in which table segment to create
     * @param tokens tokens used for composing table segment name
     * @return Fully qualified table segment name composed of supplied tokens.
     */
    public static String getQualifiedTableName(String scope, String... tokens) {
        Preconditions.checkArgument(tokens != null && tokens.length > 0);
        StringBuilder sb = new StringBuilder();
        sb.append(String.format("%s/%s", scope, TABLES));
        for (String token : tokens) {
            sb.append('/');
            sb.append(token);
        }
        return sb.toString();
    }

    /**
     * Method to extract tokens that were used to compose fully qualified table segment name using method getQualifiedTableName.
     * 
     * The first token in the returned list corresponds to scope. Remainder tokens correspond to tokens used to compose tableName.
     *
     * @param qualifiedName fully qualified table name
     * @return tokens capturing different components of table segment name. First element in the list represents scope 
     */
    public static List<String> extractTableSegmentTokens(String qualifiedName) {
        Preconditions.checkNotNull(qualifiedName);
        List<String> retVal = new LinkedList<>();
        String[] tokens = qualifiedName.split("[/]");
        Preconditions.checkArgument(tokens.length > 2);
        Preconditions.checkArgument(tokens[1].equals(TABLES));
        // add scope
        retVal.add(tokens[0]);
        for (int i = 2; i < tokens.length; i++) {
            retVal.add(tokens[i]);
        }
        
        return retVal;
    }

    /**
     * Method to check if given segment name is a table name generated using getQualifiedTableName.
     * @param qualifiedName qualified table name
     * @return true if the name is generated using getQualifiedTableName. False otherwise
     */
    public static boolean isTableSegment(String qualifiedName) {
        Preconditions.checkNotNull(qualifiedName);
        String[] tokens = qualifiedName.split("[/]");
        Preconditions.checkArgument(tokens.length > 2);

        return tokens[1].equals(TABLES);
    }
    // endregion
    
    // region watermark
    public static String getMarkForStream(String stream) {
        return NameUtils.getMarkStreamForStream(stream);
    }
    // endregion

    // region metrics
    /**
     * Generate segment tags (string array) on the input fully qualified segment name to be associated with a metric.
     *
     * @param qualifiedSegmentName Fully qualified segment name.
     * @return String array as segment tag of metric.
     */
    public static String[] segmentTags(String qualifiedSegmentName) {
        Preconditions.checkNotNull(qualifiedSegmentName);
        String[] tags = {TAG_SCOPE, null, TAG_STREAM, null, TAG_SEGMENT, null, TAG_EPOCH, null};

        return updateSegmentTags(qualifiedSegmentName, tags);
    }

    /**
     * Generate segment tags (string array) on the input fully qualified segment name and writer id to be associated with a metric.
     * @param qualifiedSegmentName Fully qualified segment name.
     * @param writerId The writer id.
     * @return String arrays as a segment tag of metric.
     */
    public static String[] segmentTags(String qualifiedSegmentName, String writerId) {
        Preconditions.checkNotNull(qualifiedSegmentName);
        Exceptions.checkNotNullOrEmpty(writerId, "writerId");
        String[] tags = {TAG_SCOPE, null, TAG_STREAM, null, TAG_SEGMENT, null, TAG_EPOCH, null, TAG_WRITER, null};

        updateSegmentTags(qualifiedSegmentName, tags);
        tags[9] = writerId; // update the writer id tag.
        return tags;
    }

<<<<<<< HEAD
=======
    final static Pattern SEGMENT_TAGS_PATTERN =
        Pattern.compile("((([\\w\\-\\\\.]+)/)?(([\\w\\-\\\\.]+)/))?(\\d+)(\\.#epoch\\.(\\d+))?");

>>>>>>> 63e91674
    private static String[] updateSegmentTags(String qualifiedSegmentName, String[] tags) {
        final String segmentBaseName = getSegmentBaseName(qualifiedSegmentName);
        final Matcher m = SEGMENT_TAGS_PATTERN.matcher(segmentBaseName);
        m.find();
        final String scope = m.group(3);
        tags[1] = scope == null ? TAG_DEFAULT : scope;
        final String stream = m.group(5);
        tags[3] = stream == null ? TAG_DEFAULT : stream;
        tags[5] = m.group(6);
        final String epoch = m.group(8);
        tags[7] = epoch == null ? "0" : epoch;
        return tags;
    }

    /**
     * Generate writer tags (string array) based on the writerId.
     *
     * @param writerId Writer id.
     * @return String array as writer tag of metric.
     */
    public static String[] writerTags(String writerId) {
        Exceptions.checkNotNullOrEmpty(writerId, "writerId");
        return new String[]{TAG_WRITER, writerId};
    }

    /**
     * Get base name of segment with the potential transaction delimiter removed.
     *
     * @param segmentQualifiedName fully qualified segment name.
     * @return the base name of segment.
     */
    private static String getSegmentBaseName(String segmentQualifiedName) {
        String segmentBaseName = StreamSegmentNameUtils.getParentStreamSegmentName(segmentQualifiedName);
        return (segmentBaseName == null) ? segmentQualifiedName : segmentBaseName;
    }
    // endregion
}<|MERGE_RESOLUTION|>--- conflicted
+++ resolved
@@ -420,12 +420,9 @@
         return tags;
     }
 
-<<<<<<< HEAD
-=======
     final static Pattern SEGMENT_TAGS_PATTERN =
         Pattern.compile("((([\\w\\-\\\\.]+)/)?(([\\w\\-\\\\.]+)/))?(\\d+)(\\.#epoch\\.(\\d+))?");
 
->>>>>>> 63e91674
     private static String[] updateSegmentTags(String qualifiedSegmentName, String[] tags) {
         final String segmentBaseName = getSegmentBaseName(qualifiedSegmentName);
         final Matcher m = SEGMENT_TAGS_PATTERN.matcher(segmentBaseName);
