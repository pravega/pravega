/**
 * Copyright (c) Dell Inc., or its subsidiaries. All Rights Reserved.
 *
 * Licensed under the Apache License, Version 2.0 (the "License");
 * you may not use this file except in compliance with the License.
 * You may obtain a copy of the License at
 *
 *     http://www.apache.org/licenses/LICENSE-2.0
 */
package io.pravega.shared.protocol.netty;

import com.google.common.base.Preconditions;
import io.netty.buffer.ByteBuf;
import io.netty.buffer.ByteBufInputStream;
import io.netty.buffer.Unpooled;
import io.netty.handler.codec.CorruptedFrameException;
import io.pravega.shared.segment.ScaleType;
import java.io.DataInput;
import java.io.DataOutput;
import java.io.IOException;
import java.io.InputStream;
import java.io.OutputStream;
import java.nio.BufferOverflowException;
import java.util.AbstractMap;
import java.util.ArrayList;
import java.util.Collections;
import java.util.HashMap;
import java.util.List;
import java.util.Map;
import java.util.UUID;
import javax.annotation.concurrent.NotThreadSafe;
import lombok.AccessLevel;
import lombok.Data;
import lombok.EqualsAndHashCode;
import lombok.Getter;
import lombok.RequiredArgsConstructor;
import lombok.ToString;
import lombok.experimental.Accessors;

import static io.netty.buffer.Unpooled.EMPTY_BUFFER;
import static io.netty.buffer.Unpooled.wrappedBuffer;
import static java.nio.charset.StandardCharsets.UTF_8;

/**
 * The complete list of all commands that go over the wire between clients and the server.
 * Each command is self-contained providing both it's serialization and deserialization logic.
 * Commands are not nested and contain only primitive types. The types are serialized in the obvious
 * way using Java's DataOutput and DataInput. All data is written BigEndian.
 *
 * Because length and type are detected externally these are not necessary for the classes to
 * supply.
 *
 * Compatible changes (i.e. Adding new members) that would not cause breakage if either the client or
 * the server were running older code can be made at any time.
 * Incompatible changes should instead create a new WireCommand object.
 */
public final class WireCommands {
    public static final int WIRE_VERSION = 10;
    public static final int OLDEST_COMPATIBLE_VERSION = 5;
    public static final int TYPE_SIZE = 4;
    public static final int TYPE_PLUS_LENGTH_SIZE = 8;
    public static final int MAX_WIRECOMMAND_SIZE = 0x00FFFFFF; // 16MB-1

    public static final long NULL_ATTRIBUTE_VALUE = Long.MIN_VALUE; //This is the same as Attributes.NULL_ATTRIBUTE_VALUE
    public static final long NULL_TABLE_SEGMENT_OFFSET = -1;

    private static final Map<Integer, WireCommandType> MAPPING;
    private static final String EMPTY_STACK_TRACE = "";
    static {
        HashMap<Integer, WireCommandType> map = new HashMap<>();
        for (WireCommandType t : WireCommandType.values()) {
            map.put(t.getCode(), t);
        }
        MAPPING = Collections.unmodifiableMap(map);
    }

    public static WireCommandType getType(int value) {
        return MAPPING.get(value);
    }

    @FunctionalInterface
    interface Constructor {
        WireCommand readFrom(EnhancedByteBufInputStream in, int length) throws IOException;
    }

    @Data
    public static final class Hello implements Request, Reply, WireCommand {
        final WireCommandType type = WireCommandType.HELLO;
        final int highVersion;
        final int lowVersion;

        @Override
        public void process(RequestProcessor cp) {
            cp.hello(this);
        }

        @Override
        public void process(ReplyProcessor cp) {
            cp.hello(this);
        }

        @Override
        public void writeFields(DataOutput out) throws IOException {
            out.writeInt(highVersion);
            out.writeInt(lowVersion);
        }

        public static Hello readFrom(DataInput in, int length) throws IOException {
            int highVersion = in.readInt();
            int lowVersion = in.readInt();
            return new Hello(highVersion, lowVersion);
        }

        @Override
        public long getRequestId() {
            return 0;
        }
    }

    @Data
    public static final class WrongHost implements Reply, WireCommand {
        final WireCommandType type = WireCommandType.WRONG_HOST;
        final long requestId;
        final String segment;
        final String correctHost;
        final String serverStackTrace;

        @Override
        public void process(ReplyProcessor cp) {
            cp.wrongHost(this);
        }

        @Override
        public void writeFields(DataOutput out) throws IOException {
            out.writeLong(requestId);
            out.writeUTF(segment);
            out.writeUTF(correctHost);
            out.writeUTF(serverStackTrace);
        }

        public static WireCommand readFrom(ByteBufInputStream in, int length) throws IOException {
            long requestId = in.readLong();
            String segment = in.readUTF();
            String correctHost = in.readUTF();
            String serverStackTrace = (in.available() > 0) ? in.readUTF() : EMPTY_STACK_TRACE;
            return new WrongHost(requestId, segment, correctHost, serverStackTrace);
        }

        @Override
        public boolean isFailure() {
            return true;
        }
    }

    @Data
    public static final class SegmentIsSealed implements Reply, WireCommand {
        final WireCommandType type = WireCommandType.SEGMENT_IS_SEALED;
        final long requestId;
        final String segment;
        final String serverStackTrace;
        /**
         * This represents the offset at which the segment is sealed.
         */
        final long offset;

        @Override
        public void process(ReplyProcessor cp) {
            cp.segmentIsSealed(this);
        }

        @Override
        public void writeFields(DataOutput out) throws IOException {
            out.writeLong(requestId);
            out.writeUTF(segment);
            out.writeUTF(serverStackTrace);
            out.writeLong(offset);
        }

        public static WireCommand readFrom(ByteBufInputStream in, int length) throws IOException {
            long requestId = in.readLong();
            String segment = in.readUTF();
            String serverStackTrace = (in.available() > 0) ? in.readUTF() : EMPTY_STACK_TRACE;
            long offset = (in.available() >= Long.BYTES) ? in.readLong() : -1L;
            return new SegmentIsSealed(requestId, segment, serverStackTrace, offset);
        }

        @Override
        public boolean isFailure() {
            return true;
        }
    }

    @Data
    public static final class SegmentIsTruncated implements Reply, WireCommand {
        final WireCommandType type = WireCommandType.SEGMENT_IS_TRUNCATED;
        final long requestId;
        final String segment;
        final long startOffset;
        final String serverStackTrace;
        /**
         * This represents the offset at which the segment is truncated.
         */
        final long offset;

        @Override
        public void process(ReplyProcessor cp) {
            cp.segmentIsTruncated(this);
        }

        @Override
        public void writeFields(DataOutput out) throws IOException {
            out.writeLong(requestId);
            out.writeUTF(segment);
            out.writeLong(startOffset);
            out.writeUTF(serverStackTrace);
            out.writeLong(offset);
        }

        public static WireCommand readFrom(ByteBufInputStream in, int length) throws IOException {
            long requestId = in.readLong();
            String segment = in.readUTF();
            long startOffset = in.readLong();
            String serverStackTrace = (in.available() > 0) ? in.readUTF() : EMPTY_STACK_TRACE;
            long offset = (in.available() >= Long.BYTES) ? in.readLong() : -1L;
            return new SegmentIsTruncated(requestId, segment, startOffset, serverStackTrace, offset);
        }

        @Override
        public boolean isFailure() {
            return true;
        }
    }

    @Data
    public static final class SegmentAlreadyExists implements Reply, WireCommand {
        final WireCommandType type = WireCommandType.SEGMENT_ALREADY_EXISTS;
        final long requestId;
        final String segment;
        final String serverStackTrace;

        @Override
        public void process(ReplyProcessor cp) {
            cp.segmentAlreadyExists(this);
        }

        @Override
        public void writeFields(DataOutput out) throws IOException {
            out.writeLong(requestId);
            out.writeUTF(segment);
            out.writeUTF(serverStackTrace);
        }

        public static WireCommand readFrom(ByteBufInputStream in, int length) throws IOException {
            long requestId = in.readLong();
            String segment = in.readUTF();
            String serverStackTrace = (in.available() > 0) ? in.readUTF() : EMPTY_STACK_TRACE;
            return new SegmentAlreadyExists(requestId, segment, serverStackTrace);
        }

        @Override
        public String toString() {
            return "Segment already exists: " + segment;
        }

        @Override
        public boolean isFailure() {
            return true;
        }
    }

    @Data
    public static final class NoSuchSegment implements Reply, WireCommand {
        final WireCommandType type = WireCommandType.NO_SUCH_SEGMENT;
        final long requestId;
        final String segment;
        final String serverStackTrace;
        /**
         * This represents the offset that was sent by the request.
         */
        final long offset;

        @Override
        public void process(ReplyProcessor cp) {
            cp.noSuchSegment(this);
        }

        @Override
        public void writeFields(DataOutput out) throws IOException {
            out.writeLong(requestId);
            out.writeUTF(segment);
            out.writeUTF(serverStackTrace);
            out.writeLong(offset);
        }

        public static WireCommand readFrom(ByteBufInputStream in, int length) throws IOException {
            long requestId = in.readLong();
            String segment = in.readUTF();
            String serverStackTrace = (in.available() > 0) ? in.readUTF() : EMPTY_STACK_TRACE;
            long offset = (in.available() >= Long.BYTES) ? in.readLong() : -1L;
            return new NoSuchSegment(requestId, segment, serverStackTrace, offset);
        }

        @Override
        public String toString() {
            return "No such segment: " + segment;
        }

        @Override
        public boolean isFailure() {
            return true;
        }
    }

    @Data
    public static final class TableSegmentNotEmpty implements Reply, WireCommand {
        final WireCommandType type = WireCommandType.TABLE_SEGMENT_NOT_EMPTY;
        final long requestId;
        final String segment;
        final String serverStackTrace;

        @Override
        public void process(ReplyProcessor cp) {
            cp.tableSegmentNotEmpty(this);
        }

        @Override
        public void writeFields(DataOutput out) throws IOException {
            out.writeLong(requestId);
            out.writeUTF(segment);
            out.writeUTF(serverStackTrace);
        }

        public static WireCommand readFrom(ByteBufInputStream in, int length) throws IOException {
            long requestId = in.readLong();
            String segment = in.readUTF();
            String serverStackTrace = in.readUTF();
            return new TableSegmentNotEmpty(requestId, segment, serverStackTrace);
        }

        @Override
        public String toString() {
            return "Table Segment is not empty: " + segment;
        }

        @Override
        public boolean isFailure() {
            return true;
        }
    }

    @Data
    public static final class InvalidEventNumber implements Reply, WireCommand {
        final WireCommandType type = WireCommandType.INVALID_EVENT_NUMBER;
        final UUID writerId;
        final long eventNumber;
        final String serverStackTrace;

        @Override
        public void process(ReplyProcessor cp) {
            cp.invalidEventNumber(this);
        }

        @Override
        public void writeFields(DataOutput out) throws IOException {
            out.writeLong(writerId.getMostSignificantBits());
            out.writeLong(writerId.getLeastSignificantBits());
            out.writeLong(eventNumber);
            out.writeUTF(serverStackTrace);
        }

        public static WireCommand readFrom(ByteBufInputStream in, int length) throws IOException {
            UUID writerId = new UUID(in.readLong(), in.readLong());
            long eventNumber = in.readLong();
            String serverStackTrace = (in.available() > 0) ? in.readUTF() : EMPTY_STACK_TRACE;
            return new InvalidEventNumber(writerId, eventNumber, serverStackTrace);
        }

        @Override
        public String toString() {
            return "Invalid event number: " + eventNumber + " for writer: " + writerId;
        }

        @Override
        public boolean isFailure() {
            return true;
        }

        @Override
        public long getRequestId() {
            return eventNumber;
        }
    }

    @Data
    public static final class OperationUnsupported implements Reply, WireCommand {
        final WireCommandType type = WireCommandType.OPERATION_UNSUPPORTED;
        final long requestId;
        final String operationName;
        final String serverStackTrace;

        @Override
        public void process(ReplyProcessor cp) {
            cp.operationUnsupported(this);
        }

        @Override
        public void writeFields(DataOutput out) throws IOException {
            out.writeLong(requestId);
            out.writeUTF(operationName);
            out.writeUTF(serverStackTrace);
        }

        public static WireCommand readFrom(ByteBufInputStream in, int length) throws IOException {
            long requestId = in.readLong();
            String operationName = in.readUTF();
            String serverStackTrace = (in.available() > 0) ? in.readUTF() : EMPTY_STACK_TRACE;
            return new OperationUnsupported(requestId, operationName, serverStackTrace);
        }

        @Override
        public boolean isFailure() {
            return true;
        }
    }

    @Data
    public static final class Padding implements WireCommand {
        final WireCommandType type = WireCommandType.PADDING;
        final int length;

        Padding(int length) {
            Preconditions.checkArgument(length >= 0);
            this.length = length;
        }

        @Override
        public void writeFields(DataOutput out) throws IOException {
            for (int i = 0; i < length / 8; i++) {
                out.writeLong(0L);
            }
            for (int i = 0; i < length % 8; i++) {
                out.writeByte(0);
            }
        }

        public static WireCommand readFrom(DataInput in, int length) throws IOException {
            int skipped = 0;
            while (skipped < length) {
                int skipBytes = in.skipBytes(length - skipped);
                if (skipBytes < 0) {
                    throw new CorruptedFrameException("Not enough bytes in buffer. Was attempting to read: " + length);
                }
                skipped += skipBytes;
            }
            return new Padding(length);
        }
    }

    @Data
    @EqualsAndHashCode(callSuper = false)
    public static final class PartialEvent extends ReleasableCommand {
        final WireCommandType type = WireCommandType.PARTIAL_EVENT;
        final ByteBuf data;

        @Override
        public void writeFields(DataOutput out) throws IOException {
            data.getBytes(data.readerIndex(), (OutputStream) out, data.readableBytes());
        }

        public static WireCommand readFrom(EnhancedByteBufInputStream in, int length) throws IOException {
            return new PartialEvent(in.readFully(length).retain()).requireRelease();
        }

        @Override
        void releaseInternal() {
            this.data.release();
        }
    }

    @Data
    public static final class Event implements WireCommand {
        final WireCommandType type = WireCommandType.EVENT;
        final ByteBuf data;

        @Override
        public void writeFields(DataOutput out) throws IOException {
            out.writeInt(type.getCode());
            out.writeInt(data.readableBytes());
            data.getBytes(data.readerIndex(), (OutputStream) out, data.readableBytes());
        }

        public ByteBuf getAsByteBuf() {
            ByteBuf header = Unpooled.buffer(TYPE_PLUS_LENGTH_SIZE, TYPE_PLUS_LENGTH_SIZE);
            header.writeInt(type.getCode());
            header.writeInt(data.readableBytes());
            return Unpooled.wrappedUnmodifiableBuffer(header, data);
        }
    }

    @Data
    public static final class SetupAppend implements Request, WireCommand {
        final WireCommandType type = WireCommandType.SETUP_APPEND;
        final long requestId;
        final UUID writerId;
        final String segment;
        @ToString.Exclude
        final String delegationToken;

        @Override
        public void process(RequestProcessor cp) {
            cp.setupAppend(this);
        }

        @Override
        public void writeFields(DataOutput out) throws IOException {
            out.writeLong(requestId);
            out.writeLong(writerId.getMostSignificantBits());
            out.writeLong(writerId.getLeastSignificantBits());
            out.writeUTF(segment);
            out.writeUTF(delegationToken == null ? "" : delegationToken);
        }

        public static WireCommand readFrom(DataInput in, int length) throws IOException {
            long requestId = in.readLong();
            UUID uuid = new UUID(in.readLong(), in.readLong());
            String segment = in.readUTF();
            String delegationToken = in.readUTF();
            return new SetupAppend(requestId, uuid, segment, delegationToken);
        }
    }

    @Data
    @EqualsAndHashCode(callSuper = false)
    public static final class AppendBlock extends ReleasableCommand {
        final WireCommandType type = WireCommandType.APPEND_BLOCK;
        final UUID writerId;
        final ByteBuf data;

        AppendBlock(UUID writerId) {
            this.writerId = writerId;
            this.data = Unpooled.EMPTY_BUFFER; // Populated on read path
        }

        AppendBlock(UUID writerId, ByteBuf data) {
            this.writerId = writerId;
            this.data = data;
        }

        @Override
        public void writeFields(DataOutput out) throws IOException {
            out.writeLong(writerId.getMostSignificantBits());
            out.writeLong(writerId.getLeastSignificantBits());
            // Data not written, as it should be null.
        }

        public static WireCommand readFrom(EnhancedByteBufInputStream in, int length) throws IOException {
            UUID writerId = new UUID(in.readLong(), in.readLong());
            ByteBuf data = in.readFully(length - Long.BYTES * 2).retain();
            return new AppendBlock(writerId, data).requireRelease();
        }

        @Override
        void releaseInternal() {
            this.data.release();
        }
    }

    @Data
    @EqualsAndHashCode(callSuper = false)
    public static final class AppendBlockEnd extends ReleasableCommand {
        final WireCommandType type = WireCommandType.APPEND_BLOCK_END;
        final UUID writerId;
        final int sizeOfWholeEvents;
        final ByteBuf data;
        final int numEvents;
        final long lastEventNumber;
        final long requestId;

        @Override
        public void writeFields(DataOutput out) throws IOException {
            out.writeLong(writerId.getMostSignificantBits());
            out.writeLong(writerId.getLeastSignificantBits());
            out.writeInt(sizeOfWholeEvents);
            if (data == null) {
                out.writeInt(0);
            } else {
                out.writeInt(data.readableBytes());
                data.getBytes(data.readerIndex(), (OutputStream) out, data.readableBytes());
            }
            out.writeInt(numEvents);
            out.writeLong(lastEventNumber);
            out.writeLong(requestId);
        }

        public static WireCommand readFrom(EnhancedByteBufInputStream in, int length) throws IOException {
            UUID writerId = new UUID(in.readLong(), in.readLong());
            int sizeOfHeaderlessAppends = in.readInt();
            int dataLength = in.readInt();
            ByteBuf data;
            if (dataLength > 0) {
                data = in.readFully(dataLength);
            } else {
                data = EMPTY_BUFFER;
            }
            int numEvents = in.readInt();
            long lastEventNumber = in.readLong();
            long requestId = in.available() >= Long.BYTES ? in.readLong() : -1L;
            return new AppendBlockEnd(writerId, sizeOfHeaderlessAppends, data.retain(), numEvents, lastEventNumber, requestId)
                    .requireRelease();
        }

        @Override
        void releaseInternal() {
            this.data.release();
        }
    }

    @Data
    @EqualsAndHashCode(callSuper = false)
    public static final class ConditionalAppend extends ReleasableCommand implements Request {
        final WireCommandType type = WireCommandType.CONDITIONAL_APPEND;
        final UUID writerId;
        final long eventNumber;
        final long expectedOffset;
        final Event event;
        final long requestId;

        @Override
        public void writeFields(DataOutput out) throws IOException {
            out.writeLong(writerId.getMostSignificantBits());
            out.writeLong(writerId.getLeastSignificantBits());
            out.writeLong(eventNumber);
            out.writeLong(expectedOffset);
            event.writeFields(out);
            out.writeLong(requestId);
        }

        public static WireCommand readFrom(EnhancedByteBufInputStream in, int length) throws IOException {
            UUID writerId = new UUID(in.readLong(), in.readLong());
            long eventNumber = in.readLong();
            long expectedOffset = in.readLong();
            Event event = readEvent(in, length);
            long requestId = (in.available() >= Long.BYTES) ? in.readLong() : -1L;
            return new ConditionalAppend(writerId, eventNumber, expectedOffset, event, requestId).requireRelease();
        }

        private static Event readEvent(EnhancedByteBufInputStream in, int length) throws IOException {
            int typeCode = in.readInt();
            if (typeCode != WireCommandType.EVENT.getCode()) {
                throw new InvalidMessageException("Was expecting EVENT but found: " + typeCode);
            }
            int eventLength = in.readInt();
            if (eventLength > length - TYPE_PLUS_LENGTH_SIZE) {
                throw new InvalidMessageException("Was expecting length: " + length + " but found: " + eventLength);
            }
            return new Event(in.readFully(eventLength).retain());
        }

        @Override
        public long getRequestId() {
            return requestId;
        }

        @Override
        public void process(RequestProcessor cp) {
            //Unreachable. This should be handled in AppendDecoder.
            throw new UnsupportedOperationException();
        }

        @Override
        void releaseInternal() {
            this.event.data.release();
        }
    }

    @Data
    public static final class AppendSetup implements Reply, WireCommand {
        final WireCommandType type = WireCommandType.APPEND_SETUP;
        final long requestId;
        final String segment;
        final UUID writerId;
        final long lastEventNumber;

        @Override
        public void process(ReplyProcessor cp) {
            cp.appendSetup(this);
        }

        @Override
        public void writeFields(DataOutput out) throws IOException {
            out.writeLong(requestId);
            out.writeUTF(segment);
            out.writeLong(writerId.getMostSignificantBits());
            out.writeLong(writerId.getLeastSignificantBits());
            out.writeLong(lastEventNumber);
        }

        public static WireCommand readFrom(DataInput in, int length) throws IOException {
            long requestId = in.readLong();
            String segment = in.readUTF();
            UUID writerId = new UUID(in.readLong(), in.readLong());
            long lastEventNumber = in.readLong();
            return new AppendSetup(requestId, segment, writerId, lastEventNumber);
        }
    }

    @Data
    public static final class DataAppended implements Reply, WireCommand {
        final WireCommandType type = WireCommandType.DATA_APPENDED;
        final long requestId;
        final UUID writerId;
        final long eventNumber;
        final long previousEventNumber;
        final long currentSegmentWriteOffset;

        @Override
        public void process(ReplyProcessor cp) {
            cp.dataAppended(this);
        }

        @Override
        public void writeFields(DataOutput out) throws IOException {
            out.writeLong(writerId.getMostSignificantBits());
            out.writeLong(writerId.getLeastSignificantBits());
            out.writeLong(eventNumber);
            out.writeLong(previousEventNumber);
            out.writeLong(requestId);
            out.writeLong(currentSegmentWriteOffset);
        }

        public static WireCommand readFrom(ByteBufInputStream in, int length) throws IOException {
            UUID writerId = new UUID(in.readLong(), in.readLong());
            long eventNumber = in.readLong();
            long previousEventNumber = in.available() >= Long.BYTES ? in.readLong() : -1L;
            long requestId = in.available() >= Long.BYTES ? in.readLong() : -1L;
            long currentSegmentWriteOffset = in.available() >= Long.BYTES ? in.readLong() : -1L;
            return new DataAppended(requestId, writerId, eventNumber, previousEventNumber, currentSegmentWriteOffset);
        }

        @Override
        public long getRequestId() {
            return requestId;
        }
    }

    @Data
    public static final class ConditionalCheckFailed implements Reply, WireCommand {
        final WireCommandType type = WireCommandType.CONDITIONAL_CHECK_FAILED;
        final UUID writerId;
        final long eventNumber;
        final long requestId;

        @Override
        public void process(ReplyProcessor cp) {
            cp.conditionalCheckFailed(this);
        }

        @Override
        public void writeFields(DataOutput out) throws IOException {
            out.writeLong(writerId.getMostSignificantBits());
            out.writeLong(writerId.getLeastSignificantBits());
            out.writeLong(eventNumber);
            out.writeLong(requestId);
        }

        public static WireCommand readFrom(ByteBufInputStream in, int length) throws IOException {
            UUID writerId = new UUID(in.readLong(), in.readLong());
            long offset = in.readLong();
            long requestId = in.available() >= Long.BYTES ? in.readLong() : -1L;
            return new ConditionalCheckFailed(writerId, offset, requestId);
        }

        @Override
        public long getRequestId() {
            return requestId;
        }
    }

    @Data
    public static final class ReadSegment implements Request, WireCommand {
        final WireCommandType type = WireCommandType.READ_SEGMENT;
        final String segment;
        final long offset;
        final int suggestedLength;
        @ToString.Exclude
        final String delegationToken;
        final long requestId;

        @Override
        public void process(RequestProcessor cp) {
            cp.readSegment(this);
        }

        @Override
        public void writeFields(DataOutput out) throws IOException {
            out.writeUTF(segment);
            out.writeLong(offset);
            out.writeInt(suggestedLength);
            out.writeUTF(delegationToken == null ? "" : delegationToken);
            out.writeLong(requestId);
        }

        public static WireCommand readFrom(ByteBufInputStream in, int length) throws IOException {
            String segment = in.readUTF();
            long offset = in.readLong();
            int suggestedLength = in.readInt();
            String delegationToken = in.readUTF();
            long requestId = in.available()  >= Long.BYTES ? in.readLong() : -1L;
            return new ReadSegment(segment, offset, suggestedLength, delegationToken, requestId);
        }

        @Override
        public long getRequestId() {
            return requestId;
        }
    }

    @RequiredArgsConstructor
    @Getter
    @ToString
    @EqualsAndHashCode(callSuper = false)
    @NotThreadSafe
    public static final class SegmentRead extends ReleasableCommand implements Reply {
        final WireCommandType type = WireCommandType.SEGMENT_READ;
        final String segment;
        final long offset;
        final boolean atTail; //TODO: Is sometimes false when actual state is unknown.
        final boolean endOfSegment;
        final ByteBuf data;
        final long requestId;

        @Override
        public void process(ReplyProcessor cp) {
            cp.segmentRead(this);
        }

        @Override
        public void writeFields(DataOutput out) throws IOException {
            out.writeUTF(segment);
            out.writeLong(offset);
            out.writeBoolean(atTail);
            out.writeBoolean(endOfSegment);
            int dataLength = data.readableBytes();
            out.writeInt(dataLength);
            this.data.getBytes(this.data.readerIndex(), (OutputStream) out, dataLength);
            out.writeLong(requestId);
        }

        public static WireCommand readFrom(EnhancedByteBufInputStream in, int length) throws IOException {
            String segment = in.readUTF();
            long offset = in.readLong();
            boolean atTail = in.readBoolean();
            boolean endOfSegment = in.readBoolean();
            int dataLength = in.readInt();
            if (dataLength > length) {
                throw new BufferOverflowException();
            }
            ByteBuf data = in.readFully(dataLength).retain();
            long requestId = in.available() >= Long.BYTES ? in.readLong() : -1L;
            return new SegmentRead(segment, offset, atTail, endOfSegment, data, requestId).requireRelease();
        }

        @Override
        void releaseInternal() {
            this.data.release();
        }

        @Override
        public long getRequestId() {
            return requestId;
        }
    }

    @Data
    public static final class GetSegmentAttribute implements Request, WireCommand {
        final WireCommandType type = WireCommandType.GET_SEGMENT_ATTRIBUTE;
        final long requestId;
        final String segmentName;
        final UUID attributeId;
        @ToString.Exclude
        final String delegationToken;

        @Override
        public void process(RequestProcessor cp) {
            cp.getSegmentAttribute(this);
        }

        @Override
        public void writeFields(DataOutput out) throws IOException {
            out.writeLong(requestId);
            out.writeUTF(segmentName);
            out.writeLong(attributeId.getMostSignificantBits());
            out.writeLong(attributeId.getLeastSignificantBits());
            out.writeUTF(delegationToken == null ? "" : delegationToken);
        }

        public static WireCommand readFrom(DataInput in, int length) throws IOException {
            long requestId = in.readLong();
            String segment = in.readUTF();
            UUID attributeId = new UUID(in.readLong(), in.readLong());
            String delegationToken = in.readUTF();
            return new GetSegmentAttribute(requestId, segment, attributeId, delegationToken);
        }
    }

    @Data
    public static final class SegmentAttribute implements Reply, WireCommand {
        final WireCommandType type = WireCommandType.SEGMENT_ATTRIBUTE;
        final long requestId;
        final long value;

        @Override
        public void process(ReplyProcessor cp) {
            cp.segmentAttribute(this);
        }

        @Override
        public void writeFields(DataOutput out) throws IOException {
            out.writeLong(requestId);
            out.writeLong(value);
        }

        public static WireCommand readFrom(DataInput in, int length) throws IOException {
            long requestId = in.readLong();
            long value = in.readLong();
            return new SegmentAttribute(requestId, value);
        }
    }

    @Data
    public static final class UpdateSegmentAttribute implements Request, WireCommand {
        final WireCommandType type = WireCommandType.UPDATE_SEGMENT_ATTRIBUTE;
        final long requestId;
        final String segmentName;
        final UUID attributeId;
        final long newValue;
        final long expectedValue;
        @ToString.Exclude
        final String delegationToken;

        @Override
        public void process(RequestProcessor cp) {
            cp.updateSegmentAttribute(this);
        }

        @Override
        public void writeFields(DataOutput out) throws IOException {
            out.writeLong(requestId);
            out.writeUTF(segmentName);
            out.writeLong(attributeId.getMostSignificantBits());
            out.writeLong(attributeId.getLeastSignificantBits());
            out.writeLong(newValue);
            out.writeLong(expectedValue);
            out.writeUTF(delegationToken == null ? "" : delegationToken);
        }

        public static WireCommand readFrom(DataInput in, int length) throws IOException {
            long requestId = in.readLong();
            String segment = in.readUTF();
            UUID attributeId = new UUID(in.readLong(), in.readLong());
            long newValue = in.readLong();
            long excpecteValue = in.readLong();
            String delegationToken = in.readUTF();
            return new UpdateSegmentAttribute(requestId, segment, attributeId, newValue, excpecteValue, delegationToken);
        }
    }

    @Data
    public static final class SegmentAttributeUpdated implements Reply, WireCommand {
        final WireCommandType type = WireCommandType.SEGMENT_ATTRIBUTE_UPDATED;
        final long requestId;
        final boolean success;

        @Override
        public void process(ReplyProcessor cp) {
            cp.segmentAttributeUpdated(this);
        }

        @Override
        public void writeFields(DataOutput out) throws IOException {
            out.writeLong(requestId);
            out.writeBoolean(success);
        }

        public static WireCommand readFrom(DataInput in, int length) throws IOException {
            long requestId = in.readLong();
            boolean success = in.readBoolean();
            return new SegmentAttributeUpdated(requestId, success);
        }
    }

    @Data
    public static final class GetStreamSegmentInfo implements Request, WireCommand {
        final WireCommandType type = WireCommandType.GET_STREAM_SEGMENT_INFO;
        final long requestId;
        final String segmentName;
        @ToString.Exclude
        final String delegationToken;

        @Override
        public void process(RequestProcessor cp) {
            cp.getStreamSegmentInfo(this);
        }

        @Override
        public void writeFields(DataOutput out) throws IOException {
            out.writeLong(requestId);
            out.writeUTF(segmentName);
            out.writeUTF(delegationToken == null ? "" : delegationToken);
        }

        public static WireCommand readFrom(DataInput in, int length) throws IOException {
            long requestId = in.readLong();
            String segment = in.readUTF();
            String delegationToken = in.readUTF();
            return new GetStreamSegmentInfo(requestId, segment, delegationToken);
        }
    }

    @Data
    public static final class StreamSegmentInfo implements Reply, WireCommand {
        final WireCommandType type = WireCommandType.STREAM_SEGMENT_INFO;
        final long requestId;
        final String segmentName;
        @Accessors(fluent = true)
        final boolean exists;
        final boolean isSealed;
        final boolean isDeleted;
        final long lastModified;
        final long writeOffset;
        final long startOffset;

        @Override
        public void process(ReplyProcessor cp) {
            cp.streamSegmentInfo(this);
        }

        @Override
        public void writeFields(DataOutput out) throws IOException {
            out.writeLong(requestId);
            out.writeUTF(segmentName);
            out.writeBoolean(exists);
            out.writeBoolean(isSealed);
            out.writeBoolean(isDeleted);
            out.writeLong(lastModified);
            out.writeLong(writeOffset);
            out.writeLong(startOffset);
        }

        public static <T extends InputStream & DataInput> WireCommand readFrom(T in, int length) throws IOException {
            long requestId = in.readLong();
            String segmentName = in.readUTF();
            boolean exists = in.readBoolean();
            boolean isSealed = in.readBoolean();
            boolean isDeleted = in.readBoolean();
            long lastModified = in.readLong();
            long segmentLength = in.readLong();
            long startOffset = 0;
            if (in.available() >= Long.BYTES) {
                // Versioning workaround until PDP-21 is implemented (https://github.com/pravega/pravega/issues/1948).
                startOffset = in.readLong();
            }
            return new StreamSegmentInfo(requestId, segmentName, exists, isSealed, isDeleted, lastModified, segmentLength, startOffset);
        }
    }

    @Data
    public static final class CreateSegment implements Request, WireCommand {
        public static final byte NO_SCALE = ScaleType.NoScaling.getValue();
        public static final byte IN_KBYTES_PER_SEC = ScaleType.Throughput.getValue();
        public static final byte IN_EVENTS_PER_SEC = ScaleType.EventRate.getValue();

        final WireCommandType type = WireCommandType.CREATE_SEGMENT;
        final long requestId;
        final String segment;
        final byte scaleType;
        final int targetRate;
        @ToString.Exclude
        final String delegationToken;

        @Override
        public void process(RequestProcessor cp) {
            cp.createSegment(this);
        }

        @Override
        public void writeFields(DataOutput out) throws IOException {
            out.writeLong(requestId);
            out.writeUTF(segment);
            out.writeInt(targetRate);
            out.writeByte(scaleType);
            out.writeUTF(delegationToken == null ? "" : delegationToken);
        }

        public static WireCommand readFrom(DataInput in, int length) throws IOException {
            long requestId = in.readLong();
            String segment = in.readUTF();
            int desiredRate = in.readInt();
            byte scaleType = in.readByte();
            String delegationToken = in.readUTF();

            return new CreateSegment(requestId, segment, scaleType, desiredRate, delegationToken);
        }
    }

    @Data
    public static final class CreateTableSegment implements Request, WireCommand {

        final WireCommandType type = WireCommandType.CREATE_TABLE_SEGMENT;
        final long requestId;
        final String segment;
        @ToString.Exclude
        final String delegationToken;

        @Override
        public void process(RequestProcessor cp) {
            cp.createTableSegment(this);
        }

        @Override
        public void writeFields(DataOutput out) throws IOException {
            out.writeLong(requestId);
            out.writeUTF(segment);
            out.writeUTF(delegationToken == null ? "" : delegationToken);
        }

        public static WireCommand readFrom(DataInput in, int length) throws IOException {
            long requestId = in.readLong();
            String segment = in.readUTF();
            String delegationToken = in.readUTF();

            return new CreateTableSegment(requestId, segment, delegationToken);
        }
    }

    @Data
    public static final class SegmentCreated implements Reply, WireCommand {
        final WireCommandType type = WireCommandType.SEGMENT_CREATED;
        final long requestId;
        final String segment;

        @Override
        public void process(ReplyProcessor cp) {
            cp.segmentCreated(this);
        }

        @Override
        public void writeFields(DataOutput out) throws IOException {
            out.writeLong(requestId);
            out.writeUTF(segment);
        }

        public static WireCommand readFrom(DataInput in, int length) throws IOException {
            long requestId = in.readLong();
            String segment = in.readUTF();
            return new SegmentCreated(requestId, segment);
        }
    }

    @Data
    public static final class UpdateSegmentPolicy implements Request, WireCommand {

        final WireCommandType type = WireCommandType.UPDATE_SEGMENT_POLICY;
        final long requestId;
        final String segment;
        final byte scaleType;
        final int targetRate;
        @ToString.Exclude
        final String delegationToken;

        @Override
        public void process(RequestProcessor cp) {
            cp.updateSegmentPolicy(this);
        }

        @Override
        public void writeFields(DataOutput out) throws IOException {
            out.writeLong(requestId);
            out.writeUTF(segment);
            out.writeInt(targetRate);
            out.writeByte(scaleType);
            out.writeUTF(delegationToken == null ? "" : delegationToken);
        }

        public static WireCommand readFrom(DataInput in, int length) throws IOException {
            long requestId = in.readLong();
            String segment = in.readUTF();
            int desiredRate = in.readInt();
            byte scaleType = in.readByte();
            String delegationToken = in.readUTF();

            return new UpdateSegmentPolicy(requestId, segment, scaleType, desiredRate, delegationToken);
        }
    }

    @Data
    public static final class SegmentPolicyUpdated implements Reply, WireCommand {
        final WireCommandType type = WireCommandType.SEGMENT_POLICY_UPDATED;
        final long requestId;
        final String segment;

        @Override
        public void process(ReplyProcessor cp) {
            cp.segmentPolicyUpdated(this);
        }

        @Override
        public void writeFields(DataOutput out) throws IOException {
            out.writeLong(requestId);
            out.writeUTF(segment);
        }

        public static WireCommand readFrom(DataInput in, int length) throws IOException {
            long requestId = in.readLong();
            String segment = in.readUTF();
            return new SegmentPolicyUpdated(requestId, segment);
        }
    }

    @Data
    public static final class MergeSegments implements Request, WireCommand {
        final WireCommandType type = WireCommandType.MERGE_SEGMENTS;
        final long requestId;
        final String target;
        final String source;
        @ToString.Exclude
        final String delegationToken;

        @Override
        public void process(RequestProcessor cp) {
            cp.mergeSegments(this);
        }

        @Override
        public void writeFields(DataOutput out) throws IOException {
            out.writeLong(requestId);
            out.writeUTF(target);
            out.writeUTF(source);
            out.writeUTF(delegationToken == null ? "" : delegationToken);
        }

        public static WireCommand readFrom(DataInput in, int length) throws IOException {
            long requestId = in.readLong();
            String target = in.readUTF();
            String source = in.readUTF();
            String delegationToken = in.readUTF();
            return new MergeSegments(requestId, target, source, delegationToken);
        }
    }

    @Data
    public static final class MergeTableSegments implements Request, WireCommand {
        final WireCommandType type = WireCommandType.MERGE_TABLE_SEGMENTS;
        final long requestId;
        final String target;
        final String source;
        @ToString.Exclude
        final String delegationToken;

        @Override
        public void process(RequestProcessor cp) {
            cp.mergeTableSegments(this);
        }

        @Override
        public void writeFields(DataOutput out) throws IOException {
            out.writeLong(requestId);
            out.writeUTF(target);
            out.writeUTF(source);
            out.writeUTF(delegationToken == null ? "" : delegationToken);
        }

        public static WireCommand readFrom(DataInput in, int length) throws IOException {
            long requestId = in.readLong();
            String target = in.readUTF();
            String source = in.readUTF();
            String delegationToken = in.readUTF();
            return new MergeTableSegments(requestId, target, source, delegationToken);
        }
    }

    @Data
    public static final class SegmentsMerged implements Reply, WireCommand {
        final WireCommandType type = WireCommandType.SEGMENTS_MERGED;
        final long requestId;
        final String target;
        final String source;
        final long newTargetWriteOffset;

        @Override
        public void process(ReplyProcessor cp) {
            cp.segmentsMerged(this);
        }

        @Override
        public void writeFields(DataOutput out) throws IOException {
            out.writeLong(requestId);
            out.writeUTF(target);
            out.writeUTF(source);
            out.writeLong(newTargetWriteOffset);
        }

        public static WireCommand readFrom(ByteBufInputStream in, int length) throws IOException {
            long requestId = in.readLong();
            String target = in.readUTF();
            String source = in.readUTF();
            long newTargetWriteOffset = in.available() > 0 ? in.readLong() : -1;
            return new SegmentsMerged(requestId, target, source, newTargetWriteOffset);
        }
    }

    @Data
    public static final class SealSegment implements Request, WireCommand {
        final WireCommandType type = WireCommandType.SEAL_SEGMENT;
        final long requestId;
        final String segment;
        @ToString.Exclude
        final String delegationToken;

        @Override
        public void process(RequestProcessor cp) {
            cp.sealSegment(this);
        }

        @Override
        public void writeFields(DataOutput out) throws IOException {
            out.writeLong(requestId);
            out.writeUTF(segment);
            out.writeUTF(delegationToken == null ? "" : delegationToken);
        }

        public static WireCommand readFrom(DataInput in, int length) throws IOException {
            long requestId = in.readLong();
            String segment = in.readUTF();
            String delegationToken = in.readUTF();
            return new SealSegment(requestId, segment, delegationToken);
        }
    }

    @Data
    public static final class SealTableSegment implements Request, WireCommand {
        final WireCommandType type = WireCommandType.SEAL_TABLE_SEGMENT;
        final long requestId;
        final String segment;
        @ToString.Exclude
        final String delegationToken;

        @Override
        public void process(RequestProcessor cp) {
            cp.sealTableSegment(this);
        }

        @Override
        public void writeFields(DataOutput out) throws IOException {
            out.writeLong(requestId);
            out.writeUTF(segment);
            out.writeUTF(delegationToken == null ? "" : delegationToken);
        }

        public static WireCommand readFrom(DataInput in, int length) throws IOException {
            long requestId = in.readLong();
            String segment = in.readUTF();
            String delegationToken = in.readUTF();
            return new SealTableSegment(requestId, segment, delegationToken);
        }
    }

    @Data
    public static final class SegmentSealed implements Reply, WireCommand {
        final WireCommandType type = WireCommandType.SEGMENT_SEALED;
        final long requestId;
        final String segment;

        @Override
        public void process(ReplyProcessor cp) {
            cp.segmentSealed(this);
        }

        @Override
        public void writeFields(DataOutput out) throws IOException {
            out.writeLong(requestId);
            out.writeUTF(segment);
        }

        public static WireCommand readFrom(DataInput in, int length) throws IOException {
            long requestId = in.readLong();
            String segment = in.readUTF();
            return new SegmentSealed(requestId, segment);
        }
    }

    @Data
    public static final class TruncateSegment implements Request, WireCommand {
        final WireCommandType type = WireCommandType.TRUNCATE_SEGMENT;
        final long requestId;
        final String segment;
        final long truncationOffset;
        @ToString.Exclude
        final String delegationToken;

        @Override
        public void process(RequestProcessor cp) {
            cp.truncateSegment(this);
        }

        @Override
        public void writeFields(DataOutput out) throws IOException {
            out.writeLong(requestId);
            out.writeUTF(segment);
            out.writeLong(truncationOffset);
            out.writeUTF(delegationToken == null ? "" : delegationToken);
        }

        public static WireCommand readFrom(DataInput in, int length) throws IOException {
            long requestId = in.readLong();
            String segment = in.readUTF();
            long truncationOffset = in.readLong();
            String delegationToken = in.readUTF();
            return new TruncateSegment(requestId, segment, truncationOffset, delegationToken);
        }
    }

    @Data
    public static final class SegmentTruncated implements Reply, WireCommand {
        final WireCommandType type = WireCommandType.SEGMENT_TRUNCATED;
        final long requestId;
        final String segment;

        @Override
        public void process(ReplyProcessor cp) {
            cp.segmentTruncated(this);
        }

        @Override
        public void writeFields(DataOutput out) throws IOException {
            out.writeLong(requestId);
            out.writeUTF(segment);
        }

        public static WireCommand readFrom(DataInput in, int length) throws IOException {
            long requestId = in.readLong();
            String segment = in.readUTF();
            return new SegmentTruncated(requestId, segment);
        }
    }

    @Data
    public static final class DeleteSegment implements Request, WireCommand {
        final WireCommandType type = WireCommandType.DELETE_SEGMENT;
        final long requestId;
        final String segment;
        @ToString.Exclude
        final String delegationToken;

        @Override
        public void process(RequestProcessor cp) {
            cp.deleteSegment(this);
        }

        @Override
        public void writeFields(DataOutput out) throws IOException {
            out.writeLong(requestId);
            out.writeUTF(segment);
            out.writeUTF(delegationToken == null ? "" : delegationToken);
        }

        public static WireCommand readFrom(DataInput in, int length) throws IOException {
            long requestId = in.readLong();
            String segment = in.readUTF();
            String delegationToken = in.readUTF();
            return new DeleteSegment(requestId, segment, delegationToken);
        }
    }

    @Data
    public static final class DeleteTableSegment implements Request, WireCommand {
        final WireCommandType type = WireCommandType.DELETE_TABLE_SEGMENT;
        final long requestId;
        final String segment;
        final boolean mustBeEmpty; // If true, the Table Segment will only be deleted if it is empty (contains no keys)
        @ToString.Exclude
        final String delegationToken;

        @Override
        public void process(RequestProcessor cp) {
            cp.deleteTableSegment(this);
        }

        @Override
        public void writeFields(DataOutput out) throws IOException {
            out.writeLong(requestId);
            out.writeUTF(segment);
            out.writeBoolean(mustBeEmpty);
            out.writeUTF(delegationToken == null ? "" : delegationToken);
        }

        public static WireCommand readFrom(DataInput in, int length) throws IOException {
            long requestId = in.readLong();
            String segment = in.readUTF();
            boolean mustBeEmpty = in.readBoolean();
            String delegationToken = in.readUTF();
            return new DeleteTableSegment(requestId, segment, mustBeEmpty, delegationToken);
        }
    }

    @Data
    public static final class SegmentDeleted implements Reply, WireCommand {
        final WireCommandType type = WireCommandType.SEGMENT_DELETED;
        final long requestId;
        final String segment;

        @Override
        public void process(ReplyProcessor cp) {
            cp.segmentDeleted(this);
        }

        @Override
        public void writeFields(DataOutput out) throws IOException {
            out.writeLong(requestId);
            out.writeUTF(segment);
        }

        public static WireCommand readFrom(DataInput in, int length) throws IOException {
            long requestId = in.readLong();
            String segment = in.readUTF();
            return new SegmentDeleted(requestId, segment);
        }
    }

    @Data
    public static final class KeepAlive implements Request, Reply, WireCommand {
        final WireCommandType type = WireCommandType.KEEP_ALIVE;

        @Override
        public void process(ReplyProcessor cp) {
            cp.keepAlive(this);
        }

        @Override
        public void process(RequestProcessor cp) {
            cp.keepAlive(this);
        }

        @Override
        public void writeFields(DataOutput out) {

        }

        public static WireCommand readFrom(DataInput in, int length) {
            return new KeepAlive();
        }

        @Override
        public long getRequestId() {
            return -1;
        }

        @Override
        public boolean mustLog() {
            return false;
        }
    }

    @Data
    public static final class AuthTokenCheckFailed implements Reply, WireCommand {
        final WireCommandType type = WireCommandType.AUTH_TOKEN_CHECK_FAILED;
        final long requestId;
        final String serverStackTrace;
        final ErrorCode errorCode;

        public AuthTokenCheckFailed(long requestId, String serverStackTrace) {
            this(requestId, serverStackTrace, ErrorCode.UNSPECIFIED);
        }

        public AuthTokenCheckFailed(long requestId, String stackTrace, ErrorCode errorCode) {
            this.requestId = requestId;
            this.serverStackTrace = stackTrace;
            this.errorCode = errorCode;
        }

        public static WireCommand readFrom(ByteBufInputStream in, int length) throws IOException {
            long requestId = in.readLong();
            String serverStackTrace = (in.available() > 0) ? in.readUTF() : EMPTY_STACK_TRACE;

            // errorCode is a new field and wasn't present earlier. Doing this to allow it to work with older clients.
            int errorCode = in.available()  >= Integer.BYTES ? in.readInt() : -1;
            return new AuthTokenCheckFailed(requestId, serverStackTrace, ErrorCode.valueOf(errorCode));
        }

        public boolean isTokenExpired() {
            return errorCode == ErrorCode.TOKEN_EXPIRED;
        }

        @Override
        public void process(ReplyProcessor cp) {
            cp.authTokenCheckFailed(this);
        }

        @Override
        public void writeFields(DataOutput out) throws IOException {
            out.writeLong(requestId);
            out.writeUTF(serverStackTrace);
            out.writeInt(errorCode.getCode());
        }

        public enum ErrorCode {
            UNSPECIFIED(-1),       // indicates un-specified (for backward compatibility)
            TOKEN_CHECK_FAILED(0), // indicates a general token error
            TOKEN_EXPIRED(1);      // indicates token has expired

            private static final Map<Integer, ErrorCode> OBJECTS_BY_CODE = new HashMap<>();

            static {
                for (ErrorCode errorCode : ErrorCode.values()) {
                    OBJECTS_BY_CODE.put(errorCode.code, errorCode);
                }
            }

            private final int code;

            private ErrorCode(int code) {
                this.code = code;
            }

            public static ErrorCode valueOf(int code) {
                return OBJECTS_BY_CODE.getOrDefault(code, ErrorCode.TOKEN_CHECK_FAILED);
            }

            public int getCode() {
                return this.code;
            }
        }
    }

    @Data
    @EqualsAndHashCode(callSuper = false)
    public static final class UpdateTableEntries extends ReleasableCommand implements Request, WireCommand {

        final WireCommandType type = WireCommandType.UPDATE_TABLE_ENTRIES;
        final long requestId;
        final String segment;
        @ToString.Exclude
        final String delegationToken;
        final TableEntries tableEntries;
        final long tableSegmentOffset;

        @Override
        public void process(RequestProcessor cp) {
            cp.updateTableEntries(this);
        }

        @Override
        public void writeFields(DataOutput out) throws IOException {
            out.writeLong(requestId);
            out.writeUTF(segment);
            out.writeUTF(delegationToken == null ? "" : delegationToken);
            tableEntries.writeFields(out);
            out.writeLong(tableSegmentOffset);
        }

        public static WireCommand readFrom(EnhancedByteBufInputStream in, int length) throws IOException {
            long requestId = in.readLong();
            String segment = in.readUTF();
            String delegationToken = in.readUTF();
<<<<<<< HEAD
            TableEntries entries = (TableEntries) TableEntries.readFrom(in, in.available());
            long tableSegmentOffset = (in.available() >= 0 ) ? in.readLong() : NULL_TABLE_SEGMENT_OFFSET;
=======
            TableEntries entries = TableEntries.readFrom(in, in.available());
            long tableSegmentOffset = (in.available() > 0 ) ? in.readLong() : NULL_TABLE_SEGMENT_OFFSET;
>>>>>>> 15b0f5eb

            return new UpdateTableEntries(requestId, segment, delegationToken, entries, tableSegmentOffset).requireRelease();
        }

        @Override
        void releaseInternal() {
            this.tableEntries.release();
        }
    }

    @Data
    public static final class TableEntriesUpdated implements Reply, WireCommand {
        final WireCommandType type = WireCommandType.TABLE_ENTRIES_UPDATED;
        final long requestId;
        final List<Long> updatedVersions;

        @Override
        public void process(ReplyProcessor cp) {
            cp.tableEntriesUpdated(this);
        }

        @Override
        public void writeFields(DataOutput out) throws IOException {
            out.writeLong(requestId);
            out.writeInt(updatedVersions.size());
            for (long version: updatedVersions) {
                out.writeLong(version);
            }
        }

        public static WireCommand readFrom(DataInput in, int length) throws IOException {
            long requestId = in.readLong();
            int numberOfEntries = in.readInt();
            List<Long> updatedVersions = new ArrayList<>(numberOfEntries);
            for (int i = 0; i < numberOfEntries; i++) {
                updatedVersions.add(in.readLong());
            }
            return new TableEntriesUpdated(requestId, updatedVersions);
        }
    }

    @Data
    @EqualsAndHashCode(callSuper = false)
    public static final class RemoveTableKeys extends ReleasableCommand implements Request, WireCommand {

        final WireCommandType type = WireCommandType.REMOVE_TABLE_KEYS;
        final long requestId;
        final String segment;
        @ToString.Exclude
        final String delegationToken;
        final List<TableKey> keys;
        final long tableSegmentOffset;

        @Override
        public void process(RequestProcessor cp) {
            cp.removeTableKeys(this);
        }

        @Override
        public void writeFields(DataOutput out) throws IOException {
            out.writeLong(requestId);
            out.writeUTF(segment);
            out.writeUTF(delegationToken == null ? "" : delegationToken);
            out.writeInt(keys.size());
            for (TableKey key : keys) {
                key.writeFields(out);
            }
            out.writeLong(tableSegmentOffset);
        }

        public static WireCommand readFrom(EnhancedByteBufInputStream in, int length) throws IOException {
            long requestId = in.readLong();
            String segment = in.readUTF();
            String delegationToken = in.readUTF();
            int numberOfKeys = in.readInt();
            List<TableKey> keys = new ArrayList<>(numberOfKeys);
            for (int i = 0; i < numberOfKeys; i++) {
                keys.add(TableKey.readFrom(in, in.available()));
            }
            long tableSegmentOffset = (in.available() >= 0 ) ? in.readLong() : NULL_TABLE_SEGMENT_OFFSET;

            return new RemoveTableKeys(requestId, segment, delegationToken, keys, tableSegmentOffset).requireRelease();
        }

        @Override
        void releaseInternal() {
            this.keys.forEach(TableKey::release);
        }
    }

    @Data
    public static final class TableKeysRemoved implements Reply, WireCommand {
        final WireCommandType type = WireCommandType.TABLE_KEYS_REMOVED;
        final long requestId;
        final String segment;

        @Override
        public void process(ReplyProcessor cp) {
            cp.tableKeysRemoved(this);
        }

        @Override
        public void writeFields(DataOutput out) throws IOException {
            out.writeLong(requestId);
            out.writeUTF(segment);
        }

        public static WireCommand readFrom(DataInput in, int length) throws IOException {
            long requestId = in.readLong();
            String segment = in.readUTF();
            return new TableKeysRemoved(requestId, segment);
        }
    }


    @Data
    @EqualsAndHashCode(callSuper = false)
    public static final class ReadTable extends ReleasableCommand implements Request, WireCommand {

        final WireCommandType type = WireCommandType.READ_TABLE;
        final long requestId;
        final String segment;
        @ToString.Exclude
        final String delegationToken;
        final List<TableKey> keys; // the version of the key is always set to io.pravega.segmentstore.contracts.tables.TableKey.NO_VERSION

        @Override
        public void process(RequestProcessor cp) {
            cp.readTable(this);
        }

        @Override
        public void writeFields(DataOutput out) throws IOException {
            out.writeLong(requestId);
            out.writeUTF(segment);
            out.writeUTF(delegationToken == null ? "" : delegationToken);
            out.writeInt(keys.size());
            for (TableKey key : keys) {
                key.writeFields(out);
            }
        }

        public static WireCommand readFrom(EnhancedByteBufInputStream in, int length) throws IOException {
            long requestId = in.readLong();
            String segment = in.readUTF();
            String delegationToken = in.readUTF();
            int numberOfKeys = in.readInt();
            List<TableKey> keys = new ArrayList<>(numberOfKeys);
            for (int i = 0; i < numberOfKeys; i++) {
                keys.add(TableKey.readFrom(in, in.available()));
            }
            return new ReadTable(requestId, segment, delegationToken, keys).requireRelease();
        }

        @Override
        void releaseInternal() {
            this.keys.forEach(TableKey::release);
        }
    }

    @Data
    @EqualsAndHashCode(callSuper = false)
    public static final class TableRead extends ReleasableCommand implements Reply, WireCommand {
        final WireCommandType type = WireCommandType.TABLE_READ;
        final long requestId;
        final String segment;
        final TableEntries entries;

        @Override
        public void process(ReplyProcessor cp) {
            cp.tableRead(this);
        }

        @Override
        public void writeFields(DataOutput out) throws IOException {
            out.writeLong(requestId);
            out.writeUTF(segment);
            entries.writeFields(out);
        }

        public static WireCommand readFrom(EnhancedByteBufInputStream in, int length) throws IOException {
            long requestId = in.readLong();
            String segment = in.readUTF();
            TableEntries entries = TableEntries.readFrom(in, in.available());
            return new TableRead(requestId, segment, entries).requireRelease();
        }

        @Override
        void releaseInternal() {
            this.entries.release();
        }
    }

    @Data
    public static final class ReadTableKeys implements Request, WireCommand {

        final WireCommandType type = WireCommandType.READ_TABLE_KEYS;
        final long requestId;
        final String segment;
        @ToString.Exclude
        final String delegationToken;
        final int suggestedKeyCount;
        final ByteBuf continuationToken; // this is used to indicate the point from which the next keys should be fetched.

        @Override
        public void process(RequestProcessor cp) {
            cp.readTableKeys(this);
        }

        @Override
        public void writeFields(DataOutput out) throws IOException {
            out.writeLong(requestId);
            out.writeUTF(segment);
            out.writeUTF(delegationToken == null ? "" : delegationToken);
            out.writeInt(suggestedKeyCount);
            out.writeInt(continuationToken.readableBytes()); // continuation token length.
            if (continuationToken.readableBytes() != 0) {
                continuationToken.getBytes(continuationToken.readerIndex(), (OutputStream) out, continuationToken.readableBytes());
            }
        }

        public static WireCommand readFrom(ByteBufInputStream in, int length) throws IOException {
            long requestId = in.readLong();
            String segment = in.readUTF();
            String delegationToken = in.readUTF();
            int suggestedKeyCount = in.readInt();
            int dataLength = in.readInt();

            if (length < dataLength + Long.BYTES + segment.getBytes(UTF_8).length + delegationToken.getBytes(UTF_8).length + 2 * Integer.BYTES) {
                throw new InvalidMessageException("Was expecting length: " + length + " but found: " + dataLength);
            }
            byte[] continuationToken = new byte[dataLength];
            in.readFully(continuationToken);

            return new ReadTableKeys(requestId, segment, delegationToken, suggestedKeyCount, wrappedBuffer(continuationToken));
        }
    }

    @Data
    @EqualsAndHashCode(callSuper = false)
    public static final class TableKeysRead extends ReleasableCommand implements Reply, WireCommand {
        public static final int HEADER_BYTES = Long.BYTES;

        final WireCommandType type = WireCommandType.TABLE_KEYS_READ;
        final long requestId;
        final String segment;
        final List<TableKey> keys;
        final ByteBuf continuationToken; // this is used to indicate the point from which the next keys should be fetched.

        @Override
        public void process(ReplyProcessor cp) {
            cp.tableKeysRead(this);
        }

        @Override
        public void writeFields(DataOutput out) throws IOException {
            out.writeLong(requestId);
            out.writeUTF(segment);
            out.writeInt(keys.size());
            for (TableKey key : keys) {
                key.writeFields(out);
            }
            out.writeInt(continuationToken.readableBytes());
            continuationToken.getBytes(continuationToken.readerIndex(), (OutputStream) out, continuationToken.readableBytes());
        }

        public static WireCommand readFrom(EnhancedByteBufInputStream in, int length) throws IOException {
            final int initialAvailable = in.available();
            long requestId = in.readLong();
            String segment = in.readUTF();
            int numberOfKeys = in.readInt();
            List<TableKey> keys = new ArrayList<>(numberOfKeys);
            for (int i = 0; i < numberOfKeys; i++) {
                TableKey k = TableKey.readFrom(in, in.available());
                keys.add(k);
            }

            int dataLength = in.readInt();
            byte[] continuationToken = new byte[dataLength];
            in.readFully(continuationToken);

            return new TableKeysRead(requestId, segment, keys, wrappedBuffer(continuationToken)).requireRelease();
        }

        @Override
        void releaseInternal() {
            this.keys.forEach(TableKey::release);
        }
    }

    @Data
    public static final class ReadTableEntries implements Request, WireCommand {

        final WireCommandType type = WireCommandType.READ_TABLE_ENTRIES;
        final long requestId;
        final String segment;
        @ToString.Exclude
        final String delegationToken;
        final int suggestedEntryCount;
        final ByteBuf continuationToken; // this is used to indicate the point from which the next entry should be fetched.

        @Override
        public void process(RequestProcessor cp) {
            cp.readTableEntries(this);
        }

        @Override
        public void writeFields(DataOutput out) throws IOException {
            out.writeLong(requestId);
            out.writeUTF(segment);
            out.writeUTF(delegationToken == null ? "" : delegationToken);
            out.writeInt(suggestedEntryCount);
            out.writeInt(continuationToken.readableBytes()); // continuation token length.
            if (continuationToken.readableBytes() != 0) {
                continuationToken.getBytes(continuationToken.readerIndex(), (OutputStream) out, continuationToken.readableBytes());
            }
        }

        public static WireCommand readFrom(ByteBufInputStream in, int length) throws IOException {
            long requestId = in.readLong();
            String segment = in.readUTF();
            String delegationToken = in.readUTF();
            int suggestedEntryCount = in.readInt();
            int dataLength = in.readInt();

            if (length < dataLength + Long.BYTES + segment.getBytes(UTF_8).length + delegationToken.getBytes(UTF_8).length + 2 * Integer.BYTES ) {
                throw new InvalidMessageException("Was expecting length: " + length + " but found: " + dataLength);
            }

            byte[] continuationToken = new byte[dataLength];
            in.readFully(continuationToken);

            return new ReadTableEntries(requestId, segment, delegationToken, suggestedEntryCount, wrappedBuffer(continuationToken));
        }
    }

    @Data
    @EqualsAndHashCode(callSuper = false)
    public static final class TableEntriesRead extends ReleasableCommand implements Reply, WireCommand {
        public static final int HEADER_BYTES = Long.BYTES;

        final WireCommandType type = WireCommandType.TABLE_ENTRIES_READ;
        final long requestId;
        final String segment;
        final TableEntries entries;
        final ByteBuf continuationToken; // this is used to indicate the point from which the next keys should be fetched.


        @Override
        public void process(ReplyProcessor cp) {
            cp.tableEntriesRead(this);
        }

        @Override
        public void writeFields(DataOutput out) throws IOException {
            out.writeLong(requestId);
            out.writeUTF(segment);
            entries.writeFields(out);
            out.writeInt(continuationToken.readableBytes());
            continuationToken.getBytes(continuationToken.readerIndex(), (OutputStream) out, continuationToken.readableBytes());
        }

        public static WireCommand readFrom(EnhancedByteBufInputStream in, int length) throws IOException {
            final int initialAvailable = in.available();
            long requestId = in.readLong();
            String segment = in.readUTF();
            TableEntries entries = TableEntries.readFrom(in, in.available());
            int dataLength = in.readInt();
            byte[] continuationToken = new byte[dataLength];
            in.readFully(continuationToken);
            return new TableEntriesRead(requestId, segment, entries, wrappedBuffer(continuationToken)).requireRelease();
        }

        @Override
        void releaseInternal() {
            this.entries.release();
        }
    }

    @Data
    public static final class TableEntries {
        public static final int HEADER_BYTES = Integer.BYTES;

        final List<Map.Entry<TableKey, TableValue>> entries;

        public void writeFields(DataOutput out) throws IOException {
            out.writeInt(entries.size());
            for (Map.Entry<TableKey, TableValue> ent : entries) {
                ent.getKey().writeFields(out);
                ent.getValue().writeFields(out);
            }
        }

        public static TableEntries readFrom(EnhancedByteBufInputStream in, int length) throws IOException {
            int numberOfEntries = in.readInt();
            List<Map.Entry<TableKey, TableValue>> entries = new ArrayList<>();
            for (int i = 0; i < numberOfEntries; i++) {
                entries.add(new AbstractMap.SimpleImmutableEntry<>(TableKey.readFrom(in, in.available()),
                                                                   TableValue.readFrom(in, in.available())));
            }

            return new TableEntries(entries);
        }

        void release() {
            this.entries.forEach(e -> {
                e.getKey().release();
                e.getValue().release();
            });
        }
    }

    @Data
    public static final class TableKey {
        public static final long NO_VERSION = Long.MIN_VALUE;
        public static final long NOT_EXISTS = -1L;
        public static final int HEADER_BYTES = 2 * Integer.BYTES;
        public static final TableKey EMPTY = new TableKey(EMPTY_BUFFER, Long.MIN_VALUE);

        final ByteBuf data;
        final long keyVersion;

        public void writeFields(DataOutput out) throws IOException {
            out.writeInt(Integer.BYTES + data.readableBytes() + Long.BYTES); // total length of the TableKey.
            out.writeInt(data.readableBytes()); // data length.
            if (data.readableBytes() != 0) {
                data.getBytes(data.readerIndex(), (OutputStream) out, data.readableBytes());
                out.writeLong(keyVersion);
            }
        }

        public static TableKey readFrom(EnhancedByteBufInputStream in, int length) throws IOException {
            int payLoadSize = in.readInt();
            int dataLength = in.readInt();
            if (dataLength == 0) {
                return TableKey.EMPTY;
            }
            if (length < payLoadSize) {
                throw new InvalidMessageException("Was expecting length of at least : " + payLoadSize + " but found: " + length);
            }

            ByteBuf msg = in.readFully(dataLength);
            long keyVersion = in.readLong();
            return new TableKey(msg.retain(), keyVersion);
        }

        public int size() {
            return HEADER_BYTES + this.data.readableBytes() + Long.BYTES;
        }

        void release() {
            this.data.release();
        }
    }

    @Data
    public static final class TableValue {
        public static final TableValue EMPTY = new TableValue(EMPTY_BUFFER);
        public static final int HEADER_BYTES = 2 * Integer.BYTES;

        final ByteBuf data;

        public void writeFields(DataOutput out) throws IOException {
            out.writeInt(Integer.BYTES + data.readableBytes()); // total length of of TableValue.
            out.writeInt(data.readableBytes()); // data length.
            if (data.readableBytes() != 0) {
                data.getBytes(data.readerIndex(), (OutputStream) out, data.readableBytes());
            }
        }

        public static TableValue readFrom(EnhancedByteBufInputStream in, int length) throws IOException {
            int payloadSize = in.readInt();
            int valueLength = in.readInt();
            if (valueLength == 0) {
                return TableValue.EMPTY;
            }
            if (length < payloadSize) {
                throw new InvalidMessageException("Was expecting length of at least : " + payloadSize + " but found: " + length);
            }

            ByteBuf msg = in.readFully(valueLength);
            return new TableValue(msg.retain());
        }

        public int size() {
            return HEADER_BYTES + this.data.readableBytes();
        }

        void release() {
            this.data.release();
        }
    }

    @Data
    public static final class TableKeyDoesNotExist implements Reply, WireCommand {
        final WireCommandType type = WireCommandType.TABLE_KEY_DOES_NOT_EXIST;
        final long requestId;
        final String segment;
        final String serverStackTrace;

        @Override
        public void process(ReplyProcessor cp) {
            cp.tableKeyDoesNotExist(this);
        }

        @Override
        public void writeFields(DataOutput out) throws IOException {
            out.writeLong(requestId);
            out.writeUTF(segment);
            out.writeUTF(serverStackTrace);
        }

        public static WireCommand readFrom(ByteBufInputStream in, int length) throws IOException {
            long requestId = in.readLong();
            String segment = in.readUTF();
            String serverStackTrace = in.readUTF();
            return new TableKeyDoesNotExist(requestId, segment, serverStackTrace);
        }

        @Override
        public String toString() {
            return "Conditional table update failed since the key does not exist : " + segment;
        }

        @Override
        public boolean isFailure() {
            return true;
        }
    }

    @Data
    public static final class TableKeyBadVersion implements Reply, WireCommand {
        final WireCommandType type = WireCommandType.TABLE_KEY_BAD_VERSION;
        final long requestId;
        final String segment;
        final String serverStackTrace;

        @Override
        public void process(ReplyProcessor cp) {
            cp.tableKeyBadVersion(this);
        }

        @Override
        public void writeFields(DataOutput out) throws IOException {
            out.writeLong(requestId);
            out.writeUTF(segment);
            out.writeUTF(serverStackTrace);
        }

        public static WireCommand readFrom(ByteBufInputStream in, int length) throws IOException {
            long requestId = in.readLong();
            String segment = in.readUTF();
            String serverStackTrace = in.readUTF();
            return new TableKeyBadVersion(requestId, segment, serverStackTrace);
        }

        @Override
        public String toString() {
            return "Conditional table update failed since the key version is incorrect : " + segment;
        }

        @Override
        public boolean isFailure() {
            return true;
        }
    }

    @Data
    public static final class ReadTableEntriesDelta implements Request, WireCommand {
        final WireCommandType type = WireCommandType.READ_TABLE_ENTRIES_DELTA;
        final long requestId;
        final String segment;
        @ToString.Exclude
        final String delegationToken;
        final long fromVersion;
        final int suggestedEntryCount;

        @Override
        public void process(RequestProcessor cp) {

        }

        @Override
        public void writeFields(DataOutput out) throws IOException {
            out.writeLong(requestId);
            out.writeUTF(segment);
            out.writeUTF(delegationToken == null ? "" : delegationToken);
            out.writeLong(fromVersion);
            out.writeInt(suggestedEntryCount);
        }

        public static WireCommand readFrom(ByteBufInputStream in, int length) throws IOException {
            long requestId = in.readLong();
            String segment = in.readUTF();
            String delegationToken = in.readUTF();
            long fromVersion = in.readLong();
            int suggestedEntryCount = in.readInt();

            return new ReadTableEntriesDelta(requestId, segment, delegationToken, fromVersion, suggestedEntryCount);
        }
    }

    @Data
    @EqualsAndHashCode(callSuper = false)
    public static final class TableEntriesDeltaRead extends ReleasableCommand implements Reply, WireCommand {
        final WireCommandType type = WireCommandType.TABLE_ENTRIES_DELTA_READ;
        final long requestId;
        final String segment;
        final TableEntries tableEntries;
        final boolean shouldClear;
        final boolean reachedEnd;
        final long lastVersion;

        // TODO: Will be implemented as apart of: https://github.com/pravega/pravega/issues/4677
        @Override
        public void process(ReplyProcessor cp) throws UnsupportedOperationException {

        }

        @Override
        public void writeFields(DataOutput out) throws IOException {
            out.writeLong(requestId);
            out.writeUTF(segment);
            tableEntries.writeFields(out);
            out.writeBoolean(shouldClear);
            out.writeBoolean(reachedEnd);
            out.writeLong(lastVersion);
        }

        public static WireCommand readFrom(EnhancedByteBufInputStream in, int length) throws IOException {
            long requestId = in.readLong();
            String segment = in.readUTF();
            TableEntries entries = TableEntries.readFrom(in, in.available());
            boolean shouldClear = in.readBoolean();
            boolean reachedEnd = in.readBoolean();
            long lastVersion = in.readLong();

            return new TableEntriesDeltaRead(requestId, segment, entries, shouldClear, reachedEnd, lastVersion);
        }

        @Override
        void releaseInternal() {
            this.tableEntries.release();
        }
    }

    /**
     * Base class for any command that may require releasing resources.
     */
    @RequiredArgsConstructor(access = AccessLevel.PRIVATE)
    public static abstract class ReleasableCommand implements WireCommand {
        @Getter
        private boolean released = true;

        /**
         * Marks the fact that this instance requires {@link #release()} to be invoked in order to free up resources.
         *
         * @return This instance.
         */
        WireCommand requireRelease() {
            this.released = false;
            return this;
        }

        /**
         * Releases any resources used by this command, if needed ({@link #isReleased()} is false. This method has no
         * effect if invoked multiple times or if no resource release is required.
         */
        public void release() {
            if (!this.released) {
                releaseInternal();
                this.released = true;
            }
        }

        /**
         * Internal implementation of {@link #release()}. Do not invoke directly as this method offers no protection
         * against multiple invocations.
         */
        abstract void releaseInternal();
    }
}<|MERGE_RESOLUTION|>--- conflicted
+++ resolved
@@ -1662,13 +1662,8 @@
             long requestId = in.readLong();
             String segment = in.readUTF();
             String delegationToken = in.readUTF();
-<<<<<<< HEAD
-            TableEntries entries = (TableEntries) TableEntries.readFrom(in, in.available());
+            TableEntries entries = TableEntries.readFrom(in, in.available());
             long tableSegmentOffset = (in.available() >= 0 ) ? in.readLong() : NULL_TABLE_SEGMENT_OFFSET;
-=======
-            TableEntries entries = TableEntries.readFrom(in, in.available());
-            long tableSegmentOffset = (in.available() > 0 ) ? in.readLong() : NULL_TABLE_SEGMENT_OFFSET;
->>>>>>> 15b0f5eb
 
             return new UpdateTableEntries(requestId, segment, delegationToken, entries, tableSegmentOffset).requireRelease();
         }
