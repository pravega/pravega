/**
 * Copyright (c) Dell Inc., or its subsidiaries. All Rights Reserved.
 *
 * Licensed under the Apache License, Version 2.0 (the "License");
 * you may not use this file except in compliance with the License.
 * You may obtain a copy of the License at
 *
 *     http://www.apache.org/licenses/LICENSE-2.0
 */
package io.pravega.shared.protocol.netty;

import com.google.common.base.Preconditions;
import io.netty.buffer.ByteBuf;
import io.netty.buffer.ByteBufInputStream;
import io.netty.buffer.Unpooled;
import io.netty.handler.codec.CorruptedFrameException;
import io.pravega.shared.segment.ScaleType;
import java.io.DataInput;
import java.io.DataOutput;
import java.io.IOException;
import java.io.InputStream;
import java.io.OutputStream;
import java.nio.BufferOverflowException;
import java.util.AbstractMap;
import java.util.ArrayList;
import java.util.Collections;
import java.util.HashMap;
import java.util.List;
import java.util.Map;
import java.util.UUID;
import javax.annotation.concurrent.NotThreadSafe;
import lombok.Data;
import lombok.EqualsAndHashCode;
import lombok.Getter;
import lombok.RequiredArgsConstructor;
import lombok.ToString;
import lombok.experimental.Accessors;

import static io.netty.buffer.Unpooled.EMPTY_BUFFER;
import static io.netty.buffer.Unpooled.wrappedBuffer;
import static java.nio.charset.StandardCharsets.UTF_8;

/**
 * The complete list of all commands that go over the wire between clients and the server.
 * Each command is self-contained providing both it's serialization and deserialization logic.
 * Commands are not nested and contain only primitive types. The types are serialized in the obvious
 * way using Java's DataOutput and DataInput. All data is written BigEndian.
 *
 * Because length and type are detected externally these are not necessary for the classes to
 * supply.
 *
 * Compatible changes (i.e. Adding new members) that would not cause breakage if either the client or
 * the server were running older code can be made at any time.
 * Incompatible changes should instead create a new WireCommand object.
 */
public final class WireCommands {
    public static final int WIRE_VERSION = 10;
    public static final int OLDEST_COMPATIBLE_VERSION = 5;
    public static final int TYPE_SIZE = 4;
    public static final int TYPE_PLUS_LENGTH_SIZE = 8;
    public static final int MAX_WIRECOMMAND_SIZE = 0x00FFFFFF; // 16MB-1

    public static final long NULL_ATTRIBUTE_VALUE = Long.MIN_VALUE; //This is the same as Attributes.NULL_ATTRIBUTE_VALUE
    public static final long NULL_TABLE_SEGMENT_OFFSET = -1;

    private static final Map<Integer, WireCommandType> MAPPING;
    private static final String EMPTY_STACK_TRACE = "";
    static {
        HashMap<Integer, WireCommandType> map = new HashMap<>();
        for (WireCommandType t : WireCommandType.values()) {
            map.put(t.getCode(), t);
        }
        MAPPING = Collections.unmodifiableMap(map);
    }

    public static WireCommandType getType(int value) {
        return MAPPING.get(value);
    }

    @FunctionalInterface
    interface Constructor {
        WireCommand readFrom(EnhancedByteBufInputStream in, int length) throws IOException;
    }

    @Data
    public static final class Hello implements Request, Reply, WireCommand {
        final WireCommandType type = WireCommandType.HELLO;
        final int highVersion;
        final int lowVersion;

        @Override
        public void process(RequestProcessor cp) {
            cp.hello(this);
        }

        @Override
        public void process(ReplyProcessor cp) {
            cp.hello(this);
        }

        @Override
        public void writeFields(DataOutput out) throws IOException {
            out.writeInt(highVersion);
            out.writeInt(lowVersion);
        }

        public static Hello readFrom(DataInput in, int length) throws IOException {
            int highVersion = in.readInt();
            int lowVersion = in.readInt();
            return new Hello(highVersion, lowVersion);
        }

        @Override
        public long getRequestId() {
            return 0;
        }
    }

    @Data
    public static final class WrongHost implements Reply, WireCommand {
        final WireCommandType type = WireCommandType.WRONG_HOST;
        final long requestId;
        final String segment;
        final String correctHost;
        final String serverStackTrace;

        @Override
        public void process(ReplyProcessor cp) {
            cp.wrongHost(this);
        }

        @Override
        public void writeFields(DataOutput out) throws IOException {
            out.writeLong(requestId);
            out.writeUTF(segment);
            out.writeUTF(correctHost);
            out.writeUTF(serverStackTrace);
        }

        public static WireCommand readFrom(ByteBufInputStream in, int length) throws IOException {
            long requestId = in.readLong();
            String segment = in.readUTF();
            String correctHost = in.readUTF();
            String serverStackTrace = (in.available() > 0) ? in.readUTF() : EMPTY_STACK_TRACE;
            return new WrongHost(requestId, segment, correctHost, serverStackTrace);
        }

        @Override
        public boolean isFailure() {
            return true;
        }
    }

    @Data
    public static final class SegmentIsSealed implements Reply, WireCommand {
        final WireCommandType type = WireCommandType.SEGMENT_IS_SEALED;
        final long requestId;
        final String segment;
        final String serverStackTrace;
        /**
         * This represents the offset at which the segment is sealed.
         */
        final long offset;

        @Override
        public void process(ReplyProcessor cp) {
            cp.segmentIsSealed(this);
        }

        @Override
        public void writeFields(DataOutput out) throws IOException {
            out.writeLong(requestId);
            out.writeUTF(segment);
            out.writeUTF(serverStackTrace);
            out.writeLong(offset);
        }

        public static WireCommand readFrom(ByteBufInputStream in, int length) throws IOException {
            long requestId = in.readLong();
            String segment = in.readUTF();
            String serverStackTrace = (in.available() > 0) ? in.readUTF() : EMPTY_STACK_TRACE;
            long offset = (in.available() >= Long.BYTES) ? in.readLong() : -1L;
            return new SegmentIsSealed(requestId, segment, serverStackTrace, offset);
        }

        @Override
        public boolean isFailure() {
            return true;
        }
    }

    @Data
    public static final class SegmentIsTruncated implements Reply, WireCommand {
        final WireCommandType type = WireCommandType.SEGMENT_IS_TRUNCATED;
        final long requestId;
        final String segment;
        final long startOffset;
        final String serverStackTrace;
        /**
         * This represents the offset at which the segment is truncated.
         */
        final long offset;

        @Override
        public void process(ReplyProcessor cp) {
            cp.segmentIsTruncated(this);
        }

        @Override
        public void writeFields(DataOutput out) throws IOException {
            out.writeLong(requestId);
            out.writeUTF(segment);
            out.writeLong(startOffset);
            out.writeUTF(serverStackTrace);
            out.writeLong(offset);
        }

        public static WireCommand readFrom(ByteBufInputStream in, int length) throws IOException {
            long requestId = in.readLong();
            String segment = in.readUTF();
            long startOffset = in.readLong();
            String serverStackTrace = (in.available() > 0) ? in.readUTF() : EMPTY_STACK_TRACE;
            long offset = (in.available() >= Long.BYTES) ? in.readLong() : -1L;
            return new SegmentIsTruncated(requestId, segment, startOffset, serverStackTrace, offset);
        }

        @Override
        public boolean isFailure() {
            return true;
        }
    }

    @Data
    public static final class SegmentAlreadyExists implements Reply, WireCommand {
        final WireCommandType type = WireCommandType.SEGMENT_ALREADY_EXISTS;
        final long requestId;
        final String segment;
        final String serverStackTrace;

        @Override
        public void process(ReplyProcessor cp) {
            cp.segmentAlreadyExists(this);
        }

        @Override
        public void writeFields(DataOutput out) throws IOException {
            out.writeLong(requestId);
            out.writeUTF(segment);
            out.writeUTF(serverStackTrace);
        }

        public static WireCommand readFrom(ByteBufInputStream in, int length) throws IOException {
            long requestId = in.readLong();
            String segment = in.readUTF();
            String serverStackTrace = (in.available() > 0) ? in.readUTF() : EMPTY_STACK_TRACE;
            return new SegmentAlreadyExists(requestId, segment, serverStackTrace);
        }

        @Override
        public String toString() {
            return "Segment already exists: " + segment;
        }

        @Override
        public boolean isFailure() {
            return true;
        }
    }

    @Data
    public static final class NoSuchSegment implements Reply, WireCommand {
        final WireCommandType type = WireCommandType.NO_SUCH_SEGMENT;
        final long requestId;
        final String segment;
        final String serverStackTrace;
        /**
         * This represents the offset that was sent by the request.
         */
        final long offset;

        @Override
        public void process(ReplyProcessor cp) {
            cp.noSuchSegment(this);
        }

        @Override
        public void writeFields(DataOutput out) throws IOException {
            out.writeLong(requestId);
            out.writeUTF(segment);
            out.writeUTF(serverStackTrace);
            out.writeLong(offset);
        }

        public static WireCommand readFrom(ByteBufInputStream in, int length) throws IOException {
            long requestId = in.readLong();
            String segment = in.readUTF();
            String serverStackTrace = (in.available() > 0) ? in.readUTF() : EMPTY_STACK_TRACE;
            long offset = (in.available() >= Long.BYTES) ? in.readLong() : -1L;
            return new NoSuchSegment(requestId, segment, serverStackTrace, offset);
        }

        @Override
        public String toString() {
            return "No such segment: " + segment;
        }

        @Override
        public boolean isFailure() {
            return true;
        }
    }

    @Data
    public static final class TableSegmentNotEmpty implements Reply, WireCommand {
        final WireCommandType type = WireCommandType.TABLE_SEGMENT_NOT_EMPTY;
        final long requestId;
        final String segment;
        final String serverStackTrace;

        @Override
        public void process(ReplyProcessor cp) {
            cp.tableSegmentNotEmpty(this);
        }

        @Override
        public void writeFields(DataOutput out) throws IOException {
            out.writeLong(requestId);
            out.writeUTF(segment);
            out.writeUTF(serverStackTrace);
        }

        public static WireCommand readFrom(ByteBufInputStream in, int length) throws IOException {
            long requestId = in.readLong();
            String segment = in.readUTF();
            String serverStackTrace = in.readUTF();
            return new TableSegmentNotEmpty(requestId, segment, serverStackTrace);
        }

        @Override
        public String toString() {
            return "Table Segment is not empty: " + segment;
        }

        @Override
        public boolean isFailure() {
            return true;
        }
    }

    @Data
    public static final class InvalidEventNumber implements Reply, WireCommand {
        final WireCommandType type = WireCommandType.INVALID_EVENT_NUMBER;
        final UUID writerId;
        final long eventNumber;
        final String serverStackTrace;

        @Override
        public void process(ReplyProcessor cp) {
            cp.invalidEventNumber(this);
        }

        @Override
        public void writeFields(DataOutput out) throws IOException {
            out.writeLong(writerId.getMostSignificantBits());
            out.writeLong(writerId.getLeastSignificantBits());
            out.writeLong(eventNumber);
            out.writeUTF(serverStackTrace);
        }

        public static WireCommand readFrom(ByteBufInputStream in, int length) throws IOException {
            UUID writerId = new UUID(in.readLong(), in.readLong());
            long eventNumber = in.readLong();
            String serverStackTrace = (in.available() > 0) ? in.readUTF() : EMPTY_STACK_TRACE;
            return new InvalidEventNumber(writerId, eventNumber, serverStackTrace);
        }

        @Override
        public String toString() {
            return "Invalid event number: " + eventNumber + " for writer: " + writerId;
        }

        @Override
        public boolean isFailure() {
            return true;
        }

        @Override
        public long getRequestId() {
            return eventNumber;
        }
    }

    @Data
    public static final class OperationUnsupported implements Reply, WireCommand {
        final WireCommandType type = WireCommandType.OPERATION_UNSUPPORTED;
        final long requestId;
        final String operationName;
        final String serverStackTrace;

        @Override
        public void process(ReplyProcessor cp) {
            cp.operationUnsupported(this);
        }

        @Override
        public void writeFields(DataOutput out) throws IOException {
            out.writeLong(requestId);
            out.writeUTF(operationName);
            out.writeUTF(serverStackTrace);
        }

        public static WireCommand readFrom(ByteBufInputStream in, int length) throws IOException {
            long requestId = in.readLong();
            String operationName = in.readUTF();
            String serverStackTrace = (in.available() > 0) ? in.readUTF() : EMPTY_STACK_TRACE;
            return new OperationUnsupported(requestId, operationName, serverStackTrace);
        }

        @Override
        public boolean isFailure() {
            return true;
        }
    }

    @Data
    public static final class Padding implements WireCommand {
        final WireCommandType type = WireCommandType.PADDING;
        final int length;

        Padding(int length) {
            Preconditions.checkArgument(length >= 0);
            this.length = length;
        }

        @Override
        public void writeFields(DataOutput out) throws IOException {
            for (int i = 0; i < length / 8; i++) {
                out.writeLong(0L);
            }
            for (int i = 0; i < length % 8; i++) {
                out.writeByte(0);
            }
        }

        public static WireCommand readFrom(DataInput in, int length) throws IOException {
            int skipped = 0;
            while (skipped < length) {
                int skipBytes = in.skipBytes(length - skipped);
                if (skipBytes < 0) {
                    throw new CorruptedFrameException("Not enough bytes in buffer. Was attempting to read: " + length);
                }
                skipped += skipBytes;
            }
            return new Padding(length);
        }
    }

    @Data
    @EqualsAndHashCode(callSuper = false)
    public static final class PartialEvent extends ReleasableCommand {
        final WireCommandType type = WireCommandType.PARTIAL_EVENT;
        final ByteBuf data;

        @Override
        public void writeFields(DataOutput out) throws IOException {
            data.getBytes(data.readerIndex(), (OutputStream) out, data.readableBytes());
        }

        public static WireCommand readFrom(EnhancedByteBufInputStream in, int length) throws IOException {
            return new PartialEvent(in.readFully(length).retain()).requireRelease();
        }

        @Override
        void releaseInternal() {
            this.data.release();
        }
    }

    @Data
    public static final class Event implements WireCommand {
        final WireCommandType type = WireCommandType.EVENT;
        final ByteBuf data;

        @Override
        public void writeFields(DataOutput out) throws IOException {
            out.writeInt(type.getCode());
            out.writeInt(data.readableBytes());
            data.getBytes(data.readerIndex(), (OutputStream) out, data.readableBytes());
        }

        public ByteBuf getAsByteBuf() {
            ByteBuf header = Unpooled.buffer(TYPE_PLUS_LENGTH_SIZE, TYPE_PLUS_LENGTH_SIZE);
            header.writeInt(type.getCode());
            header.writeInt(data.readableBytes());
            return Unpooled.wrappedUnmodifiableBuffer(header, data);
        }
    }

    @Data
    public static final class SetupAppend implements Request, WireCommand {
        final WireCommandType type = WireCommandType.SETUP_APPEND;
        final long requestId;
        final UUID writerId;
        final String segment;
        @ToString.Exclude
        final String delegationToken;

        @Override
        public void process(RequestProcessor cp) {
            cp.setupAppend(this);
        }

        @Override
        public void writeFields(DataOutput out) throws IOException {
            out.writeLong(requestId);
            out.writeLong(writerId.getMostSignificantBits());
            out.writeLong(writerId.getLeastSignificantBits());
            out.writeUTF(segment);
            out.writeUTF(delegationToken == null ? "" : delegationToken);
        }

        public static WireCommand readFrom(DataInput in, int length) throws IOException {
            long requestId = in.readLong();
            UUID uuid = new UUID(in.readLong(), in.readLong());
            String segment = in.readUTF();
            String delegationToken = in.readUTF();
            return new SetupAppend(requestId, uuid, segment, delegationToken);
        }
    }

    @Data
    @EqualsAndHashCode(callSuper = false)
    public static final class AppendBlock extends ReleasableCommand {
        final WireCommandType type = WireCommandType.APPEND_BLOCK;
        final UUID writerId;
        final ByteBuf data;

        AppendBlock(UUID writerId) {
            this.writerId = writerId;
            this.data = Unpooled.EMPTY_BUFFER; // Populated on read path
        }

        AppendBlock(UUID writerId, ByteBuf data) {
            this.writerId = writerId;
            this.data = data;
        }

        @Override
        public void writeFields(DataOutput out) throws IOException {
            out.writeLong(writerId.getMostSignificantBits());
            out.writeLong(writerId.getLeastSignificantBits());
            // Data not written, as it should be null.
        }

        public static WireCommand readFrom(EnhancedByteBufInputStream in, int length) throws IOException {
            UUID writerId = new UUID(in.readLong(), in.readLong());
            ByteBuf data = in.readFully(length - Long.BYTES * 2).retain();
            return new AppendBlock(writerId, data).requireRelease();
        }

        @Override
        void releaseInternal() {
            this.data.release();
        }
    }

    @Data
    @EqualsAndHashCode(callSuper = false)
    public static final class AppendBlockEnd extends ReleasableCommand {
        final WireCommandType type = WireCommandType.APPEND_BLOCK_END;
        final UUID writerId;
        final int sizeOfWholeEvents;
        final ByteBuf data;
        final int numEvents;
        final long lastEventNumber;
        final long requestId;

        @Override
        public void writeFields(DataOutput out) throws IOException {
            out.writeLong(writerId.getMostSignificantBits());
            out.writeLong(writerId.getLeastSignificantBits());
            out.writeInt(sizeOfWholeEvents);
            if (data == null) {
                out.writeInt(0);
            } else {
                out.writeInt(data.readableBytes());
                data.getBytes(data.readerIndex(), (OutputStream) out, data.readableBytes());
            }
            out.writeInt(numEvents);
            out.writeLong(lastEventNumber);
            out.writeLong(requestId);
        }

        public static WireCommand readFrom(EnhancedByteBufInputStream in, int length) throws IOException {
            UUID writerId = new UUID(in.readLong(), in.readLong());
            int sizeOfHeaderlessAppends = in.readInt();
            int dataLength = in.readInt();
            ByteBuf data;
            if (dataLength > 0) {
                data = in.readFully(dataLength);
            } else {
                data = EMPTY_BUFFER;
            }
            int numEvents = in.readInt();
            long lastEventNumber = in.readLong();
            long requestId = in.available() >= Long.BYTES ? in.readLong() : -1L;
            return new AppendBlockEnd(writerId, sizeOfHeaderlessAppends, data.retain(), numEvents, lastEventNumber, requestId)
                    .requireRelease();
        }

        @Override
        void releaseInternal() {
            this.data.release();
        }
    }

    @Data
    @EqualsAndHashCode(callSuper = false)
    public static final class ConditionalAppend extends ReleasableCommand implements Request {
        final WireCommandType type = WireCommandType.CONDITIONAL_APPEND;
        final UUID writerId;
        final long eventNumber;
        final long expectedOffset;
        final Event event;
        final long requestId;

        @Override
        public void writeFields(DataOutput out) throws IOException {
            out.writeLong(writerId.getMostSignificantBits());
            out.writeLong(writerId.getLeastSignificantBits());
            out.writeLong(eventNumber);
            out.writeLong(expectedOffset);
            event.writeFields(out);
            out.writeLong(requestId);
        }

        public static WireCommand readFrom(EnhancedByteBufInputStream in, int length) throws IOException {
            UUID writerId = new UUID(in.readLong(), in.readLong());
            long eventNumber = in.readLong();
            long expectedOffset = in.readLong();
            Event event = readEvent(in, length);
            long requestId = (in.available() >= Long.BYTES) ? in.readLong() : -1L;
            return new ConditionalAppend(writerId, eventNumber, expectedOffset, event, requestId).requireRelease();
        }

        private static Event readEvent(EnhancedByteBufInputStream in, int length) throws IOException {
            int typeCode = in.readInt();
            if (typeCode != WireCommandType.EVENT.getCode()) {
                throw new InvalidMessageException("Was expecting EVENT but found: " + typeCode);
            }
            int eventLength = in.readInt();
            if (eventLength > length - TYPE_PLUS_LENGTH_SIZE) {
                throw new InvalidMessageException("Was expecting length: " + length + " but found: " + eventLength);
            }
            return new Event(in.readFully(eventLength).retain());
        }

        @Override
        public long getRequestId() {
            return requestId;
        }

        @Override
        public void process(RequestProcessor cp) {
            //Unreachable. This should be handled in AppendDecoder.
            throw new UnsupportedOperationException();
        }

        @Override
        void releaseInternal() {
            this.event.data.release();
        }
    }

    @Data
    public static final class AppendSetup implements Reply, WireCommand {
        final WireCommandType type = WireCommandType.APPEND_SETUP;
        final long requestId;
        final String segment;
        final UUID writerId;
        final long lastEventNumber;

        @Override
        public void process(ReplyProcessor cp) {
            cp.appendSetup(this);
        }

        @Override
        public void writeFields(DataOutput out) throws IOException {
            out.writeLong(requestId);
            out.writeUTF(segment);
            out.writeLong(writerId.getMostSignificantBits());
            out.writeLong(writerId.getLeastSignificantBits());
            out.writeLong(lastEventNumber);
        }

        public static WireCommand readFrom(DataInput in, int length) throws IOException {
            long requestId = in.readLong();
            String segment = in.readUTF();
            UUID writerId = new UUID(in.readLong(), in.readLong());
            long lastEventNumber = in.readLong();
            return new AppendSetup(requestId, segment, writerId, lastEventNumber);
        }
    }

    @Data
    public static final class DataAppended implements Reply, WireCommand {
        final WireCommandType type = WireCommandType.DATA_APPENDED;
        final long requestId;
        final UUID writerId;
        final long eventNumber;
        final long previousEventNumber;
        final long currentSegmentWriteOffset;

        @Override
        public void process(ReplyProcessor cp) {
            cp.dataAppended(this);
        }

        @Override
        public void writeFields(DataOutput out) throws IOException {
            out.writeLong(writerId.getMostSignificantBits());
            out.writeLong(writerId.getLeastSignificantBits());
            out.writeLong(eventNumber);
            out.writeLong(previousEventNumber);
            out.writeLong(requestId);
            out.writeLong(currentSegmentWriteOffset);
        }

        public static WireCommand readFrom(ByteBufInputStream in, int length) throws IOException {
            UUID writerId = new UUID(in.readLong(), in.readLong());
            long eventNumber = in.readLong();
            long previousEventNumber = in.available() >= Long.BYTES ? in.readLong() : -1L;
            long requestId = in.available() >= Long.BYTES ? in.readLong() : -1L;
            long currentSegmentWriteOffset = in.available() >= Long.BYTES ? in.readLong() : -1L;
            return new DataAppended(requestId, writerId, eventNumber, previousEventNumber, currentSegmentWriteOffset);
        }

        @Override
        public long getRequestId() {
            return requestId;
        }
    }

    @Data
    public static final class ConditionalCheckFailed implements Reply, WireCommand {
        final WireCommandType type = WireCommandType.CONDITIONAL_CHECK_FAILED;
        final UUID writerId;
        final long eventNumber;
        final long requestId;

        @Override
        public void process(ReplyProcessor cp) {
            cp.conditionalCheckFailed(this);
        }

        @Override
        public void writeFields(DataOutput out) throws IOException {
            out.writeLong(writerId.getMostSignificantBits());
            out.writeLong(writerId.getLeastSignificantBits());
            out.writeLong(eventNumber);
            out.writeLong(requestId);
        }

        public static WireCommand readFrom(ByteBufInputStream in, int length) throws IOException {
            UUID writerId = new UUID(in.readLong(), in.readLong());
            long offset = in.readLong();
            long requestId = in.available() >= Long.BYTES ? in.readLong() : -1L;
            return new ConditionalCheckFailed(writerId, offset, requestId);
        }

        @Override
        public long getRequestId() {
            return requestId;
        }
    }

    @Data
    public static final class ReadSegment implements Request, WireCommand {
        final WireCommandType type = WireCommandType.READ_SEGMENT;
        final String segment;
        final long offset;
        final int suggestedLength;
        @ToString.Exclude
        final String delegationToken;
        final long requestId;

        @Override
        public void process(RequestProcessor cp) {
            cp.readSegment(this);
        }

        @Override
        public void writeFields(DataOutput out) throws IOException {
            out.writeUTF(segment);
            out.writeLong(offset);
            out.writeInt(suggestedLength);
            out.writeUTF(delegationToken == null ? "" : delegationToken);
            out.writeLong(requestId);
        }

        public static WireCommand readFrom(ByteBufInputStream in, int length) throws IOException {
            String segment = in.readUTF();
            long offset = in.readLong();
            int suggestedLength = in.readInt();
            String delegationToken = in.readUTF();
            long requestId = in.available()  >= Long.BYTES ? in.readLong() : -1L;
            return new ReadSegment(segment, offset, suggestedLength, delegationToken, requestId);
        }

        @Override
        public long getRequestId() {
            return requestId;
        }
    }

    @RequiredArgsConstructor
    @Getter
    @ToString
    @EqualsAndHashCode(callSuper = false)
    @NotThreadSafe
    public static final class SegmentRead extends ReleasableCommand implements Reply {
        final WireCommandType type = WireCommandType.SEGMENT_READ;
        final String segment;
        final long offset;
        final boolean atTail; //TODO: Is sometimes false when actual state is unknown.
        final boolean endOfSegment;
        final ByteBuf data;
        final long requestId;

        @Override
        public void process(ReplyProcessor cp) {
            cp.segmentRead(this);
        }

        @Override
        public void writeFields(DataOutput out) throws IOException {
            out.writeUTF(segment);
            out.writeLong(offset);
            out.writeBoolean(atTail);
            out.writeBoolean(endOfSegment);
            int dataLength = data.readableBytes();
            out.writeInt(dataLength);
            this.data.getBytes(this.data.readerIndex(), (OutputStream) out, dataLength);
            out.writeLong(requestId);
        }

        public static WireCommand readFrom(EnhancedByteBufInputStream in, int length) throws IOException {
            String segment = in.readUTF();
            long offset = in.readLong();
            boolean atTail = in.readBoolean();
            boolean endOfSegment = in.readBoolean();
            int dataLength = in.readInt();
            if (dataLength > length) {
                throw new BufferOverflowException();
            }
            ByteBuf data = in.readFully(dataLength).retain();
            long requestId = in.available() >= Long.BYTES ? in.readLong() : -1L;
            return new SegmentRead(segment, offset, atTail, endOfSegment, data, requestId).requireRelease();
        }

        @Override
        void releaseInternal() {
            this.data.release();
        }

        @Override
        public long getRequestId() {
            return requestId;
        }
    }

    @Data
    public static final class GetSegmentAttribute implements Request, WireCommand {
        final WireCommandType type = WireCommandType.GET_SEGMENT_ATTRIBUTE;
        final long requestId;
        final String segmentName;
        final UUID attributeId;
        @ToString.Exclude
        final String delegationToken;

        @Override
        public void process(RequestProcessor cp) {
            cp.getSegmentAttribute(this);
        }

        @Override
        public void writeFields(DataOutput out) throws IOException {
            out.writeLong(requestId);
            out.writeUTF(segmentName);
            out.writeLong(attributeId.getMostSignificantBits());
            out.writeLong(attributeId.getLeastSignificantBits());
            out.writeUTF(delegationToken == null ? "" : delegationToken);
        }

        public static WireCommand readFrom(DataInput in, int length) throws IOException {
            long requestId = in.readLong();
            String segment = in.readUTF();
            UUID attributeId = new UUID(in.readLong(), in.readLong());
            String delegationToken = in.readUTF();
            return new GetSegmentAttribute(requestId, segment, attributeId, delegationToken);
        }
    }

    @Data
    public static final class SegmentAttribute implements Reply, WireCommand {
        final WireCommandType type = WireCommandType.SEGMENT_ATTRIBUTE;
        final long requestId;
        final long value;

        @Override
        public void process(ReplyProcessor cp) {
            cp.segmentAttribute(this);
        }

        @Override
        public void writeFields(DataOutput out) throws IOException {
            out.writeLong(requestId);
            out.writeLong(value);
        }

        public static WireCommand readFrom(DataInput in, int length) throws IOException {
            long requestId = in.readLong();
            long value = in.readLong();
            return new SegmentAttribute(requestId, value);
        }
    }

    @Data
    public static final class UpdateSegmentAttribute implements Request, WireCommand {
        final WireCommandType type = WireCommandType.UPDATE_SEGMENT_ATTRIBUTE;
        final long requestId;
        final String segmentName;
        final UUID attributeId;
        final long newValue;
        final long expectedValue;
        @ToString.Exclude
        final String delegationToken;

        @Override
        public void process(RequestProcessor cp) {
            cp.updateSegmentAttribute(this);
        }

        @Override
        public void writeFields(DataOutput out) throws IOException {
            out.writeLong(requestId);
            out.writeUTF(segmentName);
            out.writeLong(attributeId.getMostSignificantBits());
            out.writeLong(attributeId.getLeastSignificantBits());
            out.writeLong(newValue);
            out.writeLong(expectedValue);
            out.writeUTF(delegationToken == null ? "" : delegationToken);
        }

        public static WireCommand readFrom(DataInput in, int length) throws IOException {
            long requestId = in.readLong();
            String segment = in.readUTF();
            UUID attributeId = new UUID(in.readLong(), in.readLong());
            long newValue = in.readLong();
            long excpecteValue = in.readLong();
            String delegationToken = in.readUTF();
            return new UpdateSegmentAttribute(requestId, segment, attributeId, newValue, excpecteValue, delegationToken);
        }
    }

    @Data
    public static final class SegmentAttributeUpdated implements Reply, WireCommand {
        final WireCommandType type = WireCommandType.SEGMENT_ATTRIBUTE_UPDATED;
        final long requestId;
        final boolean success;

        @Override
        public void process(ReplyProcessor cp) {
            cp.segmentAttributeUpdated(this);
        }

        @Override
        public void writeFields(DataOutput out) throws IOException {
            out.writeLong(requestId);
            out.writeBoolean(success);
        }

        public static WireCommand readFrom(DataInput in, int length) throws IOException {
            long requestId = in.readLong();
            boolean success = in.readBoolean();
            return new SegmentAttributeUpdated(requestId, success);
        }
    }

    @Data
    public static final class GetStreamSegmentInfo implements Request, WireCommand {
        final WireCommandType type = WireCommandType.GET_STREAM_SEGMENT_INFO;
        final long requestId;
        final String segmentName;
        @ToString.Exclude
        final String delegationToken;

        @Override
        public void process(RequestProcessor cp) {
            cp.getStreamSegmentInfo(this);
        }

        @Override
        public void writeFields(DataOutput out) throws IOException {
            out.writeLong(requestId);
            out.writeUTF(segmentName);
            out.writeUTF(delegationToken == null ? "" : delegationToken);
        }

        public static WireCommand readFrom(DataInput in, int length) throws IOException {
            long requestId = in.readLong();
            String segment = in.readUTF();
            String delegationToken = in.readUTF();
            return new GetStreamSegmentInfo(requestId, segment, delegationToken);
        }
    }

    @Data
    public static final class StreamSegmentInfo implements Reply, WireCommand {
        final WireCommandType type = WireCommandType.STREAM_SEGMENT_INFO;
        final long requestId;
        final String segmentName;
        @Accessors(fluent = true)
        final boolean exists;
        final boolean isSealed;
        final boolean isDeleted;
        final long lastModified;
        final long writeOffset;
        final long startOffset;

        @Override
        public void process(ReplyProcessor cp) {
            cp.streamSegmentInfo(this);
        }

        @Override
        public void writeFields(DataOutput out) throws IOException {
            out.writeLong(requestId);
            out.writeUTF(segmentName);
            out.writeBoolean(exists);
            out.writeBoolean(isSealed);
            out.writeBoolean(isDeleted);
            out.writeLong(lastModified);
            out.writeLong(writeOffset);
            out.writeLong(startOffset);
        }

        public static <T extends InputStream & DataInput> WireCommand readFrom(T in, int length) throws IOException {
            long requestId = in.readLong();
            String segmentName = in.readUTF();
            boolean exists = in.readBoolean();
            boolean isSealed = in.readBoolean();
            boolean isDeleted = in.readBoolean();
            long lastModified = in.readLong();
            long segmentLength = in.readLong();
            long startOffset = 0;
            if (in.available() >= Long.BYTES) {
                // Versioning workaround until PDP-21 is implemented (https://github.com/pravega/pravega/issues/1948).
                startOffset = in.readLong();
            }
            return new StreamSegmentInfo(requestId, segmentName, exists, isSealed, isDeleted, lastModified, segmentLength, startOffset);
        }
    }

    @Data
    public static final class CreateSegment implements Request, WireCommand {
        public static final byte NO_SCALE = ScaleType.NoScaling.getValue();
        public static final byte IN_KBYTES_PER_SEC = ScaleType.Throughput.getValue();
        public static final byte IN_EVENTS_PER_SEC = ScaleType.EventRate.getValue();

        final WireCommandType type = WireCommandType.CREATE_SEGMENT;
        final long requestId;
        final String segment;
        final byte scaleType;
        final int targetRate;
        @ToString.Exclude
        final String delegationToken;

        @Override
        public void process(RequestProcessor cp) {
            cp.createSegment(this);
        }

        @Override
        public void writeFields(DataOutput out) throws IOException {
            out.writeLong(requestId);
            out.writeUTF(segment);
            out.writeInt(targetRate);
            out.writeByte(scaleType);
            out.writeUTF(delegationToken == null ? "" : delegationToken);
        }

        public static WireCommand readFrom(DataInput in, int length) throws IOException {
            long requestId = in.readLong();
            String segment = in.readUTF();
            int desiredRate = in.readInt();
            byte scaleType = in.readByte();
            String delegationToken = in.readUTF();

            return new CreateSegment(requestId, segment, scaleType, desiredRate, delegationToken);
        }
    }

    @Data
    public static final class CreateTableSegment implements Request, WireCommand {

        final WireCommandType type = WireCommandType.CREATE_TABLE_SEGMENT;
        final long requestId;
        final String segment;
        final boolean sorted;
        @ToString.Exclude
        final String delegationToken;

        @Override
        public void process(RequestProcessor cp) {
            cp.createTableSegment(this);
        }

        @Override
        public void writeFields(DataOutput out) throws IOException {
            out.writeLong(requestId);
            out.writeUTF(segment);
            out.writeUTF(delegationToken == null ? "" : delegationToken);
            out.writeBoolean(sorted);
        }

        public static <T extends InputStream & DataInput> WireCommand readFrom(T in, int length) throws IOException {
            long requestId = in.readLong();
            String segment = in.readUTF();
            String delegationToken = in.readUTF();
            boolean sorted = false;
            if (in.available() >= 1) {
                sorted = in.readBoolean();
            }

            return new CreateTableSegment(requestId, segment, sorted, delegationToken);
        }
    }

    @Data
    public static final class SegmentCreated implements Reply, WireCommand {
        final WireCommandType type = WireCommandType.SEGMENT_CREATED;
        final long requestId;
        final String segment;

        @Override
        public void process(ReplyProcessor cp) {
            cp.segmentCreated(this);
        }

        @Override
        public void writeFields(DataOutput out) throws IOException {
            out.writeLong(requestId);
            out.writeUTF(segment);
        }

        public static WireCommand readFrom(DataInput in, int length) throws IOException {
            long requestId = in.readLong();
            String segment = in.readUTF();
            return new SegmentCreated(requestId, segment);
        }
    }

    @Data
    public static final class UpdateSegmentPolicy implements Request, WireCommand {

        final WireCommandType type = WireCommandType.UPDATE_SEGMENT_POLICY;
        final long requestId;
        final String segment;
        final byte scaleType;
        final int targetRate;
        @ToString.Exclude
        final String delegationToken;

        @Override
        public void process(RequestProcessor cp) {
            cp.updateSegmentPolicy(this);
        }

        @Override
        public void writeFields(DataOutput out) throws IOException {
            out.writeLong(requestId);
            out.writeUTF(segment);
            out.writeInt(targetRate);
            out.writeByte(scaleType);
            out.writeUTF(delegationToken == null ? "" : delegationToken);
        }

        public static WireCommand readFrom(DataInput in, int length) throws IOException {
            long requestId = in.readLong();
            String segment = in.readUTF();
            int desiredRate = in.readInt();
            byte scaleType = in.readByte();
            String delegationToken = in.readUTF();

            return new UpdateSegmentPolicy(requestId, segment, scaleType, desiredRate, delegationToken);
        }
    }

    @Data
    public static final class SegmentPolicyUpdated implements Reply, WireCommand {
        final WireCommandType type = WireCommandType.SEGMENT_POLICY_UPDATED;
        final long requestId;
        final String segment;

        @Override
        public void process(ReplyProcessor cp) {
            cp.segmentPolicyUpdated(this);
        }

        @Override
        public void writeFields(DataOutput out) throws IOException {
            out.writeLong(requestId);
            out.writeUTF(segment);
        }

        public static WireCommand readFrom(DataInput in, int length) throws IOException {
            long requestId = in.readLong();
            String segment = in.readUTF();
            return new SegmentPolicyUpdated(requestId, segment);
        }
    }

    @Data
    public static final class MergeSegments implements Request, WireCommand {
        final WireCommandType type = WireCommandType.MERGE_SEGMENTS;
        final long requestId;
        final String target;
        final String source;
        @ToString.Exclude
        final String delegationToken;

        @Override
        public void process(RequestProcessor cp) {
            cp.mergeSegments(this);
        }

        @Override
        public void writeFields(DataOutput out) throws IOException {
            out.writeLong(requestId);
            out.writeUTF(target);
            out.writeUTF(source);
            out.writeUTF(delegationToken == null ? "" : delegationToken);
        }

        public static WireCommand readFrom(DataInput in, int length) throws IOException {
            long requestId = in.readLong();
            String target = in.readUTF();
            String source = in.readUTF();
            String delegationToken = in.readUTF();
            return new MergeSegments(requestId, target, source, delegationToken);
        }
    }

    @Data
    public static final class MergeTableSegments implements Request, WireCommand {
        final WireCommandType type = WireCommandType.MERGE_TABLE_SEGMENTS;
        final long requestId;
        final String target;
        final String source;
        @ToString.Exclude
        final String delegationToken;

        @Override
        public void process(RequestProcessor cp) {
            cp.mergeTableSegments(this);
        }

        @Override
        public void writeFields(DataOutput out) throws IOException {
            out.writeLong(requestId);
            out.writeUTF(target);
            out.writeUTF(source);
            out.writeUTF(delegationToken == null ? "" : delegationToken);
        }

        public static WireCommand readFrom(DataInput in, int length) throws IOException {
            long requestId = in.readLong();
            String target = in.readUTF();
            String source = in.readUTF();
            String delegationToken = in.readUTF();
            return new MergeTableSegments(requestId, target, source, delegationToken);
        }
    }

    @Data
    public static final class SegmentsMerged implements Reply, WireCommand {
        final WireCommandType type = WireCommandType.SEGMENTS_MERGED;
        final long requestId;
        final String target;
        final String source;
        final long newTargetWriteOffset;

        @Override
        public void process(ReplyProcessor cp) {
            cp.segmentsMerged(this);
        }

        @Override
        public void writeFields(DataOutput out) throws IOException {
            out.writeLong(requestId);
            out.writeUTF(target);
            out.writeUTF(source);
            out.writeLong(newTargetWriteOffset);
        }

        public static WireCommand readFrom(ByteBufInputStream in, int length) throws IOException {
            long requestId = in.readLong();
            String target = in.readUTF();
            String source = in.readUTF();
            long newTargetWriteOffset = in.available() > 0 ? in.readLong() : -1;
            return new SegmentsMerged(requestId, target, source, newTargetWriteOffset);
        }
    }

    @Data
    public static final class SealSegment implements Request, WireCommand {
        final WireCommandType type = WireCommandType.SEAL_SEGMENT;
        final long requestId;
        final String segment;
        @ToString.Exclude
        final String delegationToken;

        @Override
        public void process(RequestProcessor cp) {
            cp.sealSegment(this);
        }

        @Override
        public void writeFields(DataOutput out) throws IOException {
            out.writeLong(requestId);
            out.writeUTF(segment);
            out.writeUTF(delegationToken == null ? "" : delegationToken);
        }

        public static WireCommand readFrom(DataInput in, int length) throws IOException {
            long requestId = in.readLong();
            String segment = in.readUTF();
            String delegationToken = in.readUTF();
            return new SealSegment(requestId, segment, delegationToken);
        }
    }

    @Data
    public static final class SealTableSegment implements Request, WireCommand {
        final WireCommandType type = WireCommandType.SEAL_TABLE_SEGMENT;
        final long requestId;
        final String segment;
        @ToString.Exclude
        final String delegationToken;

        @Override
        public void process(RequestProcessor cp) {
            cp.sealTableSegment(this);
        }

        @Override
        public void writeFields(DataOutput out) throws IOException {
            out.writeLong(requestId);
            out.writeUTF(segment);
            out.writeUTF(delegationToken == null ? "" : delegationToken);
        }

        public static WireCommand readFrom(DataInput in, int length) throws IOException {
            long requestId = in.readLong();
            String segment = in.readUTF();
            String delegationToken = in.readUTF();
            return new SealTableSegment(requestId, segment, delegationToken);
        }
    }

    @Data
    public static final class SegmentSealed implements Reply, WireCommand {
        final WireCommandType type = WireCommandType.SEGMENT_SEALED;
        final long requestId;
        final String segment;

        @Override
        public void process(ReplyProcessor cp) {
            cp.segmentSealed(this);
        }

        @Override
        public void writeFields(DataOutput out) throws IOException {
            out.writeLong(requestId);
            out.writeUTF(segment);
        }

        public static WireCommand readFrom(DataInput in, int length) throws IOException {
            long requestId = in.readLong();
            String segment = in.readUTF();
            return new SegmentSealed(requestId, segment);
        }
    }

    @Data
    public static final class TruncateSegment implements Request, WireCommand {
        final WireCommandType type = WireCommandType.TRUNCATE_SEGMENT;
        final long requestId;
        final String segment;
        final long truncationOffset;
        @ToString.Exclude
        final String delegationToken;

        @Override
        public void process(RequestProcessor cp) {
            cp.truncateSegment(this);
        }

        @Override
        public void writeFields(DataOutput out) throws IOException {
            out.writeLong(requestId);
            out.writeUTF(segment);
            out.writeLong(truncationOffset);
            out.writeUTF(delegationToken == null ? "" : delegationToken);
        }

        public static WireCommand readFrom(DataInput in, int length) throws IOException {
            long requestId = in.readLong();
            String segment = in.readUTF();
            long truncationOffset = in.readLong();
            String delegationToken = in.readUTF();
            return new TruncateSegment(requestId, segment, truncationOffset, delegationToken);
        }
    }

    @Data
    public static final class SegmentTruncated implements Reply, WireCommand {
        final WireCommandType type = WireCommandType.SEGMENT_TRUNCATED;
        final long requestId;
        final String segment;

        @Override
        public void process(ReplyProcessor cp) {
            cp.segmentTruncated(this);
        }

        @Override
        public void writeFields(DataOutput out) throws IOException {
            out.writeLong(requestId);
            out.writeUTF(segment);
        }

        public static WireCommand readFrom(DataInput in, int length) throws IOException {
            long requestId = in.readLong();
            String segment = in.readUTF();
            return new SegmentTruncated(requestId, segment);
        }
    }

    @Data
    public static final class DeleteSegment implements Request, WireCommand {
        final WireCommandType type = WireCommandType.DELETE_SEGMENT;
        final long requestId;
        final String segment;
        @ToString.Exclude
        final String delegationToken;

        @Override
        public void process(RequestProcessor cp) {
            cp.deleteSegment(this);
        }

        @Override
        public void writeFields(DataOutput out) throws IOException {
            out.writeLong(requestId);
            out.writeUTF(segment);
            out.writeUTF(delegationToken == null ? "" : delegationToken);
        }

        public static WireCommand readFrom(DataInput in, int length) throws IOException {
            long requestId = in.readLong();
            String segment = in.readUTF();
            String delegationToken = in.readUTF();
            return new DeleteSegment(requestId, segment, delegationToken);
        }
    }

    @Data
    public static final class DeleteTableSegment implements Request, WireCommand {
        final WireCommandType type = WireCommandType.DELETE_TABLE_SEGMENT;
        final long requestId;
        final String segment;
        final boolean mustBeEmpty; // If true, the Table Segment will only be deleted if it is empty (contains no keys)
        @ToString.Exclude
        final String delegationToken;

        @Override
        public void process(RequestProcessor cp) {
            cp.deleteTableSegment(this);
        }

        @Override
        public void writeFields(DataOutput out) throws IOException {
            out.writeLong(requestId);
            out.writeUTF(segment);
            out.writeBoolean(mustBeEmpty);
            out.writeUTF(delegationToken == null ? "" : delegationToken);
        }

        public static WireCommand readFrom(DataInput in, int length) throws IOException {
            long requestId = in.readLong();
            String segment = in.readUTF();
            boolean mustBeEmpty = in.readBoolean();
            String delegationToken = in.readUTF();
            return new DeleteTableSegment(requestId, segment, mustBeEmpty, delegationToken);
        }
    }

    @Data
    public static final class SegmentDeleted implements Reply, WireCommand {
        final WireCommandType type = WireCommandType.SEGMENT_DELETED;
        final long requestId;
        final String segment;

        @Override
        public void process(ReplyProcessor cp) {
            cp.segmentDeleted(this);
        }

        @Override
        public void writeFields(DataOutput out) throws IOException {
            out.writeLong(requestId);
            out.writeUTF(segment);
        }

        public static WireCommand readFrom(DataInput in, int length) throws IOException {
            long requestId = in.readLong();
            String segment = in.readUTF();
            return new SegmentDeleted(requestId, segment);
        }
    }

    @Data
    public static final class KeepAlive implements Request, Reply, WireCommand {
        final WireCommandType type = WireCommandType.KEEP_ALIVE;

        @Override
        public void process(ReplyProcessor cp) {
            cp.keepAlive(this);
        }

        @Override
        public void process(RequestProcessor cp) {
            cp.keepAlive(this);
        }

        @Override
        public void writeFields(DataOutput out) {

        }

        public static WireCommand readFrom(DataInput in, int length) {
            return new KeepAlive();
        }

        @Override
        public long getRequestId() {
            return -1;
        }

        @Override
        public boolean mustLog() {
            return false;
        }
    }

    @Data
    public static final class AuthTokenCheckFailed implements Reply, WireCommand {
        final WireCommandType type = WireCommandType.AUTH_TOKEN_CHECK_FAILED;
        final long requestId;
        final String serverStackTrace;
        final ErrorCode errorCode;

        public AuthTokenCheckFailed(long requestId, String serverStackTrace) {
            this(requestId, serverStackTrace, ErrorCode.UNSPECIFIED);
        }

        public AuthTokenCheckFailed(long requestId, String stackTrace, ErrorCode errorCode) {
            this.requestId = requestId;
            this.serverStackTrace = stackTrace;
            this.errorCode = errorCode;
        }

        public static WireCommand readFrom(ByteBufInputStream in, int length) throws IOException {
            long requestId = in.readLong();
            String serverStackTrace = (in.available() > 0) ? in.readUTF() : EMPTY_STACK_TRACE;

            // errorCode is a new field and wasn't present earlier. Doing this to allow it to work with older clients.
            int errorCode = in.available()  >= Integer.BYTES ? in.readInt() : -1;
            return new AuthTokenCheckFailed(requestId, serverStackTrace, ErrorCode.valueOf(errorCode));
        }

        public boolean isTokenExpired() {
            return errorCode == ErrorCode.TOKEN_EXPIRED;
        }

        @Override
        public void process(ReplyProcessor cp) {
            cp.authTokenCheckFailed(this);
        }

        @Override
        public void writeFields(DataOutput out) throws IOException {
            out.writeLong(requestId);
            out.writeUTF(serverStackTrace);
            out.writeInt(errorCode.getCode());
        }

        public enum ErrorCode {
            UNSPECIFIED(-1),       // indicates un-specified (for backward compatibility)
            TOKEN_CHECK_FAILED(0), // indicates a general token error
            TOKEN_EXPIRED(1);      // indicates token has expired

            private static final Map<Integer, ErrorCode> OBJECTS_BY_CODE = new HashMap<>();

            static {
                for (ErrorCode errorCode : ErrorCode.values()) {
                    OBJECTS_BY_CODE.put(errorCode.code, errorCode);
                }
            }

            private final int code;

            private ErrorCode(int code) {
                this.code = code;
            }

            public static ErrorCode valueOf(int code) {
                return OBJECTS_BY_CODE.getOrDefault(code, ErrorCode.TOKEN_CHECK_FAILED);
            }

            public int getCode() {
                return this.code;
            }
        }
    }

    @Data
    @EqualsAndHashCode(callSuper = false)
    public static final class UpdateTableEntries extends ReleasableCommand implements Request, WireCommand {

        final WireCommandType type = WireCommandType.UPDATE_TABLE_ENTRIES;
        final long requestId;
        final String segment;
        @ToString.Exclude
        final String delegationToken;
        final TableEntries tableEntries;
        final long tableSegmentOffset;

        @Override
        public void process(RequestProcessor cp) {
            cp.updateTableEntries(this);
        }

        @Override
        public void writeFields(DataOutput out) throws IOException {
            out.writeLong(requestId);
            out.writeUTF(segment);
            out.writeUTF(delegationToken == null ? "" : delegationToken);
            tableEntries.writeFields(out);
            out.writeLong(tableSegmentOffset);
        }

        public static WireCommand readFrom(EnhancedByteBufInputStream in, int length) throws IOException {
            long requestId = in.readLong();
            String segment = in.readUTF();
            String delegationToken = in.readUTF();
<<<<<<< HEAD
            TableEntries entries = (TableEntries) TableEntries.readFrom(in, in.available());
            long tableSegmentOffset = (in.available() > 0 ) ? in.readLong() : NULL_TABLE_SEGMENT_OFFSET;

            return new UpdateTableEntries(requestId, segment, delegationToken, entries, tableSegmentOffset);
=======
            TableEntries entries = TableEntries.readFrom(in, in.available());
            long tableSegmentOffset = (in.available() > 0 ) ? in.readLong() : NULL_TABLE_SEGMENT_OFFSET;

            return new UpdateTableEntries(requestId, segment, delegationToken, entries, tableSegmentOffset).requireRelease();
        }

        @Override
        void releaseInternal() {
            this.tableEntries.release();
>>>>>>> 15b0f5eb
        }
    }

    @Data
    public static final class TableEntriesUpdated implements Reply, WireCommand {
        final WireCommandType type = WireCommandType.TABLE_ENTRIES_UPDATED;
        final long requestId;
        final List<Long> updatedVersions;

        @Override
        public void process(ReplyProcessor cp) {
            cp.tableEntriesUpdated(this);
        }

        @Override
        public void writeFields(DataOutput out) throws IOException {
            out.writeLong(requestId);
            out.writeInt(updatedVersions.size());
            for (long version: updatedVersions) {
                out.writeLong(version);
            }
        }

        public static WireCommand readFrom(DataInput in, int length) throws IOException {
            long requestId = in.readLong();
            int numberOfEntries = in.readInt();
            List<Long> updatedVersions = new ArrayList<>(numberOfEntries);
            for (int i = 0; i < numberOfEntries; i++) {
                updatedVersions.add(in.readLong());
            }
            return new TableEntriesUpdated(requestId, updatedVersions);
        }
    }

    @Data
    @EqualsAndHashCode(callSuper = false)
    public static final class RemoveTableKeys extends ReleasableCommand implements Request, WireCommand {

        final WireCommandType type = WireCommandType.REMOVE_TABLE_KEYS;
        final long requestId;
        final String segment;
        @ToString.Exclude
        final String delegationToken;
        final List<TableKey> keys;
        final long tableSegmentOffset;

        @Override
        public void process(RequestProcessor cp) {
            cp.removeTableKeys(this);
        }

        @Override
        public void writeFields(DataOutput out) throws IOException {
            out.writeLong(requestId);
            out.writeUTF(segment);
            out.writeUTF(delegationToken == null ? "" : delegationToken);
            out.writeInt(keys.size());
            for (TableKey key : keys) {
                key.writeFields(out);
            }
            out.writeLong(tableSegmentOffset);
        }

        public static WireCommand readFrom(EnhancedByteBufInputStream in, int length) throws IOException {
            long requestId = in.readLong();
            String segment = in.readUTF();
            String delegationToken = in.readUTF();
            int numberOfKeys = in.readInt();
            List<TableKey> keys = new ArrayList<>(numberOfKeys);
            for (int i = 0; i < numberOfKeys; i++) {
                keys.add(TableKey.readFrom(in, in.available()));
            }
            long tableSegmentOffset = (in.available() > 0 ) ? in.readLong() : NULL_TABLE_SEGMENT_OFFSET;

<<<<<<< HEAD
            return new RemoveTableKeys(requestId, segment, delegationToken, keys, tableSegmentOffset);
=======
            return new RemoveTableKeys(requestId, segment, delegationToken, keys, tableSegmentOffset).requireRelease();
        }

        @Override
        void releaseInternal() {
            this.keys.forEach(TableKey::release);
>>>>>>> 15b0f5eb
        }
    }

    @Data
    public static final class TableKeysRemoved implements Reply, WireCommand {
        final WireCommandType type = WireCommandType.TABLE_KEYS_REMOVED;
        final long requestId;
        final String segment;

        @Override
        public void process(ReplyProcessor cp) {
            cp.tableKeysRemoved(this);
        }

        @Override
        public void writeFields(DataOutput out) throws IOException {
            out.writeLong(requestId);
            out.writeUTF(segment);
        }

        public static WireCommand readFrom(DataInput in, int length) throws IOException {
            long requestId = in.readLong();
            String segment = in.readUTF();
            return new TableKeysRemoved(requestId, segment);
        }
    }


    @Data
    @EqualsAndHashCode(callSuper = false)
    public static final class ReadTable extends ReleasableCommand implements Request, WireCommand {

        final WireCommandType type = WireCommandType.READ_TABLE;
        final long requestId;
        final String segment;
        @ToString.Exclude
        final String delegationToken;
        final List<TableKey> keys; // the version of the key is always set to io.pravega.segmentstore.contracts.tables.TableKey.NO_VERSION

        @Override
        public void process(RequestProcessor cp) {
            cp.readTable(this);
        }

        @Override
        public void writeFields(DataOutput out) throws IOException {
            out.writeLong(requestId);
            out.writeUTF(segment);
            out.writeUTF(delegationToken == null ? "" : delegationToken);
            out.writeInt(keys.size());
            for (TableKey key : keys) {
                key.writeFields(out);
            }
        }

        public static WireCommand readFrom(EnhancedByteBufInputStream in, int length) throws IOException {
            long requestId = in.readLong();
            String segment = in.readUTF();
            String delegationToken = in.readUTF();
            int numberOfKeys = in.readInt();
            List<TableKey> keys = new ArrayList<>(numberOfKeys);
            for (int i = 0; i < numberOfKeys; i++) {
                keys.add(TableKey.readFrom(in, in.available()));
            }
            return new ReadTable(requestId, segment, delegationToken, keys).requireRelease();
        }

        @Override
        void releaseInternal() {
            this.keys.forEach(TableKey::release);
        }
    }

    @Data
    @EqualsAndHashCode(callSuper = false)
    public static final class TableRead extends ReleasableCommand implements Reply, WireCommand {
        final WireCommandType type = WireCommandType.TABLE_READ;
        final long requestId;
        final String segment;
        final TableEntries entries;

        @Override
        public void process(ReplyProcessor cp) {
            cp.tableRead(this);
        }

        @Override
        public void writeFields(DataOutput out) throws IOException {
            out.writeLong(requestId);
            out.writeUTF(segment);
            entries.writeFields(out);
        }

        public static WireCommand readFrom(EnhancedByteBufInputStream in, int length) throws IOException {
            long requestId = in.readLong();
            String segment = in.readUTF();
            TableEntries entries = TableEntries.readFrom(in, in.available());
            return new TableRead(requestId, segment, entries).requireRelease();
        }

        @Override
        void releaseInternal() {
            this.entries.release();
        }
    }

    @Data
    public static final class ReadTableKeys implements Request, WireCommand {

        final WireCommandType type = WireCommandType.READ_TABLE_KEYS;
        final long requestId;
        final String segment;
        @ToString.Exclude
        final String delegationToken;
        final int suggestedKeyCount;
        final ByteBuf continuationToken; // this is used to indicate the point from which the next keys should be fetched.
        final ByteBuf prefixFilter;      // this is used to indicate any prefix filters to apply to keys.

        @Override
        public void process(RequestProcessor cp) {
            cp.readTableKeys(this);
        }

        @Override
        public void writeFields(DataOutput out) throws IOException {
            out.writeLong(requestId);
            out.writeUTF(segment);
            out.writeUTF(delegationToken == null ? "" : delegationToken);
            out.writeInt(suggestedKeyCount);
            out.writeInt(continuationToken.readableBytes()); // continuation token length.
            if (continuationToken.readableBytes() != 0) {
                continuationToken.getBytes(continuationToken.readerIndex(), (OutputStream) out, continuationToken.readableBytes());
            }

            out.writeInt(prefixFilter.readableBytes());
            if (prefixFilter.readableBytes() != 0) {
                prefixFilter.getBytes(prefixFilter.readerIndex(), (OutputStream) out, prefixFilter.readableBytes());
            }
        }

        public static WireCommand readFrom(ByteBufInputStream in, int length) throws IOException {
            long requestId = in.readLong();
            String segment = in.readUTF();
            String delegationToken = in.readUTF();
            int suggestedKeyCount = in.readInt();
            int dataLength = in.readInt();

            byte[] continuationToken = new byte[dataLength];
            in.readFully(continuationToken);

            int prefixFilterLength = in.available() >= Integer.BYTES ? in.readInt() : 0;
            byte[] prefixFilter = new byte[prefixFilterLength];
            if (prefixFilterLength > 0) {
                in.readFully(prefixFilter);
            }

            return new ReadTableKeys(requestId, segment, delegationToken, suggestedKeyCount, wrappedBuffer(continuationToken),
                    wrappedBuffer(prefixFilter));
        }
    }

    @Data
    @EqualsAndHashCode(callSuper = false)
    public static final class TableKeysRead extends ReleasableCommand implements Reply, WireCommand {
        public static final int HEADER_BYTES = Long.BYTES;

        final WireCommandType type = WireCommandType.TABLE_KEYS_READ;
        final long requestId;
        final String segment;
        final List<TableKey> keys;
        final ByteBuf continuationToken; // this is used to indicate the point from which the next keys should be fetched.

        @Override
        public void process(ReplyProcessor cp) {
            cp.tableKeysRead(this);
        }

        @Override
        public void writeFields(DataOutput out) throws IOException {
            out.writeLong(requestId);
            out.writeUTF(segment);
            out.writeInt(keys.size());
            for (TableKey key : keys) {
                key.writeFields(out);
            }
            out.writeInt(continuationToken.readableBytes());
            continuationToken.getBytes(continuationToken.readerIndex(), (OutputStream) out, continuationToken.readableBytes());
        }

        public static WireCommand readFrom(EnhancedByteBufInputStream in, int length) throws IOException {
            final int initialAvailable = in.available();
            long requestId = in.readLong();
            String segment = in.readUTF();
            int numberOfKeys = in.readInt();
            List<TableKey> keys = new ArrayList<>(numberOfKeys);
            for (int i = 0; i < numberOfKeys; i++) {
                TableKey k = TableKey.readFrom(in, in.available());
                keys.add(k);
            }

            int dataLength = in.readInt();
            byte[] continuationToken = new byte[dataLength];
            in.readFully(continuationToken);

            return new TableKeysRead(requestId, segment, keys, wrappedBuffer(continuationToken)).requireRelease();
        }

        @Override
        void releaseInternal() {
            this.keys.forEach(TableKey::release);
        }
    }

    @Data
    public static final class ReadTableEntries implements Request, WireCommand {

        final WireCommandType type = WireCommandType.READ_TABLE_ENTRIES;
        final long requestId;
        final String segment;
        @ToString.Exclude
        final String delegationToken;
        final int suggestedEntryCount;
        final ByteBuf continuationToken; // this is used to indicate the point from which the next entry should be fetched.
        final ByteBuf prefixFilter;      // this is used to indicate any prefix filters to apply to keys.

        @Override
        public void process(RequestProcessor cp) {
            cp.readTableEntries(this);
        }

        @Override
        public void writeFields(DataOutput out) throws IOException {
            out.writeLong(requestId);
            out.writeUTF(segment);
            out.writeUTF(delegationToken == null ? "" : delegationToken);
            out.writeInt(suggestedEntryCount);
            out.writeInt(continuationToken.readableBytes()); // continuation token length.
            if (continuationToken.readableBytes() != 0) {
                continuationToken.getBytes(continuationToken.readerIndex(), (OutputStream) out, continuationToken.readableBytes());
            }
            out.writeInt(prefixFilter.readableBytes());
            if (prefixFilter.readableBytes() != 0) {
                prefixFilter.getBytes(prefixFilter.readerIndex(), (OutputStream) out, prefixFilter.readableBytes());
            }
        }

        public static WireCommand readFrom(ByteBufInputStream in, int length) throws IOException {
            long requestId = in.readLong();
            String segment = in.readUTF();
            String delegationToken = in.readUTF();
            int suggestedEntryCount = in.readInt();
            int dataLength = in.readInt();

            byte[] continuationToken = new byte[dataLength];
            in.readFully(continuationToken);

            int prefixFilterLength = in.available() >= Integer.BYTES ? in.readInt() : 0;
            byte[] prefixFilter = new byte[prefixFilterLength];
            if (prefixFilterLength > 0) {
                in.readFully(prefixFilter);
            }

            return new ReadTableEntries(requestId, segment, delegationToken, suggestedEntryCount, wrappedBuffer(continuationToken),
                    wrappedBuffer(prefixFilter));
        }
    }

    @Data
    @EqualsAndHashCode(callSuper = false)
    public static final class TableEntriesRead extends ReleasableCommand implements Reply, WireCommand {
        public static final int HEADER_BYTES = Long.BYTES;

        final WireCommandType type = WireCommandType.TABLE_ENTRIES_READ;
        final long requestId;
        final String segment;
        final TableEntries entries;
        final ByteBuf continuationToken; // this is used to indicate the point from which the next keys should be fetched.


        @Override
        public void process(ReplyProcessor cp) {
            cp.tableEntriesRead(this);
        }

        @Override
        public void writeFields(DataOutput out) throws IOException {
            out.writeLong(requestId);
            out.writeUTF(segment);
            entries.writeFields(out);
            out.writeInt(continuationToken.readableBytes());
            continuationToken.getBytes(continuationToken.readerIndex(), (OutputStream) out, continuationToken.readableBytes());
        }

        public static WireCommand readFrom(EnhancedByteBufInputStream in, int length) throws IOException {
            final int initialAvailable = in.available();
            long requestId = in.readLong();
            String segment = in.readUTF();
            TableEntries entries = TableEntries.readFrom(in, in.available());
            int dataLength = in.readInt();
            byte[] continuationToken = new byte[dataLength];
            in.readFully(continuationToken);
            return new TableEntriesRead(requestId, segment, entries, wrappedBuffer(continuationToken)).requireRelease();
        }

        @Override
        void releaseInternal() {
            this.entries.release();
        }
    }

    @Data
    public static final class TableEntries {
        public static final int HEADER_BYTES = Integer.BYTES;

        final List<Map.Entry<TableKey, TableValue>> entries;

        public void writeFields(DataOutput out) throws IOException {
            out.writeInt(entries.size());
            for (Map.Entry<TableKey, TableValue> ent : entries) {
                ent.getKey().writeFields(out);
                ent.getValue().writeFields(out);
            }
        }

        public static TableEntries readFrom(EnhancedByteBufInputStream in, int length) throws IOException {
            int numberOfEntries = in.readInt();
            List<Map.Entry<TableKey, TableValue>> entries = new ArrayList<>();
            for (int i = 0; i < numberOfEntries; i++) {
                entries.add(new AbstractMap.SimpleImmutableEntry<>(TableKey.readFrom(in, in.available()),
                                                                   TableValue.readFrom(in, in.available())));
            }

            return new TableEntries(entries);
        }

        void release() {
            this.entries.forEach(e -> {
                e.getKey().release();
                e.getValue().release();
            });
        }
    }

    @Data
    public static final class TableKey {
        public static final long NO_VERSION = Long.MIN_VALUE;
        public static final long NOT_EXISTS = -1L;
        public static final int HEADER_BYTES = 2 * Integer.BYTES;
        public static final TableKey EMPTY = new TableKey(EMPTY_BUFFER, Long.MIN_VALUE);

        final ByteBuf data;
        final long keyVersion;

        public void writeFields(DataOutput out) throws IOException {
            out.writeInt(Integer.BYTES + data.readableBytes() + Long.BYTES); // total length of the TableKey.
            out.writeInt(data.readableBytes()); // data length.
            if (data.readableBytes() != 0) {
                data.getBytes(data.readerIndex(), (OutputStream) out, data.readableBytes());
                out.writeLong(keyVersion);
            }
        }

        public static TableKey readFrom(EnhancedByteBufInputStream in, int length) throws IOException {
            int payLoadSize = in.readInt();
            int dataLength = in.readInt();
            if (dataLength == 0) {
                return TableKey.EMPTY;
            }
            if (length < payLoadSize) {
                throw new InvalidMessageException("Was expecting length of at least : " + payLoadSize + " but found: " + length);
            }

            ByteBuf msg = in.readFully(dataLength);
            long keyVersion = in.readLong();
            return new TableKey(msg.retain(), keyVersion);
        }

        public int size() {
            return HEADER_BYTES + this.data.readableBytes() + Long.BYTES;
        }

        void release() {
            this.data.release();
        }
    }

    @Data
    public static final class TableValue {
        public static final TableValue EMPTY = new TableValue(EMPTY_BUFFER);
        public static final int HEADER_BYTES = 2 * Integer.BYTES;

        final ByteBuf data;

        public void writeFields(DataOutput out) throws IOException {
            out.writeInt(Integer.BYTES + data.readableBytes()); // total length of of TableValue.
            out.writeInt(data.readableBytes()); // data length.
            if (data.readableBytes() != 0) {
                data.getBytes(data.readerIndex(), (OutputStream) out, data.readableBytes());
            }
        }

        public static TableValue readFrom(EnhancedByteBufInputStream in, int length) throws IOException {
            int payloadSize = in.readInt();
            int valueLength = in.readInt();
            if (valueLength == 0) {
                return TableValue.EMPTY;
            }
            if (length < payloadSize) {
                throw new InvalidMessageException("Was expecting length of at least : " + payloadSize + " but found: " + length);
            }

            ByteBuf msg = in.readFully(valueLength);
            return new TableValue(msg.retain());
        }

        public int size() {
            return HEADER_BYTES + this.data.readableBytes();
        }

        void release() {
            this.data.release();
        }
    }

    @Data
    public static final class TableKeyDoesNotExist implements Reply, WireCommand {
        final WireCommandType type = WireCommandType.TABLE_KEY_DOES_NOT_EXIST;
        final long requestId;
        final String segment;
        final String serverStackTrace;

        @Override
        public void process(ReplyProcessor cp) {
            cp.tableKeyDoesNotExist(this);
        }

        @Override
        public void writeFields(DataOutput out) throws IOException {
            out.writeLong(requestId);
            out.writeUTF(segment);
            out.writeUTF(serverStackTrace);
        }

        public static WireCommand readFrom(ByteBufInputStream in, int length) throws IOException {
            long requestId = in.readLong();
            String segment = in.readUTF();
            String serverStackTrace = in.readUTF();
            return new TableKeyDoesNotExist(requestId, segment, serverStackTrace);
        }

        @Override
        public String toString() {
            return "Conditional table update failed since the key does not exist : " + segment;
        }

        @Override
        public boolean isFailure() {
            return true;
        }
    }

    @Data
    public static final class TableKeyBadVersion implements Reply, WireCommand {
        final WireCommandType type = WireCommandType.TABLE_KEY_BAD_VERSION;
        final long requestId;
        final String segment;
        final String serverStackTrace;

        @Override
        public void process(ReplyProcessor cp) {
            cp.tableKeyBadVersion(this);
        }

        @Override
        public void writeFields(DataOutput out) throws IOException {
            out.writeLong(requestId);
            out.writeUTF(segment);
            out.writeUTF(serverStackTrace);
        }

        public static WireCommand readFrom(ByteBufInputStream in, int length) throws IOException {
            long requestId = in.readLong();
            String segment = in.readUTF();
            String serverStackTrace = in.readUTF();
            return new TableKeyBadVersion(requestId, segment, serverStackTrace);
        }

        @Override
        public String toString() {
            return "Conditional table update failed since the key version is incorrect : " + segment;
        }

        @Override
        public boolean isFailure() {
            return true;
        }
    }

    @Data
    public static final class ReadTableEntriesDelta implements Request, WireCommand {
        final WireCommandType type = WireCommandType.READ_TABLE_ENTRIES_DELTA;
        final long requestId;
        final String segment;
        @ToString.Exclude
        final String delegationToken;
        final long fromVersion;
        final int suggestedEntryCount;

        @Override
        public void process(RequestProcessor cp) {

        }

        @Override
        public void writeFields(DataOutput out) throws IOException {
            out.writeLong(requestId);
            out.writeUTF(segment);
            out.writeUTF(delegationToken == null ? "" : delegationToken);
            out.writeLong(fromVersion);
            out.writeInt(suggestedEntryCount);
        }

        public static WireCommand readFrom(ByteBufInputStream in, int length) throws IOException {
            long requestId = in.readLong();
            String segment = in.readUTF();
            String delegationToken = in.readUTF();
            long fromVersion = in.readLong();
            int suggestedEntryCount = in.readInt();

            return new ReadTableEntriesDelta(requestId, segment, delegationToken, fromVersion, suggestedEntryCount);
        }
    }

    @Data
<<<<<<< HEAD
    public static final class TableEntriesDeltaRead implements Reply, WireCommand {
=======
    @EqualsAndHashCode(callSuper = false)
    public static final class TableEntriesDeltaRead extends ReleasableCommand implements Reply, WireCommand {
>>>>>>> 15b0f5eb
        final WireCommandType type = WireCommandType.TABLE_ENTRIES_DELTA_READ;
        final long requestId;
        final String segment;
        final TableEntries tableEntries;
        final boolean shouldClear;
        final boolean reachedEnd;
        final long lastVersion;

        // TODO: Will be implemented as apart of: https://github.com/pravega/pravega/issues/4677
        @Override
        public void process(ReplyProcessor cp) throws UnsupportedOperationException {

        }

        @Override
        public void writeFields(DataOutput out) throws IOException {
            out.writeLong(requestId);
            out.writeUTF(segment);
            tableEntries.writeFields(out);
            out.writeBoolean(shouldClear);
            out.writeBoolean(reachedEnd);
            out.writeLong(lastVersion);
        }

<<<<<<< HEAD
        public static WireCommand readFrom(ByteBufInputStream in, int length) throws IOException {
            long requestId = in.readLong();
            String segment = in.readUTF();
            TableEntries entries = (TableEntries) TableEntries.readFrom(in, in.available());
=======
        public static WireCommand readFrom(EnhancedByteBufInputStream in, int length) throws IOException {
            long requestId = in.readLong();
            String segment = in.readUTF();
            TableEntries entries = TableEntries.readFrom(in, in.available());
>>>>>>> 15b0f5eb
            boolean shouldClear = in.readBoolean();
            boolean reachedEnd = in.readBoolean();
            long lastVersion = in.readLong();

            return new TableEntriesDeltaRead(requestId, segment, entries, shouldClear, reachedEnd, lastVersion);
        }
<<<<<<< HEAD
=======

        @Override
        void releaseInternal() {
            this.tableEntries.release();
        }
>>>>>>> 15b0f5eb
    }

    /**
     * Base class for any command that may require releasing resources.
     */
<<<<<<< HEAD
    static abstract class ReleasableCommand implements WireCommand {
=======
    @RequiredArgsConstructor(access = AccessLevel.PRIVATE)
    public static abstract class ReleasableCommand implements WireCommand {
>>>>>>> 15b0f5eb
        @Getter
        private boolean released = true;

        /**
         * Marks the fact that this instance requires {@link #release()} to be invoked in order to free up resources.
         *
         * @return This instance.
         */
        WireCommand requireRelease() {
            this.released = false;
            return this;
        }

        /**
         * Releases any resources used by this command, if needed ({@link #isReleased()} is false. This method has no
         * effect if invoked multiple times or if no resource release is required.
         */
        public void release() {
            if (!this.released) {
                releaseInternal();
                this.released = true;
            }
        }

        /**
         * Internal implementation of {@link #release()}. Do not invoke directly as this method offers no protection
         * against multiple invocations.
         */
        abstract void releaseInternal();
    }
}<|MERGE_RESOLUTION|>--- conflicted
+++ resolved
@@ -1667,12 +1667,6 @@
             long requestId = in.readLong();
             String segment = in.readUTF();
             String delegationToken = in.readUTF();
-<<<<<<< HEAD
-            TableEntries entries = (TableEntries) TableEntries.readFrom(in, in.available());
-            long tableSegmentOffset = (in.available() > 0 ) ? in.readLong() : NULL_TABLE_SEGMENT_OFFSET;
-
-            return new UpdateTableEntries(requestId, segment, delegationToken, entries, tableSegmentOffset);
-=======
             TableEntries entries = TableEntries.readFrom(in, in.available());
             long tableSegmentOffset = (in.available() > 0 ) ? in.readLong() : NULL_TABLE_SEGMENT_OFFSET;
 
@@ -1682,7 +1676,6 @@
         @Override
         void releaseInternal() {
             this.tableEntries.release();
->>>>>>> 15b0f5eb
         }
     }
 
@@ -1757,16 +1750,12 @@
             }
             long tableSegmentOffset = (in.available() > 0 ) ? in.readLong() : NULL_TABLE_SEGMENT_OFFSET;
 
-<<<<<<< HEAD
-            return new RemoveTableKeys(requestId, segment, delegationToken, keys, tableSegmentOffset);
-=======
             return new RemoveTableKeys(requestId, segment, delegationToken, keys, tableSegmentOffset).requireRelease();
         }
 
         @Override
         void releaseInternal() {
             this.keys.forEach(TableKey::release);
->>>>>>> 15b0f5eb
         }
     }
 
@@ -2301,12 +2290,8 @@
     }
 
     @Data
-<<<<<<< HEAD
-    public static final class TableEntriesDeltaRead implements Reply, WireCommand {
-=======
     @EqualsAndHashCode(callSuper = false)
     public static final class TableEntriesDeltaRead extends ReleasableCommand implements Reply, WireCommand {
->>>>>>> 15b0f5eb
         final WireCommandType type = WireCommandType.TABLE_ENTRIES_DELTA_READ;
         final long requestId;
         final String segment;
@@ -2331,42 +2316,28 @@
             out.writeLong(lastVersion);
         }
 
-<<<<<<< HEAD
-        public static WireCommand readFrom(ByteBufInputStream in, int length) throws IOException {
-            long requestId = in.readLong();
-            String segment = in.readUTF();
-            TableEntries entries = (TableEntries) TableEntries.readFrom(in, in.available());
-=======
         public static WireCommand readFrom(EnhancedByteBufInputStream in, int length) throws IOException {
             long requestId = in.readLong();
             String segment = in.readUTF();
             TableEntries entries = TableEntries.readFrom(in, in.available());
->>>>>>> 15b0f5eb
             boolean shouldClear = in.readBoolean();
             boolean reachedEnd = in.readBoolean();
             long lastVersion = in.readLong();
 
             return new TableEntriesDeltaRead(requestId, segment, entries, shouldClear, reachedEnd, lastVersion);
         }
-<<<<<<< HEAD
-=======
 
         @Override
         void releaseInternal() {
             this.tableEntries.release();
         }
->>>>>>> 15b0f5eb
     }
 
     /**
      * Base class for any command that may require releasing resources.
      */
-<<<<<<< HEAD
-    static abstract class ReleasableCommand implements WireCommand {
-=======
     @RequiredArgsConstructor(access = AccessLevel.PRIVATE)
     public static abstract class ReleasableCommand implements WireCommand {
->>>>>>> 15b0f5eb
         @Getter
         private boolean released = true;
 
