--- conflicted
+++ resolved
@@ -703,13 +703,8 @@
             String segment = in.readUTF();
             UUID attributeId = new UUID(in.readLong(), in.readLong());
             long newValue = in.readLong();                
-<<<<<<< HEAD
-            long expectedValue = in.readLong();
-            return new UpdateSegmentAttribute(requestId, segment, attributeId, newValue, expectedValue);
-=======
             long excpecteValue = in.readLong();                
             return new UpdateSegmentAttribute(requestId, segment, attributeId, newValue, excpecteValue);
->>>>>>> 0e9f6040
         }
     }
     
