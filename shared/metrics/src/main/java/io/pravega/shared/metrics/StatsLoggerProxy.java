/**
 * Copyright (c) Dell Inc., or its subsidiaries. All Rights Reserved.
 *
 * Licensed under the Apache License, Version 2.0 (the "License");
 * you may not use this file except in compliance with the License.
 * You may obtain a copy of the License at
 *
 *     http://www.apache.org/licenses/LICENSE-2.0
 */
package io.pravega.shared.metrics;

import java.util.concurrent.ConcurrentHashMap;
import java.util.concurrent.atomic.AtomicReference;
import java.util.function.Consumer;
import java.util.function.Function;
import java.util.function.Supplier;

import io.pravega.shared.MetricsNames;
import lombok.extern.slf4j.Slf4j;

import static io.pravega.shared.MetricsNames.metricKey;

@Slf4j
public class StatsLoggerProxy implements StatsLogger {
    private final AtomicReference<StatsLogger> statsLoggerRef = new AtomicReference<>(new NullStatsLogger());
    private final ConcurrentHashMap<String, OpStatsLoggerProxy> opStatsLoggers = new ConcurrentHashMap<>();
    private final ConcurrentHashMap<String, CounterProxy> counters = new ConcurrentHashMap<>();
    private final ConcurrentHashMap<String, MeterProxy> meters = new ConcurrentHashMap<>();
    private final ConcurrentHashMap<String, GaugeProxy> gauges = new ConcurrentHashMap<>();

    StatsLoggerProxy(StatsLogger logger) {
        this.statsLoggerRef.set(logger);
    }

    void setLogger(StatsLogger logger) {
        this.statsLoggerRef.set(logger);
        this.opStatsLoggers.values().forEach(v -> v.updateInstance(this.statsLoggerRef.get().createStats(v.getProxyName())));
        this.counters.values().forEach(v -> v.updateInstance(this.statsLoggerRef.get().createCounter(v.getProxyName())));
        this.meters.values().forEach(v -> v.updateInstance(this.statsLoggerRef.get().createMeter(v.getProxyName())));
        this.gauges.values().forEach(v -> v.updateInstance(this.statsLoggerRef.get().registerGauge(v.getProxyName(), v.getSupplier())));
    }

    @Override
    public OpStatsLogger createStats(String name, String... tags) {
        return getOrSet(this.opStatsLoggers, name,
                metricName -> this.statsLoggerRef.get().createStats(metricName, tags), OpStatsLoggerProxy::new, tags);
    }

    @Override
    public Counter createCounter(String name, String... tags) {
        return getOrSet(this.counters, name,
                metricName -> this.statsLoggerRef.get().createCounter(metricName, tags), CounterProxy::new, tags);
    }

    @Override
    public Meter createMeter(String name, String... tags) {
        return getOrSet(this.meters, name,
                metricName -> this.statsLoggerRef.get().createMeter(metricName, tags), MeterProxy::new, tags);
    }

    @Override
    public Gauge registerGauge(String name, Supplier<Number> supplier, String... tags) {
        return getOrSet(this.gauges, name,
                metricName -> this.statsLoggerRef.get().registerGauge(metricName, supplier, tags),
                (metric, proxyName, c) -> new GaugeProxy(metric, proxyName, c), tags);
    }

    @Override
    public StatsLogger createScopeLogger(String scope) {
        StatsLogger logger = this.statsLoggerRef.get().createScopeLogger(scope);
        return new StatsLoggerProxy(logger);
    }


    /**
     * Atomically gets an existing MetricProxy from the given cache or creates a new one and adds it.
     *
     * In this case a read-modify-write cycle needs to happen atomically. A number of threads may gain a reference
     * to any given {@link MetricProxy}, which makes available the underlying {@link Meter} instance that is bound to
     * a {@link io.micrometer.core.instrument.composite.CompositeMeterRegistry}. We must be considerate when closing the
     * {@link Meter} from the proxy as that operation has side effects.
     *
     * If one thread has a reference to a {@link MetricProxy} we have to ensure that when another thread gains a reference
     * to that proxy, the {@link Meter} is still in a valid state (not removed from the CompositeMeterRegistry). Furthermore
     * the {@link MetricProxy} removes itself from the {@link StatsLoggerProxy} cache using a callback, so calling {@link MetricProxy#close()}
     * on one thread, may invalidate it in another.
     *
     * @param cache        The Cache to get or insert into.
     * @param name         Metric/Proxy name.
     * @param createMetric A Function that creates a new Metric given its name.
     * @param createProxy  A Function that creates a MetricProxy given its input.
     * @param <T>          Type of Metric.
     * @param <V>          Type of MetricProxy.
     * @return Either the existing MetricProxy (if it is already registered) or the newly created one.
     */
<<<<<<< HEAD
    private static <T extends Metric, V extends MetricProxy<T, V>> V getOrSet(ConcurrentHashMap<String, V> cache, String name,
                                                                              Function<String, T> createMetric,
                                                                              ProxyCreator<T, V> createProxy, String... tags) {
        // We have to create the metric inside computeIfAbsent even though it is under lock, because micrometer is optimized
        // such that the call to create will return the original metric if it has already been created. So when close is called
        // on one of the metrics it will close both of them. 
        MetricsNames.MetricKey keys = metricKey(name, tags);
        Consumer<V> closeCallback = m -> cache.remove(m.getProxyName(), m);
        return cache.computeIfAbsent(keys.getCacheKey(), k -> {            
            T newMetric = createMetric.apply(keys.getRegistryKey());
            return createProxy.apply(newMetric, keys.getCacheKey(), closeCallback);
=======
    private <T extends Metric, V extends MetricProxy<T>> V getOrSet(ConcurrentHashMap<String, V> cache, String name,
                                                                    Function<String, T> createMetric,
                                                                    ProxyCreator<T, V> createProxy, String... tags) {
        MetricsNames.MetricKey keys = metricKey(name, tags);
        return cache.computeIfAbsent(keys.getCacheKey(), key -> {
            T metric = createMetric.apply(keys.getRegistryKey());
            return createProxy.apply(metric, keys.getCacheKey(), cache::remove);
>>>>>>> 324ecbd6
        });
    }
    
    private interface ProxyCreator<T1, R> {
        R apply(T1 metricInstance, String proxyName, Consumer<R> closeCallback);
    }
}<|MERGE_RESOLUTION|>--- conflicted
+++ resolved
@@ -93,7 +93,6 @@
      * @param <V>          Type of MetricProxy.
      * @return Either the existing MetricProxy (if it is already registered) or the newly created one.
      */
-<<<<<<< HEAD
     private static <T extends Metric, V extends MetricProxy<T, V>> V getOrSet(ConcurrentHashMap<String, V> cache, String name,
                                                                               Function<String, T> createMetric,
                                                                               ProxyCreator<T, V> createProxy, String... tags) {
@@ -105,15 +104,6 @@
         return cache.computeIfAbsent(keys.getCacheKey(), k -> {            
             T newMetric = createMetric.apply(keys.getRegistryKey());
             return createProxy.apply(newMetric, keys.getCacheKey(), closeCallback);
-=======
-    private <T extends Metric, V extends MetricProxy<T>> V getOrSet(ConcurrentHashMap<String, V> cache, String name,
-                                                                    Function<String, T> createMetric,
-                                                                    ProxyCreator<T, V> createProxy, String... tags) {
-        MetricsNames.MetricKey keys = metricKey(name, tags);
-        return cache.computeIfAbsent(keys.getCacheKey(), key -> {
-            T metric = createMetric.apply(keys.getRegistryKey());
-            return createProxy.apply(metric, keys.getCacheKey(), cache::remove);
->>>>>>> 324ecbd6
         });
     }
     
