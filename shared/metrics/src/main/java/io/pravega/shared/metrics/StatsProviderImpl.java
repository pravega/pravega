/**
 * Copyright (c) 2017 Dell Inc., or its subsidiaries. All Rights Reserved.
 *
 * Licensed under the Apache License, Version 2.0 (the "License");
 * you may not use this file except in compliance with the License.
 * You may obtain a copy of the License at
 *
 *     http://www.apache.org/licenses/LICENSE-2.0
 */
package io.pravega.shared.metrics;

<<<<<<< HEAD
=======
import com.google.common.annotations.VisibleForTesting;
>>>>>>> 9449f365
import com.google.common.base.Preconditions;

import io.micrometer.core.instrument.Clock;
import io.micrometer.core.instrument.MeterRegistry;
import io.micrometer.core.instrument.Metrics;
import io.micrometer.core.instrument.binder.jvm.JvmGcMetrics;
import io.micrometer.core.instrument.binder.jvm.JvmMemoryMetrics;
import io.micrometer.core.instrument.binder.jvm.JvmThreadMetrics;
import io.micrometer.core.instrument.binder.system.ProcessorMetrics;
<<<<<<< HEAD
import io.micrometer.core.instrument.simple.SimpleMeterRegistry;
import io.micrometer.influx.InfluxMeterRegistry;
import io.micrometer.statsd.StatsdMeterRegistry;
=======
import io.micrometer.core.instrument.composite.CompositeMeterRegistry;
import io.micrometer.core.instrument.simple.SimpleMeterRegistry;
import io.micrometer.influx.InfluxMeterRegistry;
import io.micrometer.statsd.StatsdMeterRegistry;
import io.pravega.shared.MetricsTags;
>>>>>>> 9449f365
import lombok.Getter;
import lombok.Synchronized;
import lombok.extern.slf4j.Slf4j;

import java.net.InetAddress;
import java.net.UnknownHostException;

@Slf4j
class StatsProviderImpl implements StatsProvider {
    @Getter
<<<<<<< HEAD
    private final MeterRegistry metrics = Metrics.globalRegistry;
=======
    private final CompositeMeterRegistry metrics;
>>>>>>> 9449f365
    private final MetricsConfig conf;

    StatsProviderImpl(MetricsConfig conf) {
        this(conf, Metrics.globalRegistry);
    }

    @VisibleForTesting
    StatsProviderImpl(MetricsConfig conf, CompositeMeterRegistry registry) {
        this.conf = Preconditions.checkNotNull(conf, "conf");
        this.metrics = registry;
    }

    @Synchronized
    private void init() {
        new JvmMemoryMetrics().bindTo(metrics);
        new JvmGcMetrics().bindTo(metrics);
        new ProcessorMetrics().bindTo(metrics);
        new JvmThreadMetrics().bindTo(metrics);
    }

    @Synchronized
    @Override
    public void start() {
        init();
        log.info("Metrics prefix: {}", conf.getMetricsPrefix());

<<<<<<< HEAD
        if (conf.isEnableStatsdReporter()) {
            Metrics.addRegistry(new StatsdMeterRegistry(RegistryConfigUtil.createStatsdConfig(conf), Clock.SYSTEM));
        }

        if (conf.isEnableInfluxDBReporter()) {
            Metrics.addRegistry(new InfluxMeterRegistry(RegistryConfigUtil.createInfluxConfig(conf), Clock.SYSTEM));
        }

        Preconditions.checkArgument(Metrics.globalRegistry.getRegistries().size() != 0,
=======
        if (conf.isEnableStatsDReporter()) {
            metrics.add(new StatsdMeterRegistry(RegistryConfigUtil.createStatsDConfig(conf), Clock.SYSTEM));
        }

        if (conf.isEnableInfluxDBReporter()) {
            metrics.add(new InfluxMeterRegistry(RegistryConfigUtil.createInfluxConfig(conf), Clock.SYSTEM));
        }
        metrics.config().commonTags(getHostTag());
        Preconditions.checkArgument(metrics.getRegistries().size() != 0,
>>>>>>> 9449f365
                "No meter register bound hence no storage for metrics!");
    }

    @Synchronized
    @Override
    public void startWithoutExporting() {
<<<<<<< HEAD
        for (MeterRegistry registry : Metrics.globalRegistry.getRegistries()) {
            Metrics.globalRegistry.remove(registry);
        }
        Metrics.addRegistry(new SimpleMeterRegistry());
=======
        for (MeterRegistry registry : metrics.getRegistries()) {
            metrics.remove(registry);
        }
        Metrics.addRegistry(new SimpleMeterRegistry());
        metrics.config().commonTags(getHostTag());
>>>>>>> 9449f365
    }

    @Synchronized
    @Override
    public void close() {
<<<<<<< HEAD
        for (MeterRegistry registry : Metrics.globalRegistry.getRegistries()) {
            registry.close();
            Metrics.globalRegistry.remove(registry);
=======
        for (MeterRegistry registry : metrics.getRegistries()) {
            registry.close();
            metrics.remove(registry);
>>>>>>> 9449f365
        }
    }

    @Override
    public StatsLogger createStatsLogger(String name) {
        init();
        return new StatsLoggerImpl(getMetrics(), "pravega." + name);
    }

    @Override
    public DynamicLogger createDynamicLogger() {
        init();
        return new DynamicLoggerImpl(conf, metrics, new StatsLoggerImpl(getMetrics(), "pravega"));
    }

    private String[] getHostTag() {
        InetAddress ip;
        String[] hostTag = {MetricsTags.TAG_HOST, null};
        try {
            ip = InetAddress.getLocalHost();
            hostTag[1] = ip.getHostName();
        } catch (UnknownHostException e) {
            hostTag[1] = "unknown";
        }
        return hostTag;
    }
}<|MERGE_RESOLUTION|>--- conflicted
+++ resolved
@@ -9,10 +9,7 @@
  */
 package io.pravega.shared.metrics;
 
-<<<<<<< HEAD
-=======
 import com.google.common.annotations.VisibleForTesting;
->>>>>>> 9449f365
 import com.google.common.base.Preconditions;
 
 import io.micrometer.core.instrument.Clock;
@@ -22,17 +19,11 @@
 import io.micrometer.core.instrument.binder.jvm.JvmMemoryMetrics;
 import io.micrometer.core.instrument.binder.jvm.JvmThreadMetrics;
 import io.micrometer.core.instrument.binder.system.ProcessorMetrics;
-<<<<<<< HEAD
-import io.micrometer.core.instrument.simple.SimpleMeterRegistry;
-import io.micrometer.influx.InfluxMeterRegistry;
-import io.micrometer.statsd.StatsdMeterRegistry;
-=======
 import io.micrometer.core.instrument.composite.CompositeMeterRegistry;
 import io.micrometer.core.instrument.simple.SimpleMeterRegistry;
 import io.micrometer.influx.InfluxMeterRegistry;
 import io.micrometer.statsd.StatsdMeterRegistry;
 import io.pravega.shared.MetricsTags;
->>>>>>> 9449f365
 import lombok.Getter;
 import lombok.Synchronized;
 import lombok.extern.slf4j.Slf4j;
@@ -43,11 +34,7 @@
 @Slf4j
 class StatsProviderImpl implements StatsProvider {
     @Getter
-<<<<<<< HEAD
-    private final MeterRegistry metrics = Metrics.globalRegistry;
-=======
     private final CompositeMeterRegistry metrics;
->>>>>>> 9449f365
     private final MetricsConfig conf;
 
     StatsProviderImpl(MetricsConfig conf) {
@@ -74,17 +61,6 @@
         init();
         log.info("Metrics prefix: {}", conf.getMetricsPrefix());
 
-<<<<<<< HEAD
-        if (conf.isEnableStatsdReporter()) {
-            Metrics.addRegistry(new StatsdMeterRegistry(RegistryConfigUtil.createStatsdConfig(conf), Clock.SYSTEM));
-        }
-
-        if (conf.isEnableInfluxDBReporter()) {
-            Metrics.addRegistry(new InfluxMeterRegistry(RegistryConfigUtil.createInfluxConfig(conf), Clock.SYSTEM));
-        }
-
-        Preconditions.checkArgument(Metrics.globalRegistry.getRegistries().size() != 0,
-=======
         if (conf.isEnableStatsDReporter()) {
             metrics.add(new StatsdMeterRegistry(RegistryConfigUtil.createStatsDConfig(conf), Clock.SYSTEM));
         }
@@ -94,39 +70,25 @@
         }
         metrics.config().commonTags(getHostTag());
         Preconditions.checkArgument(metrics.getRegistries().size() != 0,
->>>>>>> 9449f365
                 "No meter register bound hence no storage for metrics!");
     }
 
     @Synchronized
     @Override
     public void startWithoutExporting() {
-<<<<<<< HEAD
-        for (MeterRegistry registry : Metrics.globalRegistry.getRegistries()) {
-            Metrics.globalRegistry.remove(registry);
-        }
-        Metrics.addRegistry(new SimpleMeterRegistry());
-=======
         for (MeterRegistry registry : metrics.getRegistries()) {
             metrics.remove(registry);
         }
         Metrics.addRegistry(new SimpleMeterRegistry());
         metrics.config().commonTags(getHostTag());
->>>>>>> 9449f365
     }
 
     @Synchronized
     @Override
     public void close() {
-<<<<<<< HEAD
-        for (MeterRegistry registry : Metrics.globalRegistry.getRegistries()) {
-            registry.close();
-            Metrics.globalRegistry.remove(registry);
-=======
         for (MeterRegistry registry : metrics.getRegistries()) {
             registry.close();
             metrics.remove(registry);
->>>>>>> 9449f365
         }
     }
 
