/**
 * Copyright (c) 2017 Dell Inc., or its subsidiaries. All Rights Reserved.
 *
 * Licensed under the Apache License, Version 2.0 (the "License");
 * you may not use this file except in compliance with the License.
 * You may obtain a copy of the License at
 *
 *     http://www.apache.org/licenses/LICENSE-2.0
 */
package io.pravega.shared.metrics;

import io.micrometer.core.instrument.MeterRegistry;
import io.pravega.common.Exceptions;
import com.google.common.base.Preconditions;
import com.google.common.cache.Cache;
import com.google.common.cache.CacheBuilder;
import com.google.common.cache.RemovalCause;
import com.google.common.cache.RemovalListener;
import com.google.common.cache.RemovalNotification;
import java.util.concurrent.Callable;
import java.util.concurrent.ExecutionException;
import java.util.concurrent.TimeUnit;

import io.pravega.shared.MetricsNames;
import lombok.extern.slf4j.Slf4j;

import static io.pravega.shared.MetricsNames.metricKey;
<<<<<<< HEAD
import static io.pravega.shared.MetricsNames.COUNTER_SUFFIX;
import static io.pravega.shared.MetricsNames.GAUGE_SUFFIX;
import static io.pravega.shared.MetricsNames.METER_SUFFIX;
=======
>>>>>>> 9449f365

@Slf4j
public class DynamicLoggerImpl implements DynamicLogger {

    private final long cacheSize;
    private final long cacheEvictionDuration;

    private final MeterRegistry metrics;
    private final StatsLogger underlying;
    private final Cache<String, Counter> countersCache;
    private final Cache<String, Gauge> gaugesCache;
    private final Cache<String, Meter> metersCache;

    public DynamicLoggerImpl(MetricsConfig metricsConfig, MeterRegistry metrics, StatsLogger statsLogger) {
        Preconditions.checkNotNull(metricsConfig, "metricsConfig");
        Preconditions.checkNotNull(metrics, "metrics");
        Preconditions.checkNotNull(statsLogger, "statsLogger");
        this.metrics = metrics;
        this.underlying = statsLogger;
        this.cacheSize = metricsConfig.getDynamicCacheSize();
        this.cacheEvictionDuration = metricsConfig.getDynamicCacheEvictionDurationMinutes().toMillis();

        countersCache = CacheBuilder.newBuilder().
                maximumSize(cacheSize).expireAfterAccess(cacheEvictionDuration, TimeUnit.MILLISECONDS).
                removalListener(new RemovalListener<String, Counter>() {
                    @Override
                    public void onRemoval(RemovalNotification<String, Counter> removal) {
                        Counter counter = removal.getValue();
                        if (removal.getCause() != RemovalCause.REPLACED) {
                            metrics.remove(counter.getId());
                            log.debug("Removed Counter: {}.", counter.getId());
                        }
                    }
                }).
                build();

        gaugesCache = CacheBuilder.newBuilder().
                maximumSize(cacheSize).expireAfterAccess(cacheEvictionDuration, TimeUnit.MILLISECONDS).
                removalListener(new RemovalListener<String, Gauge>() {
                    @Override
                    public void onRemoval(RemovalNotification<String, Gauge> removal) {
                        Gauge gauge = removal.getValue();
                        if (removal.getCause() != RemovalCause.REPLACED) {
                            metrics.remove(gauge.getId());
                            log.debug("Removed Gauge: {}.", gauge.getId());
                        }
                    }
                }).
                build();

        metersCache = CacheBuilder.newBuilder().
            maximumSize(cacheSize).expireAfterAccess(cacheEvictionDuration, TimeUnit.MILLISECONDS).
            removalListener(new RemovalListener<String, Meter>() {
                @Override
                public void onRemoval(RemovalNotification<String, Meter> removal) {
                    Meter meter = removal.getValue();
                    if (removal.getCause() != RemovalCause.REPLACED) {
                        metrics.remove(meter.getId());
                        log.debug("Removed Meter: {}.", meter.getId());
                    }
                }
            }).
            build();
    }

    @Override
    public void incCounterValue(String name, long delta, String... tags) {
        Exceptions.checkNotNullOrEmpty(name, "name");
        Preconditions.checkNotNull(delta);
        try {
<<<<<<< HEAD
            MetricsNames.MetricKey keys = metricKey(name, COUNTER_SUFFIX, tags);
=======
            MetricsNames.MetricKey keys = metricKey(name, tags);
>>>>>>> 9449f365
            Counter counter = countersCache.get(keys.getCacheKey(), new Callable<Counter>() {
                @Override
                public Counter call() throws Exception {
                    return underlying.createCounter(keys.getRegistryKey(), tags);
                }
            });
            counter.add(delta);
        } catch (ExecutionException e) {
            log.error("Error while countersCache create counter", e);
        }
    }

    @Override
    public void updateCounterValue(String name, long value, String... tags) {
        Exceptions.checkNotNullOrEmpty(name, "name");
<<<<<<< HEAD
        MetricsNames.MetricKey keys = metricKey(name, COUNTER_SUFFIX, tags);
=======
        MetricsNames.MetricKey keys = metricKey(name, tags);
>>>>>>> 9449f365
        Counter counter = countersCache.getIfPresent(keys.getCacheKey());
        if (counter != null) {
            counter.clear();
        } else {
            counter = underlying.createCounter(keys.getRegistryKey(), tags);
        }
        counter.add(value);
        countersCache.put(name, counter);
    }

    @Override
    public void freezeCounter(String name, String... tags) {
<<<<<<< HEAD
        MetricsNames.MetricKey keys = metricKey(name, COUNTER_SUFFIX, tags);
=======
        MetricsNames.MetricKey keys = metricKey(name, tags);
>>>>>>> 9449f365
        Counter counter = countersCache.getIfPresent(keys.getCacheKey());
        if (counter != null) {
            metrics.remove(counter.getId());
        }
        countersCache.invalidate(keys.getRegistryKey());
    }

    @Override
    public <T extends Number> void reportGaugeValue(String name, T value, String... tags) {
        Exceptions.checkNotNullOrEmpty(name, "name");
        Preconditions.checkNotNull(value);
        Gauge newGauge = null;
<<<<<<< HEAD
        MetricsNames.MetricKey keys = metricKey(name, GAUGE_SUFFIX, tags);
=======
        MetricsNames.MetricKey keys = metricKey(name, tags);
>>>>>>> 9449f365

        if (value instanceof Float) {
            newGauge = underlying.registerGauge(keys.getRegistryKey(), value::floatValue, tags);
        } else if (value instanceof Double) {
            newGauge = underlying.registerGauge(keys.getRegistryKey(), value::doubleValue, tags);
        } else if (value instanceof Byte) {
            newGauge = underlying.registerGauge(keys.getRegistryKey(), value::byteValue, tags);
        } else if (value instanceof Short) {
            newGauge = underlying.registerGauge(keys.getRegistryKey(), value::shortValue, tags);
        } else if (value instanceof Integer) {
            newGauge = underlying.registerGauge(keys.getRegistryKey(), value::intValue, tags);
        } else if (value instanceof Long) {
            newGauge = underlying.registerGauge(keys.getRegistryKey(), value::longValue);
        }

        if (null == newGauge) {
            log.error("Unsupported Number type: {}.", value.getClass().getName());
        } else {
            gaugesCache.put(keys.getCacheKey(), newGauge);
        }
    }

    @Override
    public void freezeGaugeValue(String name, String... tags) {
<<<<<<< HEAD
        MetricsNames.MetricKey keys = metricKey(name, GAUGE_SUFFIX, tags);
=======
        MetricsNames.MetricKey keys = metricKey(name, tags);
>>>>>>> 9449f365
        Gauge gauge = gaugesCache.getIfPresent(keys.getCacheKey());
        if (gauge != null) {
            metrics.remove(gauge.getId());
        }
        gaugesCache.invalidate(keys.getCacheKey());
    }

    @Override
    public void recordMeterEvents(String name, long number, String... tags) {
        Exceptions.checkNotNullOrEmpty(name, "name");
        Preconditions.checkNotNull(number);
<<<<<<< HEAD
        MetricsNames.MetricKey keys = metricKey(name, METER_SUFFIX, tags);
=======
        MetricsNames.MetricKey keys = metricKey(name, tags);
>>>>>>> 9449f365
        try {
            Meter meter = metersCache.get(keys.getCacheKey(), new Callable<Meter>() {
                @Override
                public Meter call() throws Exception {
                    return underlying.createMeter(keys.getRegistryKey(), tags);
                }
            });
            meter.recordEvents(number);
        } catch (ExecutionException e) {
            log.error("Error while metersCache create meter", e);
        }
    }
}<|MERGE_RESOLUTION|>--- conflicted
+++ resolved
@@ -25,12 +25,6 @@
 import lombok.extern.slf4j.Slf4j;
 
 import static io.pravega.shared.MetricsNames.metricKey;
-<<<<<<< HEAD
-import static io.pravega.shared.MetricsNames.COUNTER_SUFFIX;
-import static io.pravega.shared.MetricsNames.GAUGE_SUFFIX;
-import static io.pravega.shared.MetricsNames.METER_SUFFIX;
-=======
->>>>>>> 9449f365
 
 @Slf4j
 public class DynamicLoggerImpl implements DynamicLogger {
@@ -101,11 +95,7 @@
         Exceptions.checkNotNullOrEmpty(name, "name");
         Preconditions.checkNotNull(delta);
         try {
-<<<<<<< HEAD
-            MetricsNames.MetricKey keys = metricKey(name, COUNTER_SUFFIX, tags);
-=======
             MetricsNames.MetricKey keys = metricKey(name, tags);
->>>>>>> 9449f365
             Counter counter = countersCache.get(keys.getCacheKey(), new Callable<Counter>() {
                 @Override
                 public Counter call() throws Exception {
@@ -121,11 +111,7 @@
     @Override
     public void updateCounterValue(String name, long value, String... tags) {
         Exceptions.checkNotNullOrEmpty(name, "name");
-<<<<<<< HEAD
-        MetricsNames.MetricKey keys = metricKey(name, COUNTER_SUFFIX, tags);
-=======
         MetricsNames.MetricKey keys = metricKey(name, tags);
->>>>>>> 9449f365
         Counter counter = countersCache.getIfPresent(keys.getCacheKey());
         if (counter != null) {
             counter.clear();
@@ -138,11 +124,7 @@
 
     @Override
     public void freezeCounter(String name, String... tags) {
-<<<<<<< HEAD
-        MetricsNames.MetricKey keys = metricKey(name, COUNTER_SUFFIX, tags);
-=======
         MetricsNames.MetricKey keys = metricKey(name, tags);
->>>>>>> 9449f365
         Counter counter = countersCache.getIfPresent(keys.getCacheKey());
         if (counter != null) {
             metrics.remove(counter.getId());
@@ -155,11 +137,7 @@
         Exceptions.checkNotNullOrEmpty(name, "name");
         Preconditions.checkNotNull(value);
         Gauge newGauge = null;
-<<<<<<< HEAD
-        MetricsNames.MetricKey keys = metricKey(name, GAUGE_SUFFIX, tags);
-=======
         MetricsNames.MetricKey keys = metricKey(name, tags);
->>>>>>> 9449f365
 
         if (value instanceof Float) {
             newGauge = underlying.registerGauge(keys.getRegistryKey(), value::floatValue, tags);
@@ -184,11 +162,7 @@
 
     @Override
     public void freezeGaugeValue(String name, String... tags) {
-<<<<<<< HEAD
-        MetricsNames.MetricKey keys = metricKey(name, GAUGE_SUFFIX, tags);
-=======
         MetricsNames.MetricKey keys = metricKey(name, tags);
->>>>>>> 9449f365
         Gauge gauge = gaugesCache.getIfPresent(keys.getCacheKey());
         if (gauge != null) {
             metrics.remove(gauge.getId());
@@ -200,11 +174,7 @@
     public void recordMeterEvents(String name, long number, String... tags) {
         Exceptions.checkNotNullOrEmpty(name, "name");
         Preconditions.checkNotNull(number);
-<<<<<<< HEAD
-        MetricsNames.MetricKey keys = metricKey(name, METER_SUFFIX, tags);
-=======
         MetricsNames.MetricKey keys = metricKey(name, tags);
->>>>>>> 9449f365
         try {
             Meter meter = metersCache.get(keys.getCacheKey(), new Callable<Meter>() {
                 @Override
