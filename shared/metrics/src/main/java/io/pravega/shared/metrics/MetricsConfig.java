--- conflicted
+++ resolved
@@ -27,23 +27,14 @@
     public final static Property<Integer> DYNAMIC_CACHE_EVICTION_DURATION_MINUTES = Property.named("dynamicCacheEvictionDurationMinutes", 30);
     public final static Property<Integer> OUTPUT_FREQUENCY = Property.named("outputFrequencySeconds", 60);
     public final static Property<String> METRICS_PREFIX = Property.named("metricsPrefix", "pravega");
-<<<<<<< HEAD
-    public final static Property<String> STATSD_HOST = Property.named("statsdHost", "localhost");
-    public final static Property<Integer> STATSD_PORT = Property.named("statsdPort", 8125);
-=======
     public final static Property<String> STATSD_HOST = Property.named("statsDHost", "localhost");
     public final static Property<Integer> STATSD_PORT = Property.named("statsDPort", 8125);
->>>>>>> 9449f365
     public final static Property<String> INFLUXDB_URI = Property.named("influxDBURI", "http://localhost:8086");
     public final static Property<String> INFLUXDB_NAME = Property.named("influxDBName", "pravega");
     public final static Property<String> INFLUXDB_USERNAME = Property.named("influxDBUserName", "");
     public final static Property<String> INFLUXDB_PASSWORD = Property.named("influxDBPassword", "");
-<<<<<<< HEAD
-    public final static Property<Boolean> ENABLE_STATSD_REPORTER = Property.named("enableStatsdReporter", true);
-=======
     public final static Property<String> INFLUXDB_RETENTION_POLICY = Property.named("influxDBRetention", "");
     public final static Property<Boolean> ENABLE_STATSD_REPORTER = Property.named("enableStatsDReporter", true);
->>>>>>> 9449f365
     public final static Property<Boolean> ENABLE_INFLUXDB_REPORTER = Property.named("enableInfluxDBReporter", false);
     public static final String COMPONENT_CODE = "metrics";
 
@@ -83,52 +74,18 @@
     private final String metricsPrefix;
 
     /**
-<<<<<<< HEAD
-     * The host name (no port) where Statsd is listening.
+     * The host name (no port) where StatsD is listening.
      */
     @Getter
-    private final String statsdHost;
+    private final String statsDHost;
 
     /**
-     * The port where Statsd is listening.
-=======
-     * The host name (no port) where StatsD is listening.
->>>>>>> 9449f365
+     * The port where StatsD is listening.
      */
     @Getter
-    private final int statsdPort;
+    private final int statsDPort;
 
     /**
-     * The URI of InfluxDB endpoint.
-     */
-    @Getter
-    private final String influxDBUri;
-
-    /**
-<<<<<<< HEAD
-     * The name of InfluxDB.
-     */
-    @Getter
-    private final String influxDBName;
-
-    /**
-     * The username to access InfluxDB.
-     */
-    @Getter
-    private final String influxDBUserName;
-
-    /**
-     * The password of user account accessing InfluxDB.
-     */
-    @Getter
-    private final String influxDBPassword;
-
-    /**
-     * The status of enable Statsd reporter.
-     */
-    @Getter
-    private final boolean enableStatsdReporter;
-=======
      * The URI of InfluxDB endpoint.
      */
     @Getter
@@ -163,7 +120,6 @@
      */
     @Getter
     private final boolean enableStatsDReporter;
->>>>>>> 9449f365
 
     /**
      * The status of enable InfluxDB reporter.
@@ -186,25 +142,15 @@
         this.dynamicCacheEvictionDurationMinutes = Duration.ofMinutes(properties.getInt(DYNAMIC_CACHE_EVICTION_DURATION_MINUTES));
         this.outputFrequencySeconds = Duration.ofSeconds(properties.getInt(OUTPUT_FREQUENCY));
         this.metricsPrefix = properties.get(METRICS_PREFIX);
-<<<<<<< HEAD
-        this.statsdHost = properties.get(STATSD_HOST);
-        this.statsdPort = properties.getInt(STATSD_PORT);
-=======
         this.statsDHost = properties.get(STATSD_HOST);
         this.statsDPort = properties.getInt(STATSD_PORT);
->>>>>>> 9449f365
         this.influxDBUri = properties.get(INFLUXDB_URI);
         this.influxDBName = properties.get(INFLUXDB_NAME);
         this.influxDBUserName = properties.get(INFLUXDB_USERNAME);
         this.influxDBPassword = properties.get(INFLUXDB_PASSWORD);
-<<<<<<< HEAD
-        this.enableInfluxDBReporter = properties.getBoolean(ENABLE_INFLUXDB_REPORTER);
-        this.enableStatsdReporter = properties.getBoolean(ENABLE_STATSD_REPORTER);
-=======
         this.influxDBRetention = properties.get(INFLUXDB_RETENTION_POLICY);
         this.enableInfluxDBReporter = properties.getBoolean(ENABLE_INFLUXDB_REPORTER);
         this.enableStatsDReporter = properties.getBoolean(ENABLE_STATSD_REPORTER);
->>>>>>> 9449f365
     }
 
     /**
