/**
 * Copyright (c) 2017 Dell Inc., or its subsidiaries. All Rights Reserved.
 *
 * Licensed under the Apache License, Version 2.0 (the "License");
 * you may not use this file except in compliance with the License.
 * You may obtain a copy of the License at
 *
 *     http://www.apache.org/licenses/LICENSE-2.0
 */
package io.pravega.shared;



/*
 * Class that defines all names used for metrics that Pravega exports. All metrics have a prefix that indicates
 * the component that is exporting it. We use a second level to indicate the sub-component (e.g., storage) or
 * abstraction (e.g., transactions) the metric is related to.
 *
 * The current prefix being used are:
 * - segmentstore.segment: metrics for individual segments
 * - segmentstore.storage: metrics related to our long-term storage (Tier 2)
 * - segmentstore.bookkeeper: metrics related to bookkeeper (Tier 1)
 * - segmentstore.container: metrics for segment containers
 * - segmentstore.thread_pool: metrics for segmentstore thread pool
 * - segmentstore.cache: cache-related metrics (RocksDB)
 * - controller.stream: metrics for operations on streams (e.g., number of streams created)
 * - controller.segments: metrics about segments, per stream (e.g., count, splits, merges)
 * - controller.transactions: metrics related to transactions (e.g., created, committed, aborted)
<<<<<<< HEAD
 * - controller.periodic: metrics related to data periodic, per stream (e.g., frequency, size of truncated data)
=======
 * - controller.retention: metrics related to data retention, per stream (e.g., frequency, size of truncated data)
 * - controller.hosts: metrics related to Pravega servers in the cluster (e.g., number of servers, failures)
 * - controller.container: metrics related to container lifecycle (e.g., failovers)
 *
 * We have two types of metrics:
 * - Global metric: Values are directly associated to the metric name that appears in this file. They are convenient if
 *   we want to report metric values that apply to the whole Pravega cluster (e.g., number of bytes written, operations).
 *   For instance, STORAGE_READ_BYTES can be classified as a global metric.
 *
 * - Object-based metric: Sometimes, we may want to report metrics based on specific objects, such as Streams or Segments.
 *   This kind of metrics use as a base name the metric name in this file and are "dynamically" created based on the
 *   objects to be measured. For instance, in CONTAINER_APPEND_COUNT we actually report multiple metrics, one per each
 *   containerId measured: segmentstore.container.append_count.$containerId.
 *
 * There are cases in which we may want both a global and object-based versions for the same metric. For example,
 * regarding SEGMENT_READ_BYTES we publish the a simple counter (segmentstore.segment.read_bytes_global) to easily get
 * the global number of bytes read, as well as the per-segment version of it (segmentstore.segment.read_bytes.$segmentName)
 * to report in a finer granularity the events read per segment. As can be noted, when a metric is used to simultaneously
 * get both global and object-based variants, we add the "_global" suffix to the global metric name to avoid naming
 * collisions.
>>>>>>> d8dd7cb2
 */


import com.google.common.base.Strings;
import com.google.common.primitives.Ints;

public final class MetricsNames {
    // Metrics in Segment Store Service
    // Segment-related stats
    public static final String SEGMENT_CREATE_LATENCY = "segmentstore.segment.create_latency_ms"; // Histogram
    public static final String SEGMENT_READ_LATENCY = "segmentstore.segment.read_latency_ms";     // Histogram
    public static final String SEGMENT_WRITE_LATENCY = "segmentstore.segment.write_latency_ms";   // Histogram
    public static final String SEGMENT_READ_BYTES = "segmentstore.segment.read_bytes";            // Counter and Per-segment Counter
    public static final String SEGMENT_WRITE_BYTES = "segmentstore.segment.write_bytes";          // Counter and Per-segment Counter
    public static final String SEGMENT_WRITE_EVENTS = "segmentstore.segment.write_events";        // Counter and Per-segment Counter

    // Storage stats
    public static final String STORAGE_READ_LATENCY = "segmentstore.storage.read_latency_ms";   // Histogram
    public static final String STORAGE_WRITE_LATENCY = "segmentstore.storage.write_latency_ms"; // Histogram
    public static final String STORAGE_READ_BYTES = "segmentstore.storage.read_bytes";          // Counter
    public static final String STORAGE_WRITE_BYTES = "segmentstore.storage.write_bytes";        // Counter
    public static final String STORAGE_CREATE_COUNT = "segmentstore.storage.create_count";      // Counter

    // Cache (RocksDB) stats
    public static final String CACHE_INSERT_LATENCY = "segmentstore.cache.insert_latency_ms";   // Histogram
    public static final String CACHE_WRITE_BYTES = "segmentstore.cache.write_bytes";            // Counter
    public static final String CACHE_GET_LATENCY = "segmentstore.cache.get_latency_ms";         // Histogram
    public static final String CACHE_READ_BYTES = "segmentstore.cache.read_bytes";              // Counter
    public static final String CACHE_TOTAL_SIZE_BYTES = "segmentstore.cache.size_bytes";        // Gauge
    public static final String CACHE_GENERATION_SPREAD = "segmentstore.cache.gen";              // Histogram

    // DurableDataLog (Tier1) stats
    public static final String BK_TOTAL_WRITE_LATENCY = "segmentstore.bookkeeper.total_write_latency_ms";   // Including Queue. Per-container Histogram.
    public static final String BK_WRITE_LATENCY = "segmentstore.bookkeeper.write_latency_ms";               // Exclusively the write to BK. Per-container Histogram.
    public static final String BK_WRITE_BYTES = "segmentstore.bookkeeper.write_bytes";                      // Counter
    public static final String BK_WRITE_QUEUE_SIZE = "segmentstore.bookkeeper.write_queue_size";            // Per-container Histogram
    public static final String BK_WRITE_QUEUE_FILL_RATE = "segmentstore.bookkeeper.write_queue_fill";       // Per-container Histogram
    public static final String BK_LEDGER_COUNT = "segmentstore.bookkeeper.bookkeeper_ledger_count";         // Per-container Gauge

    // Segment container metrics
    public static final String CONTAINER_APPEND_COUNT = "segmentstore.container.append_count";                          // Per-container Event Counter
    public static final String CONTAINER_APPEND_OFFSET_COUNT = "segmentstore.container.append_offset_count";            // Per-container Event Counter
    public static final String CONTAINER_UPDATE_ATTRIBUTES_COUNT = "segmentstore.container.update_attributes_count";    // Per-container Event Counter
    public static final String CONTAINER_GET_ATTRIBUTES_COUNT = "segmentstore.container.get_attributes_count";          // Per-container Event Counter
    public static final String CONTAINER_READ_COUNT = "segmentstore.container.read_count";                              // Per-container Event Counter
    public static final String CONTAINER_GET_INFO_COUNT = "segmentstore.container.get_info_count";                      // Per-container Event Counter
    public static final String CONTAINER_CREATE_SEGMENT_COUNT = "segmentstore.container.create_segment_count";          // Per-container Event Counter
    public static final String CONTAINER_DELETE_SEGMENT_COUNT = "segmentstore.container.delete_segment_count";          // Per-container Event Counter
    public static final String CONTAINER_MERGE_SEGMENT_COUNT = "segmentstore.container.merge_segment_count";            // Per-container Event Counter
    public static final String CONTAINER_SEAL_COUNT = "segmentstore.container.seal_count";                              // Per-container Event Counter
    public static final String CONTAINER_TRUNCATE_COUNT = "segmentstore.container.truncate_count";                      // Per-container Event Counter

    // Operation processor metrics
    public static final String PROCESS_OPERATIONS_LATENCY = "segmentstore.container.process_operations.latency_ms";                 // Per-container Histogram
    public static final String PROCESS_OPERATIONS_BATCH_SIZE = "segmentstore.container.process_operations.batch_size";              // Per-container Histogram
    public static final String OPERATION_QUEUE_SIZE = "segmentstore.container.operation_queue.size";                                // Per-container Histogram
    public static final String OPERATION_PROCESSOR_IN_FLIGHT = "segmentstore.container.operation_processor.in_flight";              // Per-container Histogram
    public static final String OPERATION_QUEUE_WAIT_TIME = "segmentstore.container.operation_queue.wait_time";                      // Per-container Histogram
    public static final String OPERATION_PROCESSOR_DELAY_MILLIS = "segmentstore.container.operation_processor.delay_ms";            // Per-container Histogram
    public static final String OPERATION_COMMIT_LATENCY = "segmentstore.container.operation_commit.latency_ms";                     // Per-container Histogram
    public static final String OPERATION_LATENCY = "segmentstore.container.operation.latency_ms";                                   // Per-container Histogram
    public static final String OPERATION_COMMIT_METADATA_TXN_COUNT = "segmentstore.container.operation_commit.metadata_txn_count";  // Per-container Histogram
    public static final String OPERATION_COMMIT_MEMORY_LATENCY = "segmentstore.container.operation_commit.memory_latency_ms";       // Per-container Histogram
    public static final String OPERATION_LOG_SIZE = "segmentstore.container.operation.log_size";                                    // Per-container Counter

    // Segment container metadata
    public static final String ACTIVE_SEGMENT_COUNT = "segmentstore.container.active_segments";   // Per-container Gauge

    // Thread pool metrics
    public static final String THREAD_POOL_QUEUE_SIZE = "segmentstore.thread_pool.queue_size";          // Histogram
    public static final String THREAD_POOL_ACTIVE_THREADS = "segmentstore.thread_pool.active_threads";  // Histogram

    // Metrics in Controller
<<<<<<< HEAD
    // Stream request counts (Static)
    public static final String CREATE_STREAM = "controller.stream.created";    // Histogram
    public static final String SEAL_STREAM = "controller.stream.sealed";       // Histogram
    public static final String DELETE_STREAM = "controller.stream.deleted";    // Histogram

    // Transaction request Operations (Dynamic)
    public static final String CREATE_TRANSACTION = "controller.transactions.created";   // Dynamic Counter
    public static final String COMMIT_TRANSACTION = "controller.transactions.committed"; // Dynamic Counter
    public static final String ABORT_TRANSACTION = "controller.transactions.aborted";    // Dynamic Counter
    public static final String OPEN_TRANSACTIONS = "controller.transactions.opened";     // Dynamic Gauge
    public static final String TIMEDOUT_TRANSACTIONS = "controller.transactions.timedout";     // Dynamic Counter

    // Stream segment counts (Dynamic)
    public static final String SEGMENTS_COUNT = "controller.segments.count";   // Dynamic Gauge
    public static final String SEGMENTS_SPLITS = "controller.segment.splits"; // Dynamic Counter
    public static final String SEGMENTS_MERGES = "controller.segment.merges"; // Dynamic Counter

    // Stream periodic operations (Dynamic)
    public static final String RETENTION_FREQUENCY = "controller.periodic.frequency";   // Dynamic Counter
    public static final String TRUNCATED_SIZE = "controller.periodic.truncated_size"; // Dynamic Counter
=======
    // Stream request counts
    public static final String CREATE_STREAM = "controller.stream.created";                         // Counter
    public static final String CREATE_STREAM_LATENCY = "controller.stream.created_latency_ms";      // Histogram
    public static final String CREATE_STREAM_FAILED = "controller.stream.create_failed";            // Counter and Per-stream Counter
    public static final String SEAL_STREAM = "controller.stream.sealed";                            // Counter
    public static final String SEAL_STREAM_LATENCY = "controller.stream.sealed_latency_ms";         // Histogram
    public static final String SEAL_STREAM_FAILED = "controller.stream.seal_failed";                // Counter and Per-stream Counter
    public static final String DELETE_STREAM = "controller.stream.deleted";                         // Counter
    public static final String DELETE_STREAM_LATENCY = "controller.stream.deleted_latency_ms";      // Histogram
    public static final String DELETE_STREAM_FAILED = "controller.stream.delete_failed";            // Counter and Per-stream Counter
    public static final String UPDATE_STREAM = "controller.stream.updated";                         // Counter and Per-stream Counter
    public static final String UPDATE_STREAM_LATENCY = "controller.stream.updated_latency_ms";      // Histogram
    public static final String UPDATE_STREAM_FAILED = "controller.stream.update_failed";            // Counter and Per-stream Counter
    public static final String TRUNCATE_STREAM = "controller.stream.truncated";                     // Counter and Per-stream Counter
    public static final String TRUNCATE_STREAM_LATENCY = "controller.stream.truncated_latency_ms";  // Histogram
    public static final String TRUNCATE_STREAM_FAILED = "controller.stream.truncate_failed";        // Counter and Per-stream Counter

    // Transaction request Operations
    public static final String CREATE_TRANSACTION = "controller.transactions.created";                      // Counter and Per-stream Counter
    public static final String CREATE_TRANSACTION_LATENCY = "controller.transactions.created_latency_ms";   // Histogram
    public static final String CREATE_TRANSACTION_FAILED = "controller.transactions.create_failed";         // Counter and Per-stream Counter
    public static final String COMMIT_TRANSACTION = "controller.transactions.committed";                    // Counter and Per-stream Counter
    public static final String COMMIT_TRANSACTION_LATENCY = "controller.transactions.committed_latency_ms"; // Histogram
    public static final String COMMIT_TRANSACTION_FAILED = "controller.transactions.commit_failed";         // Counter, Per-stream Counter, Per-transaction Counter
    public static final String ABORT_TRANSACTION = "controller.transactions.aborted";                       // Counter and Per-stream Counter
    public static final String ABORT_TRANSACTION_LATENCY = "controller.transactions.aborted_latency_ms";    // Histogram
    public static final String ABORT_TRANSACTION_FAILED = "controller.transactions.abort_failed";           // Counter, Per-stream Counter, Per-transaction Counter
    public static final String OPEN_TRANSACTIONS = "controller.transactions.opened";                        // Per-stream Gauge
    public static final String TIMEDOUT_TRANSACTIONS = "controller.transactions.timedout";                  // Per-stream Counter

    // Host metrics
    public static final String SEGMENT_STORE_HOST_NUMBER = "controller.hosts.count";                    // Gauge
    public static final String SEGMENT_STORE_HOST_FAILURES = "controller.hosts.failures";               // Counter and Per-host counter
    public static final String SEGMENT_STORE_HOST_CONTAINER_COUNT = "controller.hosts.container_count"; // Per-host Gauge

    // Container lifecycle metrics
    public static final String CONTAINER_FAILOVERS = "controller.container.failovers";    // Counter and Per-container Counter

    // Stream segment counts
    public static final String SEGMENTS_COUNT = "controller.segments.count";    // Per-stream Gauge
    public static final String SEGMENTS_SPLITS = "controller.segment.splits";   // Per-stream Counter
    public static final String SEGMENTS_MERGES = "controller.segment.merges";   // Per-stream Counter

    // Stream retention operations
    public static final String RETENTION_FREQUENCY = "controller.retention.frequency";   // Per-stream Counter
    public static final String TRUNCATED_SIZE = "controller.retention.truncated_size";   // Per-stream Gauge
>>>>>>> d8dd7cb2

    private static String escapeSpecialChar(String name) {
        return name.replace('/', '.').replace(':', '.').replace('|', '.').replaceAll("\\s+", "_");
    }

    public static String nameFromStream(String metric, String scope, String stream) {
        String name = metric + "." + scope + "." + stream;
        return escapeSpecialChar(name);
    }

    public static String nameFromTransaction(String metric, String scope, String stream, String txnId) {
        String name = metric + "." + scope + "." + stream + "." + txnId;
        return escapeSpecialChar(name);
    }

    public static String nameFromSegment(String metric, String segmentName) {
        String name = metric + "." + segmentName;
        return escapeSpecialChar(name);
    }

    public static String nameFromHost(String metric, String hostId) {
        String name = metric + "." + hostId;
        return escapeSpecialChar(name);
    }

    public static String nameFromContainer(String metric, int containerId) {
        String name = metric + "." + containerId;
        return escapeSpecialChar(name);
    }

    public static String globalMetricName(String stringName) {
        return stringName + "_global";
    }

    /**
     * For some metrics such as OpStats, Pravega generates corresponding fail metrics automatically,
     * this method is called to create the name of fail metric for a given metric.
     *
     * Some examples of OpStats metrics and their corresponding fail metrics:
     * pravega.bookkeeper.segmentstore.bookkeeper.write_latency_ms.0
     * pravega.bookkeeper.segmentstore.bookkeeper.write_latency_ms_fail.0
     *
     * pravega.segmentstore.segmentstore.thread_pool.active_threads
     * pravega.segmentstore.segmentstore.thread_pool.active_threads_fail
     *
     * The rule is, if the last segment of the metric is an integer, such as container id, the suffix "_fail"
     * is appended to the preceeding segment instead of the integer itself; otherwise simply append "_fail"
     * onto the given metric to get the fail metric.
     *
     * @param metricName the metric name for which fail metric is created
     * @return the name of fail metric
     */
    public static String failMetricName(String metricName) {
        if (Strings.isNullOrEmpty(metricName)) {
            return metricName;
        }
        String[] tags = metricName.split("\\.");
        if (tags.length >= 2 && Ints.tryParse(tags[tags.length - 1]) != null) {
            tags[tags.length - 2] += "_fail";
            return String.join(".", tags);
        } else {
            return metricName + "_fail";
        }
    }
}<|MERGE_RESOLUTION|>--- conflicted
+++ resolved
@@ -26,9 +26,6 @@
  * - controller.stream: metrics for operations on streams (e.g., number of streams created)
  * - controller.segments: metrics about segments, per stream (e.g., count, splits, merges)
  * - controller.transactions: metrics related to transactions (e.g., created, committed, aborted)
-<<<<<<< HEAD
- * - controller.periodic: metrics related to data periodic, per stream (e.g., frequency, size of truncated data)
-=======
  * - controller.retention: metrics related to data retention, per stream (e.g., frequency, size of truncated data)
  * - controller.hosts: metrics related to Pravega servers in the cluster (e.g., number of servers, failures)
  * - controller.container: metrics related to container lifecycle (e.g., failovers)
@@ -49,7 +46,6 @@
  * to report in a finer granularity the events read per segment. As can be noted, when a metric is used to simultaneously
  * get both global and object-based variants, we add the "_global" suffix to the global metric name to avoid naming
  * collisions.
->>>>>>> d8dd7cb2
  */
 
 
@@ -123,28 +119,6 @@
     public static final String THREAD_POOL_ACTIVE_THREADS = "segmentstore.thread_pool.active_threads";  // Histogram
 
     // Metrics in Controller
-<<<<<<< HEAD
-    // Stream request counts (Static)
-    public static final String CREATE_STREAM = "controller.stream.created";    // Histogram
-    public static final String SEAL_STREAM = "controller.stream.sealed";       // Histogram
-    public static final String DELETE_STREAM = "controller.stream.deleted";    // Histogram
-
-    // Transaction request Operations (Dynamic)
-    public static final String CREATE_TRANSACTION = "controller.transactions.created";   // Dynamic Counter
-    public static final String COMMIT_TRANSACTION = "controller.transactions.committed"; // Dynamic Counter
-    public static final String ABORT_TRANSACTION = "controller.transactions.aborted";    // Dynamic Counter
-    public static final String OPEN_TRANSACTIONS = "controller.transactions.opened";     // Dynamic Gauge
-    public static final String TIMEDOUT_TRANSACTIONS = "controller.transactions.timedout";     // Dynamic Counter
-
-    // Stream segment counts (Dynamic)
-    public static final String SEGMENTS_COUNT = "controller.segments.count";   // Dynamic Gauge
-    public static final String SEGMENTS_SPLITS = "controller.segment.splits"; // Dynamic Counter
-    public static final String SEGMENTS_MERGES = "controller.segment.merges"; // Dynamic Counter
-
-    // Stream periodic operations (Dynamic)
-    public static final String RETENTION_FREQUENCY = "controller.periodic.frequency";   // Dynamic Counter
-    public static final String TRUNCATED_SIZE = "controller.periodic.truncated_size"; // Dynamic Counter
-=======
     // Stream request counts
     public static final String CREATE_STREAM = "controller.stream.created";                         // Counter
     public static final String CREATE_STREAM_LATENCY = "controller.stream.created_latency_ms";      // Histogram
@@ -191,7 +165,6 @@
     // Stream retention operations
     public static final String RETENTION_FREQUENCY = "controller.retention.frequency";   // Per-stream Counter
     public static final String TRUNCATED_SIZE = "controller.retention.truncated_size";   // Per-stream Gauge
->>>>>>> d8dd7cb2
 
     private static String escapeSpecialChar(String name) {
         return name.replace('/', '.').replace(':', '.').replace('|', '.').replaceAll("\\s+", "_");
