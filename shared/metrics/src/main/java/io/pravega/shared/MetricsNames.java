--- conflicted
+++ resolved
@@ -186,48 +186,9 @@
     public static final String RETENTION_FREQUENCY = "controller.retention.frequency";   // Per-stream Counter
     public static final String TRUNCATED_SIZE = "controller.retention.truncated_size";   // Per-stream Gauge
 
-<<<<<<< HEAD
-=======
     // Zookeeper connectivity metrics
     public static final String CONTROLLER_ZK_SESSION_EXPIRATION = "controller.zookeeper.session_expiration";  // Counter
 
-    // Metric Type Suffix
-    public static final String COUNTER_SUFFIX = ".Counter";
-    public static final String GAUGE_SUFFIX = ".Gauge";
-    public static final String METER_SUFFIX = ".Meter";
-    public static final String TIMER_SUFFIX = ".Timer";
-    public static final String NONE_SUFFIX = "";
-
-    private static String escapeSpecialChar(String name) {
-        return name.replace('/', '.').replace(':', '.').replace('|', '.').replaceAll("\\s+", "_");
-    }
-
-    public static String nameFromStream(String metric, String scope, String stream) {
-        String name = metric + "." + scope + "." + stream;
-        return escapeSpecialChar(name);
-    }
-
-    public static String nameFromTransaction(String metric, String scope, String stream, String txnId) {
-        String name = metric + "." + scope + "." + stream + "." + txnId;
-        return escapeSpecialChar(name);
-    }
-
-    public static String nameFromSegment(String metric, String segmentName) {
-        String name = metric + "." + segmentName;
-        return escapeSpecialChar(name);
-    }
-
-    public static String nameFromHost(String metric, String hostId) {
-        String name = metric + "." + hostId;
-        return escapeSpecialChar(name);
-    }
-
-    public static String nameFromContainer(String metric, int containerId) {
-        String name = metric + "." + containerId;
-        return escapeSpecialChar(name);
-    }
-
->>>>>>> cabe11bb
     public static String globalMetricName(String stringName) {
         return stringName + "_global";
     }
