--- conflicted
+++ resolved
@@ -174,7 +174,6 @@
     public static final String THREAD_POOL_ACTIVE_THREADS = PREFIX + "segmentstore.thread_pool.active_threads";  // Histogram
 
     // Metrics in Controller
-<<<<<<< HEAD
     // KeyValueTable create request counts
     public static final String CREATE_KVTABLE = PREFIX + "controller.kvtable.created";
     // KeyValueTable segment counts
@@ -186,7 +185,7 @@
     public static final String DELETE_KVTABLE = PREFIX + "controller.kvtable.deleted";                         // Counter
     public static final String DELETE_KVTABLE_LATENCY = PREFIX + "controller.kvtable.deleted_latency_ms";      // Histogram
     public static final String DELETE_KVTABLE_FAILED = PREFIX + "controller.kvtable.delete_failed";
-=======
+
     // Scope request counts
     public static final String CREATE_SCOPE = PREFIX + "controller.scope.created";                           // Counter
     public static final String CREATE_SCOPE_LATENCY = PREFIX + "controller.scope.created_latency_ms";        // Histogram
@@ -194,7 +193,6 @@
     public static final String DELETE_SCOPE = PREFIX + "controller.scope.deleted";                           // Counter
     public static final String DELETE_SCOPE_LATENCY = PREFIX + "controller.scope.deleted_latency_ms";        // Histogram
     public static final String DELETE_SCOPE_FAILED = PREFIX + "controller.scope.delete_failed";              // Counter and Per-scope Counter
->>>>>>> b81cf9e6
 
     // Stream request counts
     public static final String CREATE_STREAM = PREFIX + "controller.stream.created";                         // Counter
