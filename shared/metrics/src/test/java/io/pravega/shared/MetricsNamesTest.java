/**
 * Copyright (c) 2017 Dell Inc., or its subsidiaries. All Rights Reserved.
 *
 * Licensed under the Apache License, Version 2.0 (the "License");
 * you may not use this file except in compliance with the License.
 * You may obtain a copy of the License at
 *
 *     http://www.apache.org/licenses/LICENSE-2.0
 */
package io.pravega.shared;

import lombok.extern.slf4j.Slf4j;
import org.junit.Test;

import static io.pravega.shared.MetricsNames.joinWithDot;
import static org.junit.Assert.assertEquals;

@Slf4j
public class MetricsNamesTest {

    @Test
    public void testFailMetricName() {

        assertEquals(null, MetricsNames.failMetricName(null));
        assertEquals("", MetricsNames.failMetricName(""));
        assertEquals("tag_fail", MetricsNames.failMetricName("tag"));
        assertEquals("0_fail", MetricsNames.failMetricName("0"));
        assertEquals("tag1_fail", MetricsNames.failMetricName("tag1"));
        assertEquals("tag.tag_fail", MetricsNames.failMetricName("tag.tag"));
        assertEquals("tag_fail.1", MetricsNames.failMetricName("tag.1"));
        assertEquals("tag.tag1_fail", MetricsNames.failMetricName("tag.tag1"));
        assertEquals("tag1.tag2.tag3_fail", MetricsNames.failMetricName("tag1.tag2.tag3"));
        assertEquals("tag1.tag2_fail.3", MetricsNames.failMetricName("tag1.tag2.3"));
    }

    @Test
    public void testMetricKey() {
<<<<<<< HEAD
        MetricsNames.MetricKey keys = MetricsNames.metricKey("append_count.6", MetricsNames.COUNTER_SUFFIX);
        assertEquals("append_count.6.Counter", keys.getCacheKey());
        assertEquals("append_count.6.Counter", keys.getRegistryKey());

        keys = MetricsNames.metricKey("insert_latency", MetricsNames.TIMER_SUFFIX, "container", "7");
        assertEquals("insert_latency.7.Timer", keys.getCacheKey());
        assertEquals("insert_latency", keys.getRegistryKey());

        keys = MetricsNames.metricKey("queue_size", MetricsNames.GAUGE_SUFFIX, "container", "8", "hostname", "localhost");
        assertEquals("queue_size.8.localhost.Gauge", keys.getCacheKey());
        assertEquals("queue_size", keys.getRegistryKey());

        keys = MetricsNames.metricKey("create_segment_counter.9", MetricsNames.METER_SUFFIX);
        assertEquals("create_segment_counter.9.Meter", keys.getCacheKey());
        assertEquals("create_segment_counter.9.Meter", keys.getRegistryKey());

        keys = MetricsNames.metricKey("create_segment_counter", MetricsNames.METER_SUFFIX, "container", "9");
        assertEquals("create_segment_counter.9.Meter", keys.getCacheKey());
        assertEquals("create_segment_counter", keys.getRegistryKey());

        keys = MetricsNames.metricKey("write_latency", MetricsNames.NONE_SUFFIX, "container", "9");
=======
        MetricsNames.MetricKey keys = MetricsNames.metricKey("append_count.6");
        assertEquals("append_count.6", keys.getCacheKey());
        assertEquals("append_count.6", keys.getRegistryKey());

        keys = MetricsNames.metricKey("insert_latency", "container", "7");
        assertEquals("insert_latency.7", keys.getCacheKey());
        assertEquals("insert_latency", keys.getRegistryKey());

        keys = MetricsNames.metricKey("queue_size", "container", "8", "hostname", "localhost");
        assertEquals("queue_size.8.localhost", keys.getCacheKey());
        assertEquals("queue_size", keys.getRegistryKey());

        keys = MetricsNames.metricKey("create_segment_counter.9");
        assertEquals("create_segment_counter.9", keys.getCacheKey());
        assertEquals("create_segment_counter.9", keys.getRegistryKey());

        keys = MetricsNames.metricKey("create_segment_counter", "container", "9");
        assertEquals("create_segment_counter.9", keys.getCacheKey());
        assertEquals("create_segment_counter", keys.getRegistryKey());

        keys = MetricsNames.metricKey("write_latency", "container", "9");
>>>>>>> 9449f365
        assertEquals("write_latency.9", keys.getCacheKey());
        assertEquals("write_latency", keys.getRegistryKey());
    }

    @Test (expected = IllegalArgumentException.class)
    public void testMetricKeyWithTagNameOnly() {
<<<<<<< HEAD
        MetricsNames.MetricKey keys = MetricsNames.metricKey("metric", MetricsNames.COUNTER_SUFFIX, "tagName");
=======
        MetricsNames.MetricKey keys = MetricsNames.metricKey("metric", "tagName");
>>>>>>> 9449f365
    }

    @Test (expected = IllegalArgumentException.class)
    public void testMetricKeyWithOddNumberTags() {
<<<<<<< HEAD
        MetricsNames.MetricKey keys = MetricsNames.metricKey("metric", MetricsNames.COUNTER_SUFFIX, "tag1", "value1", "tag2");
=======
        MetricsNames.MetricKey keys = MetricsNames.metricKey("metric", "tag1", "value1", "tag2");
>>>>>>> 9449f365
    }

    @Test
    public void testMetricKeyWithSingleNull() {
<<<<<<< HEAD
        MetricsNames.MetricKey keys = MetricsNames.metricKey("metric", MetricsNames.COUNTER_SUFFIX, null);
        assertEquals("metric.Counter", keys.getCacheKey());
        assertEquals("metric.Counter", keys.getRegistryKey());
=======
        MetricsNames.MetricKey keys = MetricsNames.metricKey("metric", null);
        assertEquals("metric", keys.getCacheKey());
        assertEquals("metric", keys.getRegistryKey());
>>>>>>> 9449f365
    }

    @Test  (expected = IllegalArgumentException.class)
    public void testMetricKeyWithDoubleNull() {
<<<<<<< HEAD
        MetricsNames.MetricKey keys = MetricsNames.metricKey("metric", MetricsNames.COUNTER_SUFFIX, null, null);
=======
        MetricsNames.MetricKey keys = MetricsNames.metricKey("metric", null, null);
>>>>>>> 9449f365
    }

    @Test
    public void testNameMethod() {
        assertEquals("A.B", joinWithDot("A", "B"));
    }
}<|MERGE_RESOLUTION|>--- conflicted
+++ resolved
@@ -35,29 +35,6 @@
 
     @Test
     public void testMetricKey() {
-<<<<<<< HEAD
-        MetricsNames.MetricKey keys = MetricsNames.metricKey("append_count.6", MetricsNames.COUNTER_SUFFIX);
-        assertEquals("append_count.6.Counter", keys.getCacheKey());
-        assertEquals("append_count.6.Counter", keys.getRegistryKey());
-
-        keys = MetricsNames.metricKey("insert_latency", MetricsNames.TIMER_SUFFIX, "container", "7");
-        assertEquals("insert_latency.7.Timer", keys.getCacheKey());
-        assertEquals("insert_latency", keys.getRegistryKey());
-
-        keys = MetricsNames.metricKey("queue_size", MetricsNames.GAUGE_SUFFIX, "container", "8", "hostname", "localhost");
-        assertEquals("queue_size.8.localhost.Gauge", keys.getCacheKey());
-        assertEquals("queue_size", keys.getRegistryKey());
-
-        keys = MetricsNames.metricKey("create_segment_counter.9", MetricsNames.METER_SUFFIX);
-        assertEquals("create_segment_counter.9.Meter", keys.getCacheKey());
-        assertEquals("create_segment_counter.9.Meter", keys.getRegistryKey());
-
-        keys = MetricsNames.metricKey("create_segment_counter", MetricsNames.METER_SUFFIX, "container", "9");
-        assertEquals("create_segment_counter.9.Meter", keys.getCacheKey());
-        assertEquals("create_segment_counter", keys.getRegistryKey());
-
-        keys = MetricsNames.metricKey("write_latency", MetricsNames.NONE_SUFFIX, "container", "9");
-=======
         MetricsNames.MetricKey keys = MetricsNames.metricKey("append_count.6");
         assertEquals("append_count.6", keys.getCacheKey());
         assertEquals("append_count.6", keys.getRegistryKey());
@@ -79,49 +56,30 @@
         assertEquals("create_segment_counter", keys.getRegistryKey());
 
         keys = MetricsNames.metricKey("write_latency", "container", "9");
->>>>>>> 9449f365
         assertEquals("write_latency.9", keys.getCacheKey());
         assertEquals("write_latency", keys.getRegistryKey());
     }
 
     @Test (expected = IllegalArgumentException.class)
     public void testMetricKeyWithTagNameOnly() {
-<<<<<<< HEAD
-        MetricsNames.MetricKey keys = MetricsNames.metricKey("metric", MetricsNames.COUNTER_SUFFIX, "tagName");
-=======
         MetricsNames.MetricKey keys = MetricsNames.metricKey("metric", "tagName");
->>>>>>> 9449f365
     }
 
     @Test (expected = IllegalArgumentException.class)
     public void testMetricKeyWithOddNumberTags() {
-<<<<<<< HEAD
-        MetricsNames.MetricKey keys = MetricsNames.metricKey("metric", MetricsNames.COUNTER_SUFFIX, "tag1", "value1", "tag2");
-=======
         MetricsNames.MetricKey keys = MetricsNames.metricKey("metric", "tag1", "value1", "tag2");
->>>>>>> 9449f365
     }
 
     @Test
     public void testMetricKeyWithSingleNull() {
-<<<<<<< HEAD
-        MetricsNames.MetricKey keys = MetricsNames.metricKey("metric", MetricsNames.COUNTER_SUFFIX, null);
-        assertEquals("metric.Counter", keys.getCacheKey());
-        assertEquals("metric.Counter", keys.getRegistryKey());
-=======
         MetricsNames.MetricKey keys = MetricsNames.metricKey("metric", null);
         assertEquals("metric", keys.getCacheKey());
         assertEquals("metric", keys.getRegistryKey());
->>>>>>> 9449f365
     }
 
     @Test  (expected = IllegalArgumentException.class)
     public void testMetricKeyWithDoubleNull() {
-<<<<<<< HEAD
-        MetricsNames.MetricKey keys = MetricsNames.metricKey("metric", MetricsNames.COUNTER_SUFFIX, null, null);
-=======
         MetricsNames.MetricKey keys = MetricsNames.metricKey("metric", null, null);
->>>>>>> 9449f365
     }
 
     @Test
