--- conflicted
+++ resolved
@@ -8,11 +8,8 @@
 import ch.qos.logback.classic.encoder.PatternLayoutEncoder;
 import ch.qos.logback.classic.spi.ILoggingEvent;
 import ch.qos.logback.core.FileAppender;
-<<<<<<< HEAD
 import com.emc.pravega.common.util.PropertyBag;
 import com.emc.pravega.service.server.containers.ContainerConfig;
-=======
->>>>>>> 70796c83
 import com.emc.pravega.service.server.logs.DurableLogConfig;
 import com.emc.pravega.service.server.reading.ReadIndexConfig;
 import com.emc.pravega.service.server.store.ServiceBuilderConfig;
@@ -48,28 +45,6 @@
     }
 
     private static ServiceBuilderConfig getBuilderConfig() {
-<<<<<<< HEAD
-        Properties p = new Properties();
-
-        // Change Number of containers and Thread Pool Size for each test.
-        ServiceBuilderConfig.set(p, ServiceConfig.COMPONENT_CODE, ServiceConfig.PROPERTY_CONTAINER_COUNT, "2");
-        ServiceBuilderConfig.set(p, ServiceConfig.COMPONENT_CODE, ServiceConfig.PROPERTY_THREAD_POOL_SIZE, "20");
-
-        // TODO: consider setting the following as defaults in their config classes.
-        ServiceBuilderConfig.set(p, DurableLogConfig.COMPONENT_CODE, DurableLogConfig.PROPERTY_CHECKPOINT_COMMIT_COUNT, "100");
-        ServiceBuilderConfig.set(p, DurableLogConfig.COMPONENT_CODE, DurableLogConfig.PROPERTY_CHECKPOINT_MIN_COMMIT_COUNT, "100");
-        ServiceBuilderConfig.set(p, DurableLogConfig.COMPONENT_CODE, DurableLogConfig.PROPERTY_CHECKPOINT_TOTAL_COMMIT_LENGTH, "104857600");
-
-        ServiceBuilderConfig.set(p, ReadIndexConfig.COMPONENT_CODE, ReadIndexConfig.PROPERTY_CACHE_POLICY_MAX_TIME, Integer.toString(60 * 1000));
-        ServiceBuilderConfig.set(p, ReadIndexConfig.COMPONENT_CODE, ReadIndexConfig.PROPERTY_CACHE_POLICY_MAX_SIZE, Long.toString(128 * 1024 * 1024));
-        ServiceBuilderConfig.set(p, ReadIndexConfig.COMPONENT_CODE, ReadIndexConfig.PROPERTY_MEMORY_READ_MIN_LENGTH, Integer.toString(128 * 1024));
-
-        ServiceBuilderConfig.set(p, ContainerConfig.COMPONENT_CODE, ContainerConfig.PROPERTY_SEGMENT_METADATA_EXPIRATION_SECONDS,
-                Integer.toString(ContainerConfig.MINIMUM_SEGMENT_METADATA_EXPIRATION_SECONDS));
-
-        // All component configs should have defaults built-in, so no need to override them here
-        return new ServiceBuilderConfig(p);
-=======
         return ServiceBuilderConfig
                 .builder()
                 .include(ServiceConfig.builder()
@@ -85,7 +60,8 @@
                                         .with(ReadIndexConfig.CACHE_POLICY_MAX_SIZE, 128 * 1024 * 1024L)
                                         .with(ReadIndexConfig.MEMORY_READ_MIN_LENGTH, 128 * 1024))
                 .build();
->>>>>>> 70796c83
+        ServiceBuilderConfig.set(p, ContainerConfig.COMPONENT_CODE, ContainerConfig.PROPERTY_SEGMENT_METADATA_EXPIRATION_SECONDS,
+                Integer.toString(ContainerConfig.MINIMUM_SEGMENT_METADATA_EXPIRATION_SECONDS));
     }
 
     private static TestConfig getTestConfig() {
