/**
 * Licensed to the Apache Software Foundation (ASF) under one
 * or more contributor license agreements.  See the NOTICE file
 * distributed with this work for additional information
 * regarding copyright ownership.  The ASF licenses this file
 * to you under the Apache License, Version 2.0 (the
 * "License"); you may not use this file except in compliance
 * with the License.  You may obtain a copy of the License at
 * <p>
 * http://www.apache.org/licenses/LICENSE-2.0
 * <p>
 * Unless required by applicable law or agreed to in writing, software
 * distributed under the License is distributed on an "AS IS" BASIS,
 * WITHOUT WARRANTIES OR CONDITIONS OF ANY KIND, either express or implied.
 * See the License for the specific language governing permissions and
 * limitations under the License.
 */

package com.emc.pravega.service.selftest;

import com.emc.pravega.common.io.StreamHelpers;
import com.emc.pravega.common.util.ArrayView;
import com.google.common.base.Preconditions;
import com.google.common.collect.Iterators;
import java.io.ByteArrayInputStream;
import java.io.IOException;
import java.io.InputStream;
import java.io.SequenceInputStream;
import java.io.UncheckedIOException;
import java.util.ArrayDeque;
import java.util.ArrayList;
<<<<<<< HEAD
=======
import javax.annotation.concurrent.NotThreadSafe;
>>>>>>> 96ee2ab4

/**
 * Represents an ArrayView that can append at one end and truncate at the other one.
 */
@NotThreadSafe
class TruncateableArray implements ArrayView {
    //region Members

    /**
<<<<<<< HEAD
     * We copy the data in fixed sized blocks (of 4MB); this makes lookups a lot faster.
     */
    private static final int BLOCK_SIZE = 4 * 1024 * 1024;
=======
     * We copy the data in fixed sized blocks (of 1MB); this makes lookups a lot faster.
     */
    private static final int BLOCK_SIZE = 1024 * 1024;
>>>>>>> 96ee2ab4
    private final ArrayDeque<byte[]> arrays;
    private int firstArrayOffset;
    private int length;

    //endregion

    //region Constructor

    /**
     * Creates a new instance of the TruncateableArray class.
     */
    TruncateableArray() {
        this.arrays = new ArrayDeque<>();
        this.firstArrayOffset = 0;
        this.length = 0;
    }

    //endregion

    //region ArrayView Implementation

    @Override
    public byte get(int index) {
        Preconditions.checkArgument(index >= 0 && index < this.length, "index must be non-negative and less than the length of the array.");

        // Adjust the index based on the first entry offset.
        index += this.firstArrayOffset;

        // Find the array which contains the sought index.
        for (byte[] array : this.arrays) {
            if (index < array.length) {
                // This is the array we are looking for; use 'index' to look up into it.
                return array[index];
            }

            index -= array.length;
        }

        throw new AssertionError("unable to locate an inner array based on given input");
    }

    @Override
    public void set(int index, byte value) {
        throw new IllegalStateException("set() not supported.");
    }

    @Override
    public void setSequence(int index, byte... values) {
        throw new IllegalStateException("setSequence() not supported.");
    }

    @Override
    public int getLength() {
        return this.length;
    }

    @Override
    public InputStream getReader() {
        return getReader(0, this.length);
    }

    @Override
    public InputStream getReader(int offset, int length) {
        Preconditions.checkArgument(offset >= 0, "offset must be a non-negative number.");
        Preconditions.checkArgument(length >= 0, "length must be a non-negative number.");
        Preconditions.checkArgument(offset + length <= this.length, "offset+length must be non-negative and less than or equal to the length of the array.");
        ArrayList<ByteArrayInputStream> streams = new ArrayList<>();

        // Adjust the index based on the first entry offset.
        offset += this.firstArrayOffset;

        // Find the array which contains the starting offset.
        for (byte[] array : this.arrays) {
            if (offset >= array.length) {
                // Not interested in this array
                offset -= array.length;
                continue;
            }

            // Figure out how much of this array we need to extract.
            int arrayLength = Math.min(length, array.length - offset);
            streams.add(new ByteArrayInputStream(array, offset, arrayLength));
            offset = 0;

            // Reduce the requested length by the amount of data we copied.
            length -= arrayLength;
            if (length <= 0) {
                // We've reached the end.
                break;
            }
        }

        return new SequenceInputStream(Iterators.asEnumeration(streams.iterator()));
    }

    //endregion

    //region Operations

    /**
     * Appends the given InputStream at the end of the array.
     *
     * @param dataStream The InputStream to append.
     * @param length     The length of the InputStream to append.
     */
    void append(InputStream dataStream, int length) {
        if (length == 0) {
            return;
        }

        int insertOffset = (this.firstArrayOffset + this.length) % BLOCK_SIZE;
        while (length > 0) {
            byte[] insertArray;
            if (insertOffset == 0) {
                // Last Array full
                insertArray = new byte[BLOCK_SIZE];
                this.arrays.add(insertArray);
            } else {
                insertArray = this.arrays.getLast();
            }

            int toCopy = Math.min(length, BLOCK_SIZE - insertOffset);
            try {
                int bytesCopied = StreamHelpers.readAll(dataStream, insertArray, insertOffset, toCopy);
                assert bytesCopied == toCopy : "unable to read the requested number of bytes";
            } catch (IOException ex) {
                throw new UncheckedIOException(ex);
            }

            length -= toCopy;
            this.length += toCopy;
            insertOffset = 0;
        }
    }

    /**
     * Truncates a number of bytes from the beginning of the array.
     *
     * @param truncationLength The number of bytes to truncate.
     */
    void truncate(int truncationLength) {
        Preconditions.checkPositionIndex(truncationLength, this.length, "trimLength must be non-negative and less than the length of the array.");
        this.length -= truncationLength;

        while (this.arrays.size() > 0 && truncationLength > 0) {
            byte[] first = this.arrays.getFirst();
            if (truncationLength >= first.length - this.firstArrayOffset) {
                // We need to truncate more than what is available in the first array; chop it all off.
                this.arrays.removeFirst();
                truncationLength -= first.length - this.firstArrayOffset;
                this.firstArrayOffset = 0;
            } else {
                // We need to truncate less than what is available in the first array; adjust offset.
                this.firstArrayOffset += truncationLength;
                truncationLength = 0;
            }
        }

        assert truncationLength == 0 : "not all requested bytes were truncated";
        if (this.arrays.size() == 0) {
            assert this.firstArrayOffset == 0 : "first entry offset not reset when no entries exist";
            assert this.length == 0 : "non-zero length when no entries exist";
        }
    }

    //endregion
}<|MERGE_RESOLUTION|>--- conflicted
+++ resolved
@@ -29,10 +29,7 @@
 import java.io.UncheckedIOException;
 import java.util.ArrayDeque;
 import java.util.ArrayList;
-<<<<<<< HEAD
-=======
 import javax.annotation.concurrent.NotThreadSafe;
->>>>>>> 96ee2ab4
 
 /**
  * Represents an ArrayView that can append at one end and truncate at the other one.
@@ -42,15 +39,9 @@
     //region Members
 
     /**
-<<<<<<< HEAD
-     * We copy the data in fixed sized blocks (of 4MB); this makes lookups a lot faster.
-     */
-    private static final int BLOCK_SIZE = 4 * 1024 * 1024;
-=======
      * We copy the data in fixed sized blocks (of 1MB); this makes lookups a lot faster.
      */
     private static final int BLOCK_SIZE = 1024 * 1024;
->>>>>>> 96ee2ab4
     private final ArrayDeque<byte[]> arrays;
     private int firstArrayOffset;
     private int length;
