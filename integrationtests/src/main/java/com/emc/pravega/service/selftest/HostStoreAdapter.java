--- conflicted
+++ resolved
@@ -116,14 +116,8 @@
             }
 
             this.clientFactory.createStream(streamSegmentName, null);
-<<<<<<< HEAD
             EventStreamWriter<byte[]> producer = this.clientFactory.createEventWriter(streamSegmentName, new JavaSerializer<>(), new EventWriterConfig(null));
             this.producers.putIfAbsent(streamSegmentName, producer);
-=======
-
-            EventStreamWriter<byte[]> producer = this.clientFactory.createEventWriter(streamSegmentName, new ByteArraySerializer(), new EventWriterConfig(null));
-            this.producers.put(streamSegmentName, producer);
->>>>>>> 6b0e1169
         }, this.testExecutor);
     }
 
