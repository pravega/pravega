/**
 * Copyright (c) 2017 Dell Inc., or its subsidiaries.
 */
package com.emc.pravega.service.selftest;

import com.emc.pravega.service.contracts.AttributeUpdate;
import com.emc.pravega.service.contracts.ReadResult;
import com.emc.pravega.service.contracts.SegmentProperties;
import com.emc.pravega.service.contracts.StreamSegmentExistsException;
import com.emc.pravega.service.contracts.StreamSegmentNotExistsException;
import com.emc.pravega.service.server.host.handler.PravegaConnectionListener;
import com.emc.pravega.service.server.store.ServiceBuilderConfig;
import com.emc.pravega.stream.EventStreamWriter;
import com.emc.pravega.stream.EventWriterConfig;
import com.emc.pravega.stream.impl.ByteArraySerializer;
import com.emc.pravega.stream.mock.MockStreamManager;
import java.time.Duration;
import java.util.ArrayList;
import java.util.Collection;
import java.util.Collections;
import java.util.List;
import java.util.concurrent.CompletableFuture;
import java.util.concurrent.CompletionException;
import java.util.concurrent.ConcurrentHashMap;
import java.util.concurrent.Executor;
import java.util.concurrent.Future;
import java.util.concurrent.TimeUnit;
import java.util.concurrent.atomic.AtomicInteger;
import lombok.val;

/**
 * Store adapter wrapping a real StreamSegmentStore and Connection Listener.
 */
public class HostStoreAdapter extends StreamSegmentStoreAdapter {
    private static final String LOG_ID = "HostStoreAdapter";
    private static final String SCOPE = "scope";
    private static final String LISTENING_ADDRESS = "localhost";
    private final int listeningPort;
    private final boolean autoFlush;
    private final int writerCount;
    private final ConcurrentHashMap<String, WriterCollection> writers;
    private PravegaConnectionListener listener;
    private MockStreamManager streamManager;

    /**
     * Creates a new instance of the HostStoreAdapter class.
     *
     * @param testConfig    The TestConfig to use.
     * @param builderConfig The ServiceBuilderConfig to use.
     * @param testExecutor  An Executor to use for test-related async operations.
     */
    HostStoreAdapter(TestConfig testConfig, ServiceBuilderConfig builderConfig, Executor testExecutor) {
        super(testConfig, builderConfig, testExecutor);
        this.listeningPort = testConfig.getClientPort();
        this.autoFlush = testConfig.isClientAutoFlush();
        this.writerCount = testConfig.getClientWriterCount();
        this.writers = new ConcurrentHashMap<>();
    }

    //region AutoCloseable Implementation

    @Override
    public void close() {
        this.writers.values().forEach(WriterCollection::close);
        this.writers.clear();

        if (this.streamManager != null) {
            this.streamManager.close();
            this.streamManager = null;
        }

        if (this.listener != null) {
            this.listener.close();
            this.listener = null;
        }

        TestLogger.log(LOG_ID, "Closed.");
        super.close();
    }

    //endregion

    //region StoreAdapter Implementation

    @Override
    public boolean isFeatureSupported(Feature feature) {
        return feature == Feature.Create
                || feature == Feature.Append;
    }

    @Override
    public CompletableFuture<Void> initialize(Duration timeout) {
        return super.initialize(timeout)
                    .thenAccept(v -> {
                        this.listener = new PravegaConnectionListener(false, this.listeningPort, getStreamSegmentStore());
                        this.listener.startListening();
                        this.streamManager = new MockStreamManager(SCOPE, LISTENING_ADDRESS, this.listeningPort);
                        TestLogger.log(LOG_ID, "Initialized.");
                    });
    }

    @Override
    public CompletableFuture<Void> createStreamSegment(String streamSegmentName, Collection<AttributeUpdate> attributes, Duration timeout) {
        ensureInitializedAndNotClosed();
        return CompletableFuture.runAsync(() -> {
            if (this.writers.containsKey(streamSegmentName)) {
                throw new CompletionException(new StreamSegmentExistsException(streamSegmentName));
            }

<<<<<<< HEAD
            streamManager.createStream(streamSegmentName, null);
            EventStreamWriter<byte[]> producer = streamManager.getClientFactory()
                                                              .createEventWriter(streamSegmentName,
                                                                      new ByteArraySerializer(),
                                                                      EventWriterConfig.builder().build());
            this.producers.putIfAbsent(streamSegmentName, producer);
=======
            this.streamManager.createStream(streamSegmentName, null);
            WriterCollection producers = new WriterCollection(streamSegmentName, this.writerCount, this.streamManager);
            this.writers.putIfAbsent(streamSegmentName, producers);
>>>>>>> 950ffca5
        }, this.testExecutor);
    }

    @Override
    public CompletableFuture<Void> deleteStreamSegment(String streamSegmentName, Duration timeout) {
        ensureInitializedAndNotClosed();
        throw new UnsupportedOperationException("deleteStreamSegment is not supported.");
    }

    @Override
    public CompletableFuture<Void> append(String streamSegmentName, byte[] data, Collection<AttributeUpdate> attributeUpdates, Duration timeout) {
        ensureInitializedAndNotClosed();
        return CompletableFuture.runAsync(() -> {
            WriterCollection segmentWriterCollection = this.writers.getOrDefault(streamSegmentName, null);
            if (segmentWriterCollection == null) {
                throw new CompletionException(new StreamSegmentNotExistsException(streamSegmentName));
            }

            EventStreamWriter<byte[]> writer = segmentWriterCollection.next();
            Future<Void> r = writer.writeEvent(streamSegmentName, data);
            if (this.autoFlush) {
                writer.flush();
            }

            try {
                r.get(timeout.toMillis(), TimeUnit.MILLISECONDS);
            } catch (Exception ex) {
                throw new CompletionException(ex);
            }
        }, this.testExecutor);
    }

    @Override
    public CompletableFuture<Void> sealStreamSegment(String streamSegmentName, Duration timeout) {
        ensureInitializedAndNotClosed();
        throw new UnsupportedOperationException("sealStreamSegment is not supported.");
    }

    @Override
    public CompletableFuture<SegmentProperties> getStreamSegmentInfo(String streamSegmentName, Duration timeout) {
        ensureInitializedAndNotClosed();
        throw new UnsupportedOperationException("getStreamSegmentInfo is not supported.");
    }

    @Override
    public CompletableFuture<ReadResult> read(String streamSegmentName, long offset, int maxLength, Duration timeout) {
        ensureInitializedAndNotClosed();
        throw new UnsupportedOperationException("read is not supported.");
    }

    @Override
    public CompletableFuture<String> createTransaction(String parentStreamSegmentName, Collection<AttributeUpdate> attributes, Duration timeout) {
        ensureInitializedAndNotClosed();
        throw new UnsupportedOperationException("transactions are not supported.");
    }

    @Override
    public CompletableFuture<Void> mergeTransaction(String transactionName, Duration timeout) {
        ensureInitializedAndNotClosed();
        throw new UnsupportedOperationException("transactions are not supported.");
    }

    //endregion

    private static class WriterCollection implements AutoCloseable {
        private static final ByteArraySerializer SERIALIZER = new ByteArraySerializer();
        private static final EventWriterConfig WRITER_CONFIG = new EventWriterConfig(null);
        private final List<EventStreamWriter<byte[]>> writers;
        private final AtomicInteger nextWriterId;

        WriterCollection(String segmentName, int count, MockStreamManager streamManager) {
            this.writers = Collections.synchronizedList(new ArrayList<>(count));
            this.nextWriterId = new AtomicInteger();
            for (int i = 0; i < count; i++) {
                val writer = streamManager.getClientFactory()
                                          .createEventWriter(segmentName,
                                                  SERIALIZER,
                                                  WRITER_CONFIG);
                this.writers.add(writer);
            }
        }

        EventStreamWriter<byte[]> next() {
            return this.writers.get(this.nextWriterId.getAndIncrement() % this.writers.size());
        }

        @Override
        public void close() {
            this.writers.forEach(EventStreamWriter::close);
        }
    }
}<|MERGE_RESOLUTION|>--- conflicted
+++ resolved
@@ -107,18 +107,9 @@
                 throw new CompletionException(new StreamSegmentExistsException(streamSegmentName));
             }
 
-<<<<<<< HEAD
-            streamManager.createStream(streamSegmentName, null);
-            EventStreamWriter<byte[]> producer = streamManager.getClientFactory()
-                                                              .createEventWriter(streamSegmentName,
-                                                                      new ByteArraySerializer(),
-                                                                      EventWriterConfig.builder().build());
-            this.producers.putIfAbsent(streamSegmentName, producer);
-=======
             this.streamManager.createStream(streamSegmentName, null);
             WriterCollection producers = new WriterCollection(streamSegmentName, this.writerCount, this.streamManager);
             this.writers.putIfAbsent(streamSegmentName, producers);
->>>>>>> 950ffca5
         }, this.testExecutor);
     }
 
@@ -185,7 +176,7 @@
 
     private static class WriterCollection implements AutoCloseable {
         private static final ByteArraySerializer SERIALIZER = new ByteArraySerializer();
-        private static final EventWriterConfig WRITER_CONFIG = new EventWriterConfig(null);
+        private static final EventWriterConfig WRITER_CONFIG = EventWriterConfig.builder().build();
         private final List<EventStreamWriter<byte[]>> writers;
         private final AtomicInteger nextWriterId;
 
