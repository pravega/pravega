--- conflicted
+++ resolved
@@ -6,18 +6,10 @@
 import com.emc.pravega.ClientFactory;
 import com.emc.pravega.ReaderGroupManager;
 import com.emc.pravega.StreamManager;
-<<<<<<< HEAD
-import com.emc.pravega.controller.server.rpc.RPCServer;
-import com.emc.pravega.controller.server.rpc.RPCServerConfig;
-import com.emc.pravega.controller.server.rpc.v1.ControllerService;
-import com.emc.pravega.controller.server.rpc.v1.ControllerServiceAsyncImpl;
-import com.emc.pravega.controller.server.rpc.v1.SegmentHelper;
-=======
 import com.emc.pravega.controller.server.ControllerService;
 import com.emc.pravega.controller.server.SegmentHelper;
 import com.emc.pravega.controller.server.rpc.grpc.GRPCServer;
 import com.emc.pravega.controller.server.rpc.grpc.GRPCServerConfig;
->>>>>>> d0863e67
 import com.emc.pravega.controller.store.StoreClient;
 import com.emc.pravega.controller.store.ZKStoreClient;
 import com.emc.pravega.controller.store.host.HostControllerStore;
@@ -208,21 +200,10 @@
 
         ControllerService controllerService = new ControllerService(streamStore, hostStore, streamMetadataTasks,
                 streamTransactionMetadataTasks, timeoutService, new SegmentHelper(), Executors.newFixedThreadPool(10));
-<<<<<<< HEAD
-        RPCServerConfig rpcServerConfig = RPCServerConfig.builder()
-                .port(Config.SERVER_PORT)
-                .workerThreadCount(Config.SERVER_WORKER_THREAD_COUNT)
-                .selectorThreadCount(Config.SERVER_SELECTOR_THREAD_COUNT)
-                .maxReadBufferBytes(Config.SERVER_MAX_READ_BUFFER_BYTES)
-                .build();
-        RPCServer rpcServer = new RPCServer(new ControllerServiceAsyncImpl(controllerService), rpcServerConfig);
-        rpcServer.start();
-=======
         GRPCServerConfig gRPCServerConfig = GRPCServerConfig.builder()
                 .port(Config.RPC_SERVER_PORT)
                 .build();
-        GRPCServer.start(controllerService, gRPCServerConfig);
->>>>>>> d0863e67
+        new GRPCServer(controllerService, gRPCServerConfig).startAsync();
 
         TaskSweeper taskSweeper = new TaskSweeper(taskMetadataStore, hostId, streamMetadataTasks,
                 streamTransactionMetadataTasks);
