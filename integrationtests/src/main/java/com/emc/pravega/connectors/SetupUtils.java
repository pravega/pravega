/**
 * Copyright (c) 2017 Dell Inc., or its subsidiaries.
 */
package com.emc.pravega.connectors;

import com.emc.pravega.ClientFactory;
import com.emc.pravega.ReaderGroupManager;
import com.emc.pravega.StreamManager;
import com.emc.pravega.controller.server.rpc.RPCServer;
import com.emc.pravega.controller.server.rpc.v1.ControllerService;
import com.emc.pravega.controller.server.rpc.v1.ControllerServiceAsyncImpl;
import com.emc.pravega.controller.server.rpc.v1.SegmentHelper;
import com.emc.pravega.controller.store.StoreClient;
import com.emc.pravega.controller.store.ZKStoreClient;
import com.emc.pravega.controller.store.host.HostControllerStore;
import com.emc.pravega.controller.store.host.HostStoreFactory;
import com.emc.pravega.controller.store.stream.StreamMetadataStore;
import com.emc.pravega.controller.store.stream.StreamStoreFactory;
import com.emc.pravega.controller.store.task.TaskMetadataStore;
import com.emc.pravega.controller.store.task.TaskStoreFactory;
import com.emc.pravega.controller.task.Stream.StreamMetadataTasks;
import com.emc.pravega.controller.task.Stream.StreamTransactionMetadataTasks;
<<<<<<< HEAD
import com.emc.pravega.controller.timeout.TimeoutService;
import com.emc.pravega.controller.timeout.TimerWheelTimeoutService;
=======
import com.emc.pravega.controller.task.TaskSweeper;
>>>>>>> 48343e2d
import com.emc.pravega.service.contracts.StreamSegmentStore;
import com.emc.pravega.service.server.host.handler.PravegaConnectionListener;
import com.emc.pravega.service.server.store.ServiceBuilder;
import com.emc.pravega.service.server.store.ServiceBuilderConfig;
import com.emc.pravega.stream.EventStreamReader;
import com.emc.pravega.stream.EventStreamWriter;
import com.emc.pravega.stream.EventWriterConfig;
import com.emc.pravega.stream.ReaderConfig;
import com.emc.pravega.stream.ReaderGroupConfig;
import com.emc.pravega.stream.ScalingPolicy;
import com.emc.pravega.stream.Serializer;
import com.emc.pravega.stream.StreamConfiguration;
import com.google.common.base.Preconditions;
import com.google.common.util.concurrent.ThreadFactoryBuilder;
import lombok.Cleanup;
import lombok.extern.slf4j.Slf4j;
import org.apache.curator.framework.CuratorFramework;
import org.apache.curator.framework.CuratorFrameworkFactory;
import org.apache.curator.retry.ExponentialBackoffRetry;
import org.apache.curator.test.TestingServer;

import java.net.InetAddress;
import java.net.URI;
import java.net.UnknownHostException;
import java.nio.ByteBuffer;
import java.util.Collections;
import java.util.UUID;
import java.util.concurrent.Executors;
import java.util.concurrent.ScheduledExecutorService;

/**
 * Utility functions for creating the test setup.
 */
@Slf4j
public final class SetupUtils {
    // The controller endpoint.
    public static final URI CONTROLLER_URI = URI.create("tcp://localhost:9090");

    // The pravega service listening port.
    private static final int SERVICE_PORT = 12345;

    /**
     * Start all pravega related services required for the test deployment.
     *
     * @throws Exception on any errors.
     */
    public static void startPravegaServices() throws Exception {
        startLocalService();
        startLocalController();
    }

    /**
     * Create the test stream.
     *
     * @param scope          Scope for the test stream.
     * @param streamName     Name of the test stream.
     * @param numSegments    Number of segments to be created for this stream.
     *
     * @throws Exception on any errors.
     */
    public static void createTestStream(final String scope, final String streamName, final int numSegments)
            throws Exception {
        Preconditions.checkNotNull(scope);
        Preconditions.checkNotNull(streamName);
        Preconditions.checkArgument(numSegments > 0);

        @Cleanup
        StreamManager streamManager = StreamManager.withScope(scope, CONTROLLER_URI);
        streamManager.createStream(streamName,
                StreamConfiguration.builder()
                        .scope(scope)
                        .streamName(streamName)
                        .scalingPolicy(ScalingPolicy.fixed(numSegments))
                        .build());
        log.info("Created stream: " + streamName);
    }

    /**
     * Create a stream writer for writing Integer events.
     *
     * @param scope         Scope for the test stream.
     * @param streamName    Name of the test stream.
     *
     * @return Stream writer instance.
     */
    public static EventStreamWriter<Integer> getIntegerWriter(final String scope, final String streamName) {
        Preconditions.checkNotNull(scope);
        Preconditions.checkNotNull(streamName);

        ClientFactory clientFactory = ClientFactory.withScope(scope, SetupUtils.CONTROLLER_URI);
        return clientFactory.createEventWriter(
                streamName,
                new Serializer<Integer>() {
                    @Override
                    public ByteBuffer serialize(Integer value) {
                        return ByteBuffer.wrap(String.valueOf(value).getBytes());
                    }

                    @Override
                    public Integer deserialize(ByteBuffer serializedValue) {
                        return null;
                    }
                },
                EventWriterConfig.builder().build());
    }

    /**
     * Create a stream reader for reading Integer events.
     *
     * @param scope         Scope for the test stream.
     * @param streamName    Name of the test stream.
     *
     * @return Stream reader instance.
     */
    public static EventStreamReader<Integer> getIntegerReader(final String scope, final String streamName) {
        Preconditions.checkNotNull(scope);
        Preconditions.checkNotNull(streamName);

        ReaderGroupManager readerGroupManager = ReaderGroupManager.withScope(scope, SetupUtils.CONTROLLER_URI);
        final String readerGroup = "testReaderGroup" + scope + streamName;
        readerGroupManager.createReaderGroup(
                readerGroup,
                ReaderGroupConfig.builder().startingTime(0).build(),
                Collections.singletonList(streamName));

        ClientFactory clientFactory = ClientFactory.withScope(scope, SetupUtils.CONTROLLER_URI);
        final String readerGroupId = UUID.randomUUID().toString();
        return clientFactory.createReader(
                readerGroupId,
                readerGroup,
                new Serializer<Integer>() {
                    @Override
                    public ByteBuffer serialize(Integer value) {
                        return null;
                    }

                    @Override
                    public Integer deserialize(ByteBuffer serializedValue) {

                        return Integer.valueOf(new String(serializedValue.array()));
                    }
                },
                ReaderConfig.builder().build());
    }

    // Start pravega service on localhost.
    private static void startLocalService() throws Exception {
        ServiceBuilder serviceBuilder = ServiceBuilder.newInMemoryBuilder(ServiceBuilderConfig.getDefaultConfig());
        serviceBuilder.initialize().get();
        StreamSegmentStore store = serviceBuilder.createStreamSegmentService();

        PravegaConnectionListener server = new PravegaConnectionListener(false, SERVICE_PORT, store);
        server.startListening();

        log.info("Started Pravega Service");
    }

    // Start controller on localhost.
    private static void startLocalController() throws Exception {
        TestingServer zkServer = new TestingServer();
        zkServer.start();

        String hostId;
        try {
            //On each controller report restart, it gets a fresh hostId,
            //which is a combination of hostname and random GUID.
            hostId = InetAddress.getLocalHost().getHostAddress() + UUID.randomUUID().toString();
        } catch (UnknownHostException e) {
            log.debug("Failed to get host address.", e);
            hostId = UUID.randomUUID().toString();
        }

        CuratorFramework zkClient = CuratorFrameworkFactory.newClient(zkServer.getConnectString(),
                new ExponentialBackoffRetry(200, 10, 5000));
        zkClient.start();

        final ScheduledExecutorService executor = Executors.newScheduledThreadPool(
                20,
                new ThreadFactoryBuilder().setNameFormat("testpool-%d").build());

        StoreClient storeClient = new ZKStoreClient(zkClient);

        final StreamMetadataStore streamStore = StreamStoreFactory.createStore(
                StreamStoreFactory.StoreType.InMemory,
                executor);

        final TaskMetadataStore taskMetadataStore = TaskStoreFactory.createStore(storeClient, executor);

        final HostControllerStore hostStore = HostStoreFactory.createStore(HostStoreFactory.StoreType.InMemory);
        SegmentHelper segmentHelper = new SegmentHelper();
        StreamMetadataTasks streamMetadataTasks = new StreamMetadataTasks(
                streamStore, hostStore, taskMetadataStore, segmentHelper, executor, hostId);

        StreamTransactionMetadataTasks streamTransactionMetadataTasks =
<<<<<<< HEAD
                new StreamTransactionMetadataTasks(streamStore, hostStore, taskMetadataStore, executor, hostId);
        TimeoutService timeoutService = new TimerWheelTimeoutService(streamTransactionMetadataTasks, 100000, 100000);

        ControllerService controllerService = new ControllerService(streamStore, hostStore, streamMetadataTasks,
                                                                    streamTransactionMetadataTasks, timeoutService);
=======
                new StreamTransactionMetadataTasks(streamStore, hostStore, taskMetadataStore, segmentHelper, executor, hostId);

        ControllerService controllerService = new ControllerService(streamStore, hostStore, streamMetadataTasks,
                streamTransactionMetadataTasks, new SegmentHelper(), Executors.newFixedThreadPool(10));
>>>>>>> 48343e2d
        RPCServer.start(new ControllerServiceAsyncImpl(controllerService));

        TaskSweeper taskSweeper = new TaskSweeper(taskMetadataStore, hostId, streamMetadataTasks,
                streamTransactionMetadataTasks);
        log.info("Started Pravega Controller");
    }
}<|MERGE_RESOLUTION|>--- conflicted
+++ resolved
@@ -20,12 +20,9 @@
 import com.emc.pravega.controller.store.task.TaskStoreFactory;
 import com.emc.pravega.controller.task.Stream.StreamMetadataTasks;
 import com.emc.pravega.controller.task.Stream.StreamTransactionMetadataTasks;
-<<<<<<< HEAD
 import com.emc.pravega.controller.timeout.TimeoutService;
 import com.emc.pravega.controller.timeout.TimerWheelTimeoutService;
-=======
 import com.emc.pravega.controller.task.TaskSweeper;
->>>>>>> 48343e2d
 import com.emc.pravega.service.contracts.StreamSegmentStore;
 import com.emc.pravega.service.server.host.handler.PravegaConnectionListener;
 import com.emc.pravega.service.server.store.ServiceBuilder;
@@ -220,18 +217,11 @@
                 streamStore, hostStore, taskMetadataStore, segmentHelper, executor, hostId);
 
         StreamTransactionMetadataTasks streamTransactionMetadataTasks =
-<<<<<<< HEAD
-                new StreamTransactionMetadataTasks(streamStore, hostStore, taskMetadataStore, executor, hostId);
+                new StreamTransactionMetadataTasks(streamStore, hostStore, taskMetadataStore, segmentHelper, executor, hostId);
         TimeoutService timeoutService = new TimerWheelTimeoutService(streamTransactionMetadataTasks, 100000, 100000);
 
         ControllerService controllerService = new ControllerService(streamStore, hostStore, streamMetadataTasks,
-                                                                    streamTransactionMetadataTasks, timeoutService);
-=======
-                new StreamTransactionMetadataTasks(streamStore, hostStore, taskMetadataStore, segmentHelper, executor, hostId);
-
-        ControllerService controllerService = new ControllerService(streamStore, hostStore, streamMetadataTasks,
-                streamTransactionMetadataTasks, new SegmentHelper(), Executors.newFixedThreadPool(10));
->>>>>>> 48343e2d
+                streamTransactionMetadataTasks, timeoutService, new SegmentHelper(), Executors.newFixedThreadPool(10));
         RPCServer.start(new ControllerServiceAsyncImpl(controllerService));
 
         TaskSweeper taskSweeper = new TaskSweeper(taskMetadataStore, hostId, streamMetadataTasks,
