--- conflicted
+++ resolved
@@ -221,13 +221,8 @@
         TimeoutService timeoutService = new TimerWheelTimeoutService(streamTransactionMetadataTasks, 100000, 100000);
 
         ControllerService controllerService = new ControllerService(streamStore, hostStore, streamMetadataTasks,
-<<<<<<< HEAD
-                streamTransactionMetadataTasks, new SegmentHelper(), Executors.newFixedThreadPool(10));
+                streamTransactionMetadataTasks, timeoutService, new SegmentHelper(), Executors.newFixedThreadPool(10));
         GRPCServer.start(controllerService, RPC_PORT);
-=======
-                streamTransactionMetadataTasks, timeoutService, new SegmentHelper(), Executors.newFixedThreadPool(10));
-        RPCServer.start(new ControllerServiceAsyncImpl(controllerService));
->>>>>>> 2b96ccfe
 
         TaskSweeper taskSweeper = new TaskSweeper(taskMetadataStore, hostId, streamMetadataTasks,
                 streamTransactionMetadataTasks);
