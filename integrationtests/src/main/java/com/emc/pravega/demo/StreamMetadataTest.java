/**
 *
 *  Copyright (c) 2017 Dell Inc., or its subsidiaries.
 *
 */
package com.emc.pravega.demo;

import com.emc.pravega.controller.store.stream.DataNotFoundException;
import com.emc.pravega.controller.stream.api.v1.CreateStreamStatus;
import com.emc.pravega.controller.stream.api.v1.UpdateStreamStatus;
import com.emc.pravega.service.contracts.StreamSegmentStore;
import com.emc.pravega.service.server.host.handler.PravegaConnectionListener;
import com.emc.pravega.service.server.store.ServiceBuilder;
import com.emc.pravega.service.server.store.ServiceBuilderConfig;
import com.emc.pravega.stream.ScalingPolicy;
import com.emc.pravega.stream.Stream;
import com.emc.pravega.stream.StreamConfiguration;
import com.emc.pravega.stream.impl.PositionInternal;
import com.emc.pravega.stream.impl.StreamImpl;
import com.emc.pravega.stream.impl.StreamSegments;
import lombok.Cleanup;
import org.apache.curator.test.TestingServer;

import java.util.List;
import java.util.concurrent.CompletableFuture;
<<<<<<< HEAD
import java.util.concurrent.CompletionException;
import java.util.concurrent.ExecutionException;
=======

import lombok.Cleanup;
>>>>>>> 0b9e4083

import org.apache.curator.test.TestingServer;

public class StreamMetadataTest {
    @SuppressWarnings("checkstyle:ReturnCount")
    public static void main(String[] args) throws Exception {
        @Cleanup
        TestingServer zkTestServer = new TestingServer();
        ControllerWrapper controller = ControllerWrapper.getControllerWrapper(zkTestServer.getConnectString());

        ServiceBuilder serviceBuilder = ServiceBuilder.newInMemoryBuilder(ServiceBuilderConfig.getDefaultConfig());
        serviceBuilder.initialize().get();
        StreamSegmentStore store = serviceBuilder.createStreamSegmentService();
        @Cleanup
        PravegaConnectionListener server = new PravegaConnectionListener(false, 12345, store);
        server.startListening();

        final String scope1 = "scope1";
        final String streamName1 = "stream1";
<<<<<<< HEAD
        final StreamConfiguration config1 =
                new StreamConfigurationImpl(scope1,
                        streamName1,
                        new ScalingPolicy(ScalingPolicy.Type.FIXED_NUM_SEGMENTS, 100, 2, 2));
=======
        final ScalingPolicy scalingPolicy = new ScalingPolicy(ScalingPolicy.Type.FIXED_NUM_SEGMENTS, 100L, 2, 2);
        final StreamConfiguration config1 = StreamConfiguration.builder()
                                                               .scope(scope1)
                                                               .streamName(streamName1)
                                                               .scalingPolicy(scalingPolicy)
                                                               .build();
>>>>>>> 0b9e4083
        CompletableFuture<CreateStreamStatus> createStatus;

        //create stream and seal stream

        //CS1:create a stream :given a streamName, scope and config
        System.err.println(String.format("Creating stream (%s, %s)", scope1, streamName1));
        createStatus = controller.createStream(config1);
        if (createStatus.get() != CreateStreamStatus.SUCCESS) {
            System.err.println("FAILURE: Create stream failed, exiting");
            return;
        } else {
            System.err.println("SUCCESS: Stream created");
        }

        //Seal a stream given a streamName and scope.
        final String scopeSeal = "scopeSeal";
        final String streamNameSeal = "streamSeal";
<<<<<<< HEAD
        final StreamConfiguration configSeal =
                new StreamConfigurationImpl(scopeSeal,
                        streamNameSeal,
                        new ScalingPolicy(ScalingPolicy.Type.FIXED_NUM_SEGMENTS, 100, 2, 2));
=======
        final StreamConfiguration configSeal = StreamConfiguration.builder()
                                                                  .scope(scopeSeal)
                                                                  .streamName(streamNameSeal)
                                                                  .scalingPolicy(scalingPolicy)
                                                                  .build();
>>>>>>> 0b9e4083
        System.err.println(String.format("Seal stream  (%s, %s)", scopeSeal, streamNameSeal));
        CreateStreamStatus createStream3Status = controller.createStream(configSeal).get();
        if (createStream3Status != CreateStreamStatus.SUCCESS) {
            System.err.println("FAILURE: Create stream operation failed");
        }
        @SuppressWarnings("unused")
        StreamSegments result = controller.getCurrentSegments(scopeSeal, streamNameSeal).get();
        UpdateStreamStatus sealStatus = controller.sealStream(scopeSeal, streamNameSeal).get();
        if (sealStatus == UpdateStreamStatus.SUCCESS) {
            System.err.println("SUCCESS: Stream Sealed");
            StreamSegments currentSegs = controller.getCurrentSegments(scopeSeal, streamNameSeal).get();
            if (!currentSegs.getSegments().isEmpty()) {
                System.err.println("FAILURE: No active segments should be present in a sealed stream");
            }
        } else {
            System.err.println("FAILURE: Seal stream failed, exiting");
            return;
        }

        //Seal an already sealed stream.
        UpdateStreamStatus reSealStatus = controller.sealStream(scopeSeal, streamNameSeal).get();
        if (reSealStatus == UpdateStreamStatus.SUCCESS) {
            StreamSegments currentSegs = controller.getCurrentSegments(scopeSeal, streamNameSeal).get();
            if (!currentSegs.getSegments().isEmpty()) {
                System.err.println("FAILURE: No active segments should be present in a sealed stream");
            }
        } else {
            System.err.println("FAILURE: Seal operation on an already sealed stream failed, exiting");
            return;
        }

        //Seal a non-existent stream.
        UpdateStreamStatus errSealStatus = controller.sealStream(scopeSeal, "nonExistentStream").get();
        if (errSealStatus != UpdateStreamStatus.STREAM_NOT_FOUND) {
            System.err.println("FAILURE: Seal operation on a non-existent stream returned " + errSealStatus);
        }

        //CS2:stream duplication not allowed
        System.err.println(String.format("Duplicating stream (%s, %s)", scope1, streamName1));
        createStatus = controller.createStream(config1);
        if (createStatus.get() == CreateStreamStatus.STREAM_EXISTS) {
            System.err.println("SUCCESS: Stream duplication not allowed ");
        } else if (createStatus.get() == CreateStreamStatus.FAILURE) {
            System.err.println("FAILURE: Create stream failed, exiting");
            return;
        } else {
            System.err.println("FAILURE: Stream duplication successful, exiting");
            return;
        }

        //CS3:create a stream with same stream name in different scopes
        final String scope2 = "scope2";
<<<<<<< HEAD
        final StreamConfiguration config2 =
                new StreamConfigurationImpl(scope2,
                        streamName1,
                        new ScalingPolicy(ScalingPolicy.Type.FIXED_NUM_SEGMENTS, 100, 2, 2));
=======
        final StreamConfiguration config2 = StreamConfiguration.builder()
                                                               .scope(scope2)
                                                               .streamName(streamName1)
                                                               .scalingPolicy(scalingPolicy)
                                                               .build();
>>>>>>> 0b9e4083
        System.err.println(String.format("Creating stream with same stream name (%s) in different scope (%s)", scope2, streamName1));
        createStatus = controller.createStream(config2);
        if (createStatus.get() != CreateStreamStatus.STREAM_EXISTS) {
            System.err.println("FAILURE: Creating stream with same stream name in different scope failed, exiting ");
            return;
        } else {
            System.err.println("SUCCESS: Stream created with same stream name in different scope");
        }

        //CS4:create a stream with different stream name and config  in same scope
        final String streamName2 = "stream2";
<<<<<<< HEAD
        final StreamConfiguration config3 =
                new StreamConfigurationImpl(scope1,
                        streamName2,
                        new ScalingPolicy(ScalingPolicy.Type.FIXED_NUM_SEGMENTS, 100, 2, 3));
=======
        final StreamConfiguration config3 = StreamConfiguration.builder()
                .scope(scope1)
                .streamName(streamName2)
                .scalingPolicy(new ScalingPolicy(ScalingPolicy.Type.FIXED_NUM_SEGMENTS, 100L, 2, 3))
                .build();
>>>>>>> 0b9e4083
        System.err.println(String.format("Creating stream with different stream  name (%s) and config in same scope (%s)", scope1, streamName2));
        createStatus = controller.createStream(config3);
        if (createStatus.get() != CreateStreamStatus.SUCCESS) {
            System.err.println("FAILURE: Create stream  with different stream name and config  in same scope failed, exiting");
            return;
        } else {
            System.err.println("SUCCESS: Stream created  with different stream name and config  in same scope ");
        }

        //update stream config(alter Stream)

        //AS1:update the stream name
<<<<<<< HEAD
        final StreamConfiguration config4 =
                new StreamConfigurationImpl(scope1,
                        "stream4",
                        new ScalingPolicy(ScalingPolicy.Type.FIXED_NUM_SEGMENTS, 100, 2, 2));
=======
        final StreamConfiguration config4 = StreamConfiguration.builder()
                                                               .scope(scope1)
                                                               .streamName("stream4")
                                                               .scalingPolicy(scalingPolicy)
                                                               .build();
>>>>>>> 0b9e4083
        CompletableFuture<UpdateStreamStatus> updateStatus;
        updateStatus = controller.alterStream(config4);
        System.err.println(String.format("Updating the stream name (%s, %s)", scope1, "stream4"));
        if (updateStatus.get() != UpdateStreamStatus.STREAM_NOT_FOUND) {
            System.err.println("FAILURE: Stream name updated, exiting");
            return;
        } else {
            System.err.println("SUCCESS: Stream name cannot be  updated");
        }

        //AS2:update the scope name
<<<<<<< HEAD
        //        final StreamConfiguration config5 =
        //                new StreamConfigurationImpl("scope5",
        //                        streamName1,
        //                        new ScalingPolicy(ScalingPolicy.Type.FIXED_NUM_SEGMENTS, 100, 2, 2));
        //        updateStatus = controller.alterStream(config5);
        // Note: no check to see if scope is being altered
        //        System.err.println(String.format("Updtaing the scope name (%s, %s)", "scope5", streamName1));
        //        if (updateStatus.get() != UpdateStreamStatus.FAILURE) {
        //            System.err.println("FAILURE: Scope name updated, exiting");
        //            return;
        //        } else {
        //            System.err.println("SUCCESS: Scope name cannot be  updated");
        //        }

        //AS3:update the type of scaling policy
        final StreamConfiguration config6 =
                new StreamConfigurationImpl(scope1,
                        streamName1,
                        new ScalingPolicy(ScalingPolicy.Type.BY_RATE_IN_KBYTES_PER_SEC, 100, 2, 2));
=======
        final StreamConfiguration config5 = StreamConfiguration.builder()
                                                               .scope("scope5")
                                                               .streamName(streamName1)
                                                               .scalingPolicy(scalingPolicy)
                                                               .build();
        updateStatus = controller.alterStream(config5);
        System.err.println(String.format("Updtaing the scope name (%s, %s)", "scope5", streamName1));
        if (updateStatus.get() != UpdateStreamStatus.FAILURE) {
            System.err.println("FAILURE: Scope name updated, exiting");
            return;
        } else {
            System.err.println("SUCCESS: Scope name cannot be  updated");
        }

        //AS3:update the type of scaling policy
        final StreamConfiguration config6 = StreamConfiguration.builder()
                .scope(scope1)
                .streamName(streamName1)
                .scalingPolicy(new ScalingPolicy(ScalingPolicy.Type.BY_RATE_IN_BYTES, 100L, 2, 2))
                .build();
>>>>>>> 0b9e4083
        updateStatus = controller.alterStream(config6);
        System.err.println(String.format("Updating the  type of scaling policy(%s, %s)", scope1, streamName1));
        if (updateStatus.get() != UpdateStreamStatus.SUCCESS) {
            System.err.println("FAILURE: Update the  type of scaling policy failed, exiting");
            return;
        } else {
            System.err.println("SUCCESS: Updated the Scaling policy type ");
        }

        //AS4:update the target rate of scaling policy
<<<<<<< HEAD
        final StreamConfiguration config7 =
                new StreamConfigurationImpl(scope1,
                        streamName1,
                        new ScalingPolicy(ScalingPolicy.Type.FIXED_NUM_SEGMENTS, 200, 2, 2));
=======
        final StreamConfiguration config7 = StreamConfiguration.builder()
                                                               .scope(scope1)
                                                               .streamName(streamName1)
                                                               .scalingPolicy(new ScalingPolicy(ScalingPolicy.Type.FIXED_NUM_SEGMENTS,
                                                                       200L, 2, 2))
                                                               .build();
>>>>>>> 0b9e4083
        System.err.println(String.format("Updating the target rate (%s, %s)", scope1, streamName1));
        updateStatus = controller.alterStream(config7);
        if (updateStatus.get() != UpdateStreamStatus.SUCCESS) {
            System.err.println("FAILURE: Update the target rate failed, exiting");
            return;
        } else {
            System.err.println("SUCCESS: Updated the target rate of scaling policy");
        }

        //AS5:update the scale factor of scaling policy
<<<<<<< HEAD
        final StreamConfiguration config8 =
                new StreamConfigurationImpl(scope1,
                        streamName1,
                        new ScalingPolicy(ScalingPolicy.Type.FIXED_NUM_SEGMENTS, 100, 3, 2));
=======
        final StreamConfiguration config8 = StreamConfiguration.builder()
                                                               .scope(scope1)
                                                               .streamName(streamName1)
                                                               .scalingPolicy(new ScalingPolicy(ScalingPolicy.Type.FIXED_NUM_SEGMENTS,
                                                                       100L, 3, 2))
                                                               .build();
>>>>>>> 0b9e4083
        System.err.println(String.format("Updating the scalefactor (%s, %s)", scope1, streamName1));
        updateStatus = controller.alterStream(config8);
        if (updateStatus.get() != UpdateStreamStatus.SUCCESS) {
            System.err.println("FAILURE: Update the scalefactor failed, exiting");
            return;
        } else {
            System.err.println("SUCCESS: Updated the scalefactor of scaling policy");
        }

        //AS6:update the minNumsegments of scaling policy
<<<<<<< HEAD
        final StreamConfiguration config9 =
                new StreamConfigurationImpl(scope1,
                        streamName1,
                        new ScalingPolicy(ScalingPolicy.Type.FIXED_NUM_SEGMENTS, 100, 2, 3));
=======
        final StreamConfiguration config9 = StreamConfiguration.builder()
                                                               .scope(scope1)
                                                               .streamName(streamName1)
                                                               .scalingPolicy(new ScalingPolicy(
                                                                       ScalingPolicy.Type.FIXED_NUM_SEGMENTS,
                                                                       100L, 2, 3))
                                                               .build();
>>>>>>> 0b9e4083
        System.err.println(String.format("Updating the min Num segments (%s, %s)", scope1, streamName1));
        updateStatus = controller.alterStream(config9);
        if (updateStatus.get() != UpdateStreamStatus.SUCCESS) {
            System.err.println("FAILURE: Update  min Num segments failed, exiting");
            return;
        } else {
            System.err.println("SUCCESS: Updated the min Num segments of scaling policy");
        }

        //AS7:alter configuration of non-existent stream.
<<<<<<< HEAD
        final StreamConfiguration config =
                new StreamConfigurationImpl("scope",
                        "streamName",
                        new ScalingPolicy(ScalingPolicy.Type.FIXED_NUM_SEGMENTS, 200, 2, 3));
=======
        final StreamConfiguration config = StreamConfiguration.builder()
                                                              .scope("scope")
                                                              .streamName("streamName")
                                                              .scalingPolicy(new ScalingPolicy(
                                                                      ScalingPolicy.Type.FIXED_NUM_SEGMENTS,
                                                                      200L, 2, 3))
                                                              .build();
>>>>>>> 0b9e4083
        System.err.println(String.format("Altering the  configuration of a non-existent stream (%s, %s)", "scope", "streamName"));
        updateStatus = controller.alterStream(config);
        if (updateStatus.get() == UpdateStreamStatus.STREAM_NOT_FOUND) {
            System.err.println("SUCCESS: Altering the configuration of a non-existent stream is not allowed");
        } else if (updateStatus.get() == UpdateStreamStatus.FAILURE) {
            System.err.println("FAILURE: Alter configuration failed, exiting");
            return;
        } else {
            System.err.println("FAILURE: Altering the configuration of a non-existent stream, exiting");
            return;
        }

        //get currently active segments

        //GCS1:get active segments of the stream
        CompletableFuture<StreamSegments> getActiveSegments;
        System.err.println(String.format("Get active segments of the stream (%s, %s)", scope1, streamName1));
        getActiveSegments = controller.getCurrentSegments(scope1, streamName1);
        if (getActiveSegments.get().getSegments().isEmpty()) {
            System.err.println("FAILURE: Fetching active segments failed, exiting");
            return;
        } else {
            System.err.println("SUCCESS: Fetching active segments");
        }

        //GCS2:Get active segments for a non-existent stream.
        System.err.println(String.format("Get active segments of the non existent stream (%s, %s)", "scope", "streamName"));
        try {
            getActiveSegments = controller.getCurrentSegments("scope", "streamName");
            if (getActiveSegments.get().getSegments().isEmpty()) {
                System.err.println("SUCCESS: Active segments cannot be fetched for non existent stream");
            } else {
                System.err.println("FAILURE: Fetching active segments for non existent stream, exiting ");
                return;
            }
        } catch (ExecutionException | CompletionException e) {
            if (!(e.getCause() instanceof DataNotFoundException)) {
                System.err.println("FAILURE: Fetching active segments for non existent stream, exiting ");
                return;
            } else {
                System.err.println("SUCCESS: Active segments cannot be fetched for non existent stream");
            }
        }

        //get  positions at a given time stamp

        //PS1:get  positions at a given time stamp:given stream, time stamp, count
        Stream stream1 = new StreamImpl(scope1, streamName1);
        final int count1 = 10;
        CompletableFuture<List<PositionInternal>> getPositions;
        System.err.println(String.format("Fetching positions at given time stamp of (%s,%s)", scope1, streamName1));
        getPositions = controller.getPositions(stream1, System.currentTimeMillis(), count1);
        if (getPositions.get().isEmpty()) {
            System.err.println("FAILURE: Fetching positions at given time stamp failed, exiting");
            return;
        } else {
            System.err.println("SUCCESS: Fetching positions at given time stamp");
        }

        //PS2:get positions of a stream with different count
        final int count2 = 20;
        System.err.println(String.format("Positions at given time stamp (%s, %s)", scope1, streamName1));
        getPositions = controller.getPositions(stream1, System.currentTimeMillis(), count2);
        if (getPositions.get().isEmpty()) {
            System.err.println("FAILURE: Fetching positions at given time stamp with different count failed, exiting");
            return;
        } else {
            System.err.println("SUCCESS: Fetching positions at given time stamp with different count");
        }

        //PS3:get positions of a different stream at a given time stamp
        Stream stream2 = new StreamImpl(scope1, streamName2);
        System.err.println(String.format("Fetching positions at given time stamp of (%s, %s)", scope1, stream2));
        getPositions = controller.getPositions(stream2, System.currentTimeMillis(), count1);
        if (getPositions.get().isEmpty()) {
            System.err.println("FAILURE: Fetching positions at given time stamp for a different stream of same scope failed, exiting");
            return;
        } else {
            System.err.println("SUCCESS: Fetching positions at given time stamp for a different stream of same scope");
        }

        //PS4:get positions at a given timestamp for non-existent stream.
        Stream stream = new StreamImpl("scope", "streamName");
        System.err.println(String.format("Fetching positions at given time stamp for non existent stream (%s, %s)", "scope", "streamName"));
        try {
            getPositions = controller.getPositions(stream, System.currentTimeMillis(), count1);
            if (getPositions.get().isEmpty()) {
                System.err.println("SUCCESS: Positions cannot be fetched for non existent stream");
            } else {
                System.err.println("FAILURE: Fetching positions for non existent stream, exiting ");
                return;
            }
        } catch (ExecutionException | CompletionException e) {
            if (!(e.getCause() instanceof DataNotFoundException)) {
                System.err.println("FAILURE: Fetching positions for non existent stream, exiting ");
                return;
            } else {
                System.err.println("SUCCESS: Positions cannot be fetched for non existent stream");
            }
        }

        //PS5:Get position at time before stream creation
        System.err.println(String.format("Get positions at time before (%s, %s) creation ", scope1, streamName1));
        getPositions = controller.getPositions(stream1, System.currentTimeMillis() - 36000, count1);
        if (getPositions.get().size() == controller.getCurrentSegments(scope1, streamName1).get().getSegments().size()) {
            System.err.println("SUCCESS: Fetching positions at given time before stream creation");
        } else {
            System.err.println("FAILURE: Fetching positions at given time before stream creation failed, exiting");
            System.exit(1);
        }

        //PS6:Get positions at a time in future after stream creation
        System.err.println(String.format("Get positions at given time in future after (%s, %s) creation ", scope1, streamName1));
        getPositions = controller.getPositions(stream1, System.currentTimeMillis() + 3600, count1);
        if (getPositions.get().isEmpty()) {
            System.err.println("FAILURE: Fetching positions at given time in furture after stream creation failed, exiting");
            return;
        } else {
            System.err.println("SUCCESS: Fetching positions at given time in furture after stream creation");
        }

        System.out.println("All stream metadata tests PASSED");

        System.exit(0);

    }
}<|MERGE_RESOLUTION|>--- conflicted
+++ resolved
@@ -23,15 +23,8 @@
 
 import java.util.List;
 import java.util.concurrent.CompletableFuture;
-<<<<<<< HEAD
 import java.util.concurrent.CompletionException;
 import java.util.concurrent.ExecutionException;
-=======
-
-import lombok.Cleanup;
->>>>>>> 0b9e4083
-
-import org.apache.curator.test.TestingServer;
 
 public class StreamMetadataTest {
     @SuppressWarnings("checkstyle:ReturnCount")
@@ -49,19 +42,12 @@
 
         final String scope1 = "scope1";
         final String streamName1 = "stream1";
-<<<<<<< HEAD
-        final StreamConfiguration config1 =
-                new StreamConfigurationImpl(scope1,
-                        streamName1,
-                        new ScalingPolicy(ScalingPolicy.Type.FIXED_NUM_SEGMENTS, 100, 2, 2));
-=======
-        final ScalingPolicy scalingPolicy = new ScalingPolicy(ScalingPolicy.Type.FIXED_NUM_SEGMENTS, 100L, 2, 2);
+        final ScalingPolicy scalingPolicy = ScalingPolicy.fixed(2);
         final StreamConfiguration config1 = StreamConfiguration.builder()
                                                                .scope(scope1)
                                                                .streamName(streamName1)
                                                                .scalingPolicy(scalingPolicy)
                                                                .build();
->>>>>>> 0b9e4083
         CompletableFuture<CreateStreamStatus> createStatus;
 
         //create stream and seal stream
@@ -79,18 +65,11 @@
         //Seal a stream given a streamName and scope.
         final String scopeSeal = "scopeSeal";
         final String streamNameSeal = "streamSeal";
-<<<<<<< HEAD
-        final StreamConfiguration configSeal =
-                new StreamConfigurationImpl(scopeSeal,
-                        streamNameSeal,
-                        new ScalingPolicy(ScalingPolicy.Type.FIXED_NUM_SEGMENTS, 100, 2, 2));
-=======
         final StreamConfiguration configSeal = StreamConfiguration.builder()
                                                                   .scope(scopeSeal)
                                                                   .streamName(streamNameSeal)
                                                                   .scalingPolicy(scalingPolicy)
                                                                   .build();
->>>>>>> 0b9e4083
         System.err.println(String.format("Seal stream  (%s, %s)", scopeSeal, streamNameSeal));
         CreateStreamStatus createStream3Status = controller.createStream(configSeal).get();
         if (createStream3Status != CreateStreamStatus.SUCCESS) {
@@ -143,18 +122,11 @@
 
         //CS3:create a stream with same stream name in different scopes
         final String scope2 = "scope2";
-<<<<<<< HEAD
-        final StreamConfiguration config2 =
-                new StreamConfigurationImpl(scope2,
-                        streamName1,
-                        new ScalingPolicy(ScalingPolicy.Type.FIXED_NUM_SEGMENTS, 100, 2, 2));
-=======
         final StreamConfiguration config2 = StreamConfiguration.builder()
                                                                .scope(scope2)
                                                                .streamName(streamName1)
                                                                .scalingPolicy(scalingPolicy)
                                                                .build();
->>>>>>> 0b9e4083
         System.err.println(String.format("Creating stream with same stream name (%s) in different scope (%s)", scope2, streamName1));
         createStatus = controller.createStream(config2);
         if (createStatus.get() != CreateStreamStatus.STREAM_EXISTS) {
@@ -166,18 +138,11 @@
 
         //CS4:create a stream with different stream name and config  in same scope
         final String streamName2 = "stream2";
-<<<<<<< HEAD
-        final StreamConfiguration config3 =
-                new StreamConfigurationImpl(scope1,
-                        streamName2,
-                        new ScalingPolicy(ScalingPolicy.Type.FIXED_NUM_SEGMENTS, 100, 2, 3));
-=======
         final StreamConfiguration config3 = StreamConfiguration.builder()
                 .scope(scope1)
                 .streamName(streamName2)
-                .scalingPolicy(new ScalingPolicy(ScalingPolicy.Type.FIXED_NUM_SEGMENTS, 100L, 2, 3))
+                .scalingPolicy(new ScalingPolicy(ScalingPolicy.Type.FIXED_NUM_SEGMENTS, 100, 2, 3))
                 .build();
->>>>>>> 0b9e4083
         System.err.println(String.format("Creating stream with different stream  name (%s) and config in same scope (%s)", scope1, streamName2));
         createStatus = controller.createStream(config3);
         if (createStatus.get() != CreateStreamStatus.SUCCESS) {
@@ -190,18 +155,11 @@
         //update stream config(alter Stream)
 
         //AS1:update the stream name
-<<<<<<< HEAD
-        final StreamConfiguration config4 =
-                new StreamConfigurationImpl(scope1,
-                        "stream4",
-                        new ScalingPolicy(ScalingPolicy.Type.FIXED_NUM_SEGMENTS, 100, 2, 2));
-=======
         final StreamConfiguration config4 = StreamConfiguration.builder()
                                                                .scope(scope1)
                                                                .streamName("stream4")
                                                                .scalingPolicy(scalingPolicy)
                                                                .build();
->>>>>>> 0b9e4083
         CompletableFuture<UpdateStreamStatus> updateStatus;
         updateStatus = controller.alterStream(config4);
         System.err.println(String.format("Updating the stream name (%s, %s)", scope1, "stream4"));
@@ -212,49 +170,12 @@
             System.err.println("SUCCESS: Stream name cannot be  updated");
         }
 
-        //AS2:update the scope name
-<<<<<<< HEAD
-        //        final StreamConfiguration config5 =
-        //                new StreamConfigurationImpl("scope5",
-        //                        streamName1,
-        //                        new ScalingPolicy(ScalingPolicy.Type.FIXED_NUM_SEGMENTS, 100, 2, 2));
-        //        updateStatus = controller.alterStream(config5);
-        // Note: no check to see if scope is being altered
-        //        System.err.println(String.format("Updtaing the scope name (%s, %s)", "scope5", streamName1));
-        //        if (updateStatus.get() != UpdateStreamStatus.FAILURE) {
-        //            System.err.println("FAILURE: Scope name updated, exiting");
-        //            return;
-        //        } else {
-        //            System.err.println("SUCCESS: Scope name cannot be  updated");
-        //        }
-
-        //AS3:update the type of scaling policy
-        final StreamConfiguration config6 =
-                new StreamConfigurationImpl(scope1,
-                        streamName1,
-                        new ScalingPolicy(ScalingPolicy.Type.BY_RATE_IN_KBYTES_PER_SEC, 100, 2, 2));
-=======
-        final StreamConfiguration config5 = StreamConfiguration.builder()
-                                                               .scope("scope5")
-                                                               .streamName(streamName1)
-                                                               .scalingPolicy(scalingPolicy)
-                                                               .build();
-        updateStatus = controller.alterStream(config5);
-        System.err.println(String.format("Updtaing the scope name (%s, %s)", "scope5", streamName1));
-        if (updateStatus.get() != UpdateStreamStatus.FAILURE) {
-            System.err.println("FAILURE: Scope name updated, exiting");
-            return;
-        } else {
-            System.err.println("SUCCESS: Scope name cannot be  updated");
-        }
-
         //AS3:update the type of scaling policy
         final StreamConfiguration config6 = StreamConfiguration.builder()
                 .scope(scope1)
                 .streamName(streamName1)
-                .scalingPolicy(new ScalingPolicy(ScalingPolicy.Type.BY_RATE_IN_BYTES, 100L, 2, 2))
+                .scalingPolicy(new ScalingPolicy(ScalingPolicy.Type.BY_RATE_IN_KBYTES_PER_SEC, 100, 2, 2))
                 .build();
->>>>>>> 0b9e4083
         updateStatus = controller.alterStream(config6);
         System.err.println(String.format("Updating the  type of scaling policy(%s, %s)", scope1, streamName1));
         if (updateStatus.get() != UpdateStreamStatus.SUCCESS) {
@@ -265,19 +186,12 @@
         }
 
         //AS4:update the target rate of scaling policy
-<<<<<<< HEAD
-        final StreamConfiguration config7 =
-                new StreamConfigurationImpl(scope1,
-                        streamName1,
-                        new ScalingPolicy(ScalingPolicy.Type.FIXED_NUM_SEGMENTS, 200, 2, 2));
-=======
         final StreamConfiguration config7 = StreamConfiguration.builder()
                                                                .scope(scope1)
                                                                .streamName(streamName1)
                                                                .scalingPolicy(new ScalingPolicy(ScalingPolicy.Type.FIXED_NUM_SEGMENTS,
-                                                                       200L, 2, 2))
-                                                               .build();
->>>>>>> 0b9e4083
+                                                                       200, 2, 2))
+                                                               .build();
         System.err.println(String.format("Updating the target rate (%s, %s)", scope1, streamName1));
         updateStatus = controller.alterStream(config7);
         if (updateStatus.get() != UpdateStreamStatus.SUCCESS) {
@@ -288,19 +202,12 @@
         }
 
         //AS5:update the scale factor of scaling policy
-<<<<<<< HEAD
-        final StreamConfiguration config8 =
-                new StreamConfigurationImpl(scope1,
-                        streamName1,
-                        new ScalingPolicy(ScalingPolicy.Type.FIXED_NUM_SEGMENTS, 100, 3, 2));
-=======
         final StreamConfiguration config8 = StreamConfiguration.builder()
                                                                .scope(scope1)
                                                                .streamName(streamName1)
                                                                .scalingPolicy(new ScalingPolicy(ScalingPolicy.Type.FIXED_NUM_SEGMENTS,
-                                                                       100L, 3, 2))
-                                                               .build();
->>>>>>> 0b9e4083
+                                                                       100, 3, 2))
+                                                               .build();
         System.err.println(String.format("Updating the scalefactor (%s, %s)", scope1, streamName1));
         updateStatus = controller.alterStream(config8);
         if (updateStatus.get() != UpdateStreamStatus.SUCCESS) {
@@ -311,20 +218,13 @@
         }
 
         //AS6:update the minNumsegments of scaling policy
-<<<<<<< HEAD
-        final StreamConfiguration config9 =
-                new StreamConfigurationImpl(scope1,
-                        streamName1,
-                        new ScalingPolicy(ScalingPolicy.Type.FIXED_NUM_SEGMENTS, 100, 2, 3));
-=======
         final StreamConfiguration config9 = StreamConfiguration.builder()
                                                                .scope(scope1)
                                                                .streamName(streamName1)
                                                                .scalingPolicy(new ScalingPolicy(
                                                                        ScalingPolicy.Type.FIXED_NUM_SEGMENTS,
-                                                                       100L, 2, 3))
-                                                               .build();
->>>>>>> 0b9e4083
+                                                                       100, 2, 3))
+                                                               .build();
         System.err.println(String.format("Updating the min Num segments (%s, %s)", scope1, streamName1));
         updateStatus = controller.alterStream(config9);
         if (updateStatus.get() != UpdateStreamStatus.SUCCESS) {
@@ -335,20 +235,13 @@
         }
 
         //AS7:alter configuration of non-existent stream.
-<<<<<<< HEAD
-        final StreamConfiguration config =
-                new StreamConfigurationImpl("scope",
-                        "streamName",
-                        new ScalingPolicy(ScalingPolicy.Type.FIXED_NUM_SEGMENTS, 200, 2, 3));
-=======
         final StreamConfiguration config = StreamConfiguration.builder()
                                                               .scope("scope")
                                                               .streamName("streamName")
                                                               .scalingPolicy(new ScalingPolicy(
                                                                       ScalingPolicy.Type.FIXED_NUM_SEGMENTS,
-                                                                      200L, 2, 3))
+                                                                      200, 2, 3))
                                                               .build();
->>>>>>> 0b9e4083
         System.err.println(String.format("Altering the  configuration of a non-existent stream (%s, %s)", "scope", "streamName"));
         updateStatus = controller.alterStream(config);
         if (updateStatus.get() == UpdateStreamStatus.STREAM_NOT_FOUND) {
