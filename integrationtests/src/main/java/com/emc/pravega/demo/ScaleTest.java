--- conflicted
+++ resolved
@@ -83,7 +83,7 @@
         map.put(0.0, 0.5);
         map.put(0.5, 1.0);
         CompletableFuture<ScaleResponse> scaleResponseFuture =
-                controller.scaleStream(scope, streamName, Collections.singletonList(0), map);
+                controller.scaleStream(stream, Collections.singletonList(0), map);
         ScaleResponse scaleResponse = scaleResponseFuture.get();
         if (scaleResponse.getStatus() != ScaleStreamStatus.SUCCESS) {
             System.err.println("Scale stream: splitting segment into two failed, exiting");
@@ -92,11 +92,7 @@
 
         // Test 2: scale stream: merge two segments into one
         System.err.println(String.format("Scaling stream (%s, %s), merging two segments into one", scope, streamName));
-        scaleResponseFuture = controller.scaleStream(
-                scope,
-                streamName,
-                Arrays.asList(1, 2),
-                Collections.singletonMap(0.0, 1.0));
+        scaleResponseFuture = controller.scaleStream(stream, Arrays.asList(1, 2), Collections.singletonMap(0.0, 1.0));
         scaleResponse = scaleResponseFuture.get();
         if (scaleResponse.getStatus() != ScaleStreamStatus.SUCCESS) {
             System.err.println("Scale stream: merging two segments into one failed, exiting");
@@ -104,7 +100,7 @@
         }
 
         // Test 3: create a transaction, and try scale operation, it should fail with precondition check failure
-        CompletableFuture<UUID> txIdFuture = controller.createTransaction(scope, streamName, 60000);
+        CompletableFuture<UUID> txIdFuture = controller.createTransaction(stream, 60000);
         UUID txId = txIdFuture.get();
         if (txId == null) {
             System.err.println("Create transaction failed, exiting");
@@ -116,25 +112,15 @@
                         "Scaling stream (%s, %s), splitting one segment into two, while transaction is ongoing",
                         scope,
                         streamName));
-        scaleResponseFuture = controller.scaleStream(scope, streamName, Collections.singletonList(3), map);
+        scaleResponseFuture = controller.scaleStream(stream, Collections.singletonList(3), map);
         scaleResponse = scaleResponseFuture.get();
         if (scaleResponse.getStatus() != ScaleStreamStatus.PRECONDITION_FAILED) {
             System.err.println("Scale stream while transaction is ongoing failed, exiting");
             return;
         }
 
-<<<<<<< HEAD
-        CompletableFuture<TransactionStatus> statusFuture = controller.dropTransaction(scope, streamName, txId);
-        TransactionStatus status = statusFuture.get();
-
-        if (status != TransactionStatus.SUCCESS) {
-            System.err.println("Drop transaction failed, exiting");
-            return;
-        }
-=======
         CompletableFuture<Void> statusFuture = controller.abortTransaction(stream, txId);
         statusFuture.get();
->>>>>>> 52d83b4a
 
         // Test 4: try scale operation after transaction is dropped
         System.err.println(
@@ -143,7 +129,7 @@
                         scope,
                         streamName));
 
-        scaleResponseFuture = controller.scaleStream(scope, streamName, Collections.singletonList(3), map);
+        scaleResponseFuture = controller.scaleStream(stream, Collections.singletonList(3), map);
         scaleResponse = scaleResponseFuture.get();
         if (scaleResponse.getStatus() != ScaleStreamStatus.SUCCESS) {
             System.err.println("Scale stream after transaction is dropped failed, exiting");
