--- conflicted
+++ resolved
@@ -44,12 +44,8 @@
         server.startListening();
 
         // Create controller object for testing against a separate controller report.
-<<<<<<< HEAD
         @Cleanup
-        ControllerWrapper controllerWrapper = new ControllerWrapper(zkTestServer.getConnectString());
-=======
         ControllerWrapper controllerWrapper = new ControllerWrapper(zkTestServer.getConnectString(), port);
->>>>>>> b688a587
         Controller controller = controllerWrapper.getController();
 
         final String scope = "scope";
