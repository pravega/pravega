/**
 * Copyright (c) 2017 Dell Inc., or its subsidiaries.
 */
package com.emc.pravega.demo;

import com.emc.pravega.ClientFactory;
import com.emc.pravega.controller.eventProcessor.CheckpointConfig;
import com.emc.pravega.controller.eventProcessor.ControllerEvent;
import com.emc.pravega.controller.eventProcessor.EventProcessorConfig;
import com.emc.pravega.controller.eventProcessor.EventProcessorGroup;
import com.emc.pravega.controller.eventProcessor.EventProcessorGroupConfig;
import com.emc.pravega.controller.eventProcessor.EventProcessorSystem;
import com.emc.pravega.controller.eventProcessor.ExceptionHandler;
import com.emc.pravega.controller.eventProcessor.impl.EventProcessor;
import com.emc.pravega.controller.eventProcessor.impl.EventProcessorGroupConfigImpl;
import com.emc.pravega.controller.eventProcessor.impl.EventProcessorSystemImpl;
import com.emc.pravega.controller.store.checkpoint.CheckpointStoreFactory;
import com.emc.pravega.controller.stream.api.grpc.v1.Controller.CreateScopeStatus;
import com.emc.pravega.controller.stream.api.grpc.v1.Controller.CreateStreamStatus;
import com.emc.pravega.service.contracts.StreamSegmentStore;
import com.emc.pravega.service.server.host.handler.PravegaConnectionListener;
import com.emc.pravega.service.server.store.ServiceBuilder;
import com.emc.pravega.service.server.store.ServiceBuilderConfig;
import com.emc.pravega.stream.EventStreamWriter;
import com.emc.pravega.stream.EventWriterConfig;
import com.emc.pravega.stream.ScalingPolicy;
import com.emc.pravega.stream.StreamConfiguration;
import com.emc.pravega.stream.impl.ClientFactoryImpl;
import com.emc.pravega.stream.impl.Controller;
import com.emc.pravega.stream.impl.JavaSerializer;
import com.emc.pravega.stream.impl.netty.ConnectionFactoryImpl;
import com.google.common.base.Preconditions;
import lombok.AllArgsConstructor;
import lombok.Cleanup;
import lombok.Data;
import lombok.extern.slf4j.Slf4j;
import org.apache.curator.test.TestingServer;
import org.junit.Assert;
import org.junit.Test;

import java.io.Serializable;
import java.util.concurrent.CompletableFuture;

/**
 * End-to-end tests for event processor.
 */
@Slf4j
public class EventProcessorTest {

    public static class TestEventProcessor extends EventProcessor<TestEvent> {
        long sum;
        CompletableFuture<Long> result;
        final boolean throwErrors;

        public TestEventProcessor(Boolean throwErrors, CompletableFuture<Long> result) {
            Preconditions.checkNotNull(throwErrors);
            Preconditions.checkNotNull(result);
            sum = 0;
            this.result = result;
            this.throwErrors = throwErrors;
        }

        @Override
        protected void process(TestEvent event) {
            if (event.getNumber() < 0) {
                result.complete(sum);
                throw new RuntimeException();
            } else {
                int val = event.getNumber();
                sum += val;
                if (throwErrors && val % 2 == 0) {
                    throw new IllegalArgumentException();
                }
            }
        }
    }

    @Data
    @AllArgsConstructor
    public static class TestEvent implements ControllerEvent, Serializable {
        private static final long serialVersionUID = 1L;
        int number;
    }

    public static void main(String[] args) throws Exception {
        new EventProcessorTest().testEventProcessor();
        System.exit(0);
    }

    @Test
    public void testEventProcessor() throws Exception {
        @Cleanup
        TestingServer zkTestServer = new TestingServer();

        ServiceBuilder serviceBuilder = ServiceBuilder.newInMemoryBuilder(ServiceBuilderConfig.getDefaultConfig());
        serviceBuilder.initialize().get();
        StreamSegmentStore store = serviceBuilder.createStreamSegmentService();
        @Cleanup
        PravegaConnectionListener server = new PravegaConnectionListener(false, 12345, store);
        server.startListening();
        @Cleanup
        ControllerWrapper controllerWrapper = new ControllerWrapper(zkTestServer.getConnectString());
        Controller controller = controllerWrapper.getController();

        // Create controller object for testing against a separate controller process.
        // ControllerImpl controller = new ControllerImpl("localhost", 9090);

        final String host = "host";
        final String scope = "controllerScope";
        final String streamName = "stream1";
        final String readerGroup = "readerGroup";

        final CompletableFuture<CreateScopeStatus> createScopeStatus = controller.createScope(scope);
        final CreateScopeStatus scopeStatus = createScopeStatus.join();

        if (CreateScopeStatus.Status.SUCCESS != scopeStatus.getStatus()) {
            throw new RuntimeException("Error creating scope");
        }

        final StreamConfiguration config = StreamConfiguration.builder()
                .scope(scope)
                .streamName(streamName)
                .scalingPolicy(ScalingPolicy.fixed(1))
                .build();

        System.err.println(String.format("Creating stream (%s, %s)", scope, streamName));
        CompletableFuture<CreateStreamStatus> createStatus = controller.createStream(config);
        if (createStatus.get().getStatus() != CreateStreamStatus.Status.SUCCESS) {
            System.err.println("Create stream failed, exiting");
            return;
        }

        ConnectionFactoryImpl connectionFactory = new ConnectionFactoryImpl(false);
        @Cleanup
        ClientFactory clientFactory = new ClientFactoryImpl(scope, controller, connectionFactory);

        @Cleanup
        EventStreamWriter<TestEvent> producer = clientFactory.createEventWriter(streamName,
                new JavaSerializer<>(), EventWriterConfig.builder().build());

        int[] input = {1, 2, 3, 4, 5, 6, 7, 8, 9, 10};
        int expectedSum = input.length * (input.length + 1) / 2;

        for (int i = 0; i < input.length; i++) {
            producer.writeEvent("key", new TestEvent(input[i]));
        }
        producer.writeEvent("key", new TestEvent(-1));
        producer.flush();

        EventProcessorSystem system = new EventProcessorSystemImpl("Controller", host, scope, controller, connectionFactory);

        CheckpointConfig.CheckpointPeriod period =
                CheckpointConfig.CheckpointPeriod.builder()
                        .numEvents(1)
                        .numSeconds(1)
                        .build();

        CheckpointConfig checkpointConfig =
                CheckpointConfig.builder()
                        .type(CheckpointConfig.Type.Periodic)
                        .checkpointPeriod(period)
                        .build();

        EventProcessorGroupConfig eventProcessorGroupConfig =
                EventProcessorGroupConfigImpl.builder()
                        .eventProcessorCount(1)
                        .readerGroupName(readerGroup)
                        .streamName(streamName)
                        .checkpointConfig(checkpointConfig)
                        .build();
        CompletableFuture<Long> result = new CompletableFuture<>();
        // Test case 1. Actor does not throw any exception during normal operation.
        EventProcessorConfig<TestEvent> eventProcessorConfig = EventProcessorConfig.<TestEvent>builder()
                .supplier(() -> new TestEventProcessor(false, result))
                .serializer(new JavaSerializer<>())
                .decider((Throwable e) -> ExceptionHandler.Directive.Stop)
                .config(eventProcessorGroupConfig)
                .build();
<<<<<<< HEAD
        EventProcessorGroup<TestEvent> eventEventProcessorGroup =
=======
        @Cleanup
        EventProcessorGroup<TestEvent> eventProcessorGroup =
>>>>>>> b655c5ce
                system.createEventProcessorGroup(eventProcessorConfig, CheckpointStoreFactory.createInMemoryStore());

        Long value = result.join();
        Assert.assertEquals(expectedSum, value.longValue());
        log.info("SUCCESS: received expected sum = " + expectedSum);
<<<<<<< HEAD

        producer.close();
        eventEventProcessorGroup.close();
        server.close();
        zkTestServer.close();

        System.exit(0);
=======
>>>>>>> b655c5ce
    }
}<|MERGE_RESOLUTION|>--- conflicted
+++ resolved
@@ -176,26 +176,12 @@
                 .decider((Throwable e) -> ExceptionHandler.Directive.Stop)
                 .config(eventProcessorGroupConfig)
                 .build();
-<<<<<<< HEAD
-        EventProcessorGroup<TestEvent> eventEventProcessorGroup =
-=======
         @Cleanup
         EventProcessorGroup<TestEvent> eventProcessorGroup =
->>>>>>> b655c5ce
                 system.createEventProcessorGroup(eventProcessorConfig, CheckpointStoreFactory.createInMemoryStore());
 
         Long value = result.join();
         Assert.assertEquals(expectedSum, value.longValue());
         log.info("SUCCESS: received expected sum = " + expectedSum);
-<<<<<<< HEAD
-
-        producer.close();
-        eventEventProcessorGroup.close();
-        server.close();
-        zkTestServer.close();
-
-        System.exit(0);
-=======
->>>>>>> b655c5ce
     }
 }