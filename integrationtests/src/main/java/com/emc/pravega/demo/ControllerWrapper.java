/**
 * Copyright (c) 2017 Dell Inc., or its subsidiaries.
 */
package com.emc.pravega.demo;

import com.emc.pravega.controller.requesthandler.RequestHandlersInit;
import com.emc.pravega.controller.server.eventProcessor.ControllerEventProcessors;
import com.emc.pravega.controller.server.eventProcessor.LocalController;
import com.emc.pravega.controller.server.rpc.RPCServer;
import com.emc.pravega.controller.server.rpc.v1.ControllerService;
import com.emc.pravega.controller.server.rpc.v1.ControllerServiceAsyncImpl;
import com.emc.pravega.controller.server.rpc.v1.SegmentHelper;
import com.emc.pravega.controller.store.StoreClient;
import com.emc.pravega.controller.store.ZKStoreClient;
import com.emc.pravega.controller.store.host.HostControllerStore;
import com.emc.pravega.controller.store.host.HostStoreFactory;
import com.emc.pravega.controller.store.stream.ZKStreamMetadataStore;
import com.emc.pravega.controller.store.task.TaskMetadataStore;
import com.emc.pravega.controller.store.task.TaskStoreFactory;
import com.emc.pravega.controller.task.Stream.StreamMetadataTasks;
import com.emc.pravega.controller.task.Stream.StreamTransactionMetadataTasks;
import com.emc.pravega.controller.timeout.TimeoutService;
import com.emc.pravega.controller.timeout.TimerWheelTimeoutService;
import com.emc.pravega.stream.impl.Controller;
import com.google.common.util.concurrent.ThreadFactoryBuilder;
import lombok.Getter;
import org.apache.curator.framework.CuratorFramework;
import org.apache.curator.framework.CuratorFrameworkFactory;
import org.apache.curator.retry.RetryOneTime;

import java.net.InetAddress;
import java.net.UnknownHostException;
import java.util.UUID;
import java.util.concurrent.Executors;
import java.util.concurrent.ScheduledExecutorService;

public class ControllerWrapper {

    @Getter
    private final ControllerService controllerService;
    @Getter
    private final Controller controller;

    public ControllerWrapper(String connectionString) throws Exception {
        this(connectionString, false);
    }

    public ControllerWrapper(String connectionString, boolean disableEventProcessor) throws Exception {
        String hostId;
        try {
            // On each controller process restart, it gets a fresh hostId,
            // which is a combination of hostname and random GUID.
            hostId = InetAddress.getLocalHost().getHostAddress() + UUID.randomUUID().toString();
        } catch (UnknownHostException e) {
            hostId = UUID.randomUUID().toString();
        }

        // initialize the executor service
        ScheduledExecutorService executor = Executors.newScheduledThreadPool(20,
                new ThreadFactoryBuilder().setNameFormat("taskpool-%d").build());

        CuratorFramework client = CuratorFrameworkFactory.newClient(connectionString, new RetryOneTime(2000));
        client.start();

        StoreClient storeClient = new ZKStoreClient(client);

        ZKStreamMetadataStore streamStore = new ZKStreamMetadataStore(client, executor);

        HostControllerStore hostStore = HostStoreFactory.createStore(HostStoreFactory.StoreType.InMemory);

        TaskMetadataStore taskMetadataStore = TaskStoreFactory.createStore(storeClient, executor);

        SegmentHelper segmentHelper = new SegmentHelper();

        //2) start RPC server with v1 implementation. Enable other versions if required.
        StreamMetadataTasks streamMetadataTasks = new StreamMetadataTasks(streamStore, hostStore, taskMetadataStore,
                segmentHelper, executor, hostId);
        StreamTransactionMetadataTasks streamTransactionMetadataTasks = new StreamTransactionMetadataTasks(streamStore,
<<<<<<< HEAD
                hostStore, taskMetadataStore, executor, hostId);
        TimeoutService timeoutService = new TimerWheelTimeoutService(streamTransactionMetadataTasks, 100000, 100000);

        ControllerService controllerService = new ControllerService(streamStore, hostStore, streamMetadataTasks,
                streamTransactionMetadataTasks, timeoutService);
=======
                hostStore, taskMetadataStore, segmentHelper, executor, hostId);

        controllerService = new ControllerService(streamStore, hostStore, streamMetadataTasks, streamTransactionMetadataTasks,
                segmentHelper, executor);
        RPCServer.start(new ControllerServiceAsyncImpl(controllerService));

        RequestHandlersInit.bootstrapRequestHandlers(controllerService, streamStore, executor);
>>>>>>> 48343e2d

        //region Setup Event Processors
        LocalController localController = new LocalController(controllerService);

        if (!disableEventProcessor) {
            ControllerEventProcessors controllerEventProcessors = new ControllerEventProcessors(hostId, localController,
                    client, streamStore, hostStore, segmentHelper);

            controllerEventProcessors.initialize();

            streamTransactionMetadataTasks.initializeStreamWriters(localController);
        }
        //endregion

        controller = new LocalController(controllerService);
    }
}
<|MERGE_RESOLUTION|>--- conflicted
+++ resolved
@@ -76,21 +76,16 @@
         StreamMetadataTasks streamMetadataTasks = new StreamMetadataTasks(streamStore, hostStore, taskMetadataStore,
                 segmentHelper, executor, hostId);
         StreamTransactionMetadataTasks streamTransactionMetadataTasks = new StreamTransactionMetadataTasks(streamStore,
-<<<<<<< HEAD
-                hostStore, taskMetadataStore, executor, hostId);
+                hostStore, taskMetadataStore, segmentHelper, executor, hostId);
+
         TimeoutService timeoutService = new TimerWheelTimeoutService(streamTransactionMetadataTasks, 100000, 100000);
 
-        ControllerService controllerService = new ControllerService(streamStore, hostStore, streamMetadataTasks,
-                streamTransactionMetadataTasks, timeoutService);
-=======
-                hostStore, taskMetadataStore, segmentHelper, executor, hostId);
+        controllerService = new ControllerService(streamStore, hostStore, streamMetadataTasks,
+                streamTransactionMetadataTasks, timeoutService, segmentHelper, executor);
 
-        controllerService = new ControllerService(streamStore, hostStore, streamMetadataTasks, streamTransactionMetadataTasks,
-                segmentHelper, executor);
         RPCServer.start(new ControllerServiceAsyncImpl(controllerService));
 
         RequestHandlersInit.bootstrapRequestHandlers(controllerService, streamStore, executor);
->>>>>>> 48343e2d
 
         //region Setup Event Processors
         LocalController localController = new LocalController(controllerService);
