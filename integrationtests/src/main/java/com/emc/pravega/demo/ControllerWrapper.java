/**
 * Copyright (c) 2017 Dell Inc., or its subsidiaries.
 */
package com.emc.pravega.demo;

import com.emc.pravega.controller.eventProcessor.CheckpointConfig;
import com.emc.pravega.controller.fault.ControllerClusterListenerConfig;
import com.emc.pravega.controller.fault.impl.ControllerClusterListenerConfigImpl;
import com.emc.pravega.controller.server.ControllerServiceConfig;
import com.emc.pravega.controller.server.ControllerServiceMain;
import com.emc.pravega.controller.server.ControllerService;
import com.emc.pravega.controller.server.eventProcessor.ControllerEventProcessorConfig;
import com.emc.pravega.controller.server.eventProcessor.impl.ControllerEventProcessorConfigImpl;
import com.emc.pravega.controller.server.impl.ControllerServiceConfigImpl;
import com.emc.pravega.controller.server.rest.RESTServerConfig;
import com.emc.pravega.controller.server.rpc.grpc.GRPCServerConfig;
import com.emc.pravega.controller.server.rpc.grpc.impl.GRPCServerConfigImpl;
import com.emc.pravega.controller.store.client.StoreClient;
import com.emc.pravega.controller.store.client.StoreClientConfig;
import com.emc.pravega.controller.store.client.ZKClientConfig;
import com.emc.pravega.controller.store.client.impl.StoreClientConfigImpl;
import com.emc.pravega.controller.store.client.impl.ZKClientConfigImpl;
import com.emc.pravega.controller.store.host.HostMonitorConfig;
import com.emc.pravega.controller.store.host.impl.HostMonitorConfigImpl;
import com.emc.pravega.controller.timeout.TimeoutServiceConfig;
import com.emc.pravega.controller.util.Config;
import com.emc.pravega.stream.ScalingPolicy;
import com.emc.pravega.stream.impl.Controller;
import lombok.extern.slf4j.Slf4j;

import java.util.Optional;
import java.util.UUID;
import java.util.concurrent.TimeUnit;


@Slf4j
public class ControllerWrapper implements AutoCloseable {

    private final ControllerServiceMain controllerServiceMain;

    public ControllerWrapper(final String connectionString, final int servicePort) throws Exception {
        this(connectionString, false, false, Config.RPC_SERVER_PORT, Config.SERVICE_HOST, servicePort,
                Config.HOST_STORE_CONTAINER_COUNT);
    }

<<<<<<< HEAD
    public ControllerWrapper(final String connectionString, final boolean disableEventProcessor) {
        this(connectionString, disableEventProcessor, false, Config.RPC_SERVER_PORT, Config.SERVICE_HOST,
                Config.SERVICE_PORT, Config.HOST_STORE_CONTAINER_COUNT);
=======
    public ControllerWrapper(final String connectionString, final int servicePort,
            final boolean disableEventProcessor) throws Exception {
        this(connectionString, disableEventProcessor, false, Config.RPC_SERVER_PORT, Config.SERVICE_HOST, servicePort,
             Config.HOST_STORE_CONTAINER_COUNT);
>>>>>>> 57923dd3
    }

    public ControllerWrapper(final String connectionString, final boolean disableEventProcessor,
                             final boolean disableRequestHandler,
                             final int controllerPort, final String serviceHost, final int servicePort,
                             final int containerCount) {
        this(connectionString, disableEventProcessor, disableRequestHandler, true, controllerPort, serviceHost,
                servicePort, containerCount);
    }

    public ControllerWrapper(final String connectionString, final boolean disableEventProcessor,
                             final boolean disableRequestHandler, final boolean disableControllerCluster,
                             final int controllerPort, final String serviceHost, final int servicePort,
                             final int containerCount) {

        ZKClientConfig zkClientConfig = ZKClientConfigImpl.builder().connectionString(connectionString)
                .initialSleepInterval(500)
                .maxRetries(10)
                .namespace("pravega/" + UUID.randomUUID())
                .build();
        StoreClientConfig storeClientConfig = StoreClientConfigImpl.withZKClient(zkClientConfig);

        HostMonitorConfig hostMonitorConfig = HostMonitorConfigImpl.builder()
                .hostMonitorEnabled(false)
                .hostMonitorMinRebalanceInterval(Config.CLUSTER_MIN_REBALANCE_INTERVAL)
                .containerCount(containerCount)
                .hostContainerMap(HostMonitorConfigImpl.getHostContainerMap(serviceHost, servicePort, containerCount))
                .build();

        Optional<ControllerClusterListenerConfig> controllerClusterListenerConfig;
        if (!disableControllerCluster) {
            controllerClusterListenerConfig = Optional.of(ControllerClusterListenerConfigImpl.builder()
                    .minThreads(2)
                    .maxThreads(10)
                    .idleTime(10)
                    .idleTimeUnit(TimeUnit.SECONDS)
                    .maxQueueSize(512)
                    .build());
        } else {
            controllerClusterListenerConfig = Optional.empty();
        }

        TimeoutServiceConfig timeoutServiceConfig = TimeoutServiceConfig.builder()
                .maxLeaseValue(Config.MAX_LEASE_VALUE)
                .maxScaleGracePeriod(Config.MAX_SCALE_GRACE_PERIOD)
                .build();

        Optional<ControllerEventProcessorConfig> eventProcessorConfig;
        if (!disableEventProcessor) {
            eventProcessorConfig = Optional.of(ControllerEventProcessorConfigImpl.builder()
                    .scopeName("system")
                    .commitStreamName("commitStream")
                    .abortStreamName("abortStream")
                    .commitStreamScalingPolicy(ScalingPolicy.fixed(2))
                    .abortStreamScalingPolicy(ScalingPolicy.fixed(2))
                    .commitReaderGroupName("commitStreamReaders")
                    .commitReaderGroupSize(1)
                    .abortReaderGrouopName("abortStreamReaders")
                    .abortReaderGroupSize(1)
                    .commitCheckpointConfig(CheckpointConfig.periodic(10, 10))
                    .abortCheckpointConfig(CheckpointConfig.periodic(10, 10))
                    .build());
        } else {
            eventProcessorConfig = Optional.empty();
        }

        GRPCServerConfig grpcServerConfig = GRPCServerConfigImpl.builder().port(controllerPort).build();

        ControllerServiceConfig serviceConfig = ControllerServiceConfigImpl.builder()
                .serviceThreadPoolSize(3)
                .taskThreadPoolSize(3)
                .storeThreadPoolSize(3)
                .eventProcThreadPoolSize(3)
                .requestHandlerThreadPoolSize(3)
                .storeClientConfig(storeClientConfig)
                .controllerClusterListenerConfig(controllerClusterListenerConfig)
                .hostMonitorConfig(hostMonitorConfig)
                .timeoutServiceConfig(timeoutServiceConfig)
                .eventProcessorConfig(eventProcessorConfig)
                .requestHandlersEnabled(!disableRequestHandler)
                .grpcServerConfig(Optional.of(grpcServerConfig))
                .restServerConfig(Optional.<RESTServerConfig>empty())
                .build();

        controllerServiceMain = new ControllerServiceMain(serviceConfig);
        controllerServiceMain.startAsync();
    }

    public boolean awaitTasksModuleInitialization(long timeout, TimeUnit timeUnit) throws InterruptedException {
        return this.controllerServiceMain.getStarter().awaitTasksModuleInitialization(timeout, timeUnit);
    }

    public ControllerService getControllerService() throws InterruptedException {
        return this.controllerServiceMain.getStarter().getControllerService();
    }

    public Controller getController() throws InterruptedException {
        return this.controllerServiceMain.getStarter().getController();
    }

    public void awaitRunning() throws InterruptedException {
        this.controllerServiceMain.getStarter().awaitRunning();
    }

    public void awaitTerminated() {
        this.controllerServiceMain.awaitTerminated();
    }

    public StoreClient getStoreClient() throws InterruptedException {
        return this.controllerServiceMain.getStoreClient();
    }

    public ControllerServiceMain getControllerServiceMain() {
        return this.controllerServiceMain;
    }

    @Override
    public void close() throws Exception {
        this.controllerServiceMain.stopAsync();
    }
}<|MERGE_RESOLUTION|>--- conflicted
+++ resolved
@@ -43,16 +43,10 @@
                 Config.HOST_STORE_CONTAINER_COUNT);
     }
 
-<<<<<<< HEAD
-    public ControllerWrapper(final String connectionString, final boolean disableEventProcessor) {
-        this(connectionString, disableEventProcessor, false, Config.RPC_SERVER_PORT, Config.SERVICE_HOST,
-                Config.SERVICE_PORT, Config.HOST_STORE_CONTAINER_COUNT);
-=======
     public ControllerWrapper(final String connectionString, final int servicePort,
             final boolean disableEventProcessor) throws Exception {
         this(connectionString, disableEventProcessor, false, Config.RPC_SERVER_PORT, Config.SERVICE_HOST, servicePort,
              Config.HOST_STORE_CONTAINER_COUNT);
->>>>>>> 57923dd3
     }
 
     public ControllerWrapper(final String connectionString, final boolean disableEventProcessor,
