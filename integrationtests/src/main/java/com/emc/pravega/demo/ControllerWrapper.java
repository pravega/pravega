/**
 * Copyright (c) 2017 Dell Inc., or its subsidiaries.
 */
package com.emc.pravega.demo;

<<<<<<< HEAD
import com.emc.pravega.controller.eventProcessor.CheckpointConfig;
import com.emc.pravega.controller.server.ControllerServiceConfig;
import com.emc.pravega.controller.server.ControllerServiceStarter;
import com.emc.pravega.controller.server.ControllerService;
import com.emc.pravega.controller.server.eventProcessor.ControllerEventProcessorConfig;
import com.emc.pravega.controller.server.eventProcessor.impl.ControllerEventProcessorConfigImpl;
import com.emc.pravega.controller.server.impl.ControllerServiceConfigImpl;
import com.emc.pravega.controller.server.rest.RESTServerConfig;
=======
import com.emc.pravega.controller.requesthandler.RequestHandlersInit;
import com.emc.pravega.controller.server.ControllerService;
import com.emc.pravega.controller.server.SegmentHelper;
import com.emc.pravega.controller.server.eventProcessor.ControllerEventProcessors;
import com.emc.pravega.controller.server.eventProcessor.LocalController;
import com.emc.pravega.controller.server.rpc.grpc.GRPCServer;
>>>>>>> 1e7618e8
import com.emc.pravega.controller.server.rpc.grpc.GRPCServerConfig;
import com.emc.pravega.controller.server.rpc.grpc.impl.GRPCServerConfigImpl;
import com.emc.pravega.controller.store.client.StoreClientConfig;
import com.emc.pravega.controller.store.client.ZKClientConfig;
import com.emc.pravega.controller.store.client.impl.StoreClientConfigImpl;
import com.emc.pravega.controller.store.client.impl.ZKClientConfigImpl;
import com.emc.pravega.controller.store.host.HostMonitorConfig;
import com.emc.pravega.controller.store.host.impl.HostMonitorConfigImpl;
import com.emc.pravega.controller.timeout.TimeoutServiceConfig;
import com.emc.pravega.controller.util.Config;
import com.emc.pravega.stream.ScalingPolicy;
import com.emc.pravega.stream.impl.Controller;
<<<<<<< HEAD
import lombok.extern.slf4j.Slf4j;

import java.util.Optional;
=======
import com.emc.pravega.stream.impl.netty.ConnectionFactory;
import com.emc.pravega.stream.impl.netty.ConnectionFactoryImpl;
import com.google.common.util.concurrent.ThreadFactoryBuilder;
import java.net.InetAddress;
import java.net.UnknownHostException;
>>>>>>> 1e7618e8
import java.util.UUID;
import java.util.concurrent.TimeUnit;
import lombok.Getter;
import lombok.extern.slf4j.Slf4j;
import org.apache.curator.framework.CuratorFramework;
import org.apache.curator.framework.CuratorFrameworkFactory;
import org.apache.curator.retry.RetryOneTime;


@Slf4j
public class ControllerWrapper implements AutoCloseable {

    private final ControllerServiceStarter controllerServiceStarter;

    public ControllerWrapper(final String connectionString) throws Exception {
        this(connectionString, false, false, Config.RPC_SERVER_PORT, Config.SERVICE_HOST, Config.SERVICE_PORT,
                Config.HOST_STORE_CONTAINER_COUNT);
    }

    public ControllerWrapper(final String connectionString, final boolean disableEventProcessor) throws Exception {
        this(connectionString, disableEventProcessor, false, Config.RPC_SERVER_PORT, Config.SERVICE_HOST,
                Config.SERVICE_PORT, Config.HOST_STORE_CONTAINER_COUNT);
    }

    public ControllerWrapper(final String connectionString, final boolean disableEventProcessor,
                             final boolean disableRequestHandler,
                             final int controllerPort, final String serviceHost, final int servicePort,
                             final int containerCount) throws Exception {

<<<<<<< HEAD
        ZKClientConfig zkClientConfig = ZKClientConfigImpl.builder().connectionString(connectionString)
                .initialSleepInterval(2000)
                .maxRetries(1)
                .namespace("pravega/" + UUID.randomUUID())
                .build();
        StoreClientConfig storeClientConfig = StoreClientConfigImpl.withZKClient(zkClientConfig);

        HostMonitorConfig hostMonitorConfig = HostMonitorConfigImpl.builder()
                .hostMonitorEnabled(false)
                .hostMonitorMinRebalanceInterval(Config.CLUSTER_MIN_REBALANCE_INTERVAL)
                .sssHost(serviceHost)
                .sssPort(servicePort)
                .containerCount(containerCount)
                .build();
=======
        SegmentHelper segmentHelper = new SegmentHelper();

        //2) start RPC server with v1 implementation. Enable other versions if required.
        ConnectionFactory connectionFactory = new ConnectionFactoryImpl(false);
        streamMetadataTasks = new StreamMetadataTasks(streamStore, hostStore, taskMetadataStore,
                segmentHelper, executor, hostId, connectionFactory);

        streamTransactionMetadataTasks = new StreamTransactionMetadataTasks(streamStore,
                hostStore, taskMetadataStore, segmentHelper, executor, hostId, connectionFactory);

        timeoutService = new TimerWheelTimeoutService(streamTransactionMetadataTasks, 100000, 100000);

        controllerService = new ControllerService(streamStore, hostStore, streamMetadataTasks,
                streamTransactionMetadataTasks, timeoutService, segmentHelper, executor);

        if (!disableRequestHandler) {
            RequestHandlersInit.bootstrapRequestHandlers(controllerService, streamStore, executor);
        }
>>>>>>> 1e7618e8

        TimeoutServiceConfig timeoutServiceConfig = TimeoutServiceConfig.builder()
                .maxLeaseValue(Config.MAX_LEASE_VALUE)
                .maxScaleGracePeriod(Config.MAX_SCALE_GRACE_PERIOD)
                .build();

        Optional<ControllerEventProcessorConfig> eventProcessorConfig;
        if (!disableEventProcessor) {
<<<<<<< HEAD
            eventProcessorConfig = Optional.of(ControllerEventProcessorConfigImpl.builder()
                    .scopeName("system")
                    .commitStreamName("commitStream")
                    .abortStreamName("abortStream")
                    .commitStreamScalingPolicy(ScalingPolicy.fixed(2))
                    .abortStreamScalingPolicy(ScalingPolicy.fixed(2))
                    .commitReaderGroupName("commitStreamReaders")
                    .commitReaderGroupSize(1)
                    .abortReaderGrouopName("abortStreamReaders")
                    .abortReaderGroupSize(1)
                    .commitCheckpointConfig(CheckpointConfig.periodic(10, 10))
                    .abortCheckpointConfig(CheckpointConfig.periodic(10, 10))
                    .build());
=======
            controllerEventProcessors = new ControllerEventProcessors(hostId, localController,
                    client, streamStore, hostStore, segmentHelper, connectionFactory, executor);
>>>>>>> 1e7618e8
        } else {
            eventProcessorConfig = Optional.empty();
        }

        GRPCServerConfig grpcServerConfig = GRPCServerConfigImpl.builder().port(controllerPort).build();

        ControllerServiceConfig serviceConfig = ControllerServiceConfigImpl.builder()
                .serviceThreadPoolSize(3)
                .taskThreadPoolSize(3)
                .storeThreadPoolSize(3)
                .eventProcThreadPoolSize(3)
                .requestHandlerThreadPoolSize(3)
                .storeClientConfig(storeClientConfig)
                .hostMonitorConfig(hostMonitorConfig)
                .timeoutServiceConfig(timeoutServiceConfig)
                .eventProcessorConfig(eventProcessorConfig)
                .requestHandlersEnabled(!disableRequestHandler)
                .grpcServerConfig(Optional.of(grpcServerConfig))
                .restServerConfig(Optional.<RESTServerConfig>empty())
                .build();

        controllerServiceStarter = new ControllerServiceStarter(serviceConfig);
        controllerServiceStarter.startAsync();
    }

    public boolean awaitTasksModuleInitialization(long timeout, TimeUnit timeUnit) throws InterruptedException {
        return this.controllerServiceStarter.awaitTasksModuleInitialization(timeout, timeUnit);
    }

    public ControllerService getControllerService() {
        return this.controllerServiceStarter.getControllerService();
    }

    public Controller getController() throws InterruptedException {
        return this.controllerServiceStarter.getController();
    }

    public void awaitRunning() {
        this.controllerServiceStarter.awaitRunning();
    }

    public void awaitTerminated() {
        this.controllerServiceStarter.awaitTerminated();
    }

    @Override
    public void close() throws Exception {
        this.controllerServiceStarter.stopAsync();
    }
}<|MERGE_RESOLUTION|>--- conflicted
+++ resolved
@@ -3,7 +3,6 @@
  */
 package com.emc.pravega.demo;
 
-<<<<<<< HEAD
 import com.emc.pravega.controller.eventProcessor.CheckpointConfig;
 import com.emc.pravega.controller.server.ControllerServiceConfig;
 import com.emc.pravega.controller.server.ControllerServiceStarter;
@@ -12,14 +11,6 @@
 import com.emc.pravega.controller.server.eventProcessor.impl.ControllerEventProcessorConfigImpl;
 import com.emc.pravega.controller.server.impl.ControllerServiceConfigImpl;
 import com.emc.pravega.controller.server.rest.RESTServerConfig;
-=======
-import com.emc.pravega.controller.requesthandler.RequestHandlersInit;
-import com.emc.pravega.controller.server.ControllerService;
-import com.emc.pravega.controller.server.SegmentHelper;
-import com.emc.pravega.controller.server.eventProcessor.ControllerEventProcessors;
-import com.emc.pravega.controller.server.eventProcessor.LocalController;
-import com.emc.pravega.controller.server.rpc.grpc.GRPCServer;
->>>>>>> 1e7618e8
 import com.emc.pravega.controller.server.rpc.grpc.GRPCServerConfig;
 import com.emc.pravega.controller.server.rpc.grpc.impl.GRPCServerConfigImpl;
 import com.emc.pravega.controller.store.client.StoreClientConfig;
@@ -32,24 +23,11 @@
 import com.emc.pravega.controller.util.Config;
 import com.emc.pravega.stream.ScalingPolicy;
 import com.emc.pravega.stream.impl.Controller;
-<<<<<<< HEAD
 import lombok.extern.slf4j.Slf4j;
 
 import java.util.Optional;
-=======
-import com.emc.pravega.stream.impl.netty.ConnectionFactory;
-import com.emc.pravega.stream.impl.netty.ConnectionFactoryImpl;
-import com.google.common.util.concurrent.ThreadFactoryBuilder;
-import java.net.InetAddress;
-import java.net.UnknownHostException;
->>>>>>> 1e7618e8
 import java.util.UUID;
 import java.util.concurrent.TimeUnit;
-import lombok.Getter;
-import lombok.extern.slf4j.Slf4j;
-import org.apache.curator.framework.CuratorFramework;
-import org.apache.curator.framework.CuratorFrameworkFactory;
-import org.apache.curator.retry.RetryOneTime;
 
 
 @Slf4j
@@ -72,7 +50,6 @@
                              final int controllerPort, final String serviceHost, final int servicePort,
                              final int containerCount) throws Exception {
 
-<<<<<<< HEAD
         ZKClientConfig zkClientConfig = ZKClientConfigImpl.builder().connectionString(connectionString)
                 .initialSleepInterval(2000)
                 .maxRetries(1)
@@ -87,26 +64,6 @@
                 .sssPort(servicePort)
                 .containerCount(containerCount)
                 .build();
-=======
-        SegmentHelper segmentHelper = new SegmentHelper();
-
-        //2) start RPC server with v1 implementation. Enable other versions if required.
-        ConnectionFactory connectionFactory = new ConnectionFactoryImpl(false);
-        streamMetadataTasks = new StreamMetadataTasks(streamStore, hostStore, taskMetadataStore,
-                segmentHelper, executor, hostId, connectionFactory);
-
-        streamTransactionMetadataTasks = new StreamTransactionMetadataTasks(streamStore,
-                hostStore, taskMetadataStore, segmentHelper, executor, hostId, connectionFactory);
-
-        timeoutService = new TimerWheelTimeoutService(streamTransactionMetadataTasks, 100000, 100000);
-
-        controllerService = new ControllerService(streamStore, hostStore, streamMetadataTasks,
-                streamTransactionMetadataTasks, timeoutService, segmentHelper, executor);
-
-        if (!disableRequestHandler) {
-            RequestHandlersInit.bootstrapRequestHandlers(controllerService, streamStore, executor);
-        }
->>>>>>> 1e7618e8
 
         TimeoutServiceConfig timeoutServiceConfig = TimeoutServiceConfig.builder()
                 .maxLeaseValue(Config.MAX_LEASE_VALUE)
@@ -115,7 +72,6 @@
 
         Optional<ControllerEventProcessorConfig> eventProcessorConfig;
         if (!disableEventProcessor) {
-<<<<<<< HEAD
             eventProcessorConfig = Optional.of(ControllerEventProcessorConfigImpl.builder()
                     .scopeName("system")
                     .commitStreamName("commitStream")
@@ -129,10 +85,6 @@
                     .commitCheckpointConfig(CheckpointConfig.periodic(10, 10))
                     .abortCheckpointConfig(CheckpointConfig.periodic(10, 10))
                     .build());
-=======
-            controllerEventProcessors = new ControllerEventProcessors(hostId, localController,
-                    client, streamStore, hostStore, segmentHelper, connectionFactory, executor);
->>>>>>> 1e7618e8
         } else {
             eventProcessorConfig = Optional.empty();
         }
@@ -162,7 +114,7 @@
         return this.controllerServiceStarter.awaitTasksModuleInitialization(timeout, timeUnit);
     }
 
-    public ControllerService getControllerService() {
+    public ControllerService getControllerService() throws InterruptedException {
         return this.controllerServiceStarter.getControllerService();
     }
 
