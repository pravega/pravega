--- conflicted
+++ resolved
@@ -5,10 +5,7 @@
  */
 package com.emc.pravega.demo;
 
-<<<<<<< HEAD
 import com.emc.pravega.controller.server.eventProcessor.ControllerEventProcessors;
-=======
->>>>>>> 978e4c44
 import com.emc.pravega.controller.server.eventProcessor.LocalController;
 import com.emc.pravega.controller.server.rpc.v1.ControllerService;
 import com.emc.pravega.controller.store.StoreClient;
@@ -36,11 +33,7 @@
 
 public class ControllerWrapper {
 
-<<<<<<< HEAD
     public static Controller getController(String connectionString) throws Exception {
-=======
-    public static Controller getController(String connectionString) {
->>>>>>> 978e4c44
         String hostId;
         try {
             // On each controller process restart, it gets a fresh hostId,
@@ -72,16 +65,11 @@
         ControllerService controllerService = new ControllerService(streamStore, hostStore, streamMetadataTasks,
                 streamTransactionMetadataTasks);
 
-<<<<<<< HEAD
         //region Setup Event Processors
         LocalController localController = new LocalController(controllerService);
         ControllerEventProcessors.initialize(hostId, localController, client, streamStore, hostStore);
         //endregion
 
-        //2) start RPC server with v1 implementation. Enable other versions if required.
-=======
-        ControllerService controllerService = new ControllerService(streamStore, hostStore, streamMetadataTasks, streamTransactionMetadataTasks);
->>>>>>> 978e4c44
         return new LocalController(controllerService);
     }
 }
