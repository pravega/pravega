--- conflicted
+++ resolved
@@ -1,224 +1,215 @@
-/**
- * Licensed to the Apache Software Foundation (ASF) under one
- * or more contributor license agreements. See the NOTICE file
- * distributed with this work for additional information
- * regarding copyright ownership. The ASF licenses this file
- * to you under the Apache License, Version 2.0 (the
- * "License"); you may not use this file except in compliance
- * with the License. You may obtain a copy of the License at
- * <p>
- * http://www.apache.org/licenses/LICENSE-2.0
- * <p>
- * Unless required by applicable law or agreed to in writing, software
- * distributed under the License is distributed on an "AS IS" BASIS,
- * WITHOUT WARRANTIES OR CONDITIONS OF ANY KIND, either express or implied.
- * See the License for the specific language governing permissions and
- * limitations under the License.
- */
-
-package com.emc.pravega.demo;
-
-import com.emc.pravega.common.concurrent.FutureHelpers;
-import com.emc.pravega.common.netty.PravegaNodeUri;
-import com.emc.pravega.controller.server.rpc.v1.ControllerService;
-import com.emc.pravega.controller.store.StoreClient;
-import com.emc.pravega.controller.store.ZKStoreClient;
-import com.emc.pravega.controller.store.host.HostControllerStore;
-import com.emc.pravega.controller.store.host.HostStoreFactory;
-import com.emc.pravega.controller.store.stream.StreamMetadataStore;
-import com.emc.pravega.controller.store.stream.ZKStreamMetadataStore;
-import com.emc.pravega.controller.store.task.TaskMetadataStore;
-import com.emc.pravega.controller.store.task.TaskStoreFactory;
-import com.emc.pravega.controller.stream.api.v1.CreateStreamStatus;
-import com.emc.pravega.controller.stream.api.v1.ScaleResponse;
-import com.emc.pravega.controller.stream.api.v1.SegmentId;
-import com.emc.pravega.controller.stream.api.v1.SegmentRange;
-import com.emc.pravega.controller.stream.api.v1.TxnStatus;
-import com.emc.pravega.controller.stream.api.v1.UpdateStreamStatus;
-import com.emc.pravega.controller.task.Stream.StreamMetadataTasks;
-import com.emc.pravega.controller.task.Stream.StreamTransactionMetadataTasks;
-import com.emc.pravega.stream.Segment;
-import com.emc.pravega.stream.Stream;
-import com.emc.pravega.stream.StreamConfiguration;
-import com.emc.pravega.stream.Transaction;
-import com.emc.pravega.stream.TxnFailedException;
-import com.emc.pravega.stream.impl.Controller;
-import com.emc.pravega.stream.impl.ModelHelper;
-import com.emc.pravega.stream.impl.PositionInternal;
-import com.emc.pravega.stream.impl.StreamSegments;
-import com.google.common.util.concurrent.ThreadFactoryBuilder;
-
-import java.net.InetAddress;
-import java.net.UnknownHostException;
-import java.util.HashMap;
-import java.util.List;
-import java.util.Map;
-import java.util.NavigableMap;
-import java.util.TreeMap;
-import java.util.UUID;
-import java.util.Map.Entry;
-import java.util.concurrent.CompletableFuture;
-import java.util.concurrent.Executors;
-import java.util.concurrent.ScheduledExecutorService;
-import java.util.stream.Collectors;
-
-import org.apache.curator.framework.CuratorFramework;
-import org.apache.curator.framework.CuratorFrameworkFactory;
-import org.apache.curator.retry.RetryOneTime;
-import org.apache.thrift.TException;
-
-public class ControllerWrapper implements Controller {
-
-    private final ControllerService controller;
-
-    public ControllerWrapper(String connectionString) {
-        String hostId;
-        try {
-            // On each controller process restart, it gets a fresh hostId,
-            // which is a combination of hostname and random GUID.
-            hostId = InetAddress.getLocalHost().getHostAddress() + UUID.randomUUID().toString();
-        } catch (UnknownHostException e) {
-            hostId = UUID.randomUUID().toString();
-        }
-
-        // initialize the executor service
-        ScheduledExecutorService executor = Executors.newScheduledThreadPool(20,
-                new ThreadFactoryBuilder().setNameFormat("taskpool-%d").build());
-
-        CuratorFramework client = CuratorFrameworkFactory.newClient(connectionString, new RetryOneTime(2000));
-        client.start();
-
-        StoreClient storeClient = new ZKStoreClient(client);
-
-        StreamMetadataStore streamStore = new ZKStreamMetadataStore(client, executor);
-
-        HostControllerStore hostStore = HostStoreFactory.createStore(HostStoreFactory.StoreType.InMemory);
-
-        TaskMetadataStore taskMetadataStore = TaskStoreFactory.createStore(storeClient, executor);
-
-        //2) start RPC server with v1 implementation. Enable other versions if required.
-        StreamMetadataTasks streamMetadataTasks = new StreamMetadataTasks(streamStore, hostStore, taskMetadataStore,
-                executor, hostId);
-        StreamTransactionMetadataTasks streamTransactionMetadataTasks = new StreamTransactionMetadataTasks(streamStore,
-                hostStore, taskMetadataStore, executor, hostId);
-
-        controller = new ControllerService(streamStore, hostStore, streamMetadataTasks, streamTransactionMetadataTasks);
-    }
-
-    @Override
-    public CompletableFuture<CreateStreamStatus> createStream(StreamConfiguration streamConfig) {
-        return controller.createStream(streamConfig, System.currentTimeMillis());
-    }
-
-    @Override
-    public CompletableFuture<UpdateStreamStatus> alterStream(StreamConfiguration streamConfig) {
-        return controller.alterStream(streamConfig);
-    }
-
-    @Override
-    public CompletableFuture<UpdateStreamStatus> sealStream(String scope, String streamName) {
-        return controller.sealStream(scope, streamName);
-    }
-
-    @Override
-    public CompletableFuture<ScaleResponse> scaleStream(final Stream stream,
-                                                        final List<Integer> sealedSegments,
-                                                        final Map<Double, Double> newKeyRanges) {
-        return controller.scale(stream.getScope(),
-                stream.getStreamName(),
-                sealedSegments,
-                newKeyRanges,
-                System.currentTimeMillis());
-    }
-
-    @Override
-    public CompletableFuture<StreamSegments> getCurrentSegments(String scope, String stream) {
-        return controller.getCurrentSegments(scope, stream)
-                .thenApply((List<SegmentRange> ranges) -> {
-                    NavigableMap<Double, Segment> rangeMap = new TreeMap<>();
-                    for (SegmentRange r : ranges) {
-                        rangeMap.put(r.getMaxKey(), ModelHelper.encode(r.getSegmentId()));
-                    }
-                    return rangeMap;
-                })
-                .thenApply(StreamSegments::new);
-    }
-
-    @Override
-<<<<<<< HEAD
-    public CompletableFuture<Void> commitTransaction(Stream stream, UUID txId) {
-        return FutureHelpers.toVoidExpecting(controller.commitTransaction(stream.getScope(),
-                                                                          stream.getStreamName(),
-                                                                          ModelHelper.decode(txId)),
-                                             TxnStatus.SUCCESS,
-                                             TxnFailedException::new);
-    }
-
-    @Override
-    public CompletableFuture<Void> dropTransaction(Stream stream, UUID txId) {
-        return FutureHelpers.toVoidExpecting(controller.dropTransaction(stream.getScope(),
-                                                                        stream.getStreamName(),
-                                                                        ModelHelper.decode(txId)),
-                                             TxnStatus.SUCCESS,
-                                             TxnFailedException::new);
-=======
-    public CompletableFuture<TxnStatus> commitTransaction(Stream stream, UUID txnId) {
-        return controller.commitTransaction(stream.getScope(), stream.getStreamName(), ModelHelper.decode(txnId));
-    }
-
-    @Override
-    public CompletableFuture<TxnStatus> dropTransaction(Stream stream, UUID txnId) {
-        return controller.dropTransaction(stream.getScope(), stream.getStreamName(), ModelHelper.decode(txnId));
->>>>>>> 96ee2ab4
-    }
-
-    @Override
-    public CompletableFuture<Transaction.Status> checkTransactionStatus(Stream stream, UUID txnId) {
-        return controller.checkTransactionStatus(stream.getScope(), stream.getStreamName(), ModelHelper.decode(txnId))
-                .thenApply(status -> ModelHelper.encode(status, stream + " " + txnId));
-    }
-
-    @Override
-    public CompletableFuture<UUID> createTransaction(Stream stream, long timeout) {
-        return controller.createTransaction(stream.getScope(), stream.getStreamName())
-                .thenApply(ModelHelper::encode);
-    }
-
-    @Override
-    public CompletableFuture<List<PositionInternal>> getPositions(Stream stream, long timestamp, int count) {
-        return controller.getPositions(stream.getScope(), stream.getStreamName(), timestamp, count)
-                .thenApply(result -> result.stream().map(ModelHelper::encode).collect(Collectors.toList()));
-    }
-
-    @Override
-    public CompletableFuture<Map<Segment, List<Integer>>> getSegmentsImmediatlyFollowing(final Segment segment) {
-        return controller.getSegmentsImmediatlyFollowing(ModelHelper.decode(segment)).thenApply(successors -> {
-            Map<Segment, List<Integer>> result = new HashMap<>();
-            for (Entry<SegmentId, List<Integer>> successor : successors.entrySet()) {
-                result.put(ModelHelper.encode(successor.getKey()), successor.getValue());
-            }
-            return result;
-        });
-    }
-
-    @Override
-    public CompletableFuture<PravegaNodeUri> getEndpointForSegment(String qualifiedSegmentName) {
-        Segment segment = Segment.fromScopedName(qualifiedSegmentName);
-        try {
-            return controller.getURI(new SegmentId(segment.getScope(), segment.getStreamName(),
-                    segment.getSegmentNumber())).thenApply(ModelHelper::encode);
-        } catch (TException e) {
-            throw new RuntimeException(e);
-        }
-    }
-
-    @Override
-    public CompletableFuture<Boolean> isSegmentValid(String scope, String stream, int segmentNumber) {
-        try {
-            return controller.isSegmentValid(scope, stream, segmentNumber);
-        } catch (TException e) {
-            throw new RuntimeException(e);
-        }
-    }
-
-}
+/**
+ * Licensed to the Apache Software Foundation (ASF) under one
+ * or more contributor license agreements. See the NOTICE file
+ * distributed with this work for additional information
+ * regarding copyright ownership. The ASF licenses this file
+ * to you under the Apache License, Version 2.0 (the
+ * "License"); you may not use this file except in compliance
+ * with the License. You may obtain a copy of the License at
+ * <p>
+ * http://www.apache.org/licenses/LICENSE-2.0
+ * <p>
+ * Unless required by applicable law or agreed to in writing, software
+ * distributed under the License is distributed on an "AS IS" BASIS,
+ * WITHOUT WARRANTIES OR CONDITIONS OF ANY KIND, either express or implied.
+ * See the License for the specific language governing permissions and
+ * limitations under the License.
+ */
+
+package com.emc.pravega.demo;
+
+import com.emc.pravega.common.concurrent.FutureHelpers;
+import com.emc.pravega.common.netty.PravegaNodeUri;
+import com.emc.pravega.controller.server.rpc.v1.ControllerService;
+import com.emc.pravega.controller.store.StoreClient;
+import com.emc.pravega.controller.store.ZKStoreClient;
+import com.emc.pravega.controller.store.host.HostControllerStore;
+import com.emc.pravega.controller.store.host.HostStoreFactory;
+import com.emc.pravega.controller.store.stream.StreamMetadataStore;
+import com.emc.pravega.controller.store.stream.ZKStreamMetadataStore;
+import com.emc.pravega.controller.store.task.TaskMetadataStore;
+import com.emc.pravega.controller.store.task.TaskStoreFactory;
+import com.emc.pravega.controller.stream.api.v1.CreateStreamStatus;
+import com.emc.pravega.controller.stream.api.v1.ScaleResponse;
+import com.emc.pravega.controller.stream.api.v1.SegmentId;
+import com.emc.pravega.controller.stream.api.v1.SegmentRange;
+import com.emc.pravega.controller.stream.api.v1.TxnStatus;
+import com.emc.pravega.controller.stream.api.v1.UpdateStreamStatus;
+import com.emc.pravega.controller.task.Stream.StreamMetadataTasks;
+import com.emc.pravega.controller.task.Stream.StreamTransactionMetadataTasks;
+import com.emc.pravega.stream.Segment;
+import com.emc.pravega.stream.Stream;
+import com.emc.pravega.stream.StreamConfiguration;
+import com.emc.pravega.stream.Transaction;
+import com.emc.pravega.stream.TxnFailedException;
+import com.emc.pravega.stream.impl.Controller;
+import com.emc.pravega.stream.impl.ModelHelper;
+import com.emc.pravega.stream.impl.PositionInternal;
+import com.emc.pravega.stream.impl.StreamSegments;
+import com.google.common.util.concurrent.ThreadFactoryBuilder;
+
+import java.net.InetAddress;
+import java.net.UnknownHostException;
+import java.util.HashMap;
+import java.util.List;
+import java.util.Map;
+import java.util.NavigableMap;
+import java.util.TreeMap;
+import java.util.UUID;
+import java.util.Map.Entry;
+import java.util.concurrent.CompletableFuture;
+import java.util.concurrent.Executors;
+import java.util.concurrent.ScheduledExecutorService;
+import java.util.stream.Collectors;
+
+import org.apache.curator.framework.CuratorFramework;
+import org.apache.curator.framework.CuratorFrameworkFactory;
+import org.apache.curator.retry.RetryOneTime;
+import org.apache.thrift.TException;
+
+public class ControllerWrapper implements Controller {
+
+    private final ControllerService controller;
+
+    public ControllerWrapper(String connectionString) {
+        String hostId;
+        try {
+            // On each controller process restart, it gets a fresh hostId,
+            // which is a combination of hostname and random GUID.
+            hostId = InetAddress.getLocalHost().getHostAddress() + UUID.randomUUID().toString();
+        } catch (UnknownHostException e) {
+            hostId = UUID.randomUUID().toString();
+        }
+
+        // initialize the executor service
+        ScheduledExecutorService executor = Executors.newScheduledThreadPool(20,
+                new ThreadFactoryBuilder().setNameFormat("taskpool-%d").build());
+
+        CuratorFramework client = CuratorFrameworkFactory.newClient(connectionString, new RetryOneTime(2000));
+        client.start();
+
+        StoreClient storeClient = new ZKStoreClient(client);
+
+        StreamMetadataStore streamStore = new ZKStreamMetadataStore(client, executor);
+
+        HostControllerStore hostStore = HostStoreFactory.createStore(HostStoreFactory.StoreType.InMemory);
+
+        TaskMetadataStore taskMetadataStore = TaskStoreFactory.createStore(storeClient, executor);
+
+        //2) start RPC server with v1 implementation. Enable other versions if required.
+        StreamMetadataTasks streamMetadataTasks = new StreamMetadataTasks(streamStore, hostStore, taskMetadataStore,
+                executor, hostId);
+        StreamTransactionMetadataTasks streamTransactionMetadataTasks = new StreamTransactionMetadataTasks(streamStore,
+                hostStore, taskMetadataStore, executor, hostId);
+
+        controller = new ControllerService(streamStore, hostStore, streamMetadataTasks, streamTransactionMetadataTasks);
+    }
+
+    @Override
+    public CompletableFuture<CreateStreamStatus> createStream(StreamConfiguration streamConfig) {
+        return controller.createStream(streamConfig, System.currentTimeMillis());
+    }
+
+    @Override
+    public CompletableFuture<UpdateStreamStatus> alterStream(StreamConfiguration streamConfig) {
+        return controller.alterStream(streamConfig);
+    }
+
+    @Override
+    public CompletableFuture<UpdateStreamStatus> sealStream(String scope, String streamName) {
+        return controller.sealStream(scope, streamName);
+    }
+
+    @Override
+    public CompletableFuture<ScaleResponse> scaleStream(final Stream stream,
+                                                        final List<Integer> sealedSegments,
+                                                        final Map<Double, Double> newKeyRanges) {
+        return controller.scale(stream.getScope(),
+                stream.getStreamName(),
+                sealedSegments,
+                newKeyRanges,
+                System.currentTimeMillis());
+    }
+
+    @Override
+    public CompletableFuture<StreamSegments> getCurrentSegments(String scope, String stream) {
+        return controller.getCurrentSegments(scope, stream)
+                .thenApply((List<SegmentRange> ranges) -> {
+                    NavigableMap<Double, Segment> rangeMap = new TreeMap<>();
+                    for (SegmentRange r : ranges) {
+                        rangeMap.put(r.getMaxKey(), ModelHelper.encode(r.getSegmentId()));
+                    }
+                    return rangeMap;
+                })
+                .thenApply(StreamSegments::new);
+    }
+
+    @Override
+    public CompletableFuture<Void> commitTransaction(Stream stream, UUID txId) {
+        return FutureHelpers.toVoidExpecting(controller.commitTransaction(stream.getScope(),
+                                                                          stream.getStreamName(),
+                                                                          ModelHelper.decode(txId)),
+                                             TxnStatus.SUCCESS,
+                                             TxnFailedException::new);
+    }
+
+    @Override
+    public CompletableFuture<Void> dropTransaction(Stream stream, UUID txId) {
+        return FutureHelpers.toVoidExpecting(controller.dropTransaction(stream.getScope(),
+                                                                        stream.getStreamName(),
+                                                                        ModelHelper.decode(txId)),
+                                             TxnStatus.SUCCESS,
+                                             TxnFailedException::new);
+    }
+
+    @Override
+    public CompletableFuture<Transaction.Status> checkTransactionStatus(Stream stream, UUID txnId) {
+        return controller.checkTransactionStatus(stream.getScope(), stream.getStreamName(), ModelHelper.decode(txnId))
+                .thenApply(status -> ModelHelper.encode(status, stream + " " + txnId));
+    }
+
+    @Override
+    public CompletableFuture<UUID> createTransaction(Stream stream, long timeout) {
+        return controller.createTransaction(stream.getScope(), stream.getStreamName())
+                .thenApply(ModelHelper::encode);
+    }
+
+    @Override
+    public CompletableFuture<List<PositionInternal>> getPositions(Stream stream, long timestamp, int count) {
+        return controller.getPositions(stream.getScope(), stream.getStreamName(), timestamp, count)
+                .thenApply(result -> result.stream().map(ModelHelper::encode).collect(Collectors.toList()));
+    }
+
+    @Override
+    public CompletableFuture<Map<Segment, List<Integer>>> getSegmentsImmediatlyFollowing(final Segment segment) {
+        return controller.getSegmentsImmediatlyFollowing(ModelHelper.decode(segment)).thenApply(successors -> {
+            Map<Segment, List<Integer>> result = new HashMap<>();
+            for (Entry<SegmentId, List<Integer>> successor : successors.entrySet()) {
+                result.put(ModelHelper.encode(successor.getKey()), successor.getValue());
+            }
+            return result;
+        });
+    }
+
+    @Override
+    public CompletableFuture<PravegaNodeUri> getEndpointForSegment(String qualifiedSegmentName) {
+        Segment segment = Segment.fromScopedName(qualifiedSegmentName);
+        try {
+            return controller.getURI(new SegmentId(segment.getScope(), segment.getStreamName(),
+                    segment.getSegmentNumber())).thenApply(ModelHelper::encode);
+        } catch (TException e) {
+            throw new RuntimeException(e);
+        }
+    }
+
+    @Override
+    public CompletableFuture<Boolean> isSegmentValid(String scope, String stream, int segmentNumber) {
+        try {
+            return controller.isSegmentValid(scope, stream, segmentNumber);
+        } catch (TException e) {
+            throw new RuntimeException(e);
+        }
+    }
+
+}
+