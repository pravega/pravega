/**
 * Copyright (c) 2017 Dell Inc., or its subsidiaries.
 */
package com.emc.pravega.demo;

import com.emc.pravega.controller.requesthandler.RequestHandlersInit;
import com.emc.pravega.controller.server.eventProcessor.ControllerEventProcessors;
import com.emc.pravega.controller.server.eventProcessor.LocalController;
import com.emc.pravega.controller.server.rpc.RPCServer;
import com.emc.pravega.controller.server.rpc.v1.ControllerService;
import com.emc.pravega.controller.server.rpc.v1.ControllerServiceAsyncImpl;
import com.emc.pravega.controller.server.rpc.v1.SegmentHelper;
import com.emc.pravega.controller.store.StoreClient;
import com.emc.pravega.controller.store.ZKStoreClient;
import com.emc.pravega.controller.store.host.HostControllerStore;
import com.emc.pravega.controller.store.host.HostStoreFactory;
import com.emc.pravega.controller.store.stream.ZKStreamMetadataStore;
import com.emc.pravega.controller.store.task.TaskMetadataStore;
import com.emc.pravega.controller.store.task.TaskStoreFactory;
import com.emc.pravega.controller.task.Stream.StreamMetadataTasks;
import com.emc.pravega.controller.task.Stream.StreamTransactionMetadataTasks;
import com.emc.pravega.stream.impl.Controller;
import com.google.common.util.concurrent.ThreadFactoryBuilder;
import org.apache.curator.framework.CuratorFramework;
import org.apache.curator.framework.CuratorFrameworkFactory;
import org.apache.curator.retry.RetryOneTime;

import java.net.InetAddress;
import java.net.UnknownHostException;
import java.util.UUID;
import java.util.concurrent.Executors;
import java.util.concurrent.ScheduledExecutorService;

class ControllerWrapper {

    static ControllerService controllerService;

    static Controller getController(String connectionString, boolean disableEventProcessors) throws Exception {
        String hostId;
        try {
            // On each controller process restart, it gets a fresh hostId,
            // which is a combination of hostname and random GUID.
            hostId = InetAddress.getLocalHost().getHostAddress() + UUID.randomUUID().toString();
        } catch (UnknownHostException e) {
            hostId = UUID.randomUUID().toString();
        }

        // initialize the executor service
        ScheduledExecutorService executor = Executors.newScheduledThreadPool(20,
                new ThreadFactoryBuilder().setNameFormat("taskpool-%d").build());

        CuratorFramework client = CuratorFrameworkFactory.newClient(connectionString, new RetryOneTime(2000));
        client.start();

        StoreClient storeClient = new ZKStoreClient(client);

        ZKStreamMetadataStore streamStore = new ZKStreamMetadataStore(client, executor);

        HostControllerStore hostStore = HostStoreFactory.createStore(HostStoreFactory.StoreType.InMemory);

        TaskMetadataStore taskMetadataStore = TaskStoreFactory.createStore(storeClient, executor);

        SegmentHelper segmentHelper = new SegmentHelper();

        //2) start RPC server with v1 implementation. Enable other versions if required.
        StreamMetadataTasks streamMetadataTasks = new StreamMetadataTasks(streamStore, hostStore, taskMetadataStore,
                segmentHelper, executor, hostId);
        StreamTransactionMetadataTasks streamTransactionMetadataTasks = new StreamTransactionMetadataTasks(streamStore,
                hostStore, taskMetadataStore, segmentHelper, executor, hostId);

        controllerService = new ControllerService(streamStore, hostStore, streamMetadataTasks, streamTransactionMetadataTasks,
                segmentHelper, executor);
        RPCServer.start(new ControllerServiceAsyncImpl(controllerService));

        RequestHandlersInit.bootstrapRequestHandlers(controllerService, executor);

        //region Setup Event Processors
        LocalController localController = new LocalController(controllerService);

<<<<<<< HEAD
        if (!disableEventProcessors) {
            streamTransactionMetadataTasks.initializeStreamWriters(localController);

            ControllerEventProcessors controllerEventProcessors = new ControllerEventProcessors(hostId, localController,
                    client, streamStore, hostStore, segmentHelper);

            controllerEventProcessors.initialize();
            //endregion
        }
=======
        ControllerEventProcessors controllerEventProcessors = new ControllerEventProcessors(hostId, localController,
                client, streamStore, hostStore);

        controllerEventProcessors.initialize();

        streamTransactionMetadataTasks.initializeStreamWriters(localController);
        //endregion
>>>>>>> f0152f84

        return new LocalController(controllerService);
    }
}
<|MERGE_RESOLUTION|>--- conflicted
+++ resolved
@@ -77,25 +77,17 @@
         //region Setup Event Processors
         LocalController localController = new LocalController(controllerService);
 
-<<<<<<< HEAD
         if (!disableEventProcessors) {
-            streamTransactionMetadataTasks.initializeStreamWriters(localController);
 
             ControllerEventProcessors controllerEventProcessors = new ControllerEventProcessors(hostId, localController,
                     client, streamStore, hostStore, segmentHelper);
 
-            controllerEventProcessors.initialize();
-            //endregion
-        }
-=======
-        ControllerEventProcessors controllerEventProcessors = new ControllerEventProcessors(hostId, localController,
-                client, streamStore, hostStore);
-
         controllerEventProcessors.initialize();
 
         streamTransactionMetadataTasks.initializeStreamWriters(localController);
+        }
+
         //endregion
->>>>>>> f0152f84
 
         return new LocalController(controllerService);
     }
