/**
 * Copyright (c) 2017 Dell Inc., or its subsidiaries.
 */
package com.emc.pravega.demo;

import com.emc.pravega.controller.server.ControllerService;
import com.emc.pravega.controller.server.SegmentHelper;
import com.emc.pravega.controller.server.eventProcessor.ControllerEventProcessors;
import com.emc.pravega.controller.server.eventProcessor.LocalController;
import com.emc.pravega.controller.requesthandler.RequestHandlersInit;
import com.emc.pravega.controller.server.rpc.grpc.GRPCServer;
import com.emc.pravega.controller.store.StoreClient;
import com.emc.pravega.controller.store.ZKStoreClient;
import com.emc.pravega.controller.store.host.HostControllerStore;
import com.emc.pravega.controller.store.host.HostStoreFactory;
import com.emc.pravega.controller.store.stream.ZKStreamMetadataStore;
import com.emc.pravega.controller.store.task.TaskMetadataStore;
import com.emc.pravega.controller.store.task.TaskStoreFactory;
import com.emc.pravega.controller.task.Stream.StreamMetadataTasks;
import com.emc.pravega.controller.task.Stream.StreamTransactionMetadataTasks;
<<<<<<< HEAD
import com.emc.pravega.controller.util.Config;
=======
import com.emc.pravega.controller.timeout.TimeoutService;
import com.emc.pravega.controller.timeout.TimerWheelTimeoutService;
>>>>>>> 2b96ccfe
import com.emc.pravega.stream.impl.Controller;
import com.google.common.util.concurrent.ThreadFactoryBuilder;
import lombok.Getter;
import org.apache.curator.framework.CuratorFramework;
import org.apache.curator.framework.CuratorFrameworkFactory;
import org.apache.curator.retry.RetryOneTime;

import java.net.InetAddress;
import java.net.UnknownHostException;
import java.util.UUID;
import java.util.concurrent.Executors;
import java.util.concurrent.ScheduledExecutorService;

public class ControllerWrapper {

    @Getter
    private final ControllerService controllerService;
    @Getter
    private final Controller controller;

    public ControllerWrapper(String connectionString) throws Exception {
        this(connectionString, false);
    }

    public ControllerWrapper(String connectionString, boolean disableEventProcessor) throws Exception {
        String hostId;
        try {
            // On each controller process restart, it gets a fresh hostId,
            // which is a combination of hostname and random GUID.
            hostId = InetAddress.getLocalHost().getHostAddress() + UUID.randomUUID().toString();
        } catch (UnknownHostException e) {
            hostId = UUID.randomUUID().toString();
        }

        // initialize the executor service
        ScheduledExecutorService executor = Executors.newScheduledThreadPool(20,
                new ThreadFactoryBuilder().setNameFormat("taskpool-%d").build());

        CuratorFramework client = CuratorFrameworkFactory.newClient(connectionString, new RetryOneTime(2000));
        client.start();

        StoreClient storeClient = new ZKStoreClient(client);

        ZKStreamMetadataStore streamStore = new ZKStreamMetadataStore(client, executor);

        HostControllerStore hostStore = HostStoreFactory.createStore(HostStoreFactory.StoreType.InMemory);

        TaskMetadataStore taskMetadataStore = TaskStoreFactory.createStore(storeClient, executor);

        SegmentHelper segmentHelper = new SegmentHelper();

        //2) start RPC server with v1 implementation. Enable other versions if required.
        StreamMetadataTasks streamMetadataTasks = new StreamMetadataTasks(streamStore, hostStore, taskMetadataStore,
                segmentHelper, executor, hostId);
        StreamTransactionMetadataTasks streamTransactionMetadataTasks = new StreamTransactionMetadataTasks(streamStore,
                hostStore, taskMetadataStore, segmentHelper, executor, hostId);

<<<<<<< HEAD
        controllerService = new ControllerService(streamStore, hostStore, streamMetadataTasks, streamTransactionMetadataTasks,
                segmentHelper, executor);
        GRPCServer.start(controllerService, Config.SERVER_PORT);
=======
        TimeoutService timeoutService = new TimerWheelTimeoutService(streamTransactionMetadataTasks, 100000, 100000);

        controllerService = new ControllerService(streamStore, hostStore, streamMetadataTasks,
                streamTransactionMetadataTasks, timeoutService, segmentHelper, executor);

        RPCServer.start(new ControllerServiceAsyncImpl(controllerService));
>>>>>>> 2b96ccfe

        RequestHandlersInit.bootstrapRequestHandlers(controllerService, streamStore, executor);

        //region Setup Event Processors
        LocalController localController = new LocalController(controllerService);

        if (!disableEventProcessor) {
            ControllerEventProcessors controllerEventProcessors = new ControllerEventProcessors(hostId, localController,
                    client, streamStore, hostStore, segmentHelper);

            controllerEventProcessors.initialize();

            streamTransactionMetadataTasks.initializeStreamWriters(localController);
        }
        //endregion

        controller = new LocalController(controllerService);
    }
}
<|MERGE_RESOLUTION|>--- conflicted
+++ resolved
@@ -18,12 +18,9 @@
 import com.emc.pravega.controller.store.task.TaskStoreFactory;
 import com.emc.pravega.controller.task.Stream.StreamMetadataTasks;
 import com.emc.pravega.controller.task.Stream.StreamTransactionMetadataTasks;
-<<<<<<< HEAD
-import com.emc.pravega.controller.util.Config;
-=======
 import com.emc.pravega.controller.timeout.TimeoutService;
 import com.emc.pravega.controller.timeout.TimerWheelTimeoutService;
->>>>>>> 2b96ccfe
+import com.emc.pravega.controller.util.Config;
 import com.emc.pravega.stream.impl.Controller;
 import com.google.common.util.concurrent.ThreadFactoryBuilder;
 import lombok.Getter;
@@ -81,18 +78,12 @@
         StreamTransactionMetadataTasks streamTransactionMetadataTasks = new StreamTransactionMetadataTasks(streamStore,
                 hostStore, taskMetadataStore, segmentHelper, executor, hostId);
 
-<<<<<<< HEAD
-        controllerService = new ControllerService(streamStore, hostStore, streamMetadataTasks, streamTransactionMetadataTasks,
-                segmentHelper, executor);
-        GRPCServer.start(controllerService, Config.SERVER_PORT);
-=======
         TimeoutService timeoutService = new TimerWheelTimeoutService(streamTransactionMetadataTasks, 100000, 100000);
 
         controllerService = new ControllerService(streamStore, hostStore, streamMetadataTasks,
                 streamTransactionMetadataTasks, timeoutService, segmentHelper, executor);
 
-        RPCServer.start(new ControllerServiceAsyncImpl(controllerService));
->>>>>>> 2b96ccfe
+        GRPCServer.start(controllerService, Config.SERVER_PORT);
 
         RequestHandlersInit.bootstrapRequestHandlers(controllerService, streamStore, executor);
 
