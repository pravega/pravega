/**
 *
 *  Copyright (c) 2017 Dell Inc., or its subsidiaries.
 *
 */
package com.emc.pravega.demo;

import com.emc.pravega.stream.EventStreamWriter;
import com.emc.pravega.stream.EventWriterConfig;
import com.emc.pravega.stream.Transaction;
import com.emc.pravega.stream.impl.JavaSerializer;
import com.emc.pravega.stream.mock.MockStreamManager;

import lombok.Cleanup;

public class StartWriter {

    public static void main(String[] args) throws Exception {
        @Cleanup
        MockStreamManager streamManager = new MockStreamManager(StartLocalService.SCOPE,
                                                                "localhost",
                                                                StartLocalService.PORT);
        streamManager.createStream(StartLocalService.STREAM_NAME, null);
        @Cleanup
        EventStreamWriter<String> writer = streamManager.getClientFactory().createEventWriter(StartLocalService.STREAM_NAME,
                                                                new JavaSerializer<>(),
<<<<<<< HEAD
                                                                new EventWriterConfig(null));
        Transaction<String> transaction = writer.beginTxn(60000, 60000, 60000);
=======
                                                                EventWriterConfig.builder().build());
        Transaction<String> transaction = writer.beginTxn(60000);
>>>>>>> 5be21ada

        for (int i = 0; i < 10; i++) {
            String event = "\n Transactional write \n";
            System.err.println("Writing event: " + event);
            transaction.writeEvent(event);
            transaction.flush();
            Thread.sleep(500);
        }
        for (int i = 0; i < 10; i++) {
            String event = "\n Non-transactional Publish \n";
            System.err.println("Writing event: " + event);
            writer.writeEvent(event);
            writer.flush();
            Thread.sleep(500);
        }
        transaction.commit();
        System.exit(0);
    }
}<|MERGE_RESOLUTION|>--- conflicted
+++ resolved
@@ -24,13 +24,8 @@
         @Cleanup
         EventStreamWriter<String> writer = streamManager.getClientFactory().createEventWriter(StartLocalService.STREAM_NAME,
                                                                 new JavaSerializer<>(),
-<<<<<<< HEAD
-                                                                new EventWriterConfig(null));
+                                                                EventWriterConfig.builder().build());
         Transaction<String> transaction = writer.beginTxn(60000, 60000, 60000);
-=======
-                                                                EventWriterConfig.builder().build());
-        Transaction<String> transaction = writer.beginTxn(60000);
->>>>>>> 5be21ada
 
         for (int i = 0; i < 10; i++) {
             String event = "\n Transactional write \n";
