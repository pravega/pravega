--- conflicted
+++ resolved
@@ -36,11 +36,8 @@
         EventStreamWriter<String> producer = clientFactory.createEventWriter(StartLocalService.STREAM_NAME,
                                                                 new JavaSerializer<>(),
                                                                 new EventWriterConfig(null));
-<<<<<<< HEAD
-        Transaction<String> transaction = producer.beginTransaction(60000);
-=======
         Transaction<String> transaction = producer.beginTxn(60000);
->>>>>>> 08ff214f
+
         for (int i = 0; i < 10; i++) {
             String event = "\n Transactional Publish \n";
             System.err.println("Producing event: " + event);
