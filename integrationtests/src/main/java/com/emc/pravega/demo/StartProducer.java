/**
 * Licensed to the Apache Software Foundation (ASF) under one
 * or more contributor license agreements. See the NOTICE file
 * distributed with this work for additional information
 * regarding copyright ownership. The ASF licenses this file
 * to you under the Apache License, Version 2.0 (the
 * "License"); you may not use this file except in compliance
 * with the License. You may obtain a copy of the License at
 * <p>
 * http://www.apache.org/licenses/LICENSE-2.0
 * <p>
 * Unless required by applicable law or agreed to in writing, software
 * distributed under the License is distributed on an "AS IS" BASIS,
 * WITHOUT WARRANTIES OR CONDITIONS OF ANY KIND, either express or implied.
 * See the License for the specific language governing permissions and
 * limitations under the License.
 */
package com.emc.pravega.demo;

import com.emc.pravega.stream.Producer;
import com.emc.pravega.stream.ProducerConfig;
import com.emc.pravega.stream.Transaction;
import com.emc.pravega.stream.impl.JavaSerializer;
import com.emc.pravega.stream.mock.MockClientFactory;

import lombok.Cleanup;

public class StartProducer {

    public static void main(String[] args) throws Exception {
        MockClientFactory clientFactory = new MockClientFactory(StartLocalService.SCOPE,
                                                                "localhost",
                                                                StartLocalService.PORT);
        clientFactory.createStream(StartLocalService.STREAM_NAME, null);
        @Cleanup
<<<<<<< HEAD
        MockStreamManager streamManager = new MockStreamManager(StartLocalService.SCOPE,
                "10.249.250.158",
                StartLocalService.PORT);
        Stream stream = streamManager.createStream(StartLocalService.STREAM_NAME, null);

        @Cleanup
        Producer<String> producer = stream.createProducer(new JavaSerializer<>(), new ProducerConfig(null));
        Transaction<String> transaction = producer.startTransaction(60000);
=======
        Producer<String> producer = clientFactory.createProducer(StartLocalService.STREAM_NAME,
                                                                new JavaSerializer<>(),
                                                                new ProducerConfig(null));
        Transaction<String> transaction = producer.beginTransaction(60000);
>>>>>>> 38007692
        for (int i = 0; i < 10; i++) {
            String event = "\n Transactional Publish \n";
            System.err.println("Producing event: " + event);
            transaction.publish("", event);
            transaction.flush();
            Thread.sleep(500);
        }
        for (int i = 0; i < 10; i++) {
            String event = "\n Non-transactional Publish \n";
            System.err.println("Producing event: " + event);
            producer.publish("", event);
            producer.flush();
            Thread.sleep(500);
        }
        transaction.commit();
        System.exit(0);
    }
}<|MERGE_RESOLUTION|>--- conflicted
+++ resolved
@@ -19,9 +19,10 @@
 
 import com.emc.pravega.stream.Producer;
 import com.emc.pravega.stream.ProducerConfig;
+import com.emc.pravega.stream.Stream;
 import com.emc.pravega.stream.Transaction;
 import com.emc.pravega.stream.impl.JavaSerializer;
-import com.emc.pravega.stream.mock.MockClientFactory;
+import com.emc.pravega.stream.mock.MockStreamManager;
 
 import lombok.Cleanup;
 
@@ -33,21 +34,10 @@
                                                                 StartLocalService.PORT);
         clientFactory.createStream(StartLocalService.STREAM_NAME, null);
         @Cleanup
-<<<<<<< HEAD
-        MockStreamManager streamManager = new MockStreamManager(StartLocalService.SCOPE,
-                "10.249.250.158",
-                StartLocalService.PORT);
-        Stream stream = streamManager.createStream(StartLocalService.STREAM_NAME, null);
-
-        @Cleanup
-        Producer<String> producer = stream.createProducer(new JavaSerializer<>(), new ProducerConfig(null));
-        Transaction<String> transaction = producer.startTransaction(60000);
-=======
         Producer<String> producer = clientFactory.createProducer(StartLocalService.STREAM_NAME,
                                                                 new JavaSerializer<>(),
                                                                 new ProducerConfig(null));
         Transaction<String> transaction = producer.beginTransaction(60000);
->>>>>>> 38007692
         for (int i = 0; i < 10; i++) {
             String event = "\n Transactional Publish \n";
             System.err.println("Producing event: " + event);
