/**
 * Copyright (c) 2017 Dell Inc., or its subsidiaries.
 */
package com.emc.pravega.demo;

<<<<<<< HEAD
import com.emc.pravega.controller.stream.api.grpc.v1.Controller.CreateStreamStatus;
=======
import com.emc.pravega.controller.stream.api.v1.CreateScopeStatus;
import com.emc.pravega.controller.stream.api.v1.CreateStreamStatus;
>>>>>>> 2b96ccfe
import com.emc.pravega.service.contracts.StreamSegmentStore;
import com.emc.pravega.service.server.host.handler.PravegaConnectionListener;
import com.emc.pravega.service.server.store.ServiceBuilder;
import com.emc.pravega.service.server.store.ServiceBuilderConfig;
import com.emc.pravega.stream.EventStreamWriter;
import com.emc.pravega.stream.EventWriterConfig;
import com.emc.pravega.stream.PingFailedException;
import com.emc.pravega.stream.ScalingPolicy;
import com.emc.pravega.stream.StreamConfiguration;
import com.emc.pravega.stream.Transaction;
import com.emc.pravega.stream.impl.Controller;
import com.emc.pravega.stream.impl.JavaSerializer;
import com.emc.pravega.stream.mock.MockClientFactory;
import lombok.Cleanup;
import lombok.extern.slf4j.Slf4j;
import org.apache.curator.test.TestingServer;
import org.junit.Assert;
import org.junit.Test;

import java.util.concurrent.CompletableFuture;

import static org.junit.Assert.assertTrue;

@Slf4j
public class EndToEndTransactionTest {

    final static long MAX_LEASE_VALUE = 30000;
    final static long MAX_SCALE_GRACE_PERIOD = 60000;

    @Test
    public static void main(String[] args) throws Exception {
        @Cleanup
        TestingServer zkTestServer = new TestingServer();

        ServiceBuilder serviceBuilder = ServiceBuilder.newInMemoryBuilder(ServiceBuilderConfig.getDefaultConfig());
        serviceBuilder.initialize().get();
        StreamSegmentStore store = serviceBuilder.createStreamSegmentService();

        @Cleanup
        PravegaConnectionListener server = new PravegaConnectionListener(false, 12345, store);
        server.startListening();

        Thread.sleep(1000);
        ControllerWrapper controllerWrapper = new ControllerWrapper(zkTestServer.getConnectString());
        Controller controller = controllerWrapper.getController();

        final String testScope = "testScope";
        final String testStream = "testStream";

        CompletableFuture<CreateScopeStatus> futureScopeStatus = controller.createScope(testScope);
        CreateScopeStatus scopeStatus = futureScopeStatus.join();

        if (scopeStatus != CreateScopeStatus.SUCCESS) {
            log.error("FAILURE: Error creating test scope");
            return;
        }

        ScalingPolicy policy = new ScalingPolicy(ScalingPolicy.Type.FIXED_NUM_SEGMENTS, 0, 0, 5);
        StreamConfiguration streamConfig =
                StreamConfiguration.builder()
                        .scope(testScope)
                        .streamName(testStream)
                        .scalingPolicy(policy)
                        .build();

        CompletableFuture<CreateStreamStatus> futureStatus = controller.createStream(streamConfig);
        CreateStreamStatus status = futureStatus.join();

<<<<<<< HEAD
        if (status.getStatus() != CreateStreamStatus.Status.SUCCESS) {
            System.err.println("FAILURE: Error creating test stream");
=======
        if (status != CreateStreamStatus.SUCCESS) {
            log.error("FAILURE: Error creating test stream");
>>>>>>> 2b96ccfe
            return;
        }

        final long lease = 4000;
        final long maxExecutionTime = 10000;
        final long scaleGracePeriod = 30000;

        MockClientFactory clientFactory = new MockClientFactory(testScope, controller);

        @Cleanup
        EventStreamWriter<String> producer = clientFactory.createEventWriter(
                testStream,
                new JavaSerializer<>(),
                EventWriterConfig.builder().build());

        // region Successful commit tests
        Transaction<String> transaction = producer.beginTxn(5000, 3600000, 60000);

        for (int i = 0; i < 1; i++) {
            String event = "\n Transactional Publish \n";
            log.info("Producing event: " + event);
            transaction.writeEvent("", event);
            transaction.flush();
            Thread.sleep(500);
        }

        CompletableFuture<Object> commit = CompletableFuture.supplyAsync(() -> {
            try {
                transaction.commit();
            } catch (Exception e) {
                log.warn("Error committing transaction", e);
            }
            return null;
        });

        commit.join();

        Transaction.Status txnStatus = transaction.checkStatus();
        assertTrue(txnStatus == Transaction.Status.COMMITTING || txnStatus == Transaction.Status.COMMITTED);
        log.info("SUCCESS: successful in committing transaction. Transaction status=" + txnStatus);

        Thread.sleep(2000);

        txnStatus = transaction.checkStatus();
        assertTrue(txnStatus == Transaction.Status.COMMITTED);
        log.info("SUCCESS: successfully committed transaction. Transaction status=" + txnStatus);

        // endregion

        // region Successful abort tests

        Transaction<String> transaction2 = producer.beginTxn(5000, 3600000, 60000);
        for (int i = 0; i < 1; i++) {
            String event = "\n Transactional Publish \n";
            log.info("Producing event: " + event);
            transaction2.writeEvent("", event);
            transaction2.flush();
            Thread.sleep(500);
        }

        CompletableFuture<Object> drop = CompletableFuture.supplyAsync(() -> {
            try {
                transaction2.abort();
            } catch (Exception e) {
                log.warn("Error aborting transaction", e);
            }
            return null;
        });

        drop.join();

        Transaction.Status txn2Status = transaction2.checkStatus();
        assertTrue(txn2Status == Transaction.Status.ABORTING || txn2Status == Transaction.Status.ABORTED);
        log.info("SUCCESS: successful in dropping transaction. Transaction status=" + txn2Status);

        Thread.sleep(2000);

        txn2Status = transaction2.checkStatus();
        assertTrue(txn2Status == Transaction.Status.ABORTED);
        log.info("SUCCESS: successfully aborted transaction. Transaction status=" + txn2Status);

        // endregion

        // region Successful timeout tests
        Transaction<String> tx1 = producer.beginTxn(lease, maxExecutionTime, scaleGracePeriod);

        Thread.sleep((long) (1.3 * lease));

        Transaction.Status txStatus = tx1.checkStatus();
        Assert.assertTrue(Transaction.Status.ABORTING == txStatus || Transaction.Status.ABORTED == txStatus);
        log.info("SUCCESS: successfully aborted transaction after timeout. Transaction status=" + txStatus);

        // endregion

        // region Successful ping tests

        Transaction<String> tx2 = producer.beginTxn(lease, maxExecutionTime, scaleGracePeriod);

        Thread.sleep((long) (0.75 * lease));

        Assert.assertEquals(Transaction.Status.OPEN, tx2.checkStatus());

        try {
            tx2.ping(lease);
            Assert.assertTrue(true);
        } catch (PingFailedException pfe) {
            Assert.assertTrue(false);
        }
        log.info("SUCCESS: successfully pinged transaction.");

        Thread.sleep((long) (0.5 * lease));

        Assert.assertEquals(Transaction.Status.OPEN, tx2.checkStatus());

        Thread.sleep((long) (0.8 * lease));

        txStatus = tx2.checkStatus();
        Assert.assertTrue(Transaction.Status.ABORTING == txStatus || Transaction.Status.ABORTED == txStatus);
        log.info("SUCCESS: successfully aborted transaction after pinging. Transaction status=" + txStatus);

        // endregion

        // region Ping failure due to MaxExecutionTime exceeded

        Transaction<String> tx3 = producer.beginTxn(lease, maxExecutionTime, scaleGracePeriod);

        Thread.sleep((long) (0.75 * lease));

        Assert.assertEquals(Transaction.Status.OPEN, tx3.checkStatus());

        try {
            //Assert.assertEquals(PingStatus.OK, pingStatus);
            tx3.ping(lease);
            Assert.assertTrue(true);
        } catch (PingFailedException pfe) {
            Assert.assertTrue(false);
        }

        Thread.sleep((long) (0.75 * lease));

        Assert.assertEquals(Transaction.Status.OPEN, tx3.checkStatus());

        try {
            // PingFailedException is expected to be thrown.
            tx3.ping(lease + 1);
            Assert.assertTrue(false);
        } catch (PingFailedException pfe) {
            Assert.assertTrue(true);
            log.info("SUCCESS: successfully received error after max expiry time");
        }

        Thread.sleep((long) (0.5 * lease));

        txStatus = tx3.checkStatus();
        Assert.assertTrue(Transaction.Status.ABORTING == txStatus || Transaction.Status.ABORTED == txStatus);
        log.info("SUCCESS: successfully aborted transaction after 1 successful ping and 1 unsuccessful" +
                "ping. Transaction status=" + txStatus);

        // endregion

        // region Ping failure due to very high lease value

        Transaction<String> tx4 = producer.beginTxn(lease, maxExecutionTime, scaleGracePeriod);

        try {
            tx4.ping(scaleGracePeriod + 1);
            Assert.assertTrue(false);
        } catch (PingFailedException pfe) {
            Assert.assertTrue(true);
        }

        try {
            tx4.ping(maxExecutionTime + 1);
            Assert.assertTrue(false);
        } catch (PingFailedException pfe) {
            Assert.assertTrue(true);
        }

        try {
            tx4.ping(MAX_LEASE_VALUE + 1);
            Assert.assertTrue(false);
        } catch (PingFailedException pfe) {
            Assert.assertTrue(true);
        }

        try {
            tx4.ping(MAX_SCALE_GRACE_PERIOD + 1);
            Assert.assertTrue(false);
        } catch (PingFailedException pfe) {
            Assert.assertTrue(true);
        }

        // endregion

        // region Ping failure due to controller going into disconnection state

        // Fill in these tests once we have controller.stop() implemented.

        System.exit(0);
    }
}<|MERGE_RESOLUTION|>--- conflicted
+++ resolved
@@ -3,12 +3,8 @@
  */
 package com.emc.pravega.demo;
 
-<<<<<<< HEAD
+import com.emc.pravega.controller.stream.api.grpc.v1.Controller.CreateScopeStatus;
 import com.emc.pravega.controller.stream.api.grpc.v1.Controller.CreateStreamStatus;
-=======
-import com.emc.pravega.controller.stream.api.v1.CreateScopeStatus;
-import com.emc.pravega.controller.stream.api.v1.CreateStreamStatus;
->>>>>>> 2b96ccfe
 import com.emc.pravega.service.contracts.StreamSegmentStore;
 import com.emc.pravega.service.server.host.handler.PravegaConnectionListener;
 import com.emc.pravega.service.server.store.ServiceBuilder;
@@ -61,7 +57,7 @@
         CompletableFuture<CreateScopeStatus> futureScopeStatus = controller.createScope(testScope);
         CreateScopeStatus scopeStatus = futureScopeStatus.join();
 
-        if (scopeStatus != CreateScopeStatus.SUCCESS) {
+        if (scopeStatus.getStatus() != CreateScopeStatus.Status.SUCCESS) {
             log.error("FAILURE: Error creating test scope");
             return;
         }
@@ -77,13 +73,8 @@
         CompletableFuture<CreateStreamStatus> futureStatus = controller.createStream(streamConfig);
         CreateStreamStatus status = futureStatus.join();
 
-<<<<<<< HEAD
         if (status.getStatus() != CreateStreamStatus.Status.SUCCESS) {
-            System.err.println("FAILURE: Error creating test stream");
-=======
-        if (status != CreateStreamStatus.SUCCESS) {
             log.error("FAILURE: Error creating test stream");
->>>>>>> 2b96ccfe
             return;
         }
 
