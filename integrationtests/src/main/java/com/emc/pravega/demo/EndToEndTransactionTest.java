/**
 * Licensed to the Apache Software Foundation (ASF) under one
 * or more contributor license agreements. See the NOTICE file
 * distributed with this work for additional information
 * regarding copyright ownership. The ASF licenses this file
 * to you under the Apache License, Version 2.0 (the
 * "License"); you may not use this file except in compliance
 * with the License. You may obtain a copy of the License at
 * <p>
 * http://www.apache.org/licenses/LICENSE-2.0
 * <p>
 * Unless required by applicable law or agreed to in writing, software
 * distributed under the License is distributed on an "AS IS" BASIS,
 * WITHOUT WARRANTIES OR CONDITIONS OF ANY KIND, either express or implied.
 * See the License for the specific language governing permissions and
 * limitations under the License.
 */
package com.emc.pravega.demo;

import com.emc.pravega.service.contracts.StreamSegmentStore;
import com.emc.pravega.service.server.host.handler.PravegaConnectionListener;
import com.emc.pravega.service.server.store.ServiceBuilder;
import com.emc.pravega.service.server.store.ServiceBuilderConfig;
import com.emc.pravega.stream.EventStreamWriter;
import com.emc.pravega.stream.EventWriterConfig;
import com.emc.pravega.stream.Transaction;
import com.emc.pravega.stream.impl.JavaSerializer;
import com.emc.pravega.stream.mock.MockClientFactory;

import java.util.concurrent.CompletableFuture;

import org.apache.curator.test.TestingServer;

import lombok.Cleanup;

public class EndToEndTransactionTest {
    public static void main(String[] args) throws Exception {
        @Cleanup
        TestingServer zkTestServer = new TestingServer();
        ControllerWrapper controller = new ControllerWrapper(zkTestServer.getConnectString());

        ServiceBuilder serviceBuilder = ServiceBuilder.newInMemoryBuilder(ServiceBuilderConfig.getDefaultConfig());
        serviceBuilder.initialize().get();
        StreamSegmentStore store = serviceBuilder.createStreamSegmentService();
        @Cleanup
        PravegaConnectionListener server = new PravegaConnectionListener(false, StartLocalService.PORT, store);
        server.startListening();

        MockClientFactory clientFactory = new MockClientFactory(StartLocalService.SCOPE, controller);

        @Cleanup
        EventStreamWriter<String> producer = clientFactory.createEventWriter(StartLocalService.STREAM_NAME, new JavaSerializer<>(), new EventWriterConfig(null));
<<<<<<< HEAD
        Transaction<String> transaction = producer.beginTransaction(60000);
=======
        Transaction<String> transaction = producer.beginTxn(60000);
>>>>>>> 08ff214f

        for (int i = 0; i < 1; i++) {
            String event = "\n Transactional Publish \n";
            System.err.println("Producing event: " + event);
            transaction.writeEvent("", event);
            transaction.flush();
            Thread.sleep(500);
        }

        Transaction<String> transaction2 = producer.beginTxn(60000);
        for (int i = 0; i < 1; i++) {
            String event = "\n Transactional Publish \n";
            System.err.println("Producing event: " + event);
            transaction2.writeEvent("", event);
            transaction2.flush();
            Thread.sleep(500);
        }

        CompletableFuture<Object> commit = CompletableFuture.supplyAsync(() -> {
            try {
                transaction.commit();
            } catch (Exception e) {
                e.printStackTrace();
            }
            return null;
        });

        CompletableFuture<Object> drop = CompletableFuture.supplyAsync(() -> {
            try {
                transaction2.abort();
            } catch (Exception e) {
                e.printStackTrace();
            }
            return null;
        });

        CompletableFuture.allOf(commit, drop).get();

        System.exit(0);
    }
}<|MERGE_RESOLUTION|>--- conflicted
+++ resolved
@@ -50,11 +50,7 @@
 
         @Cleanup
         EventStreamWriter<String> producer = clientFactory.createEventWriter(StartLocalService.STREAM_NAME, new JavaSerializer<>(), new EventWriterConfig(null));
-<<<<<<< HEAD
-        Transaction<String> transaction = producer.beginTransaction(60000);
-=======
         Transaction<String> transaction = producer.beginTxn(60000);
->>>>>>> 08ff214f
 
         for (int i = 0; i < 1; i++) {
             String event = "\n Transactional Publish \n";
