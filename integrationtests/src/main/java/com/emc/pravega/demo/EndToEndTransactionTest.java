--- conflicted
+++ resolved
@@ -46,12 +46,8 @@
         server.startListening();
 
         Thread.sleep(1000);
-<<<<<<< HEAD
-        @Cleanup
-        ControllerWrapper controllerWrapper = new ControllerWrapper(zkTestServer.getConnectString());
-=======
+        @Cleanup
         ControllerWrapper controllerWrapper = new ControllerWrapper(zkTestServer.getConnectString(), port);
->>>>>>> b688a587
         Controller controller = controllerWrapper.getController();
 
         final String testScope = "testScope";
