/**
 *
 *  Copyright (c) 2017 Dell Inc., or its subsidiaries.
 *
 */
package com.emc.pravega.demo;

import com.emc.pravega.ClientFactory;
import com.emc.pravega.StreamManager;
import com.emc.pravega.service.contracts.StreamSegmentStore;
import com.emc.pravega.service.server.host.handler.PravegaConnectionListener;
import com.emc.pravega.service.server.store.ServiceBuilder;
import com.emc.pravega.service.server.store.ServiceBuilderConfig;
import com.emc.pravega.stream.EventStreamWriter;
import com.emc.pravega.stream.EventWriterConfig;
import com.emc.pravega.stream.ScalingPolicy;
import com.emc.pravega.stream.Transaction;
import com.emc.pravega.stream.impl.ClientFactoryImpl;
import com.emc.pravega.stream.impl.JavaSerializer;
import com.emc.pravega.stream.impl.StreamConfigurationImpl;
import com.emc.pravega.stream.impl.StreamManagerImpl;
import com.emc.pravega.stream.impl.netty.ConnectionFactoryImpl;
import lombok.Cleanup;
import org.apache.curator.test.TestingServer;

public class EndToEndTransactionTest {

    static StreamConfigurationImpl config = new StreamConfigurationImpl(StartLocalService.SCOPE, StartLocalService.STREAM_NAME,
            new ScalingPolicy(ScalingPolicy.Type.FIXED_NUM_SEGMENTS, 1, 1, 1));

    public static void main(String[] args) throws Exception {
        try {
            @Cleanup
            TestingServer zkTestServer = new TestingServer();
            ControllerWrapper controller = ControllerWrapper.getControllerWrapper(zkTestServer.getConnectString());

<<<<<<< HEAD
            ServiceBuilder serviceBuilder = ServiceBuilder.newInMemoryBuilder(ServiceBuilderConfig.getDefaultConfig());
            serviceBuilder.initialize().get();
            StreamSegmentStore store = serviceBuilder.createStreamSegmentService();
            @Cleanup
            PravegaConnectionListener server = new PravegaConnectionListener(false, 12345, store);
            server.startListening();
=======
        @Cleanup
        EventStreamWriter<String> producer = clientFactory.createEventWriter(StartLocalService.STREAM_NAME, new JavaSerializer<>(), EventWriterConfig.builder().build());
        Transaction<String> transaction = producer.beginTxn(60000);
>>>>>>> 0b9e4083

            ClientFactory clientFactory = new ClientFactoryImpl(StartLocalService.SCOPE, controller, new ConnectionFactoryImpl(false));

            StreamManager streamManager = new StreamManagerImpl(StartLocalService.SCOPE, controller, clientFactory);
            streamManager.createStream(StartLocalService.STREAM_NAME, config);

            @Cleanup
            EventStreamWriter<String> producer = clientFactory.createEventWriter(StartLocalService.STREAM_NAME, new JavaSerializer<>(), new EventWriterConfig(null));
            Transaction<String> transaction = producer.beginTxn(60000);

            for (int i = 0; i < 100; i++) {
                String event = "\n Transactional Publish \n";
                System.err.println("Producing event: " + event);
                transaction.writeEvent("", event);
            }

            Transaction<String> transaction2 = producer.beginTxn(60000);
            for (int i = 0; i < 100; i++) {
                String event = "\n Transactional Publish \n";
                System.err.println("Producing event: " + event);
                transaction2.writeEvent("", event);
            }

            transaction2.abort();

            transaction.commit();

            System.err.println("Success");
        } catch (Throwable e) {
            System.err.println("Failure");
            System.exit(-1);
        }

        System.exit(0);
    }
}<|MERGE_RESOLUTION|>--- conflicted
+++ resolved
@@ -5,79 +5,77 @@
  */
 package com.emc.pravega.demo;
 
-import com.emc.pravega.ClientFactory;
-import com.emc.pravega.StreamManager;
 import com.emc.pravega.service.contracts.StreamSegmentStore;
 import com.emc.pravega.service.server.host.handler.PravegaConnectionListener;
 import com.emc.pravega.service.server.store.ServiceBuilder;
 import com.emc.pravega.service.server.store.ServiceBuilderConfig;
 import com.emc.pravega.stream.EventStreamWriter;
 import com.emc.pravega.stream.EventWriterConfig;
-import com.emc.pravega.stream.ScalingPolicy;
 import com.emc.pravega.stream.Transaction;
-import com.emc.pravega.stream.impl.ClientFactoryImpl;
 import com.emc.pravega.stream.impl.JavaSerializer;
-import com.emc.pravega.stream.impl.StreamConfigurationImpl;
-import com.emc.pravega.stream.impl.StreamManagerImpl;
-import com.emc.pravega.stream.impl.netty.ConnectionFactoryImpl;
-import lombok.Cleanup;
+import com.emc.pravega.stream.mock.MockClientFactory;
+
+import java.util.concurrent.CompletableFuture;
+
 import org.apache.curator.test.TestingServer;
 
+import lombok.Cleanup;
+
 public class EndToEndTransactionTest {
+    public static void main(String[] args) throws Exception {
+        @Cleanup
+        TestingServer zkTestServer = new TestingServer();
+        ControllerWrapper controller = ControllerWrapper.getControllerWrapper(zkTestServer.getConnectString());
 
-    static StreamConfigurationImpl config = new StreamConfigurationImpl(StartLocalService.SCOPE, StartLocalService.STREAM_NAME,
-            new ScalingPolicy(ScalingPolicy.Type.FIXED_NUM_SEGMENTS, 1, 1, 1));
+        ServiceBuilder serviceBuilder = ServiceBuilder.newInMemoryBuilder(ServiceBuilderConfig.getDefaultConfig());
+        serviceBuilder.initialize().get();
+        StreamSegmentStore store = serviceBuilder.createStreamSegmentService();
+        @Cleanup
+        PravegaConnectionListener server = new PravegaConnectionListener(false, StartLocalService.PORT, store);
+        server.startListening();
 
-    public static void main(String[] args) throws Exception {
-        try {
-            @Cleanup
-            TestingServer zkTestServer = new TestingServer();
-            ControllerWrapper controller = ControllerWrapper.getControllerWrapper(zkTestServer.getConnectString());
+        MockClientFactory clientFactory = new MockClientFactory(StartLocalService.SCOPE, controller);
 
-<<<<<<< HEAD
-            ServiceBuilder serviceBuilder = ServiceBuilder.newInMemoryBuilder(ServiceBuilderConfig.getDefaultConfig());
-            serviceBuilder.initialize().get();
-            StreamSegmentStore store = serviceBuilder.createStreamSegmentService();
-            @Cleanup
-            PravegaConnectionListener server = new PravegaConnectionListener(false, 12345, store);
-            server.startListening();
-=======
         @Cleanup
         EventStreamWriter<String> producer = clientFactory.createEventWriter(StartLocalService.STREAM_NAME, new JavaSerializer<>(), EventWriterConfig.builder().build());
         Transaction<String> transaction = producer.beginTxn(60000);
->>>>>>> 0b9e4083
 
-            ClientFactory clientFactory = new ClientFactoryImpl(StartLocalService.SCOPE, controller, new ConnectionFactoryImpl(false));
+        for (int i = 0; i < 1; i++) {
+            String event = "\n Transactional Publish \n";
+            System.err.println("Producing event: " + event);
+            transaction.writeEvent("", event);
+            transaction.flush();
+            Thread.sleep(500);
+        }
 
-            StreamManager streamManager = new StreamManagerImpl(StartLocalService.SCOPE, controller, clientFactory);
-            streamManager.createStream(StartLocalService.STREAM_NAME, config);
+        Transaction<String> transaction2 = producer.beginTxn(60000);
+        for (int i = 0; i < 1; i++) {
+            String event = "\n Transactional Publish \n";
+            System.err.println("Producing event: " + event);
+            transaction2.writeEvent("", event);
+            transaction2.flush();
+            Thread.sleep(500);
+        }
 
-            @Cleanup
-            EventStreamWriter<String> producer = clientFactory.createEventWriter(StartLocalService.STREAM_NAME, new JavaSerializer<>(), new EventWriterConfig(null));
-            Transaction<String> transaction = producer.beginTxn(60000);
+        CompletableFuture<Object> commit = CompletableFuture.supplyAsync(() -> {
+            try {
+                transaction.commit();
+            } catch (Exception e) {
+                e.printStackTrace();
+            }
+            return null;
+        });
 
-            for (int i = 0; i < 100; i++) {
-                String event = "\n Transactional Publish \n";
-                System.err.println("Producing event: " + event);
-                transaction.writeEvent("", event);
+        CompletableFuture<Object> drop = CompletableFuture.supplyAsync(() -> {
+            try {
+                transaction2.abort();
+            } catch (Exception e) {
+                e.printStackTrace();
             }
+            return null;
+        });
 
-            Transaction<String> transaction2 = producer.beginTxn(60000);
-            for (int i = 0; i < 100; i++) {
-                String event = "\n Transactional Publish \n";
-                System.err.println("Producing event: " + event);
-                transaction2.writeEvent("", event);
-            }
-
-            transaction2.abort();
-
-            transaction.commit();
-
-            System.err.println("Success");
-        } catch (Throwable e) {
-            System.err.println("Failure");
-            System.exit(-1);
-        }
+        CompletableFuture.allOf(commit, drop).get();
 
         System.exit(0);
     }
