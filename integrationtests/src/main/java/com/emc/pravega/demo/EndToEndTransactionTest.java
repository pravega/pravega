/**
 * Copyright (c) 2017 Dell Inc., or its subsidiaries.
 */
package com.emc.pravega.demo;

import com.emc.pravega.controller.stream.api.v1.CreateScopeStatus;
import com.emc.pravega.controller.stream.api.v1.CreateStreamStatus;
import com.emc.pravega.service.contracts.StreamSegmentStore;
import com.emc.pravega.service.server.host.handler.PravegaConnectionListener;
import com.emc.pravega.service.server.store.ServiceBuilder;
import com.emc.pravega.service.server.store.ServiceBuilderConfig;
import com.emc.pravega.stream.EventStreamWriter;
import com.emc.pravega.stream.EventWriterConfig;
import com.emc.pravega.stream.PingFailedException;
import com.emc.pravega.stream.ScalingPolicy;
import com.emc.pravega.stream.StreamConfiguration;
import com.emc.pravega.stream.Transaction;
import com.emc.pravega.stream.impl.Controller;
import com.emc.pravega.stream.impl.JavaSerializer;
import com.emc.pravega.stream.mock.MockClientFactory;
import lombok.Cleanup;
import lombok.extern.slf4j.Slf4j;
import org.apache.curator.test.TestingServer;
import org.junit.Assert;
import org.junit.Test;

import java.util.concurrent.CompletableFuture;

import static org.junit.Assert.assertTrue;

@Slf4j
public class EndToEndTransactionTest {

    final static long MAX_LEASE_VALUE = 30000;
    final static long MAX_SCALE_GRACE_PERIOD = 60000;

    @Test
    public static void main(String[] args) throws Exception {
        @Cleanup
        TestingServer zkTestServer = new TestingServer();

        ServiceBuilder serviceBuilder = ServiceBuilder.newInMemoryBuilder(ServiceBuilderConfig.getDefaultConfig());
        serviceBuilder.initialize().get();
        StreamSegmentStore store = serviceBuilder.createStreamSegmentService();

        @Cleanup
        PravegaConnectionListener server = new PravegaConnectionListener(false, 12345, store);
        server.startListening();

        Thread.sleep(1000);
        ControllerWrapper controllerWrapper = new ControllerWrapper(zkTestServer.getConnectString());
        Controller controller = controllerWrapper.getController();

        final String testScope = "testScope";
        final String testStream = "testStream";
        controllerWrapper.getControllerService().createScope("testScope").get();

<<<<<<< HEAD
        CompletableFuture<CreateScopeStatus> futureScopeStatus = controller.createScope(testScope);
        CreateScopeStatus scopeStatus = futureScopeStatus.join();

        if (scopeStatus != CreateScopeStatus.SUCCESS) {
            log.error("FAILURE: Error creating test scope");
            return;
        }

        ScalingPolicy policy = new ScalingPolicy(ScalingPolicy.Type.FIXED_NUM_SEGMENTS, 0L, 0, 5);
=======
        ScalingPolicy policy = new ScalingPolicy(ScalingPolicy.Type.FIXED_NUM_SEGMENTS, 0, 0, 5);
>>>>>>> 48343e2d
        StreamConfiguration streamConfig =
                StreamConfiguration.builder()
                        .scope(testScope)
                        .streamName(testStream)
                        .scalingPolicy(policy)
                        .build();

        CompletableFuture<CreateStreamStatus> futureStatus = controller.createStream(streamConfig);
        CreateStreamStatus status = futureStatus.join();

        if (status != CreateStreamStatus.SUCCESS) {
            log.error("FAILURE: Error creating test stream");
            return;
        }

        final long lease = 4000;
        final long maxExecutionTime = 10000;
        final long scaleGracePeriod = 30000;

        MockClientFactory clientFactory = new MockClientFactory(testScope, controller);

        @Cleanup
        EventStreamWriter<String> producer = clientFactory.createEventWriter(
                testStream,
                new JavaSerializer<>(),
                EventWriterConfig.builder().build());

        // region Successful commit tests
        Transaction<String> transaction = producer.beginTxn(5000, 3600000, 60000);

        for (int i = 0; i < 1; i++) {
            String event = "\n Transactional Publish \n";
            log.info("Producing event: " + event);
            transaction.writeEvent("", event);
            transaction.flush();
            Thread.sleep(500);
        }

        CompletableFuture<Object> commit = CompletableFuture.supplyAsync(() -> {
            try {
                transaction.commit();
            } catch (Exception e) {
                log.warn("Error committing transaction", e);
            }
            return null;
        });

        commit.join();

        Transaction.Status txnStatus = transaction.checkStatus();
        assertTrue(txnStatus == Transaction.Status.COMMITTING || txnStatus == Transaction.Status.COMMITTED);
        log.info("SUCCESS: successful in committing transaction. Transaction status=" + txnStatus);

        Thread.sleep(2000);

        txnStatus = transaction.checkStatus();
        assertTrue(txnStatus == Transaction.Status.COMMITTED);
        log.info("SUCCESS: successfully committed transaction. Transaction status=" + txnStatus);

        // endregion

        // region Successful abort tests

        Transaction<String> transaction2 = producer.beginTxn(5000, 3600000, 60000);
        for (int i = 0; i < 1; i++) {
            String event = "\n Transactional Publish \n";
            log.info("Producing event: " + event);
            transaction2.writeEvent("", event);
            transaction2.flush();
            Thread.sleep(500);
        }

        CompletableFuture<Object> drop = CompletableFuture.supplyAsync(() -> {
            try {
                transaction2.abort();
            } catch (Exception e) {
                log.warn("Error aborting transaction", e);
            }
            return null;
        });

        drop.join();

        Transaction.Status txn2Status = transaction2.checkStatus();
        assertTrue(txn2Status == Transaction.Status.ABORTING || txn2Status == Transaction.Status.ABORTED);
        log.info("SUCCESS: successful in dropping transaction. Transaction status=" + txn2Status);

        Thread.sleep(2000);

        txn2Status = transaction2.checkStatus();
        assertTrue(txn2Status == Transaction.Status.ABORTED);
<<<<<<< HEAD
        log.info("SUCCESS: successfully aborted transaction. Transaction status=" + txn2Status);

        // endregion

        // region Successful timeout tests
        Transaction<String> tx1 = producer.beginTxn(lease, maxExecutionTime, scaleGracePeriod);

        Thread.sleep((long) (1.3 * lease));

        Transaction.Status txStatus = tx1.checkStatus();
        Assert.assertTrue(Transaction.Status.ABORTING == txStatus || Transaction.Status.ABORTED == txStatus);
        log.info("SUCCESS: successfully aborted transaction after timeout. Transaction status=" + txStatus);

        // endregion

        // region Successful ping tests

        Transaction<String> tx2 = producer.beginTxn(lease, maxExecutionTime, scaleGracePeriod);

        Thread.sleep((long) (0.75 * lease));

        Assert.assertEquals(Transaction.Status.OPEN, tx2.checkStatus());

        try {
            tx2.ping(lease);
            Assert.assertTrue(true);
        } catch (PingFailedException pfe) {
            Assert.assertTrue(false);
        }
        log.info("SUCCESS: successfully pinged transaction.");

        Thread.sleep((long) (0.5 * lease));

        Assert.assertEquals(Transaction.Status.OPEN, tx2.checkStatus());

        Thread.sleep((long) (0.8 * lease));

        txStatus = tx2.checkStatus();
        Assert.assertTrue(Transaction.Status.ABORTING == txStatus || Transaction.Status.ABORTED == txStatus);
        log.info("SUCCESS: successfully aborted transaction after pinging. Transaction status=" + txStatus);

        // endregion

        // region Ping failure due to MaxExecutionTime exceeded

        Transaction<String> tx3 = producer.beginTxn(lease, maxExecutionTime, scaleGracePeriod);

        Thread.sleep((long) (0.75 * lease));

        Assert.assertEquals(Transaction.Status.OPEN, tx3.checkStatus());

        try {
            //Assert.assertEquals(PingStatus.OK, pingStatus);
            tx3.ping(lease);
            Assert.assertTrue(true);
        } catch (PingFailedException pfe) {
            Assert.assertTrue(false);
        }

        Thread.sleep((long) (0.75 * lease));

        Assert.assertEquals(Transaction.Status.OPEN, tx3.checkStatus());

        try {
            // PingFailedException is expected to be thrown.
            tx3.ping(lease + 1);
            Assert.assertTrue(false);
        } catch (PingFailedException pfe) {
            Assert.assertTrue(true);
            log.info("SUCCESS: successfully received error after max expiry time");
        }

        Thread.sleep((long) (0.5 * lease));

        txStatus = tx3.checkStatus();
        Assert.assertTrue(Transaction.Status.ABORTING == txStatus || Transaction.Status.ABORTED == txStatus);
        log.info("SUCCESS: successfully aborted transaction after 1 successful ping and 1 unsuccessful" +
                "ping. Transaction status=" + txStatus);

        // endregion

        // region Ping failure due to very high lease value

        Transaction<String> tx4 = producer.beginTxn(lease, maxExecutionTime, scaleGracePeriod);

        try {
            tx4.ping(scaleGracePeriod + 1);
            Assert.assertTrue(false);
        } catch (PingFailedException pfe) {
            Assert.assertTrue(true);
        }

        try {
            tx4.ping(maxExecutionTime + 1);
            Assert.assertTrue(false);
        } catch (PingFailedException pfe) {
            Assert.assertTrue(true);
        }

        try {
            tx4.ping(MAX_LEASE_VALUE + 1);
            Assert.assertTrue(false);
        } catch (PingFailedException pfe) {
            Assert.assertTrue(true);
        }

        try {
            tx4.ping(MAX_SCALE_GRACE_PERIOD + 1);
            Assert.assertTrue(false);
        } catch (PingFailedException pfe) {
            Assert.assertTrue(true);
        }

        // endregion

        // region Ping failure due to controller going into disconnection state

        // Fill in these tests once we have controller.stop() implemented.
=======
        System.err.println("SUCCESS: successfully aborted transaction. Transaction status=" + txn2Status);
>>>>>>> 48343e2d

        System.exit(0);
    }
}<|MERGE_RESOLUTION|>--- conflicted
+++ resolved
@@ -55,7 +55,6 @@
         final String testStream = "testStream";
         controllerWrapper.getControllerService().createScope("testScope").get();
 
-<<<<<<< HEAD
         CompletableFuture<CreateScopeStatus> futureScopeStatus = controller.createScope(testScope);
         CreateScopeStatus scopeStatus = futureScopeStatus.join();
 
@@ -64,10 +63,7 @@
             return;
         }
 
-        ScalingPolicy policy = new ScalingPolicy(ScalingPolicy.Type.FIXED_NUM_SEGMENTS, 0L, 0, 5);
-=======
         ScalingPolicy policy = new ScalingPolicy(ScalingPolicy.Type.FIXED_NUM_SEGMENTS, 0, 0, 5);
->>>>>>> 48343e2d
         StreamConfiguration streamConfig =
                 StreamConfiguration.builder()
                         .scope(testScope)
@@ -159,7 +155,6 @@
 
         txn2Status = transaction2.checkStatus();
         assertTrue(txn2Status == Transaction.Status.ABORTED);
-<<<<<<< HEAD
         log.info("SUCCESS: successfully aborted transaction. Transaction status=" + txn2Status);
 
         // endregion
@@ -278,9 +273,6 @@
         // region Ping failure due to controller going into disconnection state
 
         // Fill in these tests once we have controller.stop() implemented.
-=======
-        System.err.println("SUCCESS: successfully aborted transaction. Transaction status=" + txn2Status);
->>>>>>> 48343e2d
 
         System.exit(0);
     }
