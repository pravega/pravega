/**
 * Licensed to the Apache Software Foundation (ASF) under one
 * or more contributor license agreements.  See the NOTICE file
 * distributed with this work for additional information
 * regarding copyright ownership.  The ASF licenses this file
 * to you under the Apache License, Version 2.0 (the
 * "License"); you may not use this file except in compliance
 * with the License.  You may obtain a copy of the License at
 * <p>
 * http://www.apache.org/licenses/LICENSE-2.0
 * <p>
 * Unless required by applicable law or agreed to in writing, software
 * distributed under the License is distributed on an "AS IS" BASIS,
 * WITHOUT WARRANTIES OR CONDITIONS OF ANY KIND, either express or implied.
 * See the License for the specific language governing permissions and
 * limitations under the License.
 */
package com.emc.pravega.integrationtests;

import com.emc.pravega.common.Timer;
import com.emc.pravega.common.concurrent.FutureHelpers;
import com.emc.pravega.common.netty.Append;
import com.emc.pravega.common.netty.AppendDecoder;
import com.emc.pravega.common.netty.CommandDecoder;
import com.emc.pravega.common.netty.CommandEncoder;
import com.emc.pravega.common.netty.ExceptionLoggingHandler;
import com.emc.pravega.common.netty.Reply;
import com.emc.pravega.common.netty.Request;
import com.emc.pravega.common.netty.WireCommand;
import com.emc.pravega.common.netty.WireCommands.AppendSetup;
import com.emc.pravega.common.netty.WireCommands.CreateSegment;
import com.emc.pravega.common.netty.WireCommands.DataAppended;
import com.emc.pravega.common.netty.WireCommands.NoSuchSegment;
import com.emc.pravega.common.netty.WireCommands.SegmentCreated;
import com.emc.pravega.common.netty.WireCommands.SetupAppend;
import com.emc.pravega.service.contracts.StreamSegmentStore;
import com.emc.pravega.service.server.host.handler.AppendProcessor;
import com.emc.pravega.service.server.host.handler.PravegaConnectionListener;
import com.emc.pravega.service.server.host.handler.PravegaRequestProcessor;
import com.emc.pravega.service.server.host.handler.ServerConnectionInboundHandler;
import com.emc.pravega.service.server.store.ServiceBuilder;
import com.emc.pravega.service.server.store.ServiceBuilderConfig;
import com.emc.pravega.stream.EventStreamWriter;
import com.emc.pravega.stream.EventWriterConfig;
import com.emc.pravega.stream.Segment;
import com.emc.pravega.stream.impl.Controller;
import com.emc.pravega.stream.impl.JavaSerializer;
import com.emc.pravega.stream.impl.StreamConfigurationImpl;
import com.emc.pravega.stream.impl.netty.ConnectionFactory;
import com.emc.pravega.stream.impl.netty.ConnectionFactoryImpl;
import com.emc.pravega.stream.impl.segment.SegmentOutputStream;
import com.emc.pravega.stream.impl.segment.SegmentOutputStreamFactoryImpl;
import com.emc.pravega.stream.mock.MockClientFactory;
import com.emc.pravega.stream.mock.MockController;
import com.emc.pravega.stream.mock.MockStreamManager;
import com.emc.pravega.testcommon.TestUtils;

import java.nio.ByteBuffer;
import java.util.UUID;
import java.util.concurrent.CompletableFuture;
import java.util.concurrent.ExecutionException;
import java.util.concurrent.Future;
import java.util.concurrent.TimeUnit;
import java.util.concurrent.TimeoutException;

import org.junit.After;
import org.junit.Before;
import org.junit.Test;

import static com.emc.pravega.common.netty.WireCommands.MAX_WIRECOMMAND_SIZE;
import static org.junit.Assert.assertEquals;
import static org.junit.Assert.assertNotNull;
import static org.junit.Assert.assertTrue;

import io.netty.buffer.ByteBuf;
import io.netty.buffer.Unpooled;
import io.netty.channel.embedded.EmbeddedChannel;
import io.netty.handler.codec.LengthFieldBasedFrameDecoder;
import io.netty.util.ResourceLeakDetector;
import io.netty.util.ResourceLeakDetector.Level;
import io.netty.util.internal.logging.InternalLoggerFactory;
import io.netty.util.internal.logging.Slf4JLoggerFactory;
import lombok.Cleanup;

public class AppendTest {
    private Level originalLevel;
    private ServiceBuilder serviceBuilder;

    @Before
    public void setup() throws Exception {
        originalLevel = ResourceLeakDetector.getLevel();
        ResourceLeakDetector.setLevel(Level.PARANOID);
        InternalLoggerFactory.setDefaultFactory(Slf4JLoggerFactory.INSTANCE);
        this.serviceBuilder = ServiceBuilder.newInMemoryBuilder(ServiceBuilderConfig.getDefaultConfig());
        this.serviceBuilder.initialize().get();
    }

    @After
    public void teardown() {
        this.serviceBuilder.close();
        ResourceLeakDetector.setLevel(originalLevel);
    }

    @Test
    public void testSetupOnNonExistentSegment() throws Exception {
        String segment = "123";
        StreamSegmentStore store = this.serviceBuilder.createStreamSegmentService();

        EmbeddedChannel channel = createChannel(store);

        UUID uuid = UUID.randomUUID();
        NoSuchSegment setup = (NoSuchSegment) sendRequest(channel, new SetupAppend(uuid, segment));

        assertEquals(segment, setup.getSegment());
    }

    @Test
    public void sendReceivingAppend() throws Exception {
        String segment = "123";
        ByteBuf data = Unpooled.wrappedBuffer("Hello world\n".getBytes());
        StreamSegmentStore store = this.serviceBuilder.createStreamSegmentService();

        EmbeddedChannel channel = createChannel(store);

        SegmentCreated created = (SegmentCreated) sendRequest(channel, new CreateSegment(segment));
        assertEquals(segment, created.getSegment());

        UUID uuid = UUID.randomUUID();
        AppendSetup setup = (AppendSetup) sendRequest(channel, new SetupAppend(uuid, segment));

        assertEquals(segment, setup.getSegment());
        assertEquals(uuid, setup.getConnectionId());

        DataAppended ack = (DataAppended) sendRequest(channel,
                                                      new Append(segment, uuid, data.readableBytes(), data, null));
        assertEquals(uuid, ack.getConnectionId());
        assertEquals(data.readableBytes(), ack.getEventNumber());
    }

    static Reply sendRequest(EmbeddedChannel channel, Request request) throws Exception {
        channel.writeInbound(request);
        Object encodedReply = channel.readOutbound();
        for (int i = 0; encodedReply == null && i < 50; i++) {
            Thread.sleep(10);
            encodedReply = channel.readOutbound();
        }
        if (encodedReply == null) {
            throw new IllegalStateException("No reply to request: " + request);
        }
        WireCommand decoded = CommandDecoder.parseCommand((ByteBuf) encodedReply);
        ((ByteBuf) encodedReply).release();
        assertNotNull(decoded);
        return (Reply) decoded;
    }

    static EmbeddedChannel createChannel(StreamSegmentStore store) {
        ServerConnectionInboundHandler lsh = new ServerConnectionInboundHandler();
        EmbeddedChannel channel = new EmbeddedChannel(new ExceptionLoggingHandler(""),
                new CommandEncoder(null),
                new LengthFieldBasedFrameDecoder(MAX_WIRECOMMAND_SIZE, 4, 4),
                new CommandDecoder(),
                new AppendDecoder(),
                lsh);
        lsh.setRequestProcessor(new AppendProcessor(store, lsh, new PravegaRequestProcessor(store, lsh)));
        return channel;
    }

    @Test
    public void appendThroughSegmentClient() throws Exception {
        String endpoint = "localhost";
        int port = TestUtils.randomPort();
        String testString = "Hello world\n";
        String scope = "scope";
        String stream = "stream";
        StreamSegmentStore store = this.serviceBuilder.createStreamSegmentService();
        @Cleanup
        PravegaConnectionListener server = new PravegaConnectionListener(false, port, store);
        server.startListening();

        ConnectionFactory clientCF = new ConnectionFactoryImpl(false);
        Controller controller = new MockController(endpoint, port, clientCF);
        controller.createStream(new StreamConfigurationImpl(scope, stream, null));

        SegmentOutputStreamFactoryImpl segmentClient = new SegmentOutputStreamFactoryImpl(controller, clientCF);

        Segment segment = FutureHelpers.getAndHandleExceptions(controller.getCurrentSegments(scope, stream), RuntimeException::new).getSegments().iterator().next();
        @Cleanup("close")
        SegmentOutputStream out = segmentClient.createOutputStreamForSegment(segment, null);
        CompletableFuture<Boolean> ack = new CompletableFuture<>();
        out.write(ByteBuffer.wrap(testString.getBytes()), ack);
        assertTrue(ack.get(5, TimeUnit.SECONDS));
    }

    @Test
<<<<<<< HEAD
    public void appendThroughStreamingClient() throws InterruptedException {
        String scope = "Scope";
=======
    public void appendThroughStreamingClient() throws InterruptedException, ExecutionException, TimeoutException {
>>>>>>> 2721927a
        String endpoint = "localhost";
        String streamName = "abc";
        int port = TestUtils.randomPort();
        String testString = "Hello world\n";
        StreamSegmentStore store = this.serviceBuilder.createStreamSegmentService();
        @Cleanup
        PravegaConnectionListener server = new PravegaConnectionListener(false, port, store);
        server.startListening();
        @Cleanup
<<<<<<< HEAD
        MockClientFactory clientFactory = new MockClientFactory(scope, endpoint, port);
        @Cleanup
        MockStreamManager streamManager = new MockStreamManager(scope, endpoint, port);
        streamManager.createStream(streamName, null);
=======
        MockClientFactory clientFactory = new MockClientFactory("Scope", endpoint, port);
        clientFactory.createStream(streamName, null);
        EventStreamWriter<String> producer = clientFactory.createEventWriter(streamName, new JavaSerializer<>(), new EventWriterConfig(null));
        Future<Void> ack = producer.writeEvent("RoutingKey", testString);
        ack.get(5, TimeUnit.SECONDS);
    }
    
    @Test
    public void miniBenchmark() throws InterruptedException, ExecutionException, TimeoutException {
        String endpoint = "localhost";
        String streamName = "abc";
        int port = TestUtils.randomPort();
        String testString = "Hello world\n";
        StreamSegmentStore store = this.serviceBuilder.createStreamSegmentService();
        @Cleanup
        PravegaConnectionListener server = new PravegaConnectionListener(false, port, store);
        server.startListening();
        @Cleanup
        MockClientFactory clientFactory = new MockClientFactory("Scope", endpoint, port);
        clientFactory.createStream(streamName, null);
>>>>>>> 2721927a
        EventStreamWriter<String> producer = clientFactory.createEventWriter(streamName, new JavaSerializer<>(), new EventWriterConfig(null));
        long blockingTime = timeWrites(testString, 200, producer, true);
        long nonBlockingTime = timeWrites(testString, 1000, producer, false);
        System.out.println("Blocking took: " + blockingTime + "ms.");
        System.out.println("Non blocking took: " + nonBlockingTime + "ms.");        
    }

    private long timeWrites(String testString, int number, EventStreamWriter<String> producer, boolean synchronous)
            throws InterruptedException, ExecutionException, TimeoutException {
        Timer timer = new Timer();
        for (int i = 0; i < number; i++) {
            Future<Void> ack = producer.writeEvent("RoutingKey", testString);
            if (synchronous) {
                ack.get(5, TimeUnit.SECONDS);
            }
        }
        producer.flush();
        return timer.getElapsedMillis();
    }
    
}<|MERGE_RESOLUTION|>--- conflicted
+++ resolved
@@ -192,12 +192,7 @@
     }
 
     @Test
-<<<<<<< HEAD
-    public void appendThroughStreamingClient() throws InterruptedException {
-        String scope = "Scope";
-=======
     public void appendThroughStreamingClient() throws InterruptedException, ExecutionException, TimeoutException {
->>>>>>> 2721927a
         String endpoint = "localhost";
         String streamName = "abc";
         int port = TestUtils.randomPort();
@@ -207,14 +202,10 @@
         PravegaConnectionListener server = new PravegaConnectionListener(false, port, store);
         server.startListening();
         @Cleanup
-<<<<<<< HEAD
-        MockClientFactory clientFactory = new MockClientFactory(scope, endpoint, port);
-        @Cleanup
-        MockStreamManager streamManager = new MockStreamManager(scope, endpoint, port);
+        MockClientFactory clientFactory = new MockClientFactory("Scope", endpoint, port);
+        @Cleanup
+        MockStreamManager streamManager = new MockStreamManager("Scope", endpoint, port);
         streamManager.createStream(streamName, null);
-=======
-        MockClientFactory clientFactory = new MockClientFactory("Scope", endpoint, port);
-        clientFactory.createStream(streamName, null);
         EventStreamWriter<String> producer = clientFactory.createEventWriter(streamName, new JavaSerializer<>(), new EventWriterConfig(null));
         Future<Void> ack = producer.writeEvent("RoutingKey", testString);
         ack.get(5, TimeUnit.SECONDS);
@@ -232,8 +223,9 @@
         server.startListening();
         @Cleanup
         MockClientFactory clientFactory = new MockClientFactory("Scope", endpoint, port);
-        clientFactory.createStream(streamName, null);
->>>>>>> 2721927a
+        @Cleanup
+        MockStreamManager streamManager = new MockStreamManager("Scope", endpoint, port);
+        streamManager.createStream(streamName, null);
         EventStreamWriter<String> producer = clientFactory.createEventWriter(streamName, new JavaSerializer<>(), new EventWriterConfig(null));
         long blockingTime = timeWrites(testString, 200, producer, true);
         long nonBlockingTime = timeWrites(testString, 1000, producer, false);
