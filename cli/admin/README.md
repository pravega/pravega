<!--
Copyright Pravega Authors.

Licensed under the Apache License, Version 2.0 (the "License");
you may not use this file except in compliance with the License.
You may obtain a copy of the License at

    http://www.apache.org/licenses/LICENSE-2.0

Unless required by applicable law or agreed to in writing, software
distributed under the License is distributed on an "AS IS" BASIS,
WITHOUT WARRANTIES OR CONDITIONS OF ANY KIND, either express or implied.
See the License for the specific language governing permissions and
limitations under the License.
-->
# Pravega Admin CLI

Pravega Admin CLI is a tool for inspecting and exploring Pravega deployments.

## Prerequisites

- Java 11+

## Building Pravega Admin CLI

Checkout the source code:

```
git clone https://github.com/pravega/pravega
cd pravega
```

Build the Pravega Admin CLI tool:

```
./gradlew distTar
```

Unzip the result distribution artifact:

```
cd build/distributions/
tar -xzvf pravega-xxx-SNAPSHOT.tar
```

You will find the executable file (`pravega-admin`) as well as the default configuration under the
`bin` directory.

## Executing the Pravega Admin CLI

Next, we show how to use the Pravega Admin CLI tool.

> Before using the Pravega Admin CLI, we first need a Pravega cluster up and running. While the simplest way is the 
[standalone deployment](http://pravega.io/docs/latest/deployment/run-local/), you can explore other ways 
of deploying Pravega in the project's [documentation](http://pravega.io/docs/latest/deployment/deployment/). 

You can run the Pravega Admin CLI as follows:
```
./bin/pravega-admin
```
The config values can be changed permanently at `conf/admin-cli.properties`, or use `config set property=...` to temporarily change the config for command line session only.
The initial configuration would be as follows:
```
Pravega Admin CLI.
   
Initial configuration:
    cli.store.metadata.backend=segmentstore
    cli.credentials.username=admin
    pravegaservice.admin.gateway.port=9999
    pravegaservice.storage.impl.name=FILESYSTEM
    cli.credentials.pwd=1111_aaaa
    bookkeeper.ledger.path=/pravega/pravega/bookkeeper/ledgers
    cli.channel.auth=false
    cli.channel.tls=false
    pravegaservice.clusterName=pravega/pravega
    pravegaservice.zk.connect.uri=localhost:2181
    cli.controller.connect.rest.uri=localhost:9091
    cli.controller.connect.grpc.uri=localhost:9090
    cli.trustStore.location=conf/ca-cert.crt
    cli.trustStore.access.token.ttl.seconds=300
    pravegaservice.container.count=4
```

From that point onwards, you can check the available commands by typing `help`:
``` 
> help 
All available commands:
<<<<<<< HEAD
    bk cleanup : Removes orphan BookKeeper Ledgers that are not used by any BookKeeperLog.
    bk details <log-id>: Lists metadata details about a BookKeeperLog, including BK Ledger information.
    bk disable <log-id>: Disables a BookKeeperLog by open-fencing it and updating its metadata in ZooKeeper (with the Enabled flag set to 'false').
    bk enable <log-id>: Enables a BookKeeperLog by updating its metadata in ZooKeeper (with the Enabled flag set to 'true').
    bk list : Lists all BookKeeper Logs.
    bk list-ledgers : List all the ledgers in Bookkeeper.
    bk reconcile <log-id>: Allows reconstructing a BookkeeperLog metadata (stored in ZK) in case it got wiped out.
    cluster get-host-by-container <container-id>: Get the Segment Store host responsible for a given container id.
    cluster list-containers : Lists all the containers in the Pravega cluster and the Segment Stores responsible for them.
    cluster list-instances : Lists all nodes in the Pravega cluster (Controllers, Segment Stores).
    config list : Lists all configuration set during this session.
    config set <name=value list>: Sets one or more config values for use during this session.
    container recover <container-id>: Executes a local, non-invasive recovery for a SegmentContainer.
    controller describe-readergroup <scope-name> <readergroup-id>: Get the details of a given ReaderGroup in a Scope.
    controller describe-scope <scope-name>: Get the details of a given Scope.
    controller describe-stream <scope-name> <stream-name>: Get the details of a given Stream.
    controller list-readergroups <scope-name>: Lists all the existing ReaderGroups in a given Scope.
    controller list-scopes : Lists all the existing scopes in the system.
    controller list-streams <scope-name>: Lists all the existing Streams in a given Scope.
    password create-password-file <filename> <user:passwword:acl>: Generates file with encrypted password using filename and user:password:acl given as argument.
    segmentstore get-segment-attribute <qualified-segment-name> <attribute-id> <segmentstore-endpoint>: Gets an attribute for a Segment.
    segmentstore get-segment-info <qualified-segment-name> <segmentstore-endpoint>: Get the details of a given Segment.
    segmentstore read-segment <qualified-segment-name> <offset> <length> <segmentstore-endpoint>: Read a range from a given Segment.
    segmentstore update-segment-attribute <qualified-segment-name> <attribute-id> <attribute-new-value> <attribute-old-value> <segmentstore-endpoint>: Updates an attribute for a Segment.
    data-recovery durableLog-recovery : Recovers the state of the DurableLog from the storage.
    data-recovery durableLog-repair : Allows to repair DurableLog damaged/corrupted Operations.
    data-recovery list-segments : Lists segments from storage with their name, length and sealed status.
=======
	bk cleanup : Removes orphan BookKeeper Ledgers that are not used by any BookKeeperLog.
	bk details <log-id>: Lists metadata details about a BookKeeperLog, including BK Ledger information.
	bk disable <log-id>: Disables a BookKeeperLog by open-fencing it and updating its metadata in ZooKeeper (with the Enabled flag set to 'false').
	bk enable <log-id>: Enables a BookKeeperLog by updating its metadata in ZooKeeper (with the Enabled flag set to 'true').
	bk list : Lists all BookKeeper Logs.
	bk list-ledgers : List all the ledgers in Bookkeeper.
	bk reconcile <log-id>: Allows reconstructing a BookkeeperLog metadata (stored in ZK) in case it got wiped out.
	cluster get-host-by-container <container-id>: Get the Segment Store host responsible for a given container id.
	cluster list-containers : Lists all the containers in the Pravega cluster and the Segment Stores responsible for them.
	cluster list-instances : Lists all nodes in the Pravega cluster (Controllers, Segment Stores).
	config list : Lists all configuration set during this session.
	config set <name=value list>: Sets one or more config values for use during this session.
	container flush-to-storage <container-id> <segmentstore-endpoint>: Persist the given Segment Container into Storage.
	container recover <container-id>: Executes a local, non-invasive recovery for a SegmentContainer.
	controller describe-readergroup <scope-name> <readergroup-id>: Get the details of a given ReaderGroup in a Scope.
	controller describe-scope <scope-name>: Get the details of a given Scope.
	controller describe-stream <scope-name> <stream-name>: Get the details of a given Stream.
	controller list-readergroups <scope-name>: Lists all the existing ReaderGroups in a given Scope.
	controller list-scopes : Lists all the existing scopes in the system.
	controller list-streams <scope-name>: Lists all the existing Streams in a given Scope.
	controller-metadata get <qualified-table-segment-name> <key> <segmentstore-endpoint>: Get the controller metadata entry for the given key in the table.
	controller-metadata list-entries <qualified-table-segment-name> <entry-count> <segmentstore-endpoint>: List at most the required number of entries from the controller metadata table. Unsupported for stream metadata tables.
	controller-metadata list-keys <qualified-table-segment-name> <key-count> <segmentstore-endpoint>: List at most the required number of keys from the controller metadata table.
	controller-metadata tables-info : List all the controller metadata tables.
	password create-password-file <filename> <user:passwword:acl>: Generates file with encrypted password using filename and user:password:acl given as argument.
	segmentstore get-segment-attribute <qualified-segment-name> <attribute-id> <segmentstore-endpoint>: Gets an attribute for a Segment.
	segmentstore get-segment-info <qualified-segment-name> <segmentstore-endpoint>: Get the details of a given Segment.
	segmentstore read-segment <qualified-segment-name> <offset> <length> <segmentstore-endpoint> <file-name>: Read a range from a given Segment into given file.
	segmentstore update-segment-attribute <qualified-segment-name> <attribute-id> <attribute-new-value> <attribute-old-value> <segmentstore-endpoint>: Updates an attribute for a Segment.
	storage durableLog-recovery : Recovers the state of the DurableLog from the storage.
	storage list-segments : Lists segments from storage with their name, length and sealed status.
	table-segment get <qualified-table-segment-name> <key> <segmentstore-endpoint>: Get the entry for the given key in the table.Use the command "table-segment set-serializer <serializer-name>" to use the appropriate serializer before using this command.
	table-segment get-info <qualified-table-segment-name> <segmentstore-endpoint>: Get the details of a given table.
	table-segment list-keys <qualified-table-segment-name> <key-count> <segmentstore-endpoint>: List at most the required number of keys from the table segment.
	table-segment modify <qualified-table-segment-name> <segmentstore-endpoint> <key> <value>: Modify the entry for the given key in the table using the given field info.Use the command "table-segment set-serializer <serializer-name>" to use the appropriate serializer before using this command.
	table-segment put <qualified-table-segment-name> <segmentstore-endpoint> <key> <value>: Update the given key in the table with the provided value.Use the command "table-segment set-serializer <serializer-name>" to use the appropriate serializer before using this command.
	table-segment set-serializer <serializer-name>: Set the serializer for keys and values that are obtained from, and updated to table segments.
>>>>>>> 436a512b
```
And execute any of them:
```
> controller list-scopes
{"scopes":[{"scopeName":"_system"},{"scopeName":"streamsinscope"}]}

> controller list-readergroups _system
{"readerGroups":[{"readerGroupName":"abortStreamReaders"},{"readerGroupName":"scaleGroup"},{"readerGroupName":"commitStreamReaders"}]}
```

You can also execute the Pravega Admin CLI in "batch mode" by passing a command directly as a parameter:
```
./bin/pravega-cli controller list-scopes
Pravega Admin CLI.

Initial configuration:
	pravegaservice.container.count=4
	bookkeeper.ledger.path=/pravega/pravega/bookkeeper/ledgers
	pravegaservice.admin.gateway.port=9999
	cli.security.auth.enable=false
	cli.security.auth.credentials.password=1111_aaaa
	pravegaservice.cluster.name=pravega/pravega
	cli.store.metadata.backend=segmentstore
	cli.controller.rest.uri=http://localhost:9091
	cli.security.auth.credentials.username=admin
	pravegaservice.zk.connect.uri=localhost:2181
	cli.controller.grpc.uri=tcp://localhost:9090
	
{"scopes":[{"scopeName":"_system"},{"scopeName":"streamsinscope"}]}
```

Note that if you are using the standalone deployment, Bookkeeper commands (and others) will not be 
available. For this reason, we encourage you to go a step further and deploy a full Pravega cluster to 
explore the whole functionality of Pravega Admin CLI.

## Pravega Admin CLI on Kubernetes

The Pravega Admin CLI needs to be executed from inside the Kubernetes cluster, as it requires to reach the services that form a Pravega cluster.

To this end, you can either start a new pod in the cluster and build the tool, or log into a Pravega server pod that already has the Pravega Admin CLI built in. In this section, we will assume the latter option and describe how to use the Pravega Admin CLI from within existing Pravega server pods.

You can access a Segment Store pod in the following way:
````
kubectl exec pravega-pravega-segment-store-0 -it bash
````

Once in the pod, you can run the Pravega Admin CLI:
```
./bin/pravega-admin
    OpenJDK 64-Bit Server VM warning: Option MaxRAMFraction was deprecated in version 10.0 and will likely be removed in a future release.
    Pravega Admin CLI.
    
    Exception reading input properties file: null
    Initial configuration:
        pravegaservice.container.count=4
        bookkeeper.ledger.path=/pravega/pravega/bookkeeper/ledgers
        pravegaservice.admin.gateway.port=9999
        cli.security.auth.enable=false
        cli.security.auth.credentials.password=1111_aaaa
        pravegaservice.cluster.name=pravega/pravega
        cli.store.metadata.backend=segmentstore
        cli.controller.rest.uri=http://localhost:9091
        cli.security.auth.credentials.username=admin
        pravegaservice.zk.connect.uri=localhost:2181
        cli.controller.grpc.uri=tcp://localhost:9090
```

The initial configuration needs to be modified according to the information of your cluster by accessing the properties file (`./conf/admin-cli.properties`) or using `config set` command.
For example, this is the configuration we used on a new Pravega cluster deployed via Helm chart as described in the [Pravega Operator documentation](https://github.com/pravega/pravega-operator/tree/master/charts/pravega#installing-the-chart):
```
config list
    pravegaservice.container.count=4
    bookkeeper.ledger.path=/pravega/pravega/bookkeeper/ledgers
    pravegaservice.admin.gateway.port=9999
    cli.security.auth.enable=false
    cli.security.auth.credentials.password=1111_aaaa
    pravegaservice.cluster.name=pravega/pravega
    cli.store.metadata.backend=segmentstore
    cli.controller.rest.uri=pravega-pravega-controller.default:10080
    cli.security.auth.credentials.username=admin
    pravegaservice.zk.connect.uri=zookeeper-client:2181
    cli.controller.grpc.uri=pravega-pravega-controller.default:9090
```


If your cluster has a custom configuration that changes the default parameters needed by the Pravega Admin CLI, you will need to set these parameters in the CLI configuration. In the case you are not aware of the configuration of the Pravega cluster, one way of gathering such information is just querying the beginning of the Segment Store log:
```
kubectl logs pravega-pravega-segment-store-0 | grep -i <parameter-to-look-for>
```

The following required config values can be found in the logs:
- `pravegaservice.container.count`
- `bookkeeper.ledger.path`
- `pravegaservice.cluster.name`
- `controller.uri` and `port` for `cli.controller.rest.uri=[controller.uri]:[rest.port]` and `cli.controller.grpc.uri=[controller.uri]:[grpc.port]`
- `pravegaservice.zk.connect.uri`

Once the config file is updated, the Pravega Admin CLI will be able to connect to your Pravega cluster and run commands.

## Adding `segmentstore` Admin Commands

The Pravega Admin CLI now provides a set of debug and repair commands (prefixed with `segmentstore`).
These commands are a low level interface for an administrator/developer to interact directly with Segments. This
is useful in the cases where data has been lost/corrupted, and the system requires manual intervention to recover.
In a nutshell, `segmentstore` commands send `WireCommands` (i.e., Pravega network protocol messages) to a service
listening in Segment Store instances, namely the Pravega Admin Gateway. The main goal behind this new client-server
communication channel is to allow us bypassing some constraints applied to regular Pravega clients (e.g., interact
with `_system` segments, directly send request to specific Segment Stores), as well as to extend the administration
commands without impacting regular clients. 

Next, we describe the points to take into account if a new `segmentstore` admin command needs to de developed from scratch:

- Add the command in `WireCommands.java`: As the goal is to add a new administration command, the first extension point
if the definition of available Pravega protocol commands. Note that adding one command in that definitions does not
break the protocol for regular clients and servers. By convention, we suggest adding new admin commands in `WireCommands`
using ids in the negative range, as they are mostly available (i.e., from -126 up to -3), given that regular commands
mostly use positive ids.
  
- The first set of available `segmentstore` commands are existing commands. To handle request and replies, we use an
existing module that already does the job (`SegmentHelper`) for such common requests. When thinking about new, admin-specific
commands, we need to extend this functionality without impacting the existing code. To this end, a possibility can be to
create a similar class to `SegmentHelper` for admin-specific commands (perhaps extending it to reuse most of the common 
logic to manage `WireCommand` requests). In this class, we can implement the handling of new types of requests and replies 
that are specific for the Pravega Admin CLI.
  
- We also need to add a new method to process the new `WireCommand` in the `AdminRequestProcessor` interface and provide
the appropriate implementation in `AdminRequestProcessorImpl`.
  
- The last step would be to add each new `segmentstore` command as a separate class in the package where the existing
commands are already placed.

## Enable tls and auth in cli
Make sure to update the following fields in the configuration to enable tls ad auth in the cli:
```    
cli.channel.auth=true
cli.channel.tls=true

cli.credentials.username=admin
cli.credentials.pwd=1111_aaaa
cli.trustStore.location=conf/ca-cert.crt
cli.trustStore.access.token.ttl.seconds=600
```
Set above fields to match the username, password, and certificate location in the environment.

## Support
If you find any issue or you have any suggestion, please report an issue to [this repository](https://github.com/pravega/pravega/issues).<|MERGE_RESOLUTION|>--- conflicted
+++ resolved
@@ -85,35 +85,6 @@
 ``` 
 > help 
 All available commands:
-<<<<<<< HEAD
-    bk cleanup : Removes orphan BookKeeper Ledgers that are not used by any BookKeeperLog.
-    bk details <log-id>: Lists metadata details about a BookKeeperLog, including BK Ledger information.
-    bk disable <log-id>: Disables a BookKeeperLog by open-fencing it and updating its metadata in ZooKeeper (with the Enabled flag set to 'false').
-    bk enable <log-id>: Enables a BookKeeperLog by updating its metadata in ZooKeeper (with the Enabled flag set to 'true').
-    bk list : Lists all BookKeeper Logs.
-    bk list-ledgers : List all the ledgers in Bookkeeper.
-    bk reconcile <log-id>: Allows reconstructing a BookkeeperLog metadata (stored in ZK) in case it got wiped out.
-    cluster get-host-by-container <container-id>: Get the Segment Store host responsible for a given container id.
-    cluster list-containers : Lists all the containers in the Pravega cluster and the Segment Stores responsible for them.
-    cluster list-instances : Lists all nodes in the Pravega cluster (Controllers, Segment Stores).
-    config list : Lists all configuration set during this session.
-    config set <name=value list>: Sets one or more config values for use during this session.
-    container recover <container-id>: Executes a local, non-invasive recovery for a SegmentContainer.
-    controller describe-readergroup <scope-name> <readergroup-id>: Get the details of a given ReaderGroup in a Scope.
-    controller describe-scope <scope-name>: Get the details of a given Scope.
-    controller describe-stream <scope-name> <stream-name>: Get the details of a given Stream.
-    controller list-readergroups <scope-name>: Lists all the existing ReaderGroups in a given Scope.
-    controller list-scopes : Lists all the existing scopes in the system.
-    controller list-streams <scope-name>: Lists all the existing Streams in a given Scope.
-    password create-password-file <filename> <user:passwword:acl>: Generates file with encrypted password using filename and user:password:acl given as argument.
-    segmentstore get-segment-attribute <qualified-segment-name> <attribute-id> <segmentstore-endpoint>: Gets an attribute for a Segment.
-    segmentstore get-segment-info <qualified-segment-name> <segmentstore-endpoint>: Get the details of a given Segment.
-    segmentstore read-segment <qualified-segment-name> <offset> <length> <segmentstore-endpoint>: Read a range from a given Segment.
-    segmentstore update-segment-attribute <qualified-segment-name> <attribute-id> <attribute-new-value> <attribute-old-value> <segmentstore-endpoint>: Updates an attribute for a Segment.
-    data-recovery durableLog-recovery : Recovers the state of the DurableLog from the storage.
-    data-recovery durableLog-repair : Allows to repair DurableLog damaged/corrupted Operations.
-    data-recovery list-segments : Lists segments from storage with their name, length and sealed status.
-=======
 	bk cleanup : Removes orphan BookKeeper Ledgers that are not used by any BookKeeperLog.
 	bk details <log-id>: Lists metadata details about a BookKeeperLog, including BK Ledger information.
 	bk disable <log-id>: Disables a BookKeeperLog by open-fencing it and updating its metadata in ZooKeeper (with the Enabled flag set to 'false').
@@ -143,15 +114,15 @@
 	segmentstore get-segment-info <qualified-segment-name> <segmentstore-endpoint>: Get the details of a given Segment.
 	segmentstore read-segment <qualified-segment-name> <offset> <length> <segmentstore-endpoint> <file-name>: Read a range from a given Segment into given file.
 	segmentstore update-segment-attribute <qualified-segment-name> <attribute-id> <attribute-new-value> <attribute-old-value> <segmentstore-endpoint>: Updates an attribute for a Segment.
-	storage durableLog-recovery : Recovers the state of the DurableLog from the storage.
-	storage list-segments : Lists segments from storage with their name, length and sealed status.
+	data-recovery durableLog-recovery : Recovers the state of the DurableLog from the storage.
+  data-recovery durableLog-repair : Allows to repair DurableLog damaged/corrupted Operations.
+  data-recovery list-segments : Lists segments from storage with their name, length and sealed status.
 	table-segment get <qualified-table-segment-name> <key> <segmentstore-endpoint>: Get the entry for the given key in the table.Use the command "table-segment set-serializer <serializer-name>" to use the appropriate serializer before using this command.
 	table-segment get-info <qualified-table-segment-name> <segmentstore-endpoint>: Get the details of a given table.
 	table-segment list-keys <qualified-table-segment-name> <key-count> <segmentstore-endpoint>: List at most the required number of keys from the table segment.
 	table-segment modify <qualified-table-segment-name> <segmentstore-endpoint> <key> <value>: Modify the entry for the given key in the table using the given field info.Use the command "table-segment set-serializer <serializer-name>" to use the appropriate serializer before using this command.
 	table-segment put <qualified-table-segment-name> <segmentstore-endpoint> <key> <value>: Update the given key in the table with the provided value.Use the command "table-segment set-serializer <serializer-name>" to use the appropriate serializer before using this command.
 	table-segment set-serializer <serializer-name>: Set the serializer for keys and values that are obtained from, and updated to table segments.
->>>>>>> 436a512b
 ```
 And execute any of them:
 ```
