--- conflicted
+++ resolved
@@ -48,15 +48,10 @@
         @Cleanup
         CuratorFramework zkClient = createZKClient();
         @Cleanup
-<<<<<<< HEAD
         ConnectionPool pool = createConnectionPool();
         @Cleanup
         AdminSegmentHelper adminSegmentHelper = instantiateAdminSegmentHelper(zkClient, pool);
-        HashTableIteratorItem<TableSegmentKey> keys = getIfTableExists(adminSegmentHelper.readTableKeys(tableName,
-=======
-        AdminSegmentHelper adminSegmentHelper = instantiateAdminSegmentHelper(zkClient);
         HashTableIteratorItem<TableSegmentKey> keys = completeSafely(adminSegmentHelper.readTableKeys(tableName,
->>>>>>> ad4497c4
                 new PravegaNodeUri(segmentStoreHost, getServiceConfig().getAdminGatewayPort()), keyCount,
                 HashTableIteratorItem.State.EMPTY, super.authHelper.retrieveMasterToken(), 0L), tableName, null);
         if (keys == null) {
