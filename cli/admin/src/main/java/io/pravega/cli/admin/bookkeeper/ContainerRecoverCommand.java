--- conflicted
+++ resolved
@@ -69,17 +69,13 @@
         val log = context.logFactory.createDebugLogWrapper(containerId);
         val bkLog = log.asReadOnly();
 
-<<<<<<< HEAD
-        this.recoveryState = new RecoveryState();
-=======
         val recoveryState = new RecoveryState();
         val callbacks = new DebugRecoveryProcessor.OperationCallbacks(
                 recoveryState::newOperation,
                 op -> true, // We want to perform the actual recovery.
                 op -> recoveryState.operationComplete(op, null),
                 recoveryState::operationComplete);
-
->>>>>>> 852d4a94
+      
         @Cleanup
         val rp = DebugRecoveryProcessor.create(containerId, bkLog, context.containerConfig, readIndexConfig,
                 getCommandArgs().getState().getExecutor(), buildRecoveryProcessorCallbacks());
