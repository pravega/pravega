--- conflicted
+++ resolved
@@ -28,12 +28,9 @@
 import io.pravega.cli.admin.controller.ControllerListReaderGroupsInScopeCommand;
 import io.pravega.cli.admin.controller.ControllerListScopesCommand;
 import io.pravega.cli.admin.controller.ControllerListStreamsInScopeCommand;
-<<<<<<< HEAD
 import io.pravega.cli.admin.debug.ReaderGroupStreamFileParsingCommand;
-=======
 import io.pravega.cli.admin.dataRecovery.DurableLogRecoveryCommand;
 import io.pravega.cli.admin.dataRecovery.StorageListSegmentsCommand;
->>>>>>> c9b68341
 import io.pravega.cli.admin.password.PasswordFileCreatorCommand;
 import io.pravega.cli.admin.cluster.GetClusterNodesCommand;
 import io.pravega.cli.admin.cluster.GetSegmentStoreByContainerCommand;
@@ -242,12 +239,9 @@
                         .put(ListContainersCommand::descriptor, ListContainersCommand::new)
                         .put(GetSegmentStoreByContainerCommand::descriptor, GetSegmentStoreByContainerCommand::new)
                         .put(PasswordFileCreatorCommand::descriptor, PasswordFileCreatorCommand::new)
-<<<<<<< HEAD
                         .put(ReaderGroupStreamFileParsingCommand::descriptor, ReaderGroupStreamFileParsingCommand::new)
-=======
                         .put(StorageListSegmentsCommand::descriptor, StorageListSegmentsCommand::new)
                         .put(DurableLogRecoveryCommand::descriptor, DurableLogRecoveryCommand::new)
->>>>>>> c9b68341
                         .build());
 
         /**
