--- conflicted
+++ resolved
@@ -281,14 +281,11 @@
                         .put(PasswordFileCreatorCommand::descriptor, PasswordFileCreatorCommand::new)
                         .put(StorageListSegmentsCommand::descriptor, StorageListSegmentsCommand::new)
                         .put(DurableLogRecoveryCommand::descriptor, DurableLogRecoveryCommand::new)
-<<<<<<< HEAD
                         .put(SegmentReader::descriptor, SegmentReader::new)
-=======
                         .put(GetSegmentInfoCommand::descriptor, GetSegmentInfoCommand::new)
                         .put(ReadSegmentRangeCommand::descriptor, ReadSegmentRangeCommand::new)
                         .put(GetSegmentAttributeCommand::descriptor, GetSegmentAttributeCommand::new)
                         .put(UpdateSegmentAttributeCommand::descriptor, UpdateSegmentAttributeCommand::new)
->>>>>>> a17f69aa
                         .build());
 
         /**
