/**
 * Copyright Pravega Authors.
 *
 * Licensed under the Apache License, Version 2.0 (the "License");
 * you may not use this file except in compliance with the License.
 * You may obtain a copy of the License at
 *
 *     http://www.apache.org/licenses/LICENSE-2.0
 *
 * Unless required by applicable law or agreed to in writing, software
 * distributed under the License is distributed on an "AS IS" BASIS,
 * WITHOUT WARRANTIES OR CONDITIONS OF ANY KIND, either express or implied.
 * See the License for the specific language governing permissions and
 * limitations under the License.
 */
package io.pravega.cli.admin;

import com.fasterxml.jackson.databind.ObjectMapper;
import com.google.common.annotations.VisibleForTesting;
import com.google.common.base.Preconditions;
import com.google.common.collect.ImmutableMap;
import com.google.gson.GsonBuilder;
import com.google.gson.JsonElement;
import com.google.gson.JsonParser;
import io.pravega.cli.admin.bookkeeper.BookKeeperCleanupCommand;
import io.pravega.cli.admin.bookkeeper.BookKeeperDetailsCommand;
import io.pravega.cli.admin.bookkeeper.BookKeeperDisableCommand;
import io.pravega.cli.admin.bookkeeper.BookKeeperEnableCommand;
import io.pravega.cli.admin.bookkeeper.BookKeeperListAllLedgersCommand;
import io.pravega.cli.admin.bookkeeper.BookKeeperListCommand;
import io.pravega.cli.admin.bookkeeper.BookKeeperLogReconcileCommand;
import io.pravega.cli.admin.bookkeeper.BookkeeperDeleteLedgersCommand;
import io.pravega.cli.admin.bookkeeper.ContainerContinuousRecoveryCommand;
import io.pravega.cli.admin.bookkeeper.ContainerRecoverCommand;
import io.pravega.cli.admin.controller.ControllerDeleteReaderGroupCommand;
import io.pravega.cli.admin.controller.ControllerDescribeReaderGroupCommand;
import io.pravega.cli.admin.controller.ControllerDescribeScopeCommand;
import io.pravega.cli.admin.controller.ControllerDescribeStreamCommand;
import io.pravega.cli.admin.controller.ControllerListReaderGroupsInScopeCommand;
import io.pravega.cli.admin.controller.ControllerListScopesCommand;
import io.pravega.cli.admin.controller.ControllerListStreamsInScopeCommand;
import io.pravega.cli.admin.controller.metadata.ControllerMetadataTablesInfoCommand;
import io.pravega.cli.admin.controller.metadata.ControllerMetadataGetEntryCommand;
import io.pravega.cli.admin.controller.metadata.ControllerMetadataListEntriesCommand;
import io.pravega.cli.admin.controller.metadata.ControllerMetadataListKeysCommand;
import io.pravega.cli.admin.controller.metadata.ControllerMetadataUpdateEntryCommand;
import io.pravega.cli.admin.controller.metadata.ControllerMetadataViewPendingEventsCommand;
import io.pravega.cli.admin.controller.metadata.ControllerMetadataViewReaderInfoCommand;
import io.pravega.cli.admin.dataRecovery.DurableLogInspectCommand;
import io.pravega.cli.admin.dataRecovery.DurableLogRecoveryCommand;
import io.pravega.cli.admin.dataRecovery.DurableDataLogRepairCommand;
import io.pravega.cli.admin.dataRecovery.StorageListSegmentsCommand;
import io.pravega.cli.admin.dataRecovery.TableSegmentRecoveryCommand;
import io.pravega.cli.admin.password.PasswordFileCreatorCommand;
import io.pravega.cli.admin.cluster.GetClusterNodesCommand;
import io.pravega.cli.admin.cluster.GetSegmentStoreByContainerCommand;
import io.pravega.cli.admin.cluster.ListContainersCommand;
import io.pravega.cli.admin.config.ConfigListCommand;
import io.pravega.cli.admin.config.ConfigSetCommand;
import io.pravega.cli.admin.readerGroup.ParseReaderGroupStreamCommand;
import io.pravega.cli.admin.segmentstore.CheckChunkSanityCommand;
import io.pravega.cli.admin.segmentstore.GetSegmentAttributeCommand;
import io.pravega.cli.admin.segmentstore.FlushToStorageCommand;
import io.pravega.cli.admin.segmentstore.ReadSegmentRangeCommand;
import io.pravega.cli.admin.segmentstore.UpdateSegmentAttributeCommand;
import io.pravega.cli.admin.segmentstore.GetSegmentInfoCommand;
import io.pravega.cli.admin.segmentstore.EvictMetaDataCacheCommand;
import io.pravega.cli.admin.segmentstore.EvictReadIndexCacheCommand;
import io.pravega.cli.admin.segmentstore.storage.ListChunksCommand;
import io.pravega.cli.admin.segmentstore.tableSegment.GetTableSegmentEntryCommand;
import io.pravega.cli.admin.segmentstore.tableSegment.GetTableSegmentInfoCommand;
import io.pravega.cli.admin.segmentstore.tableSegment.ListTableSegmentKeysCommand;
import io.pravega.cli.admin.segmentstore.tableSegment.ModifyTableSegmentEntry;
import io.pravega.cli.admin.segmentstore.tableSegment.PutTableSegmentEntryCommand;
import io.pravega.cli.admin.segmentstore.tableSegment.SetSerializerCommand;
import io.pravega.cli.admin.utils.AdminSegmentHelper;
import io.pravega.cli.admin.utils.CLIConfig;
import io.pravega.client.ClientConfig;
import io.pravega.client.connection.impl.ConnectionPool;
import io.pravega.client.connection.impl.ConnectionPoolImpl;
import io.pravega.client.connection.impl.SocketConnectionFactoryImpl;
import io.pravega.client.control.impl.Controller;
import io.pravega.client.control.impl.ControllerImpl;
import io.pravega.client.control.impl.ControllerImplConfig;
import io.pravega.common.Exceptions;
import io.pravega.controller.server.SegmentHelper;
import io.pravega.controller.store.client.StoreClientFactory;
import io.pravega.controller.store.host.HostControllerStore;
import io.pravega.controller.store.host.HostMonitorConfig;
import io.pravega.controller.store.host.HostStoreFactory;
import io.pravega.controller.store.host.impl.HostMonitorConfigImpl;
import io.pravega.controller.util.Config;
import io.pravega.segmentstore.server.attributes.AttributeIndexConfig;
import io.pravega.segmentstore.server.store.ServiceConfig;

import java.io.PrintStream;
import java.net.URI;
import java.util.ArrayList;
import java.util.Collection;
import java.util.Collections;
import java.util.HashMap;
import java.util.Map;
import java.util.Scanner;
import java.util.UUID;
import java.util.function.Function;
import java.util.function.Supplier;
import java.util.stream.Collectors;

import io.pravega.shared.security.auth.DefaultCredentials;
import lombok.AccessLevel;
import lombok.Data;
import lombok.Getter;
import lombok.RequiredArgsConstructor;
import lombok.Setter;
import lombok.SneakyThrows;
import lombok.val;
import org.apache.curator.framework.CuratorFramework;
import org.apache.curator.framework.CuratorFrameworkFactory;
import org.apache.curator.retry.ExponentialBackoffRetry;

/**
 * Base class for any command to execute from the Admin tool.
 */
public abstract class AdminCommand {
    //region Private

    @Getter(AccessLevel.PROTECTED)
    private final CommandArgs commandArgs;

    @VisibleForTesting
    @Getter(AccessLevel.PUBLIC)
    @Setter(AccessLevel.PUBLIC)
    private PrintStream out = System.out;

    @VisibleForTesting
    @Getter(AccessLevel.PUBLIC)
    @Setter(AccessLevel.PUBLIC)
    private PrintStream err = System.err;

    //endregion

    //region Constructor

    /**
     * Creates a new instance of the Command class.
     *
     * @param args The arguments for the command.
     */
    public AdminCommand(CommandArgs args) {
        this.commandArgs = Preconditions.checkNotNull(args, "commandArgs");
    }

    //endregion

    //region Command Implementation

    /**
     * Executes the command with the arguments passed in via the Constructor. The command will allocate whatever resources
     * it needs to execute and will clean up after its execution completes (successful or not). The only expected side
     * effect may be the modification of the shared AdminCommandState that is passed in via the Constructor.
     *
     * @throws IllegalArgumentException If the arguments passed in via the Constructor are invalid.
     * @throws Exception                If the command failed to execute.
     */
    public abstract void execute() throws Exception;

    /**
     * Creates a new instance of the ServiceConfig class from the shared AdminCommandState passed in via the Constructor.
     */
    protected ServiceConfig getServiceConfig() {
        return getCommandArgs().getState().getConfigBuilder().build().getConfig(ServiceConfig::builder);
    }

    /**
     * Creates a new instance of the CLIConfig class from the shared AdminCommandState passed in via the Constructor.
     */
    protected CLIConfig getCLIControllerConfig() {
        return getCommandArgs().getState().getConfigBuilder().build().getConfig(CLIConfig::builder);
    }

    /**
     * Creates a new instance of the AttributeIndexConfig class from the shared AdminCommandState passed in via the Constructor.
     */
    protected AttributeIndexConfig getAttributeIndexConfig() {
        return getCommandArgs().getState().getConfigBuilder().build().getConfig(AttributeIndexConfig::builder);
    }

    /**
     * Creates a new instance of the CuratorFramework class using configuration from the shared AdminCommandState.
     */
    protected CuratorFramework createZKClient() {
        val serviceConfig = getServiceConfig();
        CuratorFramework zkClient = CuratorFrameworkFactory
                .builder()
                .connectString(serviceConfig.getZkURL())
                .namespace(serviceConfig.getClusterName())
                .retryPolicy(new ExponentialBackoffRetry(serviceConfig.getZkRetrySleepMs(), serviceConfig.getZkRetryCount()))
                .sessionTimeoutMs(serviceConfig.getZkSessionTimeoutMs())
                .build();
        zkClient.start();
        return zkClient;
    }

    /**
     * Outputs the message to the console.
     *
     * @param messageTemplate   The message.
     * @param args              The arguments with the message.
     */
    protected void output(String messageTemplate, Object... args) {
        this.out.printf(messageTemplate + System.lineSeparator(), args);
    }

    /**
     * Outputs the message to the console (error out).
     *
     * @param messageTemplate   The message.
     * @param args              The arguments with the message.
     */
    protected void outputError(String messageTemplate, Object... args) {
        this.err.printf(messageTemplate + System.lineSeparator(), args);
    }

    /**
     * Gets an exception and prints the stacktrace to the console (error out).
     *
     * @param exception   The exception.
     */
    protected void outputException(Throwable exception) {
        exception.printStackTrace(this.err);
    }

    protected void prettyJSONOutput(String jsonString) {
        @SuppressWarnings("deprecation")
        JsonElement je = new JsonParser().parse(jsonString);
        output(new GsonBuilder().disableHtmlEscaping().setPrettyPrinting().create().toJson(je));
    }

    protected void prettyJSONOutput(String key, Object value) {
        @SuppressWarnings("deprecation")
        JsonElement je = new JsonParser().parse(objectToJSON(new Tuple(key, value)));
        output(new GsonBuilder().disableHtmlEscaping().setPrettyPrinting().create().toJson(je));
    }

    @VisibleForTesting
    public boolean confirmContinue() {
        output("Do you want to continue?[yes|no]");
        @SuppressWarnings("resource")
        Scanner s = new Scanner(System.in);
        String input = s.nextLine();
        return input.equals("yes");
    }

    @VisibleForTesting
    public String getStringUserInput(String message) {
        output(message);
        @SuppressWarnings("resource")
        Scanner s = new Scanner(System.in);
        return s.nextLine();
    }

    @VisibleForTesting
    public long getLongUserInput(String message) {
        output(message);
        @SuppressWarnings("resource")
        Scanner s = new Scanner(System.in);
        return s.nextLong();
    }

    @VisibleForTesting
    public int getIntUserInput(String message) {
        output(message);
        @SuppressWarnings("resource")
        Scanner s = new Scanner(System.in);
        return s.nextInt();
    }

    @VisibleForTesting
    public boolean getBooleanUserInput(String message) {
        output(message);
        @SuppressWarnings("resource")
        Scanner s = new Scanner(System.in);
        return s.nextBoolean();
    }

    //endregion

    //region Arguments

    protected void ensureArgCount(int expectedCount) {
        Preconditions.checkArgument(this.commandArgs.getArgs().size() == expectedCount, "Incorrect argument count.");
    }

    protected int getArgCount() {
        return this.commandArgs.getArgs().size();
    }

    protected int getIntArg(int index) {
        return getArg(index, Integer::parseInt);
    }

    protected long getLongArg(int index) {
        return getArg(index, Long::parseLong);
    }

    protected UUID getUUIDArg(int index) {
        return getArg(index, UUID::fromString);
    }

    protected String getArg(int index) {
        return getArg(index, String::toString);
    }

    protected String getArg(int index, String defaultValue) {
        String retValue = getArg(index, String::toString);
        return retValue != null ? retValue : defaultValue;
    }

    private <T> T getArg(int index, Function<String, T> converter) {
        String s = null;
        try {
            if (this.commandArgs.getArgs().size() <= index) {
              return null;
            }
            s = this.commandArgs.getArgs().get(index);
            return converter.apply(s);
        } catch (Exception ex) {
            throw new IllegalArgumentException(String.format("Unexpected argument '%s' at position %d: %s.", s, index, ex.getMessage()));
        }
    }

    //endregion

    //region Descriptors

    /**
     * Describes an argument.
     */
    @RequiredArgsConstructor
    @Getter
    public static class ArgDescriptor {
        private final String name;
        private final String description;
        private boolean optional = false;

        public ArgDescriptor(String name, String description, boolean optional) {
            this.name = name;
            this.description = description;
            this.optional = optional;
        }
    }

    /**
     * Describes a Command.
     */
    @Getter
    public static class CommandDescriptor {
        private final String component;
        private final String name;
        private final String description;
        private final ArgDescriptor[] args;
        public CommandDescriptor(String component, String name, String description, ArgDescriptor... args) {
            this.component = Exceptions.checkNotNullOrEmpty(component, "component");
            this.name = Exceptions.checkNotNullOrEmpty(name, "name");
            this.description = Exceptions.checkNotNullOrEmpty(description, "description");
            this.args = args;
        }
    }

    //endregion

    //region Factory

    /**
     * Helps create new Command instances.
     */
    public static class Factory {
        private static final Map<String, Map<String, CommandInfo>> COMMANDS = registerAll(
                ImmutableMap.<Supplier<CommandDescriptor>, CommandCreator>builder()
                        .put(ConfigListCommand::descriptor, ConfigListCommand::new)
                        .put(ConfigSetCommand::descriptor, ConfigSetCommand::new)
                        .put(BookKeeperCleanupCommand::descriptor, BookKeeperCleanupCommand::new)
                        .put(BookKeeperListCommand::descriptor, BookKeeperListCommand::new)
                        .put(BookkeeperDeleteLedgersCommand::descriptor, BookkeeperDeleteLedgersCommand::new)
                        .put(BookKeeperDetailsCommand::descriptor, BookKeeperDetailsCommand::new)
                        .put(BookKeeperEnableCommand::descriptor, BookKeeperEnableCommand::new)
                        .put(BookKeeperDisableCommand::descriptor, BookKeeperDisableCommand::new)
                        .put(BookKeeperLogReconcileCommand::descriptor, BookKeeperLogReconcileCommand::new)
                        .put(BookKeeperListAllLedgersCommand::descriptor, BookKeeperListAllLedgersCommand::new)
                        .put(ContainerRecoverCommand::descriptor, ContainerRecoverCommand::new)
                        .put(ContainerContinuousRecoveryCommand::descriptor, ContainerContinuousRecoveryCommand::new)
                        .put(ControllerListScopesCommand::descriptor, ControllerListScopesCommand::new)
                        .put(ControllerDescribeScopeCommand::descriptor, ControllerDescribeScopeCommand::new)
                        .put(ControllerListStreamsInScopeCommand::descriptor, ControllerListStreamsInScopeCommand::new)
                        .put(ControllerListReaderGroupsInScopeCommand::descriptor, ControllerListReaderGroupsInScopeCommand::new)
                        .put(ControllerDeleteReaderGroupCommand::descriptor, ControllerDeleteReaderGroupCommand::new)
                        .put(ControllerDescribeReaderGroupCommand::descriptor, ControllerDescribeReaderGroupCommand::new)
                        .put(ControllerDescribeStreamCommand::descriptor, ControllerDescribeStreamCommand::new)
                        .put(GetClusterNodesCommand::descriptor, GetClusterNodesCommand::new)
                        .put(ListContainersCommand::descriptor, ListContainersCommand::new)
                        .put(GetSegmentStoreByContainerCommand::descriptor, GetSegmentStoreByContainerCommand::new)
                        .put(PasswordFileCreatorCommand::descriptor, PasswordFileCreatorCommand::new)
                        .put(StorageListSegmentsCommand::descriptor, StorageListSegmentsCommand::new)
                        .put(DurableLogInspectCommand::descriptor, DurableLogInspectCommand::new)
                        .put(DurableLogRecoveryCommand::descriptor, DurableLogRecoveryCommand::new)
                        .put(DurableDataLogRepairCommand::descriptor, DurableDataLogRepairCommand::new)
                        .put(TableSegmentRecoveryCommand::descriptor, TableSegmentRecoveryCommand::new)
                        .put(GetSegmentInfoCommand::descriptor, GetSegmentInfoCommand::new)
                        .put(ReadSegmentRangeCommand::descriptor, ReadSegmentRangeCommand::new)
                        .put(GetSegmentAttributeCommand::descriptor, GetSegmentAttributeCommand::new)
                        .put(UpdateSegmentAttributeCommand::descriptor, UpdateSegmentAttributeCommand::new)
                        .put(FlushToStorageCommand::descriptor, FlushToStorageCommand::new)
                        .put(GetTableSegmentInfoCommand::descriptor, GetTableSegmentInfoCommand::new)
                        .put(GetTableSegmentEntryCommand::descriptor, GetTableSegmentEntryCommand::new)
                        .put(PutTableSegmentEntryCommand::descriptor, PutTableSegmentEntryCommand::new)
                        .put(SetSerializerCommand::descriptor, SetSerializerCommand::new)
                        .put(ListTableSegmentKeysCommand::descriptor, ListTableSegmentKeysCommand::new)
                        .put(ModifyTableSegmentEntry::descriptor, ModifyTableSegmentEntry::new)
                        .put(ControllerMetadataGetEntryCommand::descriptor, ControllerMetadataGetEntryCommand::new)
                        .put(ControllerMetadataTablesInfoCommand::descriptor, ControllerMetadataTablesInfoCommand::new)
                        .put(ControllerMetadataListKeysCommand::descriptor, ControllerMetadataListKeysCommand::new)
                        .put(ControllerMetadataListEntriesCommand::descriptor, ControllerMetadataListEntriesCommand::new)
                        .put(ParseReaderGroupStreamCommand::descriptor, ParseReaderGroupStreamCommand::new)
                        .put(ControllerMetadataUpdateEntryCommand::descriptor, ControllerMetadataUpdateEntryCommand::new)
                        .put(ControllerMetadataViewReaderInfoCommand::descriptor, ControllerMetadataViewReaderInfoCommand::new)
                        .put(ListChunksCommand::descriptor, ListChunksCommand::new)
<<<<<<< HEAD
                        .put(CheckChunkSanityCommand::descriptor, CheckChunkSanityCommand::new)
                        .put(EvictMetaDataCacheCommand::descriptor, EvictMetaDataCacheCommand::new)
                        .put(EvictReadIndexCacheCommand::descriptor, EvictReadIndexCacheCommand::new)
=======
                        .put(ControllerMetadataViewPendingEventsCommand::descriptor, ControllerMetadataViewPendingEventsCommand::new)
>>>>>>> a5b3861b
                        .build());

        /**
         * Gets a Collection of CommandDescriptors for all registered commands.
         *
         * @return A new Collection.
         */
        public static Collection<CommandDescriptor> getDescriptors() {
            ArrayList<CommandDescriptor> result = new ArrayList<>();
            COMMANDS.values().forEach(g -> g.values().forEach(c -> result.add(c.getDescriptor())));
            return result;
        }

        /**
         * Gets a Collection of CommandDescriptors for all registered commands for the given component.
         *
         * @param component The component to query.
         * @return A new Collection.
         */
        public static Collection<CommandDescriptor> getDescriptors(String component) {
            Map<String, CommandInfo> componentCommands = COMMANDS.getOrDefault(component, null);
            return componentCommands == null
                    ? Collections.emptyList()
                    : componentCommands.values().stream().map(CommandInfo::getDescriptor).collect(Collectors.toList());
        }

        /**
         * Gets a CommandDescriptor for the given commandArgs.
         *
         * @param component The name of the Component to get the descriptor for.
         * @param command   The name of the Command (within the Component) to get.
         * @return The CommandDescriptor for the given argument, or null if no such command is registered.
         */
        public static CommandDescriptor getDescriptor(String component, String command) {
            CommandInfo ci = getCommand(component, command);
            return ci == null ? null : ci.getDescriptor();
        }

        /**
         * Gets a new instance of a Command for the given commandArgs.
         *
         * @param component The name of the Component to get the Command for.
         * @param command   The name of the Command (within the Component) to get.
         * @param args      CommandArgs for the command.
         * @return A new instance of a Command base, already initialized with the command's commandArgs.
         */
        public static AdminCommand get(String component, String command, CommandArgs args) {
            CommandInfo ci = getCommand(component, command);
            return ci == null ? null : ci.getCreator().apply(args);
        }

        private static CommandInfo getCommand(String component, String command) {
            Map<String, CommandInfo> componentCommands = COMMANDS.getOrDefault(component, null);
            return componentCommands == null ? null : componentCommands.getOrDefault(command, null);
        }

        private static Map<String, Map<String, CommandInfo>> registerAll(Map<Supplier<CommandDescriptor>, CommandCreator> items) {
            val result = new HashMap<String, Map<String, CommandInfo>>();
            for (val e : items.entrySet()) {
                AdminCommand.CommandDescriptor d = e.getKey().get();
                Map<String, CommandInfo> componentCommands = result.getOrDefault(d.getComponent(), null);
                if (componentCommands == null) {
                    componentCommands = new HashMap<>();
                    result.put(d.getComponent(), componentCommands);
                }

                if (componentCommands.putIfAbsent(d.getName(), new CommandInfo(d, e.getValue())) != null) {
                    throw new IllegalArgumentException(String.format("A command is already registered for '%s'-'%s'.", d.getComponent(), d.getName()));
                }
            }
            return Collections.unmodifiableMap(result);
        }

        @Data
        private static class CommandInfo {
            private final CommandDescriptor descriptor;
            private final CommandCreator creator;
        }

        @FunctionalInterface
        private interface CommandCreator extends Function<CommandArgs, AdminCommand> {
        }
    }

    @Data
    private static class Tuple {
        private final String key;
        private final Object value;
    }

    @SneakyThrows
    private String objectToJSON(Object object) {
        return new ObjectMapper().writeValueAsString(object);
    }

    protected Controller instantiateController(ConnectionPool pool) {
        return new ControllerImpl(ControllerImplConfig.builder()
                                    .clientConfig(getClientConfig())
                                    .build(), pool.getInternalExecutor());
    }

    @VisibleForTesting
    public SegmentHelper instantiateSegmentHelper(CuratorFramework zkClient, ConnectionPool pool) {
        HostControllerStore hostStore = createHostControllerStore(zkClient);
        return new SegmentHelper(pool, hostStore, pool.getInternalExecutor());
    }

    @VisibleForTesting
    public AdminSegmentHelper instantiateAdminSegmentHelper(CuratorFramework zkClient) {
        HostControllerStore hostStore = createHostControllerStore(zkClient);
        ConnectionPool pool = createConnectionPool();
        return new AdminSegmentHelper(pool, hostStore, pool.getInternalExecutor());
    }

    private HostControllerStore createHostControllerStore(CuratorFramework zkClient) {
        HostMonitorConfig hostMonitorConfig = HostMonitorConfigImpl.builder()
                .hostMonitorEnabled(true)
                .hostMonitorMinRebalanceInterval(Config.CLUSTER_MIN_REBALANCE_INTERVAL)
                .containerCount(getServiceConfig().getContainerCount())
                .build();
        return HostStoreFactory.createStore(hostMonitorConfig, StoreClientFactory.createZKStoreClient(zkClient));
    }

    private ClientConfig getClientConfig() {
        ClientConfig.ClientConfigBuilder clientConfigBuilder = ClientConfig.builder()
                .controllerURI(URI.create(getCLIControllerConfig().getControllerGrpcURI()));

        if (getCLIControllerConfig().isAuthEnabled()) {
            clientConfigBuilder.credentials(new DefaultCredentials(getCLIControllerConfig().getPassword(),
                    getCLIControllerConfig().getUserName()));
        }
        if (getCLIControllerConfig().isTlsEnabled()) {
            clientConfigBuilder.trustStore(getCLIControllerConfig().getTruststore())
                    .validateHostName(false);
        }

        ClientConfig clientConfig = clientConfigBuilder.build();
        return clientConfig;
    }

    protected ConnectionPool createConnectionPool() {
        ClientConfig clientConfig = getClientConfig();
        return new ConnectionPoolImpl(clientConfig, new SocketConnectionFactoryImpl(clientConfig));
    }

    //endregion
}<|MERGE_RESOLUTION|>--- conflicted
+++ resolved
@@ -424,13 +424,10 @@
                         .put(ControllerMetadataUpdateEntryCommand::descriptor, ControllerMetadataUpdateEntryCommand::new)
                         .put(ControllerMetadataViewReaderInfoCommand::descriptor, ControllerMetadataViewReaderInfoCommand::new)
                         .put(ListChunksCommand::descriptor, ListChunksCommand::new)
-<<<<<<< HEAD
                         .put(CheckChunkSanityCommand::descriptor, CheckChunkSanityCommand::new)
                         .put(EvictMetaDataCacheCommand::descriptor, EvictMetaDataCacheCommand::new)
                         .put(EvictReadIndexCacheCommand::descriptor, EvictReadIndexCacheCommand::new)
-=======
                         .put(ControllerMetadataViewPendingEventsCommand::descriptor, ControllerMetadataViewPendingEventsCommand::new)
->>>>>>> a5b3861b
                         .build());
 
         /**
