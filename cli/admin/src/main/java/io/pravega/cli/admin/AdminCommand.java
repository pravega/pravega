/**
 * Copyright Pravega Authors.
 *
 * Licensed under the Apache License, Version 2.0 (the "License");
 * you may not use this file except in compliance with the License.
 * You may obtain a copy of the License at
 *
 *     http://www.apache.org/licenses/LICENSE-2.0
 *
 * Unless required by applicable law or agreed to in writing, software
 * distributed under the License is distributed on an "AS IS" BASIS,
 * WITHOUT WARRANTIES OR CONDITIONS OF ANY KIND, either express or implied.
 * See the License for the specific language governing permissions and
 * limitations under the License.
 */
package io.pravega.cli.admin;

import com.fasterxml.jackson.databind.ObjectMapper;
import com.google.common.annotations.VisibleForTesting;
import com.google.common.base.Preconditions;
import com.google.common.collect.ImmutableMap;
import com.google.gson.GsonBuilder;
import com.google.gson.JsonElement;
import com.google.gson.JsonParser;
import io.pravega.cli.admin.bookkeeper.BookKeeperCleanupCommand;
import io.pravega.cli.admin.bookkeeper.BookKeeperDetailsCommand;
import io.pravega.cli.admin.bookkeeper.BookKeeperDisableCommand;
import io.pravega.cli.admin.bookkeeper.BookKeeperEnableCommand;
import io.pravega.cli.admin.bookkeeper.BookKeeperListAllLedgersCommand;
import io.pravega.cli.admin.bookkeeper.BookKeeperListCommand;
import io.pravega.cli.admin.bookkeeper.BookKeeperLogReconcileCommand;
import io.pravega.cli.admin.bookkeeper.ContainerContinuousRecoveryCommand;
import io.pravega.cli.admin.bookkeeper.ContainerRecoverCommand;
import io.pravega.cli.admin.controller.ControllerDescribeReaderGroupCommand;
import io.pravega.cli.admin.controller.ControllerDescribeScopeCommand;
import io.pravega.cli.admin.controller.ControllerDescribeStreamCommand;
import io.pravega.cli.admin.controller.ControllerListReaderGroupsInScopeCommand;
import io.pravega.cli.admin.controller.ControllerListScopesCommand;
import io.pravega.cli.admin.controller.ControllerListStreamsInScopeCommand;
import io.pravega.cli.admin.controller.metadata.ControllerMetadataTablesInfoCommand;
import io.pravega.cli.admin.controller.metadata.ControllerMetadataGetEntryCommand;
import io.pravega.cli.admin.controller.metadata.ControllerMetadataListEntriesCommand;
import io.pravega.cli.admin.controller.metadata.ControllerMetadataListKeysCommand;
import io.pravega.cli.admin.controller.metadata.ControllerMetadataUpdateEntryCommand;
import io.pravega.cli.admin.dataRecovery.DurableLogRecoveryCommand;
import io.pravega.cli.admin.dataRecovery.DurableDataLogRepairCommand;
import io.pravega.cli.admin.dataRecovery.StorageListSegmentsCommand;
import io.pravega.cli.admin.password.PasswordFileCreatorCommand;
import io.pravega.cli.admin.cluster.GetClusterNodesCommand;
import io.pravega.cli.admin.cluster.GetSegmentStoreByContainerCommand;
import io.pravega.cli.admin.cluster.ListContainersCommand;
import io.pravega.cli.admin.config.ConfigListCommand;
import io.pravega.cli.admin.config.ConfigSetCommand;
import io.pravega.cli.admin.readerGroup.ParseReaderGroupStreamCommand;
import io.pravega.cli.admin.segmentstore.FlushToStorageCommand;
import io.pravega.cli.admin.segmentstore.GetSegmentAttributeCommand;
import io.pravega.cli.admin.segmentstore.GetSegmentInfoCommand;
import io.pravega.cli.admin.segmentstore.ReadSegmentRangeCommand;
import io.pravega.cli.admin.segmentstore.UpdateSegmentAttributeCommand;
import io.pravega.cli.admin.segmentstore.tableSegment.GetTableSegmentEntryCommand;
import io.pravega.cli.admin.segmentstore.tableSegment.GetTableSegmentInfoCommand;
import io.pravega.cli.admin.segmentstore.tableSegment.ListTableSegmentKeysCommand;
import io.pravega.cli.admin.segmentstore.tableSegment.ModifyTableSegmentEntry;
import io.pravega.cli.admin.segmentstore.tableSegment.PutTableSegmentEntryCommand;
import io.pravega.cli.admin.segmentstore.tableSegment.SetSerializerCommand;
import io.pravega.cli.admin.utils.AdminSegmentHelper;
import io.pravega.cli.admin.utils.CLIConfig;
import io.pravega.client.ClientConfig;
import io.pravega.client.connection.impl.ConnectionPool;
import io.pravega.client.connection.impl.ConnectionPoolImpl;
import io.pravega.client.connection.impl.SocketConnectionFactoryImpl;
import io.pravega.client.control.impl.Controller;
import io.pravega.client.control.impl.ControllerImpl;
import io.pravega.client.control.impl.ControllerImplConfig;
import io.pravega.common.Exceptions;
import io.pravega.controller.server.SegmentHelper;
import io.pravega.controller.store.client.StoreClientFactory;
import io.pravega.controller.store.host.HostControllerStore;
import io.pravega.controller.store.host.HostMonitorConfig;
import io.pravega.controller.store.host.HostStoreFactory;
import io.pravega.controller.store.host.impl.HostMonitorConfigImpl;
import io.pravega.controller.util.Config;
import io.pravega.segmentstore.server.store.ServiceConfig;

import java.io.PrintStream;
import java.net.URI;
import java.util.ArrayList;
import java.util.Collection;
import java.util.Collections;
import java.util.HashMap;
import java.util.Map;
import java.util.Scanner;
import java.util.UUID;
import java.util.function.Function;
import java.util.function.Supplier;
import java.util.stream.Collectors;

import io.pravega.shared.security.auth.DefaultCredentials;
import lombok.AccessLevel;
import lombok.Data;
import lombok.Getter;
import lombok.RequiredArgsConstructor;
import lombok.Setter;
import lombok.SneakyThrows;
import lombok.val;
import org.apache.curator.framework.CuratorFramework;
import org.apache.curator.framework.CuratorFrameworkFactory;
import org.apache.curator.retry.ExponentialBackoffRetry;

/**
 * Base class for any command to execute from the Admin tool.
 */
public abstract class AdminCommand {
    //region Private

    @Getter(AccessLevel.PROTECTED)
    private final CommandArgs commandArgs;

    @VisibleForTesting
    @Getter(AccessLevel.PUBLIC)
    @Setter(AccessLevel.PUBLIC)
    private PrintStream out = System.out;

    @VisibleForTesting
    @Getter(AccessLevel.PUBLIC)
    @Setter(AccessLevel.PUBLIC)
    private PrintStream err = System.err;

    //endregion

    //region Constructor

    /**
     * Creates a new instance of the Command class.
     *
     * @param args The arguments for the command.
     */
    public AdminCommand(CommandArgs args) {
        this.commandArgs = Preconditions.checkNotNull(args, "commandArgs");
    }

    //endregion

    //region Command Implementation

    /**
     * Executes the command with the arguments passed in via the Constructor. The command will allocate whatever resources
     * it needs to execute and will clean up after its execution completes (successful or not). The only expected side
     * effect may be the modification of the shared AdminCommandState that is passed in via the Constructor.
     *
     * @throws IllegalArgumentException If the arguments passed in via the Constructor are invalid.
     * @throws Exception                If the command failed to execute.
     */
    public abstract void execute() throws Exception;

    /**
     * Creates a new instance of the ServiceConfig class from the shared AdminCommandState passed in via the Constructor.
     */
    protected ServiceConfig getServiceConfig() {
        return getCommandArgs().getState().getConfigBuilder().build().getConfig(ServiceConfig::builder);
    }

    /**
     * Creates a new instance of the CLIConfig class from the shared AdminCommandState passed in via the Constructor.
     */
    protected CLIConfig getCLIControllerConfig() {
        return getCommandArgs().getState().getConfigBuilder().build().getConfig(CLIConfig::builder);
    }

    /**
     * Creates a new instance of the CuratorFramework class using configuration from the shared AdminCommandState.
     */
    protected CuratorFramework createZKClient() {
        val serviceConfig = getServiceConfig();
        CuratorFramework zkClient = CuratorFrameworkFactory
                .builder()
                .connectString(serviceConfig.getZkURL())
                .namespace(serviceConfig.getClusterName())
                .retryPolicy(new ExponentialBackoffRetry(serviceConfig.getZkRetrySleepMs(), serviceConfig.getZkRetryCount()))
                .sessionTimeoutMs(serviceConfig.getZkSessionTimeoutMs())
                .build();
        zkClient.start();
        return zkClient;
    }

    /**
     * Outputs the message to the console.
     *
     * @param messageTemplate   The message.
     * @param args              The arguments with the message.
     */
    protected void output(String messageTemplate, Object... args) {
        this.out.printf(messageTemplate + System.lineSeparator(), args);
    }

    /**
     * Outputs the message to the console (error out).
     *
     * @param messageTemplate   The message.
     * @param args              The arguments with the message.
     */
    protected void outputError(String messageTemplate, Object... args) {
        this.err.printf(messageTemplate + System.lineSeparator(), args);
    }

    /**
     * Gets an exception and prints the stacktrace to the console (error out).
     *
     * @param exception   The exception.
     */
    protected void outputException(Throwable exception) {
        exception.printStackTrace(this.err);
    }

    protected void prettyJSONOutput(String jsonString) {
        @SuppressWarnings("deprecation")
        JsonElement je = new JsonParser().parse(jsonString);
        output(new GsonBuilder().disableHtmlEscaping().setPrettyPrinting().create().toJson(je));
    }

    protected void prettyJSONOutput(String key, Object value) {
        @SuppressWarnings("deprecation")
        JsonElement je = new JsonParser().parse(objectToJSON(new Tuple(key, value)));
        output(new GsonBuilder().disableHtmlEscaping().setPrettyPrinting().create().toJson(je));
    }

    @VisibleForTesting
    public boolean confirmContinue() {
        output("Do you want to continue?[yes|no]");
        @SuppressWarnings("resource")
        Scanner s = new Scanner(System.in);
        String input = s.nextLine();
        return input.equals("yes");
    }

    @VisibleForTesting
    public String getStringUserInput(String message) {
        output(message);
        @SuppressWarnings("resource")
        Scanner s = new Scanner(System.in);
        return s.nextLine();
    }

    @VisibleForTesting
    public long getLongUserInput(String message) {
        output(message);
        @SuppressWarnings("resource")
        Scanner s = new Scanner(System.in);
        return s.nextLong();
    }

    @VisibleForTesting
    public int getIntUserInput(String message) {
        output(message);
        @SuppressWarnings("resource")
        Scanner s = new Scanner(System.in);
        return s.nextInt();
    }

    @VisibleForTesting
    public boolean getBooleanUserInput(String message) {
        output(message);
        @SuppressWarnings("resource")
        Scanner s = new Scanner(System.in);
        return s.nextBoolean();
    }

    //endregion

    //region Arguments

    protected void ensureArgCount(int expectedCount) {
        Preconditions.checkArgument(this.commandArgs.getArgs().size() == expectedCount, "Incorrect argument count.");
    }

    protected int getArgCount() {
        return this.commandArgs.getArgs().size();
    }

    protected int getIntArg(int index) {
        return getArg(index, Integer::parseInt);
    }

    protected long getLongArg(int index) {
        return getArg(index, Long::parseLong);
    }

    protected UUID getUUIDArg(int index) {
        return getArg(index, UUID::fromString);
    }

    protected String getArg(int index) {
        return getArg(index, String::toString);
    }

    private <T> T getArg(int index, Function<String, T> converter) {
        String s = null;
        try {
            s = this.commandArgs.getArgs().get(index);
            return converter.apply(s);
        } catch (Exception ex) {
            throw new IllegalArgumentException(String.format("Unexpected argument '%s' at position %d: %s.", s, index, ex.getMessage()));
        }
    }

    //endregion

    //region Descriptors

    /**
     * Describes an argument.
     */
    @RequiredArgsConstructor
    @Getter
    public static class ArgDescriptor {
        private final String name;
        private final String description;
        private boolean optional = false;

        public ArgDescriptor(String name, String description, boolean optional) {
            this.name = name;
            this.description = description;
            this.optional = optional;
        }
    }

    /**
     * Describes a Command.
     */
    @Getter
    public static class CommandDescriptor {
        private final String component;
        private final String name;
        private final String description;
        private final ArgDescriptor[] args;
        public CommandDescriptor(String component, String name, String description, ArgDescriptor... args) {
            this.component = Exceptions.checkNotNullOrEmpty(component, "component");
            this.name = Exceptions.checkNotNullOrEmpty(name, "name");
            this.description = Exceptions.checkNotNullOrEmpty(description, "description");
            this.args = args;
        }
    }

    //endregion

    //region Factory

    /**
     * Helps create new Command instances.
     */
    public static class Factory {
        private static final Map<String, Map<String, CommandInfo>> COMMANDS = registerAll(
                ImmutableMap.<Supplier<CommandDescriptor>, CommandCreator>builder()
                        .put(ConfigListCommand::descriptor, ConfigListCommand::new)
                        .put(ConfigSetCommand::descriptor, ConfigSetCommand::new)
                        .put(BookKeeperCleanupCommand::descriptor, BookKeeperCleanupCommand::new)
                        .put(BookKeeperListCommand::descriptor, BookKeeperListCommand::new)
                        .put(BookKeeperDetailsCommand::descriptor, BookKeeperDetailsCommand::new)
                        .put(BookKeeperEnableCommand::descriptor, BookKeeperEnableCommand::new)
                        .put(BookKeeperDisableCommand::descriptor, BookKeeperDisableCommand::new)
                        .put(BookKeeperLogReconcileCommand::descriptor, BookKeeperLogReconcileCommand::new)
                        .put(BookKeeperListAllLedgersCommand::descriptor, BookKeeperListAllLedgersCommand::new)
                        .put(ContainerRecoverCommand::descriptor, ContainerRecoverCommand::new)
                        .put(ContainerContinuousRecoveryCommand::descriptor, ContainerContinuousRecoveryCommand::new)
                        .put(ControllerListScopesCommand::descriptor, ControllerListScopesCommand::new)
                        .put(ControllerDescribeScopeCommand::descriptor, ControllerDescribeScopeCommand::new)
                        .put(ControllerListStreamsInScopeCommand::descriptor, ControllerListStreamsInScopeCommand::new)
                        .put(ControllerListReaderGroupsInScopeCommand::descriptor, ControllerListReaderGroupsInScopeCommand::new)
                        .put(ControllerDescribeReaderGroupCommand::descriptor, ControllerDescribeReaderGroupCommand::new)
                        .put(ControllerDescribeStreamCommand::descriptor, ControllerDescribeStreamCommand::new)
                        .put(GetClusterNodesCommand::descriptor, GetClusterNodesCommand::new)
                        .put(ListContainersCommand::descriptor, ListContainersCommand::new)
                        .put(GetSegmentStoreByContainerCommand::descriptor, GetSegmentStoreByContainerCommand::new)
                        .put(PasswordFileCreatorCommand::descriptor, PasswordFileCreatorCommand::new)
                        .put(StorageListSegmentsCommand::descriptor, StorageListSegmentsCommand::new)
                        .put(DurableLogRecoveryCommand::descriptor, DurableLogRecoveryCommand::new)
                        .put(DurableDataLogRepairCommand::descriptor, DurableDataLogRepairCommand::new)
                        .put(GetSegmentInfoCommand::descriptor, GetSegmentInfoCommand::new)
                        .put(ReadSegmentRangeCommand::descriptor, ReadSegmentRangeCommand::new)
                        .put(GetSegmentAttributeCommand::descriptor, GetSegmentAttributeCommand::new)
                        .put(UpdateSegmentAttributeCommand::descriptor, UpdateSegmentAttributeCommand::new)
                        .put(FlushToStorageCommand::descriptor, FlushToStorageCommand::new)
                        .put(GetTableSegmentInfoCommand::descriptor, GetTableSegmentInfoCommand::new)
                        .put(GetTableSegmentEntryCommand::descriptor, GetTableSegmentEntryCommand::new)
                        .put(PutTableSegmentEntryCommand::descriptor, PutTableSegmentEntryCommand::new)
                        .put(SetSerializerCommand::descriptor, SetSerializerCommand::new)
                        .put(ListTableSegmentKeysCommand::descriptor, ListTableSegmentKeysCommand::new)
                        .put(ModifyTableSegmentEntry::descriptor, ModifyTableSegmentEntry::new)
                        .put(ControllerMetadataGetEntryCommand::descriptor, ControllerMetadataGetEntryCommand::new)
                        .put(ControllerMetadataTablesInfoCommand::descriptor, ControllerMetadataTablesInfoCommand::new)
                        .put(ControllerMetadataListKeysCommand::descriptor, ControllerMetadataListKeysCommand::new)
                        .put(ControllerMetadataListEntriesCommand::descriptor, ControllerMetadataListEntriesCommand::new)
<<<<<<< HEAD
                        .put(ParseReaderGroupStreamCommand::descriptor, ParseReaderGroupStreamCommand::new)
=======
                        .put(ControllerMetadataUpdateEntryCommand::descriptor, ControllerMetadataUpdateEntryCommand::new)
>>>>>>> ad4497c4
                        .build());

        /**
         * Gets a Collection of CommandDescriptors for all registered commands.
         *
         * @return A new Collection.
         */
        public static Collection<CommandDescriptor> getDescriptors() {
            ArrayList<CommandDescriptor> result = new ArrayList<>();
            COMMANDS.values().forEach(g -> g.values().forEach(c -> result.add(c.getDescriptor())));
            return result;
        }

        /**
         * Gets a Collection of CommandDescriptors for all registered commands for the given component.
         *
         * @param component The component to query.
         * @return A new Collection.
         */
        public static Collection<CommandDescriptor> getDescriptors(String component) {
            Map<String, CommandInfo> componentCommands = COMMANDS.getOrDefault(component, null);
            return componentCommands == null
                    ? Collections.emptyList()
                    : componentCommands.values().stream().map(CommandInfo::getDescriptor).collect(Collectors.toList());
        }

        /**
         * Gets a CommandDescriptor for the given commandArgs.
         *
         * @param component The name of the Component to get the descriptor for.
         * @param command   The name of the Command (within the Component) to get.
         * @return The CommandDescriptor for the given argument, or null if no such command is registered.
         */
        public static CommandDescriptor getDescriptor(String component, String command) {
            CommandInfo ci = getCommand(component, command);
            return ci == null ? null : ci.getDescriptor();
        }

        /**
         * Gets a new instance of a Command for the given commandArgs.
         *
         * @param component The name of the Component to get the Command for.
         * @param command   The name of the Command (within the Component) to get.
         * @param args      CommandArgs for the command.
         * @return A new instance of a Command base, already initialized with the command's commandArgs.
         */
        public static AdminCommand get(String component, String command, CommandArgs args) {
            CommandInfo ci = getCommand(component, command);
            return ci == null ? null : ci.getCreator().apply(args);
        }

        private static CommandInfo getCommand(String component, String command) {
            Map<String, CommandInfo> componentCommands = COMMANDS.getOrDefault(component, null);
            return componentCommands == null ? null : componentCommands.getOrDefault(command, null);
        }

        private static Map<String, Map<String, CommandInfo>> registerAll(Map<Supplier<CommandDescriptor>, CommandCreator> items) {
            val result = new HashMap<String, Map<String, CommandInfo>>();
            for (val e : items.entrySet()) {
                AdminCommand.CommandDescriptor d = e.getKey().get();
                Map<String, CommandInfo> componentCommands = result.getOrDefault(d.getComponent(), null);
                if (componentCommands == null) {
                    componentCommands = new HashMap<>();
                    result.put(d.getComponent(), componentCommands);
                }

                if (componentCommands.putIfAbsent(d.getName(), new CommandInfo(d, e.getValue())) != null) {
                    throw new IllegalArgumentException(String.format("A command is already registered for '%s'-'%s'.", d.getComponent(), d.getName()));
                }
            }
            return Collections.unmodifiableMap(result);
        }

        @Data
        private static class CommandInfo {
            private final CommandDescriptor descriptor;
            private final CommandCreator creator;
        }

        @FunctionalInterface
        private interface CommandCreator extends Function<CommandArgs, AdminCommand> {
        }
    }

    @Data
    private static class Tuple {
        private final String key;
        private final Object value;
    }

    @SneakyThrows
    private String objectToJSON(Object object) {
        return new ObjectMapper().writeValueAsString(object);
    }

    protected Controller instantiateController(ConnectionPool pool) {
        return new ControllerImpl(ControllerImplConfig.builder()
                                    .clientConfig(getClientConfig())
                                    .build(), pool.getInternalExecutor());
    }

    @VisibleForTesting
    public SegmentHelper instantiateSegmentHelper(CuratorFramework zkClient, ConnectionPool pool) {
        HostControllerStore hostStore = createHostControllerStore(zkClient);
        return new SegmentHelper(pool, hostStore, pool.getInternalExecutor());
    }

    @VisibleForTesting
    public AdminSegmentHelper instantiateAdminSegmentHelper(CuratorFramework zkClient, ConnectionPool pool) {
        HostControllerStore hostStore = createHostControllerStore(zkClient);
        return new AdminSegmentHelper(pool, hostStore, pool.getInternalExecutor());
    }

    private HostControllerStore createHostControllerStore(CuratorFramework zkClient) {
        HostMonitorConfig hostMonitorConfig = HostMonitorConfigImpl.builder()
                .hostMonitorEnabled(true)
                .hostMonitorMinRebalanceInterval(Config.CLUSTER_MIN_REBALANCE_INTERVAL)
                .containerCount(getServiceConfig().getContainerCount())
                .build();
        return HostStoreFactory.createStore(hostMonitorConfig, StoreClientFactory.createZKStoreClient(zkClient));
    }

    private ClientConfig getClientConfig() {
        ClientConfig.ClientConfigBuilder clientConfigBuilder = ClientConfig.builder()
                .controllerURI(URI.create(getCLIControllerConfig().getControllerGrpcURI()));

        if (getCLIControllerConfig().isAuthEnabled()) {
            clientConfigBuilder.credentials(new DefaultCredentials(getCLIControllerConfig().getPassword(),
                    getCLIControllerConfig().getUserName()));
        }
        if (getCLIControllerConfig().isTlsEnabled()) {
            clientConfigBuilder.trustStore(getCLIControllerConfig().getTruststore())
                    .validateHostName(false);
        }

        ClientConfig clientConfig = clientConfigBuilder.build();
        return clientConfig;
    }

    protected ConnectionPool createConnectionPool() {
        ClientConfig clientConfig = getClientConfig();
        return new ConnectionPoolImpl(clientConfig, new SocketConnectionFactoryImpl(clientConfig));
    }

    //endregion
}<|MERGE_RESOLUTION|>--- conflicted
+++ resolved
@@ -390,11 +390,8 @@
                         .put(ControllerMetadataTablesInfoCommand::descriptor, ControllerMetadataTablesInfoCommand::new)
                         .put(ControllerMetadataListKeysCommand::descriptor, ControllerMetadataListKeysCommand::new)
                         .put(ControllerMetadataListEntriesCommand::descriptor, ControllerMetadataListEntriesCommand::new)
-<<<<<<< HEAD
                         .put(ParseReaderGroupStreamCommand::descriptor, ParseReaderGroupStreamCommand::new)
-=======
                         .put(ControllerMetadataUpdateEntryCommand::descriptor, ControllerMetadataUpdateEntryCommand::new)
->>>>>>> ad4497c4
                         .build());
 
         /**
