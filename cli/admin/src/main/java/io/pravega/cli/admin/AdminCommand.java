/**
 * Copyright Pravega Authors.
 *
 * Licensed under the Apache License, Version 2.0 (the "License");
 * you may not use this file except in compliance with the License.
 * You may obtain a copy of the License at
 *
 *     http://www.apache.org/licenses/LICENSE-2.0
 *
 * Unless required by applicable law or agreed to in writing, software
 * distributed under the License is distributed on an "AS IS" BASIS,
 * WITHOUT WARRANTIES OR CONDITIONS OF ANY KIND, either express or implied.
 * See the License for the specific language governing permissions and
 * limitations under the License.
 */
package io.pravega.cli.admin;

import com.fasterxml.jackson.databind.ObjectMapper;
import com.google.common.annotations.VisibleForTesting;
import com.google.common.base.Preconditions;
import com.google.common.collect.ImmutableMap;
import com.google.gson.GsonBuilder;
import com.google.gson.JsonElement;
import com.google.gson.JsonParser;
import io.pravega.cli.admin.bookkeeper.BookKeeperCleanupCommand;
import io.pravega.cli.admin.bookkeeper.BookKeeperDetailsCommand;
import io.pravega.cli.admin.bookkeeper.BookKeeperDisableCommand;
import io.pravega.cli.admin.bookkeeper.BookKeeperEnableCommand;
import io.pravega.cli.admin.bookkeeper.BookKeeperListAllLedgersCommand;
import io.pravega.cli.admin.bookkeeper.BookKeeperListCommand;
import io.pravega.cli.admin.bookkeeper.BookKeeperLogReconcileCommand;
import io.pravega.cli.admin.bookkeeper.BookkeeperDeleteLedgersCommand;
import io.pravega.cli.admin.bookkeeper.ContainerContinuousRecoveryCommand;
import io.pravega.cli.admin.bookkeeper.ContainerRecoverCommand;
import io.pravega.cli.admin.cluster.GetClusterNodesCommand;
import io.pravega.cli.admin.cluster.GetSegmentStoreByContainerCommand;
import io.pravega.cli.admin.cluster.ListContainersCommand;
import io.pravega.cli.admin.config.ConfigListCommand;
import io.pravega.cli.admin.config.ConfigSetCommand;
import io.pravega.cli.admin.controller.ControllerDeleteReaderGroupCommand;
import io.pravega.cli.admin.controller.ControllerDescribeReaderGroupCommand;
import io.pravega.cli.admin.controller.ControllerDescribeScopeCommand;
import io.pravega.cli.admin.controller.ControllerDescribeStreamCommand;
import io.pravega.cli.admin.controller.ControllerListReaderGroupsInScopeCommand;
import io.pravega.cli.admin.controller.ControllerListScopesCommand;
import io.pravega.cli.admin.controller.ControllerListStreamsInScopeCommand;
import io.pravega.cli.admin.controller.metadata.ControllerMetadataGetEntryCommand;
import io.pravega.cli.admin.controller.metadata.ControllerMetadataListEntriesCommand;
import io.pravega.cli.admin.controller.metadata.ControllerMetadataListKeysCommand;
import io.pravega.cli.admin.controller.metadata.ControllerMetadataTablesInfoCommand;
import io.pravega.cli.admin.controller.metadata.ControllerMetadataUpdateEntryCommand;
import io.pravega.cli.admin.controller.metadata.ControllerMetadataViewPendingEventsCommand;
import io.pravega.cli.admin.controller.metadata.ControllerMetadataViewReaderInfoCommand;
import io.pravega.cli.admin.dataRecovery.DurableDataLogRepairCommand;
import io.pravega.cli.admin.dataRecovery.DurableLogInspectCommand;
import io.pravega.cli.admin.dataRecovery.RecoverFromStorageCommand;
import io.pravega.cli.admin.dataRecovery.StorageListSegmentsCommand;
import io.pravega.cli.admin.dataRecovery.TableSegmentRecoveryCommand;
import io.pravega.cli.admin.password.PasswordFileCreatorCommand;
import io.pravega.cli.admin.readerGroup.ParseReaderGroupStreamCommand;
<<<<<<< HEAD
import io.pravega.cli.admin.segmentstore.GetContainerIdOfSegmentCommand;
import io.pravega.cli.admin.segmentstore.UpdateSegmentAttributeCommand;
=======
import io.pravega.cli.admin.segmentstore.CreateSegmentCommand;
import io.pravega.cli.admin.segmentstore.DeleteSegmentCommand;
import io.pravega.cli.admin.segmentstore.FlushToStorageCommand;
>>>>>>> b22ee1dc
import io.pravega.cli.admin.segmentstore.GetSegmentAttributeCommand;
import io.pravega.cli.admin.segmentstore.GetSegmentInfoCommand;
import io.pravega.cli.admin.segmentstore.FlushToStorageCommand;
import io.pravega.cli.admin.segmentstore.ReadSegmentRangeCommand;
import io.pravega.cli.admin.segmentstore.storage.ListChunksCommand;
import io.pravega.cli.admin.segmentstore.storage.StorageUpdateSnapshotCommand;
import io.pravega.cli.admin.segmentstore.tableSegment.GetTableSegmentEntryCommand;
import io.pravega.cli.admin.segmentstore.tableSegment.GetTableSegmentInfoCommand;
import io.pravega.cli.admin.segmentstore.tableSegment.ListTableSegmentKeysCommand;
import io.pravega.cli.admin.segmentstore.tableSegment.ModifyTableSegmentEntry;
import io.pravega.cli.admin.segmentstore.tableSegment.PutTableSegmentEntryCommand;
import io.pravega.cli.admin.segmentstore.tableSegment.RemoveTableSegmentKeyCommand;
import io.pravega.cli.admin.segmentstore.tableSegment.SetSerializerCommand;
import io.pravega.cli.admin.utils.AdminSegmentHelper;
import io.pravega.cli.admin.utils.CLIConfig;
import io.pravega.client.ClientConfig;
import io.pravega.client.connection.impl.ConnectionPool;
import io.pravega.client.connection.impl.ConnectionPoolImpl;
import io.pravega.client.connection.impl.SocketConnectionFactoryImpl;
import io.pravega.client.control.impl.Controller;
import io.pravega.client.control.impl.ControllerImpl;
import io.pravega.client.control.impl.ControllerImplConfig;
import io.pravega.common.Exceptions;
import io.pravega.controller.server.SegmentHelper;
import io.pravega.controller.store.client.StoreClientFactory;
import io.pravega.controller.store.host.HostControllerStore;
import io.pravega.controller.store.host.HostMonitorConfig;
import io.pravega.controller.store.host.HostStoreFactory;
import io.pravega.controller.store.host.impl.HostMonitorConfigImpl;
import io.pravega.controller.util.Config;
import io.pravega.segmentstore.server.attributes.AttributeIndexConfig;
import io.pravega.segmentstore.server.store.ServiceConfig;
import io.pravega.shared.security.auth.DefaultCredentials;
import lombok.AccessLevel;
import lombok.Data;
import lombok.Getter;
import lombok.RequiredArgsConstructor;
import lombok.Setter;
import lombok.SneakyThrows;
import lombok.val;
import org.apache.curator.framework.CuratorFramework;
import org.apache.curator.framework.CuratorFrameworkFactory;
import org.apache.curator.retry.ExponentialBackoffRetry;

import java.io.PrintStream;
import java.net.URI;
import java.util.ArrayList;
import java.util.Collection;
import java.util.Collections;
import java.util.HashMap;
import java.util.Map;
import java.util.Scanner;
import java.util.UUID;
import java.util.function.Function;
import java.util.function.Supplier;
import java.util.stream.Collectors;

/**
 * Base class for any command to execute from the Admin tool.
 */
public abstract class AdminCommand {
    //region Private

    @Getter(AccessLevel.PROTECTED)
    private final CommandArgs commandArgs;

    @VisibleForTesting
    @Getter(AccessLevel.PUBLIC)
    @Setter(AccessLevel.PUBLIC)
    private PrintStream out = System.out;

    @VisibleForTesting
    @Getter(AccessLevel.PUBLIC)
    @Setter(AccessLevel.PUBLIC)
    private PrintStream err = System.err;

    //endregion

    //region Constructor

    /**
     * Creates a new instance of the Command class.
     *
     * @param args The arguments for the command.
     */
    public AdminCommand(CommandArgs args) {
        this.commandArgs = Preconditions.checkNotNull(args, "commandArgs");
    }

    //endregion

    //region Command Implementation

    /**
     * Executes the command with the arguments passed in via the Constructor. The command will allocate whatever resources
     * it needs to execute and will clean up after its execution completes (successful or not). The only expected side
     * effect may be the modification of the shared AdminCommandState that is passed in via the Constructor.
     *
     * @throws IllegalArgumentException If the arguments passed in via the Constructor are invalid.
     * @throws Exception                If the command failed to execute.
     */
    public abstract void execute() throws Exception;

    /**
     * Creates a new instance of the ServiceConfig class from the shared AdminCommandState passed in via the Constructor.
     */
    protected ServiceConfig getServiceConfig() {
        return getCommandArgs().getState().getConfigBuilder().build().getConfig(ServiceConfig::builder);
    }

    /**
     * Creates a new instance of the CLIConfig class from the shared AdminCommandState passed in via the Constructor.
     */
    protected CLIConfig getCLIControllerConfig() {
        return getCommandArgs().getState().getConfigBuilder().build().getConfig(CLIConfig::builder);
    }

    /**
     * Creates a new instance of the AttributeIndexConfig class from the shared AdminCommandState passed in via the Constructor.
     */
    protected AttributeIndexConfig getAttributeIndexConfig() {
        return getCommandArgs().getState().getConfigBuilder().build().getConfig(AttributeIndexConfig::builder);
    }

    /**
     * Creates a new instance of the CuratorFramework class using configuration from the shared AdminCommandState.
     */
    protected CuratorFramework createZKClient() {
        val serviceConfig = getServiceConfig();
        CuratorFramework zkClient = CuratorFrameworkFactory
                .builder()
                .connectString(serviceConfig.getZkURL())
                .namespace(serviceConfig.getClusterName())
                .retryPolicy(new ExponentialBackoffRetry(serviceConfig.getZkRetrySleepMs(), serviceConfig.getZkRetryCount()))
                .sessionTimeoutMs(serviceConfig.getZkSessionTimeoutMs())
                .build();
        zkClient.start();
        return zkClient;
    }

    /**
     * Outputs the message to the console.
     *
     * @param messageTemplate   The message.
     * @param args              The arguments with the message.
     */
    protected void output(String messageTemplate, Object... args) {
        this.out.printf(messageTemplate + System.lineSeparator(), args);
    }

    /**
     * Outputs the message to the console (error out).
     *
     * @param messageTemplate   The message.
     * @param args              The arguments with the message.
     */
    protected void outputError(String messageTemplate, Object... args) {
        this.err.printf(messageTemplate + System.lineSeparator(), args);
    }

    /**
     * Gets an exception and prints the stacktrace to the console (error out).
     *
     * @param exception   The exception.
     */
    protected void outputException(Throwable exception) {
        exception.printStackTrace(this.err);
    }

    protected void prettyJSONOutput(String jsonString) {
        @SuppressWarnings("deprecation")
        JsonElement je = new JsonParser().parse(jsonString);
        output(new GsonBuilder().disableHtmlEscaping().setPrettyPrinting().create().toJson(je));
    }

    protected void prettyJSONOutput(String key, Object value) {
        @SuppressWarnings("deprecation")
        JsonElement je = new JsonParser().parse(objectToJSON(new Tuple(key, value)));
        output(new GsonBuilder().disableHtmlEscaping().setPrettyPrinting().create().toJson(je));
    }

    @VisibleForTesting
    public boolean confirmContinue() {
        output("Do you want to continue?[yes|no]");
        @SuppressWarnings("resource")
        Scanner s = new Scanner(System.in);
        String input = s.nextLine();
        return input.equals("yes");
    }

    @VisibleForTesting
    public String getStringUserInput(String message) {
        output(message);
        @SuppressWarnings("resource")
        Scanner s = new Scanner(System.in);
        return s.nextLine();
    }

    @VisibleForTesting
    public long getLongUserInput(String message) {
        output(message);
        @SuppressWarnings("resource")
        Scanner s = new Scanner(System.in);
        return s.nextLong();
    }

    @VisibleForTesting
    public int getIntUserInput(String message) {
        output(message);
        @SuppressWarnings("resource")
        Scanner s = new Scanner(System.in);
        return s.nextInt();
    }

    @VisibleForTesting
    public boolean getBooleanUserInput(String message) {
        output(message);
        @SuppressWarnings("resource")
        Scanner s = new Scanner(System.in);
        return s.nextBoolean();
    }

    //endregion

    //region Arguments

    protected void ensureArgCount(int expectedCount) {
        Preconditions.checkArgument(this.commandArgs.getArgs().size() == expectedCount, "Incorrect argument count.");
    }

    protected int getArgCount() {
        return this.commandArgs.getArgs().size();
    }

    protected int getIntArg(int index) {
        return getArg(index, Integer::parseInt);
    }

    protected long getLongArg(int index) {
        return getArg(index, Long::parseLong);
    }

    protected UUID getUUIDArg(int index) {
        return getArg(index, UUID::fromString);
    }

    protected String getArg(int index) {
        return getArg(index, String::toString);
    }

    private <T> T getArg(int index, Function<String, T> converter) {
        String s = null;
        try {
            s = this.commandArgs.getArgs().get(index);
            return converter.apply(s);
        } catch (Exception ex) {
            throw new IllegalArgumentException(String.format("Unexpected argument '%s' at position %d: %s.", s, index, ex.getMessage()));
        }
    }

    //endregion

    //region Descriptors

    /**
     * Describes an argument.
     */
    @RequiredArgsConstructor
    @Getter
    public static class ArgDescriptor {
        private final String name;
        private final String description;
        private boolean optional = false;

        public ArgDescriptor(String name, String description, boolean optional) {
            this.name = name;
            this.description = description;
            this.optional = optional;
        }
    }

    /**
     * Describes a Command.
     */
    @Getter
    public static class CommandDescriptor {
        private final String component;
        private final String name;
        private final String description;
        private final ArgDescriptor[] args;
        public CommandDescriptor(String component, String name, String description, ArgDescriptor... args) {
            this.component = Exceptions.checkNotNullOrEmpty(component, "component");
            this.name = Exceptions.checkNotNullOrEmpty(name, "name");
            this.description = Exceptions.checkNotNullOrEmpty(description, "description");
            this.args = args;
        }
    }

    //endregion

    //region Factory

    /**
     * Helps create new Command instances.
     */
    public static class Factory {
        private static final Map<String, Map<String, CommandInfo>> COMMANDS = registerAll(
                ImmutableMap.<Supplier<CommandDescriptor>, CommandCreator>builder()
                        .put(ConfigListCommand::descriptor, ConfigListCommand::new)
                        .put(ConfigSetCommand::descriptor, ConfigSetCommand::new)
                        .put(BookKeeperCleanupCommand::descriptor, BookKeeperCleanupCommand::new)
                        .put(BookKeeperListCommand::descriptor, BookKeeperListCommand::new)
                        .put(BookkeeperDeleteLedgersCommand::descriptor, BookkeeperDeleteLedgersCommand::new)
                        .put(BookKeeperDetailsCommand::descriptor, BookKeeperDetailsCommand::new)
                        .put(BookKeeperEnableCommand::descriptor, BookKeeperEnableCommand::new)
                        .put(BookKeeperDisableCommand::descriptor, BookKeeperDisableCommand::new)
                        .put(BookKeeperLogReconcileCommand::descriptor, BookKeeperLogReconcileCommand::new)
                        .put(BookKeeperListAllLedgersCommand::descriptor, BookKeeperListAllLedgersCommand::new)
                        .put(ContainerRecoverCommand::descriptor, ContainerRecoverCommand::new)
                        .put(ContainerContinuousRecoveryCommand::descriptor, ContainerContinuousRecoveryCommand::new)
                        .put(ControllerListScopesCommand::descriptor, ControllerListScopesCommand::new)
                        .put(ControllerDescribeScopeCommand::descriptor, ControllerDescribeScopeCommand::new)
                        .put(ControllerListStreamsInScopeCommand::descriptor, ControllerListStreamsInScopeCommand::new)
                        .put(ControllerListReaderGroupsInScopeCommand::descriptor, ControllerListReaderGroupsInScopeCommand::new)
                        .put(ControllerDeleteReaderGroupCommand::descriptor, ControllerDeleteReaderGroupCommand::new)
                        .put(ControllerDescribeReaderGroupCommand::descriptor, ControllerDescribeReaderGroupCommand::new)
                        .put(ControllerDescribeStreamCommand::descriptor, ControllerDescribeStreamCommand::new)
                        .put(GetClusterNodesCommand::descriptor, GetClusterNodesCommand::new)
                        .put(ListContainersCommand::descriptor, ListContainersCommand::new)
                        .put(GetSegmentStoreByContainerCommand::descriptor, GetSegmentStoreByContainerCommand::new)
                        .put(PasswordFileCreatorCommand::descriptor, PasswordFileCreatorCommand::new)
                        .put(StorageListSegmentsCommand::descriptor, StorageListSegmentsCommand::new)
                        .put(StorageUpdateSnapshotCommand::descriptor, StorageUpdateSnapshotCommand::new)
                        .put(DurableLogInspectCommand::descriptor, DurableLogInspectCommand::new)
                        .put(RecoverFromStorageCommand::descriptor, RecoverFromStorageCommand::new)
                        .put(DurableDataLogRepairCommand::descriptor, DurableDataLogRepairCommand::new)
                        .put(TableSegmentRecoveryCommand::descriptor, TableSegmentRecoveryCommand::new)
                        .put(GetSegmentInfoCommand::descriptor, GetSegmentInfoCommand::new)
                        .put(CreateSegmentCommand::descriptor, CreateSegmentCommand::new)
                        .put(DeleteSegmentCommand::descriptor, DeleteSegmentCommand::new)
                        .put(ReadSegmentRangeCommand::descriptor, ReadSegmentRangeCommand::new)
                        .put(GetSegmentAttributeCommand::descriptor, GetSegmentAttributeCommand::new)
                        .put(UpdateSegmentAttributeCommand::descriptor, UpdateSegmentAttributeCommand::new)
                        .put(FlushToStorageCommand::descriptor, FlushToStorageCommand::new)
<<<<<<< HEAD
                        .put(GetContainerIdOfSegmentCommand::descriptor, GetContainerIdOfSegmentCommand::new)
=======
                        .put(RemoveTableSegmentKeyCommand::descriptor, RemoveTableSegmentKeyCommand::new)
>>>>>>> b22ee1dc
                        .put(GetTableSegmentInfoCommand::descriptor, GetTableSegmentInfoCommand::new)
                        .put(GetTableSegmentEntryCommand::descriptor, GetTableSegmentEntryCommand::new)
                        .put(PutTableSegmentEntryCommand::descriptor, PutTableSegmentEntryCommand::new)
                        .put(SetSerializerCommand::descriptor, SetSerializerCommand::new)
                        .put(ListTableSegmentKeysCommand::descriptor, ListTableSegmentKeysCommand::new)
                        .put(ModifyTableSegmentEntry::descriptor, ModifyTableSegmentEntry::new)
                        .put(ControllerMetadataGetEntryCommand::descriptor, ControllerMetadataGetEntryCommand::new)
                        .put(ControllerMetadataTablesInfoCommand::descriptor, ControllerMetadataTablesInfoCommand::new)
                        .put(ControllerMetadataListKeysCommand::descriptor, ControllerMetadataListKeysCommand::new)
                        .put(ControllerMetadataListEntriesCommand::descriptor, ControllerMetadataListEntriesCommand::new)
                        .put(ParseReaderGroupStreamCommand::descriptor, ParseReaderGroupStreamCommand::new)
                        .put(ControllerMetadataUpdateEntryCommand::descriptor, ControllerMetadataUpdateEntryCommand::new)
                        .put(ControllerMetadataViewReaderInfoCommand::descriptor, ControllerMetadataViewReaderInfoCommand::new)
                        .put(ListChunksCommand::descriptor, ListChunksCommand::new)
                        .put(ControllerMetadataViewPendingEventsCommand::descriptor, ControllerMetadataViewPendingEventsCommand::new)
                        .build());

        /**
         * Gets a Collection of CommandDescriptors for all registered commands.
         *
         * @return A new Collection.
         */
        public static Collection<CommandDescriptor> getDescriptors() {
            ArrayList<CommandDescriptor> result = new ArrayList<>();
            COMMANDS.values().forEach(g -> g.values().forEach(c -> result.add(c.getDescriptor())));
            return result;
        }

        /**
         * Gets a Collection of CommandDescriptors for all registered commands for the given component.
         *
         * @param component The component to query.
         * @return A new Collection.
         */
        public static Collection<CommandDescriptor> getDescriptors(String component) {
            Map<String, CommandInfo> componentCommands = COMMANDS.getOrDefault(component, null);
            return componentCommands == null
                    ? Collections.emptyList()
                    : componentCommands.values().stream().map(CommandInfo::getDescriptor).collect(Collectors.toList());
        }

        /**
         * Gets a CommandDescriptor for the given commandArgs.
         *
         * @param component The name of the Component to get the descriptor for.
         * @param command   The name of the Command (within the Component) to get.
         * @return The CommandDescriptor for the given argument, or null if no such command is registered.
         */
        public static CommandDescriptor getDescriptor(String component, String command) {
            CommandInfo ci = getCommand(component, command);
            return ci == null ? null : ci.getDescriptor();
        }

        /**
         * Gets a new instance of a Command for the given commandArgs.
         *
         * @param component The name of the Component to get the Command for.
         * @param command   The name of the Command (within the Component) to get.
         * @param args      CommandArgs for the command.
         * @return A new instance of a Command base, already initialized with the command's commandArgs.
         */
        public static AdminCommand get(String component, String command, CommandArgs args) {
            CommandInfo ci = getCommand(component, command);
            return ci == null ? null : ci.getCreator().apply(args);
        }

        private static CommandInfo getCommand(String component, String command) {
            Map<String, CommandInfo> componentCommands = COMMANDS.getOrDefault(component, null);
            return componentCommands == null ? null : componentCommands.getOrDefault(command, null);
        }

        private static Map<String, Map<String, CommandInfo>> registerAll(Map<Supplier<CommandDescriptor>, CommandCreator> items) {
            val result = new HashMap<String, Map<String, CommandInfo>>();
            for (val e : items.entrySet()) {
                AdminCommand.CommandDescriptor d = e.getKey().get();
                Map<String, CommandInfo> componentCommands = result.getOrDefault(d.getComponent(), null);
                if (componentCommands == null) {
                    componentCommands = new HashMap<>();
                    result.put(d.getComponent(), componentCommands);
                }

                if (componentCommands.putIfAbsent(d.getName(), new CommandInfo(d, e.getValue())) != null) {
                    throw new IllegalArgumentException(String.format("A command is already registered for '%s'-'%s'.", d.getComponent(), d.getName()));
                }
            }
            return Collections.unmodifiableMap(result);
        }

        @Data
        private static class CommandInfo {
            private final CommandDescriptor descriptor;
            private final CommandCreator creator;
        }

        @FunctionalInterface
        private interface CommandCreator extends Function<CommandArgs, AdminCommand> {
        }
    }

    @Data
    private static class Tuple {
        private final String key;
        private final Object value;
    }

    @SneakyThrows
    private String objectToJSON(Object object) {
        return new ObjectMapper().writeValueAsString(object);
    }

    protected Controller instantiateController(ConnectionPool pool) {
        return new ControllerImpl(ControllerImplConfig.builder()
                                    .clientConfig(getClientConfig())
                                    .build(), pool.getInternalExecutor());
    }

    @VisibleForTesting
    public SegmentHelper instantiateSegmentHelper(CuratorFramework zkClient, ConnectionPool pool) {
        HostControllerStore hostStore = createHostControllerStore(zkClient);
        return new SegmentHelper(pool, hostStore, pool.getInternalExecutor());
    }

    @VisibleForTesting
    public AdminSegmentHelper instantiateAdminSegmentHelper(CuratorFramework zkClient) {
        HostControllerStore hostStore = createHostControllerStore(zkClient);
        ConnectionPool pool = createConnectionPool();
        return new AdminSegmentHelper(pool, hostStore, pool.getInternalExecutor());
    }

    private HostControllerStore createHostControllerStore(CuratorFramework zkClient) {
        HostMonitorConfig hostMonitorConfig = HostMonitorConfigImpl.builder()
                .hostMonitorEnabled(true)
                .hostMonitorMinRebalanceInterval(Config.CLUSTER_MIN_REBALANCE_INTERVAL)
                .containerCount(getServiceConfig().getContainerCount())
                .build();
        return HostStoreFactory.createStore(hostMonitorConfig, StoreClientFactory.createZKStoreClient(zkClient));
    }

    private ClientConfig getClientConfig() {
        ClientConfig.ClientConfigBuilder clientConfigBuilder = ClientConfig.builder()
                .controllerURI(URI.create(getCLIControllerConfig().getControllerGrpcURI()));

        if (getCLIControllerConfig().isAuthEnabled()) {
            clientConfigBuilder.credentials(new DefaultCredentials(getCLIControllerConfig().getPassword(),
                    getCLIControllerConfig().getUserName()));
        }
        if (getCLIControllerConfig().isTlsEnabled()) {
            clientConfigBuilder.trustStore(getCLIControllerConfig().getTruststore())
                    .validateHostName(false);
        }

        ClientConfig clientConfig = clientConfigBuilder.build();
        return clientConfig;
    }

    protected ConnectionPool createConnectionPool() {
        ClientConfig clientConfig = getClientConfig();
        return new ConnectionPoolImpl(clientConfig, new SocketConnectionFactoryImpl(clientConfig));
    }

    //endregion
}<|MERGE_RESOLUTION|>--- conflicted
+++ resolved
@@ -58,14 +58,11 @@
 import io.pravega.cli.admin.dataRecovery.TableSegmentRecoveryCommand;
 import io.pravega.cli.admin.password.PasswordFileCreatorCommand;
 import io.pravega.cli.admin.readerGroup.ParseReaderGroupStreamCommand;
-<<<<<<< HEAD
-import io.pravega.cli.admin.segmentstore.GetContainerIdOfSegmentCommand;
-import io.pravega.cli.admin.segmentstore.UpdateSegmentAttributeCommand;
-=======
 import io.pravega.cli.admin.segmentstore.CreateSegmentCommand;
 import io.pravega.cli.admin.segmentstore.DeleteSegmentCommand;
 import io.pravega.cli.admin.segmentstore.FlushToStorageCommand;
->>>>>>> b22ee1dc
+import io.pravega.cli.admin.segmentstore.GetContainerIdOfSegmentCommand;
+import io.pravega.cli.admin.segmentstore.UpdateSegmentAttributeCommand;
 import io.pravega.cli.admin.segmentstore.GetSegmentAttributeCommand;
 import io.pravega.cli.admin.segmentstore.GetSegmentInfoCommand;
 import io.pravega.cli.admin.segmentstore.FlushToStorageCommand;
@@ -410,11 +407,8 @@
                         .put(GetSegmentAttributeCommand::descriptor, GetSegmentAttributeCommand::new)
                         .put(UpdateSegmentAttributeCommand::descriptor, UpdateSegmentAttributeCommand::new)
                         .put(FlushToStorageCommand::descriptor, FlushToStorageCommand::new)
-<<<<<<< HEAD
                         .put(GetContainerIdOfSegmentCommand::descriptor, GetContainerIdOfSegmentCommand::new)
-=======
                         .put(RemoveTableSegmentKeyCommand::descriptor, RemoveTableSegmentKeyCommand::new)
->>>>>>> b22ee1dc
                         .put(GetTableSegmentInfoCommand::descriptor, GetTableSegmentInfoCommand::new)
                         .put(GetTableSegmentEntryCommand::descriptor, GetTableSegmentEntryCommand::new)
                         .put(PutTableSegmentEntryCommand::descriptor, PutTableSegmentEntryCommand::new)
