--- conflicted
+++ resolved
@@ -394,11 +394,8 @@
                         .put(ControllerMetadataListEntriesCommand::descriptor, ControllerMetadataListEntriesCommand::new)
                         .put(ParseReaderGroupStreamCommand::descriptor, ParseReaderGroupStreamCommand::new)
                         .put(ControllerMetadataUpdateEntryCommand::descriptor, ControllerMetadataUpdateEntryCommand::new)
-<<<<<<< HEAD
+                        .put(ControllerMetadataViewReaderInfoCommand::descriptor, ControllerMetadataViewReaderInfoCommand::new)
                         .put(ListChunksCommand::descriptor, ListChunksCommand::new)
-=======
-                        .put(ControllerMetadataViewReaderInfoCommand::descriptor, ControllerMetadataViewReaderInfoCommand::new)
->>>>>>> 40cfb96f
                         .build());
 
         /**
