/**
 * Copyright (c) Dell Inc., or its subsidiaries. All Rights Reserved.
 *
 * Licensed under the Apache License, Version 2.0 (the "License");
 * you may not use this file except in compliance with the License.
 * You may obtain a copy of the License at
 *
 *     http://www.apache.org/licenses/LICENSE-2.0
 */
package io.pravega.cli.admin.bookkeeper;

import io.pravega.cli.admin.AdminCommandState;
import io.pravega.cli.admin.CommandArgs;
import io.pravega.cli.admin.utils.TestUtils;
import io.pravega.segmentstore.server.DataCorruptionException;
import io.pravega.segmentstore.server.logs.DataFrameRecord;
import io.pravega.segmentstore.server.logs.operations.Operation;
import io.pravega.segmentstore.storage.DataLogNotAvailableException;
import io.pravega.segmentstore.storage.DurableDataLog;
import io.pravega.segmentstore.storage.impl.bookkeeper.BookKeeperConfig;
import io.pravega.segmentstore.storage.impl.bookkeeper.BookKeeperLogFactory;
import io.pravega.test.common.AssertExtensions;
import lombok.Cleanup;
import org.apache.bookkeeper.test.BookKeeperClusterTestCase;
import org.apache.curator.framework.CuratorFramework;
import org.apache.curator.framework.CuratorFrameworkFactory;
import org.apache.curator.retry.RetryOneTime;
import org.junit.After;
import org.junit.Assert;
import org.junit.Before;
import org.junit.Test;

import java.io.ByteArrayInputStream;
import java.io.ByteArrayOutputStream;
import java.io.InputStream;
import java.io.PrintStream;
<<<<<<< HEAD
import java.net.InetAddress;
=======
import java.net.NetworkInterface;
>>>>>>> c6c29ab7
import java.time.Duration;
import java.util.ArrayList;
import java.util.Arrays;
import java.util.Collections;
import java.util.Enumeration;
import java.util.List;
import java.util.Properties;
import java.util.concurrent.Executors;
import java.util.concurrent.atomic.AtomicReference;

/**
 * Test basic functionality of Bookkeeper commands.
 */
public class BookkeeperCommandsTest extends BookKeeperClusterTestCase {

    private static final AtomicReference<AdminCommandState> STATE = new AtomicReference<>();
    private final ByteArrayOutputStream outContent = new ByteArrayOutputStream();
    private final PrintStream originalOut = System.out;
    private final InputStream originalIn = System.in;

    public BookkeeperCommandsTest() {
        super(1);
    }

    @Before
    public void setUp() throws Exception {
        baseConf.setAdvertisedAddress(InetAddress.getByName("localhost").getHostAddress());
        baseConf.setLedgerManagerFactoryClassName("org.apache.bookkeeper.meta.FlatLedgerManagerFactory");
        baseClientConf.setLedgerManagerFactoryClassName("org.apache.bookkeeper.meta.FlatLedgerManagerFactory");
        Enumeration<NetworkInterface> interfaces = NetworkInterface.getNetworkInterfaces();
        boolean successfulSetup = false;
        while (interfaces.hasMoreElements()) {
            try {
                super.setUp();
                successfulSetup = true;
                break;
            } catch (Exception e) {
                // On some environments, using default interface does not allow to resolve the host name. We keep
                // iterating over existing interfaces to start the Bookkeeper cluster.
                super.tearDown();
                baseConf.setListeningInterface(interfaces.nextElement().getName());
            }
        }
        assert successfulSetup;

        STATE.set(new AdminCommandState());
        Properties bkProperties = new Properties();
        bkProperties.setProperty("pravegaservice.container.count", "4");
        bkProperties.setProperty("pravegaservice.zk.connect.uri", zkUtil.getZooKeeperConnectString());
        bkProperties.setProperty("bookkeeper.ledger.path", "/ledgers");
        bkProperties.setProperty("bookkeeper.zk.metadata.path", "ledgers");
        bkProperties.setProperty("bookkeeper.ensemble.size", "1");
        bkProperties.setProperty("bookkeeper.ack.quorum.size", "1");
        bkProperties.setProperty("bookkeeper.write.quorum.size", "1");
        bkProperties.setProperty("pravegaservice.clusterName", "");
        STATE.get().getConfigBuilder().include(bkProperties);

        System.setOut(new PrintStream(outContent));
    }

    @After
    public void tearDown() {
        System.setOut(originalOut);
        System.setIn(originalIn);
        STATE.get().close();
    }

    @Test
    public void testBookKeeperListCommand() throws Exception {
        createLedgerInBookkeeperTestCluster(0);
        String commandResult = TestUtils.executeCommand("bk list", STATE.get());
        Assert.assertTrue(commandResult.contains("log_summary") && commandResult.contains("logId\": 0"));
    }

    @Test
    public void testBookKeeperDetailsCommand() throws Exception {
        createLedgerInBookkeeperTestCluster(0);
        String commandResult = TestUtils.executeCommand("bk details 0", STATE.get());
        Assert.assertTrue(commandResult.contains("log_summary") && commandResult.contains("logId\": 0"));
        commandResult = TestUtils.executeCommand("bk details 100", STATE.get());
        Assert.assertTrue(commandResult.contains("log_no_metadata"));
    }

    @Test
    public void testBookKeeperDisableAndEnableCommands() throws Exception {
        createLedgerInBookkeeperTestCluster(0);
        System.setIn(new ByteArrayInputStream("no".getBytes()));
        TestUtils.executeCommand("bk disable 0", STATE.get());
        System.setIn(new ByteArrayInputStream("yes".getBytes()));
        String commandResult = TestUtils.executeCommand("bk disable 0", STATE.get());
        Assert.assertTrue(commandResult.contains("enabled\": false"));
        // Disable an already disabled log.
        System.setIn(new ByteArrayInputStream("yes".getBytes()));
        commandResult = TestUtils.executeCommand("bk disable 0", STATE.get());
        Assert.assertTrue(commandResult.contains("already disabled"));

        System.setIn(new ByteArrayInputStream("yes".getBytes()));
        commandResult = TestUtils.executeCommand("bk enable 0", STATE.get());
        Assert.assertTrue(commandResult.contains("enabled\": true"));
        // Enable an already enabled log.
        System.setIn(new ByteArrayInputStream("no".getBytes()));
        TestUtils.executeCommand("bk enable 0", STATE.get());
        System.setIn(new ByteArrayInputStream("yes".getBytes()));
        commandResult = TestUtils.executeCommand("bk enable 0", STATE.get());
        Assert.assertTrue(commandResult.contains("enabled\": true"));
        System.setIn(new ByteArrayInputStream("yes".getBytes()));
        commandResult = TestUtils.executeCommand("bk enable 100", STATE.get());
        Assert.assertTrue(commandResult.contains("log_no_metadata"));
        // Execute closing Zookeeper server.
        this.zkUtil.killCluster();
        AssertExtensions.assertThrows(DataLogNotAvailableException.class, () -> TestUtils.executeCommand("bk enable 0", STATE.get()));
    }

    @Test
    public void testBookKeeperCleanupCommand() throws Exception {
        createLedgerInBookkeeperTestCluster(0);
        System.setIn(new ByteArrayInputStream("yes".getBytes()));
        String commandResult = TestUtils.executeCommand("bk cleanup", STATE.get());
        Assert.assertTrue(commandResult.contains("no Ledgers eligible for deletion"));
        System.setIn(new ByteArrayInputStream("no".getBytes()));
        TestUtils.executeCommand("bk cleanup", STATE.get());

        CommandArgs args = new CommandArgs(Collections.singletonList(""), STATE.get());
        BookKeeperCleanupCommand command = new BookKeeperCleanupCommand(args);
        BookKeeperCommand.Context context = command.createContext();

        // List one existing and one
        command.listCandidates(Collections.singletonList(0L), context);
        Assert.assertFalse(outContent.toString().contains("No such ledger exists"));
        command.listCandidates(Collections.singletonList(1L), context);
        Assert.assertTrue(outContent.toString().contains("No such ledger exists"));

        // Try to exercise deletion standalone.
        command.deleteCandidates(Collections.singletonList(0L), Collections.singletonList(0L), context);
        command.deleteCandidates(Collections.singletonList(0L), Collections.singletonList(1L), context);
        Assert.assertTrue(outContent.toString().contains("Deleted Ledger 0"));
        command.deleteCandidates(Collections.singletonList(-1L), Collections.singletonList(0L), context);
        command.deleteCandidates(Collections.singletonList(0L), Collections.singletonList(1L), null);
    }

    @Test
    public void testBookKeeperRecoveryCommand() throws Exception {
        createLedgerInBookkeeperTestCluster(0);
        String commandResult = TestUtils.executeCommand("container recover 0", STATE.get());
        Assert.assertTrue(commandResult.contains("Recovery complete"));
        CommandArgs args = new CommandArgs(Collections.singletonList("0"), STATE.get());
        ContainerRecoverCommand command = new ContainerRecoverCommand(args);
        // Test unwrap exception options.
        command.unwrapDataCorruptionException(new DataCorruptionException("test"));
        command.unwrapDataCorruptionException(new DataCorruptionException("test", "test"));
        command.unwrapDataCorruptionException(new DataCorruptionException("test", Arrays.asList("test", "test")));
        // Check that exception is thrown if ZK is not available.
        this.zkUtil.stopCluster();
        AssertExtensions.assertThrows(DataLogNotAvailableException.class, () -> TestUtils.executeCommand("container recover 0", STATE.get()));
    }

    @Test
    public void testRecoveryState() {
        CommandArgs args = new CommandArgs(Collections.singletonList("0"), STATE.get());
        ContainerRecoverCommand.RecoveryState state = new ContainerRecoverCommand(args).new RecoveryState();
        Operation op = new TestOperation();
        List<DataFrameRecord.EntryInfo> entries = new ArrayList<>();
        entries.add(new TestEntryInfo());
        // Exercise RecoveryState logic.
        state.operationComplete(op, new DataCorruptionException("Test exception"));
        state.newOperation(op, entries);
        state.operationComplete(op, null);
    }

    private void createLedgerInBookkeeperTestCluster(int logId) throws Exception {
        BookKeeperConfig bookKeeperConfig = BookKeeperConfig.builder()
                .with(BookKeeperConfig.BK_ENSEMBLE_SIZE, 1)
                .with(BookKeeperConfig.BK_WRITE_QUORUM_SIZE, 1)
                .with(BookKeeperConfig.BK_ACK_QUORUM_SIZE, 1)
                .with(BookKeeperConfig.ZK_METADATA_PATH, "ledgers")
                .with(BookKeeperConfig.BK_LEDGER_PATH, "/ledgers")
                .with(BookKeeperConfig.ZK_ADDRESS, zkUtil.getZooKeeperConnectString()).build();
        @Cleanup
        CuratorFramework curatorFramework = CuratorFrameworkFactory.newClient(zkUtil.getZooKeeperConnectString(), new RetryOneTime(5000));
        curatorFramework.start();
        @Cleanup
        BookKeeperLogFactory bookKeeperLogFactory = new BookKeeperLogFactory(bookKeeperConfig, curatorFramework, Executors.newSingleThreadScheduledExecutor());
        bookKeeperLogFactory.initialize();
        @Cleanup
        DurableDataLog log = bookKeeperLogFactory.createDurableDataLog(logId);
        log.initialize(Duration.ofSeconds(5));
    }

    private static class TestOperation extends Operation {

    }

    private static class TestEntryInfo extends DataFrameRecord.EntryInfo {
        TestEntryInfo() {
            super(null, 0, 0, true);
        }
    }
}<|MERGE_RESOLUTION|>--- conflicted
+++ resolved
@@ -34,11 +34,7 @@
 import java.io.ByteArrayOutputStream;
 import java.io.InputStream;
 import java.io.PrintStream;
-<<<<<<< HEAD
-import java.net.InetAddress;
-=======
 import java.net.NetworkInterface;
->>>>>>> c6c29ab7
 import java.time.Duration;
 import java.util.ArrayList;
 import java.util.Arrays;
@@ -65,7 +61,6 @@
 
     @Before
     public void setUp() throws Exception {
-        baseConf.setAdvertisedAddress(InetAddress.getByName("localhost").getHostAddress());
         baseConf.setLedgerManagerFactoryClassName("org.apache.bookkeeper.meta.FlatLedgerManagerFactory");
         baseClientConf.setLedgerManagerFactoryClassName("org.apache.bookkeeper.meta.FlatLedgerManagerFactory");
         Enumeration<NetworkInterface> interfaces = NetworkInterface.getNetworkInterfaces();
