--- conflicted
+++ resolved
@@ -237,7 +237,6 @@
         Assert.assertNotNull(StorageListSegmentsCommand.descriptor());
     }
 
-<<<<<<< HEAD
     /**
      * Tests read segments command.
      * @throws Exception    In case of any exception thrown while execution.
@@ -253,10 +252,10 @@
         @Cleanup
         PravegaRunner pravegaRunner = new PravegaRunner(instanceId++, bookieCount, containerCount, this.storageFactory);
 
-        createScopeStream(pravegaRunner.getControllerRunner().getController(), SCOPE, streamName);
+        TestUtils.createScopeStream(pravegaRunner.getControllerRunner().getController(), SCOPE, streamName);
         try (val clientRunner = new ClientRunner(pravegaRunner.getControllerRunner())) {
             // Write events to the streams.
-            writeEvents(streamName, clientRunner.getClientFactory());
+            TestUtils.writeEvents(streamName, clientRunner.getClientFactory());
         }
         pravegaRunner.shutDownControllerRunner(); // Shut down the controller
 
@@ -291,58 +290,6 @@
         Assert.assertNotNull(StorageListSegmentsCommand.descriptor());
     }
 
-    // Creates the given scope and stream using the given controller instance.
-    private void createScopeStream(Controller controller, String scopeName, String streamName) {
-        ClientConfig clientConfig = ClientConfig.builder().build();
-        try (ConnectionPool cp = new ConnectionPoolImpl(clientConfig, new SocketConnectionFactoryImpl(clientConfig));
-             StreamManager streamManager = new StreamManagerImpl(controller, cp)) {
-            //create scope
-            Boolean createScopeStatus = streamManager.createScope(scopeName);
-            log.info("Create scope status {}", createScopeStatus);
-            //create stream
-            Boolean createStreamStatus = streamManager.createStream(scopeName, streamName, config);
-            log.info("Create stream status {}", createStreamStatus);
-        }
-    }
-
-    // write events to the given stream
-    private void writeEvents(String streamName, ClientFactoryImpl clientFactory) {
-        @Cleanup
-        EventStreamWriter<String> writer = clientFactory.createEventWriter(streamName,
-                new UTF8StringSerializer(),
-                EventWriterConfig.builder().build());
-        for (int i = 0; i < NUM_EVENTS;) {
-            writer.writeEvent("", EVENT).join();
-            i++;
-        }
-        writer.flush();
-        writer.close();
-    }
-
-    // read all events from the given stream
-    private void readAllEvents(String streamName, ClientFactoryImpl clientFactory, ReaderGroupManager readerGroupManager,
-                               String readerGroupName, String readerName) {
-        readerGroupManager.createReaderGroup(readerGroupName,
-                ReaderGroupConfig
-                        .builder()
-                        .stream(Stream.of(SCOPE, streamName))
-                        .build());
-        @Cleanup
-        EventStreamReader<String> reader = clientFactory.createReader(readerName,
-                readerGroupName,
-                new UTF8StringSerializer(),
-                ReaderConfig.builder().build());
-
-        for (int q = 0; q < NUM_EVENTS;) {
-            String eventRead = reader.readNextEvent(READ_TIMEOUT.toMillis()).getEvent();
-            Assert.assertEquals("Event written and read back don't match", EVENT, eventRead);
-            q++;
-        }
-        reader.close();
-    }
-
-=======
->>>>>>> a17f69aa
     /**
      * Sets up a new BookKeeper & ZooKeeper.
      */
