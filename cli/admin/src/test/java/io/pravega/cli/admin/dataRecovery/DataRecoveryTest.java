/**
 * Copyright Pravega Authors.
 *
 * Licensed under the Apache License, Version 2.0 (the "License");
 * you may not use this file except in compliance with the License.
 * You may obtain a copy of the License at
 *
 *     http://www.apache.org/licenses/LICENSE-2.0
 *
 * Unless required by applicable law or agreed to in writing, software
 * distributed under the License is distributed on an "AS IS" BASIS,
 * WITHOUT WARRANTIES OR CONDITIONS OF ANY KIND, either express or implied.
 * See the License for the specific language governing permissions and
 * limitations under the License.
 */
package io.pravega.cli.admin.dataRecovery;

import com.google.common.base.Preconditions;
import com.google.gson.Gson;
import com.google.gson.GsonBuilder;
import io.pravega.cli.admin.AdminCommandState;
import io.pravega.cli.admin.CommandArgs;
import io.pravega.cli.admin.utils.TestUtils;
import io.pravega.client.stream.ScalingPolicy;
import io.pravega.client.stream.StreamConfiguration;
import io.pravega.common.io.FileHelpers;
import io.pravega.common.util.BufferView;
import io.pravega.common.util.ByteArraySegment;
import io.pravega.common.util.CompositeByteArraySegment;
import io.pravega.common.util.ImmutableDate;
import io.pravega.segmentstore.contracts.AttributeId;
import io.pravega.segmentstore.contracts.AttributeUpdate;
import io.pravega.segmentstore.contracts.AttributeUpdateCollection;
import io.pravega.segmentstore.contracts.AttributeUpdateType;
import io.pravega.segmentstore.contracts.SegmentProperties;
import io.pravega.segmentstore.contracts.StreamSegmentInformation;
import io.pravega.segmentstore.contracts.tables.TableEntry;
import io.pravega.segmentstore.contracts.tables.TableKey;
import io.pravega.segmentstore.contracts.tables.TableStore;
import io.pravega.segmentstore.server.containers.DebugStreamSegmentContainer;
import io.pravega.segmentstore.server.logs.operations.DeleteSegmentOperation;
import io.pravega.segmentstore.server.logs.operations.MergeSegmentOperation;
import io.pravega.segmentstore.server.logs.operations.MetadataCheckpointOperation;
import io.pravega.segmentstore.server.logs.operations.Operation;
import io.pravega.segmentstore.server.logs.operations.StorageMetadataCheckpointOperation;
import io.pravega.segmentstore.server.logs.operations.StreamSegmentAppendOperation;
import io.pravega.segmentstore.server.logs.operations.StreamSegmentMapOperation;
import io.pravega.segmentstore.server.logs.operations.StreamSegmentSealOperation;
import io.pravega.segmentstore.server.logs.operations.StreamSegmentTruncateOperation;
import io.pravega.segmentstore.server.logs.operations.UpdateAttributesOperation;
import io.pravega.segmentstore.server.store.ServiceBuilder;
import io.pravega.segmentstore.server.tables.EntrySerializer;
import io.pravega.segmentstore.storage.DebugDurableDataLogWrapper;
import io.pravega.segmentstore.storage.DurableDataLog;
import io.pravega.segmentstore.storage.StorageFactory;
import io.pravega.segmentstore.server.tables.ContainerTableExtension;
import io.pravega.segmentstore.storage.chunklayer.ChunkedSegmentStorageConfig;
import io.pravega.segmentstore.storage.impl.bookkeeper.BookKeeperConfig;
import io.pravega.segmentstore.storage.impl.bookkeeper.BookKeeperLogFactory;
import io.pravega.segmentstore.storage.impl.bookkeeper.DebugBookKeeperLogWrapper;
import io.pravega.segmentstore.storage.impl.bookkeeper.ReadOnlyBookkeeperLogMetadata;
import io.pravega.cli.admin.dataRecovery.RecoverFromStorageCommand.ChunkValidator;
import io.pravega.storage.filesystem.FileSystemSimpleStorageFactory;
import io.pravega.storage.filesystem.FileSystemStorageConfig;
import io.pravega.test.common.AssertExtensions;
import io.pravega.test.common.ThreadPooledTestSuite;
import io.pravega.test.integration.utils.LocalServiceStarter;
import lombok.Cleanup;
import lombok.NonNull;
import lombok.extern.slf4j.Slf4j;
import lombok.val;
import org.apache.commons.lang.StringUtils;
import org.junit.After;
import org.junit.Assert;
import org.junit.Before;
import org.junit.Ignore;
import org.junit.Rule;
import org.junit.Test;
import org.junit.rules.Timeout;
import org.mockito.Mockito;

import java.io.ByteArrayInputStream;
import java.io.File;
import java.io.IOException;
import java.io.InputStream;
import java.nio.charset.StandardCharsets;
import java.nio.file.Files;
import java.nio.file.Path;
import java.nio.file.Paths;
import java.nio.file.StandardOpenOption;
import java.time.Duration;
import java.util.ArrayList;
import java.util.Arrays;
import java.util.Collection;
import java.util.HashMap;
import java.util.List;
import java.util.Map;
import java.util.Properties;
import java.util.UUID;
import java.util.concurrent.CompletableFuture;
import java.util.concurrent.TimeUnit;
import java.util.concurrent.atomic.AtomicReference;
import java.util.function.Consumer;
import java.util.function.Function;
import java.util.stream.Collectors;
import java.util.stream.Stream;

import static org.mockito.Mockito.spy;
import static org.mockito.Mockito.any;
import static org.mockito.Mockito.mock;
import static org.mockito.Mockito.doReturn;

/**
 * Tests Data recovery commands.
 */
@Slf4j
public class DataRecoveryTest extends ThreadPooledTestSuite {

    private static final String SCOPE = "testScope";
    // Setup utility.
    private static final AtomicReference<AdminCommandState> STATE = new AtomicReference<>();

    private static final Duration TIMEOUT = Duration.ofMillis(30 * 1000);
    @Rule
    public final Timeout globalTimeout = new Timeout(300, TimeUnit.SECONDS);

    private final ScalingPolicy scalingPolicy = ScalingPolicy.fixed(1);
    private final StreamConfiguration config = StreamConfiguration.builder().scalingPolicy(scalingPolicy).build();

    /**
     * A directory for FILESYSTEM storage as LTS.
     */
    private File baseDir = null;
    private StorageFactory storageFactory = null;

    /**
     * A directory for storing logs and CSV files generated during the test..
     */
    private File logsDir = null;
    private BookKeeperLogFactory factory = null;

    @Override
    protected int getThreadPoolSize() {
        return 10;
    }

    @Before
    public void setUp() throws Exception {
        this.baseDir = Files.createTempDirectory("TestDataRecovery").toFile().getAbsoluteFile();
        this.logsDir = Files.createTempDirectory("DataRecovery").toFile().getAbsoluteFile();
        FileSystemStorageConfig adapterConfig = FileSystemStorageConfig.builder()
                .with(FileSystemStorageConfig.ROOT, this.baseDir.getAbsolutePath())
                .with(FileSystemStorageConfig.REPLACE_ENABLED, true)
                .build();
        this.storageFactory = new FileSystemSimpleStorageFactory(ChunkedSegmentStorageConfig.DEFAULT_CONFIG, adapterConfig, executorService());
    }

    @After
    public void tearDown() {
        STATE.get().close();
        if (this.factory != null) {
            this.factory.close();
        }
        FileHelpers.deleteFileOrDirectory(this.baseDir);
        FileHelpers.deleteFileOrDirectory(this.logsDir);
    }

    /**
     * Tests DurableLog recovery command.
     * @throws Exception    In case of any exception thrown while execution.
     */
    @Test
    @Ignore("ChunkedSegmentStorage not supported by this command.")
    public void testDataRecoveryCommand() throws Exception {
        int instanceId = 0;
        int bookieCount = 3;
        int containerCount = 1;
        @Cleanup
        LocalServiceStarter.PravegaRunner pravegaRunner = new LocalServiceStarter.PravegaRunner(bookieCount, containerCount);
        pravegaRunner.startBookKeeperRunner(instanceId++);
        pravegaRunner.startControllerAndSegmentStore(this.storageFactory, null);
        String streamName = "testDataRecoveryCommand";

        TestUtils.createScopeStream(pravegaRunner.getControllerRunner().getController(), SCOPE, streamName, config);
        try (val clientRunner = new TestUtils.ClientRunner(pravegaRunner.getControllerRunner(), SCOPE)) {
            // Write events to the streams.
            TestUtils.writeEvents(streamName, clientRunner.getClientFactory());
        }
        pravegaRunner.shutDownControllerRunner(); // Shut down the controller

        // Flush all Tier 1 to LTS
        ServiceBuilder.ComponentSetup componentSetup = new ServiceBuilder.ComponentSetup(pravegaRunner.getSegmentStoreRunner().getServiceBuilder());
        for (int containerId = 0; containerId < containerCount; containerId++) {
            componentSetup.getContainerRegistry().getContainer(containerId).flushToStorage(TIMEOUT).join();
        }

        pravegaRunner.shutDownSegmentStoreRunner(); // Shutdown SegmentStore
        pravegaRunner.shutDownBookKeeperRunner(); // Shutdown BookKeeper & ZooKeeper

        // start a new BookKeeper and ZooKeeper.
        pravegaRunner.startBookKeeperRunner(instanceId++);

        // set pravega properties for the test
        STATE.set(new AdminCommandState());
        Properties pravegaProperties = new Properties();
        pravegaProperties.setProperty("pravegaservice.container.count", "1");
        pravegaProperties.setProperty("pravegaservice.storage.impl.name", "FILESYSTEM");
        pravegaProperties.setProperty("pravegaservice.storage.layout", "ROLLING_STORAGE");
        pravegaProperties.setProperty("filesystem.root", this.baseDir.getAbsolutePath());
        pravegaProperties.setProperty("pravegaservice.zk.connect.uri", "localhost:" + pravegaRunner.getBookKeeperRunner().getBkPort());
        pravegaProperties.setProperty("bookkeeper.ledger.path", pravegaRunner.getBookKeeperRunner().getLedgerPath());
        pravegaProperties.setProperty("bookkeeper.zk.metadata.path", pravegaRunner.getBookKeeperRunner().getLogMetaNamespace());
        pravegaProperties.setProperty("pravegaservice.clusterName", pravegaRunner.getBookKeeperRunner().getBaseNamespace());
        STATE.get().getConfigBuilder().include(pravegaProperties);

        // Command under test
        TestUtils.executeCommand("data-recovery durableLog-recovery", STATE.get());

        // Start a new segment store and controller
        this.factory = new BookKeeperLogFactory(pravegaRunner.getBookKeeperRunner().getBkConfig().get(), pravegaRunner.getBookKeeperRunner().getZkClient().get(),
                executorService());
        pravegaRunner.startControllerAndSegmentStore(this.storageFactory, this.factory);
        log.info("Started a controller and segment store.");
        // Create the client with new controller.
        try (val clientRunner = new TestUtils.ClientRunner(pravegaRunner.getControllerRunner(), SCOPE)) {
            // Try reading all events to verify that the recovery was successful.
            TestUtils.readAllEvents(SCOPE, streamName, clientRunner.getClientFactory(), clientRunner.getReaderGroupManager(), "RG", "R");
            log.info("Read all events again to verify that segments were recovered.");
        }
        Assert.assertNotNull(StorageListSegmentsCommand.descriptor());
    }

    /**
     * Tests list segments command.
     * @throws Exception    In case of any exception thrown while execution.
     */
    @Test
    @Ignore("ChunkedSegmentStorage not supported by this command.")
    public void testListSegmentsCommand() throws Exception {
        int instanceId = 0;
        int bookieCount = 3;
        int containerCount = 1;
        @Cleanup
        LocalServiceStarter.PravegaRunner pravegaRunner = new LocalServiceStarter.PravegaRunner(bookieCount, containerCount);
        pravegaRunner.startBookKeeperRunner(instanceId);
        pravegaRunner.startControllerAndSegmentStore(this.storageFactory, null);
        String streamName = "testListSegmentsCommand";

        TestUtils.createScopeStream(pravegaRunner.getControllerRunner().getController(), SCOPE, streamName, config);
        try (val clientRunner = new TestUtils.ClientRunner(pravegaRunner.getControllerRunner(), SCOPE)) {
            // Write events to the streams.
            TestUtils.writeEvents(streamName, clientRunner.getClientFactory());
        }
        pravegaRunner.shutDownControllerRunner(); // Shut down the controller

        // Flush all Tier 1 to LTS
        ServiceBuilder.ComponentSetup componentSetup = new ServiceBuilder.ComponentSetup(pravegaRunner.getSegmentStoreRunner().getServiceBuilder());
        for (int containerId = 0; containerId < containerCount; containerId++) {
            componentSetup.getContainerRegistry().getContainer(containerId).flushToStorage(TIMEOUT).join();
        }

        pravegaRunner.shutDownSegmentStoreRunner(); // Shutdown SegmentStore
        pravegaRunner.shutDownBookKeeperRunner(); // Shutdown BookKeeper & ZooKeeper

        // set pravega properties for the test
        STATE.set(new AdminCommandState());
        Properties pravegaProperties = new Properties();
        pravegaProperties.setProperty("pravegaservice.container.count", "1");
        pravegaProperties.setProperty("pravegaservice.storage.impl.name", "FILESYSTEM");
        pravegaProperties.setProperty("pravegaservice.storage.layout", "ROLLING_STORAGE");
        pravegaProperties.setProperty("filesystem.root", this.baseDir.getAbsolutePath());
        STATE.get().getConfigBuilder().include(pravegaProperties);

        // Execute the command for list segments
        TestUtils.executeCommand("data-recovery list-segments " + this.logsDir.getAbsolutePath(), STATE.get());
        // There should be a csv file created for storing segments in Container 0
        Assert.assertTrue(new File(this.logsDir.getAbsolutePath(), "Container_0.csv").exists());
        // Check if the file has segments listed in it
        Path path = Paths.get(this.logsDir.getAbsolutePath() + "/Container_0.csv");
        long lines = Files.lines(path).count();
        AssertExtensions.assertGreaterThan("There should be at least one segment.", 1, lines);
        Assert.assertNotNull(StorageListSegmentsCommand.descriptor());
    }

    @Test
    public void testBasicDurableLogRepairCommand() throws Exception {
        int instanceId = 0;
        int bookieCount = 3;
        int containerCount = 1;
        @Cleanup
        LocalServiceStarter.PravegaRunner pravegaRunner = new LocalServiceStarter.PravegaRunner(bookieCount, containerCount);
        pravegaRunner.startBookKeeperRunner(instanceId);
        val bkConfig = BookKeeperConfig.builder()
                .with(BookKeeperConfig.ZK_ADDRESS, "localhost:" + pravegaRunner.getBookKeeperRunner().getBkPort())
                .with(BookKeeperConfig.BK_LEDGER_PATH, pravegaRunner.getBookKeeperRunner().getLedgerPath())
                .with(BookKeeperConfig.ZK_METADATA_PATH, pravegaRunner.getBookKeeperRunner().getLogMetaNamespace())
                .with(BookKeeperConfig.BK_ENSEMBLE_SIZE, 1)
                .with(BookKeeperConfig.BK_WRITE_QUORUM_SIZE, 1)
                .with(BookKeeperConfig.BK_ACK_QUORUM_SIZE, 1)
                .build();
        this.factory = new BookKeeperLogFactory(bkConfig, pravegaRunner.getBookKeeperRunner().getZkClient().get(), this.executorService());
        pravegaRunner.startControllerAndSegmentStore(this.storageFactory, this.factory);

        String streamName = "testDataRecoveryCommand";
        TestUtils.createScopeStream(pravegaRunner.getControllerRunner().getController(), SCOPE, streamName, config);
        try (val clientRunner = new TestUtils.ClientRunner(pravegaRunner.getControllerRunner(), SCOPE)) {
            // Write events to the streams.
            TestUtils.writeEvents(streamName, clientRunner.getClientFactory());
        }
        // Shut down services, we assume that the cluster is in very bad shape in this test.
        pravegaRunner.shutDownControllerRunner();
        pravegaRunner.shutDownSegmentStoreRunner();

        // set Pravega properties for the test
        STATE.set(new AdminCommandState());
        Properties pravegaProperties = new Properties();
        pravegaProperties.setProperty("pravegaservice.container.count", "1");
        pravegaProperties.setProperty("pravegaservice.storage.impl.name", "FILESYSTEM");
        pravegaProperties.setProperty("pravegaservice.storage.layout", "ROLLING_STORAGE");
        pravegaProperties.setProperty("pravegaservice.zk.connect.uri", "localhost:" + pravegaRunner.getBookKeeperRunner().getBkPort());
        pravegaProperties.setProperty("bookkeeper.ledger.path", pravegaRunner.getBookKeeperRunner().getLedgerPath());
        pravegaProperties.setProperty("bookkeeper.zk.metadata.path", pravegaRunner.getBookKeeperRunner().getLogMetaNamespace());
        pravegaProperties.setProperty("pravegaservice.clusterName", "pravega0");
        pravegaProperties.setProperty("filesystem.root", this.baseDir.getAbsolutePath());
        STATE.get().getConfigBuilder().include(pravegaProperties);

        // Execute basic command workflow for repairing DurableLog.
        CommandArgs args = new CommandArgs(List.of("0"), STATE.get());
        DurableDataLogRepairCommand command = Mockito.spy(new DurableDataLogRepairCommand(args));

        // First execution, just exit when asking to disable the original log.
        command.execute();

        // Disable Original Log first.
        System.setIn(new ByteArrayInputStream("yes".getBytes()));
        TestUtils.executeCommand("bk disable 0", STATE.get());

        // The test will exercise editing the Container 0 log with an operation of each type.
        Mockito.doReturn(true).doReturn(false).doReturn(false)
                .doReturn(true).when(command).confirmContinue();
        Mockito.doReturn(900L).doReturn(901L).doReturn(902L).doReturn(1L)
                .when(command).getLongUserInput(Mockito.any());
        Mockito.doReturn("delete").doReturn("add").doReturn("DeleteSegmentOperation")
                .when(command).getStringUserInput(Mockito.any());
        command.execute();

        // Disable Original Log first.
        System.setIn(new ByteArrayInputStream("yes".getBytes()));
        TestUtils.executeCommand("bk disable 0", STATE.get());

        // Now, re-execute the command to exercise the case in which there is an existing backup log.
        Mockito.doReturn(1).when(command).getIntUserInput(Mockito.any());
        Mockito.doReturn(true).doReturn(false).doReturn(false)
                .doReturn(true).when(command).confirmContinue();
        Mockito.doReturn(900L).doReturn(901L).doReturn(902L).doReturn(1L)
                .when(command).getLongUserInput(Mockito.any());
        Mockito.doReturn("delete").doReturn("add").doReturn("DeleteSegmentOperation")
                .when(command).getStringUserInput(Mockito.any());
        command.execute();

        // Disable Original Log first.
        System.setIn(new ByteArrayInputStream("yes".getBytes()));
        TestUtils.executeCommand("bk disable 0", STATE.get());

        // Re-execute, now adding a replace operation and not destroying previous backup log.
        Mockito.doReturn(2).when(command).getIntUserInput(Mockito.any());
        Mockito.doReturn(true).doReturn(false).doReturn(true)
                .when(command).confirmContinue();
        Mockito.doReturn(900L).doReturn(1L).when(command).getLongUserInput(Mockito.any());
        Mockito.doReturn("replace").doReturn("StreamSegmentSealOperation").doReturn("replace")
                .doReturn("StreamSegmentSealOperation").when(command).getStringUserInput(Mockito.any());
        command.execute();

        // Disable Original Log first.
        System.setIn(new ByteArrayInputStream("yes".getBytes()));
        TestUtils.executeCommand("bk disable 0", STATE.get());

        // Do nothing if we find an existing backup log.
        Mockito.doReturn(3).when(command).getIntUserInput(Mockito.any());
        command.execute();
        DurableDataLogRepairCommand.descriptor();
    }

    @Test
    public void testDurableLogRepairCommandExpectedLogOutput() throws Exception {
        int instanceId = 0;
        int bookieCount = 3;
        int containerCount = 1;
        @Cleanup
        LocalServiceStarter.PravegaRunner pravegaRunner = new LocalServiceStarter.PravegaRunner(bookieCount, containerCount);
        pravegaRunner.startBookKeeperRunner(instanceId);
        val bkConfig = BookKeeperConfig.builder()
                .with(BookKeeperConfig.ZK_ADDRESS, "localhost:" + pravegaRunner.getBookKeeperRunner().getBkPort())
                .with(BookKeeperConfig.BK_LEDGER_PATH, pravegaRunner.getBookKeeperRunner().getLedgerPath())
                .with(BookKeeperConfig.ZK_METADATA_PATH, pravegaRunner.getBookKeeperRunner().getLogMetaNamespace())
                .with(BookKeeperConfig.BK_ENSEMBLE_SIZE, 1)
                .with(BookKeeperConfig.BK_WRITE_QUORUM_SIZE, 1)
                .with(BookKeeperConfig.BK_ACK_QUORUM_SIZE, 1)
                .build();
        this.factory = new BookKeeperLogFactory(bkConfig, pravegaRunner.getBookKeeperRunner().getZkClient().get(), this.executorService());
        pravegaRunner.startControllerAndSegmentStore(this.storageFactory, this.factory);

        String streamName = "testDataRecoveryCommand";
        TestUtils.createScopeStream(pravegaRunner.getControllerRunner().getController(), SCOPE, streamName, config);
        try (val clientRunner = new TestUtils.ClientRunner(pravegaRunner.getControllerRunner(), SCOPE)) {
            // Write events to the streams.
            TestUtils.writeEvents(streamName, clientRunner.getClientFactory());
        }
        // Shut down services, we assume that the cluster is in very bad shape in this test.
        pravegaRunner.shutDownControllerRunner();
        pravegaRunner.shutDownSegmentStoreRunner();

        // set Pravega properties for the test
        STATE.set(new AdminCommandState());
        Properties pravegaProperties = new Properties();
        pravegaProperties.setProperty("pravegaservice.container.count", "1");
        pravegaProperties.setProperty("pravegaservice.storage.impl.name", "FILESYSTEM");
        pravegaProperties.setProperty("pravegaservice.storage.layout", "ROLLING_STORAGE");
        pravegaProperties.setProperty("pravegaservice.zk.connect.uri", "localhost:" + pravegaRunner.getBookKeeperRunner().getBkPort());
        pravegaProperties.setProperty("bookkeeper.ledger.path", pravegaRunner.getBookKeeperRunner().getLedgerPath());
        pravegaProperties.setProperty("bookkeeper.zk.metadata.path", pravegaRunner.getBookKeeperRunner().getLogMetaNamespace());
        pravegaProperties.setProperty("pravegaservice.clusterName", "pravega0");
        pravegaProperties.setProperty("filesystem.root", this.baseDir.getAbsolutePath());
        STATE.get().getConfigBuilder().include(pravegaProperties);

        // Execute basic command workflow for repairing DurableLog.
        CommandArgs args = new CommandArgs(List.of("0"), STATE.get());
        DurableDataLogRepairCommand command = Mockito.spy(new DurableDataLogRepairCommand(args));

        this.factory = new BookKeeperLogFactory(bkConfig, pravegaRunner.getBookKeeperRunner().getZkClient().get(), this.executorService());
        this.factory.initialize();

        // First, keep all the Operations of Container 0 in this list, so we can compare with the modified one.
        List<Operation> originalOperations = new ArrayList<>();
        @Cleanup
        DebugDurableDataLogWrapper wrapper = this.factory.createDebugLogWrapper(0);
        command.readDurableDataLogWithCustomCallback((op, entry) -> originalOperations.add(op), 0, wrapper.asReadOnly());

        // Disable Original Log first.
        System.setIn(new ByteArrayInputStream("yes".getBytes()));
        TestUtils.executeCommand("bk disable 0", STATE.get());

        // Second, add 2 operations, delete 1 operation, replace 1 operation.
        Mockito.doReturn(true).doReturn(true).doReturn(false)
                .doReturn(true).doReturn(true).doReturn(false).doReturn(false)
                .doReturn(true)
                .when(command).confirmContinue();
        Mockito.doReturn(900L).doReturn(901L)
                .doReturn(901L).doReturn(1L).doReturn(123L)
                .doReturn(2L).doReturn(123L)
                .doReturn(903L).doReturn(3L).doReturn(123L)
                .doReturn(905L).doReturn(4L).doReturn(123L)
                .when(command).getLongUserInput(Mockito.any());
        Mockito.doReturn("delete")
                .doReturn("add").doReturn("DeleteSegmentOperation").doReturn("DeleteSegmentOperation")
                .doReturn("replace").doReturn("DeleteSegmentOperation")
                .doReturn("add").doReturn("StreamSegmentSealOperation")
                .when(command).getStringUserInput(Mockito.any());
        command.execute();

        List<Operation> originalOperationsEdited = new ArrayList<>();
        @Cleanup
        DebugDurableDataLogWrapper wrapperEdited = this.factory.createDebugLogWrapper(0);
        command.readDurableDataLogWithCustomCallback((op, entry) -> originalOperationsEdited.add(op), 0, wrapperEdited.asReadOnly());

        // Now, let's check that the edited log has the Operations we expect.
        // Original Log: OP-899, OP-900, OP-901, OP-902, OP-903, OP-904, OP-905
        // Edited Log:   OP-899, NEW-ADD 900 (DeleteSegment), NEW-ADD 901 (DeleteSegment), OP-901(now 902), OP-902(now 903),
        //               NEW REPLACE 903 (DeleteSegment now 904), OP-904 (now 905), NEW-ADD 905 (StreamSegmentSealOperation now 906),
        //               OP-905 (now 907)
        for (int i = 899; i < 910; i++) {
            // Sequence numbers will defer between the original and edited logs. To do equality comparisons between
            // Operations in both logs, reset the sequence numbers (other fields should be the same).
            originalOperations.get(i).resetSequenceNumber(0);
            originalOperationsEdited.get(i).resetSequenceNumber(0);
        }
        Assert.assertNotEquals(originalOperations.get(899), originalOperationsEdited.get(899));
        Assert.assertTrue(originalOperationsEdited.get(899) instanceof DeleteSegmentOperation);
        Assert.assertTrue(originalOperationsEdited.get(900) instanceof DeleteSegmentOperation);
        Assert.assertEquals(originalOperations.get(900).toString(), originalOperationsEdited.get(901).toString());
        Assert.assertEquals(originalOperations.get(901).toString(), originalOperationsEdited.get(902).toString());
        Assert.assertTrue(originalOperationsEdited.get(903) instanceof DeleteSegmentOperation);
        Assert.assertEquals(originalOperations.get(903).toString(), originalOperationsEdited.get(904).toString());
        Assert.assertTrue(originalOperationsEdited.get(905) instanceof StreamSegmentSealOperation);
        Assert.assertEquals(originalOperations.get(904).toString(), originalOperationsEdited.get(906).toString());
        this.factory.close();
    }

    @Test
    public void testRepairLogEditOperationCorrectness() throws IOException {
        // Setup command object.
        STATE.set(new AdminCommandState());
        Properties pravegaProperties = new Properties();
        pravegaProperties.setProperty("pravegaservice.container.count", "1");
        pravegaProperties.setProperty("pravegaservice.clusterName", "pravega0");
        STATE.get().getConfigBuilder().include(pravegaProperties);
        CommandArgs args = new CommandArgs(List.of("0"), STATE.get());
        DurableDataLogRepairCommand command = new DurableDataLogRepairCommand(args);

        // Check when no commands are available.
        command.checkDurableLogEdits(new ArrayList<>());

        // Check adding Edit Operations with sequence numbers lower than 0.
        AssertExtensions.assertThrows("Edit Operations should have initial sequence ids > 0.",
                () -> command.checkDurableLogEdits(Arrays.asList(
                        new DurableDataLogRepairCommand.LogEditOperation(DurableDataLogRepairCommand.LogEditType.ADD_OPERATION,
                                -1, 10, new DeleteSegmentOperation(0)),
                        new DurableDataLogRepairCommand.LogEditOperation(DurableDataLogRepairCommand.LogEditType.REPLACE_OPERATION,
                                0, 10, new DeleteSegmentOperation(0)))),
                ex -> ex instanceof IllegalStateException);

        // A Delete Edit Operation should have an initial sequence number lower than the final one.
        AssertExtensions.assertThrows("Edit Operations should have initial sequence ids > 0.",
                () -> command.checkDurableLogEdits(List.of(
                        new DurableDataLogRepairCommand.LogEditOperation(DurableDataLogRepairCommand.LogEditType.DELETE_OPERATION,
                                2, 2, null))),
                ex -> ex instanceof IllegalStateException);

        // Add one Add Edit and one Replace Edit on the same sequence number. This is expected to fail.
        AssertExtensions.assertThrows("Two non-Add Edit Operation on the same Sequence Number should not be accepted.",
                () -> command.checkDurableLogEdits(Arrays.asList(
                        new DurableDataLogRepairCommand.LogEditOperation(DurableDataLogRepairCommand.LogEditType.ADD_OPERATION,
                                10, 10, new DeleteSegmentOperation(0)),
                        new DurableDataLogRepairCommand.LogEditOperation(DurableDataLogRepairCommand.LogEditType.REPLACE_OPERATION,
                                10, 10, new DeleteSegmentOperation(0)))),
                ex -> ex instanceof IllegalStateException);

        // We can have multiple Add Edit Operations on the same sequence number.
        command.checkDurableLogEdits(Arrays.asList(
                new DurableDataLogRepairCommand.LogEditOperation(DurableDataLogRepairCommand.LogEditType.ADD_OPERATION,
                        10, 10, new DeleteSegmentOperation(0)),
                new DurableDataLogRepairCommand.LogEditOperation(DurableDataLogRepairCommand.LogEditType.ADD_OPERATION,
                        10, 10, new DeleteSegmentOperation(0)),
                new DurableDataLogRepairCommand.LogEditOperation(DurableDataLogRepairCommand.LogEditType.ADD_OPERATION,
                        10, 10, new DeleteSegmentOperation(0))));
        AssertExtensions.assertThrows("Two non-Add Edit Operation on the same Sequence Number should not be accepted.",
                () -> command.checkDurableLogEdits(Arrays.asList(
                        new DurableDataLogRepairCommand.LogEditOperation(DurableDataLogRepairCommand.LogEditType.ADD_OPERATION,
                                10, 10, new DeleteSegmentOperation(0)),
                        new DurableDataLogRepairCommand.LogEditOperation(DurableDataLogRepairCommand.LogEditType.ADD_OPERATION,
                                10, 10, new DeleteSegmentOperation(0)),
                        new DurableDataLogRepairCommand.LogEditOperation(DurableDataLogRepairCommand.LogEditType.REPLACE_OPERATION,
                                10, 10, new DeleteSegmentOperation(0)))),
                ex -> ex instanceof IllegalStateException);
        AssertExtensions.assertThrows("Two non-Add Edit Operation on the same Sequence Number should not be accepted.",
                () -> command.checkDurableLogEdits(Arrays.asList(
                        new DurableDataLogRepairCommand.LogEditOperation(DurableDataLogRepairCommand.LogEditType.DELETE_OPERATION,
                                1, 10, null),
                        new DurableDataLogRepairCommand.LogEditOperation(DurableDataLogRepairCommand.LogEditType.DELETE_OPERATION,
                                5, 20, null))),
                ex -> ex instanceof IllegalStateException);
    }

    @Test
    public void testRepairLogEditOperationUserInput() throws IOException {
        // Setup command object.
        STATE.set(new AdminCommandState());
        Properties pravegaProperties = new Properties();
        pravegaProperties.setProperty("pravegaservice.container.count", "1");
        pravegaProperties.setProperty("pravegaservice.clusterName", "pravega0");
        STATE.get().getConfigBuilder().include(pravegaProperties);
        CommandArgs args = new CommandArgs(List.of("0"), STATE.get());
        DurableDataLogRepairCommand command = Mockito.spy(new DurableDataLogRepairCommand(args));

        // Case 1: Input a Delete Edit Operation with wrong initial/final ids. Then retry with correct ids.
        Mockito.doReturn(true).doReturn(false).when(command).confirmContinue();
        Mockito.doReturn(1L).doReturn(1L).doReturn(1L).doReturn(2L)
                .when(command).getLongUserInput(Mockito.any());
        Mockito.doReturn("delete").when(command).getStringUserInput(Mockito.any());
        Assert.assertEquals(List.of(new DurableDataLogRepairCommand.LogEditOperation(DurableDataLogRepairCommand.LogEditType.DELETE_OPERATION,
                1, 2, null)), command.getDurableLogEditsFromUser());

        // Case 2: Input an Add Edit Operation with a wrong operation type. Then retry with correct operation type.
        Mockito.doReturn(true).doReturn(true).doReturn(false).when(command).confirmContinue();
        Mockito.doReturn(1L).doReturn(1L).when(command).getLongUserInput(Mockito.any());
        Mockito.doReturn("add").doReturn("wrong").doReturn("add")
                .doReturn("DeleteSegmentOperation").when(command).getStringUserInput(Mockito.any());
        DeleteSegmentOperation deleteOperationAdded = new DeleteSegmentOperation(1);
        List<DurableDataLogRepairCommand.LogEditOperation> editOps = new ArrayList<>();
        editOps.add(new DurableDataLogRepairCommand.LogEditOperation(DurableDataLogRepairCommand.LogEditType.ADD_OPERATION,
                1, 1, deleteOperationAdded));
        editOps.add(new DurableDataLogRepairCommand.LogEditOperation(DurableDataLogRepairCommand.LogEditType.ADD_OPERATION,
                1, 1, deleteOperationAdded));
        Assert.assertEquals(editOps, command.getDurableLogEditsFromUser());

        // Case 3: Create rest of operation types without payload (MergeSegmentOperation, StreamSegmentMapOperation, StreamSegmentTruncateOperation, UpdateAttributesOperation)
        long timestamp = System.currentTimeMillis();
        UUID uuid = UUID.randomUUID();
        editOps.clear();

        Mockito.doReturn(true).doReturn(false).doReturn(false)
                .doReturn(true).doReturn(true).doReturn(false).doReturn(false)
                .doReturn(true).doReturn(false)
                .doReturn(true).doReturn(true).doReturn(false).doReturn(false)
                .when(command).confirmContinue();
        Mockito.doReturn(1L).doReturn(1L).doReturn(2L).doReturn(1L).doReturn(2L).doReturn(123L)
                .doReturn(2L).doReturn(2L).doReturn(2L).doReturn(3L).doReturn(1L).doReturn(10L).doReturn(timestamp)
                .doReturn(3L).doReturn(3L)
                .doReturn(4L).doReturn(4L).doReturn(3L).doReturn(1L).doReturn(2L)
                .when(command).getLongUserInput(Mockito.any());
        Mockito.doReturn("add").doReturn("MergeSegmentOperation").doReturn(uuid.toString())
                .doReturn("add").doReturn("StreamSegmentMapOperation").doReturn("test").doReturn(uuid.toString())
                .doReturn("add").doReturn("StreamSegmentTruncateOperation")
                .doReturn("add").doReturn("UpdateAttributesOperation").doReturn(uuid.toString())
                .when(command).getStringUserInput(Mockito.any());
        Mockito.doReturn((int) AttributeUpdateType.Replace.getTypeId()).when(command).getIntUserInput(Mockito.any());
        Mockito.doReturn(true).doReturn(true).doReturn(false).doReturn(false)
                .when(command).getBooleanUserInput(Mockito.any());

        AttributeUpdateCollection attributeUpdates = new AttributeUpdateCollection();
        attributeUpdates.add(new AttributeUpdate(AttributeId.fromUUID(uuid), AttributeUpdateType.Replace, 1, 2));
        MergeSegmentOperation mergeSegmentOperation =  new MergeSegmentOperation(1, 2, attributeUpdates);
        mergeSegmentOperation.setStreamSegmentOffset(123);
        editOps.add(new DurableDataLogRepairCommand.LogEditOperation(DurableDataLogRepairCommand.LogEditType.ADD_OPERATION,
                1, 1, mergeSegmentOperation));

        Map<AttributeId, Long> attributes = new HashMap<>();
        attributes.put(AttributeId.fromUUID(uuid), 10L);
        SegmentProperties segmentProperties = StreamSegmentInformation.builder().name("test").startOffset(2).length(3).storageLength(1)
                .sealed(true).deleted(false).sealedInStorage(true).deletedInStorage(false)
                .attributes(attributes).lastModified(new ImmutableDate(timestamp)).build();
        editOps.add(new DurableDataLogRepairCommand.LogEditOperation(DurableDataLogRepairCommand.LogEditType.ADD_OPERATION,
                2, 2, new StreamSegmentMapOperation(segmentProperties)));

        editOps.add(new DurableDataLogRepairCommand.LogEditOperation(DurableDataLogRepairCommand.LogEditType.ADD_OPERATION,
                3, 3, new StreamSegmentTruncateOperation(3, 3)));

        editOps.add(new DurableDataLogRepairCommand.LogEditOperation(DurableDataLogRepairCommand.LogEditType.ADD_OPERATION,
                4, 4, new UpdateAttributesOperation(4, attributeUpdates)));

        Assert.assertEquals(editOps, command.getDurableLogEditsFromUser());

        // Case 4: Add wrong inputs.
        Mockito.doReturn(true).doReturn(true).doReturn(false).when(command).confirmContinue();
        Mockito.doThrow(NumberFormatException.class).doThrow(NullPointerException.class).when(command).getLongUserInput(Mockito.any());
        Mockito.doReturn("wrong").doReturn("replace").doReturn("replace").when(command).getStringUserInput(Mockito.any());
        command.getDurableLogEditsFromUser();
    }

    @Test
    public void testRepairLogEditOperationsWithContent() throws IOException {
        // Setup command object.
        STATE.set(new AdminCommandState());
        Properties pravegaProperties = new Properties();
        pravegaProperties.setProperty("pravegaservice.container.count", "1");
        pravegaProperties.setProperty("pravegaservice.clusterName", "pravega0");
        STATE.get().getConfigBuilder().include(pravegaProperties);
        CommandArgs args = new CommandArgs(List.of("0"), STATE.get());
        DurableDataLogRepairCommand command = Mockito.spy(new DurableDataLogRepairCommand(args));
        List<DurableDataLogRepairCommand.LogEditOperation> editOps = new ArrayList<>();

        // Case 1: Input Add Edit Operations for a MetadataCheckpointOperation and StorageMetadataCheckpointOperation operations
        // with payload operation with zeros as content.
        Mockito.doReturn(true).doReturn(true).doReturn(false).when(command).confirmContinue();
        Mockito.doReturn(1L).when(command).getLongUserInput(Mockito.any());
        Mockito.doReturn(100).when(command).getIntUserInput(Mockito.any());
        Mockito.doReturn("add").doReturn("MetadataCheckpointOperation").doReturn("zero")
                .doReturn("StorageMetadataCheckpointOperation").doReturn("zero")
                .when(command).getStringUserInput(Mockito.any());
        MetadataCheckpointOperation metadataCheckpointOperation = new MetadataCheckpointOperation();
        metadataCheckpointOperation.setContents(new ByteArraySegment(new byte[100]));
        StorageMetadataCheckpointOperation storageMetadataCheckpointOperation = new StorageMetadataCheckpointOperation();
        storageMetadataCheckpointOperation.setContents(new ByteArraySegment(new byte[100]));
        editOps.add(new DurableDataLogRepairCommand.LogEditOperation(DurableDataLogRepairCommand.LogEditType.ADD_OPERATION,
                1, 1, metadataCheckpointOperation));
        editOps.add(new DurableDataLogRepairCommand.LogEditOperation(DurableDataLogRepairCommand.LogEditType.ADD_OPERATION,
                1, 1, storageMetadataCheckpointOperation));
        Assert.assertEquals(editOps, command.getDurableLogEditsFromUser());

        // Case 2: Input an Add Edit Operation for a StreamSegmentAppendOperation with content loaded from a file.
        editOps.clear();
        byte[] content = new byte[]{1, 2, 3, 4, 5};
        File tmpFile = File.createTempFile("operationContent", "bin");
        Files.write(tmpFile.toPath(), content);
        Mockito.doReturn(true).doReturn(false).when(command).confirmContinue();
        Mockito.doReturn(1L).when(command).getLongUserInput(Mockito.any());
        Mockito.doReturn(1).doReturn(10).when(command).getIntUserInput(Mockito.any());
        Mockito.doReturn("wrong").doReturn("add").doReturn("StreamSegmentAppendOperation")
                .doReturn("file").doReturn(tmpFile.toString())
                .when(command).getStringUserInput(Mockito.any());
        StreamSegmentAppendOperation appendOperation = new StreamSegmentAppendOperation(1, 20, new ByteArraySegment(content), new AttributeUpdateCollection());
        editOps.add(new DurableDataLogRepairCommand.LogEditOperation(DurableDataLogRepairCommand.LogEditType.ADD_OPERATION,
                1, 1, appendOperation));
        Assert.assertEquals(editOps, command.getDurableLogEditsFromUser());
        Files.delete(tmpFile.toPath());

        // Case 3: Abort content generation.
        Mockito.doReturn("quit").when(command).getStringUserInput(Mockito.any());
        AssertExtensions.assertThrows("", command::createOperationContents, ex -> ex instanceof RuntimeException);
    }

    @Test
    public void testRepairLogEditOperationCreateSegmentProperties() throws IOException {
        // Setup command object.
        STATE.set(new AdminCommandState());
        Properties pravegaProperties = new Properties();
        pravegaProperties.setProperty("pravegaservice.container.count", "1");
        pravegaProperties.setProperty("pravegaservice.clusterName", "pravega0");
        STATE.get().getConfigBuilder().include(pravegaProperties);
        CommandArgs args = new CommandArgs(List.of("0"), STATE.get());
        DurableDataLogRepairCommand command = Mockito.spy(new DurableDataLogRepairCommand(args));

        // Create a SegmentProperties object via the command logic and verify that it is equal to the expected one.
        long timestamp = System.currentTimeMillis();
        Map<AttributeId, Long> attributes = new HashMap<>();
        UUID uuid = UUID.randomUUID();
        attributes.put(AttributeId.fromUUID(uuid), 10L);
        Mockito.doReturn(true).doReturn(false).when(command).confirmContinue();
        Mockito.doReturn(2L).doReturn(3L).doReturn(1L).doReturn(10L)
                .doReturn(timestamp).when(command).getLongUserInput(Mockito.any());
        Mockito.doReturn("test").doReturn(uuid.toString()).when(command).getStringUserInput(Mockito.any());
        Mockito.doReturn(true).doReturn(true).doReturn(false).doReturn(false)
                .when(command).getBooleanUserInput(Mockito.any());
        SegmentProperties segmentProperties = StreamSegmentInformation.builder().name("test").startOffset(2).length(3).storageLength(1)
                .sealed(true).deleted(false).sealedInStorage(true).deletedInStorage(false)
                .attributes(attributes).lastModified(new ImmutableDate(timestamp)).build();
        Assert.assertEquals(segmentProperties, command.createSegmentProperties());

        // Induce exceptions during the process of creating attributes to check error handling.
        segmentProperties = StreamSegmentInformation.builder().name("test").startOffset(2).length(3).storageLength(1)
                .sealed(true).deleted(false).sealedInStorage(true).deletedInStorage(false)
                .attributes(new HashMap<>()).lastModified(new ImmutableDate(timestamp)).build();

        Mockito.doReturn(true).doReturn(false).when(command).confirmContinue();
        Mockito.doReturn(true).doReturn(false).when(command).confirmContinue();
        Mockito.doReturn(2L).doReturn(3L).doReturn(1L).doReturn(timestamp)
                .when(command).getLongUserInput(Mockito.any());
        Mockito.doReturn("test").doThrow(NumberFormatException.class).when(command).getStringUserInput(Mockito.any());
        Mockito.doReturn(true).doReturn(true).doReturn(false).doReturn(false)
                .when(command).getBooleanUserInput(Mockito.any());
        Assert.assertEquals(segmentProperties, command.createSegmentProperties());

        Mockito.doReturn(true).doReturn(false).when(command).confirmContinue();
        Mockito.doReturn(true).doReturn(false).when(command).confirmContinue();
        Mockito.doReturn(2L).doReturn(3L).doReturn(1L).doReturn(timestamp)
                .when(command).getLongUserInput(Mockito.any());
        Mockito.doReturn("test").doThrow(NullPointerException.class).when(command).getStringUserInput(Mockito.any());
        Mockito.doReturn(true).doReturn(true).doReturn(false).doReturn(false)
                .when(command).getBooleanUserInput(Mockito.any());
        Assert.assertEquals(segmentProperties, command.createSegmentProperties());
    }

    @Test
    public void testRepairLogEditOperationCreateAttributeUpdateCollection() throws IOException {
        // Setup command object.
        STATE.set(new AdminCommandState());
        Properties pravegaProperties = new Properties();
        pravegaProperties.setProperty("pravegaservice.container.count", "1");
        pravegaProperties.setProperty("pravegaservice.clusterName", "pravega0");
        STATE.get().getConfigBuilder().include(pravegaProperties);
        CommandArgs args = new CommandArgs(List.of("0"), STATE.get());
        DurableDataLogRepairCommand command = Mockito.spy(new DurableDataLogRepairCommand(args));

        // Create an AttributeUpdateCollection via the command logic and check the expected output.
        AttributeUpdateCollection attributeUpdates = new AttributeUpdateCollection();
        UUID uuid = UUID.randomUUID();
        attributeUpdates.add(new AttributeUpdate(AttributeId.fromUUID(uuid), AttributeUpdateType.Replace, 1, 2));
        Mockito.doReturn(true).doReturn(false).when(command).confirmContinue();
        Mockito.doReturn(uuid.toString()).when(command).getStringUserInput(Mockito.any());
        Mockito.doReturn(1L).doReturn(2L).doReturn(1L).when(command).getLongUserInput(Mockito.any());
        Mockito.doReturn((int) AttributeUpdateType.Replace.getTypeId()).when(command).getIntUserInput(Mockito.any());
        Assert.assertArrayEquals(attributeUpdates.getUUIDAttributeUpdates().toArray(),
                command.createAttributeUpdateCollection().getUUIDAttributeUpdates().toArray());

        // Induce exceptions during the process to check error handling.
        Mockito.doReturn(true).doReturn(true).doReturn(false).when(command).confirmContinue();
        Mockito.doThrow(NumberFormatException.class).doThrow(NullPointerException.class).when(command).getStringUserInput(Mockito.any());
        Assert.assertArrayEquals(new Object[0], command.createAttributeUpdateCollection().getUUIDAttributeUpdates().toArray());
    }

    @Test
    public void testUserInputMethods() throws Exception {
        // Setup command object.
        STATE.set(new AdminCommandState());
        Properties pravegaProperties = new Properties();
        pravegaProperties.setProperty("pravegaservice.container.count", "1");
        pravegaProperties.setProperty("pravegaservice.clusterName", "pravega0");
        STATE.get().getConfigBuilder().include(pravegaProperties);
        CommandArgs args = new CommandArgs(List.of("0"), STATE.get());
        DurableDataLogRepairCommand command = new DurableDataLogRepairCommand(args);

        System.setIn(new ByteArrayInputStream("true".getBytes()));
        Assert.assertTrue(command.getBooleanUserInput("Test message"));
        System.setIn(new ByteArrayInputStream("yes".getBytes()));
        Assert.assertEquals("yes", command.getStringUserInput("Test message"));
        System.setIn(new ByteArrayInputStream("1".getBytes()));
        Assert.assertEquals(1, command.getIntUserInput("Test message"));
        System.setIn(new ByteArrayInputStream("2".getBytes()));
        Assert.assertEquals(2L, command.getLongUserInput("Test message"));
    }

    @Test
    public void testForceMetadataOverWrite() throws Exception {
        int instanceId = 0;
        int bookieCount = 3;
        int containerCount = 1;
        @Cleanup
        LocalServiceStarter.PravegaRunner pravegaRunner = new LocalServiceStarter.PravegaRunner(bookieCount, containerCount);
        pravegaRunner.startBookKeeperRunner(instanceId);
        val bkConfig = BookKeeperConfig.builder()
                .with(BookKeeperConfig.ZK_ADDRESS, "localhost:" + pravegaRunner.getBookKeeperRunner().getBkPort())
                .with(BookKeeperConfig.BK_LEDGER_PATH, pravegaRunner.getBookKeeperRunner().getLedgerPath())
                .with(BookKeeperConfig.ZK_METADATA_PATH, pravegaRunner.getBookKeeperRunner().getLogMetaNamespace())
                .with(BookKeeperConfig.BK_ENSEMBLE_SIZE, 1)
                .with(BookKeeperConfig.BK_WRITE_QUORUM_SIZE, 1)
                .with(BookKeeperConfig.BK_ACK_QUORUM_SIZE, 1)
                .build();
        this.factory = new BookKeeperLogFactory(bkConfig, pravegaRunner.getBookKeeperRunner().getZkClient().get(), this.executorService());
        pravegaRunner.startControllerAndSegmentStore(this.storageFactory, this.factory);

        String streamName = "testDataRecoveryCommand";
        TestUtils.createScopeStream(pravegaRunner.getControllerRunner().getController(), SCOPE, streamName, config);
        try (val clientRunner = new TestUtils.ClientRunner(pravegaRunner.getControllerRunner(), SCOPE)) {
            // Write events to the streams.
            TestUtils.writeEvents(streamName, clientRunner.getClientFactory());
        }
        // Shut down services, we assume that the cluster is in very bad shape in this test.
        pravegaRunner.shutDownControllerRunner();
        pravegaRunner.shutDownSegmentStoreRunner();

        // set Pravega properties for the test
        STATE.set(new AdminCommandState());
        Properties pravegaProperties = new Properties();
        pravegaProperties.setProperty("pravegaservice.container.count", "1");
        pravegaProperties.setProperty("pravegaservice.storage.impl.name", "FILESYSTEM");
        pravegaProperties.setProperty("pravegaservice.storage.layout", "ROLLING_STORAGE");
        pravegaProperties.setProperty("pravegaservice.zk.connect.uri", "localhost:" + pravegaRunner.getBookKeeperRunner().getBkPort());
        pravegaProperties.setProperty("bookkeeper.ledger.path", pravegaRunner.getBookKeeperRunner().getLedgerPath());
        pravegaProperties.setProperty("bookkeeper.zk.metadata.path", pravegaRunner.getBookKeeperRunner().getLogMetaNamespace());
        pravegaProperties.setProperty("pravegaservice.clusterName", "pravega0");
        pravegaProperties.setProperty("filesystem.root", this.baseDir.getAbsolutePath());
        STATE.get().getConfigBuilder().include(pravegaProperties);

        // Execute basic command workflow for repairing DurableLog.
        CommandArgs args = new CommandArgs(List.of("0"), STATE.get());
        DurableDataLogRepairCommand command = Mockito.spy(new DurableDataLogRepairCommand(args));

        // Test the DurableLogWrapper options to get, overwrite and destroy logs.
        @Cleanup
        val newFactory = new BookKeeperLogFactory(bkConfig, pravegaRunner.getBookKeeperRunner().getZkClient().get(), this.executorService());
        newFactory.initialize();
        @Cleanup
        DebugBookKeeperLogWrapper debugLogWrapper0 = newFactory.createDebugLogWrapper(0);
        int container0LogEntries = command.readDurableDataLogWithCustomCallback((a, b) -> { }, 0, debugLogWrapper0.asReadOnly());
        Assert.assertTrue(container0LogEntries > 0);
        ReadOnlyBookkeeperLogMetadata metadata0 = debugLogWrapper0.fetchMetadata();
        Assert.assertNotNull(metadata0);

        // Create a Repair log with some random content.
        @Cleanup
        DurableDataLog repairLog = newFactory.createDurableDataLog(this.factory.getRepairLogId());
        repairLog.initialize(TIMEOUT);
        repairLog.append(new CompositeByteArraySegment(new byte[0]), TIMEOUT).join();
        @Cleanup
        DebugBookKeeperLogWrapper debugLogWrapperRepair = newFactory.createDebugLogWrapper(0);

        // Overwrite metadata of repair container with metadata of container 0.
        debugLogWrapperRepair.forceMetadataOverWrite(metadata0);
        // Now the amount of log entries read should be equal to the ones of container 0.
        int newContainerRepairLogEntries = command.readDurableDataLogWithCustomCallback((a, b) -> { }, this.factory.getRepairLogId(), debugLogWrapperRepair.asReadOnly());
        ReadOnlyBookkeeperLogMetadata newMetadata1 = debugLogWrapperRepair.fetchMetadata();
        Assert.assertEquals(container0LogEntries, newContainerRepairLogEntries);
        Assert.assertEquals(metadata0.getLedgers(), newMetadata1.getLedgers());

        // Destroy contents of Container 0.
        debugLogWrapper0.deleteDurableLogMetadata();
        Assert.assertNull(debugLogWrapper0.fetchMetadata());
    }

    @Test
    public void testLogEditOperationObject() throws IOException {
        // Setup command object.
        STATE.set(new AdminCommandState());
        Properties pravegaProperties = new Properties();
        pravegaProperties.setProperty("pravegaservice.container.count", "1");
        pravegaProperties.setProperty("pravegaservice.clusterName", "pravega0");
        STATE.get().getConfigBuilder().include(pravegaProperties);

        // Delete Edit Operations should not take into account the newOperation field doing equality.
        Assert.assertEquals(new DurableDataLogRepairCommand.LogEditOperation(DurableDataLogRepairCommand.LogEditType.DELETE_OPERATION, 1, 2, null),
                new DurableDataLogRepairCommand.LogEditOperation(DurableDataLogRepairCommand.LogEditType.DELETE_OPERATION, 1, 2, new DeleteSegmentOperation(1)));
        Assert.assertEquals(new DurableDataLogRepairCommand.LogEditOperation(DurableDataLogRepairCommand.LogEditType.DELETE_OPERATION, 1, 2, null).hashCode(),
                new DurableDataLogRepairCommand.LogEditOperation(DurableDataLogRepairCommand.LogEditType.DELETE_OPERATION, 1, 2, new DeleteSegmentOperation(1)).hashCode());

        // Other cases for equality of operations.
        Assert.assertEquals(new DurableDataLogRepairCommand.LogEditOperation(DurableDataLogRepairCommand.LogEditType.ADD_OPERATION, 1, 2, null),
                new DurableDataLogRepairCommand.LogEditOperation(DurableDataLogRepairCommand.LogEditType.ADD_OPERATION, 1, 2, null));
        Assert.assertEquals(new DurableDataLogRepairCommand.LogEditOperation(DurableDataLogRepairCommand.LogEditType.ADD_OPERATION, 1, 2, new DeleteSegmentOperation(1)),
                new DurableDataLogRepairCommand.LogEditOperation(DurableDataLogRepairCommand.LogEditType.ADD_OPERATION, 1, 2, new DeleteSegmentOperation(1)));
        // Equality of payload operations are checked by type and sequence number, which are the common attributes of Operation class.
        DurableDataLogRepairCommand.LogEditOperation deleteOp = new DurableDataLogRepairCommand.LogEditOperation(DurableDataLogRepairCommand.LogEditType.ADD_OPERATION,
                                                                                                                 1, 2, new DeleteSegmentOperation(2));
        Assert.assertEquals(deleteOp, new DurableDataLogRepairCommand.LogEditOperation(DurableDataLogRepairCommand.LogEditType.ADD_OPERATION, 1, 2, new DeleteSegmentOperation(1)));
        deleteOp.getNewOperation().resetSequenceNumber(123);
        Assert.assertNotEquals(deleteOp, new DurableDataLogRepairCommand.LogEditOperation(DurableDataLogRepairCommand.LogEditType.ADD_OPERATION, 1, 2, new DeleteSegmentOperation(1)));

        // Test the cases for the same object reference and for null comparison.
        DurableDataLogRepairCommand.LogEditOperation sameOp = new DurableDataLogRepairCommand.LogEditOperation(DurableDataLogRepairCommand.LogEditType.ADD_OPERATION,
                                                                                                               1, 2, new DeleteSegmentOperation(1));
        Assert.assertEquals(sameOp, sameOp);
        Assert.assertNotEquals(sameOp, null);

        Assert.assertNotEquals(new DurableDataLogRepairCommand.LogEditOperation(DurableDataLogRepairCommand.LogEditType.ADD_OPERATION, 1, 2, null),
                new DurableDataLogRepairCommand.LogEditOperation(DurableDataLogRepairCommand.LogEditType.ADD_OPERATION, 1, 2, new DeleteSegmentOperation(1)));
        Assert.assertNotEquals(new DurableDataLogRepairCommand.LogEditOperation(DurableDataLogRepairCommand.LogEditType.REPLACE_OPERATION, 1, 2, null),
                new DurableDataLogRepairCommand.LogEditOperation(DurableDataLogRepairCommand.LogEditType.ADD_OPERATION, 1, 2, new DeleteSegmentOperation(1)));
        Assert.assertNotEquals(new DurableDataLogRepairCommand.LogEditOperation(DurableDataLogRepairCommand.LogEditType.ADD_OPERATION, 1, 2, null),
                new DurableDataLogRepairCommand.LogEditOperation(DurableDataLogRepairCommand.LogEditType.ADD_OPERATION, 2, 2, new DeleteSegmentOperation(1)));
        Assert.assertNotEquals(new DurableDataLogRepairCommand.LogEditOperation(DurableDataLogRepairCommand.LogEditType.ADD_OPERATION, 1, 2, new DeleteSegmentOperation(1)),
                new DurableDataLogRepairCommand.LogEditOperation(DurableDataLogRepairCommand.LogEditType.ADD_OPERATION, 1, 1, new DeleteSegmentOperation(1)));
    }

    @Test
    public void testCheckBackupLogAssertions() throws IOException {
        // Setup command object.
        STATE.set(new AdminCommandState());
        Properties pravegaProperties = new Properties();
        pravegaProperties.setProperty("pravegaservice.container.count", "1");
        pravegaProperties.setProperty("pravegaservice.clusterName", "pravega0");
        STATE.get().getConfigBuilder().include(pravegaProperties);
        CommandArgs args = new CommandArgs(List.of("0"), STATE.get());
        DurableDataLogRepairCommand command = new DurableDataLogRepairCommand(args);

        AssertExtensions.assertThrows("Different beforeCommitCalls and commitSuccessCalls should have thrown an assertion error.",
                () -> command.checkBackupLogAssertions(1, 0, 1, false), t -> t instanceof IllegalStateException);
        AssertExtensions.assertThrows("Different beforeCommitCalls and commitSuccessCalls should have thrown an assertion error.",
                () -> command.checkBackupLogAssertions(0, 1, 1, false), t -> t instanceof IllegalStateException);
        AssertExtensions.assertThrows("Different commitSuccessCalls and originalReads from Original Log should have thrown an assertion error.",
                () -> command.checkBackupLogAssertions(1, 1, 2, false), t -> t instanceof IllegalStateException);
        AssertExtensions.assertThrows("Not successful BackupLogProcessor execution should have thrown an assertion error..",
                () -> command.checkBackupLogAssertions(1, 1, 1, true), t -> t instanceof IllegalStateException);
    }

    @Test
    public void testTableSegmentRecoveryCommand() throws Exception {
        // set pravega properties for the test
        STATE.set(new AdminCommandState());
        Properties pravegaProperties = new Properties();
        pravegaProperties.setProperty("pravegaservice.container.count", "1");
        pravegaProperties.setProperty("pravegaservice.storage.impl.name", "FILESYSTEM");
        pravegaProperties.setProperty("pravegaservice.storage.layout", "CHUNKED_STORAGE");
        pravegaProperties.setProperty("filesystem.root", this.baseDir.getAbsolutePath());
        pravegaProperties.setProperty("bookkeeper.ledger.path", "/pravega/bookkeeper/ledgers0");
        STATE.get().getConfigBuilder().include(pravegaProperties);

        // Create the data to test.
        File testDataDir = Files.createTempDirectory("test-data-table-segment-recovery").toFile().getAbsoluteFile();
        File pravegaStorageDir = Files.createTempDirectory("table-segment-recovery-command").toFile().getAbsoluteFile();

        List<TableEntry> tableSegmentPuts = List.of(
                TableEntry.unversioned(new ByteArraySegment("k1".getBytes()), new ByteArraySegment("v1".getBytes())),
                TableEntry.unversioned(new ByteArraySegment("k2".getBytes()), new ByteArraySegment("v2".getBytes())),
                TableEntry.unversioned(new ByteArraySegment("k3".getBytes()), new ByteArraySegment("v3".getBytes())),
                TableEntry.unversioned(new ByteArraySegment("k4".getBytes()), new ByteArraySegment("v4".getBytes()))); // This is a delete operation on k1.

        List<TableKey> tableSegmentRemovals = List.of(TableKey.unversioned(new ByteArraySegment("k1".getBytes())));

        EntrySerializer entrySerializer = new EntrySerializer();
        BufferView serializedEntries = BufferView.builder().add(entrySerializer.serializeUpdate(tableSegmentPuts))
                .add(entrySerializer.serializeRemoval(tableSegmentRemovals))
                .build();
        InputStream serializedEntriesReader = serializedEntries.getReader();

        Path p1 = Files.createTempFile(testDataDir.toPath(), "chunk-1", ".txt");
        Path p2 = Files.createTempFile(testDataDir.toPath(), "chunk-2", ".txt");
        Files.write(p1, serializedEntriesReader.readNBytes(serializedEntries.getLength() / 2), StandardOpenOption.WRITE);
        Files.write(p2, serializedEntriesReader.readAllBytes(), StandardOpenOption.WRITE);

        // Command under test
        TestUtils.executeCommand("data-recovery tableSegment-recovery " + testDataDir.getAbsolutePath() + " test " + pravegaStorageDir, STATE.get());
        Assert.assertNotNull(TableSegmentRecoveryCommand.descriptor());

        // After that, we need to check that the storage data chunk in Pravega instance is the same as the one generated in the test.
        File[] potentialFiles = new File(pravegaStorageDir.toString()).listFiles();
        assert potentialFiles != null;
        List<File> listOfFiles = Arrays.stream(potentialFiles)
                .filter(File::isFile)
                .filter(f -> !f.getName().contains("$attributes.index")) // We are interested in the data, not the attribute segments.
                .sorted()
                .collect(Collectors.toList());
        // There should one only one data chunk for this Table Segment.
        Assert.assertEquals(1, listOfFiles.size());
        // The contents of the test data chunks and the contents of the Pravega Table Segment data chunks should be the same.
        Assert.assertArrayEquals(Files.readAllBytes(Paths.get(pravegaStorageDir.toString(), listOfFiles.get(0).getName())), serializedEntries.getCopy());
    }

    @Test
    public void testTableSegmentRecoveryCommandUnVersioned() throws Exception {
        // set pravega properties for the test
        STATE.set(new AdminCommandState());
        Properties pravegaProperties = new Properties();
        pravegaProperties.setProperty("pravegaservice.container.count", "1");
        pravegaProperties.setProperty("pravegaservice.storage.impl.name", "FILESYSTEM");
        pravegaProperties.setProperty("pravegaservice.storage.layout", "CHUNKED_STORAGE");
        pravegaProperties.setProperty("filesystem.root", this.baseDir.getAbsolutePath());
        pravegaProperties.setProperty("bookkeeper.ledger.path", "/pravega/bookkeeper/ledgers0");
        STATE.get().getConfigBuilder().include(pravegaProperties);

        // Create the data to test.
        File testDataDir = Files.createTempDirectory("test-data-table-segment-recovery-unversioned").toFile().getAbsoluteFile();
        File pravegaStorageDir = Files.createTempDirectory("table-segment-recovery-command-unversioned").toFile().getAbsoluteFile();

        List<TableEntry> tableSegmentVersionedPuts = List.of(
                TableEntry.versioned(new ByteArraySegment("kv1".getBytes()), new ByteArraySegment("vv1".getBytes()), 100003L),
                TableEntry.versioned(new ByteArraySegment("kv2".getBytes()), new ByteArraySegment("vv2".getBytes()), 222222L));

        List<TableKey> tableSegmentRemovals = List.of(TableKey.versioned(new ByteArraySegment("kv3".getBytes()), 1111L),
                TableKey.unversioned(new ByteArraySegment("key".getBytes())));

        MyEntrySerializer entrySerializer = new MyEntrySerializer();
        BufferView serializedEntries = BufferView.builder().add(entrySerializer.serializeUpdateWithExplicitVersion(tableSegmentVersionedPuts))
                .add(entrySerializer.serializeRemoval(tableSegmentRemovals))
                .build();
        InputStream serializedEntriesReader = serializedEntries.getReader();

        Path p1 = Files.createTempFile(testDataDir.toPath(), "mychunk-v1", ".txt");
        Path p2 = Files.createTempFile(testDataDir.toPath(), "mychunk-v2", ".txt");
        Files.write(p1, serializedEntriesReader.readNBytes(serializedEntries.getLength() / 2), StandardOpenOption.WRITE);
        Files.write(p2, serializedEntriesReader.readAllBytes(), StandardOpenOption.WRITE);

        // Command under test
        TestUtils.executeCommand("data-recovery tableSegment-recovery " + testDataDir.getAbsolutePath() + " testVersioned " + pravegaStorageDir, STATE.get());
        Assert.assertNotNull(TableSegmentRecoveryCommand.descriptor());

        // After that, we need to check that the storage data chunk in Pravega instance is the same as the one generated in the test.
        File[] potentialFiles = new File(pravegaStorageDir.toString()).listFiles();
        assert potentialFiles != null;
        List<File> listOfFiles = Arrays.stream(potentialFiles)
                .filter(File::isFile)
                .filter(f -> !f.getName().contains("$attributes.index")) // We are interested in the data, not the attribute segments.
                .sorted()
                .collect(Collectors.toList());
        // There should one only one data chunk for this Table Segment.
        Assert.assertEquals(1, listOfFiles.size());
        // The contents of the test data chunks with version and the contents of the Pravega Table Segment data chunks without version must differ.
        Assert.assertNotEquals(Files.readAllBytes(Paths.get(pravegaStorageDir.toString(), listOfFiles.get(0).getName())), serializedEntries.getCopy());
    }

    @Test
    public void testDurableLogInspectCommandExpectedLogOutput() throws Exception {
        int instanceId = 0;
        int bookieCount = 3;
        int containerCount = 1;
        File testDataFile = new File("myfile");

        @Cleanup
        LocalServiceStarter.PravegaRunner pravegaRunner = new LocalServiceStarter.PravegaRunner(bookieCount, containerCount);
        pravegaRunner.startBookKeeperRunner(instanceId);
        val bkConfig = BookKeeperConfig.builder()
                .with(BookKeeperConfig.ZK_ADDRESS, "localhost:" + pravegaRunner.getBookKeeperRunner().getBkPort())
                .with(BookKeeperConfig.BK_LEDGER_PATH, pravegaRunner.getBookKeeperRunner().getLedgerPath())
                .with(BookKeeperConfig.ZK_METADATA_PATH, pravegaRunner.getBookKeeperRunner().getLogMetaNamespace())
                .with(BookKeeperConfig.BK_ENSEMBLE_SIZE, 1)
                .with(BookKeeperConfig.BK_WRITE_QUORUM_SIZE, 1)
                .with(BookKeeperConfig.BK_ACK_QUORUM_SIZE, 1)
                .build();
        this.factory = new BookKeeperLogFactory(bkConfig, pravegaRunner.getBookKeeperRunner().getZkClient().get(), this.executorService());
        pravegaRunner.startControllerAndSegmentStore(this.storageFactory, this.factory);

        String streamName = "testInspectCommand";
        TestUtils.createScopeStream(pravegaRunner.getControllerRunner().getController(), SCOPE, streamName, config);
        try (val clientRunner = new TestUtils.ClientRunner(pravegaRunner.getControllerRunner(), SCOPE)) {
            // Write events to the streams.
            TestUtils.writeEvents(streamName, clientRunner.getClientFactory());
        }
        // Shut down services, we assume that the cluster is in very bad shape in this test.
        pravegaRunner.shutDownControllerRunner();
        pravegaRunner.shutDownSegmentStoreRunner();

        // set Pravega properties for the test
        STATE.set(new AdminCommandState());
        Properties pravegaProperties = new Properties();
        pravegaProperties.setProperty("pravegaservice.container.count", "1");
        pravegaProperties.setProperty("pravegaservice.storage.impl.name", "FILESYSTEM");
        pravegaProperties.setProperty("pravegaservice.storage.layout", "ROLLING_STORAGE");
        pravegaProperties.setProperty("pravegaservice.zk.connect.uri", "localhost:" + pravegaRunner.getBookKeeperRunner().getBkPort());
        pravegaProperties.setProperty("bookkeeper.ledger.path", pravegaRunner.getBookKeeperRunner().getLedgerPath());
        pravegaProperties.setProperty("bookkeeper.zk.metadata.path", pravegaRunner.getBookKeeperRunner().getLogMetaNamespace());
        pravegaProperties.setProperty("pravegaservice.clusterName", "pravega0");
        pravegaProperties.setProperty("filesystem.root", this.baseDir.getAbsolutePath());
        STATE.get().getConfigBuilder().include(pravegaProperties);

        CommandArgs args = new CommandArgs(List.of("0"), STATE.get());
        DurableDataLogRepairCommand cmd = Mockito.spy(new DurableDataLogRepairCommand(args));

        System.setIn(new ByteArrayInputStream("yes".getBytes()));
        TestUtils.executeCommand("bk disable 0", STATE.get());

        // Second, add 2 operations, delete 1 operation, replace 1 operation.
        Mockito.doReturn(true).doReturn(true).doReturn(false)
                .doReturn(true).doReturn(true).doReturn(false).doReturn(false)
                .doReturn(true)
                .when(cmd).confirmContinue();
        Mockito.doReturn(900L).doReturn(901L)
                .doReturn(901L).doReturn(1L).doReturn(123L)
                .doReturn(2L).doReturn(123L)
                .doReturn(903L).doReturn(3L).doReturn(123L)
                .doReturn(905L).doReturn(4L).doReturn(123L)
                .when(cmd).getLongUserInput(Mockito.any());
        Mockito.doReturn("delete")
                .doReturn("add").doReturn("DeleteSegmentOperation").doReturn("DeleteSegmentOperation")
                .doReturn("replace").doReturn("DeleteSegmentOperation")
                .doReturn("add").doReturn("StreamSegmentSealOperation")
                .doReturn("add").doReturn("MergeSegmentOperation")
                .when(cmd).getStringUserInput(Mockito.any());
        cmd.execute();

        args = new CommandArgs(List.of("0", testDataFile.getName()), STATE.get());
        // Execute basic command workflow for inspect DurableLog.
        DurableLogInspectCommand command = Mockito.spy(new DurableLogInspectCommand(args));

        this.factory = new BookKeeperLogFactory(bkConfig, pravegaRunner.getBookKeeperRunner().getZkClient().get(), this.executorService());
        this.factory.initialize();

        // First, keep all the Operations of Container 0 in this list, so we can compare with the modified one.
        List<DurableLogInspectCommand.OperationInspectInfo> originalOperations = new ArrayList<>();

        @Cleanup
        DebugDurableDataLogWrapper wrapper = this.factory.createDebugLogWrapper(0);
        command.readDurableDataLogWithCustomCallback((op, entry) -> originalOperations.add(DurableLogInspectCommand.getActualOperation(op)),
                0, wrapper.asReadOnly());
        //originalOperations.add(new DeleteSegmentOperation(1000L));
        Map<String, Long> origOperationsCountMap = getOperationsCountMapByOperationType(originalOperations);

        Mockito.doReturn(false)
                .when(command).confirmContinue();

        Mockito.doReturn("OperationType").doReturn("DeleteSegmentOperation").doReturn("no")
                .when(command).getStringUserInput(Mockito.any());
        command.execute();
        Map<String, Long> savedOpCountMap = getOperationsCountMapByOperationType(getSavedResult(testDataFile.getAbsolutePath()));
        Assert.assertEquals(origOperationsCountMap.get("DeleteSegmentOperation"), savedOpCountMap.get("DeleteSegmentOperation"));

        Mockito.doReturn("OperationType").doReturn("MergeSegmentOperation").doReturn("no")
                .when(command).getStringUserInput(Mockito.any());
        command.execute();
        savedOpCountMap = getOperationsCountMapByOperationType(getSavedResult(testDataFile.getAbsolutePath()));
        Assert.assertEquals(origOperationsCountMap.get("MergeSegmentOperation"), savedOpCountMap.get("MergeSegmentOperation"));

        Mockito.doReturn("OperationType").doReturn("StreamSegmentMapOperation").doReturn("no")
                .when(command).getStringUserInput(Mockito.any());
        command.execute();
        savedOpCountMap = getOperationsCountMapByOperationType(getSavedResult(testDataFile.getAbsolutePath()));
        Assert.assertEquals(origOperationsCountMap.get("StreamSegmentMapOperation"), savedOpCountMap.get("StreamSegmentMapOperation"));

        Mockito.doReturn("OperationType").doReturn("MetadataCheckpointOperation").doReturn("no")
                .when(command).getStringUserInput(Mockito.any());
        command.execute();
        savedOpCountMap = getOperationsCountMapByOperationType(getSavedResult(testDataFile.getAbsolutePath()));
        Assert.assertEquals(origOperationsCountMap.get("MetadataCheckpointOperation"), savedOpCountMap.get("MetadataCheckpointOperation"));

        Mockito.doReturn("OperationType").doReturn("StorageMetadataCheckpointOperation").doReturn("no")
                .when(command).getStringUserInput(Mockito.any());
        command.execute();
        savedOpCountMap = getOperationsCountMapByOperationType(getSavedResult(testDataFile.getAbsolutePath()));
        Assert.assertEquals(origOperationsCountMap.get("StorageMetadataCheckpointOperation"), savedOpCountMap.get("StorageMetadataCheckpointOperation"));

        Mockito.doReturn("OperationType").doReturn("StreamSegmentAppendOperation").doReturn("no")
                .when(command).getStringUserInput(Mockito.any());
        command.execute();
        savedOpCountMap = getOperationsCountMapByOperationType(getSavedResult(testDataFile.getAbsolutePath()));
        Assert.assertEquals(origOperationsCountMap.get("StreamSegmentAppendOperation"), savedOpCountMap.get("StreamSegmentAppendOperation"));

        Mockito.doReturn("OperationType").doReturn("StreamSegmentSealOperation").doReturn("no")
                .when(command).getStringUserInput(Mockito.any());
        command.execute();
        savedOpCountMap = getOperationsCountMapByOperationType(getSavedResult(testDataFile.getAbsolutePath()));
        Assert.assertEquals(origOperationsCountMap.get("StreamSegmentSealOperation"), savedOpCountMap.get("StreamSegmentSealOperation"));

        Mockito.doReturn("OperationType").doReturn("StreamSegmentTruncateOperation").doReturn("no")
                .when(command).getStringUserInput(Mockito.any());
        command.execute();
        savedOpCountMap = getOperationsCountMapByOperationType(getSavedResult(testDataFile.getAbsolutePath()));
        Assert.assertEquals(origOperationsCountMap.get("StreamSegmentTruncateOperation"), savedOpCountMap.get("StreamSegmentTruncateOperation"));

        Mockito.doReturn("OperationType").doReturn("UpdateAttributesOperation").doReturn("no")
                .when(command).getStringUserInput(Mockito.any());
        command.execute();
        savedOpCountMap = getOperationsCountMapByOperationType(getSavedResult(testDataFile.getAbsolutePath()));
        Assert.assertEquals(origOperationsCountMap.get("UpdateAttributesOperation"), savedOpCountMap.get("UpdateAttributesOperation"));

        this.factory.close();
    }

    @Test
    public void testDurableLogInspectCommandWithValue() throws Exception {
        int instanceId = 0;
        int bookieCount = 3;
        int containerCount = 1;
        File testDataFile = new File("myfile");

        @Cleanup
        LocalServiceStarter.PravegaRunner pravegaRunner = new LocalServiceStarter.PravegaRunner(bookieCount, containerCount);
        pravegaRunner.startBookKeeperRunner(instanceId);
        val bkConfig = BookKeeperConfig.builder()
                .with(BookKeeperConfig.ZK_ADDRESS, "localhost:" + pravegaRunner.getBookKeeperRunner().getBkPort())
                .with(BookKeeperConfig.BK_LEDGER_PATH, pravegaRunner.getBookKeeperRunner().getLedgerPath())
                .with(BookKeeperConfig.ZK_METADATA_PATH, pravegaRunner.getBookKeeperRunner().getLogMetaNamespace())
                .with(BookKeeperConfig.BK_ENSEMBLE_SIZE, 1)
                .with(BookKeeperConfig.BK_WRITE_QUORUM_SIZE, 1)
                .with(BookKeeperConfig.BK_ACK_QUORUM_SIZE, 1)
                .build();
        this.factory = new BookKeeperLogFactory(bkConfig, pravegaRunner.getBookKeeperRunner().getZkClient().get(), this.executorService());
        pravegaRunner.startControllerAndSegmentStore(this.storageFactory, this.factory);

        String streamName = "testInspectCommand";
        TestUtils.createScopeStream(pravegaRunner.getControllerRunner().getController(), SCOPE, streamName, config);
        try (val clientRunner = new TestUtils.ClientRunner(pravegaRunner.getControllerRunner(), SCOPE)) {
            // Write events to the streams.
            TestUtils.writeEvents(streamName, clientRunner.getClientFactory());
        }
        // Shut down services, we assume that the cluster is in very bad shape in this test.
        pravegaRunner.shutDownControllerRunner();
        pravegaRunner.shutDownSegmentStoreRunner();

        // set Pravega properties for the test
        STATE.set(new AdminCommandState());
        Properties pravegaProperties = new Properties();
        pravegaProperties.setProperty("pravegaservice.container.count", "1");
        pravegaProperties.setProperty("pravegaservice.storage.impl.name", "FILESYSTEM");
        pravegaProperties.setProperty("pravegaservice.storage.layout", "ROLLING_STORAGE");
        pravegaProperties.setProperty("pravegaservice.zk.connect.uri", "localhost:" + pravegaRunner.getBookKeeperRunner().getBkPort());
        pravegaProperties.setProperty("bookkeeper.ledger.path", pravegaRunner.getBookKeeperRunner().getLedgerPath());
        pravegaProperties.setProperty("bookkeeper.zk.metadata.path", pravegaRunner.getBookKeeperRunner().getLogMetaNamespace());
        pravegaProperties.setProperty("pravegaservice.clusterName", "pravega0");
        pravegaProperties.setProperty("filesystem.root", this.baseDir.getAbsolutePath());
        STATE.get().getConfigBuilder().include(pravegaProperties);

        // Execute basic command workflow for inspect DurableLog.
        CommandArgs args = new CommandArgs(List.of("0", testDataFile.getName()), STATE.get());
        DurableLogInspectCommand command = Mockito.spy(new DurableLogInspectCommand(args));

        this.factory = new BookKeeperLogFactory(bkConfig, pravegaRunner.getBookKeeperRunner().getZkClient().get(), this.executorService());
        this.factory.initialize();

        // First, keep all the Operations of Container 0 in this list, so we can compare with the modified one.
        List<DurableLogInspectCommand.OperationInspectInfo> originalOperations = new ArrayList<>();

        @Cleanup
        DebugDurableDataLogWrapper wrapper = this.factory.createDebugLogWrapper(0);
        command.readDurableDataLogWithCustomCallback((op, entry) -> originalOperations.add(DurableLogInspectCommand.getActualOperation(op)),
                0, wrapper.asReadOnly());

        Map<Long, Long> origOperationsCountMap = getOperationsCountMapBySequenceNumber(originalOperations);
        Mockito.doReturn(false)
                .when(command).confirmContinue();
        Mockito.doReturn(1L).when(command).getLongUserInput(Mockito.any());
        Mockito.doReturn("SequenceNumber").doReturn("value").doReturn("no")
                .when(command).getStringUserInput(Mockito.any());
        command.execute();
        Map<Long, Long> savedOpCountMap = getOperationsCountMapBySequenceNumber(getSavedResult(testDataFile.getAbsolutePath()));
        Assert.assertEquals(origOperationsCountMap.get(1L), savedOpCountMap.get(1L));

        this.factory.close();
    }

    @Test
    public void testDurableLogInspectCommandWithRange() throws Exception {
        int instanceId = 0;
        int bookieCount = 3;
        int containerCount = 1;
        File testDataFile = new File("myfile");

        @Cleanup
        LocalServiceStarter.PravegaRunner pravegaRunner = new LocalServiceStarter.PravegaRunner(bookieCount, containerCount);
        pravegaRunner.startBookKeeperRunner(instanceId);
        val bkConfig = BookKeeperConfig.builder()
                .with(BookKeeperConfig.ZK_ADDRESS, "localhost:" + pravegaRunner.getBookKeeperRunner().getBkPort())
                .with(BookKeeperConfig.BK_LEDGER_PATH, pravegaRunner.getBookKeeperRunner().getLedgerPath())
                .with(BookKeeperConfig.ZK_METADATA_PATH, pravegaRunner.getBookKeeperRunner().getLogMetaNamespace())
                .with(BookKeeperConfig.BK_ENSEMBLE_SIZE, 1)
                .with(BookKeeperConfig.BK_WRITE_QUORUM_SIZE, 1)
                .with(BookKeeperConfig.BK_ACK_QUORUM_SIZE, 1)
                .build();
        this.factory = new BookKeeperLogFactory(bkConfig, pravegaRunner.getBookKeeperRunner().getZkClient().get(), this.executorService());
        pravegaRunner.startControllerAndSegmentStore(this.storageFactory, this.factory);

        String streamName = "testInspectCommand";
        TestUtils.createScopeStream(pravegaRunner.getControllerRunner().getController(), SCOPE, streamName, config);
        try (val clientRunner = new TestUtils.ClientRunner(pravegaRunner.getControllerRunner(), SCOPE)) {
            // Write events to the streams.
            TestUtils.writeEvents(streamName, clientRunner.getClientFactory());
        }
        // Shut down services, we assume that the cluster is in very bad shape in this test.
        pravegaRunner.shutDownControllerRunner();
        pravegaRunner.shutDownSegmentStoreRunner();

        // set Pravega properties for the test
        STATE.set(new AdminCommandState());
        Properties pravegaProperties = new Properties();
        pravegaProperties.setProperty("pravegaservice.container.count", "1");
        pravegaProperties.setProperty("pravegaservice.storage.impl.name", "FILESYSTEM");
        pravegaProperties.setProperty("pravegaservice.storage.layout", "ROLLING_STORAGE");
        pravegaProperties.setProperty("pravegaservice.zk.connect.uri", "localhost:" + pravegaRunner.getBookKeeperRunner().getBkPort());
        pravegaProperties.setProperty("bookkeeper.ledger.path", pravegaRunner.getBookKeeperRunner().getLedgerPath());
        pravegaProperties.setProperty("bookkeeper.zk.metadata.path", pravegaRunner.getBookKeeperRunner().getLogMetaNamespace());
        pravegaProperties.setProperty("pravegaservice.clusterName", "pravega0");
        pravegaProperties.setProperty("filesystem.root", this.baseDir.getAbsolutePath());
        STATE.get().getConfigBuilder().include(pravegaProperties);

        // Execute basic command workflow for inspect DurableLog.
        CommandArgs args = new CommandArgs(List.of("0", testDataFile.getName()), STATE.get());
        DurableLogInspectCommand command = Mockito.spy(new DurableLogInspectCommand(args));

        this.factory = new BookKeeperLogFactory(bkConfig, pravegaRunner.getBookKeeperRunner().getZkClient().get(), this.executorService());
        this.factory.initialize();

        // First, keep all the Operations of Container 0 in this list, so we can compare with the modified one.
        List<DurableLogInspectCommand.OperationInspectInfo> originalOperations = new ArrayList<>();

        @Cleanup
        DebugDurableDataLogWrapper wrapper = this.factory.createDebugLogWrapper(0);
        command.readDurableDataLogWithCustomCallback((op, entry) -> originalOperations.add(DurableLogInspectCommand.getActualOperation(op)),
                0, wrapper.asReadOnly());

        Map<Long, Long> origOperationsCountMap = getOperationsCountMapBySequenceNumber(originalOperations);
        Mockito.doReturn(true).doReturn(false).doReturn(false)
                .doReturn(true).doReturn(false).doReturn(false)
                .doReturn(true).doReturn(false).doReturn(false)
                .when(command).confirmContinue();
        Mockito.doReturn(1L).doReturn(2000L)
                .doReturn(1L).doReturn(2000L)
                .doReturn(1L).doReturn(10000L)
                .when(command).getLongUserInput(Mockito.any());
        Mockito.doReturn("SequenceNumber").doReturn("range").doReturn(">").doReturn("and")
                .doReturn("<").when(command).getStringUserInput(Mockito.any());
        command.execute();

        List<DurableLogInspectCommand.OperationInspectInfo> savedList = getSavedResult(testDataFile.getAbsolutePath());
        Map<Long, Long> savedOpCountMap = getOperationsCountMapBySequenceNumber(savedList);
        Assert.assertEquals(origOperationsCountMap.size()-1, savedOpCountMap.size());

        Mockito.doReturn("SequenceNumber").doReturn("range").doReturn(">=").doReturn("and")
                .doReturn("<=").when(command).getStringUserInput(Mockito.any());
        command.execute();
        savedOpCountMap = getOperationsCountMapBySequenceNumber(getSavedResult(testDataFile.getAbsolutePath()));
        Assert.assertEquals(origOperationsCountMap.size(), savedOpCountMap.size());

        Mockito.doReturn("SequenceNumber").doReturn("range").doReturn("!=").doReturn("and")
                .doReturn(">").when(command).getStringUserInput(Mockito.any());
        command.execute();
        savedOpCountMap = getOperationsCountMapBySequenceNumber(getSavedResult(testDataFile.getAbsolutePath()));
        Assert.assertEquals(0, savedOpCountMap.size());

        this.factory.close();
    }

    @Test
    public void testDurableLogInspectCommandWithRangeNotEqual() throws Exception {
        int instanceId = 0;
        int bookieCount = 3;
        int containerCount = 1;
        File testDataFile = new File("myfile");

        @Cleanup
        LocalServiceStarter.PravegaRunner pravegaRunner = new LocalServiceStarter.PravegaRunner(bookieCount, containerCount);
        pravegaRunner.startBookKeeperRunner(instanceId);
        val bkConfig = BookKeeperConfig.builder()
                .with(BookKeeperConfig.ZK_ADDRESS, "localhost:" + pravegaRunner.getBookKeeperRunner().getBkPort())
                .with(BookKeeperConfig.BK_LEDGER_PATH, pravegaRunner.getBookKeeperRunner().getLedgerPath())
                .with(BookKeeperConfig.ZK_METADATA_PATH, pravegaRunner.getBookKeeperRunner().getLogMetaNamespace())
                .with(BookKeeperConfig.BK_ENSEMBLE_SIZE, 1)
                .with(BookKeeperConfig.BK_WRITE_QUORUM_SIZE, 1)
                .with(BookKeeperConfig.BK_ACK_QUORUM_SIZE, 1)
                .build();
        this.factory = new BookKeeperLogFactory(bkConfig, pravegaRunner.getBookKeeperRunner().getZkClient().get(), this.executorService());
        pravegaRunner.startControllerAndSegmentStore(this.storageFactory, this.factory);

        String streamName = "testInspectCommand";
        TestUtils.createScopeStream(pravegaRunner.getControllerRunner().getController(), SCOPE, streamName, config);
        try (val clientRunner = new TestUtils.ClientRunner(pravegaRunner.getControllerRunner(), SCOPE)) {
            // Write events to the streams.
            TestUtils.writeEvents(streamName, clientRunner.getClientFactory());
        }
        // Shut down services, we assume that the cluster is in very bad shape in this test.
        pravegaRunner.shutDownControllerRunner();
        pravegaRunner.shutDownSegmentStoreRunner();

        // set Pravega properties for the test
        STATE.set(new AdminCommandState());
        Properties pravegaProperties = new Properties();
        pravegaProperties.setProperty("pravegaservice.container.count", "1");
        pravegaProperties.setProperty("pravegaservice.storage.impl.name", "FILESYSTEM");
        pravegaProperties.setProperty("pravegaservice.storage.layout", "ROLLING_STORAGE");
        pravegaProperties.setProperty("pravegaservice.zk.connect.uri", "localhost:" + pravegaRunner.getBookKeeperRunner().getBkPort());
        pravegaProperties.setProperty("bookkeeper.ledger.path", pravegaRunner.getBookKeeperRunner().getLedgerPath());
        pravegaProperties.setProperty("bookkeeper.zk.metadata.path", pravegaRunner.getBookKeeperRunner().getLogMetaNamespace());
        pravegaProperties.setProperty("pravegaservice.clusterName", "pravega0");
        pravegaProperties.setProperty("filesystem.root", this.baseDir.getAbsolutePath());
        STATE.get().getConfigBuilder().include(pravegaProperties);

        // Execute basic command workflow for inspect DurableLog.
        CommandArgs args = new CommandArgs(List.of("0", testDataFile.getName()), STATE.get());
        DurableLogInspectCommand command = Mockito.spy(new DurableLogInspectCommand(args));

        this.factory = new BookKeeperLogFactory(bkConfig, pravegaRunner.getBookKeeperRunner().getZkClient().get(), this.executorService());
        this.factory.initialize();

        // First, keep all the Operations of Container 0 in this list, so we can compare with the modified one.
        List<DurableLogInspectCommand.OperationInspectInfo> originalOperations = new ArrayList<>();

        @Cleanup
        DebugDurableDataLogWrapper wrapper = this.factory.createDebugLogWrapper(0);
        command.readDurableDataLogWithCustomCallback((op, entry) -> originalOperations.add(DurableLogInspectCommand.getActualOperation(op)),
                0, wrapper.asReadOnly());

        Mockito.doReturn(true).doReturn(false).doReturn(false)
                .when(command).confirmContinue();
        Mockito.doReturn(1L).doReturn(3L).when(command).getLongUserInput(Mockito.any());

        Mockito.doReturn("SequenceNumber").doReturn("range").doReturn("!=")
                .doReturn("and").doReturn("<")
                .when(command).getStringUserInput(Mockito.any());
        command.execute();
        List<DurableLogInspectCommand.OperationInspectInfo> savedList = getSavedResult(testDataFile.getAbsolutePath());
        Map<Long, Long> savedOpCountMap = getOperationsCountMapBySequenceNumber(savedList);

        Assert.assertEquals(1, savedOpCountMap.size());
        this.factory.close();
    }

    @Test
    public void testDurableLogInspectCommandWithRange2() throws Exception {
        int instanceId = 0;
        int bookieCount = 3;
        int containerCount = 1;
        File testDataFile = new File("myfile");

        @Cleanup
        LocalServiceStarter.PravegaRunner pravegaRunner = new LocalServiceStarter.PravegaRunner(bookieCount, containerCount);
        pravegaRunner.startBookKeeperRunner(instanceId);
        val bkConfig = BookKeeperConfig.builder()
                .with(BookKeeperConfig.ZK_ADDRESS, "localhost:" + pravegaRunner.getBookKeeperRunner().getBkPort())
                .with(BookKeeperConfig.BK_LEDGER_PATH, pravegaRunner.getBookKeeperRunner().getLedgerPath())
                .with(BookKeeperConfig.ZK_METADATA_PATH, pravegaRunner.getBookKeeperRunner().getLogMetaNamespace())
                .with(BookKeeperConfig.BK_ENSEMBLE_SIZE, 1)
                .with(BookKeeperConfig.BK_WRITE_QUORUM_SIZE, 1)
                .with(BookKeeperConfig.BK_ACK_QUORUM_SIZE, 1)
                .build();
        this.factory = new BookKeeperLogFactory(bkConfig, pravegaRunner.getBookKeeperRunner().getZkClient().get(), this.executorService());
        pravegaRunner.startControllerAndSegmentStore(this.storageFactory, this.factory);

        String streamName = "testInspectCommand";
        TestUtils.createScopeStream(pravegaRunner.getControllerRunner().getController(), SCOPE, streamName, config);
        try (val clientRunner = new TestUtils.ClientRunner(pravegaRunner.getControllerRunner(), SCOPE)) {
            // Write events to the streams.
            TestUtils.writeEvents(streamName, clientRunner.getClientFactory());
        }
        // Shut down services, we assume that the cluster is in very bad shape in this test.
        pravegaRunner.shutDownControllerRunner();
        pravegaRunner.shutDownSegmentStoreRunner();

        // set Pravega properties for the test
        STATE.set(new AdminCommandState());
        Properties pravegaProperties = new Properties();
        pravegaProperties.setProperty("pravegaservice.container.count", "1");
        pravegaProperties.setProperty("pravegaservice.storage.impl.name", "FILESYSTEM");
        pravegaProperties.setProperty("pravegaservice.storage.layout", "ROLLING_STORAGE");
        pravegaProperties.setProperty("pravegaservice.zk.connect.uri", "localhost:" + pravegaRunner.getBookKeeperRunner().getBkPort());
        pravegaProperties.setProperty("bookkeeper.ledger.path", pravegaRunner.getBookKeeperRunner().getLedgerPath());
        pravegaProperties.setProperty("bookkeeper.zk.metadata.path", pravegaRunner.getBookKeeperRunner().getLogMetaNamespace());
        pravegaProperties.setProperty("pravegaservice.clusterName", "pravega0");
        pravegaProperties.setProperty("filesystem.root", this.baseDir.getAbsolutePath());
        STATE.get().getConfigBuilder().include(pravegaProperties);

        // Execute basic command workflow for inspect DurableLog.
        CommandArgs args = new CommandArgs(List.of("0", testDataFile.getName()), STATE.get());
        DurableLogInspectCommand command = Mockito.spy(new DurableLogInspectCommand(args));

        this.factory = new BookKeeperLogFactory(bkConfig, pravegaRunner.getBookKeeperRunner().getZkClient().get(), this.executorService());
        this.factory.initialize();

        // First, keep all the Operations of Container 0 in this list, so we can compare with the modified one.
        List<DurableLogInspectCommand.OperationInspectInfo> originalOperations = new ArrayList<>();

        @Cleanup
        DebugDurableDataLogWrapper wrapper = this.factory.createDebugLogWrapper(0);
        command.readDurableDataLogWithCustomCallback((op, entry) -> originalOperations.add(DurableLogInspectCommand.getActualOperation(op)),
                0, wrapper.asReadOnly());

        Mockito.doReturn(true).doReturn(true)
                .doReturn(true).doReturn(false)
                .doReturn(false).when(command).confirmContinue();
        Mockito.doReturn(1L).doReturn(4L).doReturn(2L).doReturn(3L).when(command).getLongUserInput(Mockito.any());

        Mockito.doReturn("SequenceNumber").doReturn("range").doReturn("!=")
                .doReturn("and").doReturn("<")
                .doReturn("and").doReturn(">=")
                .doReturn("and").doReturn("<=")
                .when(command).getStringUserInput(Mockito.any());
        command.execute();
        List<DurableLogInspectCommand.OperationInspectInfo> savedList = getSavedResult(testDataFile.getAbsolutePath());
        Map<Long, Long> savedOpCountMap = getOperationsCountMapBySequenceNumber(savedList);

        Assert.assertEquals(2, savedOpCountMap.size());
        this.factory.close();
    }

    @Test
    public void testDurableLogInspectCommandWithRangeAndValue() throws Exception {
        int instanceId = 0;
        int bookieCount = 3;
        int containerCount = 1;
        File testDataFile = new File("myfile");

        @Cleanup
        LocalServiceStarter.PravegaRunner pravegaRunner = new LocalServiceStarter.PravegaRunner(bookieCount, containerCount);
        pravegaRunner.startBookKeeperRunner(instanceId);
        val bkConfig = BookKeeperConfig.builder()
                .with(BookKeeperConfig.ZK_ADDRESS, "localhost:" + pravegaRunner.getBookKeeperRunner().getBkPort())
                .with(BookKeeperConfig.BK_LEDGER_PATH, pravegaRunner.getBookKeeperRunner().getLedgerPath())
                .with(BookKeeperConfig.ZK_METADATA_PATH, pravegaRunner.getBookKeeperRunner().getLogMetaNamespace())
                .with(BookKeeperConfig.BK_ENSEMBLE_SIZE, 1)
                .with(BookKeeperConfig.BK_WRITE_QUORUM_SIZE, 1)
                .with(BookKeeperConfig.BK_ACK_QUORUM_SIZE, 1)
                .build();
        this.factory = new BookKeeperLogFactory(bkConfig, pravegaRunner.getBookKeeperRunner().getZkClient().get(), this.executorService());
        pravegaRunner.startControllerAndSegmentStore(this.storageFactory, this.factory);

        String streamName = "testInspectCommand";
        TestUtils.createScopeStream(pravegaRunner.getControllerRunner().getController(), SCOPE, streamName, config);
        try (val clientRunner = new TestUtils.ClientRunner(pravegaRunner.getControllerRunner(), SCOPE)) {
            // Write events to the streams.
            TestUtils.writeEvents(streamName, clientRunner.getClientFactory());
        }
        // Shut down services, we assume that the cluster is in very bad shape in this test.
        pravegaRunner.shutDownControllerRunner();
        pravegaRunner.shutDownSegmentStoreRunner();

        // set Pravega properties for the test
        STATE.set(new AdminCommandState());
        Properties pravegaProperties = new Properties();
        pravegaProperties.setProperty("pravegaservice.container.count", "1");
        pravegaProperties.setProperty("pravegaservice.storage.impl.name", "FILESYSTEM");
        pravegaProperties.setProperty("pravegaservice.storage.layout", "ROLLING_STORAGE");
        pravegaProperties.setProperty("pravegaservice.zk.connect.uri", "localhost:" + pravegaRunner.getBookKeeperRunner().getBkPort());
        pravegaProperties.setProperty("bookkeeper.ledger.path", pravegaRunner.getBookKeeperRunner().getLedgerPath());
        pravegaProperties.setProperty("bookkeeper.zk.metadata.path", pravegaRunner.getBookKeeperRunner().getLogMetaNamespace());
        pravegaProperties.setProperty("pravegaservice.clusterName", "pravega0");
        pravegaProperties.setProperty("filesystem.root", this.baseDir.getAbsolutePath());
        STATE.get().getConfigBuilder().include(pravegaProperties);

        // Execute basic command workflow for inspect DurableLog.
        CommandArgs args = new CommandArgs(List.of("0", testDataFile.getName()), STATE.get());
        DurableLogInspectCommand command = Mockito.spy(new DurableLogInspectCommand(args));

        this.factory = new BookKeeperLogFactory(bkConfig, pravegaRunner.getBookKeeperRunner().getZkClient().get(), this.executorService());
        this.factory.initialize();

        // First, keep all the Operations of Container 0 in this list, so we can compare with the modified one.
        List<DurableLogInspectCommand.OperationInspectInfo> originalOperations = new ArrayList<>();

        @Cleanup
        DebugDurableDataLogWrapper wrapper = this.factory.createDebugLogWrapper(0);
        command.readDurableDataLogWithCustomCallback((op, entry) -> originalOperations.add(DurableLogInspectCommand.getActualOperation(op)),
                0, wrapper.asReadOnly());

        Mockito.doReturn(true).doReturn(false)
                .doReturn(true).doReturn(false).when(command).confirmContinue();
        Mockito.doReturn(11L).doReturn(9L).when(command).getLongUserInput(Mockito.any());

        Mockito.doReturn("SequenceNumber").doReturn("range")
                .doReturn("<").doReturn("and")
                .doReturn(">").doReturn("OperationType")
                .doReturn("value").doReturn("StreamSegmentAppendOperation")
                .when(command).getStringUserInput(Mockito.any());
        command.execute();
        List<DurableLogInspectCommand.OperationInspectInfo> savedList = getSavedResult(testDataFile.getAbsolutePath());
        Map<Long, Long> savedOpCountMap = getOperationsCountMapBySequenceNumber(savedList);

        Assert.assertEquals(1, savedOpCountMap.size());
        this.factory.close();
    }


    @Test
    public void testDurableLogInspectCommandException() throws Exception {
        int instanceId = 0;
        int bookieCount = 3;
        int containerCount = 1;
        File testDataFile = new File("myfile");

        @Cleanup
        LocalServiceStarter.PravegaRunner pravegaRunner = new LocalServiceStarter.PravegaRunner(bookieCount, containerCount);
        pravegaRunner.startBookKeeperRunner(instanceId);
        val bkConfig = BookKeeperConfig.builder()
                .with(BookKeeperConfig.ZK_ADDRESS, "localhost:" + pravegaRunner.getBookKeeperRunner().getBkPort())
                .with(BookKeeperConfig.BK_LEDGER_PATH, pravegaRunner.getBookKeeperRunner().getLedgerPath())
                .with(BookKeeperConfig.ZK_METADATA_PATH, pravegaRunner.getBookKeeperRunner().getLogMetaNamespace())
                .with(BookKeeperConfig.BK_ENSEMBLE_SIZE, 1)
                .with(BookKeeperConfig.BK_WRITE_QUORUM_SIZE, 1)
                .with(BookKeeperConfig.BK_ACK_QUORUM_SIZE, 1)
                .build();
        this.factory = new BookKeeperLogFactory(bkConfig, pravegaRunner.getBookKeeperRunner().getZkClient().get(), this.executorService());
        pravegaRunner.startControllerAndSegmentStore(this.storageFactory, this.factory);

        String streamName = "testInspectCommand";
        TestUtils.createScopeStream(pravegaRunner.getControllerRunner().getController(), SCOPE, streamName, config);
        try (val clientRunner = new TestUtils.ClientRunner(pravegaRunner.getControllerRunner(), SCOPE)) {
            // Write events to the streams.
            TestUtils.writeEvents(streamName, clientRunner.getClientFactory());
        }
        // Shut down services, we assume that the cluster is in very bad shape in this test.
        pravegaRunner.shutDownControllerRunner();
        pravegaRunner.shutDownSegmentStoreRunner();

        // set Pravega properties for the test
        STATE.set(new AdminCommandState());
        Properties pravegaProperties = new Properties();
        pravegaProperties.setProperty("pravegaservice.container.count", "1");
        pravegaProperties.setProperty("pravegaservice.storage.impl.name", "FILESYSTEM");
        pravegaProperties.setProperty("pravegaservice.storage.layout", "ROLLING_STORAGE");
        pravegaProperties.setProperty("pravegaservice.zk.connect.uri", "localhost:" + pravegaRunner.getBookKeeperRunner().getBkPort());
        pravegaProperties.setProperty("bookkeeper.ledger.path", pravegaRunner.getBookKeeperRunner().getLedgerPath());
        pravegaProperties.setProperty("bookkeeper.zk.metadata.path", pravegaRunner.getBookKeeperRunner().getLogMetaNamespace());
        pravegaProperties.setProperty("pravegaservice.clusterName", "pravega0");
        pravegaProperties.setProperty("filesystem.root", this.baseDir.getAbsolutePath());
        STATE.get().getConfigBuilder().include(pravegaProperties);

        // Execute basic command workflow for inspect DurableLog.
        CommandArgs args = new CommandArgs(List.of("0", testDataFile.getName()), STATE.get());
        DurableLogInspectCommand command = Mockito.spy(new DurableLogInspectCommand(args));

        this.factory = new BookKeeperLogFactory(bkConfig, pravegaRunner.getBookKeeperRunner().getZkClient().get(), this.executorService());
        this.factory.initialize();

        // First, keep all the Operations of Container 0 in this list, so we can compare with the modified one.
        List<DurableLogInspectCommand.OperationInspectInfo> originalOperations = new ArrayList<>();

        @Cleanup
        DebugDurableDataLogWrapper wrapper = this.factory.createDebugLogWrapper(0);
        command.readDurableDataLogWithCustomCallback((op, entry) -> originalOperations.add(DurableLogInspectCommand.getActualOperation(op)),
                0, wrapper.asReadOnly());

        Mockito.doReturn(true).doReturn(false)
                .when(command).confirmContinue();
        Mockito.doThrow(new NumberFormatException("Test"))
                .when(command).getLongUserInput(Mockito.any());
        Mockito.doReturn("SequenceNumber").doReturn("value")
                .when(command).getStringUserInput(Mockito.any());
        command.execute();

        this.factory.close();
    }

<<<<<<< HEAD
    /**
     * Tests LTS recovery command.
     *
     * @throws Exception In case of any exception thrown while execution.
     */
    @Test
    public void testLTSRecoveryCommand() throws Exception {
        int instanceId = 0;
        int bookieCount = 3;
        int containerCount = 1;

        LocalServiceStarter.PravegaRunner pravegaRunner = new LocalServiceStarter.PravegaRunner(bookieCount, containerCount);
        pravegaRunner.startBookKeeperRunner(instanceId++);

        FileSystemStorageConfig adapterConfig = FileSystemStorageConfig.builder()
                .with(FileSystemStorageConfig.ROOT, this.baseDir.getAbsolutePath())
                .with(FileSystemStorageConfig.REPLACE_ENABLED, true)
                .build();
        // 100KB rollover size so that there are multiple chunks created. Helps with unit test coverage.
        ChunkedSegmentStorageConfig storageConfig = ChunkedSegmentStorageConfig.DEFAULT_CONFIG.toBuilder().storageMetadataRollingPolicy(new SegmentRollingPolicy(100L * 1000L)).build();
        this.storageFactory = new FileSystemSimpleStorageFactory(storageConfig, adapterConfig, executorService());

        pravegaRunner.startControllerAndSegmentStore(this.storageFactory, null);
        String streamName = "testLTSRecoveryCommand";

        TestUtils.createScopeStream(pravegaRunner.getControllerRunner().getController(), SCOPE, streamName, config);
        try (val clientRunner = new TestUtils.ClientRunner(pravegaRunner.getControllerRunner(), SCOPE)) {
            // Write events to the streams.
            TestUtils.writeEvents(streamName, clientRunner.getClientFactory());
        }
        TestUtils.deleteScopeStream(pravegaRunner.getControllerRunner().getController(), SCOPE, streamName);
        TestUtils.createScopeStream(pravegaRunner.getControllerRunner().getController(), SCOPE, streamName, config);
        pravegaRunner.shutDownControllerRunner(); // Shut down the controller

        // Flush all Tier 1 to LTS
        ServiceBuilder.ComponentSetup componentSetup = new ServiceBuilder.ComponentSetup(pravegaRunner.getSegmentStoreRunner().getServiceBuilder());

        for (int containerId = 0; containerId < containerCount; containerId++) {
            componentSetup.getContainerRegistry().getContainer(containerId).flushToStorage(TIMEOUT).join();
        }

        pravegaRunner.shutDownSegmentStoreRunner(); // Shutdown SegmentStore
        pravegaRunner.shutDownBookKeeperRunner(); // Shutdown BookKeeper & ZooKeeper

        // Start a new BookKeeper and ZooKeeper.
        pravegaRunner.close();
        LocalServiceStarter.PravegaRunner pravegaRunner2 = new LocalServiceStarter.PravegaRunner(bookieCount, containerCount);
        pravegaRunner2.startBookKeeperRunner(instanceId++);

        // Set pravega properties for the test
        STATE.set(new AdminCommandState());
        Properties pravegaProperties = new Properties();
        pravegaProperties.setProperty("pravegaservice.container.count", "1");
        pravegaProperties.setProperty("pravegaservice.storage.impl.name", "FILESYSTEM");
        pravegaProperties.setProperty("pravegaservice.storage.layout", "CHUNKED_STORAGE");
        pravegaProperties.setProperty("filesystem.root", this.baseDir.getAbsolutePath());
        pravegaProperties.setProperty("pravegaservice.zk.connect.uri", "localhost:" + pravegaRunner2.getBookKeeperRunner().getBkPort());
        pravegaProperties.setProperty("bookkeeper.zk.connect.uri", "localhost:" + pravegaRunner2.getBookKeeperRunner().getBkPort());
        pravegaProperties.setProperty("bookkeeper.ledger.path", pravegaRunner2.getBookKeeperRunner().getLedgerPath());
        pravegaProperties.setProperty("bookkeeper.zk.metadata.path", pravegaRunner2.getBookKeeperRunner().getLogMetaNamespace());
        pravegaProperties.setProperty("pravegaservice.clusterName", pravegaRunner2.getBookKeeperRunner().getBaseNamespace());
        pravegaProperties.setProperty("writer.flush.attributes.threshold", "1");
        STATE.get().getConfigBuilder().include(pravegaProperties);

        // Copy Metadata and Storage Metadata chunks to separate directory
        File metadataChunksDir = Files.createTempDirectory("TestLTSRecovery").toFile().getAbsoluteFile();
        List<Path> filtered = null;
        try (Stream<Path> pathStream = Files.list(Path.of(this.baseDir.getAbsolutePath() + "/_system/containers"))) {
            filtered = pathStream.filter(path -> path.toFile().getName().startsWith("metadata_") || path.toFile().getName().startsWith("storage_metadata_"))
                    .collect(Collectors.toList());
        }
        // Copy to metadataChunksDir
        for ( Path path : filtered ) {
            FileUtils.moveFileToDirectory(path.toFile(), metadataChunksDir, false);
        }
        // Command under test
        TestUtils.executeCommand("data-recovery recover-from-storage " + metadataChunksDir.getAbsolutePath() + " all", STATE.get());
        AssertExtensions.assertThrows(
            "Container out of range ",
            () -> TestUtils.executeCommand("data-recovery recover-from-storage " + metadataChunksDir.getAbsolutePath() + "81", STATE.get()),
            ex -> ex instanceof IllegalArgumentException);
        Assert.assertNotNull(RecoverFromStorageCommand.descriptor());
    }

=======
>>>>>>> fd53bece
    @Test
    public void testLTSRecoveryNullEntry() throws Exception {
        STATE.set(new AdminCommandState());
        Properties pravegaProperties = new Properties();
        pravegaProperties.setProperty("pravegaservice.container.count", "1");
        STATE.get().getConfigBuilder().include(pravegaProperties);

        CommandArgs args = new CommandArgs(List.of("/tmp/metadata", "all"), STATE.get());
        RecoverFromStorageCommand command = new RecoverFromStorageCommand(args);
        @Cleanup
        DebugStreamSegmentContainer container = mock(DebugStreamSegmentContainer.class);
        ContainerTableExtension extension = mock(ContainerTableExtension.class);
        List<TableEntry> entries = new ArrayList<>();
        entries.add(null);
        CompletableFuture<List<TableEntry>> cf = CompletableFuture.supplyAsync(() -> entries);
        doReturn( cf ).when(extension).get(any(), any(), any());
        doReturn(extension).when(container).getExtension(any());
        ChunkValidator chunkValidator = spy(command.new ChunkValidator(container));
        command.setDeletedSegments("testSegemnt");
        Assert.assertTrue(chunkValidator.validateSegment("testSegemnt"));
        Assert.assertTrue(chunkValidator.validateSegment("testSegemnt1"));
    }

    @Test
    public void testLTSRecoveryCommandWithEndContainerNotANumber() throws Exception {
        STATE.set(new AdminCommandState());
        STATE.get().getConfigBuilder().include(getProperties(1));
        AssertExtensions.assertThrows("End container id must be a number.", () -> TestUtils.executeCommand("data-recovery recover-from-storage /mnt/tier2 " + "0 all", STATE.get()),
                ex -> ex instanceof  IllegalArgumentException);
    }

    @Test
    public void testLTSRecoveryCommandWithStartContainerNotANumber() throws Exception {
        STATE.set(new AdminCommandState());
        STATE.get().getConfigBuilder().include(getProperties(1));
        AssertExtensions.assertThrows("Start container id must be a number.", () -> TestUtils.executeCommand("data-recovery recover-from-storage /mnt/tier2 " + "a 0", STATE.get()),
                ex -> ex instanceof  IllegalArgumentException);
    }

    @Test
    public void testLTSRecoveryCommandWithThreeArguments() throws Exception {
        STATE.set(new AdminCommandState());
        STATE.get().getConfigBuilder().include(getProperties(1));
        AssertExtensions.assertThrows("Incorrect argument count.", () -> TestUtils.executeCommand("data-recovery recover-from-storage /mnt/tier2 " + "0 0 0", STATE.get()),
                ex -> ex instanceof  IllegalArgumentException);
    }

    @Test
    public void testLTSRecoveryCommandWithStartContainerGreaterThanContainerCount() throws Exception {
        STATE.set(new AdminCommandState());
        STATE.get().getConfigBuilder().include(getProperties(1));
        AssertExtensions.assertThrows("The start container id does not exist.", () -> TestUtils.executeCommand("data-recovery recover-from-storage /mnt/tier2 " + "4", STATE.get()),
                ex -> ex instanceof  IllegalArgumentException);
    }

    @Test
    public void testLTSRecoveryCommandWithEndContainerGreaterThanContainerCount() throws Exception {
        STATE.set(new AdminCommandState());
        STATE.get().getConfigBuilder().include(getProperties(1));
        AssertExtensions.assertThrows("The end container id does not exist.", () -> TestUtils.executeCommand("data-recovery recover-from-storage /mnt/tier2 " + "0 4", STATE.get()),
                ex -> ex instanceof  IllegalArgumentException);
    }

    @Test
    public void testLTSRecoveryCommandWithNegativeStartContainer() throws Exception {
        STATE.set(new AdminCommandState());
        STATE.get().getConfigBuilder().include(getProperties(1));
        AssertExtensions.assertThrows("The start container id must be a positive number.", () -> TestUtils.executeCommand("data-recovery recover-from-storage /mnt/tier2 " + "-1", STATE.get()),
                ex -> ex instanceof  IllegalArgumentException);
    }

    @Test
    public void testLTSRecoveryCommandWithNegativeEndContainer() throws Exception {
        STATE.set(new AdminCommandState());
        STATE.get().getConfigBuilder().include(getProperties(1));
        AssertExtensions.assertThrows("The end container id must be a positive number.", () -> TestUtils.executeCommand("data-recovery recover-from-storage /mnt/tier2 " + "0 -1", STATE.get()),
                ex -> ex instanceof  IllegalArgumentException);
    }

    @Test
    public void testLTSRecoveryCommandWithEndContainerLessThanStart() throws Exception {
        STATE.set(new AdminCommandState());
        STATE.get().getConfigBuilder().include(getProperties(4));
        AssertExtensions.assertThrows("The end container id must be a positive number.", () -> TestUtils.executeCommand("data-recovery recover-from-storage /mnt/tier2 " + "2 1", STATE.get()),
                ex -> ex instanceof  IllegalArgumentException);
    }

    private Properties getProperties(int containerCount) throws Exception {

        LocalServiceStarter.PravegaRunner pravegaRunner2 = new LocalServiceStarter.PravegaRunner(3, containerCount);
        pravegaRunner2.startBookKeeperRunner(1);

        Properties pravegaProperties = new Properties();
        pravegaProperties.setProperty("pravegaservice.container.count", String.valueOf(containerCount));
        pravegaProperties.setProperty("pravegaservice.storage.impl.name", "FILESYSTEM");
        pravegaProperties.setProperty("pravegaservice.storage.layout", "CHUNKED_STORAGE");
        pravegaProperties.setProperty("filesystem.root", this.baseDir.getAbsolutePath());
        pravegaProperties.setProperty("pravegaservice.zk.connect.uri", "localhost:" + pravegaRunner2.getBookKeeperRunner().getBkPort());
        pravegaProperties.setProperty("bookkeeper.zk.connect.uri", "localhost:" + pravegaRunner2.getBookKeeperRunner().getBkPort());
        pravegaProperties.setProperty("bookkeeper.ledger.path", pravegaRunner2.getBookKeeperRunner().getLedgerPath());
        pravegaProperties.setProperty("bookkeeper.zk.metadata.path", pravegaRunner2.getBookKeeperRunner().getLogMetaNamespace());
        pravegaProperties.setProperty("pravegaservice.clusterName", pravegaRunner2.getBookKeeperRunner().getBaseNamespace());
        pravegaProperties.setProperty("writer.flush.attributes.threshold", "1");

        return pravegaProperties;
    }

    private List<DurableLogInspectCommand.OperationInspectInfo> getSavedResult(String inspectResult) {
        List<DurableLogInspectCommand.OperationInspectInfo> savedResults = new ArrayList<>();

        System.out.println("File path ===> " + inspectResult);
        List<String> savedResult;
        try (Stream<String> stream = Files.lines(Path.of(inspectResult), StandardCharsets.UTF_8)) {
            savedResult = stream.collect(Collectors.toList());
        } catch (IOException e) {
            return new ArrayList<>();
        }
        Gson g = new GsonBuilder().setLenient().create();
        savedResult.stream().forEach(a -> {
            if (!StringUtils.isEmpty(a)) {
                savedResults.add(g.fromJson(a, DurableLogInspectCommand.OperationInspectInfo.class));
            }
        });

        return savedResults;
    }

    private Map<String, Long> getOperationsCountMapByOperationType(List<DurableLogInspectCommand.OperationInspectInfo> originalOperations) {
        Map<String, Long> resultMap = originalOperations.size() == 0 ? new HashMap<>() :
                originalOperations.stream().collect(Collectors.groupingBy(op -> op.getOperationTypeString(), Collectors.counting()));
        return resultMap;
    }

    private Map<Long, Long> getOperationsCountMapByAttributes(List<DurableLogInspectCommand.OperationInspectInfo> originalOperations) {
        Map<Long, Long> resultMap = originalOperations.size() == 0 ? new HashMap<>() :
                originalOperations.stream().collect(Collectors.groupingBy(op -> op.getAttributes(), Collectors.counting()));
        return resultMap;
    }

    private Map<Long, Long> getOperationsCountMapBySequenceNumber(List<DurableLogInspectCommand.OperationInspectInfo> originalOperations) {
        Map<Long, Long> resultMap = originalOperations.size() == 0 ? new HashMap<>() :
                originalOperations.stream().collect(Collectors.groupingBy(op -> op.getSequenceNumber(), Collectors.counting()));
        return resultMap;
    }

    /*
     * Creating a test version of EntrySerializer to serialize Table Segment entry
     * for recovery purposes without changing visibility of methods from original class.
     * */
    static class MyEntrySerializer extends EntrySerializer {

        public static final int HEADER_LENGTH = 1 + Integer.BYTES * 2 + Long.BYTES;
        static final int MAX_KEY_LENGTH = TableStore.MAXIMUM_KEY_LENGTH;
        static final int MAX_SERIALIZATION_LENGTH = TableStore.MAXIMUM_KEY_LENGTH + TableStore.MAXIMUM_VALUE_LENGTH;
        static final int MAX_BATCH_SIZE = 32 * MAX_SERIALIZATION_LENGTH;
        private static final int VERSION_POSITION = 0;
        private static final int KEY_POSITION = VERSION_POSITION + 1;
        private static final int VALUE_POSITION = KEY_POSITION + Integer.BYTES;
        private static final int ENTRY_VERSION_POSITION = VALUE_POSITION + Integer.BYTES;
        private static final byte CURRENT_SERIALIZATION_VERSION = 0;

        BufferView serializeUpdateWithExplicitVersion(@NonNull Collection<TableEntry> entries) {
            return serializeUpdate(entries, TableKey::getVersion);
        }

        private BufferView serializeUpdate(@NonNull Collection<TableEntry> entries, Function<TableKey, Long> getVersion) {
            val builder = BufferView.builder(entries.size() * 3);
            entries.forEach(e -> serializeUpdate(e, getVersion, builder::add));
            Preconditions.checkArgument(builder.getLength() <= MAX_BATCH_SIZE, "Update batch size cannot exceed %s. Given %s.", MAX_BATCH_SIZE, builder.getLength());
            return builder.build();
        }

        private void serializeUpdate(@NonNull TableEntry entry, Function<TableKey, Long> getVersion, Consumer<BufferView> acceptBuffer) {
            val key = entry.getKey().getKey();
            val value = entry.getValue();
            Preconditions.checkArgument(key.getLength() <= MAX_KEY_LENGTH, "Key too large.");
            int serializationLength = getUpdateLength(entry);
            Preconditions.checkArgument(serializationLength <= MAX_SERIALIZATION_LENGTH, "Key+Value serialization too large.");

            // Serialize Header.
            acceptBuffer.accept(serializeHeader(key.getLength(), value.getLength(), getVersion.apply(entry.getKey())));
            acceptBuffer.accept(key);
            acceptBuffer.accept(value);
        }

        private int getUpdateLength(@NonNull TableEntry entry) {
            return HEADER_LENGTH + entry.getKey().getKey().getLength() + entry.getValue().getLength();
        }

        private BufferView serializeHeader(int keyLength, int valueLength, long entryVersion) {
            ByteArraySegment data = new ByteArraySegment(new byte[HEADER_LENGTH]);
            data.set(0, CURRENT_SERIALIZATION_VERSION);
            data.setInt(KEY_POSITION, keyLength);
            data.setInt(VALUE_POSITION, valueLength);
            data.setLong(ENTRY_VERSION_POSITION, entryVersion);
            return data;
        }
    }
}<|MERGE_RESOLUTION|>--- conflicted
+++ resolved
@@ -1643,93 +1643,6 @@
         this.factory.close();
     }
 
-<<<<<<< HEAD
-    /**
-     * Tests LTS recovery command.
-     *
-     * @throws Exception In case of any exception thrown while execution.
-     */
-    @Test
-    public void testLTSRecoveryCommand() throws Exception {
-        int instanceId = 0;
-        int bookieCount = 3;
-        int containerCount = 1;
-
-        LocalServiceStarter.PravegaRunner pravegaRunner = new LocalServiceStarter.PravegaRunner(bookieCount, containerCount);
-        pravegaRunner.startBookKeeperRunner(instanceId++);
-
-        FileSystemStorageConfig adapterConfig = FileSystemStorageConfig.builder()
-                .with(FileSystemStorageConfig.ROOT, this.baseDir.getAbsolutePath())
-                .with(FileSystemStorageConfig.REPLACE_ENABLED, true)
-                .build();
-        // 100KB rollover size so that there are multiple chunks created. Helps with unit test coverage.
-        ChunkedSegmentStorageConfig storageConfig = ChunkedSegmentStorageConfig.DEFAULT_CONFIG.toBuilder().storageMetadataRollingPolicy(new SegmentRollingPolicy(100L * 1000L)).build();
-        this.storageFactory = new FileSystemSimpleStorageFactory(storageConfig, adapterConfig, executorService());
-
-        pravegaRunner.startControllerAndSegmentStore(this.storageFactory, null);
-        String streamName = "testLTSRecoveryCommand";
-
-        TestUtils.createScopeStream(pravegaRunner.getControllerRunner().getController(), SCOPE, streamName, config);
-        try (val clientRunner = new TestUtils.ClientRunner(pravegaRunner.getControllerRunner(), SCOPE)) {
-            // Write events to the streams.
-            TestUtils.writeEvents(streamName, clientRunner.getClientFactory());
-        }
-        TestUtils.deleteScopeStream(pravegaRunner.getControllerRunner().getController(), SCOPE, streamName);
-        TestUtils.createScopeStream(pravegaRunner.getControllerRunner().getController(), SCOPE, streamName, config);
-        pravegaRunner.shutDownControllerRunner(); // Shut down the controller
-
-        // Flush all Tier 1 to LTS
-        ServiceBuilder.ComponentSetup componentSetup = new ServiceBuilder.ComponentSetup(pravegaRunner.getSegmentStoreRunner().getServiceBuilder());
-
-        for (int containerId = 0; containerId < containerCount; containerId++) {
-            componentSetup.getContainerRegistry().getContainer(containerId).flushToStorage(TIMEOUT).join();
-        }
-
-        pravegaRunner.shutDownSegmentStoreRunner(); // Shutdown SegmentStore
-        pravegaRunner.shutDownBookKeeperRunner(); // Shutdown BookKeeper & ZooKeeper
-
-        // Start a new BookKeeper and ZooKeeper.
-        pravegaRunner.close();
-        LocalServiceStarter.PravegaRunner pravegaRunner2 = new LocalServiceStarter.PravegaRunner(bookieCount, containerCount);
-        pravegaRunner2.startBookKeeperRunner(instanceId++);
-
-        // Set pravega properties for the test
-        STATE.set(new AdminCommandState());
-        Properties pravegaProperties = new Properties();
-        pravegaProperties.setProperty("pravegaservice.container.count", "1");
-        pravegaProperties.setProperty("pravegaservice.storage.impl.name", "FILESYSTEM");
-        pravegaProperties.setProperty("pravegaservice.storage.layout", "CHUNKED_STORAGE");
-        pravegaProperties.setProperty("filesystem.root", this.baseDir.getAbsolutePath());
-        pravegaProperties.setProperty("pravegaservice.zk.connect.uri", "localhost:" + pravegaRunner2.getBookKeeperRunner().getBkPort());
-        pravegaProperties.setProperty("bookkeeper.zk.connect.uri", "localhost:" + pravegaRunner2.getBookKeeperRunner().getBkPort());
-        pravegaProperties.setProperty("bookkeeper.ledger.path", pravegaRunner2.getBookKeeperRunner().getLedgerPath());
-        pravegaProperties.setProperty("bookkeeper.zk.metadata.path", pravegaRunner2.getBookKeeperRunner().getLogMetaNamespace());
-        pravegaProperties.setProperty("pravegaservice.clusterName", pravegaRunner2.getBookKeeperRunner().getBaseNamespace());
-        pravegaProperties.setProperty("writer.flush.attributes.threshold", "1");
-        STATE.get().getConfigBuilder().include(pravegaProperties);
-
-        // Copy Metadata and Storage Metadata chunks to separate directory
-        File metadataChunksDir = Files.createTempDirectory("TestLTSRecovery").toFile().getAbsoluteFile();
-        List<Path> filtered = null;
-        try (Stream<Path> pathStream = Files.list(Path.of(this.baseDir.getAbsolutePath() + "/_system/containers"))) {
-            filtered = pathStream.filter(path -> path.toFile().getName().startsWith("metadata_") || path.toFile().getName().startsWith("storage_metadata_"))
-                    .collect(Collectors.toList());
-        }
-        // Copy to metadataChunksDir
-        for ( Path path : filtered ) {
-            FileUtils.moveFileToDirectory(path.toFile(), metadataChunksDir, false);
-        }
-        // Command under test
-        TestUtils.executeCommand("data-recovery recover-from-storage " + metadataChunksDir.getAbsolutePath() + " all", STATE.get());
-        AssertExtensions.assertThrows(
-            "Container out of range ",
-            () -> TestUtils.executeCommand("data-recovery recover-from-storage " + metadataChunksDir.getAbsolutePath() + "81", STATE.get()),
-            ex -> ex instanceof IllegalArgumentException);
-        Assert.assertNotNull(RecoverFromStorageCommand.descriptor());
-    }
-
-=======
->>>>>>> fd53bece
     @Test
     public void testLTSRecoveryNullEntry() throws Exception {
         STATE.set(new AdminCommandState());
