/**
 * Copyright Pravega Authors.
 *
 * Licensed under the Apache License, Version 2.0 (the "License");
 * you may not use this file except in compliance with the License.
 * You may obtain a copy of the License at
 *
 *     http://www.apache.org/licenses/LICENSE-2.0
 *
 * Unless required by applicable law or agreed to in writing, software
 * distributed under the License is distributed on an "AS IS" BASIS,
 * WITHOUT WARRANTIES OR CONDITIONS OF ANY KIND, either express or implied.
 * See the License for the specific language governing permissions and
 * limitations under the License.
 */
package io.pravega.cli.admin.segmentstore;

import io.pravega.cli.admin.AdminCommandState;
import io.pravega.cli.admin.serializers.ContainerKeySerializer;
import io.pravega.cli.admin.serializers.ContainerMetadataSerializer;
import io.pravega.cli.admin.serializers.SltsKeySerializer;
import io.pravega.cli.admin.serializers.SltsMetadataSerializer;
import io.pravega.cli.admin.utils.TestUtils;
import io.pravega.client.ClientConfig;
import io.pravega.client.EventStreamClientFactory;
import io.pravega.client.stream.EventStreamWriter;
import io.pravega.client.stream.EventWriterConfig;
import io.pravega.client.stream.StreamConfiguration;
import io.pravega.client.stream.impl.JavaSerializer;
import io.pravega.controller.server.WireCommandFailedException;
import io.pravega.segmentstore.contracts.Attributes;
import io.pravega.shared.security.auth.DefaultCredentials;
import io.pravega.test.common.AssertExtensions;
import io.pravega.test.common.SecurityConfigDefaults;
import io.pravega.test.integration.utils.SetupUtils;
import lombok.Cleanup;
import org.junit.Assert;
import org.junit.Rule;
import org.junit.Test;
import org.junit.Before;
import org.junit.After;
import org.junit.rules.Timeout;

import java.io.File;
import java.nio.file.FileAlreadyExistsException;
import java.nio.file.Files;
import java.nio.file.Path;
import java.nio.file.Paths;
import java.util.Arrays;
import java.util.Properties;
import java.util.UUID;
import java.util.concurrent.TimeUnit;
import java.util.concurrent.atomic.AtomicReference;

import static io.pravega.cli.admin.segmentstore.tableSegment.GetTableSegmentInfoCommand.ENTRY_COUNT;
import static io.pravega.cli.admin.segmentstore.tableSegment.GetTableSegmentInfoCommand.KEY_LENGTH;
import static io.pravega.cli.admin.segmentstore.tableSegment.GetTableSegmentInfoCommand.LENGTH;
import static io.pravega.cli.admin.segmentstore.tableSegment.GetTableSegmentInfoCommand.SEGMENT_NAME;
import static io.pravega.cli.admin.segmentstore.tableSegment.GetTableSegmentInfoCommand.START_OFFSET;
import static io.pravega.cli.admin.serializers.AbstractSerializer.appendField;
import static io.pravega.cli.admin.serializers.ContainerMetadataSerializer.SEGMENT_ID;
import static io.pravega.cli.admin.serializers.ContainerMetadataSerializer.SEGMENT_PROPERTIES_LENGTH;
import static io.pravega.cli.admin.serializers.ContainerMetadataSerializer.SEGMENT_PROPERTIES_NAME;
import static io.pravega.cli.admin.serializers.ContainerMetadataSerializer.SEGMENT_PROPERTIES_SEALED;
import static io.pravega.cli.admin.serializers.ContainerMetadataSerializer.SEGMENT_PROPERTIES_START_OFFSET;
import static io.pravega.shared.NameUtils.getMetadataSegmentName;
import static io.pravega.test.integration.utils.TestUtils.pathToConfig;


/**
 *  This test is for testing the segment store cli commands.
 */
public abstract class AbstractSegmentStoreCommandsTest {
    // Setup utility.
    protected static final SetupUtils SETUP_UTILS = new SetupUtils();
    protected static final AtomicReference<AdminCommandState> STATE = new AtomicReference<>();
    protected static final int CONTAINER_COUNT = 1;

    @Rule
    public final Timeout globalTimeout = new Timeout(60, TimeUnit.SECONDS);

    private ClientConfig clientConfig;

    public void setup(boolean enableAuth, boolean enableTls) throws Exception {
        ClientConfig.ClientConfigBuilder clientConfigBuilder = ClientConfig.builder().controllerURI(SETUP_UTILS.getControllerUri());

        STATE.set(new AdminCommandState());
        SETUP_UTILS.startAllServices(enableAuth, enableTls);
        Properties pravegaProperties = new Properties();
        pravegaProperties.setProperty("cli.controller.rest.uri", SETUP_UTILS.getControllerRestUri().toString());
        pravegaProperties.setProperty("cli.controller.grpc.uri", SETUP_UTILS.getControllerUri().toString());
        pravegaProperties.setProperty("cli.controller.connect.grpc.uri", SETUP_UTILS.getControllerUri().getHost() + ":" + SETUP_UTILS.getControllerUri().getPort());
        pravegaProperties.setProperty("pravegaservice.zk.connect.uri", SETUP_UTILS.getZkTestServer().getConnectString());
        pravegaProperties.setProperty("pravegaservice.container.count", String.valueOf(CONTAINER_COUNT));
        pravegaProperties.setProperty("pravegaservice.admin.gateway.port", String.valueOf(SETUP_UTILS.getAdminPort()));
        pravegaProperties.setProperty("pravegaservice.clusterName", "pravega/pravega-cluster");

        if (enableAuth) {
            clientConfigBuilder = clientConfigBuilder.credentials(new DefaultCredentials(SecurityConfigDefaults.AUTH_ADMIN_PASSWORD,
                    SecurityConfigDefaults.AUTH_ADMIN_USERNAME));
            pravegaProperties.setProperty("cli.channel.auth", Boolean.toString(true));
            pravegaProperties.setProperty("cli.credentials.username", SecurityConfigDefaults.AUTH_ADMIN_USERNAME);
            pravegaProperties.setProperty("cli.credentials.pwd", SecurityConfigDefaults.AUTH_ADMIN_PASSWORD);
        }
        if (enableTls) {
            clientConfigBuilder = clientConfigBuilder.trustStore(pathToConfig() + SecurityConfigDefaults.TLS_CA_CERT_FILE_NAME)
                    .validateHostName(false);
            pravegaProperties.setProperty("cli.channel.tls", Boolean.toString(true));
            pravegaProperties.setProperty("cli.trustStore.location", "../../config/" + SecurityConfigDefaults.TLS_CA_CERT_FILE_NAME);
            pravegaProperties.setProperty("cli.trustStore.access.token.ttl.seconds", Integer.toString(300));
        }
        STATE.get().getConfigBuilder().include(pravegaProperties);

        clientConfig = clientConfigBuilder.build();
    }

    @Test
    public void testGetSegmentInfoCommand() throws Exception {
        TestUtils.createScopeStream(SETUP_UTILS.getController(), "segmentstore", "getinfo", StreamConfiguration.builder().build());
        String commandResult = TestUtils.executeCommand("segmentstore get-segment-info segmentstore/getinfo/0.#epoch.0 localhost", STATE.get());

        Assert.assertTrue(commandResult.contains("StreamSegmentInfo:"));
        commandResult = TestUtils.executeCommand("segmentstore get-segment-info _system/_abortStream/0.#epoch.0 localhost", STATE.get());
        Assert.assertTrue(commandResult.contains("StreamSegmentInfo:"));
        commandResult = TestUtils.executeCommand("segmentstore get-segment-info _system/_requeststream/0.#epoch.0 localhost", STATE.get());
        Assert.assertTrue(commandResult.contains("StreamSegmentInfo:"));
        commandResult = TestUtils.executeCommand("segmentstore get-segment-info _system/_RGcommitStreamReaders/0.#epoch.0 localhost", STATE.get());
        Assert.assertTrue(commandResult.contains("StreamSegmentInfo:"));
        commandResult = TestUtils.executeCommand("segmentstore get-segment-info _system/_RGscaleGroup/0.#epoch.0 localhost", STATE.get());
        Assert.assertTrue(commandResult.contains("StreamSegmentInfo:"));
        commandResult = TestUtils.executeCommand("segmentstore get-segment-info _system/_RGkvtStreamReaders/0.#epoch.0 localhost", STATE.get());
        Assert.assertTrue(commandResult.contains("StreamSegmentInfo:"));
        commandResult = TestUtils.executeCommand("segmentstore get-segment-info _system/_RGabortStreamReaders/0.#epoch.0 localhost", STATE.get());
        Assert.assertTrue(commandResult.contains("StreamSegmentInfo:"));
        commandResult = TestUtils.executeCommand("segmentstore get-segment-info _system/containers/metadata_0 localhost", STATE.get());
        Assert.assertTrue(commandResult.contains("StreamSegmentInfo:"));
        AssertExtensions.assertThrows(WireCommandFailedException.class, () -> TestUtils.executeCommand("segmentstore get-segment-info not/exists/0 localhost", STATE.get()));
        Assert.assertNotNull(GetSegmentInfoCommand.descriptor());
    }

    @Test
    public void testReadSegmentRangeCommand() throws Exception {
        // Create a temporary directory.
        Path tempDirPath = Files.createTempDirectory("readSegmentDir");
        String filename = Paths.get(tempDirPath.toString(), "tmp" + System.currentTimeMillis(), "readSegmentTest.txt").toString();

        TestUtils.createScopeStream(SETUP_UTILS.getController(), "segmentstore", "readsegment", StreamConfiguration.builder().build());

        @Cleanup
        EventStreamClientFactory factory = EventStreamClientFactory.withScope("segmentstore", clientConfig);
        @Cleanup
        EventStreamWriter<String> writer = factory.createEventWriter("readsegment", new JavaSerializer<>(), EventWriterConfig.builder().build());
        writer.writeEvents("rk", Arrays.asList("a", "2", "3"));
        writer.flush();

        // Check to make sure that the file exists and data is written into it.
        String commandResult = TestUtils.executeCommand("segmentstore read-segment segmentstore/readsegment/0.#epoch.0 0 8 localhost " + filename, STATE.get());
        Assert.assertTrue(commandResult.contains("The segment data has been successfully written into"));
        File file = new File(filename);
        Assert.assertTrue(file.exists());
        Assert.assertNotEquals(0, file.length());

        AssertExtensions.assertThrows(FileAlreadyExistsException.class, () ->
                TestUtils.executeCommand("segmentstore read-segment _system/_RGcommitStreamReaders/0.#epoch.0 0 8 localhost " + filename, STATE.get()));
        // Delete file created during the test.
        Files.deleteIfExists(Paths.get(filename));

        AssertExtensions.assertThrows(WireCommandFailedException.class, () ->
                TestUtils.executeCommand("segmentstore read-segment not/exists/0 0 1 localhost " + filename, STATE.get()));
        Assert.assertNotNull(ReadSegmentRangeCommand.descriptor());
        // Delete file created during the test.
        Files.deleteIfExists(Paths.get(filename));

        // Delete the temporary directory.
        tempDirPath.toFile().deleteOnExit();
    }

    @Test
    public void testGetSegmentAttributeCommand() throws Exception {
        TestUtils.createScopeStream(SETUP_UTILS.getController(), "segmentstore", "getattribute", StreamConfiguration.builder().build());
        String commandResult = TestUtils.executeCommand("segmentstore get-segment-attribute segmentstore/getattribute/0.#epoch.0 "
                + new UUID(Attributes.CORE_ATTRIBUTE_ID_PREFIX, 0) + " localhost", STATE.get());
        Assert.assertTrue(commandResult.contains("GetSegmentAttribute:"));
        commandResult = TestUtils.executeCommand("segmentstore get-segment-attribute _system/_abortStream/0.#epoch.0 "
                + new UUID(Attributes.CORE_ATTRIBUTE_ID_PREFIX, 0) + " localhost", STATE.get());
        Assert.assertTrue(commandResult.contains("GetSegmentAttribute:"));
        AssertExtensions.assertThrows(WireCommandFailedException.class, () -> TestUtils.executeCommand("segmentstore get-segment-attribute not/exists/0 "
                + new UUID(Attributes.CORE_ATTRIBUTE_ID_PREFIX, 0) + " localhost", STATE.get()));
        Assert.assertNotNull(GetSegmentAttributeCommand.descriptor());
    }

    @Test
    public void testUpdateSegmentAttributeCommand() throws Exception {
        TestUtils.createScopeStream(SETUP_UTILS.getController(), "segmentstore", "updateattribute", StreamConfiguration.builder().build());
        // First, get the existing value of that attribute for the segment.
        String commandResult = TestUtils.executeCommand("segmentstore get-segment-attribute segmentstore/updateattribute/0.#epoch.0 "
                + new UUID(Attributes.CORE_ATTRIBUTE_ID_PREFIX, 0) + " localhost", STATE.get());
        Assert.assertTrue(commandResult.contains("GetSegmentAttribute:"));
        long oldValue = Long.parseLong(commandResult.substring(commandResult.lastIndexOf("=") + 1, commandResult.indexOf(")")));
        Assert.assertNotEquals(0L, oldValue);
        // Update the Segment to a value of 0.
        commandResult = TestUtils.executeCommand("segmentstore update-segment-attribute segmentstore/updateattribute/0.#epoch.0 "
                + new UUID(Attributes.CORE_ATTRIBUTE_ID_PREFIX, 0) + " 0 " + oldValue + " localhost", STATE.get());
        Assert.assertTrue(commandResult.contains("UpdateSegmentAttribute:"));
        // Check that the value has been updated.
        commandResult = TestUtils.executeCommand("segmentstore get-segment-attribute segmentstore/updateattribute/0.#epoch.0 "
                + new UUID(Attributes.CORE_ATTRIBUTE_ID_PREFIX, 0) + " localhost", STATE.get());
        oldValue = Long.parseLong(commandResult.substring(commandResult.lastIndexOf("=") + 1, commandResult.indexOf(")")));
        Assert.assertEquals(0L, oldValue);

        // Do the same for an internal segment.
        commandResult = TestUtils.executeCommand("segmentstore get-segment-attribute _system/_abortStream/0.#epoch.0 "
                + new UUID(Attributes.CORE_ATTRIBUTE_ID_PREFIX, 0) + " localhost", STATE.get());
        Assert.assertTrue(commandResult.contains("GetSegmentAttribute:"));
        oldValue = Long.parseLong(commandResult.substring(commandResult.lastIndexOf("=") + 1, commandResult.indexOf(")")));
        Assert.assertNotEquals(0L, oldValue);
        // Update the Segment to a value of 0.
        commandResult = TestUtils.executeCommand("segmentstore update-segment-attribute _system/_abortStream/0.#epoch.0 "
                + new UUID(Attributes.CORE_ATTRIBUTE_ID_PREFIX, 0) + " 0 " + oldValue + " localhost", STATE.get());
        Assert.assertTrue(commandResult.contains("UpdateSegmentAttribute:"));
        // Check that the value has been updated.
        commandResult = TestUtils.executeCommand("segmentstore get-segment-attribute _system/_abortStream/0.#epoch.0 "
                + new UUID(Attributes.CORE_ATTRIBUTE_ID_PREFIX, 0) + " localhost", STATE.get());
        oldValue = Long.parseLong(commandResult.substring(commandResult.lastIndexOf("=") + 1, commandResult.indexOf(")")));
        Assert.assertEquals(0L, oldValue);

        AssertExtensions.assertThrows(WireCommandFailedException.class, () -> TestUtils.executeCommand("segmentstore update-segment-attribute not/exists/0 "
                + new UUID(Attributes.CORE_ATTRIBUTE_ID_PREFIX, 0) + " 0 0 localhost", STATE.get()));
        Assert.assertNotNull(UpdateSegmentAttributeCommand.descriptor());
    }

    @Test
    public void testFlushToStorageCommandAllCase() throws Exception {
        TestUtils.createDummyHostContainerAssignment(SETUP_UTILS.getZkTestServer().getConnectString(), "localhost", 1234);
        String commandResult = TestUtils.executeCommand("container flush-to-storage all", STATE.get());
        for (int id = 0; id < CONTAINER_COUNT; id++) {
            Assert.assertTrue(commandResult.contains("Flushed the Segment Container with containerId " + id + " to Storage."));
        }
        Assert.assertNotNull(FlushToStorageCommand.descriptor());
    }

    @Test
    public void testFlushToStorageCommand() throws Exception {
        TestUtils.createDummyHostContainerAssignment(SETUP_UTILS.getZkTestServer().getConnectString(), "localhost", 1234);
        String commandResult = TestUtils.executeCommand("container flush-to-storage 0", STATE.get());
        Assert.assertTrue(commandResult.contains("Flushed the Segment Container with containerId 0 to Storage."));
        Assert.assertNotNull(FlushToStorageCommand.descriptor());
    }

    @Test
    public void testFlushToStorageCommandRangeCase() throws Exception {
        TestUtils.createDummyHostContainerAssignment(SETUP_UTILS.getZkTestServer().getConnectString(), "localhost", 1234);
        String commandResult = TestUtils.executeCommand("container flush-to-storage 0 " + (CONTAINER_COUNT - 1), STATE.get());
        Assert.assertTrue(commandResult.contains("Flushed the Segment Container with containerId 0 to Storage."));
        Assert.assertNotNull(FlushToStorageCommand.descriptor());
    }

    @Test
    public void testFlushToStorageCommandWithEndContainerNotNumber() throws Exception {
        TestUtils.createDummyHostContainerAssignment(SETUP_UTILS.getZkTestServer().getConnectString(), "localhost", 1234);
        AssertExtensions.assertThrows("End container id must be a number.", () -> TestUtils.executeCommand("container flush-to-storage 0 all", STATE.get()),
                ex -> ex instanceof IllegalArgumentException);
    }

    @Test
    public void testFlushToStorageCommandWithoutGettingSegmentStoreHost() throws Exception {
        TestUtils.createDummyHostContainerAssignment(SETUP_UTILS.getZkTestServer().getConnectString(), "localhost", 1234);
        AssertExtensions.assertThrows("Error getting segment store hosts for containers.", () -> TestUtils.executeCommand("container flush-to-storage 0 all", STATE.get()),
                ex -> ex instanceof RuntimeException);
    }

    @Test
    public void testFlushToStorageCommandWithThreeArguments() throws Exception {
        TestUtils.createDummyHostContainerAssignment(SETUP_UTILS.getZkTestServer().getConnectString(), "localhost", 1234);
        AssertExtensions.assertThrows("Incorrect argument count.", () -> TestUtils.executeCommand("container flush-to-storage 0 1 1", STATE.get()),
                ex -> ex instanceof IllegalArgumentException);
    }

    @Test
    public void testFlushToStorageCommandWithoutGettingSegmentStoreHostForGivenContainer() throws Exception {
        TestUtils.createDummyHostContainerAssignment(SETUP_UTILS.getZkTestServer().getConnectString(), "localhost", 1234);
        Properties pravegaProperties = new Properties();
        pravegaProperties.setProperty("pravegaservice.container.count", "8");
        STATE.get().getConfigBuilder().include(pravegaProperties);
        AssertExtensions.assertThrows("No host found for given container", () -> TestUtils.executeCommand("container flush-to-storage 4", STATE.get()),
                ex -> ex instanceof RuntimeException);
        pravegaProperties.setProperty("pravegaservice.container.count", String.valueOf(CONTAINER_COUNT));
        STATE.get().getConfigBuilder().include(pravegaProperties);
    }

    @Test
    public void testFlushToStorageCommandWithoutArguments() throws Exception {
        TestUtils.createDummyHostContainerAssignment(SETUP_UTILS.getZkTestServer().getConnectString(), "localhost", 1234);
        AssertExtensions.assertThrows("Incorrect argument count.", () -> TestUtils.executeCommand("container flush-to-storage", STATE.get()),
                ex -> ex instanceof IllegalArgumentException);
    }

    @Test
    public void testFlushToStorageCommandAllCaseWithRange() throws Exception {
        TestUtils.createDummyHostContainerAssignment(SETUP_UTILS.getZkTestServer().getConnectString(), "localhost", 1234);
        AssertExtensions.assertThrows("Incorrect argument count.", () -> TestUtils.executeCommand("container flush-to-storage all 0", STATE.get()),
                ex -> ex instanceof IllegalArgumentException);
    }

    @Test
    public void testFlushToStorageCommandWithInvalidStartContainer() throws Exception {
        TestUtils.createDummyHostContainerAssignment(SETUP_UTILS.getZkTestServer().getConnectString(), "localhost", 1234);
        AssertExtensions.assertThrows("Incorrect argument count.", () -> TestUtils.executeCommand("container flush-to-storage 100", STATE.get()),
                ex -> ex instanceof IllegalArgumentException);
    }

    @Test
    public void testFlushToStorageCommandWithInvalidEndContainer() throws Exception {
        TestUtils.createDummyHostContainerAssignment(SETUP_UTILS.getZkTestServer().getConnectString(), "localhost", 1234);
        AssertExtensions.assertThrows("Incorrect argument count.", () -> TestUtils.executeCommand("container flush-to-storage 0 100", STATE.get()),
                ex -> ex instanceof IllegalArgumentException);
    }

    @Test
    public void testFlushToStorageCommandWithNegativeStartContainerId() throws Exception {
        TestUtils.createDummyHostContainerAssignment(SETUP_UTILS.getZkTestServer().getConnectString(), "localhost", 1234);
        AssertExtensions.assertThrows("The start container id must be a positive number.", () -> TestUtils.executeCommand("container flush-to-storage -1", STATE.get()),
                ex -> ex instanceof IllegalArgumentException);
    }

    @Test
    public void testFlushToStorageCommandWithNegativeEndContainerId() throws Exception {
        TestUtils.createDummyHostContainerAssignment(SETUP_UTILS.getZkTestServer().getConnectString(), "localhost", 1234);
        AssertExtensions.assertThrows("The end container id must be a positive number.", () -> TestUtils.executeCommand("container flush-to-storage 0 -1", STATE.get()),
                ex -> ex instanceof IllegalArgumentException);
    }

    @Test
    public void testSetSerializerCommand() throws Exception {
        Assert.assertNull(STATE.get().getKeySerializer());
        Assert.assertNull(STATE.get().getValueSerializer());

        String commandResult = TestUtils.executeCommand("table-segment set-serializer dummy", STATE.get());
        Assert.assertTrue(commandResult.contains("Serializers named dummy do not exist."));
        Assert.assertNull(STATE.get().getKeySerializer());
        Assert.assertNull(STATE.get().getValueSerializer());

        commandResult = TestUtils.executeCommand("table-segment set-serializer slts", STATE.get());
        Assert.assertTrue(commandResult.contains("Serializers changed to slts successfully."));
        Assert.assertTrue(STATE.get().getKeySerializer() instanceof SltsKeySerializer);
        Assert.assertTrue(STATE.get().getValueSerializer() instanceof SltsMetadataSerializer);

        commandResult = TestUtils.executeCommand("table-segment set-serializer container_meta", STATE.get());
        Assert.assertTrue(commandResult.contains("Serializers changed to container_meta successfully."));
        Assert.assertTrue(STATE.get().getKeySerializer() instanceof ContainerKeySerializer);
        Assert.assertTrue(STATE.get().getValueSerializer() instanceof ContainerMetadataSerializer);
    }

    @Test
    public void testGetTableSegmentInfoCommand() throws Exception {
        String tableSegmentName = getMetadataSegmentName(0);
        String commandResult = TestUtils.executeCommand("table-segment get-info " + tableSegmentName + " localhost", STATE.get());
        Assert.assertTrue(commandResult.contains(tableSegmentName));
        Assert.assertTrue(commandResult.contains(SEGMENT_NAME));
        Assert.assertTrue(commandResult.contains(START_OFFSET));
        Assert.assertTrue(commandResult.contains(LENGTH));
        Assert.assertTrue(commandResult.contains(ENTRY_COUNT));
        Assert.assertTrue(commandResult.contains(KEY_LENGTH));
    }

    @Test
    public void testListTableSegmentKeysCommand() throws Exception {
        String setSerializerResult = TestUtils.executeCommand("table-segment set-serializer container_meta", STATE.get());
        Assert.assertTrue(setSerializerResult.contains("Serializers changed to container_meta successfully."));
        Assert.assertTrue(STATE.get().getKeySerializer() instanceof ContainerKeySerializer);
        Assert.assertTrue(STATE.get().getValueSerializer() instanceof ContainerMetadataSerializer);

        String tableSegmentName = getMetadataSegmentName(0);
        int keyCount = 5;
        String commandResult = TestUtils.executeCommand("table-segment list-keys " + tableSegmentName + " " + keyCount + " localhost", STATE.get());
        Assert.assertTrue(commandResult.contains("List of at most " + keyCount + " keys in " + tableSegmentName));
    }

    @Test
    public void testGetTableSegmentEntryCommand() throws Exception {
        String setSerializerResult = TestUtils.executeCommand("table-segment set-serializer container_meta", STATE.get());
        Assert.assertTrue(setSerializerResult.contains("Serializers changed to container_meta successfully."));
        Assert.assertTrue(STATE.get().getKeySerializer() instanceof ContainerKeySerializer);
        Assert.assertTrue(STATE.get().getValueSerializer() instanceof ContainerMetadataSerializer);

        String tableSegmentName = getMetadataSegmentName(0);
        String key = "_system/_RGkvtStreamReaders/0.#epoch.0";
        String commandResult = TestUtils.executeCommand("table-segment get " + tableSegmentName + " " + key + " localhost", STATE.get());
        Assert.assertTrue(commandResult.contains("container metadata info:"));
        Assert.assertTrue(commandResult.contains(SEGMENT_ID));
        Assert.assertTrue(commandResult.contains(SEGMENT_PROPERTIES_NAME));
        Assert.assertTrue(commandResult.contains(SEGMENT_PROPERTIES_SEALED));
        Assert.assertTrue(commandResult.contains(SEGMENT_PROPERTIES_START_OFFSET));
        Assert.assertTrue(commandResult.contains(SEGMENT_PROPERTIES_LENGTH));
    }
    
    @Test
    public void testPutTableSegmentEntryCommand() throws Exception {
        String setSerializerResult = TestUtils.executeCommand("table-segment set-serializer container_meta", STATE.get());
        Assert.assertTrue(setSerializerResult.contains("Serializers changed to container_meta successfully."));
        Assert.assertTrue(STATE.get().getKeySerializer() instanceof ContainerKeySerializer);
        Assert.assertTrue(STATE.get().getValueSerializer() instanceof ContainerMetadataSerializer);

        String tableSegmentName = getMetadataSegmentName(0);
        String key = "_system/_RGkvtStreamReaders/0.#epoch.0";
        StringBuilder newValueBuilder = new StringBuilder();
        appendField(newValueBuilder, SEGMENT_ID, "1");
        appendField(newValueBuilder, SEGMENT_PROPERTIES_NAME, key);
        appendField(newValueBuilder, SEGMENT_PROPERTIES_SEALED, "false");
        appendField(newValueBuilder, SEGMENT_PROPERTIES_START_OFFSET, "0");
        appendField(newValueBuilder, SEGMENT_PROPERTIES_LENGTH, "10");
        appendField(newValueBuilder, "80000000-0000-0000-0000-000000000000", "1632728432718");

        String commandResult = TestUtils.executeCommand("table-segment put " + tableSegmentName + " localhost " +
                        key + " " + newValueBuilder.toString(),
                STATE.get());
        Assert.assertTrue(commandResult.contains("Successfully updated the key " + key + " in table " + tableSegmentName));
    }

    @Test
    public void testModifyTableSegmentEntryCommandValidFieldCase() throws Exception {
        String setSerializerResult = TestUtils.executeCommand("table-segment set-serializer container_meta", STATE.get());
        Assert.assertTrue(setSerializerResult.contains("Serializers changed to container_meta successfully."));
        Assert.assertTrue(STATE.get().getKeySerializer() instanceof ContainerKeySerializer);
        Assert.assertTrue(STATE.get().getValueSerializer() instanceof ContainerMetadataSerializer);

        String tableSegmentName = getMetadataSegmentName(0);
        String key = "_system/_RGkvtStreamReaders/0.#epoch.0";
        StringBuilder newFieldValueBuilder = new StringBuilder();
        appendField(newFieldValueBuilder, SEGMENT_PROPERTIES_START_OFFSET, "20");
        appendField(newFieldValueBuilder, SEGMENT_PROPERTIES_LENGTH, "30");
        appendField(newFieldValueBuilder, "80000000-0000-0000-0000-000000000000", "1632728432718");
        appendField(newFieldValueBuilder, "dummy_field", "dummy");

        String commandResult = TestUtils.executeCommand("table-segment modify " + tableSegmentName + " localhost " +
                        key + " " + newFieldValueBuilder.toString(),
                STATE.get());
        Assert.assertTrue(commandResult.contains("dummy_field field does not exist."));
        Assert.assertTrue(commandResult.contains("Successfully modified the following fields in the value for key " + key + " in table " + tableSegmentName));
    }

    @Test
    public void testModifyTableSegmentEntryCommandInValidFieldCase() throws Exception {
        String setSerializerResult = TestUtils.executeCommand("table-segment set-serializer container_meta", STATE.get());
        Assert.assertTrue(setSerializerResult.contains("Serializers changed to container_meta successfully."));
        Assert.assertTrue(STATE.get().getKeySerializer() instanceof ContainerKeySerializer);
        Assert.assertTrue(STATE.get().getValueSerializer() instanceof ContainerMetadataSerializer);

        String tableSegmentName = getMetadataSegmentName(0);
        String key = "_system/_RGkvtStreamReaders/0.#epoch.0";
        StringBuilder newFieldValueBuilder = new StringBuilder();
        appendField(newFieldValueBuilder, "dummy_field", "dummy");

        String commandResult = TestUtils.executeCommand("table-segment modify " + tableSegmentName + " localhost " +
                        key + " " + newFieldValueBuilder.toString(),
                STATE.get());
        Assert.assertTrue(commandResult.contains("dummy_field field does not exist."));
        Assert.assertTrue(commandResult.contains("No fields provided to modify."));
    }

    @Test
    public void testDeleteSegmentCommandWithIncorrectArgs() {
        TestUtils.createScopeStream(SETUP_UTILS.getController(), "segmentstore", "deleteSegmentWrongArgTest", StreamConfiguration.builder().build());
        AssertExtensions.assertThrows("Incorrect argument count.", () -> TestUtils.executeCommand("segmentstore delete-segment segmentstore/deleteSegmentWrongArgTest/0.#epoch.0 localhost", STATE.get()),
                ex -> ex instanceof IllegalArgumentException);
    }

    @Test
    public void testDeleteSegmentInvalidSegmentName() {
        TestUtils.createScopeStream(SETUP_UTILS.getController(), "segmentstore", "deleteSegmentInvalidSegmentName", StreamConfiguration.builder().build());
        AssertExtensions.assertThrows("Invalid qualified-segment-name.", () -> TestUtils.executeCommand("segmentstore delete-segment segmentstore/deleteSegmentInvalidSegmentName", STATE.get()),
                ex -> ex instanceof IllegalArgumentException);
    }

    @Test
    public void testDeleteSegmentCommand() throws Exception {
        TestUtils.createDummyHostContainerAssignment(SETUP_UTILS.getZkTestServer().getConnectString(), "localhost", SETUP_UTILS.getServicePort());
        TestUtils.createScopeStream(SETUP_UTILS.getController(), "segmentstore", "deleteSegmentTest", StreamConfiguration.builder().build());
        String commandResult = TestUtils.executeCommand("segmentstore delete-segment segmentstore/deleteSegmentTest/0.#epoch.0", STATE.get());
        Assert.assertTrue(commandResult.contains("deleted successfully"));
        // here trying to delete the already deleted segment
        String commandResult2 = TestUtils.executeCommand("segmentstore delete-segment segmentstore/deleteSegmentTest/0.#epoch.0", STATE.get());
        Assert.assertTrue(commandResult2.contains("DeleteSegment failed"));
        Assert.assertNotNull(DeleteSegmentCommand.descriptor());
    }

    @Test
    public void testCreateSegmentCommandWithIncorrectArgs() throws Exception {
        TestUtils.createScopeStream(SETUP_UTILS.getController(), "segmentstore", "createSegmentWrongArgTest", StreamConfiguration.builder().build());
        AssertExtensions.assertThrows("Incorrect argument count.", () -> TestUtils.executeCommand("segmentstore create-segment segmentstore/createSegmentWrongArgTest/0.#epoch.0 localhost", STATE.get()),
                ex -> ex instanceof IllegalArgumentException);
    }

    @Test
    public void testCreateSegmentCommandInvalidSegmentName() throws Exception {
        TestUtils.createScopeStream(SETUP_UTILS.getController(), "segmentstore", "createSegmentInvalidSegmentName", StreamConfiguration.builder().build());
        AssertExtensions.assertThrows("Invalid qualified-segment-name", () -> TestUtils.executeCommand("segmentstore create-segment segmentstore/InvalidSegmentName", STATE.get()),
                ex -> ex instanceof IllegalArgumentException);
    }

    @Test
    public void testCreateSegmentAlreadyExist() throws Exception {
        TestUtils.createDummyHostContainerAssignment(SETUP_UTILS.getZkTestServer().getConnectString(), "localhost", SETUP_UTILS.getServicePort());
        TestUtils.createScopeStream(SETUP_UTILS.getController(), "segmentstore", "createSegmentAlreadyExist", StreamConfiguration.builder().build());
        String commandResult = TestUtils.executeCommand("segmentstore create-segment segmentstore/createSegmentAlreadyExist/0.#epoch.0", STATE.get());
        Assert.assertTrue(commandResult.contains("already exists"));
    }

    @Test
    public void testCreateSegmentCommand() throws Exception {
        TestUtils.createDummyHostContainerAssignment(SETUP_UTILS.getZkTestServer().getConnectString(), "localhost", SETUP_UTILS.getServicePort());
        TestUtils.createScopeStream(SETUP_UTILS.getController(), "segmentstore", "createSegmentTest", StreamConfiguration.builder().build());
        String commandResult = TestUtils.executeCommand("segmentstore create-segment segmentstore/createSegmentTest/5.#epoch.0", STATE.get());
        Assert.assertTrue(commandResult.contains("created successfully"));

        Assert.assertNotNull(CreateSegmentCommand.descriptor());
    }

<<<<<<< HEAD
=======
    @Test
    public void testRemoveTableSegmentKeysCommandIncorrectKey() throws Exception {
        TestUtils.createDummyHostContainerAssignment(SETUP_UTILS.getZkTestServer().getConnectString(), "localhost", SETUP_UTILS.getServicePort());
        String tableSegmentName = getMetadataSegmentName(0);
        String key = "invalidKey";
        String commandResult = TestUtils.executeCommand("table-segment remove-key " + tableSegmentName + " " + key, STATE.get());
        Assert.assertTrue(commandResult.contains("RemoveTableKey failed: " + key + " does not exist"));
    }

    @Test
    public void testRemoveTableSegmentKeysCommand() throws Exception {
        TestUtils.createDummyHostContainerAssignment(SETUP_UTILS.getZkTestServer().getConnectString(), "localhost", SETUP_UTILS.getServicePort());
        String tableSegmentName = getMetadataSegmentName(0);
        String key = "_system/_RGkvtStreamReaders/0.#epoch.0";
        String commandResult = TestUtils.executeCommand("table-segment remove-key " + tableSegmentName + " " + key, STATE.get());
        Assert.assertTrue(commandResult.contains("RemoveTableKey: " + key + " removed successfully from " + tableSegmentName));
    }

>>>>>>> 12f6c639
    @After
    public void tearDown() throws Exception {
        SETUP_UTILS.stopAllServices();
        STATE.get().close();
    }

    //endregion

    //region Actual Test Implementations

    public static class SecureSegmentStoreCommandsTest extends AbstractSegmentStoreCommandsTest {
        @Before
        public void startUp() throws Exception {
            setup(true, true);
        }
    }

    public static class SegmentStoreCommandsTest extends AbstractSegmentStoreCommandsTest {
        @Before
        public void startUp() throws Exception {
            setup(false, false);
        }
    }

    //endregion
}<|MERGE_RESOLUTION|>--- conflicted
+++ resolved
@@ -516,8 +516,6 @@
         Assert.assertNotNull(CreateSegmentCommand.descriptor());
     }
 
-<<<<<<< HEAD
-=======
     @Test
     public void testRemoveTableSegmentKeysCommandIncorrectKey() throws Exception {
         TestUtils.createDummyHostContainerAssignment(SETUP_UTILS.getZkTestServer().getConnectString(), "localhost", SETUP_UTILS.getServicePort());
@@ -536,7 +534,6 @@
         Assert.assertTrue(commandResult.contains("RemoveTableKey: " + key + " removed successfully from " + tableSegmentName));
     }
 
->>>>>>> 12f6c639
     @After
     public void tearDown() throws Exception {
         SETUP_UTILS.stopAllServices();
