--- conflicted
+++ resolved
@@ -459,33 +459,6 @@
     }
 
     @Test
-<<<<<<< HEAD
-    public void testRemoveTableSegmentKeysCommandIncorrectKey() throws Exception {
-        TestUtils.createDummyHostContainerAssignment(SETUP_UTILS.getZkTestServer().getConnectString(), "localhost", SETUP_UTILS.getServicePort());
-        String setSerializerResult = TestUtils.executeCommand("table-segment set-serializer container_meta", STATE.get());
-        Assert.assertTrue(setSerializerResult.contains("Serializers changed to container_meta successfully."));
-        Assert.assertTrue(STATE.get().getKeySerializer() instanceof ContainerKeySerializer);
-        Assert.assertTrue(STATE.get().getValueSerializer() instanceof ContainerMetadataSerializer);
-
-        String tableSegmentName = getMetadataSegmentName(0);
-        String key = "invalidKey";
-        String commandResult = TestUtils.executeCommand("table-segment remove-key " + tableSegmentName + " " + key , STATE.get());
-        Assert.assertTrue(commandResult.contains("RemoveTableKey failed: " + key + " does not exist"));
-    }
-
-    @Test
-    public void testRemoveTableSegmentKeysCommand() throws Exception {
-        TestUtils.createDummyHostContainerAssignment(SETUP_UTILS.getZkTestServer().getConnectString(), "localhost", SETUP_UTILS.getServicePort());
-        String setSerializerResult = TestUtils.executeCommand("table-segment set-serializer container_meta", STATE.get());
-        Assert.assertTrue(setSerializerResult.contains("Serializers changed to container_meta successfully."));
-        Assert.assertTrue(STATE.get().getKeySerializer() instanceof ContainerKeySerializer);
-        Assert.assertTrue(STATE.get().getValueSerializer() instanceof ContainerMetadataSerializer);
-
-        String tableSegmentName = getMetadataSegmentName(0);
-        String key = "_system/_RGkvtStreamReaders/0.#epoch.0";
-        String commandResult = TestUtils.executeCommand("table-segment remove-key " + tableSegmentName + " " + key , STATE.get());
-        Assert.assertTrue(commandResult.contains("RemoveTableKey: " + key + " removed successfully from " + tableSegmentName));
-=======
     public void testDeleteSegmentCommandWithIncorrectArgs() {
         TestUtils.createScopeStream(SETUP_UTILS.getController(), "segmentstore", "deleteSegmentWrongArgTest", StreamConfiguration.builder().build());
         AssertExtensions.assertThrows("Incorrect argument count.", () -> TestUtils.executeCommand("segmentstore delete-segment segmentstore/deleteSegmentWrongArgTest/0.#epoch.0 localhost", STATE.get()),
@@ -541,7 +514,34 @@
         Assert.assertTrue(commandResult.contains("created successfully"));
 
         Assert.assertNotNull(CreateSegmentCommand.descriptor());
->>>>>>> 768ad510
+    }
+
+    @Test
+    public void testRemoveTableSegmentKeysCommandIncorrectKey() throws Exception {
+        TestUtils.createDummyHostContainerAssignment(SETUP_UTILS.getZkTestServer().getConnectString(), "localhost", SETUP_UTILS.getServicePort());
+        String setSerializerResult = TestUtils.executeCommand("table-segment set-serializer container_meta", STATE.get());
+        Assert.assertTrue(setSerializerResult.contains("Serializers changed to container_meta successfully."));
+        Assert.assertTrue(STATE.get().getKeySerializer() instanceof ContainerKeySerializer);
+        Assert.assertTrue(STATE.get().getValueSerializer() instanceof ContainerMetadataSerializer);
+
+        String tableSegmentName = getMetadataSegmentName(0);
+        String key = "invalidKey";
+        String commandResult = TestUtils.executeCommand("table-segment remove-key " + tableSegmentName + " " + key , STATE.get());
+        Assert.assertTrue(commandResult.contains("RemoveTableKey failed: " + key + " does not exist"));
+    }
+
+    @Test
+    public void testRemoveTableSegmentKeysCommand() throws Exception {
+        TestUtils.createDummyHostContainerAssignment(SETUP_UTILS.getZkTestServer().getConnectString(), "localhost", SETUP_UTILS.getServicePort());
+        String setSerializerResult = TestUtils.executeCommand("table-segment set-serializer container_meta", STATE.get());
+        Assert.assertTrue(setSerializerResult.contains("Serializers changed to container_meta successfully."));
+        Assert.assertTrue(STATE.get().getKeySerializer() instanceof ContainerKeySerializer);
+        Assert.assertTrue(STATE.get().getValueSerializer() instanceof ContainerMetadataSerializer);
+
+        String tableSegmentName = getMetadataSegmentName(0);
+        String key = "_system/_RGkvtStreamReaders/0.#epoch.0";
+        String commandResult = TestUtils.executeCommand("table-segment remove-key " + tableSegmentName + " " + key , STATE.get());
+        Assert.assertTrue(commandResult.contains("RemoveTableKey: " + key + " removed successfully from " + tableSegmentName));
     }
 
     @After
