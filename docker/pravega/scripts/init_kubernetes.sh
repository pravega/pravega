--- conflicted
+++ resolved
@@ -47,48 +47,28 @@
         local podname=${POD_NAME}
         export PUBLISHED_ADDRESS=""
         export PUBLISHED_PORT=""
-	
-	export PUBLISHED_ADDRESS=$( k8 "${ns}" "services" "${podname}" ".metadata.annotations[\"external-dns.alpha.kubernetes.io/hostname\"]" )
-
-        if [[ -n ${PUBLISHED_ADDRESS} && "${PUBLISHED_ADDRESS:${#PUBLISHED_ADDRESS}-1}" == "." ]];
-        then
-          export PUBLISHED_ADDRESS=${PUBLISHED_ADDRESS::-1}
-        fi
 
         service_type=$( k8 "${ns}" "services" "${podname}" ".spec.type" )
         if [ "${service_type}" == "LoadBalancer" ]; then
             while [ -z ${PUBLISHED_ADDRESS} ] || [ -z ${PUBLISHED_PORT} ]
             do
-<<<<<<< HEAD
-                if [ -z ${PUBLISHED_ADDRESS} ]; then
-		        echo "Trying to obtain LoadBalancer external endpoint..."
-		        sleep 10
-                	export PUBLISHED_ADDRESS=$( k8 "${ns}" "services" "${podname}" ".status.loadBalancer.ingress[0].ip" )
-                	if [ -z "${PUBLISHED_ADDRESS}" ]; then
-                    		export PUBLISHED_ADDRESS=$( k8 "${ns}" "services" "${podname}" ".status.loadBalancer.ingress[0].hostname" )
-                	fi
-		fi
-=======
                 echo "Trying to obtain LoadBalancer external endpoint..."
                 sleep 10
                 export PUBLISHED_ADDRESS=$( k8 "${ns}" "services" "${podname}" ".status.loadBalancer.ingress[0].ip" )
                 if [ -z "${PUBLISHED_ADDRESS}" ]; then
                     export PUBLISHED_ADDRESS=$( k8 "${ns}" "services" "${podname}" ".status.loadBalancer.ingress[0].hostname" )
                 fi
->>>>>>> 38a40f37
                 export PUBLISHED_PORT=$( k8 "${ns}" "services" "${podname}" ".spec.ports[].port" )
             done
         elif [ "${service_type}" == "NodePort" ]; then
             nodename=$( k8 "${ns}" "pods" "${podname}" ".spec.nodeName" )
             while [ -z ${PUBLISHED_ADDRESS} ] || [ -z ${PUBLISHED_PORT} ]
             do
-                if [ -z ${PUBLISHED_ADDRESS} ]; then
-		  echo "Trying to obtain NodePort external endpoint..."
-                  sleep 10
-                  export PUBLISHED_ADDRESS=$( k8 "" "nodes" "${nodename}" ".status.addresses[] | select(.type == \"ExternalIP\") | .address" )
-                  export PUBLISHED_PORT=$( k8 "${ns}" "services" "${podname}" ".spec.ports[].nodePort" )
-            	fi
-	    done
+                echo "Trying to obtain NodePort external endpoint..."
+                sleep 10
+                export PUBLISHED_ADDRESS=$( k8 "" "nodes" "${nodename}" ".status.addresses[] | select(.type == \"ExternalIP\") | .address" )
+                export PUBLISHED_PORT=$( k8 "${ns}" "services" "${podname}" ".spec.ports[].nodePort" )
+            done
         else
             echo "Unexpected service type ${service_type}. Exiting..."
             exit 1
