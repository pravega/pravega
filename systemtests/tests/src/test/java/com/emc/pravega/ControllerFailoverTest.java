/**
 *
 *  Copyright (c) 2017 Dell Inc., or its subsidiaries.
 *
 */
package com.emc.pravega;

import com.emc.pravega.framework.Environment;
import com.emc.pravega.framework.SystemTestRunner;
import com.emc.pravega.framework.services.BookkeeperService;
import com.emc.pravega.framework.services.PravegaControllerService;
import com.emc.pravega.framework.services.PravegaSegmentStoreService;
import com.emc.pravega.framework.services.Service;
import com.emc.pravega.framework.services.ZookeeperService;
import com.emc.pravega.stream.ScalingPolicy;
import com.emc.pravega.stream.StreamConfiguration;
import com.emc.pravega.stream.Transaction;
import com.emc.pravega.stream.impl.Controller;
import com.emc.pravega.stream.impl.ControllerImpl;
import com.emc.pravega.stream.impl.StreamImpl;
import com.emc.pravega.stream.impl.StreamSegments;
import com.emc.pravega.stream.impl.TxnSegments;
import lombok.extern.slf4j.Slf4j;
import mesosphere.marathon.client.utils.MarathonException;
import org.junit.Assert;
import org.junit.Test;
import org.junit.runner.RunWith;

import java.net.URI;
import java.net.URISyntaxException;
import java.util.Collections;
import java.util.HashMap;
import java.util.List;
import java.util.Map;
import java.util.Random;
import java.util.concurrent.CompletableFuture;

/**
 * Controller fail over system test.
 */
@Slf4j
@RunWith(SystemTestRunner.class)
public class ControllerFailoverTest {
    private static final String TEST_CONTROLLER_SERVICE_NAME = "testcontroller";

    @Environment
    public static void setup() throws InterruptedException, MarathonException, URISyntaxException {

        //1. check if zk is running, if not start it
        Service zkService = new ZookeeperService("zookeeper");
        if (!zkService.isRunning()) {
            zkService.start(true);
        }

        List<URI> zkUris = zkService.getServiceDetails();
        log.debug("zookeeper service details: {}", zkUris);
        //get the zk ip details and pass it to bk, host, controller
        URI zkUri = zkUris.get(0);
        //2, check if bk is running, otherwise start, get the zk ip
        Service bkService = new BookkeeperService("bookkeeper", zkUri);
        if (!bkService.isRunning()) {
            bkService.start(true);
        }

        List<URI> bkUris = bkService.getServiceDetails();
        log.debug("bookkeeper service details: {}", bkUris);

        //3. start controller
        Service controllerService = new PravegaControllerService("controller", zkUri);
        if (!controllerService.isRunning()) {
            controllerService.start(true);
        }

        //4. start test controller instances
        Service testControllerService = new PravegaControllerService(TEST_CONTROLLER_SERVICE_NAME, zkUri);
        if (!testControllerService.isRunning()) {
            testControllerService.start(true);
        }

        List<URI> conUris = controllerService.getServiceDetails();
        log.debug("Pravega Controller service instance details: {}", conUris);

        List<URI> testConUris = testControllerService.getServiceDetails();
        log.debug("Pravega test Controller service instance details: {}", testConUris);

        //4.start host
        Service segService = new PravegaSegmentStoreService("segmentstore", zkUri, conUris.get(0));
        if (!segService.isRunning()) {
            segService.start(true);
        }

        List<URI> segUris = segService.getServiceDetails();
        log.debug("pravega host service details: {}", segUris);
    }

    private static URI getTestControllerServiceURI() {
        Service controllerService = new PravegaControllerService(TEST_CONTROLLER_SERVICE_NAME, null);
        List<URI> ctlURIs = controllerService.getServiceDetails();
        return ctlURIs.get(0);
    }

    private static URI getControllerURI() {
        Service controllerService = new PravegaControllerService("controller", null);
        List<URI> ctlURIs = controllerService.getServiceDetails();
        return ctlURIs.get(0);
    }


    private static void stopTestControllerService() {
        log.info("Stopping test controller service");
        Service controllerService = new PravegaControllerService(TEST_CONTROLLER_SERVICE_NAME, null);
        controllerService.stop();
    }

    @Test
    public void failoverTest() throws URISyntaxException, InterruptedException {
<<<<<<< HEAD
        String scope = "testFailoverScope" + new Random().nextInt(Integer.MAX_VALUE);
        String stream = "testFailoverStream" + new Random().nextInt(Integer.MAX_VALUE);
=======
        String scope = "testFailoverScope";
        String stream = "testFailoverStream";
>>>>>>> 104e4516
        int initialSegments = 2;
        List<Integer> segmentsToSeal = Collections.singletonList(0);
        Map<Double, Double> newRangesToCreate = new HashMap<>();
        newRangesToCreate.put(0.0, 0.25);
        newRangesToCreate.put(0.25, 0.5);
        long lease = 29000;
        long maxExecutionTime = 60000;
        long scaleGracePeriod = 30000;

        // Connect with first controller instance.
        URI controllerUri = getTestControllerServiceURI();
        Controller controller = new ControllerImpl(controllerUri);

        // Create scope, stream, and a transaction with high timeout value.
        controller.createScope(scope).join();
        log.info("Scope {} created successfully", scope);

        createStream(controller, scope, stream, ScalingPolicy.fixed(initialSegments));
        log.info("Stream {}/{} created successfully", scope, stream);

        long txnCreationTimestamp = System.nanoTime();
        TxnSegments txnSegments = controller.createTransaction(
                new StreamImpl(scope, stream), lease, maxExecutionTime, scaleGracePeriod).join();
        log.info("Transaction {} created successfully, beginTime={}", txnSegments.getTxnId(), txnCreationTimestamp);

        // Initiate scale operation. It will block until ongoing transaction is complete.
        CompletableFuture<Boolean> scaleFuture = controller.scaleStream(
                new StreamImpl(scope, stream), segmentsToSeal, newRangesToCreate);

        // Ensure that scale is not yet done.
        log.info("Status of scale operation isDone={}", scaleFuture.isDone());
        Assert.assertTrue(!scaleFuture.isDone());

        // Now stop the controller instance executing scale operation.
        stopTestControllerService();
        log.info("Successfully stopped test controller service");

        // Connect to another controller instance.
        controllerUri = getControllerURI();
        controller = new ControllerImpl(controllerUri);

        // Fetch status of transaction.
        log.info("Fetching status of transaction {}, time elapsed since its creation={}",
                txnSegments.getTxnId(), System.nanoTime() - txnCreationTimestamp);
        Transaction.Status status = controller.checkTransactionStatus(new StreamImpl(scope, stream),
                txnSegments.getTxnId()).join();
        log.info("Transaction {} status={}", txnSegments.getTxnId(), status);

<<<<<<< HEAD
        if (status == Transaction.Status.OPEN) {
            // Abort the ongoing transaction.
            log.info("Trying to abort transaction {}, by sending request to controller at {}", txnSegments.getTxnId(),
                    controllerUri);
            controller.commitTransaction(new StreamImpl(scope, stream), txnSegments.getTxnId()).join();
=======
        if (status != Transaction.Status.OPEN) {
            // Abort the ongoing transaction.
            log.info("Trying to abort transaction {}, by sending request to controller at {}", txnSegments.getTxnId(),
                    controllerUri);
            controller.abortTransaction(new StreamImpl(scope, stream), txnSegments.getTxnId()).join();
>>>>>>> 104e4516
        }

        // Scale operation should now complete on the second controller instance.
        // Sleep for some time for it to complete
        Thread.sleep(90000);

        // Ensure that the stream has 3 segments now.
        log.info("Checking whether scale operation succeeded by fetching current segments");
        StreamSegments streamSegments = controller.getCurrentSegments(scope, stream).join();
        log.info("Current segment count=", streamSegments.getSegments().size());
        Assert.assertEquals(initialSegments - segmentsToSeal.size() + newRangesToCreate.size(),
                streamSegments.getSegments().size());
    }

    private void createStream(Controller controller, String scope, String stream, ScalingPolicy scalingPolicy) {
        StreamConfiguration config = StreamConfiguration.builder()
                .scope(scope)
                .streamName(stream)
                .scalingPolicy(scalingPolicy)
                .build();
        controller.createStream(config).join();
    }
}<|MERGE_RESOLUTION|>--- conflicted
+++ resolved
@@ -114,13 +114,8 @@
 
     @Test
     public void failoverTest() throws URISyntaxException, InterruptedException {
-<<<<<<< HEAD
         String scope = "testFailoverScope" + new Random().nextInt(Integer.MAX_VALUE);
         String stream = "testFailoverStream" + new Random().nextInt(Integer.MAX_VALUE);
-=======
-        String scope = "testFailoverScope";
-        String stream = "testFailoverStream";
->>>>>>> 104e4516
         int initialSegments = 2;
         List<Integer> segmentsToSeal = Collections.singletonList(0);
         Map<Double, Double> newRangesToCreate = new HashMap<>();
@@ -169,19 +164,11 @@
                 txnSegments.getTxnId()).join();
         log.info("Transaction {} status={}", txnSegments.getTxnId(), status);
 
-<<<<<<< HEAD
         if (status == Transaction.Status.OPEN) {
             // Abort the ongoing transaction.
             log.info("Trying to abort transaction {}, by sending request to controller at {}", txnSegments.getTxnId(),
                     controllerUri);
-            controller.commitTransaction(new StreamImpl(scope, stream), txnSegments.getTxnId()).join();
-=======
-        if (status != Transaction.Status.OPEN) {
-            // Abort the ongoing transaction.
-            log.info("Trying to abort transaction {}, by sending request to controller at {}", txnSegments.getTxnId(),
-                    controllerUri);
             controller.abortTransaction(new StreamImpl(scope, stream), txnSegments.getTxnId()).join();
->>>>>>> 104e4516
         }
 
         // Scale operation should now complete on the second controller instance.
