/**
 *
 *  Copyright (c) 2017 Dell Inc., or its subsidiaries.
 *
 */
package com.emc.pravega;

import com.emc.pravega.framework.Environment;
import com.emc.pravega.framework.SystemTestRunner;
import com.emc.pravega.framework.services.BookkeeperService;
import com.emc.pravega.framework.services.PravegaControllerService;
import com.emc.pravega.framework.services.PravegaSegmentStoreService;
import com.emc.pravega.framework.services.Service;
import com.emc.pravega.framework.services.ZookeeperService;
import com.emc.pravega.stream.ScalingPolicy;
import com.emc.pravega.stream.StreamConfiguration;
import com.emc.pravega.stream.impl.Controller;
import com.emc.pravega.stream.impl.ControllerImpl;
import com.emc.pravega.stream.impl.StreamImpl;
import com.emc.pravega.stream.impl.StreamSegments;
import com.emc.pravega.stream.impl.TxnSegments;
import lombok.extern.slf4j.Slf4j;
import mesosphere.marathon.client.utils.MarathonException;
import org.junit.Assert;
import org.junit.Test;
import org.junit.runner.RunWith;

import java.net.URI;
import java.net.URISyntaxException;
import java.util.Collections;
import java.util.HashMap;
import java.util.List;
import java.util.Map;
import java.util.concurrent.CompletableFuture;

/**
 * Controller fail over system test.
 */
@Slf4j
@RunWith(SystemTestRunner.class)
public class ControllerFailoverTest {
    private static final String TEST_CONTROLLER_SERVICE_NAME = "testController";

    @Environment
    public static void setup() throws InterruptedException, MarathonException, URISyntaxException {

        //1. check if zk is running, if not start it
        Service zkService = new ZookeeperService("zookeeper");
        if (!zkService.isRunning()) {
            zkService.start(true);
        }

        List<URI> zkUris = zkService.getServiceDetails();
        log.debug("zookeeper service details: {}", zkUris);
        //get the zk ip details and pass it to bk, host, controller
        URI zkUri = zkUris.get(0);
        //2, check if bk is running, otherwise start, get the zk ip
        Service bkService = new BookkeeperService("bookkeeper", zkUri);
        if (!bkService.isRunning()) {
            bkService.start(true);
        }

        List<URI> bkUris = bkService.getServiceDetails();
        log.debug("bookkeeper service details: {}", bkUris);

        //3. start controller
<<<<<<< HEAD
        Service conService = new PravegaControllerService("controller", zkUri);
        if (!conService.isRunning()) {
            conService.start(true);
=======
        Service controllerService = new PravegaControllerService("controller", zkUri);
        if (!controllerService.isRunning()) {
            controllerService.start(true);
>>>>>>> 7b34764d
        }

        //4. start test controller instances
        Service testControllerService = new PravegaControllerService(TEST_CONTROLLER_SERVICE_NAME, zkUri);
        if (!testControllerService.isRunning()) {
            testControllerService.start(true);
        }

<<<<<<< HEAD
        List<URI> conUris = conService.getServiceDetails();
=======
        List<URI> conUris = controllerService.getServiceDetails();
>>>>>>> 7b34764d
        log.debug("Pravega Controller service instance details: {}", conUris);

        List<URI> testConUris = testControllerService.getServiceDetails();
        log.debug("Pravega test Controller service instance details: {}", testConUris);

        //4.start host
        Service segService = new PravegaSegmentStoreService("segmentstore", zkUri, conUris.get(0));
        if (!segService.isRunning()) {
            segService.start(true);
        }

        List<URI> segUris = segService.getServiceDetails();
        log.debug("pravega host service details: {}", segUris);
    }

    private static URI getTestControllerServiceURI() {
<<<<<<< HEAD
        Service conService = new PravegaControllerService(TEST_CONTROLLER_SERVICE_NAME, null);
        List<URI> ctlURIs = conService.getServiceDetails();
=======
        Service controllerService = new PravegaControllerService(TEST_CONTROLLER_SERVICE_NAME, null);
        List<URI> ctlURIs = controllerService.getServiceDetails();
>>>>>>> 7b34764d
        return ctlURIs.get(0);
    }

    private static URI getControllerURI() {
<<<<<<< HEAD
        Service conService = new PravegaControllerService("controller", null);
        List<URI> ctlURIs = conService.getServiceDetails();
=======
        Service controllerService = new PravegaControllerService("controller", null);
        List<URI> ctlURIs = controllerService.getServiceDetails();
>>>>>>> 7b34764d
        return ctlURIs.get(0);
    }


    private static void stopTestControllerService() {
        log.info("Stopping test controller service");
<<<<<<< HEAD
        Service conService = new PravegaControllerService(TEST_CONTROLLER_SERVICE_NAME, null);
        conService.stop();
=======
        Service controllerService = new PravegaControllerService(TEST_CONTROLLER_SERVICE_NAME, null);
        controllerService.stop();
>>>>>>> 7b34764d
    }

    @Test
    public void scaleTests() throws URISyntaxException, InterruptedException {
        String scope = "testFailoverScope";
        String stream = "testFailoverStream";
        int initialSegments = 2;
        List<Integer> segmentsToSeal = Collections.singletonList(0);
        Map<Double, Double> newRangesToCreate = new HashMap<>();
        newRangesToCreate.put(0.0, 0.25);
        newRangesToCreate.put(0.25, 0.5);
        long lease = 20000;
        long maxExecutionTime = 60000;
        long scaleGracePeriod = 30000;

        // Connect with first controller instance.
        URI controllerUri = getTestControllerServiceURI();
        Controller controller = new ControllerImpl(controllerUri);

        // Create scope, stream, and a transaction with high timeout value.
        controller.createScope(scope).join();
        createStream(controller, scope, stream, ScalingPolicy.fixed(initialSegments));
        TxnSegments txnSegments = controller.createTransaction(
                new StreamImpl(scope, stream), lease, maxExecutionTime, scaleGracePeriod).join();

        // Initiate scale operation. It will block until ongoing transaction is complete.
        CompletableFuture<Boolean> scaleFuture = controller.scaleStream(
                new StreamImpl(scope, stream), segmentsToSeal, newRangesToCreate);

        // Ensure that scale is not yet done.
        Assert.assertTrue(!scaleFuture.isDone());
        // Now stop the controller instance executing scale operation.
        stopTestControllerService();

        // Connect to another controller instance.
        controllerUri = getControllerURI();
        controller = new ControllerImpl(controllerUri);

        // Abort the ongoing transaction.
        controller.abortTransaction(new StreamImpl(scope, stream), txnSegments.getTxnId()).join();

        // Scale operation should now complete on the second controller instance.
        // Sleep for some time for it to complete
        Thread.sleep(90000);

        // Ensure that the stream has 3 segments now.
        StreamSegments streamSegments = controller.getCurrentSegments(scope, stream).join();
        Assert.assertEquals(initialSegments - segmentsToSeal.size() + newRangesToCreate.size(),
                streamSegments.getSegments().size());
    }

    private void createStream(Controller controller, String scope, String stream, ScalingPolicy scalingPolicy) {
        StreamConfiguration config = StreamConfiguration.builder()
                .scope(scope)
                .streamName(stream)
                .scalingPolicy(scalingPolicy)
                .build();
        controller.createStream(config).join();
    }
}<|MERGE_RESOLUTION|>--- conflicted
+++ resolved
@@ -64,15 +64,9 @@
         log.debug("bookkeeper service details: {}", bkUris);
 
         //3. start controller
-<<<<<<< HEAD
-        Service conService = new PravegaControllerService("controller", zkUri);
-        if (!conService.isRunning()) {
-            conService.start(true);
-=======
         Service controllerService = new PravegaControllerService("controller", zkUri);
         if (!controllerService.isRunning()) {
             controllerService.start(true);
->>>>>>> 7b34764d
         }
 
         //4. start test controller instances
@@ -81,11 +75,7 @@
             testControllerService.start(true);
         }
 
-<<<<<<< HEAD
-        List<URI> conUris = conService.getServiceDetails();
-=======
         List<URI> conUris = controllerService.getServiceDetails();
->>>>>>> 7b34764d
         log.debug("Pravega Controller service instance details: {}", conUris);
 
         List<URI> testConUris = testControllerService.getServiceDetails();
@@ -102,37 +92,22 @@
     }
 
     private static URI getTestControllerServiceURI() {
-<<<<<<< HEAD
-        Service conService = new PravegaControllerService(TEST_CONTROLLER_SERVICE_NAME, null);
-        List<URI> ctlURIs = conService.getServiceDetails();
-=======
         Service controllerService = new PravegaControllerService(TEST_CONTROLLER_SERVICE_NAME, null);
         List<URI> ctlURIs = controllerService.getServiceDetails();
->>>>>>> 7b34764d
         return ctlURIs.get(0);
     }
 
     private static URI getControllerURI() {
-<<<<<<< HEAD
-        Service conService = new PravegaControllerService("controller", null);
-        List<URI> ctlURIs = conService.getServiceDetails();
-=======
         Service controllerService = new PravegaControllerService("controller", null);
         List<URI> ctlURIs = controllerService.getServiceDetails();
->>>>>>> 7b34764d
         return ctlURIs.get(0);
     }
 
 
     private static void stopTestControllerService() {
         log.info("Stopping test controller service");
-<<<<<<< HEAD
-        Service conService = new PravegaControllerService(TEST_CONTROLLER_SERVICE_NAME, null);
-        conService.stop();
-=======
         Service controllerService = new PravegaControllerService(TEST_CONTROLLER_SERVICE_NAME, null);
         controllerService.stop();
->>>>>>> 7b34764d
     }
 
     @Test
