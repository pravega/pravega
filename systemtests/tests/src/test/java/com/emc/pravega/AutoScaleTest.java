/**
 * Copyright (c) 2017 Dell Inc., or its subsidiaries.
 */

package com.emc.pravega;

import com.emc.pravega.common.concurrent.FutureHelpers;
import com.emc.pravega.common.util.Retry;
import com.emc.pravega.controller.stream.api.grpc.v1.Controller;
import com.emc.pravega.framework.Environment;
import com.emc.pravega.framework.SystemTestRunner;
import com.emc.pravega.framework.services.BookkeeperService;
import com.emc.pravega.framework.services.PravegaControllerService;
import com.emc.pravega.framework.services.PravegaSegmentStoreService;
import com.emc.pravega.framework.services.Service;
import com.emc.pravega.framework.services.ZookeeperService;
import com.emc.pravega.stream.EventStreamWriter;
import com.emc.pravega.stream.EventWriterConfig;
import com.emc.pravega.stream.ScalingPolicy;
import com.emc.pravega.stream.StreamConfiguration;
import com.emc.pravega.stream.Transaction;
import com.emc.pravega.stream.impl.ControllerImpl;
import com.emc.pravega.stream.impl.JavaSerializer;
import com.emc.pravega.stream.impl.StreamImpl;
import lombok.Cleanup;
import lombok.extern.slf4j.Slf4j;
import mesosphere.marathon.client.utils.MarathonException;
import org.junit.Before;
import org.junit.Test;
import org.junit.runner.RunWith;

import java.net.URI;
import java.net.URISyntaxException;
import java.time.Duration;
import java.util.Collections;
import java.util.HashMap;
import java.util.List;
import java.util.Map;
import java.util.Random;
import java.util.concurrent.CompletableFuture;
import java.util.concurrent.ExecutionException;
import java.util.concurrent.Executors;
import java.util.concurrent.ScheduledExecutorService;
import java.util.concurrent.atomic.AtomicBoolean;
import java.util.concurrent.atomic.AtomicReference;

import static org.junit.Assert.assertEquals;
import static org.junit.Assert.assertNotEquals;

@Slf4j
@RunWith(SystemTestRunner.class)
public class AutoScaleTest {

    private final static String SCOPE = "testAutoScale" + new Random().nextInt();
    private final static String SCALE_UP_STREAM_NAME = "testScaleUp";
    private final static String SCALE_UP_TXN_STREAM_NAME = "testTxnScaleUp";
    private final static String SCALE_DOWN_STREAM_NAME = "testScaleDown";

<<<<<<< HEAD
    private static final ScalingPolicy SCALING_POLICY = ScalingPolicy.builder()
            .type(ScalingPolicy.Type.BY_RATE_IN_EVENTS_PER_SEC)
            .targetRate(1)
            .scaleFactor(2)
            .minNumSegments(1)
            .build();

=======
    private static final ScalingPolicy SCALING_POLICY = ScalingPolicy.byEventRate(1, 2, 1);
>>>>>>> 26bd0ea7
    private static final StreamConfiguration CONFIG_UP = StreamConfiguration.builder().scope(SCOPE)
            .streamName(SCALE_UP_STREAM_NAME).scalingPolicy(SCALING_POLICY).build();

    private static final StreamConfiguration CONFIG_TXN = StreamConfiguration.builder().scope(SCOPE)
            .streamName(SCALE_UP_TXN_STREAM_NAME).scalingPolicy(SCALING_POLICY).build();

    private static final StreamConfiguration CONFIG_DOWN = StreamConfiguration.builder().scope(SCOPE)
            .streamName(SCALE_DOWN_STREAM_NAME).scalingPolicy(SCALING_POLICY).build();
    private static final ScheduledExecutorService EXECUTOR_SERVICE = Executors.newSingleThreadScheduledExecutor();

    private final AtomicReference<ClientFactory> clientFactoryRef = new AtomicReference<>();
    private final AtomicReference<ControllerImpl> controllerRef = new AtomicReference<>();

    @Environment
    public static void setup() throws InterruptedException, MarathonException, URISyntaxException {

        //1. check if zk is running, if not start it
        Service zkService = new ZookeeperService("zookeeper");
        if (!zkService.isRunning()) {
            zkService.start(true);
        }

        List<URI> zkUris = zkService.getServiceDetails();
        log.debug("zookeeper service details: {}", zkUris);
        //get the zk ip details and pass it to bk, host, controller
        URI zkUri = zkUris.get(0);
        //2, check if bk is running, otherwise start, get the zk ip
        Service bkService = new BookkeeperService("bookkeeper", zkUri);
        if (!bkService.isRunning()) {
            bkService.start(true);
        }

        List<URI> bkUris = bkService.getServiceDetails();
        log.debug("bookkeeper service details: {}", bkUris);

        //3. start controller
        Service conService = new PravegaControllerService("controller", zkUri);
        if (!conService.isRunning()) {
            conService.start(true);
        }

        List<URI> conUris = conService.getServiceDetails();
        log.debug("Pravega Controller service details: {}", conUris);

        //4.start host
        Service segService = new PravegaSegmentStoreService("segmentstore", zkUri, conUris.get(0));
        if (!segService.isRunning()) {
            segService.start(true);
        }

        List<URI> segUris = segService.getServiceDetails();
        log.debug("pravega host service details: {}", segUris);
        URI segUri = segUris.get(0);
    }

    /**
     * Invoke the createStream method, ensure we are able to create stream.
     *
     * @throws InterruptedException if interrupted
     * @throws URISyntaxException   If URI is invalid
     * @throws ExecutionException   if error in create stream
     */
    @Before
    public void createStream() throws InterruptedException, URISyntaxException, ExecutionException {

        //create a scope
        com.emc.pravega.stream.impl.Controller controller = getController();
        CompletableFuture<Controller.CreateScopeStatus> createScopeStatus = controller.createScope(SCOPE);
        log.debug("create scope status {}", createScopeStatus.get().getStatus());
        assertNotEquals(Controller.CreateScopeStatus.Status.FAILURE, createScopeStatus.get().getStatus());
        //create a stream
        CompletableFuture<Controller.CreateStreamStatus> createStreamStatus = controller.createStream(CONFIG_UP);
        log.debug("create stream status for scale up stream {}", createStreamStatus.get().getStatus());
        assertNotEquals(Controller.CreateStreamStatus.Status.FAILURE, createStreamStatus.get().getStatus());

        createStreamStatus = controller.createStream(CONFIG_DOWN);
        log.debug("create stream status for scaledown stream {}", createStreamStatus.get().getStatus());
        assertNotEquals(Controller.CreateStreamStatus.Status.FAILURE, createStreamStatus.get().getStatus());

        log.debug("scale down stream starting segments:" + controller.getCurrentSegments(SCOPE, SCALE_DOWN_STREAM_NAME).get().getSegments().size());

        Map<Double, Double> keyRanges = new HashMap<>();
        keyRanges.put(0.0, 0.5);
        keyRanges.put(0.5, 1.0);

        CompletableFuture<Controller.ScaleResponse> status = controller.scaleStream(new StreamImpl(SCOPE, SCALE_DOWN_STREAM_NAME),
                Collections.singletonList(0),
                keyRanges);
        log.debug("scale stream status {}", status.get().getStatus());

        assertEquals(Controller.ScaleResponse.ScaleStreamStatus.SUCCESS, status.get().getStatus());

        createStreamStatus = controller.createStream(CONFIG_TXN);
        log.debug("create stream status for txn stream {}", createStreamStatus.get().getStatus());
        assertNotEquals(Controller.CreateStreamStatus.Status.FAILURE, createStreamStatus.get().getStatus());
    }

    @Test
    public void scaleTests() throws URISyntaxException, InterruptedException {
        CompletableFuture<Void> scaleup = scaleUpTest();
        CompletableFuture<Void> scaleDown = scaleDownTest();
        CompletableFuture<Void> scalewithTxn = scaleUpTxnTest();
        FutureHelpers.getAndHandleExceptions(CompletableFuture.allOf(scaleup, scaleDown, scalewithTxn)
                .whenComplete((r, e) -> {
                    recordResult(scaleup, "ScaleUp");
                    recordResult(scaleDown, "ScaleDown");
                    recordResult(scalewithTxn, "ScaleWithTxn");

                }), RuntimeException::new);
    }

    private void recordResult(CompletableFuture<Void> scaleTest, String testName) {
        FutureHelpers.getAndHandleExceptions(scaleTest.handle((r, e) -> {
            if (e != null) {
                log.error("test {} failed with exception {}", testName, e);
            } else {
                log.debug("test {} succeed", testName);
            }
            return null;
        }), RuntimeException::new);
    }

    /**
     * Invoke the simple scale up Test, produce traffic from multiple writers in parallel.
     * The test will periodically check if a scale event has occured by talking to controller via
     * controller client.
     *
     * @throws InterruptedException if interrupted
     * @throws URISyntaxException   If URI is invalid
     */
    private CompletableFuture<Void> scaleUpTest() throws InterruptedException, URISyntaxException {

        ClientFactory clientFactory = getClientFactory();

        ControllerImpl controller = getController();

        final AtomicBoolean exit = new AtomicBoolean(false);

        startNewWriter(clientFactory, exit);
        startNewWriter(clientFactory, exit);
        startNewWriter(clientFactory, exit);
        startNewWriter(clientFactory, exit);
        startNewWriter(clientFactory, exit);
        startNewWriter(clientFactory, exit);

        // overall wait for test to complete in 1500 seconds (25 minutes) or scale up, whichever happens first.
        return Retry.withExpBackoff(10, 10, 200, Duration.ofSeconds(10).toMillis())
                .retryingOn(NotDoneException.class)
                .throwingOn(RuntimeException.class)
                .runAsync(() -> controller.getCurrentSegments(SCOPE, SCALE_UP_STREAM_NAME)
                        .thenAccept(x -> {
                            log.debug("size ==" + x.getSegments().size());
                            if (x.getSegments().size() == 1) {
                                throw new NotDoneException();
                            } else {
                                log.info("scale up done successfully");

                                exit.set(true);
                            }
                        }), EXECUTOR_SERVICE);
    }

    /**
     * Invoke the simple scale down Test, produce no into a stream.
     * The test will periodically check if a scale event has occured by talking to controller via
     * controller client.
     *
     * @throws InterruptedException if interrupted
     * @throws URISyntaxException   If URI is invalid
     */
    private CompletableFuture<Void> scaleDownTest() throws InterruptedException, URISyntaxException {

        final ControllerImpl controller = getController();

        final AtomicBoolean exit = new AtomicBoolean(false);

        // overall wait for test to complete in 1500 seconds (25 minutes) or scale down, whichever happens first.
        return Retry.withExpBackoff(10, 10, 200, Duration.ofSeconds(10).toMillis())
                .retryingOn(NotDoneException.class)
                .throwingOn(RuntimeException.class)
                .runAsync(() -> controller.getCurrentSegments(SCOPE, SCALE_DOWN_STREAM_NAME)
                        .thenAccept(x -> {
                            if (x.getSegments().size() == 2) {
                                throw new NotDoneException();
                            } else {
                                log.info("scale down done successfully");

                                exit.set(true);
                            }
                        }), EXECUTOR_SERVICE);
    }

    /**
     * Invoke the scale up Test with transactional writes. Produce traffic from multiple writers in parallel.
     * Each writer writes using transactions.
     * Transactions are committed quickly to give
     * The test will periodically check if a scale event has occured by talking to controller via
     * controller client.
     *
     * @throws InterruptedException if interrupted
     * @throws URISyntaxException   If URI is invalid
     */
    public CompletableFuture<Void> scaleUpTxnTest() throws InterruptedException, URISyntaxException {

        ControllerImpl controller = getController();

        final AtomicBoolean exit = new AtomicBoolean(false);

        ClientFactory clientFactory = getClientFactory();
        startNewTxnWriter(clientFactory, exit);
        startNewTxnWriter(clientFactory, exit);
        startNewTxnWriter(clientFactory, exit);
        startNewTxnWriter(clientFactory, exit);
        startNewTxnWriter(clientFactory, exit);
        startNewTxnWriter(clientFactory, exit);

        // overall wait for test to complete in 1500 seconds (25 minutes) or scale up, whichever happens first.
        return Retry.withExpBackoff(10, 10, 200, Duration.ofSeconds(10).toMillis())
                .retryingOn(NotDoneException.class)
                .throwingOn(RuntimeException.class)
                .runAsync(() -> controller.getCurrentSegments(SCOPE, SCALE_UP_TXN_STREAM_NAME)
                        .thenAccept(x -> {
                            if (x.getSegments().size() == 1) {
                                throw new NotDoneException();
                            } else {
                                log.info("txn test scale up done successfully");
                                exit.set(true);
                            }
                        }), EXECUTOR_SERVICE);
    }

    private void startNewWriter(ClientFactory clientFactory, AtomicBoolean exit) {
        CompletableFuture.runAsync(() -> {
            @Cleanup
            EventStreamWriter<String> writer = clientFactory.createEventWriter(SCALE_UP_STREAM_NAME,
                    new JavaSerializer<>(),
                    EventWriterConfig.builder().build());

            while (!exit.get()) {
                try {
                    writer.writeEvent("0", "test").get();
                } catch (Throwable e) {
                    log.warn("test exception writing events: {}", e);
                    break;
                }
            }
        });
    }

    private void startNewTxnWriter(ClientFactory clientFactory, AtomicBoolean exit) {
        CompletableFuture.runAsync(() -> {
            @Cleanup
            EventStreamWriter<String> writer = clientFactory.createEventWriter(SCALE_UP_TXN_STREAM_NAME,
                    new JavaSerializer<>(),
                    EventWriterConfig.builder().build());

            while (!exit.get()) {
                try {
                    Transaction<String> transaction = writer.beginTxn(5000, 3600000, 60000);

                    for (int i = 0; i < 10; i++) {
                        transaction.writeEvent("0", "txntest");
                    }

                    transaction.commit();
                } catch (Throwable e) {
                    log.warn("test exception writing events in a transaction : {}", e);
                    break;
                }
            }
        });
    }

    private URI getControllerURI() {
        Service conService = new PravegaControllerService("controller", null, 0, 0.0, 0.0);
        List<URI> ctlURIs = conService.getServiceDetails();
        return ctlURIs.get(0);
    }

    private ControllerImpl getController() {
        if (controllerRef.get() == null) {
            URI controllerUri = getControllerURI();
            log.debug("controller uri:" + controllerUri.getHost() + ":" + controllerUri.getPort());

            controllerRef.set(new ControllerImpl(controllerUri.getHost(), controllerUri.getPort()));
        }
        return controllerRef.get();
    }

    private ClientFactory getClientFactory() {
        if (clientFactoryRef.get() == null) {
            clientFactoryRef.set(ClientFactory.withScope(SCOPE, getControllerURI()));
        }
        return clientFactoryRef.get();
    }

    private class NotDoneException extends RuntimeException {
    }
}<|MERGE_RESOLUTION|>--- conflicted
+++ resolved
@@ -56,17 +56,7 @@
     private final static String SCALE_UP_TXN_STREAM_NAME = "testTxnScaleUp";
     private final static String SCALE_DOWN_STREAM_NAME = "testScaleDown";
 
-<<<<<<< HEAD
-    private static final ScalingPolicy SCALING_POLICY = ScalingPolicy.builder()
-            .type(ScalingPolicy.Type.BY_RATE_IN_EVENTS_PER_SEC)
-            .targetRate(1)
-            .scaleFactor(2)
-            .minNumSegments(1)
-            .build();
-
-=======
     private static final ScalingPolicy SCALING_POLICY = ScalingPolicy.byEventRate(1, 2, 1);
->>>>>>> 26bd0ea7
     private static final StreamConfiguration CONFIG_UP = StreamConfiguration.builder().scope(SCOPE)
             .streamName(SCALE_UP_STREAM_NAME).scalingPolicy(SCALING_POLICY).build();
 
