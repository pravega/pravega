/**
 * Copyright (c) 2017 Dell Inc., or its subsidiaries.
 */

package com.emc.pravega;

import com.emc.pravega.common.concurrent.FutureHelpers;
import com.emc.pravega.common.util.Retry;
import com.emc.pravega.controller.stream.api.grpc.v1.Controller;
import com.emc.pravega.framework.Environment;
import com.emc.pravega.framework.SystemTestRunner;
import com.emc.pravega.framework.services.BookkeeperService;
import com.emc.pravega.framework.services.PravegaControllerService;
import com.emc.pravega.framework.services.PravegaSegmentStoreService;
import com.emc.pravega.framework.services.Service;
import com.emc.pravega.framework.services.ZookeeperService;
import com.emc.pravega.stream.EventStreamWriter;
import com.emc.pravega.stream.EventWriterConfig;
import com.emc.pravega.stream.ScalingPolicy;
import com.emc.pravega.stream.StreamConfiguration;
import com.emc.pravega.stream.Transaction;
import com.emc.pravega.stream.impl.ControllerImpl;
import com.emc.pravega.stream.impl.JavaSerializer;
import com.emc.pravega.stream.impl.StreamImpl;
import lombok.Cleanup;
import lombok.extern.slf4j.Slf4j;
import mesosphere.marathon.client.utils.MarathonException;
import org.junit.Before;
import org.junit.Test;
import org.junit.runner.RunWith;

import java.net.URI;
import java.net.URISyntaxException;
import java.time.Duration;
import java.util.Collections;
import java.util.HashMap;
import java.util.List;
import java.util.Map;
import java.util.Random;
import java.util.concurrent.CompletableFuture;
import java.util.concurrent.ExecutionException;
import java.util.concurrent.Executors;
import java.util.concurrent.ScheduledExecutorService;
import java.util.concurrent.atomic.AtomicBoolean;

import static org.junit.Assert.assertEquals;
import static org.junit.Assert.assertNotEquals;

@Slf4j
@RunWith(SystemTestRunner.class)
public class AutoScaleTest extends AbstractScaleTests {

    private final static String SCOPE = "testAutoScale" + new Random().nextInt();
    private final static String SCALE_UP_STREAM_NAME = "testScaleUp";
    private final static String SCALE_UP_TXN_STREAM_NAME = "testTxnScaleUp";
    private final static String SCALE_DOWN_STREAM_NAME = "testScaleDown";

    private static final ScalingPolicy SCALING_POLICY = ScalingPolicy.byEventRate(1, 2, 1);
    private static final StreamConfiguration CONFIG_UP = StreamConfiguration.builder().scope(SCOPE)
            .streamName(SCALE_UP_STREAM_NAME).scalingPolicy(SCALING_POLICY).build();

    private static final StreamConfiguration CONFIG_TXN = StreamConfiguration.builder().scope(SCOPE)
            .streamName(SCALE_UP_TXN_STREAM_NAME).scalingPolicy(SCALING_POLICY).build();

    private static final StreamConfiguration CONFIG_DOWN = StreamConfiguration.builder().scope(SCOPE)
            .streamName(SCALE_DOWN_STREAM_NAME).scalingPolicy(SCALING_POLICY).build();
    private static final ScheduledExecutorService EXECUTOR_SERVICE = Executors.newSingleThreadScheduledExecutor();

    @Environment
    public static void setup() throws InterruptedException, MarathonException, URISyntaxException {

        //1. check if zk is running, if not start it
        Service zkService = new ZookeeperService("zookeeper");
        if (!zkService.isRunning()) {
            zkService.start(true);
        }

        List<URI> zkUris = zkService.getServiceDetails();
        log.debug("zookeeper service details: {}", zkUris);
        //get the zk ip details and pass it to bk, host, controller
        URI zkUri = zkUris.get(0);
        //2, check if bk is running, otherwise start, get the zk ip
        Service bkService = new BookkeeperService("bookkeeper", zkUri);
        if (!bkService.isRunning()) {
            bkService.start(true);
        }

        List<URI> bkUris = bkService.getServiceDetails();
        log.debug("bookkeeper service details: {}", bkUris);

        //3. start controller
        Service conService = new PravegaControllerService("controller", zkUri);
        if (!conService.isRunning()) {
            conService.start(true);
        }

        List<URI> conUris = conService.getServiceDetails();
        log.debug("Pravega Controller service details: {}", conUris);

        //4.start host
        Service segService = new PravegaSegmentStoreService("segmentstore", zkUri, conUris.get(0));
        if (!segService.isRunning()) {
            segService.start(true);
        }

        List<URI> segUris = segService.getServiceDetails();
        log.debug("pravega host service details: {}", segUris);
        URI segUri = segUris.get(0);
    }

    /**
     * Invoke the createStream method, ensure we are able to create stream.
     *
     * @throws InterruptedException if interrupted
     * @throws URISyntaxException   If URI is invalid
     * @throws ExecutionException   if error in create stream
     */
    @Before
    public void createStream() throws InterruptedException, URISyntaxException, ExecutionException {

        //create a scope
        URI controllerUri = getControllerURI();
        com.emc.pravega.stream.impl.Controller controller = getController(controllerUri);

        CompletableFuture<Controller.CreateScopeStatus> createScopeStatus = controller.createScope(SCOPE);
        log.debug("create scope status {}", createScopeStatus.get().getStatus());
        assertNotEquals(Controller.CreateScopeStatus.Status.FAILURE, createScopeStatus.get().getStatus());
        //create a stream
        CompletableFuture<Controller.CreateStreamStatus> createStreamStatus = controller.createStream(CONFIG_UP);
        log.debug("create stream status for scale up stream {}", createStreamStatus.get().getStatus());
        assertNotEquals(Controller.CreateStreamStatus.Status.FAILURE, createStreamStatus.get().getStatus());

        createStreamStatus = controller.createStream(CONFIG_DOWN);
        log.debug("create stream status for scaledown stream {}", createStreamStatus.get().getStatus());
        assertNotEquals(Controller.CreateStreamStatus.Status.FAILURE, createStreamStatus.get().getStatus());

        log.debug("scale down stream starting segments:" + controller.getCurrentSegments(SCOPE, SCALE_DOWN_STREAM_NAME).get().getSegments().size());

        Map<Double, Double> keyRanges = new HashMap<>();
        keyRanges.put(0.0, 0.5);
        keyRanges.put(0.5, 1.0);

        CompletableFuture<Controller.ScaleResponse> status = controller.scaleStream(new StreamImpl(SCOPE, SCALE_DOWN_STREAM_NAME),
                Collections.singletonList(0),
                keyRanges);
        log.debug("scale stream status {}", status.get().getStatus());

        assertEquals(Controller.ScaleResponse.ScaleStreamStatus.SUCCESS, status.get().getStatus());

        createStreamStatus = controller.createStream(CONFIG_TXN);
        log.debug("create stream status for txn stream {}", createStreamStatus.get().getStatus());
        assertNotEquals(Controller.CreateStreamStatus.Status.FAILURE, createStreamStatus.get().getStatus());
    }

    @Test
    public void scaleTests() throws URISyntaxException, InterruptedException {
        URI controllerUri = getControllerURI();
        CompletableFuture<Void> scaleup = scaleUpTest(controllerUri);
        CompletableFuture<Void> scaleDown = scaleDownTest(controllerUri);
        CompletableFuture<Void> scalewithTxn = scaleUpTxnTest(controllerUri);
        FutureHelpers.getAndHandleExceptions(CompletableFuture.allOf(scaleup, scaleDown, scalewithTxn)
                .whenComplete((r, e) -> {
                    recordResult(scaleup, "ScaleUp");
                    recordResult(scaleDown, "ScaleDown");
                    recordResult(scalewithTxn, "ScaleWithTxn");

                }), RuntimeException::new);
    }

    /**
     * Invoke the simple scale up Test, produce traffic from multiple writers in parallel.
     * The test will periodically check if a scale event has occured by talking to controller via
     * controller client.
     *
     * @throws InterruptedException if interrupted
     * @throws URISyntaxException   If URI is invalid
     */
    private CompletableFuture<Void> scaleUpTest(final URI controllerUri) throws InterruptedException,
            URISyntaxException {

        ClientFactory clientFactory = getClientFactory(SCOPE);

        ControllerImpl controller = getController(controllerUri);

        final AtomicBoolean exit = new AtomicBoolean(false);

        startNewWriter(clientFactory, exit);
        startNewWriter(clientFactory, exit);
        startNewWriter(clientFactory, exit);
        startNewWriter(clientFactory, exit);
        startNewWriter(clientFactory, exit);
        startNewWriter(clientFactory, exit);

<<<<<<< HEAD
        // overall wait for test to complete in 260 seconds (4.5 minutes) or scale up, whichever happens first.
        return Retry.withExpBackoff(10, 10, 30, Duration.ofSeconds(10).toMillis())
                .retryingOn(NotDoneException.class)
=======
        // overall wait for test to complete in 1500 seconds (25 minutes) or scale up, whichever happens first.
        return Retry.withExpBackoff(10, 10, 200, Duration.ofSeconds(10).toMillis())
                .retryingOn(ScaleOperationNotDoneException.class)
>>>>>>> 4721bdd6
                .throwingOn(RuntimeException.class)
                .runAsync(() -> controller.getCurrentSegments(SCOPE, SCALE_UP_STREAM_NAME)
                        .thenAccept(x -> {
                            log.debug("size ==" + x.getSegments().size());
                            if (x.getSegments().size() == 1) {
                                throw new ScaleOperationNotDoneException();
                            } else {
                                log.info("scale up done successfully");

                                exit.set(true);
                            }
                        }), EXECUTOR_SERVICE);
    }

    /**
     * Invoke the simple scale down Test, produce no into a stream.
     * The test will periodically check if a scale event has occured by talking to controller via
     * controller client.
     *
     * @throws InterruptedException if interrupted
     * @throws URISyntaxException   If URI is invalid
     * @param controllerUri Controller URI
     */
    private CompletableFuture<Void> scaleDownTest(final URI controllerUri) throws InterruptedException, URISyntaxException {

        final ControllerImpl controller = getController(controllerUri);

        final AtomicBoolean exit = new AtomicBoolean(false);

<<<<<<< HEAD
        // overall wait for test to complete in 260 seconds (4.5 minutes) or scale down, whichever happens first.
        return Retry.withExpBackoff(10, 10, 30, Duration.ofSeconds(10).toMillis())
                .retryingOn(NotDoneException.class)
=======
        // overall wait for test to complete in 1500 seconds (25 minutes) or scale down, whichever happens first.
        return Retry.withExpBackoff(10, 10, 200, Duration.ofSeconds(10).toMillis())
                .retryingOn(ScaleOperationNotDoneException.class)
>>>>>>> 4721bdd6
                .throwingOn(RuntimeException.class)
                .runAsync(() -> controller.getCurrentSegments(SCOPE, SCALE_DOWN_STREAM_NAME)
                        .thenAccept(x -> {
                            if (x.getSegments().size() == 2) {
                                throw new ScaleOperationNotDoneException();
                            } else {
                                log.info("scale down done successfully");

                                exit.set(true);
                            }
                        }), EXECUTOR_SERVICE);
    }

    /**
     * Invoke the scale up Test with transactional writes. Produce traffic from multiple writers in parallel.
     * Each writer writes using transactions.
     * Transactions are committed quickly to give
     * The test will periodically check if a scale event has occured by talking to controller via
     * controller client.
     *
     * @throws InterruptedException if interrupted
     * @throws URISyntaxException   If URI is invalid
     * @param controllerUri Controller URI
     */
    private CompletableFuture<Void> scaleUpTxnTest(final URI controllerUri) throws InterruptedException,
            URISyntaxException {

        ControllerImpl controller = getController(controllerUri);

        final AtomicBoolean exit = new AtomicBoolean(false);

        ClientFactory clientFactory = getClientFactory(SCOPE);
        startNewTxnWriter(clientFactory, exit);
        startNewTxnWriter(clientFactory, exit);
        startNewTxnWriter(clientFactory, exit);
        startNewTxnWriter(clientFactory, exit);
        startNewTxnWriter(clientFactory, exit);
        startNewTxnWriter(clientFactory, exit);

<<<<<<< HEAD
        // overall wait for test to complete in 260 seconds (4.5 minutes) or scale up, whichever happens first.
        return Retry.withExpBackoff(10, 10, 30, Duration.ofSeconds(10).toMillis())
                .retryingOn(NotDoneException.class)
=======
        // overall wait for test to complete in 1500 seconds (25 minutes) or scale up, whichever happens first.
        return Retry.withExpBackoff(10, 10, 200, Duration.ofSeconds(10).toMillis())
                .retryingOn(ScaleOperationNotDoneException.class)
>>>>>>> 4721bdd6
                .throwingOn(RuntimeException.class)
                .runAsync(() -> controller.getCurrentSegments(SCOPE, SCALE_UP_TXN_STREAM_NAME)
                        .thenAccept(x -> {
                            if (x.getSegments().size() == 1) {
                                throw new ScaleOperationNotDoneException();
                            } else {
                                log.info("txn test scale up done successfully");
                                exit.set(true);
                            }
                        }), EXECUTOR_SERVICE);
    }

    private void startNewWriter(ClientFactory clientFactory, AtomicBoolean exit) {
        CompletableFuture.runAsync(() -> {
            @Cleanup
            EventStreamWriter<String> writer = clientFactory.createEventWriter(SCALE_UP_STREAM_NAME,
                    new JavaSerializer<>(),
                    EventWriterConfig.builder().build());

            while (!exit.get()) {
                try {
                    writer.writeEvent("0", "test").get();
                } catch (Throwable e) {
                    log.warn("test exception writing events: {}", e);
                    break;
                }
            }
        });
    }

    private void startNewTxnWriter(ClientFactory clientFactory, AtomicBoolean exit) {
        CompletableFuture.runAsync(() -> {
            @Cleanup
            EventStreamWriter<String> writer = clientFactory.createEventWriter(SCALE_UP_TXN_STREAM_NAME,
                    new JavaSerializer<>(),
                    EventWriterConfig.builder().build());

            while (!exit.get()) {
                try {
                    Transaction<String> transaction = writer.beginTxn(5000, 3600000, 29000);

                    for (int i = 0; i < 10; i++) {
                        transaction.writeEvent("0", "txntest");
                    }

                    transaction.commit();
                } catch (Throwable e) {
                    log.warn("test exception writing events in a transaction : {}", e);
                    break;
                }
            }
        });
    }
}<|MERGE_RESOLUTION|>--- conflicted
+++ resolved
@@ -191,15 +191,9 @@
         startNewWriter(clientFactory, exit);
         startNewWriter(clientFactory, exit);
 
-<<<<<<< HEAD
-        // overall wait for test to complete in 260 seconds (4.5 minutes) or scale up, whichever happens first.
+        // overall wait for test to complete in 260 seconds (4.2 minutes) or scale up, whichever happens first.
         return Retry.withExpBackoff(10, 10, 30, Duration.ofSeconds(10).toMillis())
-                .retryingOn(NotDoneException.class)
-=======
-        // overall wait for test to complete in 1500 seconds (25 minutes) or scale up, whichever happens first.
-        return Retry.withExpBackoff(10, 10, 200, Duration.ofSeconds(10).toMillis())
                 .retryingOn(ScaleOperationNotDoneException.class)
->>>>>>> 4721bdd6
                 .throwingOn(RuntimeException.class)
                 .runAsync(() -> controller.getCurrentSegments(SCOPE, SCALE_UP_STREAM_NAME)
                         .thenAccept(x -> {
@@ -229,15 +223,9 @@
 
         final AtomicBoolean exit = new AtomicBoolean(false);
 
-<<<<<<< HEAD
-        // overall wait for test to complete in 260 seconds (4.5 minutes) or scale down, whichever happens first.
+        // overall wait for test to complete in 260 seconds (4.2 minutes) or scale down, whichever happens first.
         return Retry.withExpBackoff(10, 10, 30, Duration.ofSeconds(10).toMillis())
-                .retryingOn(NotDoneException.class)
-=======
-        // overall wait for test to complete in 1500 seconds (25 minutes) or scale down, whichever happens first.
-        return Retry.withExpBackoff(10, 10, 200, Duration.ofSeconds(10).toMillis())
                 .retryingOn(ScaleOperationNotDoneException.class)
->>>>>>> 4721bdd6
                 .throwingOn(RuntimeException.class)
                 .runAsync(() -> controller.getCurrentSegments(SCOPE, SCALE_DOWN_STREAM_NAME)
                         .thenAccept(x -> {
@@ -277,15 +265,9 @@
         startNewTxnWriter(clientFactory, exit);
         startNewTxnWriter(clientFactory, exit);
 
-<<<<<<< HEAD
-        // overall wait for test to complete in 260 seconds (4.5 minutes) or scale up, whichever happens first.
+        // overall wait for test to complete in 260 seconds (4.2 minutes) or scale up, whichever happens first.
         return Retry.withExpBackoff(10, 10, 30, Duration.ofSeconds(10).toMillis())
-                .retryingOn(NotDoneException.class)
-=======
-        // overall wait for test to complete in 1500 seconds (25 minutes) or scale up, whichever happens first.
-        return Retry.withExpBackoff(10, 10, 200, Duration.ofSeconds(10).toMillis())
                 .retryingOn(ScaleOperationNotDoneException.class)
->>>>>>> 4721bdd6
                 .throwingOn(RuntimeException.class)
                 .runAsync(() -> controller.getCurrentSegments(SCOPE, SCALE_UP_TXN_STREAM_NAME)
                         .thenAccept(x -> {
