/**
 * Copyright (c) 2017 Dell Inc., or its subsidiaries.
 */
package com.emc.pravega.framework.services;

import com.emc.pravega.framework.TestFrameworkException;
import lombok.extern.slf4j.Slf4j;
import mesosphere.marathon.client.model.v2.App;
import mesosphere.marathon.client.model.v2.Container;
import mesosphere.marathon.client.model.v2.Docker;
import mesosphere.marathon.client.model.v2.HealthCheck;
import mesosphere.marathon.client.model.v2.Parameter;
import mesosphere.marathon.client.model.v2.Volume;
import mesosphere.marathon.client.utils.MarathonException;

import java.net.URI;
import java.util.ArrayList;
import java.util.Arrays;
import java.util.Collection;
import java.util.HashMap;
import java.util.List;
import java.util.Map;
import java.util.concurrent.ExecutionException;
<<<<<<< HEAD

=======
import java.util.concurrent.TimeUnit;
import java.util.concurrent.TimeoutException;
>>>>>>> a0992ea2
import static com.emc.pravega.framework.TestFrameworkException.Type.InternalError;
import static com.emc.pravega.framework.Utils.isSkipServiceInstallationEnabled;

@Slf4j
public class BookkeeperService extends MarathonBasedService {

    private static final int BK_PORT = 3181;
    private final URI zkUri;
    private int instances = 3;
    private double cpu = 0.1;
    private double mem = 1024.0;

    public BookkeeperService(final String id, final URI zkUri) {
        super(id);
        this.zkUri = zkUri;
    }

    public BookkeeperService(final String id, final URI zkUri, int instances, double cpu, double mem) {
        // if SkipserviceInstallation flag is enabled used the default id.
        super(isSkipServiceInstallationEnabled() ? "/pravega/bookkeeper" : id);
        this.zkUri = zkUri;
        this.instances = instances;
        this.cpu = cpu;
        this.mem = mem;
    }

    @Override
    public void start(final boolean wait) {
        deleteApp("/pravega/bookkeeper");
        log.info("Starting Bookkeeper Service: {}", getID());
        try {
            marathonClient.createApp(createBookieApp());
            if (wait) {
                waitUntilServiceRunning().get(5, TimeUnit.MINUTES);
            }
        } catch (MarathonException e) {
            handleMarathonException(e);
        } catch (InterruptedException | ExecutionException | TimeoutException ex) {
            throw new TestFrameworkException(InternalError, "Exception while " +
                    "starting Bookkeeper Service", ex);
        }
    }

    //This is a placeholder to perform clean up actions
    @Override
    public void clean() {
    }

    @Override
    public void stop() {
        log.info("Stopping Bookkeeper Service : {}", getID());
        try {
            marathonClient.deleteApp(getID());
        } catch (MarathonException e) {
            handleMarathonException(e);
        }
    }

    private App createBookieApp() {
        App app = new App();
        app.setId(this.id);
        app.setCpus(cpu);
        app.setMem(mem);
        app.setInstances(instances);
        app.setConstraints(setConstraint("hostname", "UNIQUE"));
        app.setContainer(new Container());
        app.getContainer().setType(CONTAINER_TYPE);
        app.getContainer().setDocker(new Docker());
        app.getContainer().getDocker().setImage(IMAGE_PATH + "/nautilus/bookkeeper:" + PRAVEGA_VERSION);
        app.getContainer().getDocker().setNetwork(NETWORK_TYPE);
        app.getContainer().getDocker().setForcePullImage(FORCE_IMAGE);
        Collection<Volume> volumeCollection = new ArrayList<>();
        volumeCollection.add(createVolume("/bk/journal", "/mnt/journal", "RW"));
        volumeCollection.add(createVolume("/bk/index", "/mnt/index", "RW"));
        volumeCollection.add(createVolume("/bk/ledgers", "/mnt/ledgers", "RW"));
        volumeCollection.add(createVolume("/opt/dl_all/distributedlog-service/logs/", "/mnt/logs", "RW"));
        //TODO: add persistent volume  (see issue https://github.com/pravega/pravega/issues/639)
        app.getContainer().setVolumes(volumeCollection);
        //set docker container parameters
        List<Parameter> parameterList = new ArrayList<>();
        Parameter element1 = new Parameter("env", "DLOG_EXTRA_OPTS=-Xms512m");
        parameterList.add(element1);
        app.getContainer().getDocker().setParameters(parameterList);
        app.setPorts(Arrays.asList(BK_PORT));
        app.setRequirePorts(true);
        //set env
        String zk = zkUri.getHost() + ":" + ZKSERVICE_ZKPORT;
        Map<String, String> map = new HashMap<>();
        map.put("ZK_URL", zk);
        map.put("ZK", zk);
        map.put("bookiePort", String.valueOf(BK_PORT));
        app.setEnv(map);
        //healthchecks
        List<HealthCheck> healthCheckList = new ArrayList<>();
        healthCheckList.add(setHealthCheck(900, "TCP", false, 60, 20, 0));
        app.setHealthChecks(healthCheckList);

        return app;
    }
}<|MERGE_RESOLUTION|>--- conflicted
+++ resolved
@@ -12,7 +12,6 @@
 import mesosphere.marathon.client.model.v2.Parameter;
 import mesosphere.marathon.client.model.v2.Volume;
 import mesosphere.marathon.client.utils.MarathonException;
-
 import java.net.URI;
 import java.util.ArrayList;
 import java.util.Arrays;
@@ -21,12 +20,8 @@
 import java.util.List;
 import java.util.Map;
 import java.util.concurrent.ExecutionException;
-<<<<<<< HEAD
-
-=======
 import java.util.concurrent.TimeUnit;
 import java.util.concurrent.TimeoutException;
->>>>>>> a0992ea2
 import static com.emc.pravega.framework.TestFrameworkException.Type.InternalError;
 import static com.emc.pravega.framework.Utils.isSkipServiceInstallationEnabled;
 
@@ -40,7 +35,8 @@
     private double mem = 1024.0;
 
     public BookkeeperService(final String id, final URI zkUri) {
-        super(id);
+        // if SkipserviceInstallation flag is enabled used the default id.
+        super(isSkipServiceInstallationEnabled() ? "/pravega/bookkeeper" : id);
         this.zkUri = zkUri;
     }
 
