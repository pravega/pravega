/**
 *
 *  Copyright (c) 2017 Dell Inc., or its subsidiaries.
 *
 */
package io.pravega.stream.impl;

import com.google.common.collect.ImmutableList;
import com.google.common.collect.ImmutableMap;
import com.google.common.collect.Sets;
import io.pravega.ClientFactory;
import io.pravega.common.netty.PravegaNodeUri;
import io.pravega.state.StateSynchronizer;
import io.pravega.state.SynchronizerConfig;
import io.pravega.stream.ReaderGroupConfig;
import io.pravega.stream.ReinitializationRequiredException;
import io.pravega.stream.Segment;
import io.pravega.stream.SegmentWithRange;
<<<<<<< HEAD
=======
import io.pravega.stream.StreamSegmentsWithPredecessors;
>>>>>>> 1c66ea20
import io.pravega.stream.impl.ReaderGroupState.CreateCheckpoint;
import io.pravega.stream.mock.MockConnectionFactoryImpl;
import io.pravega.stream.mock.MockController;
import io.pravega.stream.mock.MockSegmentStreamFactory;
import io.pravega.testcommon.AssertExtensions;
import lombok.Cleanup;
import lombok.val;
import org.junit.Test;
import org.junit.runner.RunWith;
import org.junit.runners.BlockJUnit4ClassRunner;

import java.util.Collections;
import java.util.HashMap;
import java.util.Map;
import java.util.concurrent.CompletableFuture;
import java.util.concurrent.atomic.AtomicLong;

import static java.util.Collections.singletonList;
import static java.util.concurrent.CompletableFuture.completedFuture;
import static org.junit.Assert.assertEquals;
import static org.junit.Assert.assertFalse;
import static org.junit.Assert.assertNotNull;
import static org.junit.Assert.assertNull;
import static org.junit.Assert.assertTrue;

@RunWith(BlockJUnit4ClassRunner.class)
public class ReaderGroupStateManagerTest {
    private static final int SERVICE_PORT = 12345;

    @Test(timeout = 20000)
    public void testSegmentSplit() throws ReinitializationRequiredException {
        String scope = "scope";
        String stream = "stream";
        PravegaNodeUri endpoint = new PravegaNodeUri("localhost", SERVICE_PORT);
        MockConnectionFactoryImpl connectionFactory = new MockConnectionFactoryImpl(endpoint);
        Segment initialSegment = new Segment(scope, stream, 0);
        Segment successorA = new Segment(scope, stream, 1);
        Segment successorB = new Segment(scope, stream, 2);
        MockController controller = new MockController(endpoint.getEndpoint(), endpoint.getPort(), connectionFactory) {
            @Override
<<<<<<< HEAD
            public CompletableFuture<Map<SegmentWithRange, List<Integer>>> getSuccessors(Segment segment) {
                assertEquals(initialSegment, segment);
                return completedFuture(ImmutableMap.of(new SegmentWithRange(successorA, 0.0, 0.5), singletonList(0),
                        new SegmentWithRange(successorB, 0.5, 1.0), singletonList(0)));
=======
            public CompletableFuture<StreamSegmentsWithPredecessors> getSuccessors(Segment segment) {
                assertEquals(initialSegment, segment);
                return completedFuture(new StreamSegmentsWithPredecessors(
                        ImmutableMap.of(new SegmentWithRange(successorA, 0.0, 0.5), singletonList(0),
                                new SegmentWithRange(successorB, 0.5, 1.0), singletonList(0))));
>>>>>>> 1c66ea20
            }
        };
        MockSegmentStreamFactory streamFactory = new MockSegmentStreamFactory();
        @Cleanup
        ClientFactory clientFactory = new ClientFactoryImpl(scope, controller, connectionFactory, streamFactory,
                streamFactory);
        SynchronizerConfig config = SynchronizerConfig.builder().build();
        StateSynchronizer<ReaderGroupState> stateSynchronizer = clientFactory.createStateSynchronizer(stream,
                new JavaSerializer<>(),
                new JavaSerializer<>(),
                config);
        Map<Segment, Long> segments = new HashMap<>();
        segments.put(initialSegment, 1L);
        ReaderGroupStateManager.initializeReaderGroup(stateSynchronizer,
                ReaderGroupConfig.builder().build(),
                segments);
        val readerState = new ReaderGroupStateManager("testReader", stateSynchronizer, controller, null);
        readerState.initializeReader();
        Map<Segment, Long> newSegments = readerState.acquireNewSegmentsIfNeeded(0);
        assertEquals(1, newSegments.size());
        assertEquals(Long.valueOf(1), newSegments.get(initialSegment));

        readerState.handleEndOfSegment(initialSegment);
        newSegments = readerState.acquireNewSegmentsIfNeeded(0);
        assertEquals(2, newSegments.size());
        assertEquals(Long.valueOf(0), newSegments.get(successorA));
        assertEquals(Long.valueOf(0), newSegments.get(successorB));

        newSegments = readerState.acquireNewSegmentsIfNeeded(0);
        assertTrue(newSegments.isEmpty());
    }

    @Test(timeout = 20000)
    public void testSegmentMerge() throws ReinitializationRequiredException {
        String scope = "scope";
        String stream = "stream";
        PravegaNodeUri endpoint = new PravegaNodeUri("localhost", SERVICE_PORT);
        MockConnectionFactoryImpl connectionFactory = new MockConnectionFactoryImpl(endpoint);
        Segment initialSegmentA = new Segment(scope, stream, 0);
        Segment initialSegmentB = new Segment(scope, stream, 1);
        Segment successor = new Segment(scope, stream, 2);
        MockController controller = new MockController(endpoint.getEndpoint(), endpoint.getPort(), connectionFactory) {
            @Override
<<<<<<< HEAD
            public CompletableFuture<Map<SegmentWithRange, List<Integer>>> getSuccessors(Segment segment) {
=======
            public CompletableFuture<StreamSegmentsWithPredecessors> getSuccessors(Segment segment) {
>>>>>>> 1c66ea20
                if (segment.getSegmentNumber() == 0) {
                    assertEquals(initialSegmentA, segment);
                } else {
                    assertEquals(initialSegmentB, segment);
                }
<<<<<<< HEAD
                return completedFuture(Collections.singletonMap(new SegmentWithRange(successor, 0.0, 1.0), ImmutableList.of(0, 1)));
=======
                return completedFuture(new StreamSegmentsWithPredecessors(Collections.singletonMap(new
                        SegmentWithRange(successor, 0.0, 1.0), ImmutableList.of(0, 1))));
>>>>>>> 1c66ea20
            }
        };
        MockSegmentStreamFactory streamFactory = new MockSegmentStreamFactory();
        @Cleanup
        ClientFactory clientFactory = new ClientFactoryImpl(scope, controller, connectionFactory, streamFactory, streamFactory);
        SynchronizerConfig config = SynchronizerConfig.builder().build();
        StateSynchronizer<ReaderGroupState> stateSynchronizer = clientFactory.createStateSynchronizer(stream,
                                                                                                      new JavaSerializer<>(),
                                                                                                      new JavaSerializer<>(),
                                                                                                      config);
        Map<Segment, Long> segments = new HashMap<>();
        segments.put(initialSegmentA, 1L);
        segments.put(initialSegmentB, 2L);
        ReaderGroupStateManager.initializeReaderGroup(stateSynchronizer,
                                                      ReaderGroupConfig.builder().build(),
                                                      segments);
        val readerState = new ReaderGroupStateManager("testReader", stateSynchronizer, controller, null);
        readerState.initializeReader();
        Map<Segment, Long> newSegments = readerState.acquireNewSegmentsIfNeeded(0);
        assertEquals(2, newSegments.size());
        assertEquals(Long.valueOf(1), newSegments.get(initialSegmentA));
        assertEquals(Long.valueOf(2), newSegments.get(initialSegmentB));
        
        readerState.handleEndOfSegment(initialSegmentA);
        newSegments = readerState.acquireNewSegmentsIfNeeded(0);
        assertTrue(newSegments.isEmpty());
        
        readerState.handleEndOfSegment(initialSegmentB);
        newSegments = readerState.acquireNewSegmentsIfNeeded(0);
        assertEquals(1, newSegments.size());
        assertEquals(Long.valueOf(0), newSegments.get(successor));
        
        newSegments = readerState.acquireNewSegmentsIfNeeded(0);
        assertTrue(newSegments.isEmpty());
    }
    
    @Test(timeout = 10000)
    public void testAddReader() throws ReinitializationRequiredException {
        String scope = "scope";
        String stream = "stream";
        PravegaNodeUri endpoint = new PravegaNodeUri("localhost", SERVICE_PORT);
        MockConnectionFactoryImpl connectionFactory = new MockConnectionFactoryImpl(endpoint);
        MockController controller = new MockController(endpoint.getEndpoint(), endpoint.getPort(), connectionFactory);
        MockSegmentStreamFactory streamFactory = new MockSegmentStreamFactory();
        @Cleanup
        ClientFactory clientFactory = new ClientFactoryImpl(scope, controller, connectionFactory, streamFactory, streamFactory);

        SynchronizerConfig config = SynchronizerConfig.builder().build();
        StateSynchronizer<ReaderGroupState> stateSynchronizer = clientFactory.createStateSynchronizer(stream,
                                                                                                      new JavaSerializer<>(),
                                                                                                      new JavaSerializer<>(),
                                                                                                      config);
        Map<Segment, Long> segments = new HashMap<>();
        segments.put(new Segment(scope, stream, 0), 1L);
        ReaderGroupStateManager.initializeReaderGroup(stateSynchronizer,
                                                      ReaderGroupConfig.builder().build(),
                                                      segments);
        ReaderGroupStateManager readerState = new ReaderGroupStateManager("testReader",
                stateSynchronizer,
                controller,
                null);
        readerState.initializeReader();
        Segment toRelease = readerState.findSegmentToReleaseIfRequired();
        assertNull(toRelease);
        Map<Segment, Long> newSegments = readerState.acquireNewSegmentsIfNeeded(0);
        assertFalse(newSegments.isEmpty());
        assertEquals(1, newSegments.size());
        assertTrue(newSegments.containsKey(new Segment(scope, stream, 0)));
        assertEquals(1, newSegments.get(new Segment(scope, stream, 0)).longValue());
    }
    
    @Test(timeout = 10000)
    public void testRemoveReader() throws ReinitializationRequiredException {
        String scope = "scope";
        String stream = "stream";
        PravegaNodeUri endpoint = new PravegaNodeUri("localhost", SERVICE_PORT);
        MockConnectionFactoryImpl connectionFactory = new MockConnectionFactoryImpl(endpoint);
        MockController controller = new MockController(endpoint.getEndpoint(), endpoint.getPort(), connectionFactory);
        MockSegmentStreamFactory streamFactory = new MockSegmentStreamFactory();
        @Cleanup
        ClientFactory clientFactory = new ClientFactoryImpl(scope, controller, connectionFactory, streamFactory, streamFactory);

        SynchronizerConfig config = SynchronizerConfig.builder().build();
        StateSynchronizer<ReaderGroupState> stateSynchronizer = clientFactory.createStateSynchronizer(stream,
                                                                                                      new JavaSerializer<>(),
                                                                                                      new JavaSerializer<>(),
                                                                                                      config);
        AtomicLong clock = new AtomicLong();
        Map<Segment, Long> segments = new HashMap<>();
        segments.put(new Segment(scope, stream, 0), 123L);
        segments.put(new Segment(scope, stream, 1), 456L);
        ReaderGroupStateManager.initializeReaderGroup(stateSynchronizer,
                                                      ReaderGroupConfig.builder().build(),
                                                      segments);
        ReaderGroupStateManager readerState1 = new ReaderGroupStateManager("testReader",
                stateSynchronizer,
                controller,
                clock::get);
        readerState1.initializeReader();
        Segment toRelease = readerState1.findSegmentToReleaseIfRequired();
        assertNull(toRelease);
        Map<Segment, Long> newSegments = readerState1.acquireNewSegmentsIfNeeded(0);
        assertFalse(newSegments.isEmpty());
        assertEquals(2, newSegments.size());
        
        ReaderGroupStateManager readerState2 = new ReaderGroupStateManager("testReader2",
                stateSynchronizer,
                controller,
                clock::get);
        readerState2.initializeReader();

        boolean released = readerState1.releaseSegment(new Segment(scope, stream, 0), 789L, 0L);
        assertTrue(released);
        newSegments = readerState2.acquireNewSegmentsIfNeeded(0);
        assertEquals(1, newSegments.size());
        assertEquals(Long.valueOf(789L), newSegments.get(new Segment(scope, stream, 0)));
        
        ReaderGroupStateManager.readerShutdown("testReader2", null, stateSynchronizer);
        AssertExtensions.assertThrows(ReinitializationRequiredException.class,
                () -> readerState2.releaseSegment(new Segment(scope, stream, 0), 711L, 0L));

        clock.addAndGet(ReaderGroupStateManager.UPDATE_TIME.toNanos());
        newSegments = readerState1.acquireNewSegmentsIfNeeded(0);
        assertEquals(1, newSegments.size());
        assertEquals(Long.valueOf(789L), newSegments.get(new Segment(scope, stream, 0)));

        AssertExtensions.assertThrows(ReinitializationRequiredException.class,
                () -> readerState2.acquireNewSegmentsIfNeeded(0L));
    }

    @Test(timeout = 10000)
    public void testSegmentsAssigned() throws ReinitializationRequiredException {
        String scope = "scope";
        String stream = "stream";
        PravegaNodeUri endpoint = new PravegaNodeUri("localhost", SERVICE_PORT);
        MockConnectionFactoryImpl connectionFactory = new MockConnectionFactoryImpl(endpoint);
        MockController controller = new MockController(endpoint.getEndpoint(), endpoint.getPort(), connectionFactory);
        MockSegmentStreamFactory streamFactory = new MockSegmentStreamFactory();
        @Cleanup
        ClientFactory clientFactory = new ClientFactoryImpl(scope, controller, connectionFactory, streamFactory, streamFactory);

        SynchronizerConfig config = SynchronizerConfig.builder().build();
        StateSynchronizer<ReaderGroupState> stateSynchronizer = clientFactory.createStateSynchronizer(stream,
                                                                                                      new JavaSerializer<>(),
                                                                                                      new JavaSerializer<>(),
                                                                                                      config);
        AtomicLong clock = new AtomicLong();
        Map<Segment, Long> segments = new HashMap<>();
        segments.put(new Segment(scope, stream, 0), 0L);
        segments.put(new Segment(scope, stream, 1), 1L);
        segments.put(new Segment(scope, stream, 2), 2L);
        segments.put(new Segment(scope, stream, 3), 3L);
        ReaderGroupStateManager.initializeReaderGroup(stateSynchronizer,
                                                      ReaderGroupConfig.builder().build(),
                                                      segments);

        ReaderGroupStateManager reader1 = new ReaderGroupStateManager("reader1",
                stateSynchronizer,
                controller,
                clock::get);
        reader1.initializeReader();

        ReaderGroupStateManager reader2 = new ReaderGroupStateManager("reader2",
                stateSynchronizer,
                controller,
                clock::get);
        reader2.initializeReader();

        Map<Segment, Long> segments1 = reader1.acquireNewSegmentsIfNeeded(0);
        assertFalse(segments1.isEmpty());
        assertEquals(2, segments1.size());
        assertTrue(reader1.acquireNewSegmentsIfNeeded(0).isEmpty());
        assertNull(reader1.findSegmentToReleaseIfRequired());

        Map<Segment, Long> segments2 = reader2.acquireNewSegmentsIfNeeded(0);
        assertFalse(segments2.isEmpty());
        assertEquals(2, segments2.size());
        assertTrue(reader2.acquireNewSegmentsIfNeeded(0).isEmpty());
        assertNull(reader2.findSegmentToReleaseIfRequired());

        assertTrue(Sets.intersection(segments1.keySet(), segments2.keySet()).isEmpty());

        clock.addAndGet(ReaderGroupStateManager.UPDATE_TIME.toNanos());

        assertFalse(reader1.releaseSegment(new Segment(scope, stream, 0), 0, 0));

        clock.addAndGet(ReaderGroupStateManager.UPDATE_TIME.toNanos());

        assertTrue(reader1.acquireNewSegmentsIfNeeded(0).isEmpty());
        assertNull(reader1.findSegmentToReleaseIfRequired());
        assertTrue(reader2.acquireNewSegmentsIfNeeded(0).isEmpty());
        assertNull(reader2.findSegmentToReleaseIfRequired());

        reader1.readerShutdown(new PositionImpl(segments1));

        Map<Segment, Long> segmentsRecovered = reader2.acquireNewSegmentsIfNeeded(0);
        assertFalse(segmentsRecovered.isEmpty());
        assertEquals(2, segmentsRecovered.size());
        assertEquals(segments1, segmentsRecovered);
        assertTrue(reader2.acquireNewSegmentsIfNeeded(0).isEmpty());
        assertNull(reader2.findSegmentToReleaseIfRequired());

        segments2.putAll(segmentsRecovered);
        reader2.readerShutdown(new PositionImpl(segments2));

        reader1.initializeReader();
        segments1 = reader1.acquireNewSegmentsIfNeeded(0);
        assertEquals(4, segments1.size());
        assertEquals(segments2, segments1);
    }

    @Test(timeout = 20000)
    public void testReleaseWhenReadersAdded() throws ReinitializationRequiredException {
        String scope = "scope";
        String stream = "stream";
        PravegaNodeUri endpoint = new PravegaNodeUri("localhost", SERVICE_PORT);
        MockConnectionFactoryImpl connectionFactory = new MockConnectionFactoryImpl(endpoint);
        MockController controller = new MockController(endpoint.getEndpoint(), endpoint.getPort(), connectionFactory);
        MockSegmentStreamFactory streamFactory = new MockSegmentStreamFactory();
        @Cleanup
        ClientFactory clientFactory = new ClientFactoryImpl(scope, controller, connectionFactory, streamFactory, streamFactory);
        SynchronizerConfig config = SynchronizerConfig.builder().build();
        StateSynchronizer<ReaderGroupState> stateSynchronizer = clientFactory.createStateSynchronizer(stream,
                                                                                                      new JavaSerializer<>(),
                                                                                                      new JavaSerializer<>(),
                                                                                                      config);
        AtomicLong clock = new AtomicLong();
        Map<Segment, Long> segments = new HashMap<>();
        segments.put(new Segment(scope, stream, 0), 0L);
        segments.put(new Segment(scope, stream, 1), 1L);
        segments.put(new Segment(scope, stream, 2), 2L);
        segments.put(new Segment(scope, stream, 3), 3L);
        segments.put(new Segment(scope, stream, 4), 4L);
        segments.put(new Segment(scope, stream, 5), 5L);
        ReaderGroupStateManager.initializeReaderGroup(stateSynchronizer,
                                                      ReaderGroupConfig.builder().build(),
                                                      segments);

        ReaderGroupStateManager reader1 = new ReaderGroupStateManager("reader1",
                stateSynchronizer,
                controller,
                clock::get);
        reader1.initializeReader();
        Map<Segment, Long> segments1 = reader1.acquireNewSegmentsIfNeeded(0);
        assertEquals(6, segments1.size());

        ReaderGroupStateManager reader2 = new ReaderGroupStateManager("reader2",
                stateSynchronizer,
                controller,
                clock::get);
        reader2.initializeReader();
        assertTrue(reader2.acquireNewSegmentsIfNeeded(0).isEmpty());

        assertNull(reader1.findSegmentToReleaseIfRequired());

        clock.addAndGet(ReaderGroupStateManager.UPDATE_TIME.toNanos());

        assertNotNull(reader1.findSegmentToReleaseIfRequired());
        reader1.releaseSegment(new Segment(scope, stream, 3), 3, 0);

        assertNull(reader1.findSegmentToReleaseIfRequired());

        clock.addAndGet(ReaderGroupStateManager.UPDATE_TIME.toNanos());

        assertNotNull(reader1.findSegmentToReleaseIfRequired());
        reader1.releaseSegment(new Segment(scope, stream, 4), 4, 0);

        assertNull(reader1.findSegmentToReleaseIfRequired());

        clock.addAndGet(ReaderGroupStateManager.UPDATE_TIME.toNanos());

        assertNotNull(reader1.findSegmentToReleaseIfRequired());
        reader1.releaseSegment(new Segment(scope, stream, 5), 5, 0);

        assertNull(reader1.findSegmentToReleaseIfRequired());

        clock.addAndGet(ReaderGroupStateManager.UPDATE_TIME.toNanos());

        assertNull(reader1.findSegmentToReleaseIfRequired());

        Map<Segment, Long> segments2 = reader2.acquireNewSegmentsIfNeeded(0);
        assertEquals(3, segments2.size());

        ReaderGroupStateManager reader3 = new ReaderGroupStateManager("reader3",
                stateSynchronizer,
                controller,
                clock::get);
        reader3.initializeReader();
        assertTrue(reader3.acquireNewSegmentsIfNeeded(0).isEmpty());

        assertNotNull(reader1.findSegmentToReleaseIfRequired());
        reader1.releaseSegment(new Segment(scope, stream, 0), 0, 0);
        assertNull(reader1.findSegmentToReleaseIfRequired());

        assertNotNull(reader2.findSegmentToReleaseIfRequired());
        reader2.releaseSegment(new Segment(scope, stream, 3), 3, 0);
        assertNull(reader2.findSegmentToReleaseIfRequired());

        Map<Segment, Long> segments3 = reader3.acquireNewSegmentsIfNeeded(0);
        assertEquals(2, segments3.size());

        clock.addAndGet(ReaderGroupStateManager.UPDATE_TIME.toNanos());

        assertTrue(reader3.acquireNewSegmentsIfNeeded(0).isEmpty());
        assertNull(reader1.findSegmentToReleaseIfRequired());
        assertNull(reader2.findSegmentToReleaseIfRequired());
        assertNull(reader3.findSegmentToReleaseIfRequired());
    }

    @Test(timeout = 10000)
    public void testCheckpoint() throws ReinitializationRequiredException {
        String scope = "scope";
        String stream = "stream";
        PravegaNodeUri endpoint = new PravegaNodeUri("localhost", SERVICE_PORT);
        MockConnectionFactoryImpl connectionFactory = new MockConnectionFactoryImpl(endpoint);
        Segment initialSegment = new Segment(scope, stream, 0);
        Segment successorA = new Segment(scope, stream, 1);
        Segment successorB = new Segment(scope, stream, 2);
        MockController controller = new MockController(endpoint.getEndpoint(), endpoint.getPort(), connectionFactory) {
            @Override
<<<<<<< HEAD
            public CompletableFuture<Map<SegmentWithRange, List<Integer>>> getSuccessors(Segment segment) {
                assertEquals(initialSegment, segment);
                return completedFuture(ImmutableMap.of(new SegmentWithRange(successorA, 0.0, 0.5), singletonList(0),
                        new SegmentWithRange(successorB, 0.5, 1.0), singletonList(0)));
=======
            public CompletableFuture<StreamSegmentsWithPredecessors> getSuccessors(Segment segment) {
                assertEquals(initialSegment, segment);
                return completedFuture(new StreamSegmentsWithPredecessors(ImmutableMap.of(
                        new SegmentWithRange(successorA, 0.0, 0.5), singletonList(0),
                        new SegmentWithRange(successorB, 0.5, 1.0), singletonList(0))));
>>>>>>> 1c66ea20
            }
        };
        MockSegmentStreamFactory streamFactory = new MockSegmentStreamFactory();
        @Cleanup
        ClientFactory clientFactory = new ClientFactoryImpl(scope,
                                                            controller,
                                                            connectionFactory,
                                                            streamFactory,
                                                            streamFactory);
        SynchronizerConfig config = SynchronizerConfig.builder().build();
        StateSynchronizer<ReaderGroupState> stateSynchronizer = clientFactory.createStateSynchronizer(stream,
                                                                                                      new JavaSerializer<>(),
                                                                                                      new JavaSerializer<>(),
                                                                                                      config);
        Map<Segment, Long> segments = new HashMap<>();
        segments.put(initialSegment, 1L);
        ReaderGroupStateManager.initializeReaderGroup(stateSynchronizer, ReaderGroupConfig.builder().build(), segments);
        val readerState = new ReaderGroupStateManager("testReader", stateSynchronizer, controller, null);
        readerState.initializeReader();
        assertNull(readerState.getCheckpoint());
        stateSynchronizer.updateStateUnconditionally(new CreateCheckpoint("CP1"));
        stateSynchronizer.fetchUpdates();
        assertEquals("CP1", readerState.getCheckpoint());
        assertEquals("CP1", readerState.getCheckpoint());
        readerState.checkpoint("CP1", new PositionImpl(Collections.emptyMap()));
        assertNull(readerState.getCheckpoint());
        stateSynchronizer.updateStateUnconditionally(new CreateCheckpoint("CP2"));
        stateSynchronizer.updateStateUnconditionally(new CreateCheckpoint("CP3"));
        stateSynchronizer.fetchUpdates();
        assertEquals("CP2", readerState.getCheckpoint());
        readerState.checkpoint("CP2", new PositionImpl(Collections.emptyMap()));
        assertEquals("CP3", readerState.getCheckpoint());
        readerState.checkpoint("CP3", new PositionImpl(Collections.emptyMap()));
        assertNull(readerState.getCheckpoint());
    }
    
}<|MERGE_RESOLUTION|>--- conflicted
+++ resolved
@@ -16,10 +16,7 @@
 import io.pravega.stream.ReinitializationRequiredException;
 import io.pravega.stream.Segment;
 import io.pravega.stream.SegmentWithRange;
-<<<<<<< HEAD
-=======
 import io.pravega.stream.StreamSegmentsWithPredecessors;
->>>>>>> 1c66ea20
 import io.pravega.stream.impl.ReaderGroupState.CreateCheckpoint;
 import io.pravega.stream.mock.MockConnectionFactoryImpl;
 import io.pravega.stream.mock.MockController;
@@ -60,18 +57,11 @@
         Segment successorB = new Segment(scope, stream, 2);
         MockController controller = new MockController(endpoint.getEndpoint(), endpoint.getPort(), connectionFactory) {
             @Override
-<<<<<<< HEAD
-            public CompletableFuture<Map<SegmentWithRange, List<Integer>>> getSuccessors(Segment segment) {
-                assertEquals(initialSegment, segment);
-                return completedFuture(ImmutableMap.of(new SegmentWithRange(successorA, 0.0, 0.5), singletonList(0),
-                        new SegmentWithRange(successorB, 0.5, 1.0), singletonList(0)));
-=======
             public CompletableFuture<StreamSegmentsWithPredecessors> getSuccessors(Segment segment) {
                 assertEquals(initialSegment, segment);
                 return completedFuture(new StreamSegmentsWithPredecessors(
                         ImmutableMap.of(new SegmentWithRange(successorA, 0.0, 0.5), singletonList(0),
                                 new SegmentWithRange(successorB, 0.5, 1.0), singletonList(0))));
->>>>>>> 1c66ea20
             }
         };
         MockSegmentStreamFactory streamFactory = new MockSegmentStreamFactory();
@@ -115,22 +105,14 @@
         Segment successor = new Segment(scope, stream, 2);
         MockController controller = new MockController(endpoint.getEndpoint(), endpoint.getPort(), connectionFactory) {
             @Override
-<<<<<<< HEAD
-            public CompletableFuture<Map<SegmentWithRange, List<Integer>>> getSuccessors(Segment segment) {
-=======
             public CompletableFuture<StreamSegmentsWithPredecessors> getSuccessors(Segment segment) {
->>>>>>> 1c66ea20
                 if (segment.getSegmentNumber() == 0) {
                     assertEquals(initialSegmentA, segment);
                 } else {
                     assertEquals(initialSegmentB, segment);
                 }
-<<<<<<< HEAD
-                return completedFuture(Collections.singletonMap(new SegmentWithRange(successor, 0.0, 1.0), ImmutableList.of(0, 1)));
-=======
                 return completedFuture(new StreamSegmentsWithPredecessors(Collections.singletonMap(new
                         SegmentWithRange(successor, 0.0, 1.0), ImmutableList.of(0, 1))));
->>>>>>> 1c66ea20
             }
         };
         MockSegmentStreamFactory streamFactory = new MockSegmentStreamFactory();
@@ -451,18 +433,11 @@
         Segment successorB = new Segment(scope, stream, 2);
         MockController controller = new MockController(endpoint.getEndpoint(), endpoint.getPort(), connectionFactory) {
             @Override
-<<<<<<< HEAD
-            public CompletableFuture<Map<SegmentWithRange, List<Integer>>> getSuccessors(Segment segment) {
-                assertEquals(initialSegment, segment);
-                return completedFuture(ImmutableMap.of(new SegmentWithRange(successorA, 0.0, 0.5), singletonList(0),
-                        new SegmentWithRange(successorB, 0.5, 1.0), singletonList(0)));
-=======
             public CompletableFuture<StreamSegmentsWithPredecessors> getSuccessors(Segment segment) {
                 assertEquals(initialSegment, segment);
                 return completedFuture(new StreamSegmentsWithPredecessors(ImmutableMap.of(
                         new SegmentWithRange(successorA, 0.0, 0.5), singletonList(0),
                         new SegmentWithRange(successorB, 0.5, 1.0), singletonList(0))));
->>>>>>> 1c66ea20
             }
         };
         MockSegmentStreamFactory streamFactory = new MockSegmentStreamFactory();
