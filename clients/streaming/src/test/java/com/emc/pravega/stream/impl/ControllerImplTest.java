/**
 *
 *  Copyright (c) 2017 Dell Inc., or its subsidiaries.
 *
 */
package com.emc.pravega.stream.impl;

import com.emc.pravega.common.netty.PravegaNodeUri;
import com.emc.pravega.controller.stream.api.grpc.v1.Controller;
import com.emc.pravega.controller.stream.api.grpc.v1.Controller.CreateScopeStatus;
import com.emc.pravega.controller.stream.api.grpc.v1.Controller.CreateStreamStatus;
import com.emc.pravega.controller.stream.api.grpc.v1.Controller.CreateTxnRequest;
import com.emc.pravega.controller.stream.api.grpc.v1.Controller.DeleteScopeStatus;
import com.emc.pravega.controller.stream.api.grpc.v1.Controller.DeleteStreamStatus;
import com.emc.pravega.controller.stream.api.grpc.v1.Controller.GetPositionRequest;
import com.emc.pravega.controller.stream.api.grpc.v1.Controller.NodeUri;
import com.emc.pravega.controller.stream.api.grpc.v1.Controller.PingTxnRequest;
import com.emc.pravega.controller.stream.api.grpc.v1.Controller.PingTxnStatus;
import com.emc.pravega.controller.stream.api.grpc.v1.Controller.Position;
import com.emc.pravega.controller.stream.api.grpc.v1.Controller.Positions;
import com.emc.pravega.controller.stream.api.grpc.v1.Controller.ScaleRequest;
import com.emc.pravega.controller.stream.api.grpc.v1.Controller.ScaleResponse;
import com.emc.pravega.controller.stream.api.grpc.v1.Controller.ScopeInfo;
import com.emc.pravega.controller.stream.api.grpc.v1.Controller.SegmentId;
import com.emc.pravega.controller.stream.api.grpc.v1.Controller.SegmentRanges;
import com.emc.pravega.controller.stream.api.grpc.v1.Controller.SegmentValidityResponse;
import com.emc.pravega.controller.stream.api.grpc.v1.Controller.StreamConfig;
import com.emc.pravega.controller.stream.api.grpc.v1.Controller.StreamInfo;
import com.emc.pravega.controller.stream.api.grpc.v1.Controller.SuccessorResponse;
import com.emc.pravega.controller.stream.api.grpc.v1.Controller.TxnId;
import com.emc.pravega.controller.stream.api.grpc.v1.Controller.TxnRequest;
import com.emc.pravega.controller.stream.api.grpc.v1.Controller.TxnState;
import com.emc.pravega.controller.stream.api.grpc.v1.Controller.UpdateStreamStatus;
import com.emc.pravega.controller.stream.api.grpc.v1.ControllerServiceGrpc.ControllerServiceImplBase;
import com.emc.pravega.stream.RetentionPolicy;
import com.emc.pravega.stream.ScalingPolicy;
import com.emc.pravega.stream.Segment;
import com.emc.pravega.stream.StreamConfiguration;
import com.emc.pravega.stream.Transaction;
import com.emc.pravega.testcommon.AssertExtensions;
import io.grpc.Status;
import io.grpc.inprocess.InProcessChannelBuilder;
import io.grpc.inprocess.InProcessServerBuilder;
import io.grpc.internal.ServerImpl;
import io.grpc.stub.StreamObserver;
import lombok.extern.slf4j.Slf4j;
import org.junit.After;
import org.junit.Before;
import org.junit.Rule;
import org.junit.Test;
import org.junit.rules.Timeout;

import java.io.IOException;
import java.time.Duration;
import java.util.ArrayList;
import java.util.HashMap;
import java.util.List;
import java.util.Map;
import java.util.UUID;
import java.util.concurrent.CompletableFuture;
import java.util.concurrent.ExecutorService;
import java.util.concurrent.Executors;
import java.util.concurrent.Semaphore;
import java.util.concurrent.TimeUnit;
import java.util.concurrent.atomic.AtomicBoolean;

import static org.junit.Assert.assertEquals;
import static org.junit.Assert.assertFalse;
import static org.junit.Assert.assertTrue;

/**
 * Unit tests for ControllerImpl.
 *
 */
@Slf4j
public class ControllerImplTest {

    @Rule
    public final Timeout globalTimeout = new Timeout(20, TimeUnit.SECONDS);

    // Test implementation for simulating the server responses.
    private ServerImpl fakeServer = null;

    // The controller RPC client.
    private ControllerImpl controllerClient = null;

    @Before
    public void setup() throws IOException {

        // Setup fake server generating different success and failure responses.
        ControllerServiceImplBase fakeServerImpl = new ControllerServiceImplBase() {
            @Override
            public void createStream(StreamConfig request,
                    StreamObserver<CreateStreamStatus> responseObserver) {
                if (request.getStreamInfo().getStream().equals("stream1")) {
                    responseObserver.onNext(CreateStreamStatus.newBuilder()
                                                    .setStatus(CreateStreamStatus.Status.SUCCESS)
                                                    .build());
                    responseObserver.onCompleted();
                } else if (request.getStreamInfo().getStream().equals("stream2")) {
                    responseObserver.onNext(CreateStreamStatus.newBuilder()
                                                    .setStatus(CreateStreamStatus.Status.FAILURE)
                                                    .build());
                    responseObserver.onCompleted();
                } else if (request.getStreamInfo().getStream().equals("stream3")) {
                    responseObserver.onNext(CreateStreamStatus.newBuilder()
                                                    .setStatus(CreateStreamStatus.Status.SCOPE_NOT_FOUND)
                                                    .build());
                    responseObserver.onCompleted();
                } else if (request.getStreamInfo().getStream().equals("stream4")) {
                    responseObserver.onNext(CreateStreamStatus.newBuilder()
                                                    .setStatus(CreateStreamStatus.Status.STREAM_EXISTS)
                                                    .build());
                    responseObserver.onCompleted();
                } else if (request.getStreamInfo().getStream().equals("stream5")) {
                    responseObserver.onNext(CreateStreamStatus.newBuilder()
                                                    .setStatus(CreateStreamStatus.Status.INVALID_STREAM_NAME)
                                                    .build());
                    responseObserver.onCompleted();
                } else if (request.getStreamInfo().getStream().equals("streamparallel")) {

                    // Simulating delay in sending response.
                    try {
                        Thread.sleep(500);
                    } catch (InterruptedException e) {
                        log.error("Unexpected interrupt");
                        responseObserver.onError(e);
                        return;
                    }
                    responseObserver.onNext(CreateStreamStatus.newBuilder()
                                                    .setStatus(CreateStreamStatus.Status.SUCCESS)
                                                    .build());
                    responseObserver.onCompleted();
                } else {
                    responseObserver.onError(Status.INTERNAL.withDescription("Server error").asRuntimeException());
                }
            }

            @Override
            public void alterStream(StreamConfig request,
                    StreamObserver<UpdateStreamStatus> responseObserver) {
                if (request.getStreamInfo().getStream().equals("stream1")) {
                    responseObserver.onNext(UpdateStreamStatus.newBuilder()
                                                    .setStatus(UpdateStreamStatus.Status.SUCCESS)
                                                    .build());
                    responseObserver.onCompleted();
                } else if (request.getStreamInfo().getStream().equals("stream2")) {
                    responseObserver.onNext(UpdateStreamStatus.newBuilder()
                                                    .setStatus(UpdateStreamStatus.Status.FAILURE)
                                                    .build());
                    responseObserver.onCompleted();
                } else if (request.getStreamInfo().getStream().equals("stream3")) {
                    responseObserver.onNext(UpdateStreamStatus.newBuilder()
                                                    .setStatus(UpdateStreamStatus.Status.SCOPE_NOT_FOUND)
                                                    .build());
                    responseObserver.onCompleted();
                } else if (request.getStreamInfo().getStream().equals("stream4")) {
                    responseObserver.onNext(UpdateStreamStatus.newBuilder()
                                                    .setStatus(UpdateStreamStatus.Status.STREAM_NOT_FOUND)
                                                    .build());
                    responseObserver.onCompleted();
                } else {
                    responseObserver.onError(Status.INTERNAL.withDescription("Server error").asRuntimeException());
                }
            }

            @Override
            public void sealStream(StreamInfo request, StreamObserver<UpdateStreamStatus> responseObserver) {
                if (request.getStream().equals("stream1")) {
                    responseObserver.onNext(UpdateStreamStatus.newBuilder()
                                                    .setStatus(UpdateStreamStatus.Status.SUCCESS)
                                                    .build());
                    responseObserver.onCompleted();
                } else if (request.getStream().equals("stream2")) {
                    responseObserver.onNext(UpdateStreamStatus.newBuilder()
                                                    .setStatus(UpdateStreamStatus.Status.FAILURE)
                                                    .build());
                    responseObserver.onCompleted();
                } else if (request.getStream().equals("stream3")) {
                    responseObserver.onNext(UpdateStreamStatus.newBuilder()
                                                    .setStatus(UpdateStreamStatus.Status.SCOPE_NOT_FOUND)
                                                    .build());
                    responseObserver.onCompleted();
                } else if (request.getStream().equals("stream4")) {
                    responseObserver.onNext(UpdateStreamStatus.newBuilder()
                                                    .setStatus(UpdateStreamStatus.Status.STREAM_NOT_FOUND)
                                                    .build());
                    responseObserver.onCompleted();
                } else {
                    responseObserver.onError(Status.INTERNAL.withDescription("Server error").asRuntimeException());
                }
            }

            @Override
            public void deleteStream(StreamInfo request,
                                     StreamObserver<DeleteStreamStatus> responseObserver) {
                if (request.getStream().equals("stream1")) {
                    responseObserver.onNext(DeleteStreamStatus.newBuilder()
                            .setStatus(DeleteStreamStatus.Status.SUCCESS)
                            .build());
                    responseObserver.onCompleted();
                } else if (request.getStream().equals("stream2")) {
                    responseObserver.onNext(DeleteStreamStatus.newBuilder()
                            .setStatus(DeleteStreamStatus.Status.FAILURE)
                            .build());
                    responseObserver.onCompleted();
                } else if (request.getStream().equals("stream3")) {
                    responseObserver.onNext(DeleteStreamStatus.newBuilder()
                            .setStatus(DeleteStreamStatus.Status.STREAM_NOT_FOUND)
                            .build());
                    responseObserver.onCompleted();
                } else if (request.getStream().equals("stream4")) {
                    responseObserver.onNext(DeleteStreamStatus.newBuilder()
                            .setStatus(DeleteStreamStatus.Status.STREAM_NOT_SEALED)
                            .build());
                    responseObserver.onCompleted();
                } else {
                    responseObserver.onError(Status.INTERNAL.withDescription("Server error").asRuntimeException());
                }
            }

            @Override
            public void getCurrentSegments(StreamInfo request,
                    StreamObserver<SegmentRanges> responseObserver) {
                if (request.getStream().equals("stream1")) {
                    responseObserver.onNext(SegmentRanges.newBuilder()
                                                    .addSegmentRanges(ModelHelper.createSegmentRange("scope1",
                                                                                                     "stream1",
                                                                                                     0,
                                                                                                     0.0,
                                                                                                     0.4))
                                                    .addSegmentRanges(ModelHelper.createSegmentRange("scope1",
                                                                                                     "stream1",
                                                                                                     1,
                                                                                                     0.4,
                                                                                                     1.0))
                                                    .build());
                    responseObserver.onCompleted();
                } else if (request.getStream().equals("streamparallel")) {
                    try {
                        Thread.sleep(500);
                    } catch (InterruptedException e) {
                        log.error("Unexpected interrupt");
                        responseObserver.onError(e);
                        return;
                    }
                    responseObserver.onNext(SegmentRanges.newBuilder()
                                                    .addSegmentRanges(ModelHelper.createSegmentRange("scope1",
                                                                                                     "streamparallel",
                                                                                                     0,
                                                                                                     0.0,
                                                                                                     0.4))
                                                    .addSegmentRanges(ModelHelper.createSegmentRange("scope1",
                                                                                                     "streamparallel",
                                                                                                     1,
                                                                                                     0.4,
                                                                                                     1.0))
                                                    .build());
                    responseObserver.onCompleted();
                } else {
                    responseObserver.onError(Status.INTERNAL.withDescription("Server error").asRuntimeException());
                }
            }

            @Override
            public void getPositions(GetPositionRequest request, StreamObserver<Positions> responseObserver) {
                if (request.getStreamInfo().getStream().equals("stream1")) {
                    responseObserver.onNext(Positions.newBuilder()
                                            .addPositions(Position.newBuilder()
                                                          .addOwnedSegments(Position.OwnedSegmentEntry.newBuilder()
                                                                                    .setSegmentId(
                                                                                            ModelHelper.createSegmentId(
                                                                                                    "scope1",
                                                                                                    "stream1",
                                                                                                    0))
                                                                                    .setValue(10)
                                                                                    .build()))
                                            .addPositions(Position.newBuilder()
                                                          .addOwnedSegments(Position.OwnedSegmentEntry.newBuilder()
                                                                                    .setSegmentId(
                                                                                            ModelHelper.createSegmentId(
                                                                                                    "scope1",
                                                                                                    "stream1",
                                                                                                    1))
                                                                                    .setValue(20)
                                                                                    .build()))
                                            .build());
                    responseObserver.onCompleted();
                } else {
                    responseObserver.onError(Status.INTERNAL.withDescription("Server error").asRuntimeException());
                }
            }

            @Override
            public void getSegmentsImmediatlyFollowing(SegmentId request,
                    StreamObserver<SuccessorResponse> responseObserver) {
                if (request.getStreamInfo().getStream().equals("stream1")) {
                    responseObserver.onNext(SuccessorResponse.newBuilder()
                                                    .addSegments(SuccessorResponse.SegmentEntry.newBuilder()
                                                                         .setSegmentId(ModelHelper.createSegmentId(
                                                                                 "scope1",
                                                                                 "stream1",
                                                                                 0))
                                                                         .addValue(10)
                                                                         .build())
                                                    .addSegments(SuccessorResponse.SegmentEntry.newBuilder()
                                                                         .setSegmentId(ModelHelper.createSegmentId(
                                                                                 "scope1",
                                                                                 "stream1",
                                                                                 1))
                                                                         .addValue(20)
                                                                         .build())
                                                    .build());
                    responseObserver.onCompleted();
                } else {
                    responseObserver.onError(Status.INTERNAL.withDescription("Server error").asRuntimeException());
                }
            }

            @Override
            public void scale(ScaleRequest request, StreamObserver<ScaleResponse> responseObserver) {
                if (request.getStreamInfo().getStream().equals("stream1")) {
                    responseObserver.onNext(ScaleResponse.newBuilder()
                                                    .setStatus(ScaleResponse.ScaleStreamStatus.SUCCESS)
                                                    .addSegments(ModelHelper.createSegmentRange("scope1",
                                                                                                "stream1",
                                                                                                0,
                                                                                                0.0,
                                                                                                0.5))
                                                    .addSegments(ModelHelper.createSegmentRange("scope1",
                                                                                                "stream1",
                                                                                                1,
                                                                                                0.5,
                                                                                                1.0))
                                                    .build());
                    responseObserver.onCompleted();
                } else {
                    responseObserver.onError(Status.INTERNAL.withDescription("Server error").asRuntimeException());
                }
            }

            @Override
            public void getURI(SegmentId request, StreamObserver<NodeUri> responseObserver) {
                if (request.getStreamInfo().getStream().equals("stream1")) {
                    responseObserver.onNext(NodeUri.newBuilder().setEndpoint("localhost").setPort(12345).build());
                    responseObserver.onCompleted();
                } else {
                    responseObserver.onError(Status.INTERNAL.withDescription("Server error").asRuntimeException());
                }
            }

            @Override
            public void isSegmentValid(SegmentId request,
                    StreamObserver<SegmentValidityResponse> responseObserver) {
                if (request.getStreamInfo().getStream().equals("stream1")) {
                    responseObserver.onNext(SegmentValidityResponse.newBuilder().setResponse(true).build());
                    responseObserver.onCompleted();
                } else if (request.getStreamInfo().getStream().equals("stream2")) {
                    responseObserver.onNext(SegmentValidityResponse.newBuilder().setResponse(false).build());
                    responseObserver.onCompleted();
                } else {
                    responseObserver.onError(Status.INTERNAL.withDescription("Server error").asRuntimeException());
                }
            }

            @Override
            public void createTransaction(CreateTxnRequest request, StreamObserver<TxnId> responseObserver) {
                if (request.getStreamInfo().getStream().equals("stream1")) {
                    responseObserver.onNext(TxnId.newBuilder().setHighBits(11L).setLowBits(22L).build());
                    responseObserver.onCompleted();
                } else if (request.getStreamInfo().getStream().equals("stream2")) {
                    responseObserver.onNext(TxnId.newBuilder().setHighBits(33L).setLowBits(44L).build());
                    responseObserver.onCompleted();
                } else {
                    responseObserver.onError(Status.INTERNAL.withDescription("Server error").asRuntimeException());
                }
            }

            @Override
            public void commitTransaction(TxnRequest request,
                    StreamObserver<Controller.TxnStatus> responseObserver) {
                if (request.getStreamInfo().getStream().equals("stream1")) {
                    responseObserver.onNext(Controller.TxnStatus.newBuilder()
                                                    .setStatus(Controller.TxnStatus.Status.SUCCESS)
                                                    .build());
                    responseObserver.onCompleted();
                } else if (request.getStreamInfo().getStream().equals("stream2")) {
                    responseObserver.onNext(Controller.TxnStatus.newBuilder()
                                                    .setStatus(Controller.TxnStatus.Status.FAILURE)
                                                    .build());
                    responseObserver.onCompleted();
                } else if (request.getStreamInfo().getStream().equals("stream3")) {
                    responseObserver.onNext(Controller.TxnStatus.newBuilder()
                                                    .setStatus(Controller.TxnStatus.Status.STREAM_NOT_FOUND)
                                                    .build());
                    responseObserver.onCompleted();
                } else if (request.getStreamInfo().getStream().equals("stream4")) {
                    responseObserver.onNext(Controller.TxnStatus.newBuilder()
                                                    .setStatus(Controller.TxnStatus.Status.TRANSACTION_NOT_FOUND)
                                                    .build());
                    responseObserver.onCompleted();
                } else {
                    responseObserver.onError(Status.INTERNAL.withDescription("Server error").asRuntimeException());
                }
            }

            @Override
            public void abortTransaction(TxnRequest request,
                    StreamObserver<Controller.TxnStatus> responseObserver) {
                if (request.getStreamInfo().getStream().equals("stream1")) {
                    responseObserver.onNext(Controller.TxnStatus.newBuilder()
                                                    .setStatus(Controller.TxnStatus.Status.SUCCESS)
                                                    .build());
                    responseObserver.onCompleted();
                } else if (request.getStreamInfo().getStream().equals("stream2")) {
                    responseObserver.onNext(Controller.TxnStatus.newBuilder()
                                                    .setStatus(Controller.TxnStatus.Status.FAILURE)
                                                    .build());
                    responseObserver.onCompleted();
                } else if (request.getStreamInfo().getStream().equals("stream3")) {
                    responseObserver.onNext(Controller.TxnStatus.newBuilder()
                                                    .setStatus(Controller.TxnStatus.Status.STREAM_NOT_FOUND)
                                                    .build());
                    responseObserver.onCompleted();
                } else if (request.getStreamInfo().getStream().equals("stream4")) {
                    responseObserver.onNext(Controller.TxnStatus.newBuilder()
                                                    .setStatus(Controller.TxnStatus.Status.TRANSACTION_NOT_FOUND)
                                                    .build());
                    responseObserver.onCompleted();
                } else {
                    responseObserver.onError(Status.INTERNAL.withDescription("Server error").asRuntimeException());
                }
            }

            @Override
            public void pingTransaction(PingTxnRequest request,
                    StreamObserver<PingTxnStatus> responseObserver) {
                if (request.getStreamInfo().getStream().equals("stream1")) {
                    responseObserver.onNext(PingTxnStatus.newBuilder().setStatus(PingTxnStatus.Status.OK).build());
                    responseObserver.onCompleted();
                } else {
                    responseObserver.onError(Status.INTERNAL.withDescription("Server error").asRuntimeException());
                }
            }

            @Override
            public void checkTransactionState(TxnRequest request, StreamObserver<TxnState> responseObserver) {
                if (request.getStreamInfo().getStream().equals("stream1")) {
                    responseObserver.onNext(TxnState.newBuilder().setState(TxnState.State.OPEN).build());
                    responseObserver.onCompleted();
                } else if (request.getStreamInfo().getStream().equals("stream2")) {
                    responseObserver.onNext(TxnState.newBuilder().setState(TxnState.State.UNKNOWN).build());
                    responseObserver.onCompleted();
                } else if (request.getStreamInfo().getStream().equals("stream3")) {
                    responseObserver.onNext(TxnState.newBuilder().setState(TxnState.State.COMMITTING).build());
                    responseObserver.onCompleted();
                } else if (request.getStreamInfo().getStream().equals("stream4")) {
                    responseObserver.onNext(TxnState.newBuilder().setState(TxnState.State.COMMITTED).build());
                    responseObserver.onCompleted();
                } else if (request.getStreamInfo().getStream().equals("stream5")) {
                    responseObserver.onNext(TxnState.newBuilder().setState(TxnState.State.ABORTING).build());
                    responseObserver.onCompleted();
                } else if (request.getStreamInfo().getStream().equals("stream6")) {
                    responseObserver.onNext(TxnState.newBuilder().setState(TxnState.State.ABORTED).build());
                    responseObserver.onCompleted();
                } else {
                    responseObserver.onError(Status.INTERNAL.withDescription("Server error").asRuntimeException());
                }
            }

            @Override
            public void createScope(ScopeInfo request, StreamObserver<CreateScopeStatus> responseObserver) {
                if (request.getScope().equals("scope1")) {
                    responseObserver.onNext(CreateScopeStatus.newBuilder().setStatus(
                            CreateScopeStatus.Status.SUCCESS).build());
                    responseObserver.onCompleted();
                } else if (request.getScope().equals("scope2")) {
                    responseObserver.onNext(CreateScopeStatus.newBuilder().setStatus(
                            CreateScopeStatus.Status.FAILURE).build());
                    responseObserver.onCompleted();
                } else if (request.getScope().equals("scope3")) {
                    responseObserver.onNext(CreateScopeStatus.newBuilder()
                                                    .setStatus(CreateScopeStatus.Status.INVALID_SCOPE_NAME)
                                                    .build());
                    responseObserver.onCompleted();
                } else if (request.getScope().equals("scope4")) {
                    responseObserver.onNext(CreateScopeStatus.newBuilder()
                                                    .setStatus(CreateScopeStatus.Status.SCOPE_EXISTS)
                                                    .build());
                    responseObserver.onCompleted();
                } else {
                    responseObserver.onError(Status.INTERNAL.withDescription("Server error").asRuntimeException());
                }
            }

            @Override
            public void deleteScope(ScopeInfo request, StreamObserver<DeleteScopeStatus> responseObserver) {
                if (request.getScope().equals("scope1")) {
                    responseObserver.onNext(DeleteScopeStatus.newBuilder().setStatus(
                            DeleteScopeStatus.Status.SUCCESS).build());
                    responseObserver.onCompleted();
                } else if (request.getScope().equals("scope2")) {
                    responseObserver.onNext(DeleteScopeStatus.newBuilder().setStatus(
                            DeleteScopeStatus.Status.FAILURE).build());
                    responseObserver.onCompleted();
                } else if (request.getScope().equals("scope3")) {
                    responseObserver.onNext(DeleteScopeStatus.newBuilder()
                                                    .setStatus(DeleteScopeStatus.Status.SCOPE_NOT_EMPTY)
                                                    .build());
                    responseObserver.onCompleted();
                } else if (request.getScope().equals("scope4")) {
                    responseObserver.onNext(DeleteScopeStatus.newBuilder()
                                                    .setStatus(DeleteScopeStatus.Status.SCOPE_NOT_FOUND)
                                                    .build());
                    responseObserver.onCompleted();
                } else {
                    responseObserver.onError(Status.INTERNAL.withDescription("Server error").asRuntimeException());
                }
            }
        };

        fakeServer = InProcessServerBuilder.forName("fakeserver")
                .addService(fakeServerImpl)
                .directExecutor()
                .build()
                .start();
        controllerClient = new ControllerImpl(InProcessChannelBuilder.forName("fakeserver").directExecutor());
    }

    @After
    public void tearDown() {
        fakeServer.shutdown();
    }

    @Test
    public void testCreateStream() throws Exception {
        CompletableFuture<CreateStreamStatus> createStreamStatus;
        createStreamStatus = controllerClient.createStream(StreamConfiguration.builder()
                                                                   .streamName("stream1")
                                                                   .scope("scope1")
<<<<<<< HEAD
                                                                   .retentionPolicy(RetentionPolicy.byTimeMillis(0))
=======
                                                                   .retentionPolicy(RetentionPolicy.byTime(Duration.ofMillis((long) 0)))
>>>>>>> 26bd0ea7
                                                                   .scalingPolicy(ScalingPolicy.fixed(1))
                                                                   .build());
        assertEquals(CreateStreamStatus.Status.SUCCESS, createStreamStatus.get().getStatus());

        createStreamStatus = controllerClient.createStream(StreamConfiguration.builder()
                                                                   .streamName("stream2")
                                                                   .scope("scope1")
<<<<<<< HEAD
                                                                   .retentionPolicy(RetentionPolicy.byTimeMillis(0))
=======
                                                                   .retentionPolicy(RetentionPolicy.byTime(Duration.ofMillis((long) 0)))
>>>>>>> 26bd0ea7
                                                                   .scalingPolicy(ScalingPolicy.fixed(1))
                                                                   .build());
        assertEquals(CreateStreamStatus.Status.FAILURE, createStreamStatus.get().getStatus());

        createStreamStatus = controllerClient.createStream(StreamConfiguration.builder()
                                                                   .streamName("stream3")
                                                                   .scope("scope1")
<<<<<<< HEAD
                                                                   .retentionPolicy(RetentionPolicy.byTimeMillis(0))
=======
                                                                   .retentionPolicy(RetentionPolicy.byTime(Duration.ofMillis((long) 0)))
>>>>>>> 26bd0ea7
                                                                   .scalingPolicy(ScalingPolicy.fixed(1))
                                                                   .build());
        assertEquals(CreateStreamStatus.Status.SCOPE_NOT_FOUND, createStreamStatus.get().getStatus());

        createStreamStatus = controllerClient.createStream(StreamConfiguration.builder()
                                                                   .streamName("stream4")
                                                                   .scope("scope1")
<<<<<<< HEAD
                                                                   .retentionPolicy(RetentionPolicy.byTimeMillis(0))
=======
                                                                   .retentionPolicy(RetentionPolicy.byTime(Duration.ofMillis((long) 0)))
>>>>>>> 26bd0ea7
                                                                   .scalingPolicy(ScalingPolicy.fixed(1))
                                                                   .build());
        assertEquals(CreateStreamStatus.Status.STREAM_EXISTS, createStreamStatus.get().getStatus());

        createStreamStatus = controllerClient.createStream(StreamConfiguration.builder()
                                                                   .streamName("stream5")
                                                                   .scope("scope1")
<<<<<<< HEAD
                                                                   .retentionPolicy(RetentionPolicy.byTimeMillis(0))
=======
                                                                   .retentionPolicy(RetentionPolicy.byTime(Duration.ofMillis((long) 0)))
>>>>>>> 26bd0ea7
                                                                   .scalingPolicy(ScalingPolicy.fixed(1))
                                                                   .build());
        assertEquals(CreateStreamStatus.Status.INVALID_STREAM_NAME, createStreamStatus.get().getStatus());

        createStreamStatus = controllerClient.createStream(StreamConfiguration.builder()
                                                                   .streamName("stream6")
                                                                   .scope("scope1")
<<<<<<< HEAD
                                                                   .retentionPolicy(RetentionPolicy.byTimeMillis(0))
=======
                                                                   .retentionPolicy(RetentionPolicy.byTime(Duration.ofMillis((long) 0)))
>>>>>>> 26bd0ea7
                                                                   .scalingPolicy(ScalingPolicy.fixed(1))
                                                                   .build());
        AssertExtensions.assertThrows("Should throw Exception", createStreamStatus, throwable -> true);
    }

    @Test
    public void testAlterStream() throws Exception {
        CompletableFuture<UpdateStreamStatus> updateStreamStatus;
        updateStreamStatus = controllerClient.alterStream(StreamConfiguration.builder()
                                                                  .streamName("stream1")
                                                                  .scope("scope1")
<<<<<<< HEAD
                                                                  .retentionPolicy(RetentionPolicy.byTimeMillis(0))
=======
                                                                  .retentionPolicy(RetentionPolicy.byTime(Duration.ofMillis((long) 0)))
>>>>>>> 26bd0ea7
                                                                  .scalingPolicy(ScalingPolicy.fixed(1))
                                                                  .build());
        assertEquals(UpdateStreamStatus.Status.SUCCESS, updateStreamStatus.get().getStatus());

        updateStreamStatus = controllerClient.alterStream(StreamConfiguration.builder()
                                                                  .streamName("stream2")
                                                                  .scope("scope1")
<<<<<<< HEAD
                                                                  .retentionPolicy(RetentionPolicy.byTimeMillis(0))
=======
                                                                  .retentionPolicy(RetentionPolicy.byTime(Duration.ofMillis((long) 0)))
>>>>>>> 26bd0ea7
                                                                  .scalingPolicy(ScalingPolicy.fixed(1))
                                                                  .build());
        assertEquals(UpdateStreamStatus.Status.FAILURE, updateStreamStatus.get().getStatus());

        updateStreamStatus = controllerClient.alterStream(StreamConfiguration.builder()
                                                                  .streamName("stream3")
                                                                  .scope("scope1")
<<<<<<< HEAD
                                                                  .retentionPolicy(RetentionPolicy.byTimeMillis(0))
=======
                                                                  .retentionPolicy(RetentionPolicy.byTime(Duration.ofMillis((long) 0)))
>>>>>>> 26bd0ea7
                                                                  .scalingPolicy(ScalingPolicy.fixed(1))
                                                                  .build());
        assertEquals(UpdateStreamStatus.Status.SCOPE_NOT_FOUND, updateStreamStatus.get().getStatus());

        updateStreamStatus = controllerClient.alterStream(StreamConfiguration.builder()
                                                                  .streamName("stream4")
                                                                  .scope("scope1")
<<<<<<< HEAD
                                                                  .retentionPolicy(RetentionPolicy.byTimeMillis(0))
=======
                                                                  .retentionPolicy(RetentionPolicy.byTime(Duration.ofMillis((long) 0)))
>>>>>>> 26bd0ea7
                                                                  .scalingPolicy(ScalingPolicy.fixed(1))
                                                                  .build());
        assertEquals(UpdateStreamStatus.Status.STREAM_NOT_FOUND, updateStreamStatus.get().getStatus());

        updateStreamStatus = controllerClient.alterStream(StreamConfiguration.builder()
                                                                  .streamName("stream5")
                                                                  .scope("scope1")
<<<<<<< HEAD
                                                                  .retentionPolicy(RetentionPolicy.byTimeMillis(0))
=======
                                                                  .retentionPolicy(RetentionPolicy.byTime(Duration.ofMillis((long) 0)))
>>>>>>> 26bd0ea7
                                                                  .scalingPolicy(ScalingPolicy.fixed(1))
                                                                  .build());
        AssertExtensions.assertThrows("Should throw Exception", updateStreamStatus, throwable -> true);
    }

    @Test
    public void testSealStream() throws Exception {
        CompletableFuture<UpdateStreamStatus> updateStreamStatus;
        updateStreamStatus = controllerClient.sealStream("scope1", "stream1");
        assertEquals(UpdateStreamStatus.Status.SUCCESS, updateStreamStatus.get().getStatus());

        updateStreamStatus = controllerClient.sealStream("scope1", "stream2");
        assertEquals(UpdateStreamStatus.Status.FAILURE, updateStreamStatus.get().getStatus());

        updateStreamStatus = controllerClient.sealStream("scope1", "stream3");
        assertEquals(UpdateStreamStatus.Status.SCOPE_NOT_FOUND, updateStreamStatus.get().getStatus());

        updateStreamStatus = controllerClient.sealStream("scope1", "stream4");
        assertEquals(UpdateStreamStatus.Status.STREAM_NOT_FOUND, updateStreamStatus.get().getStatus());

        updateStreamStatus = controllerClient.sealStream("scope1", "stream5");
        AssertExtensions.assertThrows("Should throw Exception", updateStreamStatus, throwable -> true);
    }

    @Test
    public void testDeleteStream() {
        CompletableFuture<DeleteStreamStatus> deleteStreamStatus;
        deleteStreamStatus = controllerClient.deleteStream("scope1", "stream1");
        assertEquals(DeleteStreamStatus.Status.SUCCESS, deleteStreamStatus.join().getStatus());

        deleteStreamStatus = controllerClient.deleteStream("scope1", "stream2");
        assertEquals(DeleteStreamStatus.Status.FAILURE, deleteStreamStatus.join().getStatus());

        deleteStreamStatus = controllerClient.deleteStream("scope1", "stream3");
        assertEquals(DeleteStreamStatus.Status.STREAM_NOT_FOUND, deleteStreamStatus.join().getStatus());

        deleteStreamStatus = controllerClient.deleteStream("scope1", "stream4");
        assertEquals(DeleteStreamStatus.Status.STREAM_NOT_SEALED, deleteStreamStatus.join().getStatus());

        deleteStreamStatus = controllerClient.deleteStream("scope1", "stream5");
        AssertExtensions.assertThrows("Should throw Exception", deleteStreamStatus, throwable -> true);
    }

    @Test
    public void testGetCurrentSegments() throws Exception {
        CompletableFuture<StreamSegments> streamSegments;
        streamSegments = controllerClient.getCurrentSegments("scope1", "stream1");
        assertTrue(streamSegments.get().getSegments().size() == 2);
        assertEquals(new Segment("scope1", "stream1", 0), streamSegments.get().getSegmentForKey(0.2));
        assertEquals(new Segment("scope1", "stream1", 1), streamSegments.get().getSegmentForKey(0.6));

        streamSegments = controllerClient.getCurrentSegments("scope1", "stream2");
        AssertExtensions.assertThrows("Should throw Exception", streamSegments, throwable -> true);
    }

    @Test
    public void testGetPositions() throws Exception {
        CompletableFuture<List<PositionInternal>> positions;
        positions = controllerClient.getPositions(new StreamImpl("scope1", "stream1"), 0, 0);
        assertEquals(2, positions.get().size());
        assertEquals(10,
                     positions.get().get(0).getOffsetForOwnedSegment(new Segment("scope1", "stream1", 0)).longValue());
        assertEquals(20,
                     positions.get().get(1).getOffsetForOwnedSegment(new Segment("scope1", "stream1", 1)).longValue());

        positions = controllerClient.getPositions(new StreamImpl("scope1", "stream2"), 0, 0);
        AssertExtensions.assertThrows("Should throw Exception", positions, throwable -> true);
    }

    @Test
    public void testGetSegmentsImmediatlyFollowing() throws Exception {
        CompletableFuture<Map<Segment, List<Integer>>> successors;
        successors = controllerClient.getSuccessors(new Segment("scope1", "stream1", 0));
        assertEquals(2, successors.get().size());
        assertEquals(10, successors.get().get(new Segment("scope1", "stream1", 0)).get(0).longValue());
        assertEquals(20, successors.get().get(new Segment("scope1", "stream1", 1)).get(0).longValue());

        successors = controllerClient.getSuccessors(new Segment("scope1", "stream2", 0));
        AssertExtensions.assertThrows("Should throw Exception", successors, throwable -> true);
    }

    @Test
    public void testScale() throws Exception {
        CompletableFuture<ScaleResponse> scaleStream;
        scaleStream = controllerClient.scaleStream(new StreamImpl("scope1", "stream1"), new ArrayList<>(),
                                                   new HashMap<>());
        assertTrue(scaleStream.get().getStatus() == ScaleResponse.ScaleStreamStatus.SUCCESS);
        assertEquals(2, scaleStream.get().getSegmentsCount());
        assertEquals(ModelHelper.createSegmentRange("scope1", "stream1", 0, 0.0, 0.5),
                     scaleStream.get().getSegments(0));
        assertEquals(ModelHelper.createSegmentRange("scope1", "stream1", 1, 0.5, 1.0),
                     scaleStream.get().getSegments(1));

        scaleStream = controllerClient.scaleStream(new StreamImpl("scope1", "stream2"), new ArrayList<>(),
                                                   new HashMap<>());
        AssertExtensions.assertThrows("Should throw Exception", scaleStream, throwable -> true);
    }

    @Test
    public void testGetURI() throws Exception {
        CompletableFuture<PravegaNodeUri> endpointForSegment;
        endpointForSegment = controllerClient.getEndpointForSegment("scope1/stream1/0");
        assertEquals(new PravegaNodeUri("localhost", 12345), endpointForSegment.get());

        endpointForSegment = controllerClient.getEndpointForSegment("scope1/stream2/0");
        AssertExtensions.assertThrows("Should throw Exception", endpointForSegment, throwable -> true);
    }

    @Test
    public void testIsSegmentValid() throws Exception {
        CompletableFuture<Boolean> segmentOpen;
        segmentOpen = controllerClient.isSegmentOpen(new Segment("scope1", "stream1", 0));
        assertTrue(segmentOpen.get());

        segmentOpen = controllerClient.isSegmentOpen(new Segment("scope1", "stream2", 0));
        assertFalse(segmentOpen.get());

        segmentOpen = controllerClient.isSegmentOpen(new Segment("scope1", "stream3", 0));
        AssertExtensions.assertThrows("Should throw Exception", segmentOpen, throwable -> true);
    }

    @Test
    public void testCreateTransaction() throws Exception {
        CompletableFuture<UUID> transaction;
        transaction = controllerClient.createTransaction(new StreamImpl("scope1", "stream1"), 0, 0, 0);
        assertEquals(new UUID(11L, 22L), transaction.get());

        transaction = controllerClient.createTransaction(new StreamImpl("scope1", "stream2"), 0, 0, 0);
        assertEquals(new UUID(33L, 44L), transaction.get());

        transaction = controllerClient.createTransaction(new StreamImpl("scope1", "stream3"), 0, 0, 0);
        AssertExtensions.assertThrows("Should throw Exception", transaction, throwable -> true);
    }

    @Test
    public void testCommitTransaction() throws Exception {
        CompletableFuture<Void> transaction;
        transaction = controllerClient.commitTransaction(new StreamImpl("scope1", "stream1"), UUID.randomUUID());
        assertTrue(transaction.get() == null);

        transaction = controllerClient.commitTransaction(new StreamImpl("scope1", "stream2"), UUID.randomUUID());
        AssertExtensions.assertThrows("Should throw Exception", transaction, throwable -> true);

        transaction = controllerClient.commitTransaction(new StreamImpl("scope1", "stream3"), UUID.randomUUID());
        AssertExtensions.assertThrows("Should throw Exception", transaction, throwable -> true);

        transaction = controllerClient.commitTransaction(new StreamImpl("scope1", "stream4"), UUID.randomUUID());
        AssertExtensions.assertThrows("Should throw Exception", transaction, throwable -> true);

        transaction = controllerClient.commitTransaction(new StreamImpl("scope1", "stream5"), UUID.randomUUID());
        AssertExtensions.assertThrows("Should throw Exception", transaction, throwable -> true);
    }

    @Test
    public void testAbortTransaction() throws Exception {
        CompletableFuture<Void> transaction;
        transaction = controllerClient.abortTransaction(new StreamImpl("scope1", "stream1"), UUID.randomUUID());
        assertTrue(transaction.get() == null);

        transaction = controllerClient.abortTransaction(new StreamImpl("scope1", "stream2"), UUID.randomUUID());
        AssertExtensions.assertThrows("Should throw Exception", transaction, throwable -> true);

        transaction = controllerClient.abortTransaction(new StreamImpl("scope1", "stream3"), UUID.randomUUID());
        AssertExtensions.assertThrows("Should throw Exception", transaction, throwable -> true);

        transaction = controllerClient.abortTransaction(new StreamImpl("scope1", "stream4"), UUID.randomUUID());
        AssertExtensions.assertThrows("Should throw Exception", transaction, throwable -> true);

        transaction = controllerClient.abortTransaction(new StreamImpl("scope1", "stream5"), UUID.randomUUID());
        AssertExtensions.assertThrows("Should throw Exception", transaction, throwable -> true);
    }

    @Test
    public void testPingTransaction() throws Exception {
        CompletableFuture<Void> transaction;
        transaction = controllerClient.pingTransaction(new StreamImpl("scope1", "stream1"), UUID.randomUUID(), 0);
        assertTrue(transaction.get() == null);

        transaction = controllerClient.pingTransaction(new StreamImpl("scope1", "stream2"), UUID.randomUUID(), 0);
        AssertExtensions.assertThrows("Should throw Exception", transaction, throwable -> true);
    }

    @Test
    public void testChecktransactionState() throws Exception {
        CompletableFuture<Transaction.Status> transaction;
        transaction = controllerClient.checkTransactionStatus(new StreamImpl("scope1", "stream1"), UUID.randomUUID());
        assertEquals(Transaction.Status.OPEN, transaction.get());

        transaction = controllerClient.checkTransactionStatus(new StreamImpl("scope1", "stream2"), UUID.randomUUID());
        AssertExtensions.assertThrows("Should throw Exception", transaction, throwable -> true);

        transaction = controllerClient.checkTransactionStatus(new StreamImpl("scope1", "stream3"), UUID.randomUUID());
        assertEquals(Transaction.Status.COMMITTING, transaction.get());

        transaction = controllerClient.checkTransactionStatus(new StreamImpl("scope1", "stream4"), UUID.randomUUID());
        assertEquals(Transaction.Status.COMMITTED, transaction.get());

        transaction = controllerClient.checkTransactionStatus(new StreamImpl("scope1", "stream5"), UUID.randomUUID());
        assertEquals(Transaction.Status.ABORTING, transaction.get());

        transaction = controllerClient.checkTransactionStatus(new StreamImpl("scope1", "stream6"), UUID.randomUUID());
        assertEquals(Transaction.Status.ABORTED, transaction.get());

        transaction = controllerClient.checkTransactionStatus(new StreamImpl("scope1", "stream7"), UUID.randomUUID());
        AssertExtensions.assertThrows("Should throw Exception", transaction, throwable -> true);
    }

    @Test
    public void testCreateScope() throws Exception {
        CompletableFuture<CreateScopeStatus> scopeStatus;
        scopeStatus = controllerClient.createScope("scope1");
        assertEquals(CreateScopeStatus.Status.SUCCESS, scopeStatus.get().getStatus());

        scopeStatus = controllerClient.createScope("scope2");
        assertEquals(CreateScopeStatus.Status.FAILURE, scopeStatus.get().getStatus());

        scopeStatus = controllerClient.createScope("scope3");
        assertEquals(CreateScopeStatus.Status.INVALID_SCOPE_NAME, scopeStatus.get().getStatus());

        scopeStatus = controllerClient.createScope("scope4");
        assertEquals(CreateScopeStatus.Status.SCOPE_EXISTS, scopeStatus.get().getStatus());

        scopeStatus = controllerClient.createScope("scope5");
        AssertExtensions.assertThrows("Should throw Exception", scopeStatus, throwable -> true);
    }

    @Test
    public void testDeleteScope() {
        CompletableFuture<DeleteScopeStatus> deleteStatus;
        String scope1 = "scope1";
        String scope2 = "scope2";
        String scope3 = "scope3";
        String scope4 = "scope4";
        String scope5 = "scope5";

        deleteStatus = controllerClient.deleteScope(scope1);
        assertEquals(DeleteScopeStatus.Status.SUCCESS, deleteStatus.join().getStatus());

        deleteStatus = controllerClient.deleteScope(scope2);
        assertEquals(DeleteScopeStatus.Status.FAILURE, deleteStatus.join().getStatus());

        deleteStatus = controllerClient.deleteScope(scope3);
        assertEquals(DeleteScopeStatus.Status.SCOPE_NOT_EMPTY, deleteStatus.join().getStatus());

        deleteStatus = controllerClient.deleteScope(scope4);
        assertEquals(DeleteScopeStatus.Status.SCOPE_NOT_FOUND, deleteStatus.join().getStatus());

        deleteStatus = controllerClient.deleteScope(scope5);
        AssertExtensions.assertThrows("Server should throw exception", deleteStatus, Throwable -> true);
    }

    @Test
    public void testParallelCreateStream() throws Exception {
        final ExecutorService executorService = Executors.newFixedThreadPool(10);
        Semaphore createCount = new Semaphore(-19);
        AtomicBoolean success = new AtomicBoolean(true);
        for (int i = 0; i < 10; i++) {
            executorService.submit(() -> {
                for (int j = 0; j < 2; j++) {
                    try {
                        CompletableFuture<CreateStreamStatus> createStreamStatus;
                        createStreamStatus = controllerClient.createStream(
                                StreamConfiguration.builder()
                                        .streamName("streamparallel")
                                        .scope("scope1")
<<<<<<< HEAD
                                        .retentionPolicy(RetentionPolicy.byTimeMillis(0))
=======
                                        .retentionPolicy(RetentionPolicy.byTime(Duration.ofMillis((long) 0)))
>>>>>>> 26bd0ea7
                                        .scalingPolicy(ScalingPolicy.fixed(1))
                                        .build());
                        log.info("{}", createStreamStatus.get().getStatus());
                        assertEquals(CreateStreamStatus.Status.SUCCESS, createStreamStatus.get().getStatus());
                        createCount.release();
                    } catch (Exception e) {
                        log.error("Exception when creating stream: {}", e);

                        // Don't wait for other threads to complete.
                        success.set(false);
                        createCount.release(20);
                    }
                }
            });
        }
        createCount.acquire();
        executorService.shutdownNow();
        assertTrue(success.get());
    }

    @Test
    public void testParallelGetCurrentSegments() throws Exception {
        final ExecutorService executorService = Executors.newFixedThreadPool(10);
        Semaphore createCount = new Semaphore(-19);
        AtomicBoolean success = new AtomicBoolean(true);
        for (int i = 0; i < 10; i++) {
            executorService.submit(() -> {
                for (int j = 0; j < 2; j++) {
                    try {
                        CompletableFuture<StreamSegments> streamSegments;
                        streamSegments = controllerClient.getCurrentSegments("scope1", "streamparallel");
                        assertTrue(streamSegments.get().getSegments().size() == 2);
                        assertEquals(new Segment("scope1", "streamparallel", 0),
                                     streamSegments.get().getSegmentForKey(0.2));
                        assertEquals(new Segment("scope1", "streamparallel", 1),
                                     streamSegments.get().getSegmentForKey(0.6));
                        createCount.release();
                    } catch (Exception e) {
                        log.error("Exception when getting segments: {}", e);

                        // Don't wait for other threads to complete.
                        success.set(false);
                        createCount.release(20);
                    }
                }
            });
        }
        createCount.acquire();
        executorService.shutdownNow();
        assertTrue(success.get());
    }
}<|MERGE_RESOLUTION|>--- conflicted
+++ resolved
@@ -538,11 +538,7 @@
         createStreamStatus = controllerClient.createStream(StreamConfiguration.builder()
                                                                    .streamName("stream1")
                                                                    .scope("scope1")
-<<<<<<< HEAD
-                                                                   .retentionPolicy(RetentionPolicy.byTimeMillis(0))
-=======
                                                                    .retentionPolicy(RetentionPolicy.byTime(Duration.ofMillis((long) 0)))
->>>>>>> 26bd0ea7
                                                                    .scalingPolicy(ScalingPolicy.fixed(1))
                                                                    .build());
         assertEquals(CreateStreamStatus.Status.SUCCESS, createStreamStatus.get().getStatus());
@@ -550,11 +546,7 @@
         createStreamStatus = controllerClient.createStream(StreamConfiguration.builder()
                                                                    .streamName("stream2")
                                                                    .scope("scope1")
-<<<<<<< HEAD
-                                                                   .retentionPolicy(RetentionPolicy.byTimeMillis(0))
-=======
                                                                    .retentionPolicy(RetentionPolicy.byTime(Duration.ofMillis((long) 0)))
->>>>>>> 26bd0ea7
                                                                    .scalingPolicy(ScalingPolicy.fixed(1))
                                                                    .build());
         assertEquals(CreateStreamStatus.Status.FAILURE, createStreamStatus.get().getStatus());
@@ -562,11 +554,7 @@
         createStreamStatus = controllerClient.createStream(StreamConfiguration.builder()
                                                                    .streamName("stream3")
                                                                    .scope("scope1")
-<<<<<<< HEAD
-                                                                   .retentionPolicy(RetentionPolicy.byTimeMillis(0))
-=======
                                                                    .retentionPolicy(RetentionPolicy.byTime(Duration.ofMillis((long) 0)))
->>>>>>> 26bd0ea7
                                                                    .scalingPolicy(ScalingPolicy.fixed(1))
                                                                    .build());
         assertEquals(CreateStreamStatus.Status.SCOPE_NOT_FOUND, createStreamStatus.get().getStatus());
@@ -574,11 +562,7 @@
         createStreamStatus = controllerClient.createStream(StreamConfiguration.builder()
                                                                    .streamName("stream4")
                                                                    .scope("scope1")
-<<<<<<< HEAD
-                                                                   .retentionPolicy(RetentionPolicy.byTimeMillis(0))
-=======
                                                                    .retentionPolicy(RetentionPolicy.byTime(Duration.ofMillis((long) 0)))
->>>>>>> 26bd0ea7
                                                                    .scalingPolicy(ScalingPolicy.fixed(1))
                                                                    .build());
         assertEquals(CreateStreamStatus.Status.STREAM_EXISTS, createStreamStatus.get().getStatus());
@@ -586,11 +570,7 @@
         createStreamStatus = controllerClient.createStream(StreamConfiguration.builder()
                                                                    .streamName("stream5")
                                                                    .scope("scope1")
-<<<<<<< HEAD
-                                                                   .retentionPolicy(RetentionPolicy.byTimeMillis(0))
-=======
                                                                    .retentionPolicy(RetentionPolicy.byTime(Duration.ofMillis((long) 0)))
->>>>>>> 26bd0ea7
                                                                    .scalingPolicy(ScalingPolicy.fixed(1))
                                                                    .build());
         assertEquals(CreateStreamStatus.Status.INVALID_STREAM_NAME, createStreamStatus.get().getStatus());
@@ -598,11 +578,7 @@
         createStreamStatus = controllerClient.createStream(StreamConfiguration.builder()
                                                                    .streamName("stream6")
                                                                    .scope("scope1")
-<<<<<<< HEAD
-                                                                   .retentionPolicy(RetentionPolicy.byTimeMillis(0))
-=======
                                                                    .retentionPolicy(RetentionPolicy.byTime(Duration.ofMillis((long) 0)))
->>>>>>> 26bd0ea7
                                                                    .scalingPolicy(ScalingPolicy.fixed(1))
                                                                    .build());
         AssertExtensions.assertThrows("Should throw Exception", createStreamStatus, throwable -> true);
@@ -614,11 +590,7 @@
         updateStreamStatus = controllerClient.alterStream(StreamConfiguration.builder()
                                                                   .streamName("stream1")
                                                                   .scope("scope1")
-<<<<<<< HEAD
-                                                                  .retentionPolicy(RetentionPolicy.byTimeMillis(0))
-=======
                                                                   .retentionPolicy(RetentionPolicy.byTime(Duration.ofMillis((long) 0)))
->>>>>>> 26bd0ea7
                                                                   .scalingPolicy(ScalingPolicy.fixed(1))
                                                                   .build());
         assertEquals(UpdateStreamStatus.Status.SUCCESS, updateStreamStatus.get().getStatus());
@@ -626,11 +598,7 @@
         updateStreamStatus = controllerClient.alterStream(StreamConfiguration.builder()
                                                                   .streamName("stream2")
                                                                   .scope("scope1")
-<<<<<<< HEAD
-                                                                  .retentionPolicy(RetentionPolicy.byTimeMillis(0))
-=======
                                                                   .retentionPolicy(RetentionPolicy.byTime(Duration.ofMillis((long) 0)))
->>>>>>> 26bd0ea7
                                                                   .scalingPolicy(ScalingPolicy.fixed(1))
                                                                   .build());
         assertEquals(UpdateStreamStatus.Status.FAILURE, updateStreamStatus.get().getStatus());
@@ -638,11 +606,7 @@
         updateStreamStatus = controllerClient.alterStream(StreamConfiguration.builder()
                                                                   .streamName("stream3")
                                                                   .scope("scope1")
-<<<<<<< HEAD
-                                                                  .retentionPolicy(RetentionPolicy.byTimeMillis(0))
-=======
                                                                   .retentionPolicy(RetentionPolicy.byTime(Duration.ofMillis((long) 0)))
->>>>>>> 26bd0ea7
                                                                   .scalingPolicy(ScalingPolicy.fixed(1))
                                                                   .build());
         assertEquals(UpdateStreamStatus.Status.SCOPE_NOT_FOUND, updateStreamStatus.get().getStatus());
@@ -650,11 +614,7 @@
         updateStreamStatus = controllerClient.alterStream(StreamConfiguration.builder()
                                                                   .streamName("stream4")
                                                                   .scope("scope1")
-<<<<<<< HEAD
-                                                                  .retentionPolicy(RetentionPolicy.byTimeMillis(0))
-=======
                                                                   .retentionPolicy(RetentionPolicy.byTime(Duration.ofMillis((long) 0)))
->>>>>>> 26bd0ea7
                                                                   .scalingPolicy(ScalingPolicy.fixed(1))
                                                                   .build());
         assertEquals(UpdateStreamStatus.Status.STREAM_NOT_FOUND, updateStreamStatus.get().getStatus());
@@ -662,11 +622,7 @@
         updateStreamStatus = controllerClient.alterStream(StreamConfiguration.builder()
                                                                   .streamName("stream5")
                                                                   .scope("scope1")
-<<<<<<< HEAD
-                                                                  .retentionPolicy(RetentionPolicy.byTimeMillis(0))
-=======
                                                                   .retentionPolicy(RetentionPolicy.byTime(Duration.ofMillis((long) 0)))
->>>>>>> 26bd0ea7
                                                                   .scalingPolicy(ScalingPolicy.fixed(1))
                                                                   .build());
         AssertExtensions.assertThrows("Should throw Exception", updateStreamStatus, throwable -> true);
@@ -932,11 +888,7 @@
                                 StreamConfiguration.builder()
                                         .streamName("streamparallel")
                                         .scope("scope1")
-<<<<<<< HEAD
-                                        .retentionPolicy(RetentionPolicy.byTimeMillis(0))
-=======
                                         .retentionPolicy(RetentionPolicy.byTime(Duration.ofMillis((long) 0)))
->>>>>>> 26bd0ea7
                                         .scalingPolicy(ScalingPolicy.fixed(1))
                                         .build());
                         log.info("{}", createStreamStatus.get().getStatus());
