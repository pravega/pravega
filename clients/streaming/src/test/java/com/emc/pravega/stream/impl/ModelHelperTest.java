--- conflicted
+++ resolved
@@ -5,16 +5,10 @@
  */
 package com.emc.pravega.stream.impl;
 
-<<<<<<< HEAD
 import com.emc.pravega.controller.stream.api.grpc.v1.Controller;
 import com.emc.pravega.controller.stream.api.grpc.v1.Controller.Position;
 import com.emc.pravega.controller.stream.api.grpc.v1.Controller.SegmentId;
 import com.emc.pravega.controller.stream.api.grpc.v1.Controller.StreamConfig;
-=======
-import com.emc.pravega.controller.stream.api.v1.ScalingPolicyType;
-import com.emc.pravega.controller.stream.api.v1.SegmentId;
-import com.emc.pravega.controller.stream.api.v1.StreamConfig;
->>>>>>> c2260ff8
 import com.emc.pravega.stream.RetentionPolicy;
 import com.emc.pravega.stream.ScalingPolicy;
 import com.emc.pravega.stream.Segment;
@@ -33,13 +27,6 @@
         return new Segment("scope", streamName, number);
     }
 
-<<<<<<< HEAD
-    private static FutureSegment createFutureSegmentId(String streamName, int number, int previous) {
-        return new FutureSegment("scope", streamName, number, previous);
-    }
-
-=======
->>>>>>> c2260ff8
     private static ScalingPolicy createScalingPolicy() {
         ScalingPolicy policy = new ScalingPolicy(ScalingPolicy.Type.FIXED_NUM_SEGMENTS, 100L, 2, 3);
         return policy;
@@ -57,15 +44,8 @@
     private static PositionInternal createPosition() {
         Map<Segment, Long> ownedLogs = new HashMap<>();
         ownedLogs.put(createSegmentId("stream", 1), 1L);
-<<<<<<< HEAD
-
-        Map<FutureSegment, Long> futureOwnedLogs = new HashMap<>();
-        futureOwnedLogs.put(createFutureSegmentId("stream", 2, 1), 2L);
-
-        return new PositionImpl(ownedLogs, futureOwnedLogs);
-=======
+        ownedLogs.put(createSegmentId("stream", 2), 2L);
         return new PositionImpl(ownedLogs);
->>>>>>> c2260ff8
     }
 
     @Test(expected = NullPointerException.class)
@@ -85,11 +65,7 @@
 
     @Test(expected = NullPointerException.class)
     public void encodeSegmentIdNullInput() {
-<<<<<<< HEAD
-        ModelHelper.encode((SegmentId) null, 0);
-=======
-        ModelHelper.encode((com.emc.pravega.controller.stream.api.v1.SegmentId) null);
->>>>>>> c2260ff8
+        ModelHelper.encode((SegmentId) null);
     }
 
     @Test
@@ -100,18 +76,6 @@
         assertEquals(2, segment.getSegmentNumber());
     }
 
-<<<<<<< HEAD
-    @Test // Preceding 
-    public void encodeFutureSegmentId() {
-        FutureSegment segment = ModelHelper.encode(ModelHelper.decode(createFutureSegmentId("stream1", 2, 1)), 1);
-        assertEquals("stream1", segment.getStreamName());
-        assertEquals("scope", segment.getScope());
-        assertEquals(2, segment.getSegmentNumber());
-        assertEquals(1, segment.getPrecedingNumber());
-    }
-
-=======
->>>>>>> c2260ff8
     @Test(expected = NullPointerException.class)
     public void decodeScalingPolicyNullInput() throws Exception {
         ModelHelper.decode((ScalingPolicy) null);
@@ -179,20 +143,10 @@
 
     @Test
     public void decodePosition() {
-<<<<<<< HEAD
         Position position = ModelHelper.decode(createPosition());
-        assertEquals(1, position.getOwnedSegmentsCount());
-        assertEquals(1, position.getFutureOwnedSegmentsCount());
+        assertEquals(2, position.getOwnedSegmentsCount());
         assertEquals(1L, position.getOwnedSegments(0).getValue());
-        assertEquals(2L, position.getFutureOwnedSegments(0).getValue());
-=======
-        com.emc.pravega.controller.stream.api.v1.Position position = ModelHelper.decode(createPosition());
-        assertEquals(1, position.getOwnedSegments().size());
-        SegmentId id = ModelHelper.decode(createSegmentId("stream", 1));
-        assertEquals(1L, position.getOwnedSegments().get(id).longValue());
-        SegmentId id2 = ModelHelper.decode(createSegmentId("stream", 2));
-        assertEquals(2L, id2.getNumber());
->>>>>>> c2260ff8
+        assertEquals(2L, position.getOwnedSegments(1).getValue());
     }
 
     @Test(expected = NullPointerException.class)
@@ -204,11 +158,8 @@
     public void encodePosition() {
         PositionInternal position = ModelHelper.encode(ModelHelper.decode(createPosition()));
         Map<Segment, Long> ownedLogs = position.getOwnedSegmentsWithOffsets();
-<<<<<<< HEAD
-        Map<FutureSegment, Long> futureOwnedLogs = position.getFutureOwnedSegmentsWithOffsets();
-=======
->>>>>>> c2260ff8
-        assertEquals(1, ownedLogs.size());
+        assertEquals(2, ownedLogs.size());
         assertEquals(1L, ownedLogs.get(createSegmentId("stream", 1)).longValue());
+        assertEquals(2L, ownedLogs.get(createSegmentId("stream", 2)).longValue());
     }
 }