/**
 * Licensed to the Apache Software Foundation (ASF) under one
 * or more contributor license agreements. See the NOTICE file
 * distributed with this work for additional information
 * regarding copyright ownership. The ASF licenses this file
 * to you under the Apache License, Version 2.0 (the
 * "License"); you may not use this file except in compliance
 * with the License. You may obtain a copy of the License at
 * <p>
 * http://www.apache.org/licenses/LICENSE-2.0
 * <p>
 * Unless required by applicable law or agreed to in writing, software
 * distributed under the License is distributed on an "AS IS" BASIS,
 * WITHOUT WARRANTIES OR CONDITIONS OF ANY KIND, either express or implied.
 * See the License for the specific language governing permissions and
 * limitations under the License.
 */

package com.emc.pravega.stream.mock;

import com.emc.pravega.common.netty.ConnectionFailedException;
import com.emc.pravega.common.netty.FailingReplyProcessor;
import com.emc.pravega.common.netty.PravegaNodeUri;
import com.emc.pravega.common.netty.ReplyProcessor;
import com.emc.pravega.common.netty.WireCommand;
import com.emc.pravega.common.netty.WireCommands;
import com.emc.pravega.common.netty.WireCommands.AbortTransaction;
import com.emc.pravega.common.netty.WireCommands.CommitTransaction;
import com.emc.pravega.common.netty.WireCommands.CreateTransaction;
import com.emc.pravega.common.netty.WireCommands.TransactionAborted;
import com.emc.pravega.common.netty.WireCommands.TransactionCommitted;
import com.emc.pravega.common.netty.WireCommands.TransactionCreated;
import com.emc.pravega.common.netty.WireCommands.WrongHost;
import com.emc.pravega.controller.stream.api.v1.CreateStreamStatus;
<<<<<<< HEAD
=======
import com.emc.pravega.controller.stream.api.v1.ScaleResponse;
import com.emc.pravega.controller.stream.api.v1.TxnStatus;
>>>>>>> 96ee2ab4
import com.emc.pravega.controller.stream.api.v1.UpdateStreamStatus;
import com.emc.pravega.stream.Segment;
import com.emc.pravega.stream.Stream;
import com.emc.pravega.stream.StreamConfiguration;
import com.emc.pravega.stream.Transaction;
import com.emc.pravega.stream.TxnFailedException;
import com.emc.pravega.stream.impl.ConnectionClosedException;
import com.emc.pravega.stream.impl.Controller;
import com.emc.pravega.stream.impl.PositionImpl;
import com.emc.pravega.stream.impl.PositionInternal;
import com.emc.pravega.stream.impl.StreamSegments;
import com.emc.pravega.stream.impl.netty.ClientConnection;
import com.emc.pravega.stream.impl.netty.ConnectionFactory;
import com.google.common.collect.ImmutableList;

import java.util.Collections;
import java.util.List;
import java.util.Map;
import java.util.TreeMap;
import java.util.UUID;
import java.util.concurrent.CompletableFuture;

import org.apache.commons.lang.NotImplementedException;

import static com.emc.pravega.common.concurrent.FutureHelpers.getAndHandleExceptions;

import lombok.AllArgsConstructor;

@AllArgsConstructor
public class MockController implements Controller {

    private final String endpoint;
    private final int port;
    private final ConnectionFactory connectionFactory;

    @Override
    public CompletableFuture<CreateStreamStatus> createStream(StreamConfiguration streamConfig) {
        Segment segmentId = new Segment(streamConfig.getScope(), streamConfig.getName(), 0);
        createSegment(segmentId.getScopedName(), new PravegaNodeUri(endpoint, port));
        return CompletableFuture.completedFuture(CreateStreamStatus.SUCCESS);
    }

    @Override
    public CompletableFuture<UpdateStreamStatus> alterStream(StreamConfiguration streamConfig) {
        return null;
    }

    @Override
    public CompletableFuture<ScaleResponse> scaleStream(Stream stream, List<Integer> sealedSegments, Map<Double, Double> newKeyRanges) {
        throw new NotImplementedException();
    }

    @Override
    public CompletableFuture<UpdateStreamStatus> sealStream(String scope, String streamName) {
        throw new NotImplementedException();
    }

    boolean createSegment(String name, PravegaNodeUri uri) {
        CompletableFuture<Boolean> result = new CompletableFuture<>();
        FailingReplyProcessor replyProcessor = new FailingReplyProcessor() {

            @Override
            public void connectionDropped() {
                result.completeExceptionally(new ConnectionClosedException());
            }

            @Override
            public void wrongHost(WireCommands.WrongHost wrongHost) {
                result.completeExceptionally(new NotImplementedException());
            }

            @Override
            public void segmentAlreadyExists(WireCommands.SegmentAlreadyExists segmentAlreadyExists) {
                result.complete(false);
            }

            @Override
            public void segmentCreated(WireCommands.SegmentCreated segmentCreated) {
                result.complete(true);
            }
        };
        ClientConnection connection = getAndHandleExceptions(connectionFactory.establishConnection(uri, replyProcessor),
                                                             RuntimeException::new);
        try {
            connection.send(new WireCommands.CreateSegment(name));
        } catch (ConnectionFailedException e) {
            throw new RuntimeException(e);
        }
        return getAndHandleExceptions(result, RuntimeException::new);
    }

    @Override
    public CompletableFuture<StreamSegments> getCurrentSegments(String scope, String stream) {
        TreeMap<Double, Segment> segments = new TreeMap<>();
        segments.put(1.0, new Segment(scope, stream, 0));
        return CompletableFuture.completedFuture(new StreamSegments(segments));
    }

    @Override
<<<<<<< HEAD
    public CompletableFuture<Void> commitTransaction(Stream stream, UUID txId) {
        CompletableFuture<Void> result = new CompletableFuture<>();
=======
    public CompletableFuture<TxnStatus> commitTransaction(Stream stream, UUID txId) {
        CompletableFuture<TxnStatus> result = new CompletableFuture<>();
>>>>>>> 96ee2ab4
        FailingReplyProcessor replyProcessor = new FailingReplyProcessor() {

            @Override
            public void connectionDropped() {
                result.completeExceptionally(new ConnectionClosedException());
            }

            @Override
            public void wrongHost(WrongHost wrongHost) {
                result.completeExceptionally(new NotImplementedException());
            }

            @Override
            public void transactionCommitted(TransactionCommitted transactionCommitted) {
<<<<<<< HEAD
                result.complete(null);
=======
                result.complete(TxnStatus.SUCCESS);
>>>>>>> 96ee2ab4
            }

            @Override
            public void transactionAborted(TransactionAborted transactionAborted) {
                result.completeExceptionally(new TxnFailedException("Transaction already aborted."));
            }
        };
        sendRequestOverNewConnection(new CommitTransaction(Segment.getScopedName(stream.getScope(), stream.getStreamName(), 0), txId), replyProcessor);
        return result;
    }

    @Override
<<<<<<< HEAD
    public CompletableFuture<Void> dropTransaction(Stream stream, UUID txId) {
        CompletableFuture<Void> result = new CompletableFuture<>();
=======
    public CompletableFuture<TxnStatus> dropTransaction(Stream stream, UUID txId) {
        CompletableFuture<TxnStatus> result = new CompletableFuture<>();
>>>>>>> 96ee2ab4
        FailingReplyProcessor replyProcessor = new FailingReplyProcessor() {

            @Override
            public void connectionDropped() {
                result.completeExceptionally(new ConnectionClosedException());
            }

            @Override
            public void wrongHost(WrongHost wrongHost) {
                result.completeExceptionally(new NotImplementedException());
            }

            @Override
            public void transactionCommitted(TransactionCommitted transactionCommitted) {
                result.completeExceptionally(new RuntimeException("Transaction already committed."));
            }

            @Override
            public void transactionAborted(TransactionAborted transactionAborted) {
<<<<<<< HEAD
                result.complete(null);
=======
                result.complete(TxnStatus.SUCCESS);
>>>>>>> 96ee2ab4
            }
        };
        sendRequestOverNewConnection(new AbortTransaction(Segment.getScopedName(stream.getScope(), stream.getStreamName(), 0), txId), replyProcessor);
        return result;
    }

    @Override
    public CompletableFuture<Transaction.Status> checkTransactionStatus(Stream stream, UUID txId) {
        throw new NotImplementedException();
    }

    @Override
    public CompletableFuture<UUID> createTransaction(Stream stream, long timeout) {
        UUID txId = UUID.randomUUID();
        CompletableFuture<UUID> result = new CompletableFuture<>();
        FailingReplyProcessor replyProcessor = new FailingReplyProcessor() {

            @Override
            public void connectionDropped() {
                result.completeExceptionally(new ConnectionClosedException());
            }

            @Override
            public void wrongHost(WrongHost wrongHost) {
                result.completeExceptionally(new NotImplementedException());
            }

            @Override
            public void transactionCreated(TransactionCreated transactionCreated) {
                result.complete(txId);
            }
        };
        sendRequestOverNewConnection(new CreateTransaction(Segment.getScopedName(stream.getScope(), stream.getStreamName(), 0), txId), replyProcessor);
        return result;
    }

    @Override
    public CompletableFuture<List<PositionInternal>> getPositions(Stream stream, long timestamp, int count) {
        return CompletableFuture.completedFuture(ImmutableList.<PositionInternal>of(getInitialPosition(stream.getScope(), stream.getStreamName())));
    }
    
    @Override
    public CompletableFuture<Map<Segment, List<Integer>>> getSegmentsImmediatlyFollowing(Segment segment) {
        return CompletableFuture.completedFuture(Collections.emptyMap());
    }

    @Override
    public CompletableFuture<PravegaNodeUri> getEndpointForSegment(String qualifiedSegmentName) {
        return CompletableFuture.completedFuture(new PravegaNodeUri(endpoint, port));
    }

    @Override
    public CompletableFuture<Boolean> isSegmentValid(String scope, String stream, int segmentNumber) {
        return CompletableFuture.completedFuture(true);
    }

    private PositionImpl getInitialPosition(String scope, String stream) {
        return new PositionImpl(Collections.singletonMap(new Segment(scope, stream, 0), 0L));
    }
    
    private void sendRequestOverNewConnection(WireCommand request, ReplyProcessor replyProcessor) {
        ClientConnection connection = getAndHandleExceptions(connectionFactory
            .establishConnection(new PravegaNodeUri(endpoint, port), replyProcessor), RuntimeException::new);
        try {
            connection.send(request);
        } catch (ConnectionFailedException e) {
            throw new RuntimeException(e);
        }
    }

}
<|MERGE_RESOLUTION|>--- conflicted
+++ resolved
@@ -1,278 +1,257 @@
-/**
- * Licensed to the Apache Software Foundation (ASF) under one
- * or more contributor license agreements. See the NOTICE file
- * distributed with this work for additional information
- * regarding copyright ownership. The ASF licenses this file
- * to you under the Apache License, Version 2.0 (the
- * "License"); you may not use this file except in compliance
- * with the License. You may obtain a copy of the License at
- * <p>
- * http://www.apache.org/licenses/LICENSE-2.0
- * <p>
- * Unless required by applicable law or agreed to in writing, software
- * distributed under the License is distributed on an "AS IS" BASIS,
- * WITHOUT WARRANTIES OR CONDITIONS OF ANY KIND, either express or implied.
- * See the License for the specific language governing permissions and
- * limitations under the License.
- */
-
-package com.emc.pravega.stream.mock;
-
-import com.emc.pravega.common.netty.ConnectionFailedException;
-import com.emc.pravega.common.netty.FailingReplyProcessor;
-import com.emc.pravega.common.netty.PravegaNodeUri;
-import com.emc.pravega.common.netty.ReplyProcessor;
-import com.emc.pravega.common.netty.WireCommand;
-import com.emc.pravega.common.netty.WireCommands;
-import com.emc.pravega.common.netty.WireCommands.AbortTransaction;
-import com.emc.pravega.common.netty.WireCommands.CommitTransaction;
-import com.emc.pravega.common.netty.WireCommands.CreateTransaction;
-import com.emc.pravega.common.netty.WireCommands.TransactionAborted;
-import com.emc.pravega.common.netty.WireCommands.TransactionCommitted;
-import com.emc.pravega.common.netty.WireCommands.TransactionCreated;
-import com.emc.pravega.common.netty.WireCommands.WrongHost;
-import com.emc.pravega.controller.stream.api.v1.CreateStreamStatus;
-<<<<<<< HEAD
-=======
-import com.emc.pravega.controller.stream.api.v1.ScaleResponse;
-import com.emc.pravega.controller.stream.api.v1.TxnStatus;
->>>>>>> 96ee2ab4
-import com.emc.pravega.controller.stream.api.v1.UpdateStreamStatus;
-import com.emc.pravega.stream.Segment;
-import com.emc.pravega.stream.Stream;
-import com.emc.pravega.stream.StreamConfiguration;
-import com.emc.pravega.stream.Transaction;
-import com.emc.pravega.stream.TxnFailedException;
-import com.emc.pravega.stream.impl.ConnectionClosedException;
-import com.emc.pravega.stream.impl.Controller;
-import com.emc.pravega.stream.impl.PositionImpl;
-import com.emc.pravega.stream.impl.PositionInternal;
-import com.emc.pravega.stream.impl.StreamSegments;
-import com.emc.pravega.stream.impl.netty.ClientConnection;
-import com.emc.pravega.stream.impl.netty.ConnectionFactory;
-import com.google.common.collect.ImmutableList;
-
-import java.util.Collections;
-import java.util.List;
-import java.util.Map;
-import java.util.TreeMap;
-import java.util.UUID;
-import java.util.concurrent.CompletableFuture;
-
-import org.apache.commons.lang.NotImplementedException;
-
-import static com.emc.pravega.common.concurrent.FutureHelpers.getAndHandleExceptions;
-
-import lombok.AllArgsConstructor;
-
-@AllArgsConstructor
-public class MockController implements Controller {
-
-    private final String endpoint;
-    private final int port;
-    private final ConnectionFactory connectionFactory;
-
-    @Override
-    public CompletableFuture<CreateStreamStatus> createStream(StreamConfiguration streamConfig) {
-        Segment segmentId = new Segment(streamConfig.getScope(), streamConfig.getName(), 0);
-        createSegment(segmentId.getScopedName(), new PravegaNodeUri(endpoint, port));
-        return CompletableFuture.completedFuture(CreateStreamStatus.SUCCESS);
-    }
-
-    @Override
-    public CompletableFuture<UpdateStreamStatus> alterStream(StreamConfiguration streamConfig) {
-        return null;
-    }
-
-    @Override
-    public CompletableFuture<ScaleResponse> scaleStream(Stream stream, List<Integer> sealedSegments, Map<Double, Double> newKeyRanges) {
-        throw new NotImplementedException();
-    }
-
-    @Override
-    public CompletableFuture<UpdateStreamStatus> sealStream(String scope, String streamName) {
-        throw new NotImplementedException();
-    }
-
-    boolean createSegment(String name, PravegaNodeUri uri) {
-        CompletableFuture<Boolean> result = new CompletableFuture<>();
-        FailingReplyProcessor replyProcessor = new FailingReplyProcessor() {
-
-            @Override
-            public void connectionDropped() {
-                result.completeExceptionally(new ConnectionClosedException());
-            }
-
-            @Override
-            public void wrongHost(WireCommands.WrongHost wrongHost) {
-                result.completeExceptionally(new NotImplementedException());
-            }
-
-            @Override
-            public void segmentAlreadyExists(WireCommands.SegmentAlreadyExists segmentAlreadyExists) {
-                result.complete(false);
-            }
-
-            @Override
-            public void segmentCreated(WireCommands.SegmentCreated segmentCreated) {
-                result.complete(true);
-            }
-        };
-        ClientConnection connection = getAndHandleExceptions(connectionFactory.establishConnection(uri, replyProcessor),
-                                                             RuntimeException::new);
-        try {
-            connection.send(new WireCommands.CreateSegment(name));
-        } catch (ConnectionFailedException e) {
-            throw new RuntimeException(e);
-        }
-        return getAndHandleExceptions(result, RuntimeException::new);
-    }
-
-    @Override
-    public CompletableFuture<StreamSegments> getCurrentSegments(String scope, String stream) {
-        TreeMap<Double, Segment> segments = new TreeMap<>();
-        segments.put(1.0, new Segment(scope, stream, 0));
-        return CompletableFuture.completedFuture(new StreamSegments(segments));
-    }
-
-    @Override
-<<<<<<< HEAD
-    public CompletableFuture<Void> commitTransaction(Stream stream, UUID txId) {
-        CompletableFuture<Void> result = new CompletableFuture<>();
-=======
-    public CompletableFuture<TxnStatus> commitTransaction(Stream stream, UUID txId) {
-        CompletableFuture<TxnStatus> result = new CompletableFuture<>();
->>>>>>> 96ee2ab4
-        FailingReplyProcessor replyProcessor = new FailingReplyProcessor() {
-
-            @Override
-            public void connectionDropped() {
-                result.completeExceptionally(new ConnectionClosedException());
-            }
-
-            @Override
-            public void wrongHost(WrongHost wrongHost) {
-                result.completeExceptionally(new NotImplementedException());
-            }
-
-            @Override
-            public void transactionCommitted(TransactionCommitted transactionCommitted) {
-<<<<<<< HEAD
-                result.complete(null);
-=======
-                result.complete(TxnStatus.SUCCESS);
->>>>>>> 96ee2ab4
-            }
-
-            @Override
-            public void transactionAborted(TransactionAborted transactionAborted) {
-                result.completeExceptionally(new TxnFailedException("Transaction already aborted."));
-            }
-        };
-        sendRequestOverNewConnection(new CommitTransaction(Segment.getScopedName(stream.getScope(), stream.getStreamName(), 0), txId), replyProcessor);
-        return result;
-    }
-
-    @Override
-<<<<<<< HEAD
-    public CompletableFuture<Void> dropTransaction(Stream stream, UUID txId) {
-        CompletableFuture<Void> result = new CompletableFuture<>();
-=======
-    public CompletableFuture<TxnStatus> dropTransaction(Stream stream, UUID txId) {
-        CompletableFuture<TxnStatus> result = new CompletableFuture<>();
->>>>>>> 96ee2ab4
-        FailingReplyProcessor replyProcessor = new FailingReplyProcessor() {
-
-            @Override
-            public void connectionDropped() {
-                result.completeExceptionally(new ConnectionClosedException());
-            }
-
-            @Override
-            public void wrongHost(WrongHost wrongHost) {
-                result.completeExceptionally(new NotImplementedException());
-            }
-
-            @Override
-            public void transactionCommitted(TransactionCommitted transactionCommitted) {
-                result.completeExceptionally(new RuntimeException("Transaction already committed."));
-            }
-
-            @Override
-            public void transactionAborted(TransactionAborted transactionAborted) {
-<<<<<<< HEAD
-                result.complete(null);
-=======
-                result.complete(TxnStatus.SUCCESS);
->>>>>>> 96ee2ab4
-            }
-        };
-        sendRequestOverNewConnection(new AbortTransaction(Segment.getScopedName(stream.getScope(), stream.getStreamName(), 0), txId), replyProcessor);
-        return result;
-    }
-
-    @Override
-    public CompletableFuture<Transaction.Status> checkTransactionStatus(Stream stream, UUID txId) {
-        throw new NotImplementedException();
-    }
-
-    @Override
-    public CompletableFuture<UUID> createTransaction(Stream stream, long timeout) {
-        UUID txId = UUID.randomUUID();
-        CompletableFuture<UUID> result = new CompletableFuture<>();
-        FailingReplyProcessor replyProcessor = new FailingReplyProcessor() {
-
-            @Override
-            public void connectionDropped() {
-                result.completeExceptionally(new ConnectionClosedException());
-            }
-
-            @Override
-            public void wrongHost(WrongHost wrongHost) {
-                result.completeExceptionally(new NotImplementedException());
-            }
-
-            @Override
-            public void transactionCreated(TransactionCreated transactionCreated) {
-                result.complete(txId);
-            }
-        };
-        sendRequestOverNewConnection(new CreateTransaction(Segment.getScopedName(stream.getScope(), stream.getStreamName(), 0), txId), replyProcessor);
-        return result;
-    }
-
-    @Override
-    public CompletableFuture<List<PositionInternal>> getPositions(Stream stream, long timestamp, int count) {
-        return CompletableFuture.completedFuture(ImmutableList.<PositionInternal>of(getInitialPosition(stream.getScope(), stream.getStreamName())));
-    }
-    
-    @Override
-    public CompletableFuture<Map<Segment, List<Integer>>> getSegmentsImmediatlyFollowing(Segment segment) {
-        return CompletableFuture.completedFuture(Collections.emptyMap());
-    }
-
-    @Override
-    public CompletableFuture<PravegaNodeUri> getEndpointForSegment(String qualifiedSegmentName) {
-        return CompletableFuture.completedFuture(new PravegaNodeUri(endpoint, port));
-    }
-
-    @Override
-    public CompletableFuture<Boolean> isSegmentValid(String scope, String stream, int segmentNumber) {
-        return CompletableFuture.completedFuture(true);
-    }
-
-    private PositionImpl getInitialPosition(String scope, String stream) {
-        return new PositionImpl(Collections.singletonMap(new Segment(scope, stream, 0), 0L));
-    }
-    
-    private void sendRequestOverNewConnection(WireCommand request, ReplyProcessor replyProcessor) {
-        ClientConnection connection = getAndHandleExceptions(connectionFactory
-            .establishConnection(new PravegaNodeUri(endpoint, port), replyProcessor), RuntimeException::new);
-        try {
-            connection.send(request);
-        } catch (ConnectionFailedException e) {
-            throw new RuntimeException(e);
-        }
-    }
-
-}
+/**
+ * Licensed to the Apache Software Foundation (ASF) under one
+ * or more contributor license agreements. See the NOTICE file
+ * distributed with this work for additional information
+ * regarding copyright ownership. The ASF licenses this file
+ * to you under the Apache License, Version 2.0 (the
+ * "License"); you may not use this file except in compliance
+ * with the License. You may obtain a copy of the License at
+ * <p>
+ * http://www.apache.org/licenses/LICENSE-2.0
+ * <p>
+ * Unless required by applicable law or agreed to in writing, software
+ * distributed under the License is distributed on an "AS IS" BASIS,
+ * WITHOUT WARRANTIES OR CONDITIONS OF ANY KIND, either express or implied.
+ * See the License for the specific language governing permissions and
+ * limitations under the License.
+ */
+
+package com.emc.pravega.stream.mock;
+
+import com.emc.pravega.common.netty.ConnectionFailedException;
+import com.emc.pravega.common.netty.FailingReplyProcessor;
+import com.emc.pravega.common.netty.PravegaNodeUri;
+import com.emc.pravega.common.netty.ReplyProcessor;
+import com.emc.pravega.common.netty.WireCommand;
+import com.emc.pravega.common.netty.WireCommands;
+import com.emc.pravega.common.netty.WireCommands.AbortTransaction;
+import com.emc.pravega.common.netty.WireCommands.CommitTransaction;
+import com.emc.pravega.common.netty.WireCommands.CreateTransaction;
+import com.emc.pravega.common.netty.WireCommands.TransactionAborted;
+import com.emc.pravega.common.netty.WireCommands.TransactionCommitted;
+import com.emc.pravega.common.netty.WireCommands.TransactionCreated;
+import com.emc.pravega.common.netty.WireCommands.WrongHost;
+import com.emc.pravega.controller.stream.api.v1.CreateStreamStatus;
+import com.emc.pravega.controller.stream.api.v1.ScaleResponse;
+import com.emc.pravega.controller.stream.api.v1.UpdateStreamStatus;
+import com.emc.pravega.stream.Segment;
+import com.emc.pravega.stream.Stream;
+import com.emc.pravega.stream.StreamConfiguration;
+import com.emc.pravega.stream.Transaction;
+import com.emc.pravega.stream.TxnFailedException;
+import com.emc.pravega.stream.impl.ConnectionClosedException;
+import com.emc.pravega.stream.impl.Controller;
+import com.emc.pravega.stream.impl.PositionImpl;
+import com.emc.pravega.stream.impl.PositionInternal;
+import com.emc.pravega.stream.impl.StreamSegments;
+import com.emc.pravega.stream.impl.netty.ClientConnection;
+import com.emc.pravega.stream.impl.netty.ConnectionFactory;
+import com.google.common.collect.ImmutableList;
+
+import java.util.Collections;
+import java.util.List;
+import java.util.Map;
+import java.util.TreeMap;
+import java.util.UUID;
+import java.util.concurrent.CompletableFuture;
+
+import org.apache.commons.lang.NotImplementedException;
+
+import static com.emc.pravega.common.concurrent.FutureHelpers.getAndHandleExceptions;
+
+import lombok.AllArgsConstructor;
+
+@AllArgsConstructor
+public class MockController implements Controller {
+
+    private final String endpoint;
+    private final int port;
+    private final ConnectionFactory connectionFactory;
+
+    @Override
+    public CompletableFuture<CreateStreamStatus> createStream(StreamConfiguration streamConfig) {
+        Segment segmentId = new Segment(streamConfig.getScope(), streamConfig.getName(), 0);
+        createSegment(segmentId.getScopedName(), new PravegaNodeUri(endpoint, port));
+        return CompletableFuture.completedFuture(CreateStreamStatus.SUCCESS);
+    }
+
+    @Override
+    public CompletableFuture<UpdateStreamStatus> alterStream(StreamConfiguration streamConfig) {
+        return null;
+    }
+
+    @Override
+    public CompletableFuture<ScaleResponse> scaleStream(Stream stream, List<Integer> sealedSegments, Map<Double, Double> newKeyRanges) {
+        throw new NotImplementedException();
+    }
+
+    @Override
+    public CompletableFuture<UpdateStreamStatus> sealStream(String scope, String streamName) {
+        throw new NotImplementedException();
+    }
+
+    boolean createSegment(String name, PravegaNodeUri uri) {
+        CompletableFuture<Boolean> result = new CompletableFuture<>();
+        FailingReplyProcessor replyProcessor = new FailingReplyProcessor() {
+
+            @Override
+            public void connectionDropped() {
+                result.completeExceptionally(new ConnectionClosedException());
+            }
+
+            @Override
+            public void wrongHost(WireCommands.WrongHost wrongHost) {
+                result.completeExceptionally(new NotImplementedException());
+            }
+
+            @Override
+            public void segmentAlreadyExists(WireCommands.SegmentAlreadyExists segmentAlreadyExists) {
+                result.complete(false);
+            }
+
+            @Override
+            public void segmentCreated(WireCommands.SegmentCreated segmentCreated) {
+                result.complete(true);
+            }
+        };
+        ClientConnection connection = getAndHandleExceptions(connectionFactory.establishConnection(uri, replyProcessor),
+                                                             RuntimeException::new);
+        try {
+            connection.send(new WireCommands.CreateSegment(name));
+        } catch (ConnectionFailedException e) {
+            throw new RuntimeException(e);
+        }
+        return getAndHandleExceptions(result, RuntimeException::new);
+    }
+
+    @Override
+    public CompletableFuture<StreamSegments> getCurrentSegments(String scope, String stream) {
+        TreeMap<Double, Segment> segments = new TreeMap<>();
+        segments.put(1.0, new Segment(scope, stream, 0));
+        return CompletableFuture.completedFuture(new StreamSegments(segments));
+    }
+
+    @Override
+    public CompletableFuture<Void> commitTransaction(Stream stream, UUID txId) {
+        CompletableFuture<Void> result = new CompletableFuture<>();
+        FailingReplyProcessor replyProcessor = new FailingReplyProcessor() {
+
+            @Override
+            public void connectionDropped() {
+                result.completeExceptionally(new ConnectionClosedException());
+            }
+
+            @Override
+            public void wrongHost(WrongHost wrongHost) {
+                result.completeExceptionally(new NotImplementedException());
+            }
+
+            @Override
+            public void transactionCommitted(TransactionCommitted transactionCommitted) {
+                result.complete(null);
+            }
+
+            @Override
+            public void transactionAborted(TransactionAborted transactionAborted) {
+                result.completeExceptionally(new TxnFailedException("Transaction already aborted."));
+            }
+        };
+        sendRequestOverNewConnection(new CommitTransaction(Segment.getScopedName(stream.getScope(), stream.getStreamName(), 0), txId), replyProcessor);
+        return result;
+    }
+
+    @Override
+    public CompletableFuture<Void> dropTransaction(Stream stream, UUID txId) {
+        CompletableFuture<Void> result = new CompletableFuture<>();
+        FailingReplyProcessor replyProcessor = new FailingReplyProcessor() {
+
+            @Override
+            public void connectionDropped() {
+                result.completeExceptionally(new ConnectionClosedException());
+            }
+
+            @Override
+            public void wrongHost(WrongHost wrongHost) {
+                result.completeExceptionally(new NotImplementedException());
+            }
+
+            @Override
+            public void transactionCommitted(TransactionCommitted transactionCommitted) {
+                result.completeExceptionally(new RuntimeException("Transaction already committed."));
+            }
+
+            @Override
+            public void transactionAborted(TransactionAborted transactionAborted) {
+                result.complete(null);
+            }
+        };
+        sendRequestOverNewConnection(new AbortTransaction(Segment.getScopedName(stream.getScope(), stream.getStreamName(), 0), txId), replyProcessor);
+        return result;
+    }
+
+    @Override
+    public CompletableFuture<Transaction.Status> checkTransactionStatus(Stream stream, UUID txId) {
+        throw new NotImplementedException();
+    }
+
+    @Override
+    public CompletableFuture<UUID> createTransaction(Stream stream, long timeout) {
+        UUID txId = UUID.randomUUID();
+        CompletableFuture<UUID> result = new CompletableFuture<>();
+        FailingReplyProcessor replyProcessor = new FailingReplyProcessor() {
+
+            @Override
+            public void connectionDropped() {
+                result.completeExceptionally(new ConnectionClosedException());
+            }
+
+            @Override
+            public void wrongHost(WrongHost wrongHost) {
+                result.completeExceptionally(new NotImplementedException());
+            }
+
+            @Override
+            public void transactionCreated(TransactionCreated transactionCreated) {
+                result.complete(txId);
+            }
+        };
+        sendRequestOverNewConnection(new CreateTransaction(Segment.getScopedName(stream.getScope(), stream.getStreamName(), 0), txId), replyProcessor);
+        return result;
+    }
+
+    @Override
+    public CompletableFuture<List<PositionInternal>> getPositions(Stream stream, long timestamp, int count) {
+        return CompletableFuture.completedFuture(ImmutableList.<PositionInternal>of(getInitialPosition(stream.getScope(), stream.getStreamName())));
+    }
+    
+    @Override
+    public CompletableFuture<Map<Segment, List<Integer>>> getSegmentsImmediatlyFollowing(Segment segment) {
+        return CompletableFuture.completedFuture(Collections.emptyMap());
+    }
+
+    @Override
+    public CompletableFuture<PravegaNodeUri> getEndpointForSegment(String qualifiedSegmentName) {
+        return CompletableFuture.completedFuture(new PravegaNodeUri(endpoint, port));
+    }
+
+    @Override
+    public CompletableFuture<Boolean> isSegmentValid(String scope, String stream, int segmentNumber) {
+        return CompletableFuture.completedFuture(true);
+    }
+
+    private PositionImpl getInitialPosition(String scope, String stream) {
+        return new PositionImpl(Collections.singletonMap(new Segment(scope, stream, 0), 0L));
+    }
+    
+    private void sendRequestOverNewConnection(WireCommand request, ReplyProcessor replyProcessor) {
+        ClientConnection connection = getAndHandleExceptions(connectionFactory
+            .establishConnection(new PravegaNodeUri(endpoint, port), replyProcessor), RuntimeException::new);
+        try {
+            connection.send(request);
+        } catch (ConnectionFailedException e) {
+            throw new RuntimeException(e);
+        }
+    }
+
+}
+