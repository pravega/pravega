--- conflicted
+++ resolved
@@ -1,122 +1,114 @@
-/**
- * Licensed to the Apache Software Foundation (ASF) under one
- * or more contributor license agreements.  See the NOTICE file
- * distributed with this work for additional information
- * regarding copyright ownership.  The ASF licenses this file
- * to you under the Apache License, Version 2.0 (the
- * "License"); you may not use this file except in compliance
- * with the License.  You may obtain a copy of the License at
- * <p>
- * http://www.apache.org/licenses/LICENSE-2.0
- * <p>
- * Unless required by applicable law or agreed to in writing, software
- * distributed under the License is distributed on an "AS IS" BASIS,
- * WITHOUT WARRANTIES OR CONDITIONS OF ANY KIND, either express or implied.
- * See the License for the specific language governing permissions and
- * limitations under the License.
- */
-package com.emc.pravega.stream.mock;
-
-import com.emc.pravega.ClientFactory;
-import com.emc.pravega.state.InitialUpdate;
-import com.emc.pravega.state.Revisioned;
-import com.emc.pravega.state.RevisionedStreamClient;
-import com.emc.pravega.state.StateSynchronizer;
-import com.emc.pravega.state.SynchronizerConfig;
-import com.emc.pravega.state.Update;
-import com.emc.pravega.stream.EventStreamReader;
-import com.emc.pravega.stream.ReaderConfig;
-import com.emc.pravega.stream.IdempotentEventStreamWriter;
-import com.emc.pravega.stream.Position;
-import com.emc.pravega.stream.EventStreamWriter;
-import com.emc.pravega.stream.EventWriterConfig;
-import com.emc.pravega.stream.Segment;
-import com.emc.pravega.stream.Serializer;
-import com.emc.pravega.stream.StreamConfiguration;
-import com.emc.pravega.stream.impl.ClientFactoryImpl;
-import com.emc.pravega.stream.impl.Controller;
-import com.emc.pravega.stream.impl.PositionImpl;
-import com.emc.pravega.stream.impl.netty.ConnectionFactoryImpl;
-
-import java.util.Collections;
-
-public class MockClientFactory implements ClientFactory, AutoCloseable {
-
-    private String scope;
-    private final ClientFactory impl;
-    private final ConnectionFactoryImpl connectionFactory;
-    private MockStreamManager streamManager;
-
-    public MockClientFactory(String scope, String endpoint, int port) {
-        this.scope = scope;
-        connectionFactory = new ConnectionFactoryImpl(false);
-        MockController controller = new MockController(endpoint, port, connectionFactory);
-        streamManager = new MockStreamManager(scope, controller);
-        impl = new ClientFactoryImpl(scope, controller, connectionFactory, streamManager);
-    }
-
-    public MockClientFactory(String scope, Controller controller) {
-        connectionFactory = new ConnectionFactoryImpl(false);
-        impl = new ClientFactoryImpl(scope, controller, connectionFactory, new MockStreamManager(scope, controller));
-    }
-
-    @Override
-    public <T> EventStreamWriter<T> createEventWriter(String streamName, Serializer<T> s, EventWriterConfig config) {
-        return impl.createEventWriter(streamName, s, config);
-    }
-
-    @Override
-    public <T> IdempotentEventStreamWriter<T> createIdempotentEventWriter(String streamName, Serializer<T> s,
-            EventWriterConfig config) {
-        return impl.createIdempotentEventWriter(streamName, s, config);
-    }
-
-    @Override
-    public <T> EventStreamReader<T> createReader(String streamName, Serializer<T> s, ReaderConfig config,
-            Position startingPosition) {
-        return impl.createReader(streamName, s, config, startingPosition);
-    }
-
-    @Override
-    public <T> EventStreamReader<T> createReader(String readerId, String readerGroup, Serializer<T> s,
-            ReaderConfig config) {
-        return impl.createReader(readerId, readerGroup, s, config);
-    }
-
-    @Override
-    public <T> RevisionedStreamClient<T> createRevisionedStreamClient(String streamName, Serializer<T> serializer,
-            SynchronizerConfig config) {
-        return impl.createRevisionedStreamClient(streamName, serializer, config);
-    }
-<<<<<<< HEAD
-    
-    @Override
-    public <StateT extends Revisioned, UpdateT extends Update<StateT>, InitT extends InitialUpdate<StateT>> 
-    StateSynchronizer<StateT> createStateSynchronizer(String streamName, 
-            Serializer<UpdateT> updateSerializer, 
-=======
-
-    @Override
-    public <StateT extends Revisioned, UpdateT extends Update<StateT>, InitT extends InitialUpdate<StateT>> 
-    StateSynchronizer<StateT> createStateSynchronizer(String streamName,
-            Serializer<UpdateT> updateSerializer,
->>>>>>> 96ee2ab4
-            Serializer<InitT> initialSerializer,
-            SynchronizerConfig config) {
-        return impl.createStateSynchronizer(streamName, updateSerializer, initialSerializer, config);
-    }
-
-    public void createStream(String streamName, StreamConfiguration config) {
-        streamManager.createStream(streamName, config);
-    }
-
-    public Position getInitialPosition(String stream) {
-        return new PositionImpl(Collections.singletonMap(new Segment(scope, stream, 0), 0L));
-    }
-
-    @Override
-    public void close() {
-        this.streamManager.close();
-        this.connectionFactory.close();
-    }
-}+/**
+ * Licensed to the Apache Software Foundation (ASF) under one
+ * or more contributor license agreements.  See the NOTICE file
+ * distributed with this work for additional information
+ * regarding copyright ownership.  The ASF licenses this file
+ * to you under the Apache License, Version 2.0 (the
+ * "License"); you may not use this file except in compliance
+ * with the License.  You may obtain a copy of the License at
+ * <p>
+ * http://www.apache.org/licenses/LICENSE-2.0
+ * <p>
+ * Unless required by applicable law or agreed to in writing, software
+ * distributed under the License is distributed on an "AS IS" BASIS,
+ * WITHOUT WARRANTIES OR CONDITIONS OF ANY KIND, either express or implied.
+ * See the License for the specific language governing permissions and
+ * limitations under the License.
+ */
+package com.emc.pravega.stream.mock;
+
+import com.emc.pravega.ClientFactory;
+import com.emc.pravega.state.InitialUpdate;
+import com.emc.pravega.state.Revisioned;
+import com.emc.pravega.state.RevisionedStreamClient;
+import com.emc.pravega.state.StateSynchronizer;
+import com.emc.pravega.state.SynchronizerConfig;
+import com.emc.pravega.state.Update;
+import com.emc.pravega.stream.EventStreamReader;
+import com.emc.pravega.stream.ReaderConfig;
+import com.emc.pravega.stream.IdempotentEventStreamWriter;
+import com.emc.pravega.stream.Position;
+import com.emc.pravega.stream.EventStreamWriter;
+import com.emc.pravega.stream.EventWriterConfig;
+import com.emc.pravega.stream.Segment;
+import com.emc.pravega.stream.Serializer;
+import com.emc.pravega.stream.StreamConfiguration;
+import com.emc.pravega.stream.impl.ClientFactoryImpl;
+import com.emc.pravega.stream.impl.Controller;
+import com.emc.pravega.stream.impl.PositionImpl;
+import com.emc.pravega.stream.impl.netty.ConnectionFactoryImpl;
+
+import java.util.Collections;
+
+public class MockClientFactory implements ClientFactory, AutoCloseable {
+
+    private String scope;
+    private final ClientFactory impl;
+    private final ConnectionFactoryImpl connectionFactory;
+    private MockStreamManager streamManager;
+
+    public MockClientFactory(String scope, String endpoint, int port) {
+        this.scope = scope;
+        connectionFactory = new ConnectionFactoryImpl(false);
+        MockController controller = new MockController(endpoint, port, connectionFactory);
+        streamManager = new MockStreamManager(scope, controller);
+        impl = new ClientFactoryImpl(scope, controller, connectionFactory, streamManager);
+    }
+
+    public MockClientFactory(String scope, Controller controller) {
+        connectionFactory = new ConnectionFactoryImpl(false);
+        impl = new ClientFactoryImpl(scope, controller, connectionFactory, new MockStreamManager(scope, controller));
+    }
+
+    @Override
+    public <T> EventStreamWriter<T> createEventWriter(String streamName, Serializer<T> s, EventWriterConfig config) {
+        return impl.createEventWriter(streamName, s, config);
+    }
+
+    @Override
+    public <T> IdempotentEventStreamWriter<T> createIdempotentEventWriter(String streamName, Serializer<T> s,
+            EventWriterConfig config) {
+        return impl.createIdempotentEventWriter(streamName, s, config);
+    }
+
+    @Override
+    public <T> EventStreamReader<T> createReader(String streamName, Serializer<T> s, ReaderConfig config,
+            Position startingPosition) {
+        return impl.createReader(streamName, s, config, startingPosition);
+    }
+
+    @Override
+    public <T> EventStreamReader<T> createReader(String readerId, String readerGroup, Serializer<T> s,
+            ReaderConfig config) {
+        return impl.createReader(readerId, readerGroup, s, config);
+    }
+
+    @Override
+    public <T> RevisionedStreamClient<T> createRevisionedStreamClient(String streamName, Serializer<T> serializer,
+            SynchronizerConfig config) {
+        return impl.createRevisionedStreamClient(streamName, serializer, config);
+    }
+    
+    @Override
+    public <StateT extends Revisioned, UpdateT extends Update<StateT>, InitT extends InitialUpdate<StateT>> 
+    StateSynchronizer<StateT> createStateSynchronizer(String streamName, 
+            Serializer<UpdateT> updateSerializer, 
+            Serializer<InitT> initialSerializer,
+            SynchronizerConfig config) {
+        return impl.createStateSynchronizer(streamName, updateSerializer, initialSerializer, config);
+    }
+
+    public void createStream(String streamName, StreamConfiguration config) {
+        streamManager.createStream(streamName, config);
+    }
+
+    public Position getInitialPosition(String stream) {
+        return new PositionImpl(Collections.singletonMap(new Segment(scope, stream, 0), 0L));
+    }
+
+    @Override
+    public void close() {
+        this.streamManager.close();
+        this.connectionFactory.close();
+    }
+}