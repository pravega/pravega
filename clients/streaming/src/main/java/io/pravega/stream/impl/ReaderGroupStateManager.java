/**
 *
 *  Copyright (c) 2017 Dell Inc., or its subsidiaries.
 *
 */
package io.pravega.stream.impl;

import com.google.common.base.Preconditions;
import io.pravega.common.TimeoutTimer;
import io.pravega.common.hash.HashHelper;
import io.pravega.state.StateSynchronizer;
import io.pravega.stream.Position;
import io.pravega.stream.ReaderGroupConfig;
import io.pravega.stream.ReinitializationRequiredException;
import io.pravega.stream.Segment;
import io.pravega.stream.impl.ReaderGroupState.AcquireSegment;
import io.pravega.stream.impl.ReaderGroupState.AddReader;
import io.pravega.stream.impl.ReaderGroupState.CheckpointReader;
import io.pravega.stream.impl.ReaderGroupState.ReaderGroupStateUpdate;
import io.pravega.stream.impl.ReaderGroupState.ReleaseSegment;
import io.pravega.stream.impl.ReaderGroupState.RemoveReader;
import io.pravega.stream.impl.ReaderGroupState.SegmentCompleted;
import io.pravega.stream.impl.ReaderGroupState.UpdateDistanceToTail;
import lombok.Getter;
import lombok.val;

import java.time.Duration;
import java.util.ArrayList;
import java.util.Collections;
import java.util.HashMap;
import java.util.Iterator;
import java.util.List;
import java.util.Map;
import java.util.Map.Entry;
import java.util.Set;
import java.util.concurrent.atomic.AtomicBoolean;
import java.util.concurrent.atomic.AtomicReference;
import java.util.function.Supplier;
import java.util.stream.Collectors;

import static io.pravega.common.concurrent.FutureHelpers.getAndHandleExceptions;

/**
 * Manages the state of the reader group on behalf of a reader.
 * 
 * {@link #initializeReader()} must be called upon reader startup before any other methods.
 * 
 * {@link #readerShutdown(PositionInternal)} should be called when the reader is shutting down. After this
 * method is called no other methods should be called on this class.
 * 
 * This class updates makes transitions using the {@link ReaderGroupState} object. If there are available
 * segments a reader can acquire them by calling {@link #acquireNewSegmentsIfNeeded(long)}.
 * 
 * To balance load across multiple readers a reader can release segments so that other readers can acquire
 * them by calling {@link #releaseSegment(Segment, long, long)}. A reader can tell if calling this method is
 * needed by calling {@link #findSegmentToReleaseIfRequired()}
 * 
 * Finally when a segment is sealed it may have one or more successors. So when a reader comes to the end of a
 * segment it should call {@link #handleEndOfSegment(Segment)} so that it can continue reading from the
 * successor to that segment.
 */
public class ReaderGroupStateManager {
    
    static final Duration TIME_UNIT = Duration.ofMillis(1000);
    static final Duration UPDATE_TIME = Duration.ofMillis(30000);
    private final Object decisionLock = new Object();
    private final HashHelper hashHelper;
    @Getter
    private final String readerId;
    private final StateSynchronizer<ReaderGroupState> sync;
    private final Controller controller;
    private final TimeoutTimer releaseTimer;
    private final TimeoutTimer acquireTimer;

    ReaderGroupStateManager(String readerId, StateSynchronizer<ReaderGroupState> sync, Controller controller, Supplier<Long> nanoClock) {
        Preconditions.checkNotNull(readerId);
        Preconditions.checkNotNull(sync);
        Preconditions.checkNotNull(controller);
        this.readerId = readerId;
        this.hashHelper = HashHelper.seededWith(readerId);
        this.sync = sync;
        this.controller = controller;
        if (nanoClock == null) {
            nanoClock = System::nanoTime;
        }
        releaseTimer = new TimeoutTimer(TIME_UNIT, nanoClock);
        acquireTimer = new TimeoutTimer(TIME_UNIT, nanoClock);
    }

    static void initializeReaderGroup(StateSynchronizer<ReaderGroupState> sync,
                                      ReaderGroupConfig config, Map<Segment, Long> segments) {
        sync.initialize(new ReaderGroupState.ReaderGroupStateInit(config, segments));
    }

    /**
     * Add this reader to the reader group so that it is able to acquire segments
     */
    void initializeReader() {
        AtomicBoolean alreadyAdded = new AtomicBoolean(false);
        sync.updateState(state -> {
            if (state.getSegments(readerId) == null) {
                return Collections.singletonList(new AddReader(readerId));
            } else {
                alreadyAdded.set(true);
                return null;
            }
        });
        if (alreadyAdded.get()) {
            throw new IllegalStateException("The requested reader: " + readerId
                    + " cannot be added to the group because it is already in the group. Perhaps close() was not called?");
        }
        acquireTimer.zero();
    }
    
    /**
     * Shuts down a reader, releasing all of its segments. The reader should cease all operations.
     * @param lastPosition The last position the reader successfully read from.
     */
    void readerShutdown(Position lastPosition) {
        readerShutdown(readerId, lastPosition, sync);
    }
    
    /**
     * Shuts down a reader, releasing all of its segments. The reader should cease all operations.
     * @param lastPosition The last position the reader successfully read from.
     */
    static void readerShutdown(String readerId, Position lastPosition, StateSynchronizer<ReaderGroupState> sync) {
        sync.updateState(state -> {
            Set<Segment> segments = state.getSegments(readerId);
            if (segments == null) {
                return null;
            }
            if (lastPosition != null && !lastPosition.asImpl().getOwnedSegments().containsAll(segments)) {
                throw new IllegalArgumentException(
                        "When shutting down a reader: Given position does not match the segments it was assigned: \n"
                                + segments + " \n vs \n " + lastPosition.asImpl().getOwnedSegments());
            }
            return Collections.singletonList(new RemoveReader(readerId, lastPosition == null ? null : lastPosition.asImpl()));
        });
    }

    /**
     * Handles a segment being completed by calling the controller to gather all successors to the completed segment.
     */
    void handleEndOfSegment(Segment segmentCompleted) throws ReinitializationRequiredException {
        val successors = getAndHandleExceptions(controller.getSuccessors(segmentCompleted)
<<<<<<< HEAD
                        .thenApply(entry -> entry.entrySet().stream()
                                .collect(Collectors.toMap(e -> e.getKey().getSegment(), Entry::getValue))),
=======
                        .thenApply(entry -> entry.getSegmentToPredecessor().entrySet().stream()
                                .collect(Collectors.toMap(e -> e.getKey(), Entry::getValue))),
>>>>>>> 1c66ea20
                RuntimeException::new);
        AtomicBoolean reinitRequired = new AtomicBoolean(false);
        sync.updateState(state -> {
            if (!state.isReaderOnline(readerId)) {
                reinitRequired.set(true);
                return null;
            }
            return Collections.singletonList(new SegmentCompleted(readerId, segmentCompleted, successors));
        });
        if (reinitRequired.get()) {
            throw new ReinitializationRequiredException();
        }
        acquireTimer.zero();
    }

    private void checkStillAlive(ReaderGroupState state) throws ReinitializationRequiredException {

    }

    /**
     * If a segment should be released because the distribution of segments is imbalanced and
     * this reader has not done so in a while, this returns the segment that should be released.
     */
    Segment findSegmentToReleaseIfRequired() {
        if (!releaseTimer.hasRemaining()) {
            sync.fetchUpdates();
        }
        Segment segment = null;
        synchronized (decisionLock) {
            if (!releaseTimer.hasRemaining() && doesReaderOwnTooManySegments(sync.getState())) {
                segment = findSegmentToRelease();
                if (segment != null) {
                    releaseTimer.reset(UPDATE_TIME);
                }
            }
        }
        return segment;
    }
    
    /**
     * Returns true if this reader owns multiple segments and has more than a full segment more than
     * the reader with the least assigned to it.
     */
    private boolean doesReaderOwnTooManySegments(ReaderGroupState state) {
        Map<String, Double> sizesOfAssignemnts = state.getRelativeSizes();
        Set<Segment> assignedSegments = state.getSegments(readerId);
        if (sizesOfAssignemnts.isEmpty() || assignedSegments == null || assignedSegments.size() <= 1) {
            return false;
        }
        double min = sizesOfAssignemnts.values().stream().min(Double::compareTo).get();
        return sizesOfAssignemnts.get(readerId) > min + Math.max(1, state.getNumberOfUnassignedSegments());
    }

    /**
     * Given a set of segments returns one to release. The one returned is arbitrary.
     */
    private Segment findSegmentToRelease() {
        Set<Segment> segments = sync.getState().getSegments(readerId);
        return segments.stream()
                       .max((s1, s2) -> Double.compare(hashHelper.hashToRange(s1.getScopedName()),
                                                       hashHelper.hashToRange(s2.getScopedName())))
                       .orElse(null);
    }

    /**
     * Releases a segment to another reader. This reader should no longer read from the segment. 
     * 
     * @param segment The segment to be released
     * @param lastOffset The offset from which the new owner should start reading from.
     * @param timeLag How far the reader is from the tail of the stream in time.
     * @return a boolean indicating if the segment was successfully released.
     * @throws ReinitializationRequiredException If the reader has been declared offline.
     */
    boolean releaseSegment(Segment segment, long lastOffset, long timeLag) throws ReinitializationRequiredException {
        sync.updateState(state -> {
            Set<Segment> segments = state.getSegments(readerId);
            if (segments == null || !segments.contains(segment) || !doesReaderOwnTooManySegments(state)) {
                return null;
            }
            List<ReaderGroupStateUpdate> result = new ArrayList<>(2);
            result.add(new ReleaseSegment(readerId, segment, lastOffset));
            result.add(new UpdateDistanceToTail(readerId, timeLag));
            return result;
        });
        ReaderGroupState state = sync.getState();
        releaseTimer.reset(calculateReleaseTime(state));
        if (!state.isReaderOnline(readerId)) {
            throw new ReinitializationRequiredException();
        }
        return !state.getSegments(readerId).contains(segment);
    }

    private Duration calculateReleaseTime(ReaderGroupState state) {
        return TIME_UNIT.multipliedBy(1 + state.getRanking(readerId));
    }

    /**
     * If there are unassigned segments and this host has not acquired one in a while, acquires them.
     * @return A map from the new segment that was acquired to the offset to begin reading from within the segment.
     */
    Map<Segment, Long> acquireNewSegmentsIfNeeded(long timeLag) throws ReinitializationRequiredException {
        if (!acquireTimer.hasRemaining()) {
            sync.fetchUpdates();
        }
        if (shouldAcquireSegment()) {
            return acquireSegment(timeLag);
        } else {
            return Collections.emptyMap();
        }
    }
    
    private boolean shouldAcquireSegment() throws ReinitializationRequiredException {
        synchronized (decisionLock) {
            if (!sync.getState().isReaderOnline(readerId)) {
                throw new ReinitializationRequiredException();
            }
            if (acquireTimer.hasRemaining()) {
                return false;
            }
            if (sync.getState().getNumberOfUnassignedSegments() == 0) {
                return false;
            }
            acquireTimer.reset(UPDATE_TIME);
            return true;
        }
    }

    private Map<Segment, Long> acquireSegment(long timeLag) throws ReinitializationRequiredException {
        AtomicReference<Map<Segment, Long>> result = new AtomicReference<>();
        AtomicBoolean reinitRequired = new AtomicBoolean(false);
        sync.updateState(state -> {
            if (!state.isReaderOnline(readerId)) {
                reinitRequired.set(true);
                return null;
            }
            int toAcquire = calculateNumSegmentsToAcquire(state);
            if (toAcquire == 0) {
                result.set(Collections.emptyMap());
                return null;
            }
            Map<Segment, Long> unassignedSegments = state.getUnassignedSegments();
            Map<Segment, Long> acquired = new HashMap<>(toAcquire);
            List<ReaderGroupStateUpdate> updates = new ArrayList<>(toAcquire);
            Iterator<Entry<Segment, Long>> iter = unassignedSegments.entrySet().iterator();
            for (int i = 0; i < toAcquire; i++) {
                assert iter.hasNext();
                Entry<Segment, Long> segment = iter.next();
                acquired.put(segment.getKey(), segment.getValue());
                updates.add(new AcquireSegment(readerId, segment.getKey()));
            }
            updates.add(new UpdateDistanceToTail(readerId, timeLag));
            result.set(acquired);
            return updates;
        });
        if (reinitRequired.get()) {
            throw new ReinitializationRequiredException();
        }
        acquireTimer.reset(calculateAcquireTime(sync.getState()));
        return result.get();
    }
    
    private int calculateNumSegmentsToAcquire(ReaderGroupState state) {
        int unassignedSegments = state.getNumberOfUnassignedSegments();
        if (unassignedSegments == 0) {
            return 0;
        }
        int numSegments = state.getNumberOfSegments();
        int segmentsOwned = state.getSegments(readerId).size();
        int numReaders = state.getNumberOfReaders();
        int equallyDistributed = unassignedSegments / numReaders;
        int fairlyDistributed = Math.min(unassignedSegments, Math.round(numSegments / (float) numReaders) - segmentsOwned);
        return Math.max(Math.max(equallyDistributed, fairlyDistributed), 1);
    }

    private Duration calculateAcquireTime(ReaderGroupState state) {
        return TIME_UNIT.multipliedBy(state.getNumberOfReaders() - state.getRanking(readerId));
    }
    
    String getCheckpoint() throws ReinitializationRequiredException {
        ReaderGroupState state = sync.getState();
        if (!state.isReaderOnline(readerId)) {
            throw new ReinitializationRequiredException();
        }
        return state.getCheckpointsForReader(readerId);
    }
    
    void checkpoint(String checkpointName, PositionInternal lastPosition) throws ReinitializationRequiredException {
        AtomicBoolean reinitRequired = new AtomicBoolean(false);
        sync.updateState(state -> {
            if (!state.isReaderOnline(readerId)) {
                reinitRequired.set(true);
                return null;
            }
            return Collections.singletonList(new CheckpointReader(checkpointName, readerId, lastPosition.getOwnedSegmentsWithOffsets()));
        });
        if (reinitRequired.get()) {
            throw new ReinitializationRequiredException();
        }
    }
}<|MERGE_RESOLUTION|>--- conflicted
+++ resolved
@@ -144,13 +144,8 @@
      */
     void handleEndOfSegment(Segment segmentCompleted) throws ReinitializationRequiredException {
         val successors = getAndHandleExceptions(controller.getSuccessors(segmentCompleted)
-<<<<<<< HEAD
-                        .thenApply(entry -> entry.entrySet().stream()
-                                .collect(Collectors.toMap(e -> e.getKey().getSegment(), Entry::getValue))),
-=======
                         .thenApply(entry -> entry.getSegmentToPredecessor().entrySet().stream()
                                 .collect(Collectors.toMap(e -> e.getKey(), Entry::getValue))),
->>>>>>> 1c66ea20
                 RuntimeException::new);
         AtomicBoolean reinitRequired = new AtomicBoolean(false);
         sync.updateState(state -> {
