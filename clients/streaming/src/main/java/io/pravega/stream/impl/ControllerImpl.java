/**
 *
 *  Copyright (c) 2017 Dell Inc., or its subsidiaries.
 *
 */
package io.pravega.stream.impl;

import io.pravega.common.Exceptions;
import io.pravega.common.LoggerHelpers;
import io.pravega.common.concurrent.FutureHelpers;
import io.pravega.common.netty.PravegaNodeUri;
import io.pravega.controller.stream.api.grpc.v1.Controller.CreateScopeStatus;
import io.pravega.controller.stream.api.grpc.v1.Controller.CreateStreamStatus;
import io.pravega.controller.stream.api.grpc.v1.Controller.CreateTxnRequest;
import io.pravega.controller.stream.api.grpc.v1.Controller.CreateTxnResponse;
import io.pravega.controller.stream.api.grpc.v1.Controller.DeleteScopeStatus;
import io.pravega.controller.stream.api.grpc.v1.Controller.DeleteStreamStatus;
import io.pravega.controller.stream.api.grpc.v1.Controller.GetSegmentsRequest;
import io.pravega.controller.stream.api.grpc.v1.Controller.NodeUri;
import io.pravega.controller.stream.api.grpc.v1.Controller.PingTxnRequest;
import io.pravega.controller.stream.api.grpc.v1.Controller.PingTxnStatus;
import io.pravega.controller.stream.api.grpc.v1.Controller.ScaleRequest;
import io.pravega.controller.stream.api.grpc.v1.Controller.ScaleResponse;
import io.pravega.controller.stream.api.grpc.v1.Controller.ScopeInfo;
import io.pravega.controller.stream.api.grpc.v1.Controller.SegmentRange;
import io.pravega.controller.stream.api.grpc.v1.Controller.SegmentRanges;
import io.pravega.controller.stream.api.grpc.v1.Controller.SegmentValidityResponse;
import io.pravega.controller.stream.api.grpc.v1.Controller.SegmentsAtTime;
import io.pravega.controller.stream.api.grpc.v1.Controller.StreamInfo;
import io.pravega.controller.stream.api.grpc.v1.Controller.SuccessorResponse;
import io.pravega.controller.stream.api.grpc.v1.Controller.TxnRequest;
import io.pravega.controller.stream.api.grpc.v1.Controller.TxnState;
import io.pravega.controller.stream.api.grpc.v1.Controller.TxnStatus;
import io.pravega.controller.stream.api.grpc.v1.Controller.UpdateStreamStatus;
import io.pravega.controller.stream.api.grpc.v1.ControllerServiceGrpc;
import io.pravega.stream.PingFailedException;
import io.pravega.stream.Segment;
import io.pravega.stream.SegmentWithRange;
import io.pravega.stream.Stream;
import io.pravega.stream.StreamConfiguration;
import io.pravega.stream.StreamSegmentsWithPredecessors;
import io.pravega.stream.Transaction;
import io.pravega.stream.TxnFailedException;
import com.google.common.annotations.VisibleForTesting;
import com.google.common.base.Preconditions;
import io.grpc.ManagedChannelBuilder;
import io.grpc.stub.StreamObserver;

import java.net.URI;
import java.util.HashMap;
import java.util.List;
import java.util.Map;
import java.util.NavigableMap;
import java.util.TreeMap;
import java.util.UUID;
import java.util.concurrent.CompletableFuture;
import java.util.stream.Collectors;

import io.grpc.util.RoundRobinLoadBalancerFactory;
import lombok.extern.slf4j.Slf4j;

/**
 * RPC based client implementation of Stream Controller V1 API.
 */
@Slf4j
public class ControllerImpl implements Controller {

    // The gRPC client for the Controller Service.
    private final ControllerServiceGrpc.ControllerServiceStub client;

    /**
     * Creates a new instance of the Controller client class.
     *
     * @param controllerURI The controller rpc URI. This can be of 2 types
     *                      1. tcp://ip1:port1,ip2:port2,...
     *                          This is used if the controller endpoints are static and can be directly accessed.
     *                      2. pravega://ip1:port1,ip2:port2,...
     *                          This is used to autodiscovery the controller endpoints from an initial controller list.
     */
    public ControllerImpl(final URI controllerURI) {
        this(ManagedChannelBuilder.forTarget(controllerURI.toString())
                .nameResolverFactory(new ControllerResolverFactory())
                .loadBalancerFactory(RoundRobinLoadBalancerFactory.getInstance())
                .usePlaintext(true));
        log.info("Controller client connecting to server at {}", controllerURI.getAuthority());
    }

    /**
     * Creates a new instance of the Controller client class.
     *
     * @param channelBuilder The channel builder to connect to the service instance.
     */
    @VisibleForTesting
    public ControllerImpl(ManagedChannelBuilder<?> channelBuilder) {
        Preconditions.checkNotNull(channelBuilder, "channelBuilder");

        // Create Async RPC client.
        client = ControllerServiceGrpc.newStub(channelBuilder.build());
    }

    @Override
    public CompletableFuture<Boolean> createScope(final String scopeName) {
        long traceId = LoggerHelpers.traceEnter(log, "createScope", scopeName);

        RPCAsyncCallback<CreateScopeStatus> callback = new RPCAsyncCallback<>();
        client.createScope(ScopeInfo.newBuilder().setScope(scopeName).build(), callback);
        return callback.getFuture()
                .thenApply(x -> {
                    switch (x.getStatus()) {
                    case FAILURE:
                        log.warn("Failed to create scope: {}", scopeName);
                        throw new ControllerFailureException("Failed to create scope: " + scopeName);
                    case INVALID_SCOPE_NAME:
                        log.warn("Illegal scope name: {}", scopeName);
                        throw new IllegalArgumentException("Illegal scope name: " + scopeName);
                    case SCOPE_EXISTS:
                        log.warn("Scope already exists: {}", scopeName);
                        return false;
                    case SUCCESS:
                        log.info("Scope created successfully: {}", scopeName);
                        return true;
                    case UNRECOGNIZED:
                    default:
                        throw new ControllerFailureException("Unknown return status creating scope " + scopeName
                                                             + " " + x.getStatus());
                    }
                }).whenComplete((x, e) -> {
                    if (e != null) {
                        log.warn("createScope failed: ", e);
                    }
                    LoggerHelpers.traceLeave(log, "createScope", traceId);
                });
    }

    @Override
    public CompletableFuture<Boolean> deleteScope(String scopeName) {
        long traceId = LoggerHelpers.traceEnter(log, "deleteScope", scopeName);

        RPCAsyncCallback<DeleteScopeStatus> callback = new RPCAsyncCallback<>();
        client.deleteScope(ScopeInfo.newBuilder().setScope(scopeName).build(), callback);
        return callback.getFuture()
                .thenApply(x -> {
                    switch (x.getStatus()) {
                    case FAILURE:
                        log.warn("Failed to delete scope: {}", scopeName);
                        throw new ControllerFailureException("Failed to delete scope: " + scopeName);
                    case SCOPE_NOT_EMPTY:
                        log.warn("Cannot delete non empty scope: {}", scopeName);
                        throw new IllegalStateException("Scope "+ scopeName+ " is not empty.");
                    case SCOPE_NOT_FOUND:
                        log.warn("Scope not found: {}", scopeName);
                        return false;
                    case SUCCESS:
                        log.info("Scope deleted successfully: {}", scopeName);
                        return true;
                    case UNRECOGNIZED:
                    default:
                        throw new ControllerFailureException("Unknown return status deleting scope " + scopeName
                                                             + " " + x.getStatus());
                    }
                }).whenComplete((x, e) -> {
                    if (e != null) {
                        log.warn("deleteScope failed: ", e);
                    }
                    LoggerHelpers.traceLeave(log, "deleteScope", traceId);
                });
    }

    @Override
    public CompletableFuture<Boolean> createStream(final StreamConfiguration streamConfig) {
        long traceId = LoggerHelpers.traceEnter(log, "createStream", streamConfig);
        Preconditions.checkNotNull(streamConfig, "streamConfig");

        RPCAsyncCallback<CreateStreamStatus> callback = new RPCAsyncCallback<>();
        client.createStream(ModelHelper.decode(streamConfig), callback);
        return callback.getFuture().thenApply(x -> {
            switch (x.getStatus()) {
            case FAILURE:
                log.warn("Failed to create stream: {}", streamConfig.getStreamName());
                throw new ControllerFailureException("Failed to create stream: " + streamConfig);
            case INVALID_STREAM_NAME:
                log.warn("Illegal stream name: {}", streamConfig.getStreamName());
                throw new IllegalArgumentException("Illegal stream name: " + streamConfig);
            case SCOPE_NOT_FOUND:
                log.warn("Scope not found: {}", streamConfig.getScope());
                throw new IllegalArgumentException("Scope does not exist: " + streamConfig);
            case STREAM_EXISTS:
                log.warn("Stream already exists: {}", streamConfig.getStreamName());
                return false;
            case SUCCESS:
                log.info("Stream created successfully: {}", streamConfig.getStreamName());
                return true;
            case UNRECOGNIZED:
            default:
                throw new ControllerFailureException("Unknown return status creating stream " + streamConfig
                                                     + " " + x.getStatus());
            }
        }).whenComplete((x, e) -> {
            if (e != null) {
                log.warn("createStream failed: ", e);
            }
            LoggerHelpers.traceLeave(log, "createStream", traceId);
        });
    }

    @Override
    public CompletableFuture<Boolean> alterStream(final StreamConfiguration streamConfig) {
        long traceId = LoggerHelpers.traceEnter(log, "alterStream", streamConfig);
        Preconditions.checkNotNull(streamConfig, "streamConfig");

        RPCAsyncCallback<UpdateStreamStatus> callback = new RPCAsyncCallback<>();
        client.alterStream(ModelHelper.decode(streamConfig), callback);
        return callback.getFuture().thenApply(x -> {
            switch (x.getStatus()) {
            case FAILURE:
                log.warn("Failed to alter stream: {}", streamConfig.getStreamName());
                throw new ControllerFailureException("Failed to alter stream: " + streamConfig);
            case SCOPE_NOT_FOUND:
                log.warn("Scope not found: {}", streamConfig.getScope());
                throw new IllegalArgumentException("Scope does not exist: " + streamConfig);
            case STREAM_NOT_FOUND:
                log.warn("Stream does not exist: {}", streamConfig.getStreamName());
                throw new IllegalArgumentException("Stream does not exist: " + streamConfig);
            case SUCCESS:
                log.info("Successfully altered stream: {}", streamConfig.getStreamName());
                return true;
            case UNRECOGNIZED:
            default:
                throw new ControllerFailureException("Unknown return status altering stream " + streamConfig
                                                     + " " + x.getStatus());
            }
        }).whenComplete((x, e) -> {
            if (e != null) {
                log.warn("alterStream failed: ", e);
            }
            LoggerHelpers.traceLeave(log, "alterStream", traceId);
        });
    }

    @Override
    public CompletableFuture<Boolean> scaleStream(final Stream stream, final List<Integer> sealedSegments,
                                                  final Map<Double, Double> newKeyRanges) {
        long traceId = LoggerHelpers.traceEnter(log, "scaleStream", stream);
        Preconditions.checkNotNull(stream, "stream");
        Preconditions.checkNotNull(sealedSegments, "sealedSegments");
        Preconditions.checkNotNull(newKeyRanges, "newKeyRanges");

        RPCAsyncCallback<ScaleResponse> callback = new RPCAsyncCallback<>();
        client.scale(ScaleRequest.newBuilder()
                             .setStreamInfo(ModelHelper.createStreamInfo(stream.getScope(), stream.getStreamName()))
                             .addAllSealedSegments(sealedSegments)
                             .addAllNewKeyRanges(newKeyRanges.entrySet().stream()
                                                         .map(x -> ScaleRequest.KeyRangeEntry.newBuilder()
                                                                 .setStart(x.getKey()).setEnd(x.getValue()).build())
                                                         .collect(Collectors.toList()))
                             .setScaleTimestamp(System.currentTimeMillis())
                             .build(),
                     callback);
        return callback.getFuture().thenApply(x -> {
            switch (x.getStatus()) {
            case FAILURE:
                log.warn("Failed to scale stream: {}", stream.getStreamName());
                throw new ControllerFailureException("Failed to scale stream: " + stream);
            case PRECONDITION_FAILED:
                log.warn("Precondition failed for scale stream: {}", stream.getStreamName());
                return false;
            case SUCCESS:
                log.info("Successfully scaled stream: {}", stream.getStreamName());
                return true;
            case TXN_CONFLICT:
                log.warn("Controller failed to properly abort transactions on stream: {}", stream.getStreamName());
                throw new ControllerFailureException("Controller failed to properly abort transactions on stream: "
                        + stream);
            case UNRECOGNIZED:
            default:
                throw new ControllerFailureException("Unknown return status scaling stream " + stream
                                                     + " " + x.getStatus());
            }
        }).whenComplete((x, e) -> {
            if (e != null) {
                log.warn("scaleStream failed: ", e);
            }
            LoggerHelpers.traceLeave(log, "scaleStream", traceId);
        });
    }

    @Override
    public CompletableFuture<Boolean> sealStream(final String scope, final String streamName) {
        long traceId = LoggerHelpers.traceEnter(log, "sealStream", scope, streamName);
        Exceptions.checkNotNullOrEmpty(scope, "scope");
        Exceptions.checkNotNullOrEmpty(streamName, "streamName");

        RPCAsyncCallback<UpdateStreamStatus> callback = new RPCAsyncCallback<>();
        client.sealStream(ModelHelper.createStreamInfo(scope, streamName), callback);
        return callback.getFuture().thenApply(x -> {
            switch (x.getStatus()) {
            case FAILURE:
                log.warn("Failed to seal stream: {}", streamName);
                throw new ControllerFailureException("Failed to seal stream: " + streamName);
            case SCOPE_NOT_FOUND:
                log.warn("Scope not found: {}", scope);
                throw new IllegalArgumentException("Scope does not exist: " + scope);
            case STREAM_NOT_FOUND:
                log.warn("Stream does not exist: {}", streamName);
                throw new IllegalArgumentException("Stream does not exist: " + streamName);
            case SUCCESS:
                log.info("Successfully sealed stream: {}", streamName);
                return true;
            case UNRECOGNIZED:
            default:
                throw new ControllerFailureException("Unknown return status scealing stream " + streamName
                                                     + " " + x.getStatus());
            }
        }).whenComplete((x, e) -> {
            if (e != null) {
                log.warn("sealStream failed: ", e);
            }
            LoggerHelpers.traceLeave(log, "sealStream", traceId);
        });
    }

    @Override
    public CompletableFuture<Boolean> deleteStream(final String scope, final String streamName) {
        long traceId = LoggerHelpers.traceEnter(log, "deleteStream", scope, streamName);
        Exceptions.checkNotNullOrEmpty(scope, "scope");
        Exceptions.checkNotNullOrEmpty(streamName, "streamName");

        RPCAsyncCallback<DeleteStreamStatus> callback = new RPCAsyncCallback<>();
        client.deleteStream(ModelHelper.createStreamInfo(scope, streamName), callback);
        return callback.getFuture().thenApply(x -> {
            switch (x.getStatus()) {
            case FAILURE:
                log.warn("Failed to delete stream: {}", streamName);
                throw new ControllerFailureException("Failed to delete stream: " + streamName);
            case STREAM_NOT_FOUND:
                log.warn("Stream does not exist: {}", streamName);
                return false;
            case STREAM_NOT_SEALED:
                log.warn("Stream is not sealed: {}", streamName);
                throw new IllegalArgumentException("Stream is not sealed: " + streamName);
            case SUCCESS:
                log.info("Successfully deleted stream: {}", streamName);
                return true;
            case UNRECOGNIZED:
            default:
                throw new ControllerFailureException("Unknown return status deleting stream " + streamName
                                                     + " " + x.getStatus());
            }
        }).whenComplete((x, e) -> {
            if (e != null) {
                log.warn("deleteStream failed: ", e);
            }
            LoggerHelpers.traceLeave(log, "deleteStream", traceId);
        });
    }

    @Override
    public CompletableFuture<Map<Segment, Long>> getSegmentsAtTime(final Stream stream, final long timestamp) {
        long traceId = LoggerHelpers.traceEnter(log, "getSegmentsAtTime", stream, timestamp);
        Preconditions.checkNotNull(stream, "stream");

        RPCAsyncCallback<SegmentsAtTime> callback = new RPCAsyncCallback<>();
        StreamInfo streamInfo = ModelHelper.createStreamInfo(stream.getScope(), stream.getStreamName());
        GetSegmentsRequest request = GetSegmentsRequest.newBuilder()
                                                       .setStreamInfo(streamInfo)
                                                       .setTimestamp(timestamp)
                                                       .build();
        client.getSegments(request, callback);
        return callback.getFuture().thenApply(segments -> {
            log.debug("Received the following data from the controller {}", segments.getSegmentsList());
            return segments.getSegmentsList()
                           .stream()
                           .collect(Collectors.toMap(location -> ModelHelper.encode(location.getSegmentId()),
                                                     location -> location.getOffset()));
        }).whenComplete((x, e) -> {
            if (e != null) {
                log.warn("getSegmentsAtTime failed: ", e);
            }
            LoggerHelpers.traceLeave(log, "getSegmentsAtTime", traceId);
        });
    }

    @Override
    public CompletableFuture<StreamSegmentsWithPredecessors> getSuccessors(Segment segment) {
        long traceId = LoggerHelpers.traceEnter(log, "getSuccessors", segment);

        RPCAsyncCallback<SuccessorResponse> callback = new RPCAsyncCallback<>();
        client.getSegmentsImmediatlyFollowing(ModelHelper.decode(segment), callback);
<<<<<<< HEAD
        return callback.getFuture()
                       .thenApply(successors -> {
                           log.debug("Received the following data from the controller {}", successors.getSegmentsList());
                           Map<SegmentWithRange, List<Integer>> result = new HashMap<>();
                           for (SuccessorResponse.SegmentEntry entry : successors.getSegmentsList()) {
                               result.put(ModelHelper.encode(entry.getSegment()), entry.getValueList());
                           }
                           return new StreamSegmentsWithPredecessors(result);
                       })
                       .whenComplete((x, y) -> LoggerHelpers.traceLeave(log, "getSuccessors", traceId));
=======
        return callback.getFuture().thenApply(successors -> {
            log.debug("Received the following data from the controller {}", successors.getSegmentsList());
            Map<Segment, List<Integer>> result = new HashMap<>();
            for (SuccessorResponse.SegmentEntry entry : successors.getSegmentsList()) {
                result.put(ModelHelper.encode(entry.getSegmentId()), entry.getValueList());
            }
            return result;
        }).whenComplete((x, e) -> {
            if (e != null) {
                log.warn("getSuccessors failed: ", e);
            }
            LoggerHelpers.traceLeave(log, "getSuccessors", traceId);
        });
>>>>>>> 4979a817
    }

    @Override
    public CompletableFuture<StreamSegments> getCurrentSegments(final String scope, final String stream) {
        long traceId = LoggerHelpers.traceEnter(log, "getCurrentSegments", scope, stream);
        Exceptions.checkNotNullOrEmpty(scope, "scope");
        Exceptions.checkNotNullOrEmpty(stream, "stream");

        RPCAsyncCallback<SegmentRanges> callback = new RPCAsyncCallback<>();
        client.getCurrentSegments(ModelHelper.createStreamInfo(scope, stream), callback);
        return callback.getFuture().thenApply(ranges -> {
                    log.debug("Received the following data from the controller {}", ranges.getSegmentRangesList());
                    NavigableMap<Double, Segment> rangeMap = new TreeMap<>();
                    for (SegmentRange r : ranges.getSegmentRangesList()) {
                        rangeMap.put(r.getMaxKey(), ModelHelper.encode(r.getSegmentId()));
                    }
                    return rangeMap;
                }).thenApply(StreamSegments::new)
                .whenComplete((x, e) -> {
                    if (e != null) {
                        log.warn("getCurrentSegments failed: ", e);
                    }
                    LoggerHelpers.traceLeave(log, "getCurrentSegments", traceId);
                });
    }

    @Override
    public CompletableFuture<PravegaNodeUri> getEndpointForSegment(final String qualifiedSegmentName) {
        long traceId = LoggerHelpers.traceEnter(log, "getEndpointForSegment", qualifiedSegmentName);
        Exceptions.checkNotNullOrEmpty(qualifiedSegmentName, "qualifiedSegmentName");

        RPCAsyncCallback<NodeUri> callback = new RPCAsyncCallback<>();
        Segment segment = Segment.fromScopedName(qualifiedSegmentName);
        client.getURI(ModelHelper.createSegmentId(segment.getScope(),
                                                  segment.getStreamName(),
                                                  segment.getSegmentNumber()),
                      callback);
        return callback.getFuture().thenApply(ModelHelper::encode)
                .whenComplete((x, e) -> {
                    if (e != null) {
                        log.warn("getEndpointForSegment failed: ", e);
                    }
                    LoggerHelpers.traceLeave(log, "getEndpointForSegment", traceId);
                });
    }

    @Override
    public CompletableFuture<Boolean> isSegmentOpen(final Segment segment) {
        long traceId = LoggerHelpers.traceEnter(log, "isSegmentOpen", segment);
        RPCAsyncCallback<SegmentValidityResponse> callback = new RPCAsyncCallback<>();
        client.isSegmentValid(ModelHelper.createSegmentId(segment.getScope(),
                                                          segment.getStreamName(),
                                                          segment.getSegmentNumber()),
                              callback);
        return callback.getFuture().thenApply(SegmentValidityResponse::getResponse)
                .whenComplete((x, e) -> {
                    if (e != null) {
                        log.warn("isSegmentOpen failed: ", e);
                    }
                    LoggerHelpers.traceLeave(log, "isSegmentOpen", traceId);
                });
    }

    @Override
    public CompletableFuture<TxnSegments> createTransaction(final Stream stream, final long lease, final long maxExecutionTime,
                                                     final long scaleGracePeriod) {
        long traceId = LoggerHelpers.traceEnter(log, "createTransaction", stream, lease, maxExecutionTime, scaleGracePeriod);
        Preconditions.checkNotNull(stream, "stream");
        RPCAsyncCallback<CreateTxnResponse> callback = new RPCAsyncCallback<>();
        client.createTransaction(
                CreateTxnRequest.newBuilder()
                                .setStreamInfo(ModelHelper.createStreamInfo(stream.getScope(), stream.getStreamName()))
                                .setLease(lease)
                                .setMaxExecutionTime(maxExecutionTime)
                                .setScaleGracePeriod(scaleGracePeriod)
                                .build(),
                callback);
        return callback.getFuture().thenApply(this::convert)
                .whenComplete((x, e) -> {
                    if (e != null) {
                        log.warn("createTransaction failed: ", e);
                    }
                    LoggerHelpers.traceLeave(log, "createTransaction", traceId);
                });
    }

    private TxnSegments convert(CreateTxnResponse response) {
        NavigableMap<Double, Segment> rangeMap = new TreeMap<>();

        for (SegmentRange r : response.getActiveSegmentsList()) {
            rangeMap.put(r.getMaxKey(), ModelHelper.encode(r.getSegmentId()));
        }
        StreamSegments segments = new StreamSegments(rangeMap);
        return new TxnSegments(segments, ModelHelper.encode(response.getTxnId()));
    }

    @Override
    public CompletableFuture<Void> pingTransaction(Stream stream, UUID txId, long lease) {
        long traceId = LoggerHelpers.traceEnter(log, "pingTransaction", stream, txId, lease);

        RPCAsyncCallback<PingTxnStatus> callback = new RPCAsyncCallback<>();
        client.pingTransaction(PingTxnRequest.newBuilder().setStreamInfo(
                ModelHelper.createStreamInfo(stream.getScope(), stream.getStreamName()))
                                       .setTxnId(ModelHelper.decode(txId))
                                       .setLease(lease).build(),
                               callback);
        return FutureHelpers.toVoidExpecting(callback.getFuture(),
                                             PingTxnStatus.newBuilder().setStatus(PingTxnStatus.Status.OK).build(),
                                             PingFailedException::new)
                .whenComplete((x, e) -> {
                    if (e != null) {
                        log.warn("pingTransaction failed: ", e);
                    }
                    LoggerHelpers.traceLeave(log, "pingTransaction", traceId);
                });
    }

    @Override
    public CompletableFuture<Void> commitTransaction(final Stream stream, final UUID txId) {
        long traceId = LoggerHelpers.traceEnter(log, "commitTransaction", stream, txId);
        Preconditions.checkNotNull(stream, "stream");
        Preconditions.checkNotNull(txId, "txId");

        RPCAsyncCallback<TxnStatus> callback = new RPCAsyncCallback<>();
        client.commitTransaction(TxnRequest.newBuilder()
                                           .setStreamInfo(ModelHelper.createStreamInfo(stream.getScope(),
                                                                                       stream.getStreamName()))
                                           .setTxnId(ModelHelper.decode(txId))
                                           .build(),
                                 callback);

        return FutureHelpers.toVoidExpecting(callback.getFuture(),
                TxnStatus.newBuilder().setStatus(TxnStatus.Status.SUCCESS).build(), TxnFailedException::new)
                .whenComplete((x, e) -> {
                    if (e != null) {
                        log.warn("commitTransaction failed: ", e);
                    }
                    LoggerHelpers.traceLeave(log, "commitTransaction", traceId);
                });
    }

    @Override
    public CompletableFuture<Void> abortTransaction(final Stream stream, final UUID txId) {
        long traceId = LoggerHelpers.traceEnter(log, "abortTransaction", stream, txId);
        Preconditions.checkNotNull(stream, "stream");
        Preconditions.checkNotNull(txId, "txId");

        RPCAsyncCallback<TxnStatus> callback = new RPCAsyncCallback<>();
        client.abortTransaction(TxnRequest.newBuilder()
                                          .setStreamInfo(ModelHelper.createStreamInfo(stream.getScope(),
                                                                                      stream.getStreamName()))
                                          .setTxnId(ModelHelper.decode(txId))
                                          .build(),
                                callback);
        return FutureHelpers.toVoidExpecting(callback.getFuture(),
                TxnStatus.newBuilder().setStatus(TxnStatus.Status.SUCCESS).build(), TxnFailedException::new)
                .whenComplete((x, e) -> {
                    if (e != null) {
                        log.warn("abortTransaction failed: ", e);
                    }
                    LoggerHelpers.traceLeave(log, "abortTransaction", traceId);
                });
    }

    @Override
    public CompletableFuture<Transaction.Status> checkTransactionStatus(final Stream stream, final UUID txId) {
        long traceId = LoggerHelpers.traceEnter(log, "checkTransactionStatus", stream, txId);
        Preconditions.checkNotNull(stream, "stream");
        Preconditions.checkNotNull(txId, "txId");

        RPCAsyncCallback<TxnState> callback = new RPCAsyncCallback<>();
        client.checkTransactionState(TxnRequest.newBuilder()
                                               .setStreamInfo(ModelHelper.createStreamInfo(stream.getScope(),
                                                                                           stream.getStreamName()))
                                               .setTxnId(ModelHelper.decode(txId))
                                               .build(),
                                     callback);
        return callback.getFuture()
                .thenApply(status -> ModelHelper.encode(status.getState(), stream + " " + txId))
                .whenComplete((x, e) -> {
                    if (e != null) {
                        log.warn("checkTransactionStatus failed: ", e);
                    }
                    LoggerHelpers.traceLeave(log, "checkTransactionStatus", traceId);
                });
    }

    // Local callback definition to wrap gRPC responses in CompletableFutures used by the rest of our code.
    private static final class RPCAsyncCallback<T> implements StreamObserver<T> {
        private T result = null;
        private final CompletableFuture<T> future = new CompletableFuture<>();

        @Override
        public void onNext(T value) {
            result = value;
        }

        @Override
        public void onError(Throwable t) {
            log.warn("gRPC call failed with server error: {}", t.getMessage());
            future.completeExceptionally(t);
        }

        @Override
        public void onCompleted() {

            // gRPC interface guarantees that onNext() with the success result would have been called before this.
            future.complete(result);
        }

        public CompletableFuture<T> getFuture() {
            return future;
        }
    }
}<|MERGE_RESOLUTION|>--- conflicted
+++ resolved
@@ -386,32 +386,19 @@
 
         RPCAsyncCallback<SuccessorResponse> callback = new RPCAsyncCallback<>();
         client.getSegmentsImmediatlyFollowing(ModelHelper.decode(segment), callback);
-<<<<<<< HEAD
-        return callback.getFuture()
-                       .thenApply(successors -> {
-                           log.debug("Received the following data from the controller {}", successors.getSegmentsList());
-                           Map<SegmentWithRange, List<Integer>> result = new HashMap<>();
-                           for (SuccessorResponse.SegmentEntry entry : successors.getSegmentsList()) {
-                               result.put(ModelHelper.encode(entry.getSegment()), entry.getValueList());
-                           }
-                           return new StreamSegmentsWithPredecessors(result);
-                       })
-                       .whenComplete((x, y) -> LoggerHelpers.traceLeave(log, "getSuccessors", traceId));
-=======
         return callback.getFuture().thenApply(successors -> {
             log.debug("Received the following data from the controller {}", successors.getSegmentsList());
-            Map<Segment, List<Integer>> result = new HashMap<>();
+            Map<SegmentWithRange, List<Integer>> result = new HashMap<>();
             for (SuccessorResponse.SegmentEntry entry : successors.getSegmentsList()) {
-                result.put(ModelHelper.encode(entry.getSegmentId()), entry.getValueList());
-            }
-            return result;
+                result.put(ModelHelper.encode(entry.getSegment()), entry.getValueList());
+            }
+            return new StreamSegmentsWithPredecessors(result);
         }).whenComplete((x, e) -> {
             if (e != null) {
                 log.warn("getSuccessors failed: ", e);
             }
             LoggerHelpers.traceLeave(log, "getSuccessors", traceId);
         });
->>>>>>> 4979a817
     }
 
     @Override
