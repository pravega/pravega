--- conflicted
+++ resolved
@@ -68,8 +68,6 @@
         this.outFactory = new SegmentOutputStreamFactoryImpl(controller, connectionFactory);
     }
 
-<<<<<<< HEAD
-=======
     /**
      * Creates a new instance of the ClientFactory class.
      *
@@ -78,7 +76,6 @@
      * @param connectionFactory The reference to Connection Factory impl.
      */
     @VisibleForTesting
->>>>>>> 0969a872
     public ClientFactoryImpl(String scope, Controller controller, ConnectionFactory connectionFactory) {
         this(scope, controller, new SegmentInputStreamFactoryImpl(controller, connectionFactory),
                 new SegmentOutputStreamFactoryImpl(controller, connectionFactory));
