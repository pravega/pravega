--- conflicted
+++ resolved
@@ -23,10 +23,7 @@
 import java.util.Set;
 import java.util.stream.Collectors;
 import javax.annotation.concurrent.GuardedBy;
-<<<<<<< HEAD
-=======
-
->>>>>>> e819f712
+
 import lombok.Getter;
 import lombok.RequiredArgsConstructor;
 import lombok.Synchronized;
@@ -170,7 +167,6 @@
         return result;
     }
     
-<<<<<<< HEAD
     @Synchronized
     public String getCheckpointsForReader(String readerName) {
         return checkpointState.getCheckpointForReader(readerName);
@@ -189,10 +185,7 @@
     @RequiredArgsConstructor
     static class ReaderGroupStateInit implements InitialUpdate<ReaderGroupState>, Serializable {
         private static final long serialVersionUID = 1L;
-=======
-    @RequiredArgsConstructor
-    static class ReaderGroupStateInit implements InitialUpdate<ReaderGroupState>, Serializable {
->>>>>>> e819f712
+
         private final ReaderGroupConfig config;
         private final Map<Segment, Long> segments;
         
