/**
 * Licensed to the Apache Software Foundation (ASF) under one
 * or more contributor license agreements.  See the NOTICE file
 * distributed with this work for additional information
 * regarding copyright ownership.  The ASF licenses this file
 * to you under the Apache License, Version 2.0 (the
 * "License"); you may not use this file except in compliance
 * with the License.  You may obtain a copy of the License at
 * <p>
 * http://www.apache.org/licenses/LICENSE-2.0
 * <p>
 * Unless required by applicable law or agreed to in writing, software
 * distributed under the License is distributed on an "AS IS" BASIS,
 * WITHOUT WARRANTIES OR CONDITIONS OF ANY KIND, either express or implied.
 * See the License for the specific language governing permissions and
 * limitations under the License.
 */
package com.emc.pravega.stream.impl.model;

import com.emc.pravega.common.netty.PravegaNodeUri;
import com.emc.pravega.controller.stream.api.v1.FutureSegment;
import com.emc.pravega.controller.stream.api.v1.NodeUri;
import com.emc.pravega.controller.stream.api.v1.Position;
import com.emc.pravega.controller.stream.api.v1.ScalingPolicyType;
import com.emc.pravega.controller.stream.api.v1.SegmentId;
import com.emc.pravega.controller.stream.api.v1.StreamConfig;
import com.emc.pravega.controller.stream.api.v1.TxId;
import com.emc.pravega.controller.stream.api.v1.TxState;
import com.emc.pravega.stream.PositionInternal;
import com.emc.pravega.stream.ScalingPolicy;
import com.emc.pravega.stream.Segment;
import com.emc.pravega.stream.StreamConfiguration;
import com.emc.pravega.stream.Transaction;
import com.emc.pravega.stream.impl.PositionImpl;
import com.emc.pravega.stream.impl.StreamConfigurationImpl;
import com.google.common.base.Preconditions;

import java.util.AbstractMap;
import java.util.HashMap;
import java.util.List;
import java.util.Map;
import java.util.Map.Entry;
import java.util.UUID;
import java.util.stream.Collectors;

/**
 * Provides translation (encode/decode) between the Model classes and its Thrift representation.
 */
public final class ModelHelper {

    public static final UUID encode(TxId txId) {
        Preconditions.checkNotNull(txId, "txId");
        return new UUID(txId.getHighBits(), txId.getLowBits());
    }

    public static final com.emc.pravega.stream.impl.TxStatus encode(TxState txStatus) {
        Preconditions.checkNotNull(txStatus, "txStatus");
        return com.emc.pravega.stream.impl.TxStatus.valueOf(txStatus.name());
    }

    public static final Segment encode(final SegmentId segment) {
        Preconditions.checkNotNull(segment, "Segment");
        return new Segment(segment.getScope(), segment.getStreamName(), segment.getNumber());
    }

    public static final com.emc.pravega.stream.impl.FutureSegment encode(final SegmentId segment, int previous) {
        Preconditions.checkNotNull(segment, "Segment");
        return new com.emc.pravega.stream.impl.FutureSegment(segment.getScope(), segment.getStreamName(), segment
                .getNumber(), previous);
    }

    public static final ScalingPolicy encode(final com.emc.pravega.controller.stream.api.v1.ScalingPolicy policy) {
        Preconditions.checkNotNull(policy, "ScalingPolicy");
        return new ScalingPolicy(ScalingPolicy.Type.valueOf(policy.getType().name()), policy.getTargetRate(), policy
                .getScaleFactor(),
                policy.getMinNumSegments());
    }

    public static final StreamConfiguration encode(final StreamConfig config) {
        Preconditions.checkNotNull(config, "StreamConfig");
        return new StreamConfigurationImpl(config.getScope(),
                config.getName(),
                encode(config.getPolicy()));
    }

    public static final PositionImpl encode(final Position position) {
        Preconditions.checkNotNull(position, "Position");
        return new PositionImpl(encodeSegmentMap(position.getOwnedSegments()), encodeFutureSegmentMap(position
                .getFutureOwnedSegments()));
    }

    public static com.emc.pravega.common.netty.PravegaNodeUri encode(NodeUri uri) {
        return new com.emc.pravega.common.netty.PravegaNodeUri(uri.getEndpoint(), uri.getPort());
    }

    public static List<AbstractMap.SimpleEntry<Double, Double>> encode(Map<Double, Double> keyRanges) {
        return keyRanges
                .entrySet()
                .stream()
                .map(x -> new AbstractMap.SimpleEntry<>(x.getKey(), x.getValue()))
                .collect(Collectors.toList());
    }

    public static Transaction.Status encode(TxState status, String logString) {
        switch (status) {
            case COMMITTED:
                return Transaction.Status.COMMITTED;
            case DROPPED:
                return Transaction.Status.DROPPED;
            case OPEN:
                return Transaction.Status.OPEN;
            case SEALED:
                return Transaction.Status.SEALED;
            case UNKNOWN:
                throw new RuntimeException("Unknown transaction: " + logString);
            default:
                throw new IllegalStateException("Unknown status: " + status);
        }
    }

    public static final TxId decode(UUID txId) {
        Preconditions.checkNotNull(txId, "txId");
        return new TxId(txId.getMostSignificantBits(), txId.getLeastSignificantBits());
    }

    public static final TxState decode(com.emc.pravega.stream.impl.TxStatus txstatus) {
        Preconditions.checkNotNull(txstatus, "txstatus");
        return TxState.valueOf(txstatus.name());
    }

    public static final SegmentId decode(final Segment segment) {
        Preconditions.checkNotNull(segment, "Segment");
        return new SegmentId().setScope(segment.getScope()).setStreamName(segment.getStreamName())
                .setNumber(segment.getSegmentNumber());
<<<<<<< HEAD
=======

>>>>>>> f409667b
    }

    public static final com.emc.pravega.controller.stream.api.v1.ScalingPolicy decode(final ScalingPolicy policyModel) {
        Preconditions.checkNotNull(policyModel, "Policy");
        return new com.emc.pravega.controller.stream.api.v1.ScalingPolicy()
                .setType(ScalingPolicyType.valueOf(policyModel.getType().name())).setTargetRate(policyModel
                        .getTargetRate())
                .setScaleFactor(policyModel.getScaleFactor()).setMinNumSegments(policyModel.getMinNumSegments());
    }

    public static final StreamConfig decode(final StreamConfiguration configModel) {
        Preconditions.checkNotNull(configModel, "StreamConfiguration");
        return new StreamConfig(configModel.getScope(),
                configModel.getName(),
                decode(configModel.getScalingPolicy()));
    }

    public static final Position decode(final PositionInternal position) {
        Preconditions.checkNotNull(position, "Position");
        return new Position(decodeSegmentMap(position.getOwnedSegmentsWithOffsets()),
                decodeFutureSegmentMap(position.getFutureOwnedSegmentsWithOffsets()));
    }

    public static NodeUri decode(PravegaNodeUri uri) {
        return new NodeUri(uri.getEndpoint(), uri.getPort());
    }

    private static Map<Segment, Long> encodeSegmentMap(final Map<SegmentId, Long> map) {
        Preconditions.checkNotNull(map);
        HashMap<Segment, Long> result = new HashMap<>();
        for (Entry<SegmentId, Long> entry : map.entrySet()) {
            result.put(encode(entry.getKey()), entry.getValue());
        }
        return result;
    }

    private static Map<com.emc.pravega.stream.impl.FutureSegment, Long> encodeFutureSegmentMap(final
                                                                                               Map<FutureSegment,
                                                                                                       Long> map) {
        Preconditions.checkNotNull(map);
        HashMap<com.emc.pravega.stream.impl.FutureSegment, Long> result = new HashMap<>();
        for (Entry<FutureSegment, Long> entry : map.entrySet()) {
            result.put(encode(entry.getKey().getFutureSegment(), entry.getKey().getPrecedingSegment().getNumber()),
                    entry.getValue());
        }
        return result;
    }

    private static Map<FutureSegment, Long> decodeFutureSegmentMap(final Map<com.emc.pravega.stream.impl
            .FutureSegment, Long> map) {
        Preconditions.checkNotNull(map);
        HashMap<FutureSegment, Long> result = new HashMap<>();
        for (Entry<com.emc.pravega.stream.impl.FutureSegment, Long> entry : map.entrySet()) {
            String scope = entry.getKey().getScope();
            String streamName = entry.getKey().getStreamName();
            int newNumber = entry.getKey().getSegmentNumber();
            int oldNumber = entry.getKey().getPrecedingNumber();
            result.put(new FutureSegment(new SegmentId(scope, streamName, newNumber), new SegmentId(scope,
                    streamName, oldNumber)), entry.getValue());
        }
        return result;
    }

    private static Map<SegmentId, Long> decodeSegmentMap(final Map<Segment, Long> map) {
        Preconditions.checkNotNull(map);
        return map.entrySet().stream().collect(Collectors.toMap(e -> decode(e.getKey()), Map.Entry::getValue));
    }
}<|MERGE_RESOLUTION|>--- conflicted
+++ resolved
@@ -65,14 +65,12 @@
 
     public static final com.emc.pravega.stream.impl.FutureSegment encode(final SegmentId segment, int previous) {
         Preconditions.checkNotNull(segment, "Segment");
-        return new com.emc.pravega.stream.impl.FutureSegment(segment.getScope(), segment.getStreamName(), segment
-                .getNumber(), previous);
+        return new com.emc.pravega.stream.impl.FutureSegment(segment.getScope(), segment.getStreamName(), segment.getNumber(), previous);
     }
 
     public static final ScalingPolicy encode(final com.emc.pravega.controller.stream.api.v1.ScalingPolicy policy) {
         Preconditions.checkNotNull(policy, "ScalingPolicy");
-        return new ScalingPolicy(ScalingPolicy.Type.valueOf(policy.getType().name()), policy.getTargetRate(), policy
-                .getScaleFactor(),
+        return new ScalingPolicy(ScalingPolicy.Type.valueOf(policy.getType().name()), policy.getTargetRate(), policy.getScaleFactor(),
                 policy.getMinNumSegments());
     }
 
@@ -85,8 +83,7 @@
 
     public static final PositionImpl encode(final Position position) {
         Preconditions.checkNotNull(position, "Position");
-        return new PositionImpl(encodeSegmentMap(position.getOwnedSegments()), encodeFutureSegmentMap(position
-                .getFutureOwnedSegments()));
+        return new PositionImpl(encodeSegmentMap(position.getOwnedSegments()), encodeFutureSegmentMap(position.getFutureOwnedSegments()));
     }
 
     public static com.emc.pravega.common.netty.PravegaNodeUri encode(NodeUri uri) {
@@ -132,17 +129,13 @@
         Preconditions.checkNotNull(segment, "Segment");
         return new SegmentId().setScope(segment.getScope()).setStreamName(segment.getStreamName())
                 .setNumber(segment.getSegmentNumber());
-<<<<<<< HEAD
-=======
 
->>>>>>> f409667b
     }
 
     public static final com.emc.pravega.controller.stream.api.v1.ScalingPolicy decode(final ScalingPolicy policyModel) {
         Preconditions.checkNotNull(policyModel, "Policy");
         return new com.emc.pravega.controller.stream.api.v1.ScalingPolicy()
-                .setType(ScalingPolicyType.valueOf(policyModel.getType().name())).setTargetRate(policyModel
-                        .getTargetRate())
+                .setType(ScalingPolicyType.valueOf(policyModel.getType().name())).setTargetRate(policyModel.getTargetRate())
                 .setScaleFactor(policyModel.getScaleFactor()).setMinNumSegments(policyModel.getMinNumSegments());
     }
 
@@ -172,20 +165,16 @@
         return result;
     }
 
-    private static Map<com.emc.pravega.stream.impl.FutureSegment, Long> encodeFutureSegmentMap(final
-                                                                                               Map<FutureSegment,
-                                                                                                       Long> map) {
+    private static Map<com.emc.pravega.stream.impl.FutureSegment, Long> encodeFutureSegmentMap(final Map<FutureSegment, Long> map) {
         Preconditions.checkNotNull(map);
         HashMap<com.emc.pravega.stream.impl.FutureSegment, Long> result = new HashMap<>();
         for (Entry<FutureSegment, Long> entry : map.entrySet()) {
-            result.put(encode(entry.getKey().getFutureSegment(), entry.getKey().getPrecedingSegment().getNumber()),
-                    entry.getValue());
+            result.put(encode(entry.getKey().getFutureSegment(), entry.getKey().getPrecedingSegment().getNumber()), entry.getValue());
         }
         return result;
     }
 
-    private static Map<FutureSegment, Long> decodeFutureSegmentMap(final Map<com.emc.pravega.stream.impl
-            .FutureSegment, Long> map) {
+    private static Map<FutureSegment, Long> decodeFutureSegmentMap(final Map<com.emc.pravega.stream.impl.FutureSegment, Long> map) {
         Preconditions.checkNotNull(map);
         HashMap<FutureSegment, Long> result = new HashMap<>();
         for (Entry<com.emc.pravega.stream.impl.FutureSegment, Long> entry : map.entrySet()) {
@@ -193,8 +182,7 @@
             String streamName = entry.getKey().getStreamName();
             int newNumber = entry.getKey().getSegmentNumber();
             int oldNumber = entry.getKey().getPrecedingNumber();
-            result.put(new FutureSegment(new SegmentId(scope, streamName, newNumber), new SegmentId(scope,
-                    streamName, oldNumber)), entry.getValue());
+            result.put(new FutureSegment(new SegmentId(scope, streamName, newNumber), new SegmentId(scope, streamName, oldNumber)), entry.getValue());
         }
         return result;
     }
