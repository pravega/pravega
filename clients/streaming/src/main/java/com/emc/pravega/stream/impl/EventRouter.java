/**
 *
 *  Copyright (c) 2017 Dell Inc., or its subsidiaries.
 *
 */
package com.emc.pravega.stream.impl;

import com.emc.pravega.common.hash.HashHelper;
import com.emc.pravega.stream.Segment;
import com.emc.pravega.stream.Stream;
import com.google.common.base.Preconditions;

import java.util.concurrent.atomic.AtomicReference;

import static com.emc.pravega.common.concurrent.FutureHelpers.getAndHandleExceptions;

import lombok.RequiredArgsConstructor;

/**
 * A class that determines to which segment an event associated with a routing key will go.
 * This is invoked on every writeEvent call to decide how to send a particular segment.
 * It is acceptable for it to cache the current set of segments for a stream, as it will be queried again
 * if a segment has been sealed.
 */
@RequiredArgsConstructor
public class EventRouter {

    private static final HashHelper HASHER = HashHelper.seededWith("EventRouter");
<<<<<<< HEAD
=======

>>>>>>> 0969a872
    private final Stream stream;
    private final Controller controller;
    private final AtomicReference<StreamSegments> currentSegments = new AtomicReference<>();

    /**
     * Selects which segment an event should be written to.
     *
     * @param routingKey The key that should be used to select from the segment that the event should go to.
     * @return The Segment that has been selected.
     */
    public Segment getSegmentForEvent(String routingKey) {
        Preconditions.checkNotNull(routingKey);
        StreamSegments streamSegments = currentSegments.get();
        if (streamSegments == null) {
            refreshSegmentList();
            streamSegments = currentSegments.get();
        }
        return streamSegments.getSegmentForKey(HASHER.hashToRange(routingKey));
    }

    /**
     * Refresh the latest list of segments in the given stream.
     */
    public void refreshSegmentList() {
        currentSegments.set(getAndHandleExceptions(controller.getCurrentSegments(stream.getScope(),
                                                                                 stream.getStreamName()),
                                                   RuntimeException::new));
    }
<<<<<<< HEAD
=======

>>>>>>> 0969a872
}<|MERGE_RESOLUTION|>--- conflicted
+++ resolved
@@ -26,10 +26,7 @@
 public class EventRouter {
 
     private static final HashHelper HASHER = HashHelper.seededWith("EventRouter");
-<<<<<<< HEAD
-=======
 
->>>>>>> 0969a872
     private final Stream stream;
     private final Controller controller;
     private final AtomicReference<StreamSegments> currentSegments = new AtomicReference<>();
@@ -58,8 +55,5 @@
                                                                                  stream.getStreamName()),
                                                    RuntimeException::new));
     }
-<<<<<<< HEAD
-=======
 
->>>>>>> 0969a872
 }