/**
 *
 *  Copyright (c) 2017 Dell Inc., or its subsidiaries.
 *
 */
package com.emc.pravega.stream.impl;

import com.emc.pravega.common.hash.HashHelper;
import com.emc.pravega.stream.Segment;
import com.emc.pravega.stream.Stream;
import com.google.common.base.Preconditions;

import java.util.concurrent.atomic.AtomicReference;

import static com.emc.pravega.common.concurrent.FutureHelpers.getAndHandleExceptions;

import lombok.RequiredArgsConstructor;

/**
 * A class that determines to which segment an event associated with a routing key will go.
 * This is invoked on every writeEvent call to decide how to send a particular segment.
 * It is acceptable for it to cache the current set of segments for a stream, as it will be queried again
 * if a segment has been sealed.
 */
@RequiredArgsConstructor
public class EventRouter {

    private static final HashHelper HASHER = HashHelper.seededWith("EventRouter");
<<<<<<< HEAD
=======

>>>>>>> 0969a872
    private final Stream stream;
    private final Controller controller;
    private final AtomicReference<StreamSegments> currentSegments = new AtomicReference<>();

    /**
     * Selects which segment an event should be written to.
     *
     * @param routingKey The key that should be used to select from the segment that the event should go to.
     * @return The Segment that has been selected.
     */
    public Segment getSegmentForEvent(String routingKey) {
        Preconditions.checkNotNull(routingKey);
        StreamSegments streamSegments = currentSegments.get();
        if (streamSegments == null) {
            refreshSegmentList();
            streamSegments = currentSegments.get();
        }
        return streamSegments.getSegmentForKey(HASHER.hashToRange(routingKey));
    }

    /**
     * Refresh the latest list of segments in the given stream.
     */
    public void refreshSegmentList() {
        currentSegments.set(getAndHandleExceptions(controller.getCurrentSegments(stream.getScope(),
                                                                                 stream.getStreamName()),
                                                   RuntimeException::new));
    }
<<<<<<< HEAD
=======

>>>>>>> 0969a872
}<|MERGE_RESOLUTION|>--- conflicted
+++ resolved
@@ -26,10 +26,7 @@
 public class EventRouter {
 
     private static final HashHelper HASHER = HashHelper.seededWith("EventRouter");
-<<<<<<< HEAD
-=======
 
->>>>>>> 0969a872
     private final Stream stream;
     private final Controller controller;
     private final AtomicReference<StreamSegments> currentSegments = new AtomicReference<>();
@@ -54,12 +51,7 @@
      * Refresh the latest list of segments in the given stream.
      */
     public void refreshSegmentList() {
-        currentSegments.set(getAndHandleExceptions(controller.getCurrentSegments(stream.getScope(),
-                                                                                 stream.getStreamName()),
-                                                   RuntimeException::new));
+        currentSegments.set(getAndHandleExceptions(controller.getCurrentSegments(stream.getScope(), stream.getStreamName()), RuntimeException::new));
     }
-<<<<<<< HEAD
-=======
 
->>>>>>> 0969a872
 }