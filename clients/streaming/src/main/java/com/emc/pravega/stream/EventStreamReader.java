--- conflicted
+++ resolved
@@ -24,14 +24,9 @@
      * {@link EventRead#getEventSequence()} will be populated. (This is useful for applications that want to
      * be sure they have read all the events within a time range.)
      *
-<<<<<<< HEAD
-     * @param timeout An upper bound on how long the call may block before returning a event read with a null event.
-     * @return The next event in the stream, or null if timeout is reached.
-=======
      * @param timeout An upper bound on how long the call may block before returning null.
      * @return An instance of {@link EventRead}, which contains the next event in the stream. In the case the timeout
      *         is reached, {@link EventRead#getEvent()} returns null.
->>>>>>> 970ad641
      * @throws ReinitializationRequiredException Is throw in the event that
      *         {@link ReaderGroup#resetReadersToCheckpoint(Checkpoint)} or
      *         {@link ReaderGroup#alterConfig(ReaderGroupConfig, java.util.List)} was called
