/**
 * Licensed to the Apache Software Foundation (ASF) under one
 * or more contributor license agreements.  See the NOTICE file
 * distributed with this work for additional information
 * regarding copyright ownership.  The ASF licenses this file
 * to you under the Apache License, Version 2.0 (the
 * "License"); you may not use this file except in compliance
 * with the License.  You may obtain a copy of the License at
 * <p>
 * http://www.apache.org/licenses/LICENSE-2.0
 * <p>
 * Unless required by applicable law or agreed to in writing, software
 * distributed under the License is distributed on an "AS IS" BASIS,
 * WITHOUT WARRANTIES OR CONDITIONS OF ANY KIND, either express or implied.
 * See the License for the specific language governing permissions and
 * limitations under the License.
 */
package com.emc.pravega.stream.impl;

import com.emc.pravega.common.netty.PravegaNodeUri;
import com.emc.pravega.controller.stream.api.v1.CreateStreamStatus;
import com.emc.pravega.controller.stream.api.v1.ScaleResponse;
import com.emc.pravega.controller.stream.api.v1.UpdateStreamStatus;
import com.emc.pravega.stream.EventStreamWriter;
import com.emc.pravega.stream.Segment;
import com.emc.pravega.stream.StreamConfiguration;
import com.emc.pravega.stream.Transaction;
import com.emc.pravega.stream.TxnFailedException;

import java.util.List;
import java.util.Map;
import java.util.UUID;
import java.util.concurrent.CompletableFuture;

/**
 * Stream Controller APIs.
 */
public interface Controller {

    // Controller Apis for administrative action for streams.

    /**
     * Api to create stream.
     *
     * @param streamConfig stream configuration.
     * @return status of create stream operation.
     */
    CompletableFuture<CreateStreamStatus> createStream(final StreamConfiguration streamConfig);

    /**
     * Api to alter stream.
     *
     * @param streamConfig stream configuration to updated.
     * @return status of update stream operation.
     */
    CompletableFuture<UpdateStreamStatus> alterStream(final StreamConfiguration streamConfig);

    /**
     * Api to seal stream.
     * 
     * @param scope scope
     * @param streamName stream name
     * @return status of update stream operation.
     */
    CompletableFuture<UpdateStreamStatus> sealStream(final String scope, final String streamName);

    /**
     * API to merge or split stream segments.
<<<<<<< HEAD
     * @param scope scope name.
     * @param streamName stream name.
=======
     * 
     * @param stream stream object.
>>>>>>> 52d83b4a
     * @param sealedSegments list of segments to be sealed.
     * @param newKeyRanges key ranges after scaling the stream.
     * @return status of scale operation.
     */
<<<<<<< HEAD
    CompletableFuture<ScaleResponse> scaleStream(final String scope, final String streamName,
            final List<Integer> sealedSegments, final Map<Double, Double> newKeyRanges);
=======
    CompletableFuture<ScaleResponse> scaleStream(final Stream stream, final List<Integer> sealedSegments,
            final Map<Double, Double> newKeyRanges);
>>>>>>> 52d83b4a

    // Controller Apis called by pravega producers for getting stream specific information.

    /**
     * Api to get list of current segments for the stream to write to.
<<<<<<< HEAD
     * @param scope scope name.
     * @param streamName stream name.
=======
     * 
     * @param scope scope
     * @param streamName stream name
>>>>>>> 52d83b4a
     * @return current stream segments.
     */
    CompletableFuture<StreamSegments> getCurrentSegments(final String scope, final String streamName);

    /**
<<<<<<< HEAD
     * Api to create a new transaction.
     * The transaction timeout is relative to the creation time.
     * @param scope scope name.
     * @param streamName stream name.
     * @param timeout tx timeout.
=======
     * Api to create a new transaction. The transaction timeout is relative to the creation time.
     * 
     * @param stream stream name
     * @param timeout tx timeout
>>>>>>> 52d83b4a
     * @return transaction identifier.
     */
    CompletableFuture<UUID> createTransaction(final String scope, final String streamName, final long timeout);

    /**
     * Commits a transaction, atomically committing all events to the stream, subject to the
<<<<<<< HEAD
     * ordering guarantees specified in {@link EventStreamWriter}. Will fail with {@link TxnFailedException}
     * if the transaction has already been committed or aborted.
     *
     * @param scope scope name.
     * @param streamName stream name.
     * @param txId transaction id.
     * @return status of commit transaction operation.
     */
    CompletableFuture<TransactionStatus> commitTransaction(final String scope, final String streamName,
            final UUID txId);

    /**
     * Drops a transaction. No events written to it may be read, and no further events may be written.
     * @param scope scope name.
     * @param streamName stream name.
     * @param txId transaction id.
     * @return status of drop transaction operation.
     */
    CompletableFuture<TransactionStatus> dropTransaction(final String scope, final String streamName, final UUID txId);

    /**
     * Returns the status of the specified transaction.
     * @param scope scope name.
     * @param streamName stream name.
     * @param txId transaction id.
=======
     * ordering guarantees specified in {@link EventStreamWriter}. Will fail with
     * {@link TxnFailedException} if the transaction has already been committed or aborted.
     * 
     * @param stream stream name
     * @param txId transaction id
     */
    CompletableFuture<Void> commitTransaction(final Stream stream, final UUID txId);

    /**
     * Aborts a transaction. No events written to it may be read, and no further events may be
     * written. Will fail with {@link TxnFailedException} if the transaction has already been
     * committed or aborted.
     * 
     * @param stream stream name
     * @param txId transaction id
     */
    CompletableFuture<Void> abortTransaction(final Stream stream, final UUID txId);

    /**
     * Returns the status of the specified transaction.
     * 
     * @param stream stream name
     * @param txId transaction id
>>>>>>> 52d83b4a
     * @return transaction status.
     */
    CompletableFuture<Transaction.Status> checkTransactionStatus(final String scope, final String streamName,
            final UUID txId);

    // Controller Apis that are called by readers.

    /**
     * Given a timestamp and a number of readers, returns a position object for each reader that collectively
     * include all of the segments that exist at that time in the stream.
     *
     * @param scope scope name.
     * @param streamName stream name.
     * @param timestamp timestamp for getting position objects.
     * @param count number of position objects.
     * @return list of position objects.
     */
    CompletableFuture<List<PositionInternal>> getPositions(final String scope, final String streamName,
            final long timestamp, final int count);

    /**
<<<<<<< HEAD
     * Called by readers upon reaching end of segment on some segment in its position object.
     *
     * @param scope scope name.
     * @param streamName stream name.
     * @param positions current position objects.
     * @return list of updated position objects.
     */
    CompletableFuture<List<PositionInternal>> updatePositions(final String scope, final String streamName,
            final List<PositionInternal> positions);
=======
     * Returns a Map containing each of the segments that are successors to the segment requested mapped to a
     * list of their predecessors.
     * 
     * In the event of a scale up the newly created segments contain a subset of the keyspace of the original
     * segment and their only predecessor is the segment that was split. Example: If there are two segments A
     * and B. A scaling event split A into two new segments C and D. The successors of A are C and D. So
     * calling this method with A would return {C -> A, D -> A}
     * 
     * In the event of a scale down there would be one segment the succeeds multiple. So it would contain the
     * union of the keyspace of its predecessors. So calling with that segment would map to multiple segments.
     * Example: If there are two segments A and B. A and B are merged into a segment C. The successor of A is
     * C. so calling this method with A would return {C -> {A, B}}
     * 
     * If a segment has not been sealed, it may not have successors now even though it might in the future.
     * The successors to a sealed segment are always known and returned. Example: If there is only one segment
     * A and it is not sealed, and no scaling events have occurred calling this with a would return an empty
     * map.
     * 
     * @param segment The segment whose successors should be looked up.
     * @return A mapping from Successor to the list of all of the Successor's predecessors
     */
    CompletableFuture<Map<Segment, List<Integer>>> getSuccessors(final Segment segment);
>>>>>>> 52d83b4a

    // Controller Apis that are called by writers and readers

    /**
     * Given a segment return the endpoint that currently is the owner of that segment.
     * <p>
     * This is called when a reader or a writer needs to determine which host/server it needs to contact to
     * read and write, respectively. The result of this function can be cached until the endpoint is
     * unreachable or indicates it is no longer the owner.
     *
     * @param qualifiedSegmentName The name of the segment. Usually obtained from
     *        {@link Segment#getScopedName()}.
     */
    CompletableFuture<PravegaNodeUri> getEndpointForSegment(final String qualifiedSegmentName);

<<<<<<< HEAD
    // Controller Apis that are called by Pravega host

    /**
     * Given a segment number, check if the segment is created and not sealed.
     *
     * @param scope scope name.
     * @param streamName stream name.
     * @param segmentNumber segment number.
     * @return boolean indicating validity of segment.
     */
    CompletableFuture<Boolean> isSegmentValid(final String scope, final String streamName, final int segmentNumber);
=======
>>>>>>> 52d83b4a
}<|MERGE_RESOLUTION|>--- conflicted
+++ resolved
@@ -23,6 +23,7 @@
 import com.emc.pravega.controller.stream.api.v1.UpdateStreamStatus;
 import com.emc.pravega.stream.EventStreamWriter;
 import com.emc.pravega.stream.Segment;
+import com.emc.pravega.stream.Stream;
 import com.emc.pravega.stream.StreamConfiguration;
 import com.emc.pravega.stream.Transaction;
 import com.emc.pravega.stream.TxnFailedException;
@@ -37,12 +38,12 @@
  */
 public interface Controller {
 
-    // Controller Apis for administrative action for streams.
+    // Controller Apis for administrative action for streams
 
     /**
      * Api to create stream.
      *
-     * @param streamConfig stream configuration.
+     * @param streamConfig stream configuration
      * @return status of create stream operation.
      */
     CompletableFuture<CreateStreamStatus> createStream(final StreamConfiguration streamConfig);
@@ -50,7 +51,7 @@
     /**
      * Api to alter stream.
      *
-     * @param streamConfig stream configuration to updated.
+     * @param streamConfig stream configuration to updated
      * @return status of update stream operation.
      */
     CompletableFuture<UpdateStreamStatus> alterStream(final StreamConfiguration streamConfig);
@@ -66,87 +67,37 @@
 
     /**
      * API to merge or split stream segments.
-<<<<<<< HEAD
-     * @param scope scope name.
-     * @param streamName stream name.
-=======
      * 
      * @param stream stream object.
->>>>>>> 52d83b4a
      * @param sealedSegments list of segments to be sealed.
      * @param newKeyRanges key ranges after scaling the stream.
      * @return status of scale operation.
      */
-<<<<<<< HEAD
-    CompletableFuture<ScaleResponse> scaleStream(final String scope, final String streamName,
-            final List<Integer> sealedSegments, final Map<Double, Double> newKeyRanges);
-=======
     CompletableFuture<ScaleResponse> scaleStream(final Stream stream, final List<Integer> sealedSegments,
             final Map<Double, Double> newKeyRanges);
->>>>>>> 52d83b4a
 
-    // Controller Apis called by pravega producers for getting stream specific information.
+    // Controller Apis called by pravega producers for getting stream specific information
 
     /**
      * Api to get list of current segments for the stream to write to.
-<<<<<<< HEAD
-     * @param scope scope name.
-     * @param streamName stream name.
-=======
      * 
      * @param scope scope
      * @param streamName stream name
->>>>>>> 52d83b4a
      * @return current stream segments.
      */
     CompletableFuture<StreamSegments> getCurrentSegments(final String scope, final String streamName);
 
     /**
-<<<<<<< HEAD
-     * Api to create a new transaction.
-     * The transaction timeout is relative to the creation time.
-     * @param scope scope name.
-     * @param streamName stream name.
-     * @param timeout tx timeout.
-=======
      * Api to create a new transaction. The transaction timeout is relative to the creation time.
      * 
      * @param stream stream name
      * @param timeout tx timeout
->>>>>>> 52d83b4a
      * @return transaction identifier.
      */
-    CompletableFuture<UUID> createTransaction(final String scope, final String streamName, final long timeout);
+    CompletableFuture<UUID> createTransaction(final Stream stream, final long timeout);
 
     /**
      * Commits a transaction, atomically committing all events to the stream, subject to the
-<<<<<<< HEAD
-     * ordering guarantees specified in {@link EventStreamWriter}. Will fail with {@link TxnFailedException}
-     * if the transaction has already been committed or aborted.
-     *
-     * @param scope scope name.
-     * @param streamName stream name.
-     * @param txId transaction id.
-     * @return status of commit transaction operation.
-     */
-    CompletableFuture<TransactionStatus> commitTransaction(final String scope, final String streamName,
-            final UUID txId);
-
-    /**
-     * Drops a transaction. No events written to it may be read, and no further events may be written.
-     * @param scope scope name.
-     * @param streamName stream name.
-     * @param txId transaction id.
-     * @return status of drop transaction operation.
-     */
-    CompletableFuture<TransactionStatus> dropTransaction(final String scope, final String streamName, final UUID txId);
-
-    /**
-     * Returns the status of the specified transaction.
-     * @param scope scope name.
-     * @param streamName stream name.
-     * @param txId transaction id.
-=======
      * ordering guarantees specified in {@link EventStreamWriter}. Will fail with
      * {@link TxnFailedException} if the transaction has already been committed or aborted.
      * 
@@ -170,39 +121,24 @@
      * 
      * @param stream stream name
      * @param txId transaction id
->>>>>>> 52d83b4a
      * @return transaction status.
      */
-    CompletableFuture<Transaction.Status> checkTransactionStatus(final String scope, final String streamName,
-            final UUID txId);
+    CompletableFuture<Transaction.Status> checkTransactionStatus(final Stream stream, final UUID txId);
 
-    // Controller Apis that are called by readers.
+    // Controller Apis that are called by readers
 
     /**
      * Given a timestamp and a number of readers, returns a position object for each reader that collectively
      * include all of the segments that exist at that time in the stream.
      *
-     * @param scope scope name.
-     * @param streamName stream name.
-     * @param timestamp timestamp for getting position objects.
-     * @param count number of position objects.
+     * @param stream name
+     * @param timestamp timestamp for getting position objects
+     * @param count number of position objects
      * @return list of position objects.
      */
-    CompletableFuture<List<PositionInternal>> getPositions(final String scope, final String streamName,
-            final long timestamp, final int count);
+    CompletableFuture<List<PositionInternal>> getPositions(final Stream stream, final long timestamp, final int count);
 
     /**
-<<<<<<< HEAD
-     * Called by readers upon reaching end of segment on some segment in its position object.
-     *
-     * @param scope scope name.
-     * @param streamName stream name.
-     * @param positions current position objects.
-     * @return list of updated position objects.
-     */
-    CompletableFuture<List<PositionInternal>> updatePositions(final String scope, final String streamName,
-            final List<PositionInternal> positions);
-=======
      * Returns a Map containing each of the segments that are successors to the segment requested mapped to a
      * list of their predecessors.
      * 
@@ -225,7 +161,6 @@
      * @return A mapping from Successor to the list of all of the Successor's predecessors
      */
     CompletableFuture<Map<Segment, List<Integer>>> getSuccessors(final Segment segment);
->>>>>>> 52d83b4a
 
     // Controller Apis that are called by writers and readers
 
@@ -241,18 +176,4 @@
      */
     CompletableFuture<PravegaNodeUri> getEndpointForSegment(final String qualifiedSegmentName);
 
-<<<<<<< HEAD
-    // Controller Apis that are called by Pravega host
-
-    /**
-     * Given a segment number, check if the segment is created and not sealed.
-     *
-     * @param scope scope name.
-     * @param streamName stream name.
-     * @param segmentNumber segment number.
-     * @return boolean indicating validity of segment.
-     */
-    CompletableFuture<Boolean> isSegmentValid(final String scope, final String streamName, final int segmentNumber);
-=======
->>>>>>> 52d83b4a
 }