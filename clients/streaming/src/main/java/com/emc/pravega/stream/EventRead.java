/**
 *
 *  Copyright (c) 2017 Dell Inc., or its subsidiaries.
 *
 */
package com.emc.pravega.stream;

import com.emc.pravega.stream.impl.RebalancerUtils;

/**
 * An event read from a stream.
 * 
 * @param <T> The type of the event.
 */
public interface EventRead<T> {
    
    /**
     * Returns a sequence that events are ordered by. This can be used to align events from
     * different readers.
     * 
     * Sequences returned have the guarantee that it will always increase for consecutive calls to
     * {@link EventStreamReader#readNextEvent(long)} unless the previous call set
     * {@link #isRoutingRebalance()} to true. (When rebalancing occurs on a reader in a
     * {@link ReaderGroup} this reader could have acquired more segments of the stream from another
     * reader that was behind) If all of the readers in a group have passed a certain value, it is
     * guaranteed that no event will ever be read below that level.
     *
     * The highOrder value of the sequence is approximately the time the event was written to the
     * stream. The sequence has nothing to do with any sequence passed to
     * {@link EventStreamWriter#writeEvent(String, Object)}
     *
     * The value will be populated on all calls to {@link EventStreamReader#readNextEvent(long)}
     * even if {@link #getEvent()} is null because no events are available. The value will continue
     * to increase even when no events are available. This is useful as it can bound the values
     * associated with future events.
     *
     * @return a {@link Sequence} object that wraps two numbers, a high order value and a low order value
     */
    Sequence getEventSequence();

    /**
     * Returns the event that is wrapped in this EventRead.
     *
     * @return the event itself.
     */
    T getEvent();

    /**
     * The position in the stream that represents where the reader is immediately following this
     * event. It is useful to store this so that
     * {@link ReaderGroup#readerOffline(String, Position)} can be called if the reader dies.
     *
     * @return position of the event
     */
    Position getPosition();

    /**
<<<<<<< HEAD
     * Returns the segment the event came from.
     *
     * @return segment object where the event resides
     */
    Segment getSegment();
    
    /**
     * Returns the byte offset within the segment the event was read from.
     * @return long event offset in the segment
     */
    Long getOffsetInSegment();
=======
     * Returns the pointer object for the event read. The event pointer enables a random read of the
     * event at a future time.
     */
    EventPointer getEventPointer();
>>>>>>> c7725399

    /**
     * Returns a boolean indicating if a rebalance of which events are being routed to which readers
     * is about to or needs to occur.
     * 
     * For a reader that is part of a {@link ReaderGroup} this means the next call to
     * {@link EventStreamReader#readNextEvent(long)} this reader may receive events from a different
     * set of RoutingKeys. Once this reader calls {@link EventStreamReader#readNextEvent(long)} some
     * of the routing keys it was previously reading may be taken over by another reader. This is
     * relevant if the reader processes events in a way that involves holding state in memory. For
     * example an app that is maintaining counters in memory for different types of events should
     * interpret this boolean as an indication that it should flush its values to external storage,
     * as the set routing keys it is working with are about to change.
     * 
     * For a reader that is not part of a {@link ReaderGroup} and is rebalanced manually, this means
     *
     * the application should call {@link RebalancerUtils#rebalance(java.util.Collection, int)} with
     *
     * the positions of its readers and recreate new readers from the resulting positions.
     * 
     * It is the goal of the implementation to not set this to true unless it is required.
     *
     * @return boolean whether a rebalance is being routed
     */
    boolean isRoutingRebalance();
}<|MERGE_RESOLUTION|>--- conflicted
+++ resolved
@@ -55,24 +55,10 @@
     Position getPosition();
 
     /**
-<<<<<<< HEAD
-     * Returns the segment the event came from.
-     *
-     * @return segment object where the event resides
-     */
-    Segment getSegment();
-    
-    /**
-     * Returns the byte offset within the segment the event was read from.
-     * @return long event offset in the segment
-     */
-    Long getOffsetInSegment();
-=======
      * Returns the pointer object for the event read. The event pointer enables a random read of the
      * event at a future time.
      */
     EventPointer getEventPointer();
->>>>>>> c7725399
 
     /**
      * Returns a boolean indicating if a rebalance of which events are being routed to which readers
