/**
 *
 *  Copyright (c) 2017 Dell Inc., or its subsidiaries.
 *
 */
package com.emc.pravega.stream.impl;

import com.emc.pravega.common.Exceptions;
import com.emc.pravega.common.netty.PravegaNodeUri;
<<<<<<< HEAD
import com.emc.pravega.controller.stream.api.grpc.v1.Controller;
import com.emc.pravega.controller.stream.api.grpc.v1.Controller.NodeUri;
import com.emc.pravega.controller.stream.api.grpc.v1.Controller.Position;
import com.emc.pravega.controller.stream.api.grpc.v1.Controller.SegmentId;
import com.emc.pravega.controller.stream.api.grpc.v1.Controller.SegmentRange;
import com.emc.pravega.controller.stream.api.grpc.v1.Controller.StreamConfig;
import com.emc.pravega.controller.stream.api.grpc.v1.Controller.StreamInfo;
import com.emc.pravega.controller.stream.api.grpc.v1.Controller.TxnId;
import com.emc.pravega.controller.stream.api.grpc.v1.Controller.TxnState;
=======
import com.emc.pravega.controller.stream.api.v1.NodeUri;
import com.emc.pravega.controller.stream.api.v1.Position;
import com.emc.pravega.controller.stream.api.v1.ScalingPolicyType;
import com.emc.pravega.controller.stream.api.v1.SegmentId;
import com.emc.pravega.controller.stream.api.v1.StreamConfig;
import com.emc.pravega.controller.stream.api.v1.TxnId;
import com.emc.pravega.controller.stream.api.v1.TxnState;
>>>>>>> c2260ff8
import com.emc.pravega.stream.ScalingPolicy;
import com.emc.pravega.stream.Segment;
import com.emc.pravega.stream.StreamConfiguration;
import com.emc.pravega.stream.Transaction;
import com.google.common.base.Preconditions;

import java.util.AbstractMap;
import java.util.AbstractMap.SimpleEntry;
import java.util.ArrayList;
import java.util.HashMap;
import java.util.List;
import java.util.Map;
import java.util.Map.Entry;
import java.util.UUID;
import java.util.stream.Collectors;

/**
 * Provides translation (encode/decode) between the Model classes and its gRPC representation.
 */
public final class ModelHelper {

<<<<<<< HEAD
    public static final UUID encode(final TxnId txnId) {
=======
    /**
     * Returns UUID of transaction with given TxnId.
     *
     * @param txnId The Transaction Id.
     * @return UUID of the transaction.
     */
    public static final UUID encode(TxnId txnId) {
>>>>>>> c2260ff8
        Preconditions.checkNotNull(txnId, "txnId");
        return new UUID(txnId.getHighBits(), txnId.getLowBits());
    }

<<<<<<< HEAD
    public static final TxnStatus encode(final TxnState txnState) {
=======
    /**
     * Helper to convert TxnState instance into actual status value.
     *
     * @param txnState The state object instance.
     * @return Transaction.Status
     */
    public static final TxnStatus encode(TxnState txnState) {
>>>>>>> c2260ff8
        Preconditions.checkNotNull(txnState, "txnState");
        return TxnStatus.valueOf(txnState.getState().name());
    }

    /**
     * Helper to convert Segment Id into Segment object.
     *
     * @param segment The Segment Id.
     * @return New instance of Segment.
     */
    public static final Segment encode(final SegmentId segment) {
        Preconditions.checkNotNull(segment, "segment");
        return new Segment(segment.getStreamInfo().getScope(),
                           segment.getStreamInfo().getStream(),
                           segment.getSegmentNumber());
    }

<<<<<<< HEAD
    public static final com.emc.pravega.stream.impl.FutureSegment encode(final SegmentId segment, int previous) {
        Preconditions.checkNotNull(segment, "segment");
        return new com.emc.pravega.stream.impl.FutureSegment(segment.getStreamInfo().getScope(),
                                                             segment.getStreamInfo().getStream(),
                                                             segment.getSegmentNumber(),
                                                             previous);
    }

    public static final ScalingPolicy encode(final Controller.ScalingPolicy policy) {
        Preconditions.checkNotNull(policy, "policy");
        return new ScalingPolicy(ScalingPolicy.Type.valueOf(policy.getType().name()),
                                 policy.getTargetRate(),
                                 policy.getScaleFactor(),
                                 policy.getMinNumSegments());
=======
    public static final ScalingPolicy encode(final com.emc.pravega.controller.stream.api.v1.ScalingPolicy policy) {
        Preconditions.checkNotNull(policy, "ScalingPolicy");
        return new ScalingPolicy(ScalingPolicy.Type.valueOf(policy.getType().name()), policy.getTargetRate(), policy.getScaleFactor(),
                policy.getMinNumSegments());
>>>>>>> c2260ff8
    }

    /**
     * Helper to convert StreamConfig into Stream Configuration Impl.
     *
     * @param config The StreamConfig
     * @return New instance of StreamConfiguration Impl.
     */
    public static final StreamConfiguration encode(final StreamConfig config) {
<<<<<<< HEAD
        Preconditions.checkNotNull(config, "config");
        return new StreamConfigurationImpl(config.getStreamInfo().getScope(),
                config.getStreamInfo().getStream(),
                encode(config.getPolicy()));
=======
        Preconditions.checkNotNull(config, "StreamConfig");
        return StreamConfiguration.builder()
                                  .scope(config.getScope())
                                  .streamName(config.getName())
                                  .scalingPolicy(encode(config.getPolicy()))
                                  .build();
>>>>>>> c2260ff8
    }

    /**
     * Helper to convert Position into PositionImpl.
     *
     * @param position Position object
     * @return An instance of PositionImpl.
     */
    public static final PositionImpl encode(final Position position) {
<<<<<<< HEAD
        Preconditions.checkNotNull(position, "position");
        return new PositionImpl(encodeSegmentMap(position.getOwnedSegmentsList()),
                                encodeFutureSegmentMap(position.getFutureOwnedSegmentsList()));
    }

    public static final com.emc.pravega.common.netty.PravegaNodeUri encode(final NodeUri uri) {
        Preconditions.checkNotNull(uri, "uri");
        return new com.emc.pravega.common.netty.PravegaNodeUri(uri.getEndpoint(), uri.getPort());
    }

    public static final List<AbstractMap.SimpleEntry<Double, Double>> encode(final Map<Double, Double> keyRanges) {
        Preconditions.checkNotNull(keyRanges, "keyRanges");
=======
        Preconditions.checkNotNull(position, "Position");
        return new PositionImpl(encodeSegmentMap(position.getOwnedSegments()));
    }

    /**
     * Helper to convert NodeURI into PravegaNodeURI.
     *
     * @param uri Node URI.
     * @return PravegaNodeURI.
     */
    public static com.emc.pravega.common.netty.PravegaNodeUri encode(NodeUri uri) {
        return new com.emc.pravega.common.netty.PravegaNodeUri(uri.getEndpoint(), uri.getPort());
    }

    /**
     * Return list of key ranges available.
     *
     * @param keyRanges List of Key Value pairs.
     * @return Collection of key ranges available.
     */
    public static List<AbstractMap.SimpleEntry<Double, Double>> encode(Map<Double, Double> keyRanges) {
>>>>>>> c2260ff8
        return keyRanges
                .entrySet()
                .stream()
                .map(x -> new AbstractMap.SimpleEntry<>(x.getKey(), x.getValue()))
                .collect(Collectors.toList());
    }

<<<<<<< HEAD
    public static final Transaction.Status encode(final TxnState.State state, final String logString) {
        Preconditions.checkNotNull(state, "state");
        Exceptions.checkNotNullOrEmpty(logString, "logString");

        switch (state) {
=======
    /**
     * Returns actual status of given transaction status instance.
     *
     * @param status    TxnState object instance.
     * @param logString Description text to be logged when transaction status is invalid.
     * @return Transaction.Status
     */
    public static Transaction.Status encode(TxnState status, String logString) {
        Transaction.Status result;
        switch (status) {
>>>>>>> c2260ff8
            case COMMITTED:
                result = Transaction.Status.COMMITTED;
                break;
            case ABORTED:
                result = Transaction.Status.ABORTED;
                break;
            case OPEN:
                result = Transaction.Status.OPEN;
                break;
            case ABORTING:
                result = Transaction.Status.ABORTING;
                break;
            case COMMITTING:
                result = Transaction.Status.COMMITTING;
                break;
            case UNKNOWN:
                throw new RuntimeException("Unknown transaction: " + logString);
            default:
                throw new IllegalStateException("Unknown status: " + state);
        }
        return result;
    }

<<<<<<< HEAD
    public static final TxnId decode(final UUID txnId) {
=======
    /**
     * Returns TxnId object instance for a given transaction with UUID.
     *
     * @param txnId UUID
     * @return Instance of TxnId.
     */
    public static final TxnId decode(UUID txnId) {
>>>>>>> c2260ff8
        Preconditions.checkNotNull(txnId, "txnId");
        return TxnId.newBuilder()
                .setHighBits(txnId.getMostSignificantBits())
                .setLowBits(txnId.getLeastSignificantBits())
                .build();
    }

<<<<<<< HEAD
    public static final TxnState.State decode(final TxnStatus txnStatus) {
=======
    /**
     * Returns transaction status for a given transaction instance.
     *
     * @param txnStatus Transaction Status instance.
     * @return The Status.
     */
    public static final TxnState decode(TxnStatus txnStatus) {
>>>>>>> c2260ff8
        Preconditions.checkNotNull(txnStatus, "txnStatus");
        return TxnState.State.valueOf(txnStatus.name());
    }

    /**
     * Decodes segment and returns an instance of SegmentId.
     *
     * @param segment The segment.
     * @return Instance of SegmentId.
     */
    public static final SegmentId decode(final Segment segment) {
        Preconditions.checkNotNull(segment, "segment");
        return createSegmentId(segment.getScope(), segment.getStreamName(), segment.getSegmentNumber());
    }

<<<<<<< HEAD
    public static final Controller.ScalingPolicy decode(final ScalingPolicy policyModel) {
        Preconditions.checkNotNull(policyModel, "policyModel");
        return Controller.ScalingPolicy.newBuilder()
                .setType(Controller.ScalingPolicy.ScalingPolicyType.valueOf(policyModel.getType().name()))
                .setTargetRate(policyModel.getTargetRate())
                .setScaleFactor(policyModel.getScaleFactor())
                .setMinNumSegments(policyModel.getMinNumSegments())
                .build();
=======
    /**
     * Decodes ScalingPolicy and returns an instance of Scaling Policy impl.
     *
     * @param policyModel The Scaling Policy.
     * @return Instance of Scaling Policy Impl.
     */
    public static final com.emc.pravega.controller.stream.api.v1.ScalingPolicy decode(final ScalingPolicy policyModel) {
        Preconditions.checkNotNull(policyModel, "Policy");
        return new com.emc.pravega.controller.stream.api.v1.ScalingPolicy()
                .setType(ScalingPolicyType.valueOf(policyModel.getType().name())).setTargetRate(policyModel.getTargetRate())
                .setScaleFactor(policyModel.getScaleFactor()).setMinNumSegments(policyModel.getMinNumSegments());
>>>>>>> c2260ff8
    }

    /**
     * Converts StreamConfiguration into StreamConfig.
     *
     * @param configModel The stream configuration.
     * @return StreamConfig instance.
     */
    public static final StreamConfig decode(final StreamConfiguration configModel) {
<<<<<<< HEAD
        Preconditions.checkNotNull(configModel, "configModel");
        return StreamConfig.newBuilder()
                .setStreamInfo(createStreamInfo(configModel.getScope(), configModel.getName()))
                .setPolicy(decode(configModel.getScalingPolicy())).build();
=======
        Preconditions.checkNotNull(configModel, "StreamConfiguration");
        return new StreamConfig(configModel.getScope(),
                configModel.getStreamName(),
                decode(configModel.getScalingPolicy()));
>>>>>>> c2260ff8
    }

    /**
     * Converts internal position into position.
     *
     * @param position An internal position.
     * @return Position instance.
     */
    public static final Position decode(final PositionInternal position) {
<<<<<<< HEAD
        Preconditions.checkNotNull(position, "position");
        return Position.newBuilder()
                .addAllOwnedSegments(decodeSegmentMap(position.getOwnedSegmentsWithOffsets()))
                .addAllFutureOwnedSegments(decodeFutureSegmentMap(position.getFutureOwnedSegmentsWithOffsets()))
                .build();
    }

    public static final NodeUri decode(final PravegaNodeUri uri) {
        Preconditions.checkNotNull(uri, "uri");
        return NodeUri.newBuilder().setEndpoint(uri.getEndpoint()).setPort(uri.getPort()).build();
    }
    
    public static final Set<Integer> getSegmentsFromPositions(final List<PositionInternal> positions) {
        Preconditions.checkNotNull(positions, "positions");
        return positions.stream()
            .flatMap(position -> position.getCompletedSegments().stream().map(Segment::getSegmentNumber))
            .collect(Collectors.toSet());
    }
    
    public static final Map<Integer, Long> toSegmentOffsetMap(final PositionInternal position) {
        Preconditions.checkNotNull(position, "position");
=======
        Preconditions.checkNotNull(position, "Position");
        return new Position(decodeSegmentMap(position.getOwnedSegmentsWithOffsets()));
    }

    /**
     * Converts PravegaNodeURI into NodeURI.
     *
     * @param uri The PravegaNodeURI string.
     * @return Node URI string.
     */
    public static NodeUri decode(PravegaNodeUri uri) {
        return new NodeUri(uri.getEndpoint(), uri.getPort());
    }

    public static final Map<Integer, Long> toSegmentOffsetMap(PositionInternal position) {
>>>>>>> c2260ff8
        return position.getOwnedSegmentsWithOffsets()
            .entrySet()
            .stream()
            .map(e -> new SimpleEntry<>(e.getKey().getSegmentNumber(), e.getValue()))
            .collect(Collectors.toMap(Entry::getKey, Entry::getValue));
    }
<<<<<<< HEAD
    
    public static final Map<Integer, Integer> getFutureSegmentMap(final PositionInternal position) {
        Preconditions.checkNotNull(position, "position");
        Map<Integer, Integer> futures = new HashMap<>();
        position.getFutureOwnedSegments().stream().forEach(x -> futures.put(x.getSegmentNumber(),
                                                                            x.getPrecedingNumber()));
        return futures;
    }
=======
>>>>>>> c2260ff8

    public static final StreamInfo createStreamInfo(final String scope, final String stream) {
        Exceptions.checkNotNullOrEmpty(scope, "scope");
        Exceptions.checkNotNullOrEmpty(stream, "stream");
        return StreamInfo.newBuilder().setScope(scope).setStream(stream).build();
    }

    public static final SegmentId createSegmentId(final String scope, final String stream, final int segmentNumber) {
        Exceptions.checkNotNullOrEmpty(scope, "scope");
        Exceptions.checkNotNullOrEmpty(stream, "stream");
        return SegmentId.newBuilder()
                .setStreamInfo(createStreamInfo(scope, stream))
                .setSegmentNumber(segmentNumber)
                .build();
    }

    public static final SegmentRange createSegmentRange(final String scope, final String stream,
            final int segmentNumber, final double rangeMinKey, final double rangeMaxKey) {
        Exceptions.checkNotNullOrEmpty(scope, "scope");
        Exceptions.checkNotNullOrEmpty(stream, "stream");
        return SegmentRange.newBuilder()
                .setSegmentId(createSegmentId(scope, stream, segmentNumber))
                .setMinKey(rangeMinKey)
                .setMaxKey(rangeMaxKey)
                .build();
    }

    private static final Map<Segment, Long> encodeSegmentMap(final List<Position.OwnedSegmentEntry> segmentList) {
        Preconditions.checkNotNull(segmentList);
        HashMap<Segment, Long> result = new HashMap<>();
        for (Position.OwnedSegmentEntry entry : segmentList) {
            result.put(encode(entry.getSegmentId()), entry.getValue());
        }
        return result;
    }

<<<<<<< HEAD
    private static final Map<com.emc.pravega.stream.impl.FutureSegment, Long> encodeFutureSegmentMap(
            final List<Position.FutureOwnedSegmentsEntry> futureOwnedSegmentsEntryList) {
        Preconditions.checkNotNull(futureOwnedSegmentsEntryList);
        HashMap<com.emc.pravega.stream.impl.FutureSegment, Long> result = new HashMap<>();
        for (Position.FutureOwnedSegmentsEntry entry : futureOwnedSegmentsEntryList) {
            result.put(encode(entry.getFutureSegment().getFutureSegment(),
                              entry.getFutureSegment().getPrecedingSegment().getSegmentNumber()),
                       entry.getValue());
        }
        return result;
    }

    private static final List<Position.FutureOwnedSegmentsEntry> decodeFutureSegmentMap(
            final Map<com.emc.pravega.stream.impl.FutureSegment, Long> map) {
        Preconditions.checkNotNull(map);
        List<Position.FutureOwnedSegmentsEntry> result = new ArrayList<>();
        for (Entry<com.emc.pravega.stream.impl.FutureSegment, Long> entry : map.entrySet()) {
            String scope = entry.getKey().getScope();
            String streamName = entry.getKey().getStreamName();
            int newNumber = entry.getKey().getSegmentNumber();
            int oldNumber = entry.getKey().getPrecedingNumber();
            result.add(Position.FutureOwnedSegmentsEntry.newBuilder().
                    setFutureSegment(Controller.FutureSegment.newBuilder().
                            setFutureSegment(SegmentId.newBuilder().
                                    setStreamInfo(StreamInfo.newBuilder().setScope(scope).setStream(streamName)).
                                    setSegmentNumber(newNumber)).
                            setPrecedingSegment(SegmentId.newBuilder().
                                    setStreamInfo(StreamInfo.newBuilder().setScope(scope).setStream(streamName)).
                                    setSegmentNumber(oldNumber))).
                    setValue(entry.getValue()).
                    build());
        }
        return result;
    }

    private static final List<Position.OwnedSegmentEntry> decodeSegmentMap(final Map<Segment, Long> map) {
=======
    private static Map<SegmentId, Long> decodeSegmentMap(final Map<Segment, Long> map) {
>>>>>>> c2260ff8
        Preconditions.checkNotNull(map);
        List<Position.OwnedSegmentEntry> result = new ArrayList<>();
        map.forEach((segment, val) -> result.add(Position.OwnedSegmentEntry.newBuilder().
                setSegmentId(decode(segment)).
                setValue(val).
                build()));
        return result;
    }
}<|MERGE_RESOLUTION|>--- conflicted
+++ resolved
@@ -7,7 +7,6 @@
 
 import com.emc.pravega.common.Exceptions;
 import com.emc.pravega.common.netty.PravegaNodeUri;
-<<<<<<< HEAD
 import com.emc.pravega.controller.stream.api.grpc.v1.Controller;
 import com.emc.pravega.controller.stream.api.grpc.v1.Controller.NodeUri;
 import com.emc.pravega.controller.stream.api.grpc.v1.Controller.Position;
@@ -17,15 +16,6 @@
 import com.emc.pravega.controller.stream.api.grpc.v1.Controller.StreamInfo;
 import com.emc.pravega.controller.stream.api.grpc.v1.Controller.TxnId;
 import com.emc.pravega.controller.stream.api.grpc.v1.Controller.TxnState;
-=======
-import com.emc.pravega.controller.stream.api.v1.NodeUri;
-import com.emc.pravega.controller.stream.api.v1.Position;
-import com.emc.pravega.controller.stream.api.v1.ScalingPolicyType;
-import com.emc.pravega.controller.stream.api.v1.SegmentId;
-import com.emc.pravega.controller.stream.api.v1.StreamConfig;
-import com.emc.pravega.controller.stream.api.v1.TxnId;
-import com.emc.pravega.controller.stream.api.v1.TxnState;
->>>>>>> c2260ff8
 import com.emc.pravega.stream.ScalingPolicy;
 import com.emc.pravega.stream.Segment;
 import com.emc.pravega.stream.StreamConfiguration;
@@ -39,6 +29,7 @@
 import java.util.List;
 import java.util.Map;
 import java.util.Map.Entry;
+import java.util.Set;
 import java.util.UUID;
 import java.util.stream.Collectors;
 
@@ -47,32 +38,24 @@
  */
 public final class ModelHelper {
 
-<<<<<<< HEAD
-    public static final UUID encode(final TxnId txnId) {
-=======
     /**
      * Returns UUID of transaction with given TxnId.
      *
      * @param txnId The Transaction Id.
      * @return UUID of the transaction.
      */
-    public static final UUID encode(TxnId txnId) {
->>>>>>> c2260ff8
+    public static final UUID encode(final TxnId txnId) {
         Preconditions.checkNotNull(txnId, "txnId");
         return new UUID(txnId.getHighBits(), txnId.getLowBits());
     }
 
-<<<<<<< HEAD
-    public static final TxnStatus encode(final TxnState txnState) {
-=======
     /**
      * Helper to convert TxnState instance into actual status value.
      *
      * @param txnState The state object instance.
      * @return Transaction.Status
      */
-    public static final TxnStatus encode(TxnState txnState) {
->>>>>>> c2260ff8
+    public static final TxnStatus encode(final TxnState txnState) {
         Preconditions.checkNotNull(txnState, "txnState");
         return TxnStatus.valueOf(txnState.getState().name());
     }
@@ -88,15 +71,6 @@
         return new Segment(segment.getStreamInfo().getScope(),
                            segment.getStreamInfo().getStream(),
                            segment.getSegmentNumber());
-    }
-
-<<<<<<< HEAD
-    public static final com.emc.pravega.stream.impl.FutureSegment encode(final SegmentId segment, int previous) {
-        Preconditions.checkNotNull(segment, "segment");
-        return new com.emc.pravega.stream.impl.FutureSegment(segment.getStreamInfo().getScope(),
-                                                             segment.getStreamInfo().getStream(),
-                                                             segment.getSegmentNumber(),
-                                                             previous);
     }
 
     public static final ScalingPolicy encode(final Controller.ScalingPolicy policy) {
@@ -105,12 +79,6 @@
                                  policy.getTargetRate(),
                                  policy.getScaleFactor(),
                                  policy.getMinNumSegments());
-=======
-    public static final ScalingPolicy encode(final com.emc.pravega.controller.stream.api.v1.ScalingPolicy policy) {
-        Preconditions.checkNotNull(policy, "ScalingPolicy");
-        return new ScalingPolicy(ScalingPolicy.Type.valueOf(policy.getType().name()), policy.getTargetRate(), policy.getScaleFactor(),
-                policy.getMinNumSegments());
->>>>>>> c2260ff8
     }
 
     /**
@@ -120,19 +88,12 @@
      * @return New instance of StreamConfiguration Impl.
      */
     public static final StreamConfiguration encode(final StreamConfig config) {
-<<<<<<< HEAD
         Preconditions.checkNotNull(config, "config");
-        return new StreamConfigurationImpl(config.getStreamInfo().getScope(),
-                config.getStreamInfo().getStream(),
-                encode(config.getPolicy()));
-=======
-        Preconditions.checkNotNull(config, "StreamConfig");
         return StreamConfiguration.builder()
-                                  .scope(config.getScope())
-                                  .streamName(config.getName())
+                                  .scope(config.getStreamInfo().getScope())
+                                  .streamName(config.getStreamInfo().getStream())
                                   .scalingPolicy(encode(config.getPolicy()))
                                   .build();
->>>>>>> c2260ff8
     }
 
     /**
@@ -142,42 +103,30 @@
      * @return An instance of PositionImpl.
      */
     public static final PositionImpl encode(final Position position) {
-<<<<<<< HEAD
         Preconditions.checkNotNull(position, "position");
-        return new PositionImpl(encodeSegmentMap(position.getOwnedSegmentsList()),
-                                encodeFutureSegmentMap(position.getFutureOwnedSegmentsList()));
-    }
-
+        return new PositionImpl(encodeSegmentMap(position.getOwnedSegmentsList()));
+    }
+
+    /**
+     * Helper to convert NodeURI into PravegaNodeURI.
+     *
+     * @param uri Node URI.
+     * @return PravegaNodeURI.
+     */
     public static final com.emc.pravega.common.netty.PravegaNodeUri encode(final NodeUri uri) {
         Preconditions.checkNotNull(uri, "uri");
         return new com.emc.pravega.common.netty.PravegaNodeUri(uri.getEndpoint(), uri.getPort());
     }
 
+    /**
+     * Return list of key ranges available.
+     *
+     * @param keyRanges List of Key Value pairs.
+     * @return Collection of key ranges available.
+     */
     public static final List<AbstractMap.SimpleEntry<Double, Double>> encode(final Map<Double, Double> keyRanges) {
         Preconditions.checkNotNull(keyRanges, "keyRanges");
-=======
-        Preconditions.checkNotNull(position, "Position");
-        return new PositionImpl(encodeSegmentMap(position.getOwnedSegments()));
-    }
-
-    /**
-     * Helper to convert NodeURI into PravegaNodeURI.
-     *
-     * @param uri Node URI.
-     * @return PravegaNodeURI.
-     */
-    public static com.emc.pravega.common.netty.PravegaNodeUri encode(NodeUri uri) {
-        return new com.emc.pravega.common.netty.PravegaNodeUri(uri.getEndpoint(), uri.getPort());
-    }
-
-    /**
-     * Return list of key ranges available.
-     *
-     * @param keyRanges List of Key Value pairs.
-     * @return Collection of key ranges available.
-     */
-    public static List<AbstractMap.SimpleEntry<Double, Double>> encode(Map<Double, Double> keyRanges) {
->>>>>>> c2260ff8
+
         return keyRanges
                 .entrySet()
                 .stream()
@@ -185,24 +134,19 @@
                 .collect(Collectors.toList());
     }
 
-<<<<<<< HEAD
+    /**
+     * Returns actual status of given transaction status instance.
+     *
+     * @param state     TxnState object instance.
+     * @param logString Description text to be logged when transaction status is invalid.
+     * @return Transaction.Status
+     */
     public static final Transaction.Status encode(final TxnState.State state, final String logString) {
         Preconditions.checkNotNull(state, "state");
         Exceptions.checkNotNullOrEmpty(logString, "logString");
 
+        Transaction.Status result;
         switch (state) {
-=======
-    /**
-     * Returns actual status of given transaction status instance.
-     *
-     * @param status    TxnState object instance.
-     * @param logString Description text to be logged when transaction status is invalid.
-     * @return Transaction.Status
-     */
-    public static Transaction.Status encode(TxnState status, String logString) {
-        Transaction.Status result;
-        switch (status) {
->>>>>>> c2260ff8
             case COMMITTED:
                 result = Transaction.Status.COMMITTED;
                 break;
@@ -226,17 +170,13 @@
         return result;
     }
 
-<<<<<<< HEAD
-    public static final TxnId decode(final UUID txnId) {
-=======
     /**
      * Returns TxnId object instance for a given transaction with UUID.
      *
      * @param txnId UUID
      * @return Instance of TxnId.
      */
-    public static final TxnId decode(UUID txnId) {
->>>>>>> c2260ff8
+    public static final TxnId decode(final UUID txnId) {
         Preconditions.checkNotNull(txnId, "txnId");
         return TxnId.newBuilder()
                 .setHighBits(txnId.getMostSignificantBits())
@@ -244,17 +184,13 @@
                 .build();
     }
 
-<<<<<<< HEAD
-    public static final TxnState.State decode(final TxnStatus txnStatus) {
-=======
     /**
      * Returns transaction status for a given transaction instance.
      *
      * @param txnStatus Transaction Status instance.
      * @return The Status.
      */
-    public static final TxnState decode(TxnStatus txnStatus) {
->>>>>>> c2260ff8
+    public static final TxnState.State decode(final TxnStatus txnStatus) {
         Preconditions.checkNotNull(txnStatus, "txnStatus");
         return TxnState.State.valueOf(txnStatus.name());
     }
@@ -270,7 +206,12 @@
         return createSegmentId(segment.getScope(), segment.getStreamName(), segment.getSegmentNumber());
     }
 
-<<<<<<< HEAD
+    /**
+     * Decodes ScalingPolicy and returns an instance of Scaling Policy impl.
+     *
+     * @param policyModel The Scaling Policy.
+     * @return Instance of Scaling Policy Impl.
+     */
     public static final Controller.ScalingPolicy decode(final ScalingPolicy policyModel) {
         Preconditions.checkNotNull(policyModel, "policyModel");
         return Controller.ScalingPolicy.newBuilder()
@@ -279,19 +220,6 @@
                 .setScaleFactor(policyModel.getScaleFactor())
                 .setMinNumSegments(policyModel.getMinNumSegments())
                 .build();
-=======
-    /**
-     * Decodes ScalingPolicy and returns an instance of Scaling Policy impl.
-     *
-     * @param policyModel The Scaling Policy.
-     * @return Instance of Scaling Policy Impl.
-     */
-    public static final com.emc.pravega.controller.stream.api.v1.ScalingPolicy decode(final ScalingPolicy policyModel) {
-        Preconditions.checkNotNull(policyModel, "Policy");
-        return new com.emc.pravega.controller.stream.api.v1.ScalingPolicy()
-                .setType(ScalingPolicyType.valueOf(policyModel.getType().name())).setTargetRate(policyModel.getTargetRate())
-                .setScaleFactor(policyModel.getScaleFactor()).setMinNumSegments(policyModel.getMinNumSegments());
->>>>>>> c2260ff8
     }
 
     /**
@@ -301,17 +229,10 @@
      * @return StreamConfig instance.
      */
     public static final StreamConfig decode(final StreamConfiguration configModel) {
-<<<<<<< HEAD
         Preconditions.checkNotNull(configModel, "configModel");
         return StreamConfig.newBuilder()
-                .setStreamInfo(createStreamInfo(configModel.getScope(), configModel.getName()))
+                .setStreamInfo(createStreamInfo(configModel.getScope(), configModel.getStreamName()))
                 .setPolicy(decode(configModel.getScalingPolicy())).build();
-=======
-        Preconditions.checkNotNull(configModel, "StreamConfiguration");
-        return new StreamConfig(configModel.getScope(),
-                configModel.getStreamName(),
-                decode(configModel.getScalingPolicy()));
->>>>>>> c2260ff8
     }
 
     /**
@@ -321,14 +242,18 @@
      * @return Position instance.
      */
     public static final Position decode(final PositionInternal position) {
-<<<<<<< HEAD
         Preconditions.checkNotNull(position, "position");
         return Position.newBuilder()
                 .addAllOwnedSegments(decodeSegmentMap(position.getOwnedSegmentsWithOffsets()))
-                .addAllFutureOwnedSegments(decodeFutureSegmentMap(position.getFutureOwnedSegmentsWithOffsets()))
-                .build();
-    }
-
+                .build();
+    }
+
+    /**
+     * Converts PravegaNodeURI into NodeURI.
+     *
+     * @param uri The PravegaNodeURI string.
+     * @return Node URI string.
+     */
     public static final NodeUri decode(final PravegaNodeUri uri) {
         Preconditions.checkNotNull(uri, "uri");
         return NodeUri.newBuilder().setEndpoint(uri.getEndpoint()).setPort(uri.getPort()).build();
@@ -343,40 +268,17 @@
     
     public static final Map<Integer, Long> toSegmentOffsetMap(final PositionInternal position) {
         Preconditions.checkNotNull(position, "position");
-=======
-        Preconditions.checkNotNull(position, "Position");
-        return new Position(decodeSegmentMap(position.getOwnedSegmentsWithOffsets()));
-    }
-
-    /**
-     * Converts PravegaNodeURI into NodeURI.
-     *
-     * @param uri The PravegaNodeURI string.
-     * @return Node URI string.
-     */
-    public static NodeUri decode(PravegaNodeUri uri) {
-        return new NodeUri(uri.getEndpoint(), uri.getPort());
-    }
-
-    public static final Map<Integer, Long> toSegmentOffsetMap(PositionInternal position) {
->>>>>>> c2260ff8
         return position.getOwnedSegmentsWithOffsets()
             .entrySet()
             .stream()
             .map(e -> new SimpleEntry<>(e.getKey().getSegmentNumber(), e.getValue()))
             .collect(Collectors.toMap(Entry::getKey, Entry::getValue));
     }
-<<<<<<< HEAD
-    
-    public static final Map<Integer, Integer> getFutureSegmentMap(final PositionInternal position) {
-        Preconditions.checkNotNull(position, "position");
-        Map<Integer, Integer> futures = new HashMap<>();
-        position.getFutureOwnedSegments().stream().forEach(x -> futures.put(x.getSegmentNumber(),
-                                                                            x.getPrecedingNumber()));
-        return futures;
-    }
-=======
->>>>>>> c2260ff8
+
+    public static final Controller.ScopeInfo createScopeInfo(final String scope) {
+        Exceptions.checkNotNullOrEmpty(scope, "scope");
+        return Controller.ScopeInfo.newBuilder().setScope(scope).build();
+    }
 
     public static final StreamInfo createStreamInfo(final String scope, final String stream) {
         Exceptions.checkNotNullOrEmpty(scope, "scope");
@@ -413,46 +315,7 @@
         return result;
     }
 
-<<<<<<< HEAD
-    private static final Map<com.emc.pravega.stream.impl.FutureSegment, Long> encodeFutureSegmentMap(
-            final List<Position.FutureOwnedSegmentsEntry> futureOwnedSegmentsEntryList) {
-        Preconditions.checkNotNull(futureOwnedSegmentsEntryList);
-        HashMap<com.emc.pravega.stream.impl.FutureSegment, Long> result = new HashMap<>();
-        for (Position.FutureOwnedSegmentsEntry entry : futureOwnedSegmentsEntryList) {
-            result.put(encode(entry.getFutureSegment().getFutureSegment(),
-                              entry.getFutureSegment().getPrecedingSegment().getSegmentNumber()),
-                       entry.getValue());
-        }
-        return result;
-    }
-
-    private static final List<Position.FutureOwnedSegmentsEntry> decodeFutureSegmentMap(
-            final Map<com.emc.pravega.stream.impl.FutureSegment, Long> map) {
-        Preconditions.checkNotNull(map);
-        List<Position.FutureOwnedSegmentsEntry> result = new ArrayList<>();
-        for (Entry<com.emc.pravega.stream.impl.FutureSegment, Long> entry : map.entrySet()) {
-            String scope = entry.getKey().getScope();
-            String streamName = entry.getKey().getStreamName();
-            int newNumber = entry.getKey().getSegmentNumber();
-            int oldNumber = entry.getKey().getPrecedingNumber();
-            result.add(Position.FutureOwnedSegmentsEntry.newBuilder().
-                    setFutureSegment(Controller.FutureSegment.newBuilder().
-                            setFutureSegment(SegmentId.newBuilder().
-                                    setStreamInfo(StreamInfo.newBuilder().setScope(scope).setStream(streamName)).
-                                    setSegmentNumber(newNumber)).
-                            setPrecedingSegment(SegmentId.newBuilder().
-                                    setStreamInfo(StreamInfo.newBuilder().setScope(scope).setStream(streamName)).
-                                    setSegmentNumber(oldNumber))).
-                    setValue(entry.getValue()).
-                    build());
-        }
-        return result;
-    }
-
     private static final List<Position.OwnedSegmentEntry> decodeSegmentMap(final Map<Segment, Long> map) {
-=======
-    private static Map<SegmentId, Long> decodeSegmentMap(final Map<Segment, Long> map) {
->>>>>>> c2260ff8
         Preconditions.checkNotNull(map);
         List<Position.OwnedSegmentEntry> result = new ArrayList<>();
         map.forEach((segment, val) -> result.add(Position.OwnedSegmentEntry.newBuilder().
