/**
 *
 *  Copyright (c) 2017 Dell Inc., or its subsidiaries.
 *
 */
package com.emc.pravega.stream.impl;

import com.emc.pravega.common.concurrent.FutureHelpers;
import com.emc.pravega.common.util.Retry;
import com.emc.pravega.stream.AckFuture;
import com.emc.pravega.stream.EventStreamWriter;
import com.emc.pravega.stream.EventWriterConfig;
import com.emc.pravega.stream.Segment;
import com.emc.pravega.stream.Serializer;
import com.emc.pravega.stream.Stream;
import com.emc.pravega.stream.Transaction;
import com.emc.pravega.stream.TxnFailedException;
import com.emc.pravega.stream.impl.segment.SegmentOutputStream;
import com.emc.pravega.stream.impl.segment.SegmentOutputStreamFactory;
import com.emc.pravega.stream.impl.segment.SegmentSealedException;
import com.google.common.base.Preconditions;

import java.util.ArrayList;
import java.util.Collection;
import java.util.HashMap;
import java.util.Iterator;
import java.util.List;
import java.util.Map;
import java.util.Map.Entry;
import java.util.UUID;
import java.util.concurrent.CompletableFuture;
import java.util.concurrent.atomic.AtomicBoolean;

import javax.annotation.concurrent.GuardedBy;

import lombok.extern.slf4j.Slf4j;

import static com.emc.pravega.common.concurrent.FutureHelpers.getAndHandleExceptions;

/**
 * This class takes in events, finds out which segment they belong to and then calls write on the appropriate segment.
 * It deals with segments that are sealed by re-sending the unacked events to the new correct segment.
 */
@Slf4j
public class EventStreamWriterImpl<Type> implements EventStreamWriter<Type> {

    private final Object lock = new Object();
    private final Stream stream;
    private final Serializer<Type> serializer;
    private final SegmentOutputStreamFactory outputStreamFactory;
    private final Controller controller;
    private final AtomicBoolean closed = new AtomicBoolean(false);
    private final EventRouter router;
    private final EventWriterConfig config;
    @GuardedBy("lock")
    private final Map<Segment, SegmentEventWriter<Type>> writers = new HashMap<>();

    EventStreamWriterImpl(Stream stream, Controller controller, SegmentOutputStreamFactory outputStreamFactory, EventRouter router, Serializer<Type> serializer,
            EventWriterConfig config) {
        Preconditions.checkNotNull(stream);
        Preconditions.checkNotNull(controller);
        Preconditions.checkNotNull(outputStreamFactory);
        Preconditions.checkNotNull(router);
        Preconditions.checkNotNull(serializer);
        this.stream = stream;
        this.controller = controller;
        this.outputStreamFactory = outputStreamFactory;
        this.router = router;
        this.serializer = serializer;
        this.config = config;
        synchronized (lock) {
            List<PendingEvent<Type>> list = setupSegmentEventWriters();
            if (!list.isEmpty()) {
                throw new IllegalStateException("EventStreamWriter initialized with unsent messages?!");
            }
        }
    }

    /**
     * Populate {@link #writers} by setting up a segmentEventWriter for each segment in the stream.
     * 
     * @return The events that were sent but never acked to segments that are now sealed, and hence need to be
     *         retransmitted.
     */
    private List<PendingEvent<Type>> setupSegmentEventWriters() {
        Collection<Segment> segments = Retry.withExpBackoff(1, 10, 5)
            .retryingOn(SegmentSealedException.class)
            .throwingOn(RuntimeException.class)
            .run(() -> {
                Collection<Segment> s = getAndHandleExceptions(controller.getCurrentSegments(stream.getScope(), stream.getStreamName()), RuntimeException::new).getSegments();
                for (Segment segment : s) {
                    if (!writers.containsKey(segment)) {
                        SegmentOutputStream out = outputStreamFactory.createOutputStreamForSegment(segment,
                                                                                         config.getSegmentConfig());
                        writers.put(segment, new SegmentEventWriterImpl<>(out, serializer));
                    }
                }
                return s;
            });
        List<PendingEvent<Type>> toResend = new ArrayList<>();

        Iterator<Entry<Segment, SegmentEventWriter<Type>>> iter = writers.entrySet().iterator();
        while (iter.hasNext()) {
            Entry<Segment, SegmentEventWriter<Type>> entry = iter.next();
            if (!segments.contains(entry.getKey())) {
                SegmentEventWriter<Type> writer = entry.getValue();
                iter.remove();
                try {
                    writer.close();
                } catch (SegmentSealedException e) {
                    log.warn("Caught exception closing old writer: ", e);
                }
                toResend.addAll(writer.getUnackedEvents());
            }
        }
        return toResend;
    }

    @Override
<<<<<<< HEAD
    public CompletableFuture<Void> writeEvent(String routingKey, Type event) {
=======
    public AckFuture writeEvent(String routingKey, Type event) {
>>>>>>> c7725399
        Preconditions.checkState(!closed.get());
        CompletableFuture<Boolean> result = new CompletableFuture<Boolean>();
        synchronized (lock) {
            if (!attemptWrite(new PendingEvent<Type>(event, routingKey, result))) {
                handleLogSealed();
            }
        }
        return new AckFutureImpl(result);
    }

    /**
     * If a log sealed is encountered, we need to 1. Find the new segments to write to. 2. For each outstanding
     * message find which new segment it should go to and send it there. This can happen recursively if segments turn
     * over very quickly.
     */
    private void handleLogSealed() {
        List<PendingEvent<Type>> toResend = setupSegmentEventWriters();
        while (toResend.isEmpty()) {
            List<PendingEvent<Type>> unsent = new ArrayList<>();
            for (PendingEvent<Type> event : toResend) {
                if (!attemptWrite(event)) {
                    unsent.add(event);
                }
            }
            if (!unsent.isEmpty()) {
                unsent.addAll(setupSegmentEventWriters());
            }
            toResend = unsent;
        }
    }

    private boolean attemptWrite(PendingEvent<Type> event) {
        SegmentEventWriter<Type> segmentWriter = getSegmentWriter(event.getRoutingKey());
        if (segmentWriter == null || segmentWriter.isAlreadySealed()) {
            return false;
        }
        try {
            segmentWriter.write(event);
            return true;
        } catch (SegmentSealedException e) {
            return false;
        }
    }

    private SegmentEventWriter<Type> getSegmentWriter(String routingKey) {
        Segment log = router.getSegmentForEvent(routingKey);
        return writers.get(log);
    }

    private static class TransactionImpl<Type> implements Transaction<Type> {

        private final Map<Segment, SegmentTransaction<Type>> inner;
        private final UUID txId;
        private final AtomicBoolean closed = new AtomicBoolean(false);
        private final EventRouter router;
        private final Controller controller;
        private final Stream stream;

        TransactionImpl(UUID txId, Map<Segment, SegmentTransaction<Type>> transactions, EventRouter router,
                Controller controller, Stream stream) {
            this.txId = txId;
            this.inner = transactions;
            this.router = router;
            this.controller = controller;
            this.stream = stream;
        }

        @Override
        public void writeEvent(String routingKey, Type event) throws TxnFailedException {
            Preconditions.checkState(!closed.get());
            Segment s = router.getSegmentForEvent(routingKey);
            SegmentTransaction<Type> transaction = inner.get(s);
            transaction.writeEvent(event);
        }

        @Override
        public void commit() throws TxnFailedException {
            for (SegmentTransaction<Type> tx : inner.values()) {
                tx.flush();
            }
            FutureHelpers.getAndHandleExceptions(controller.commitTransaction(stream, txId), TxnFailedException::new);
            closed.set(true);
        }

        @Override
        public void abort() {
            FutureHelpers.getAndHandleExceptions(controller.abortTransaction(stream, txId), RuntimeException::new);
            closed.set(true);
        }

        @Override
        public Status checkStatus() {
            return FutureHelpers.getAndHandleExceptions(controller.checkTransactionStatus(stream, txId), RuntimeException::new);
        }

        @Override
        public void flush() throws TxnFailedException {
            Preconditions.checkState(!closed.get());
            for (SegmentTransaction<Type> tx : inner.values()) {
                tx.flush();
            }
        }

        @Override
        public UUID getTxnId() {
            return txId;
        }

    }

    @Override
    public Transaction<Type> beginTxn(long timeout) {
        Map<Segment, SegmentTransaction<Type>> transactions = new HashMap<>();
        ArrayList<Segment> segmentIds;
        synchronized (lock) {
            segmentIds = new ArrayList<>(writers.keySet());
        }
        UUID txId = FutureHelpers.getAndHandleExceptions(controller.createTransaction(stream, timeout), RuntimeException::new);
        for (Segment s : segmentIds) {
            SegmentOutputStream out = outputStreamFactory.createOutputStreamForTransaction(s, txId);
            SegmentTransactionImpl<Type> impl = new SegmentTransactionImpl<>(txId, out, serializer);
            transactions.put(s, impl);
        }
        return new TransactionImpl<Type>(txId, transactions, router, controller, stream);
    }
    
    @Override
    public Transaction<Type> getTxn(UUID txId) {
        Map<Segment, SegmentTransaction<Type>> transactions = new HashMap<>();
        ArrayList<Segment> segmentIds;
        synchronized (lock) {
            segmentIds = new ArrayList<>(writers.keySet());
        }
        for (Segment s : segmentIds) {
            SegmentOutputStream out = outputStreamFactory.createOutputStreamForTransaction(s, txId);
            SegmentTransactionImpl<Type> impl = new SegmentTransactionImpl<>(txId, out, serializer);
            transactions.put(s, impl);
        }
        return new TransactionImpl<Type>(txId, transactions, router, controller, stream);
    }

    @Override
    public void flush() {
        Preconditions.checkState(!closed.get());
        boolean success = false;
        while (!success) {
            success = true;
            synchronized (lock) {
                for (SegmentEventWriter<Type> p : writers.values()) {
                    try {
                        p.flush();
                    } catch (SegmentSealedException e) {
                        success = false;
                    }
                }
                if (!success) {
                    handleLogSealed();
                }
            }
        }
    }

    @Override
    public void close() {
        if (closed.getAndSet(true)) {
            return;
        }
        synchronized (lock) {
            boolean success = false;
            while (!success) {
                success = true;
                for (SegmentEventWriter<Type> p : writers.values()) {
                    try {
                        p.close();
                    } catch (SegmentSealedException e) {
                        success = false;
                    }
                }
                if (!success) {
                    handleLogSealed();
                }
            }
            writers.clear();
        }
    }

    @Override
    public EventWriterConfig getConfig() {
        return config;
    }

}<|MERGE_RESOLUTION|>--- conflicted
+++ resolved
@@ -117,11 +117,7 @@
     }
 
     @Override
-<<<<<<< HEAD
-    public CompletableFuture<Void> writeEvent(String routingKey, Type event) {
-=======
     public AckFuture writeEvent(String routingKey, Type event) {
->>>>>>> c7725399
         Preconditions.checkState(!closed.get());
         CompletableFuture<Boolean> result = new CompletableFuture<Boolean>();
         synchronized (lock) {
