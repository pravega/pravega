--- conflicted
+++ resolved
@@ -23,6 +23,7 @@
 import com.emc.pravega.stream.EventWriterConfig;
 import com.emc.pravega.stream.Segment;
 import com.emc.pravega.stream.Serializer;
+import com.emc.pravega.stream.Stream;
 import com.emc.pravega.stream.Transaction;
 import com.emc.pravega.stream.TxnFailedException;
 import com.emc.pravega.stream.impl.segment.SegmentOutputStream;
@@ -39,6 +40,7 @@
 import java.util.Map.Entry;
 import java.util.UUID;
 import java.util.concurrent.CompletableFuture;
+import java.util.concurrent.Future;
 import java.util.concurrent.atomic.AtomicBoolean;
 
 import javax.annotation.concurrent.GuardedBy;
@@ -55,8 +57,7 @@
 public class EventStreamWriterImpl<Type> implements EventStreamWriter<Type> {
 
     private final Object lock = new Object();
-    private final String stream;
-    private final String scope;
+    private final Stream stream;
     private final Serializer<Type> serializer;
     private final SegmentOutputStreamFactory outputStreamFactory;
     private final Controller controller;
@@ -66,15 +67,13 @@
     @GuardedBy("lock")
     private final Map<Segment, SegmentEventWriter<Type>> writers = new HashMap<>();
 
-    EventStreamWriterImpl(String scope, String stream, Controller controller, SegmentOutputStreamFactory outputStreamFactory, EventRouter router, Serializer<Type> serializer,
+    EventStreamWriterImpl(Stream stream, Controller controller, SegmentOutputStreamFactory outputStreamFactory, EventRouter router, Serializer<Type> serializer,
             EventWriterConfig config) {
-        Preconditions.checkNotNull(scope);
         Preconditions.checkNotNull(stream);
         Preconditions.checkNotNull(controller);
         Preconditions.checkNotNull(outputStreamFactory);
         Preconditions.checkNotNull(router);
         Preconditions.checkNotNull(serializer);
-        this.scope = scope;
         this.stream = stream;
         this.controller = controller;
         this.outputStreamFactory = outputStreamFactory;
@@ -100,7 +99,7 @@
             .retryingOn(SegmentSealedException.class)
             .throwingOn(RuntimeException.class)
             .run(() -> {
-                Collection<Segment> s = getAndHandleExceptions(controller.getCurrentSegments(scope, stream), RuntimeException::new).getSegments();
+                Collection<Segment> s = getAndHandleExceptions(controller.getCurrentSegments(stream.getScope(), stream.getStreamName()), RuntimeException::new).getSegments();
                 for (Segment segment : s) {
                     if (!writers.containsKey(segment)) {
                         SegmentOutputStream out = outputStreamFactory.createOutputStreamForSegment(segment,
@@ -187,16 +186,14 @@
         private final AtomicBoolean closed = new AtomicBoolean(false);
         private final EventRouter router;
         private final Controller controller;
-        private final String scope;
-        private final String stream;
+        private final Stream stream;
 
         TransactionImpl(UUID txId, Map<Segment, SegmentTransaction<Type>> transactions, EventRouter router,
-                Controller controller, String scope, String stream) {
+                Controller controller, Stream stream) {
             this.txId = txId;
             this.inner = transactions;
             this.router = router;
             this.controller = controller;
-            this.scope = scope;
             this.stream = stream;
         }
 
@@ -213,26 +210,19 @@
             for (SegmentTransaction<Type> tx : inner.values()) {
                 tx.flush();
             }
-            FutureHelpers.getAndHandleExceptions(controller.commitTransaction(scope, stream, txId),
-                                                 TxnFailedException::new);
+            FutureHelpers.getAndHandleExceptions(controller.commitTransaction(stream, txId), TxnFailedException::new);
             closed.set(true);
         }
 
         @Override
         public void abort() {
-<<<<<<< HEAD
-            FutureHelpers.getAndHandleExceptions(controller.dropTransaction(scope, stream, txId),
-                                                 RuntimeException::new);
-=======
             FutureHelpers.getAndHandleExceptions(controller.abortTransaction(stream, txId), RuntimeException::new);
->>>>>>> 52d83b4a
             closed.set(true);
         }
 
         @Override
         public Status checkStatus() {
-            return FutureHelpers.getAndHandleExceptions(controller.checkTransactionStatus(scope, stream, txId),
-                                                        RuntimeException::new);
+            return FutureHelpers.getAndHandleExceptions(controller.checkTransactionStatus(stream, txId), RuntimeException::new);
         }
 
         @Override
@@ -257,14 +247,13 @@
         synchronized (lock) {
             segmentIds = new ArrayList<>(writers.keySet());
         }
-        UUID txId = FutureHelpers.getAndHandleExceptions(controller.createTransaction(scope, stream, timeout),
-                                                         RuntimeException::new);
+        UUID txId = FutureHelpers.getAndHandleExceptions(controller.createTransaction(stream, timeout), RuntimeException::new);
         for (Segment s : segmentIds) {
             SegmentOutputStream out = outputStreamFactory.createOutputStreamForTransaction(s, txId);
             SegmentTransactionImpl<Type> impl = new SegmentTransactionImpl<>(txId, out, serializer);
             transactions.put(s, impl);
         }
-        return new TransactionImpl<Type>(txId, transactions, router, controller, scope, stream);
+        return new TransactionImpl<Type>(txId, transactions, router, controller, stream);
     }
     
     @Override
@@ -279,7 +268,7 @@
             SegmentTransactionImpl<Type> impl = new SegmentTransactionImpl<>(txId, out, serializer);
             transactions.put(s, impl);
         }
-        return new TransactionImpl<Type>(txId, transactions, router, controller, scope, stream);
+        return new TransactionImpl<Type>(txId, transactions, router, controller, stream);
     }
 
     @Override
