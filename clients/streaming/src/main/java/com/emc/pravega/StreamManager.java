/**
 *
 *  Copyright (c) 2017 Dell Inc., or its subsidiaries.
 *
 */
package com.emc.pravega;

import com.emc.pravega.stream.ReaderConfig;
import com.emc.pravega.stream.ReaderGroup;
import com.emc.pravega.stream.ReaderGroupConfig;
import com.emc.pravega.stream.ReinitializationRequiredException;
import com.emc.pravega.stream.Serializer;
import com.emc.pravega.stream.StreamConfiguration;
import com.emc.pravega.stream.impl.StreamManagerImpl;

import java.net.URI;
import java.util.List;

/**
 * Used to create, delete, and manage Streams and ReaderGroups.
 */
public interface StreamManager extends AutoCloseable {

    /**
     * Creates a new instance of StreamManager.
     *
     * @param scope The Scope string.
     * @param controllerUri The Controller URI.
     * @return Instance of Stream Manager implementation.
     */
    public static StreamManager withScope(String scope, URI controllerUri) {
        return new StreamManagerImpl(scope, controllerUri, ClientFactory.withScope(scope, controllerUri));
    }
    
    /**
     * Creates a new ReaderGroup
     * 
     * Readers will be able to join the group by calling
     * {@link ClientFactory#createReader(String, String, Serializer, ReaderConfig)}
     * . Once this is done they will start receiving events from the point defined in the config
     * passed here.
     * 
     * Note: This method is idempotent assuming called with the same name and config. This method
     * may block.
     * 
     * @param groupName The name of the group to be created.
     * @param config The configuration for the new ReaderGroup.
     * @param streamNames The name of the streams the reader will read from.
     * @return Newly created ReaderGroup object
     */
    ReaderGroup createReaderGroup(String groupName, ReaderGroupConfig config, List<String> streamNames);
    
    /**
<<<<<<< HEAD
     * Updates a reader group.
=======
     * Updates a reader group. The reader group will have a new {@link ReaderGroup #getRevision()}
>>>>>>> f41a0e03
     * 
     * All existing readers will have to call
     * {@link ClientFactory#createReader(String, String, Serializer, ReaderConfig)} . If they continue to read
     * events they will eventually encounter an {@link ReinitializationRequiredException}.
     * 
     * Readers connecting to the group will start from the point defined in the config, exactly as though it
     * were a new reader group.
     * 
     * @param groupName The name of the group to be created.
     * @param config The configuration for the new ReaderGroup.
     * @param streamNames The name of the streams the reader will read from.
     * @return ReaderGroup with updated configuration
     */
    ReaderGroup alterReaderGroup(String groupName, ReaderGroupConfig config, List<String> streamNames);
    
    /**
     * Returns the requested reader group.
     * 
     * @param groupName The name of the group
     * @return Reader group with the given name
     */
    ReaderGroup getReaderGroup(String groupName);
    
    /**
     * Deletes the provided reader group. No more operations may be performed.
     * Resources used by this group will be freed.
     * 
     * @param group The group to be deleted.
     */
    void deleteReaderGroup(ReaderGroup group);
    
    /**
     * Creates a new stream
     * <p>
     * Note: This method is idempotent assuming called with the same name and config. This method
     * may block.
     *
     * @param streamName The name of the stream to be created.
     * @param config The configuration the stream should use.
     */
    void createStream(String streamName, StreamConfiguration config);

    /**
     * Change the configuration for an existing stream.
     * <p>
     * Note:
     * This method is idempotent assuming called with the same name and config.
     * This method may block.
     *
     * @param streamName The name of the stream who's config is to be changed.
     * @param config     The new configuration.
     */
    void alterStream(String streamName, StreamConfiguration config);

    /**
     * Seal an existing stream.
     *
     * @param streamName The name of the stream which has to be sealed.
     */
    void sealStream(String streamName);
    
    /**
     * Deletes the provided stream. No more events may be written or read.
     * Resources used by the stream will be freed.
     * @param toDelete The name of the stream to be deleted.
     */
    void deleteStream(String toDelete);
}<|MERGE_RESOLUTION|>--- conflicted
+++ resolved
@@ -51,13 +51,7 @@
     ReaderGroup createReaderGroup(String groupName, ReaderGroupConfig config, List<String> streamNames);
     
     /**
-<<<<<<< HEAD
-     * Updates a reader group.
-=======
-     * Updates a reader group. The reader group will have a new {@link ReaderGroup #getRevision()}
->>>>>>> f41a0e03
-     * 
-     * All existing readers will have to call
+     * Updates a reader group. All existing readers will have to call
      * {@link ClientFactory#createReader(String, String, Serializer, ReaderConfig)} . If they continue to read
      * events they will eventually encounter an {@link ReinitializationRequiredException}.
      * 
