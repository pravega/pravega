--- conflicted
+++ resolved
@@ -216,9 +216,6 @@
 
     private void failAllInflight(Exception e) {
         log.info("Connection failed due to a {}. Read requests will be retransmitted.", e.toString());
-<<<<<<< HEAD
-        for (ReadFutureImpl read : outstandingRequests.values()) {
-=======
         List<ReadFutureImpl> readsToFail;
         List<CompletableFuture<StreamSegmentInfo>> infoRequestsToFail;
         synchronized (lock) {
@@ -228,7 +225,6 @@
             //outstanding requests are not removed as they may be retried.
         }
         for (ReadFutureImpl read : readsToFail) {
->>>>>>> ec0bdf70
             read.completeExceptionally(e);
         }
         for (CompletableFuture<StreamSegmentInfo> infoRequest : infoRequestsToFail) {
