--- conflicted
+++ resolved
@@ -20,22 +20,11 @@
 public class StreamManagerImpl implements StreamManager {
 
     private final String scope;
-<<<<<<< HEAD
-    private final ClientFactory clientFactory;
     private final Controller controller;
-=======
-    private final ControllerImpl controller;
->>>>>>> c748608b
 
     public StreamManagerImpl(String scope, URI controllerUri) {
         this.scope = scope;
         this.controller = new ControllerImpl(controllerUri.getHost(), controllerUri.getPort());
-    }
-
-    public StreamManagerImpl(String scope, Controller controller, ClientFactory clientFactory) {
-        this.scope = scope;
-        this.clientFactory = clientFactory;
-        this.controller = controller;
     }
 
     @Override
