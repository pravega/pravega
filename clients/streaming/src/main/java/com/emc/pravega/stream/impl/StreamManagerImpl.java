/**
 *
 *  Copyright (c) 2017 Dell Inc., or its subsidiaries.
 *
 */
package com.emc.pravega.stream.impl;

import com.emc.pravega.StreamManager;
import com.emc.pravega.common.concurrent.FutureHelpers;
import com.emc.pravega.stream.Stream;
import com.emc.pravega.stream.StreamConfiguration;

import java.net.URI;

import org.apache.commons.lang.NotImplementedException;

/**
 * A stream manager. Used to bootstrap the client.
 */
public class StreamManagerImpl implements StreamManager {

    private final String scope;
<<<<<<< HEAD
    private final ClientFactory clientFactory;
    private final Controller controller;
=======
    private final ControllerImpl controller;
>>>>>>> 0b9e4083

    public StreamManagerImpl(String scope, URI controllerUri) {
        this.scope = scope;
        this.controller = new ControllerImpl(controllerUri.getHost(), controllerUri.getPort());
    }

    public StreamManagerImpl(String scope, Controller controller, ClientFactory clientFactory) {
        this.scope = scope;
        this.clientFactory = clientFactory;
        this.controller = controller;
    }

    @Override
    public void createStream(String streamName, StreamConfiguration config) {
        createStreamHelper(streamName, config);
    }

    @Override
    public void alterStream(String streamName, StreamConfiguration config) {
        createStreamHelper(streamName, config);
    }

    private Stream createStreamHelper(String streamName, StreamConfiguration config) {
        FutureHelpers.getAndHandleExceptions(controller.createStream(StreamConfiguration.builder()
                                                                                        .scope(scope)
                                                                                        .streamName(streamName)
                                                                                        .scalingPolicy(config.getScalingPolicy())
                                                                                        .build()),
                RuntimeException::new);
        return new StreamImpl(scope, streamName);
    }

    @Override
    public void sealStream(String streamName) {
        FutureHelpers.getAndHandleExceptions(controller.sealStream(scope, streamName), RuntimeException::new);
    }

    @Override
    public void deleteStream(String toDelete) {
        throw new NotImplementedException();
    }

    @Override
    public void close() {
        // Nothing to do.
    }

}<|MERGE_RESOLUTION|>--- conflicted
+++ resolved
@@ -20,21 +20,15 @@
 public class StreamManagerImpl implements StreamManager {
 
     private final String scope;
-<<<<<<< HEAD
-    private final ClientFactory clientFactory;
     private final Controller controller;
-=======
-    private final ControllerImpl controller;
->>>>>>> 0b9e4083
 
     public StreamManagerImpl(String scope, URI controllerUri) {
         this.scope = scope;
         this.controller = new ControllerImpl(controllerUri.getHost(), controllerUri.getPort());
     }
 
-    public StreamManagerImpl(String scope, Controller controller, ClientFactory clientFactory) {
+    public StreamManagerImpl(String scope, Controller controller) {
         this.scope = scope;
-        this.clientFactory = clientFactory;
         this.controller = controller;
     }
 
