--- conflicted
+++ resolved
@@ -15,15 +15,11 @@
    @Getter
    private final Sequence startingPosition;
    private final long groupRefreshTimeMillis;
-<<<<<<< HEAD
+
    private final long automaticCheckpointIntervalSeconds;
    
    public static final class ReaderGroupConfigBuilder {
        long automaticCheckpointIntervalSeconds = 30;
-       
-=======
-
-   public static class ReaderGroupConfigBuilder {
 
        /**
          * Returns a config builder that started at  a given time.
@@ -31,7 +27,6 @@
          * @param time A time to create sequence at.
          * @return Sequence instance.
          */
->>>>>>> f41a0e03
        public ReaderGroupConfigBuilder startingTime(long time) {
            startingPosition = Sequence.create(time, 0);
            return this;
