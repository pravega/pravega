/**
 * Licensed to the Apache Software Foundation (ASF) under one
 * or more contributor license agreements.  See the NOTICE file
 * distributed with this work for additional information
 * regarding copyright ownership.  The ASF licenses this file
 * to you under the Apache License, Version 2.0 (the
 * "License"); you may not use this file except in compliance
 * with the License.  You may obtain a copy of the License at
 * <p>
 * http://www.apache.org/licenses/LICENSE-2.0
 * <p>
 * Unless required by applicable law or agreed to in writing, software
 * distributed under the License is distributed on an "AS IS" BASIS,
 * WITHOUT WARRANTIES OR CONDITIONS OF ANY KIND, either express or implied.
 * See the License for the specific language governing permissions and
 * limitations under the License.
 */
package com.emc.pravega.stream.impl;

import com.emc.pravega.common.concurrent.FutureHelpers;
import com.emc.pravega.common.netty.PravegaNodeUri;
import com.emc.pravega.controller.stream.api.v1.ControllerService;
import com.emc.pravega.controller.stream.api.v1.CreateStreamStatus;
import com.emc.pravega.controller.stream.api.v1.SegmentId;
import com.emc.pravega.controller.stream.api.v1.SegmentRange;
import com.emc.pravega.controller.stream.api.v1.TxnStatus;
import com.emc.pravega.controller.stream.api.v1.UpdateStreamStatus;
import com.emc.pravega.controller.util.ThriftAsyncCallback;
import com.emc.pravega.controller.util.ThriftHelper;
import com.emc.pravega.stream.Segment;
import com.emc.pravega.stream.Stream;
import com.emc.pravega.stream.StreamConfiguration;
import com.emc.pravega.stream.Transaction;
import com.emc.pravega.stream.TxnFailedException;

import java.io.IOException;
import java.util.HashMap;
import java.util.List;
import java.util.Map;
<<<<<<< HEAD
import java.util.Map.Entry;
=======
>>>>>>> 96ee2ab4
import java.util.NavigableMap;
import java.util.TreeMap;
import java.util.UUID;
import java.util.concurrent.CompletableFuture;
import java.util.stream.Collectors;

import org.apache.thrift.async.TAsyncClientManager;
import org.apache.thrift.protocol.TBinaryProtocol;
import org.apache.thrift.protocol.TProtocolFactory;
import org.apache.thrift.transport.TNonblockingSocket;
import org.apache.thrift.transport.TNonblockingTransport;

<<<<<<< HEAD
=======
import com.emc.pravega.common.netty.PravegaNodeUri;
import com.emc.pravega.controller.stream.api.v1.ControllerService;
import com.emc.pravega.controller.stream.api.v1.CreateStreamStatus;
import com.emc.pravega.controller.stream.api.v1.ScaleResponse;
import com.emc.pravega.controller.stream.api.v1.SegmentId;
import com.emc.pravega.controller.stream.api.v1.SegmentRange;
import com.emc.pravega.controller.stream.api.v1.TxnStatus;
import com.emc.pravega.controller.stream.api.v1.UpdateStreamStatus;
import com.emc.pravega.controller.util.ThriftAsyncCallback;
import com.emc.pravega.controller.util.ThriftHelper;
import com.emc.pravega.stream.Segment;
import com.emc.pravega.stream.Stream;
import com.emc.pravega.stream.StreamConfiguration;
import com.emc.pravega.stream.Transaction;

>>>>>>> 96ee2ab4
import lombok.extern.slf4j.Slf4j;

/**
 * RPC based implementation of Stream Controller V1 API.
 */
@Slf4j
public class ControllerImpl implements Controller {

    private final ControllerService.AsyncClient client;

    public ControllerImpl(final String host, final int port) {
        try {
            // initialize transport, protocol factory, and async client manager
            final TNonblockingTransport transport = new TNonblockingSocket(host, port);
            final TAsyncClientManager asyncClientManager = new TAsyncClientManager();
            final TProtocolFactory protocolFactory = new TBinaryProtocol.Factory();

            // create client
            client = new ControllerService.AsyncClient(protocolFactory, asyncClientManager, transport);
        } catch (IOException ioe) {
            log.error("Exception" + ioe.getMessage());
            throw new RuntimeException(ioe);
        }
    }

    @Override
    public CompletableFuture<CreateStreamStatus> createStream(final StreamConfiguration streamConfig) {
        log.debug("Invoke AdminService.Client.createStream() with streamConfiguration: {}", streamConfig);

        final ThriftAsyncCallback<ControllerService.AsyncClient.createStream_call> callback = new ThriftAsyncCallback<>();
        ThriftHelper.thriftCall(() -> {
            client.createStream(ModelHelper.decode(streamConfig), callback);
            return null;
        });
        return callback.getResult()
                .thenApply(result -> ThriftHelper.thriftCall(result::getResult));
    }

    @Override
    public CompletableFuture<UpdateStreamStatus> alterStream(final StreamConfiguration streamConfig) {
        log.debug("Invoke AdminService.Client.alterStream() with streamConfiguration: {}", streamConfig);

        final ThriftAsyncCallback<ControllerService.AsyncClient.alterStream_call> callback = new ThriftAsyncCallback<>();
        ThriftHelper.thriftCall(() -> {
            client.alterStream(ModelHelper.decode(streamConfig), callback);
            return null;
        });
        return callback.getResult()
                .thenApply(result -> ThriftHelper.thriftCall(result::getResult));
    }

    @Override
    public CompletableFuture<ScaleResponse> scaleStream(final Stream stream,
                                                        final List<Integer> sealedSegments,
                                                        final Map<Double, Double> newKeyRanges) {
        log.debug("Invoke AdminService.Client.scaleStream() for stream: {}", stream);

        final ThriftAsyncCallback<ControllerService.AsyncClient.scale_call> callback = new ThriftAsyncCallback<>();
        ThriftHelper.thriftCall(() -> {
            client.scale(stream.getScope(),
                    stream.getStreamName(),
                    sealedSegments,
                    newKeyRanges,
                    System.currentTimeMillis(),
                    callback);
            return null;
        });
        return callback.getResult()
                .thenApply(result -> ThriftHelper.thriftCall(result::getResult));
    }

    @Override
    public CompletableFuture<UpdateStreamStatus> sealStream(final String scope, final String streamName) {
        log.debug("Invoke AdminService.Client.sealStream() for stream: {}", streamName);

        final ThriftAsyncCallback<ControllerService.AsyncClient.alterStream_call> callback = new ThriftAsyncCallback<>();
        ThriftHelper.thriftCall(() -> {
            client.sealStream(scope, streamName, callback);
            return null;
        });
        return callback.getResult()
                .thenApply(result -> ThriftHelper.thriftCall(result::getResult));
    }

    @Override
    public CompletableFuture<List<PositionInternal>> getPositions(final Stream stream, final long timestamp, final int count) {
        log.debug("Invoke ConsumerService.Client.getPositions() for stream: {}, timestamp: {}, count: {}", stream, timestamp, count);

        final ThriftAsyncCallback<ControllerService.AsyncClient.getPositions_call> callback = new ThriftAsyncCallback<>();
        ThriftHelper.thriftCall(() -> {
            client.getPositions(stream.getScope(), stream.getStreamName(), timestamp, count, callback);
            return null;
        });
        return callback
                .getResult()
                .thenApply(result -> ThriftHelper.thriftCall(result::getResult))
                .thenApply(result -> {
                    log.debug("Received the following data from the controller {}", result);
                    return result.stream().map(ModelHelper::encode).collect(Collectors.toList());
                });
    }

    @Override
    public CompletableFuture<Map<Segment, List<Integer>>> getSegmentsImmediatlyFollowing(Segment segment) {
        log.debug("Invoke ConsumerService.Client.getSegmentsImmediatlyFollowing() for segment: {} ", segment);
        final SegmentId transformed = ModelHelper.decode(segment);
        final ThriftAsyncCallback<ControllerService.AsyncClient.getSegmentsImmediatlyFollowing_call> callback = new ThriftAsyncCallback<>();
        ThriftHelper.thriftCall(() -> {
            client.getSegmentsImmediatlyFollowing(transformed, callback);
            return null;
        });
        return callback.getResult()
                       .thenApply(result -> ThriftHelper.thriftCall(result::getResult))
                       .thenApply(successors -> {
                           log.debug("Received the following data from the controller {}", successors);
                           Map<Segment, List<Integer>> result = new HashMap<>();
                           for (Entry<SegmentId, List<Integer>> successor : successors.entrySet()) {
                               result.put(ModelHelper.encode(successor.getKey()), successor.getValue());
                           }
                           return result;
                       });
    }

    @Override
    public CompletableFuture<StreamSegments> getCurrentSegments(final String scope, final String stream) {
        //Use RPC client to invoke getPositions
        log.debug("Invoke ProducerService.Client.getCurrentSegments() for stream: {}", stream);

        final ThriftAsyncCallback<ControllerService.AsyncClient.getCurrentSegments_call> callback = new ThriftAsyncCallback<>();
        ThriftHelper.thriftCall(() -> {
            client.getCurrentSegments(scope, stream, callback);
            return callback.getResult();
        });
        return callback.getResult()
            .thenApply(result -> ThriftHelper.thriftCall(result::getResult))
            .thenApply((List<SegmentRange> ranges) -> {
                NavigableMap<Double, Segment> rangeMap = new TreeMap<>();
                for (SegmentRange r : ranges) {
                    rangeMap.put(r.getMaxKey(), ModelHelper.encode(r.getSegmentId()));
                }
                return rangeMap;
            })
            .thenApply(StreamSegments::new);
    }

    @Override
    public CompletableFuture<PravegaNodeUri> getEndpointForSegment(final String qualifiedSegmentName) {
        final ThriftAsyncCallback<ControllerService.AsyncClient.getURI_call> callback = new ThriftAsyncCallback<>();
        ThriftHelper.thriftCall(() -> {
            Segment segment = Segment.fromScopedName(qualifiedSegmentName);
            client.getURI(new SegmentId(segment.getScope(), segment.getStreamName(), segment.getSegmentNumber()), callback);
            return callback.getResult();
        });
        return callback
                .getResult()
                .thenApply(result -> ThriftHelper.thriftCall(result::getResult))
                .thenApply(ModelHelper::encode);
    }

    @Override
    public CompletableFuture<Boolean> isSegmentValid(final String scope, final String stream, final int segmentNumber) {
        final ThriftAsyncCallback<ControllerService.AsyncClient.isSegmentValid_call> callback = new ThriftAsyncCallback<>();
        ThriftHelper.thriftCall(() -> {
            client.isSegmentValid(scope, stream, segmentNumber, callback);
            return callback.getResult();
        });

        return callback.getResult()
                .thenApply(result -> ThriftHelper.thriftCall(result::getResult));
    }

    @Override
    public CompletableFuture<UUID> createTransaction(final Stream stream, final long timeout) {
        log.debug("Invoke AdminService.Client.createTransaction() with stream: {}", stream);

        final ThriftAsyncCallback<ControllerService.AsyncClient.createTransaction_call> callback = new ThriftAsyncCallback<>();
        ThriftHelper.thriftCall(() -> {
            client.createTransaction(stream.getScope(), stream.getStreamName(), callback);
            return null;
        });
        return callback.getResult()
                .thenApply(result -> ThriftHelper.thriftCall(result::getResult)).thenApply(ModelHelper::encode);
    }

    @Override
<<<<<<< HEAD
    public CompletableFuture<Void> commitTransaction(final Stream stream, final UUID txId) {
=======
    public CompletableFuture<TxnStatus> commitTransaction(final Stream stream, final UUID txId) {
>>>>>>> 96ee2ab4
        log.debug("Invoke AdminService.Client.commitTransaction() with stream: {}, txUd: {}", stream, txId);

        final ThriftAsyncCallback<ControllerService.AsyncClient.commitTransaction_call> callback = new ThriftAsyncCallback<>();
        ThriftHelper.thriftCall(() -> {
            client.commitTransaction(stream.getScope(), stream.getStreamName(), ModelHelper.decode(txId), callback);
            return null;
        });
        return FutureHelpers.toVoidExpecting(callback.getResult()
                                             .thenApply(result -> ThriftHelper.thriftCall(result::getResult)),
                                     TxnStatus.SUCCESS,
                                     TxnFailedException::new);
    }

    @Override
<<<<<<< HEAD
    public CompletableFuture<Void> dropTransaction(final Stream stream, final UUID txId) {
=======
    public CompletableFuture<TxnStatus> dropTransaction(final Stream stream, final UUID txId) {
>>>>>>> 96ee2ab4
        log.debug("Invoke AdminService.Client.dropTransaction() with stream: {}, txUd: {}", stream, txId);

        final ThriftAsyncCallback<ControllerService.AsyncClient.dropTransaction_call> callback = new ThriftAsyncCallback<>();
        ThriftHelper.thriftCall(() -> {
            client.dropTransaction(stream.getScope(), stream.getStreamName(), ModelHelper.decode(txId), callback);
            return null;
        });
        return FutureHelpers.toVoidExpecting(callback.getResult()
                                                     .thenApply(result -> ThriftHelper.thriftCall(result::getResult)),
                                             TxnStatus.SUCCESS,
                                             TxnFailedException::new);
    }

    @Override
    public CompletableFuture<Transaction.Status> checkTransactionStatus(final Stream stream, final UUID txId) {
        log.debug("Invoke AdminService.Client.checkTransactionStatus() with stream: {}, txUd: {}", stream, txId);

        final ThriftAsyncCallback<ControllerService.AsyncClient.checkTransactionStatus_call> callback = new ThriftAsyncCallback<>();
        ThriftHelper.thriftCall(() -> {
            client.checkTransactionStatus(stream.getScope(),
                                          stream.getStreamName(),
                                          ModelHelper.decode(txId),
                                          callback);
            return null;
        });
        return callback.getResult()
            .thenApply(result -> ThriftHelper.thriftCall(result::getResult))
            .thenApply(status -> ModelHelper.encode(status, stream + " " + txId));
    }

}<|MERGE_RESOLUTION|>--- conflicted
+++ resolved
@@ -1,313 +1,285 @@
-/**
- * Licensed to the Apache Software Foundation (ASF) under one
- * or more contributor license agreements.  See the NOTICE file
- * distributed with this work for additional information
- * regarding copyright ownership.  The ASF licenses this file
- * to you under the Apache License, Version 2.0 (the
- * "License"); you may not use this file except in compliance
- * with the License.  You may obtain a copy of the License at
- * <p>
- * http://www.apache.org/licenses/LICENSE-2.0
- * <p>
- * Unless required by applicable law or agreed to in writing, software
- * distributed under the License is distributed on an "AS IS" BASIS,
- * WITHOUT WARRANTIES OR CONDITIONS OF ANY KIND, either express or implied.
- * See the License for the specific language governing permissions and
- * limitations under the License.
- */
-package com.emc.pravega.stream.impl;
-
-import com.emc.pravega.common.concurrent.FutureHelpers;
-import com.emc.pravega.common.netty.PravegaNodeUri;
-import com.emc.pravega.controller.stream.api.v1.ControllerService;
-import com.emc.pravega.controller.stream.api.v1.CreateStreamStatus;
-import com.emc.pravega.controller.stream.api.v1.SegmentId;
-import com.emc.pravega.controller.stream.api.v1.SegmentRange;
-import com.emc.pravega.controller.stream.api.v1.TxnStatus;
-import com.emc.pravega.controller.stream.api.v1.UpdateStreamStatus;
-import com.emc.pravega.controller.util.ThriftAsyncCallback;
-import com.emc.pravega.controller.util.ThriftHelper;
-import com.emc.pravega.stream.Segment;
-import com.emc.pravega.stream.Stream;
-import com.emc.pravega.stream.StreamConfiguration;
-import com.emc.pravega.stream.Transaction;
-import com.emc.pravega.stream.TxnFailedException;
-
-import java.io.IOException;
-import java.util.HashMap;
-import java.util.List;
-import java.util.Map;
-<<<<<<< HEAD
-import java.util.Map.Entry;
-=======
->>>>>>> 96ee2ab4
-import java.util.NavigableMap;
-import java.util.TreeMap;
-import java.util.UUID;
-import java.util.concurrent.CompletableFuture;
-import java.util.stream.Collectors;
-
-import org.apache.thrift.async.TAsyncClientManager;
-import org.apache.thrift.protocol.TBinaryProtocol;
-import org.apache.thrift.protocol.TProtocolFactory;
-import org.apache.thrift.transport.TNonblockingSocket;
-import org.apache.thrift.transport.TNonblockingTransport;
-
-<<<<<<< HEAD
-=======
-import com.emc.pravega.common.netty.PravegaNodeUri;
-import com.emc.pravega.controller.stream.api.v1.ControllerService;
-import com.emc.pravega.controller.stream.api.v1.CreateStreamStatus;
-import com.emc.pravega.controller.stream.api.v1.ScaleResponse;
-import com.emc.pravega.controller.stream.api.v1.SegmentId;
-import com.emc.pravega.controller.stream.api.v1.SegmentRange;
-import com.emc.pravega.controller.stream.api.v1.TxnStatus;
-import com.emc.pravega.controller.stream.api.v1.UpdateStreamStatus;
-import com.emc.pravega.controller.util.ThriftAsyncCallback;
-import com.emc.pravega.controller.util.ThriftHelper;
-import com.emc.pravega.stream.Segment;
-import com.emc.pravega.stream.Stream;
-import com.emc.pravega.stream.StreamConfiguration;
-import com.emc.pravega.stream.Transaction;
-
->>>>>>> 96ee2ab4
-import lombok.extern.slf4j.Slf4j;
-
-/**
- * RPC based implementation of Stream Controller V1 API.
- */
-@Slf4j
-public class ControllerImpl implements Controller {
-
-    private final ControllerService.AsyncClient client;
-
-    public ControllerImpl(final String host, final int port) {
-        try {
-            // initialize transport, protocol factory, and async client manager
-            final TNonblockingTransport transport = new TNonblockingSocket(host, port);
-            final TAsyncClientManager asyncClientManager = new TAsyncClientManager();
-            final TProtocolFactory protocolFactory = new TBinaryProtocol.Factory();
-
-            // create client
-            client = new ControllerService.AsyncClient(protocolFactory, asyncClientManager, transport);
-        } catch (IOException ioe) {
-            log.error("Exception" + ioe.getMessage());
-            throw new RuntimeException(ioe);
-        }
-    }
-
-    @Override
-    public CompletableFuture<CreateStreamStatus> createStream(final StreamConfiguration streamConfig) {
-        log.debug("Invoke AdminService.Client.createStream() with streamConfiguration: {}", streamConfig);
-
-        final ThriftAsyncCallback<ControllerService.AsyncClient.createStream_call> callback = new ThriftAsyncCallback<>();
-        ThriftHelper.thriftCall(() -> {
-            client.createStream(ModelHelper.decode(streamConfig), callback);
-            return null;
-        });
-        return callback.getResult()
-                .thenApply(result -> ThriftHelper.thriftCall(result::getResult));
-    }
-
-    @Override
-    public CompletableFuture<UpdateStreamStatus> alterStream(final StreamConfiguration streamConfig) {
-        log.debug("Invoke AdminService.Client.alterStream() with streamConfiguration: {}", streamConfig);
-
-        final ThriftAsyncCallback<ControllerService.AsyncClient.alterStream_call> callback = new ThriftAsyncCallback<>();
-        ThriftHelper.thriftCall(() -> {
-            client.alterStream(ModelHelper.decode(streamConfig), callback);
-            return null;
-        });
-        return callback.getResult()
-                .thenApply(result -> ThriftHelper.thriftCall(result::getResult));
-    }
-
-    @Override
-    public CompletableFuture<ScaleResponse> scaleStream(final Stream stream,
-                                                        final List<Integer> sealedSegments,
-                                                        final Map<Double, Double> newKeyRanges) {
-        log.debug("Invoke AdminService.Client.scaleStream() for stream: {}", stream);
-
-        final ThriftAsyncCallback<ControllerService.AsyncClient.scale_call> callback = new ThriftAsyncCallback<>();
-        ThriftHelper.thriftCall(() -> {
-            client.scale(stream.getScope(),
-                    stream.getStreamName(),
-                    sealedSegments,
-                    newKeyRanges,
-                    System.currentTimeMillis(),
-                    callback);
-            return null;
-        });
-        return callback.getResult()
-                .thenApply(result -> ThriftHelper.thriftCall(result::getResult));
-    }
-
-    @Override
-    public CompletableFuture<UpdateStreamStatus> sealStream(final String scope, final String streamName) {
-        log.debug("Invoke AdminService.Client.sealStream() for stream: {}", streamName);
-
-        final ThriftAsyncCallback<ControllerService.AsyncClient.alterStream_call> callback = new ThriftAsyncCallback<>();
-        ThriftHelper.thriftCall(() -> {
-            client.sealStream(scope, streamName, callback);
-            return null;
-        });
-        return callback.getResult()
-                .thenApply(result -> ThriftHelper.thriftCall(result::getResult));
-    }
-
-    @Override
-    public CompletableFuture<List<PositionInternal>> getPositions(final Stream stream, final long timestamp, final int count) {
-        log.debug("Invoke ConsumerService.Client.getPositions() for stream: {}, timestamp: {}, count: {}", stream, timestamp, count);
-
-        final ThriftAsyncCallback<ControllerService.AsyncClient.getPositions_call> callback = new ThriftAsyncCallback<>();
-        ThriftHelper.thriftCall(() -> {
-            client.getPositions(stream.getScope(), stream.getStreamName(), timestamp, count, callback);
-            return null;
-        });
-        return callback
-                .getResult()
-                .thenApply(result -> ThriftHelper.thriftCall(result::getResult))
-                .thenApply(result -> {
-                    log.debug("Received the following data from the controller {}", result);
-                    return result.stream().map(ModelHelper::encode).collect(Collectors.toList());
-                });
-    }
-
-    @Override
-    public CompletableFuture<Map<Segment, List<Integer>>> getSegmentsImmediatlyFollowing(Segment segment) {
-        log.debug("Invoke ConsumerService.Client.getSegmentsImmediatlyFollowing() for segment: {} ", segment);
-        final SegmentId transformed = ModelHelper.decode(segment);
-        final ThriftAsyncCallback<ControllerService.AsyncClient.getSegmentsImmediatlyFollowing_call> callback = new ThriftAsyncCallback<>();
-        ThriftHelper.thriftCall(() -> {
-            client.getSegmentsImmediatlyFollowing(transformed, callback);
-            return null;
-        });
-        return callback.getResult()
-                       .thenApply(result -> ThriftHelper.thriftCall(result::getResult))
-                       .thenApply(successors -> {
-                           log.debug("Received the following data from the controller {}", successors);
-                           Map<Segment, List<Integer>> result = new HashMap<>();
-                           for (Entry<SegmentId, List<Integer>> successor : successors.entrySet()) {
-                               result.put(ModelHelper.encode(successor.getKey()), successor.getValue());
-                           }
-                           return result;
-                       });
-    }
-
-    @Override
-    public CompletableFuture<StreamSegments> getCurrentSegments(final String scope, final String stream) {
-        //Use RPC client to invoke getPositions
-        log.debug("Invoke ProducerService.Client.getCurrentSegments() for stream: {}", stream);
-
-        final ThriftAsyncCallback<ControllerService.AsyncClient.getCurrentSegments_call> callback = new ThriftAsyncCallback<>();
-        ThriftHelper.thriftCall(() -> {
-            client.getCurrentSegments(scope, stream, callback);
-            return callback.getResult();
-        });
-        return callback.getResult()
-            .thenApply(result -> ThriftHelper.thriftCall(result::getResult))
-            .thenApply((List<SegmentRange> ranges) -> {
-                NavigableMap<Double, Segment> rangeMap = new TreeMap<>();
-                for (SegmentRange r : ranges) {
-                    rangeMap.put(r.getMaxKey(), ModelHelper.encode(r.getSegmentId()));
-                }
-                return rangeMap;
-            })
-            .thenApply(StreamSegments::new);
-    }
-
-    @Override
-    public CompletableFuture<PravegaNodeUri> getEndpointForSegment(final String qualifiedSegmentName) {
-        final ThriftAsyncCallback<ControllerService.AsyncClient.getURI_call> callback = new ThriftAsyncCallback<>();
-        ThriftHelper.thriftCall(() -> {
-            Segment segment = Segment.fromScopedName(qualifiedSegmentName);
-            client.getURI(new SegmentId(segment.getScope(), segment.getStreamName(), segment.getSegmentNumber()), callback);
-            return callback.getResult();
-        });
-        return callback
-                .getResult()
-                .thenApply(result -> ThriftHelper.thriftCall(result::getResult))
-                .thenApply(ModelHelper::encode);
-    }
-
-    @Override
-    public CompletableFuture<Boolean> isSegmentValid(final String scope, final String stream, final int segmentNumber) {
-        final ThriftAsyncCallback<ControllerService.AsyncClient.isSegmentValid_call> callback = new ThriftAsyncCallback<>();
-        ThriftHelper.thriftCall(() -> {
-            client.isSegmentValid(scope, stream, segmentNumber, callback);
-            return callback.getResult();
-        });
-
-        return callback.getResult()
-                .thenApply(result -> ThriftHelper.thriftCall(result::getResult));
-    }
-
-    @Override
-    public CompletableFuture<UUID> createTransaction(final Stream stream, final long timeout) {
-        log.debug("Invoke AdminService.Client.createTransaction() with stream: {}", stream);
-
-        final ThriftAsyncCallback<ControllerService.AsyncClient.createTransaction_call> callback = new ThriftAsyncCallback<>();
-        ThriftHelper.thriftCall(() -> {
-            client.createTransaction(stream.getScope(), stream.getStreamName(), callback);
-            return null;
-        });
-        return callback.getResult()
-                .thenApply(result -> ThriftHelper.thriftCall(result::getResult)).thenApply(ModelHelper::encode);
-    }
-
-    @Override
-<<<<<<< HEAD
-    public CompletableFuture<Void> commitTransaction(final Stream stream, final UUID txId) {
-=======
-    public CompletableFuture<TxnStatus> commitTransaction(final Stream stream, final UUID txId) {
->>>>>>> 96ee2ab4
-        log.debug("Invoke AdminService.Client.commitTransaction() with stream: {}, txUd: {}", stream, txId);
-
-        final ThriftAsyncCallback<ControllerService.AsyncClient.commitTransaction_call> callback = new ThriftAsyncCallback<>();
-        ThriftHelper.thriftCall(() -> {
-            client.commitTransaction(stream.getScope(), stream.getStreamName(), ModelHelper.decode(txId), callback);
-            return null;
-        });
-        return FutureHelpers.toVoidExpecting(callback.getResult()
-                                             .thenApply(result -> ThriftHelper.thriftCall(result::getResult)),
-                                     TxnStatus.SUCCESS,
-                                     TxnFailedException::new);
-    }
-
-    @Override
-<<<<<<< HEAD
-    public CompletableFuture<Void> dropTransaction(final Stream stream, final UUID txId) {
-=======
-    public CompletableFuture<TxnStatus> dropTransaction(final Stream stream, final UUID txId) {
->>>>>>> 96ee2ab4
-        log.debug("Invoke AdminService.Client.dropTransaction() with stream: {}, txUd: {}", stream, txId);
-
-        final ThriftAsyncCallback<ControllerService.AsyncClient.dropTransaction_call> callback = new ThriftAsyncCallback<>();
-        ThriftHelper.thriftCall(() -> {
-            client.dropTransaction(stream.getScope(), stream.getStreamName(), ModelHelper.decode(txId), callback);
-            return null;
-        });
-        return FutureHelpers.toVoidExpecting(callback.getResult()
-                                                     .thenApply(result -> ThriftHelper.thriftCall(result::getResult)),
-                                             TxnStatus.SUCCESS,
-                                             TxnFailedException::new);
-    }
-
-    @Override
-    public CompletableFuture<Transaction.Status> checkTransactionStatus(final Stream stream, final UUID txId) {
-        log.debug("Invoke AdminService.Client.checkTransactionStatus() with stream: {}, txUd: {}", stream, txId);
-
-        final ThriftAsyncCallback<ControllerService.AsyncClient.checkTransactionStatus_call> callback = new ThriftAsyncCallback<>();
-        ThriftHelper.thriftCall(() -> {
-            client.checkTransactionStatus(stream.getScope(),
-                                          stream.getStreamName(),
-                                          ModelHelper.decode(txId),
-                                          callback);
-            return null;
-        });
-        return callback.getResult()
-            .thenApply(result -> ThriftHelper.thriftCall(result::getResult))
-            .thenApply(status -> ModelHelper.encode(status, stream + " " + txId));
-    }
-
-}+/**
+ * Licensed to the Apache Software Foundation (ASF) under one
+ * or more contributor license agreements.  See the NOTICE file
+ * distributed with this work for additional information
+ * regarding copyright ownership.  The ASF licenses this file
+ * to you under the Apache License, Version 2.0 (the
+ * "License"); you may not use this file except in compliance
+ * with the License.  You may obtain a copy of the License at
+ * <p>
+ * http://www.apache.org/licenses/LICENSE-2.0
+ * <p>
+ * Unless required by applicable law or agreed to in writing, software
+ * distributed under the License is distributed on an "AS IS" BASIS,
+ * WITHOUT WARRANTIES OR CONDITIONS OF ANY KIND, either express or implied.
+ * See the License for the specific language governing permissions and
+ * limitations under the License.
+ */
+package com.emc.pravega.stream.impl;
+
+import com.emc.pravega.common.concurrent.FutureHelpers;
+import com.emc.pravega.common.netty.PravegaNodeUri;
+import com.emc.pravega.controller.stream.api.v1.ControllerService;
+import com.emc.pravega.controller.stream.api.v1.CreateStreamStatus;
+import com.emc.pravega.controller.stream.api.v1.ScaleResponse;
+import com.emc.pravega.controller.stream.api.v1.SegmentId;
+import com.emc.pravega.controller.stream.api.v1.SegmentRange;
+import com.emc.pravega.controller.stream.api.v1.TxnStatus;
+import com.emc.pravega.controller.stream.api.v1.UpdateStreamStatus;
+import com.emc.pravega.controller.util.ThriftAsyncCallback;
+import com.emc.pravega.controller.util.ThriftHelper;
+import com.emc.pravega.stream.Segment;
+import com.emc.pravega.stream.Stream;
+import com.emc.pravega.stream.StreamConfiguration;
+import com.emc.pravega.stream.Transaction;
+import com.emc.pravega.stream.TxnFailedException;
+
+import java.io.IOException;
+import java.util.HashMap;
+import java.util.List;
+import java.util.Map;
+import java.util.Map.Entry;
+import java.util.NavigableMap;
+import java.util.TreeMap;
+import java.util.UUID;
+import java.util.concurrent.CompletableFuture;
+import java.util.stream.Collectors;
+
+import org.apache.thrift.async.TAsyncClientManager;
+import org.apache.thrift.protocol.TBinaryProtocol;
+import org.apache.thrift.protocol.TProtocolFactory;
+import org.apache.thrift.transport.TNonblockingSocket;
+import org.apache.thrift.transport.TNonblockingTransport;
+
+import lombok.extern.slf4j.Slf4j;
+
+/**
+ * RPC based implementation of Stream Controller V1 API.
+ */
+@Slf4j
+public class ControllerImpl implements Controller {
+
+    private final ControllerService.AsyncClient client;
+
+    public ControllerImpl(final String host, final int port) {
+        try {
+            // initialize transport, protocol factory, and async client manager
+            final TNonblockingTransport transport = new TNonblockingSocket(host, port);
+            final TAsyncClientManager asyncClientManager = new TAsyncClientManager();
+            final TProtocolFactory protocolFactory = new TBinaryProtocol.Factory();
+
+            // create client
+            client = new ControllerService.AsyncClient(protocolFactory, asyncClientManager, transport);
+        } catch (IOException ioe) {
+            log.error("Exception" + ioe.getMessage());
+            throw new RuntimeException(ioe);
+        }
+    }
+
+    @Override
+    public CompletableFuture<CreateStreamStatus> createStream(final StreamConfiguration streamConfig) {
+        log.debug("Invoke AdminService.Client.createStream() with streamConfiguration: {}", streamConfig);
+
+        final ThriftAsyncCallback<ControllerService.AsyncClient.createStream_call> callback = new ThriftAsyncCallback<>();
+        ThriftHelper.thriftCall(() -> {
+            client.createStream(ModelHelper.decode(streamConfig), callback);
+            return null;
+        });
+        return callback.getResult()
+                .thenApply(result -> ThriftHelper.thriftCall(result::getResult));
+    }
+
+    @Override
+    public CompletableFuture<UpdateStreamStatus> alterStream(final StreamConfiguration streamConfig) {
+        log.debug("Invoke AdminService.Client.alterStream() with streamConfiguration: {}", streamConfig);
+
+        final ThriftAsyncCallback<ControllerService.AsyncClient.alterStream_call> callback = new ThriftAsyncCallback<>();
+        ThriftHelper.thriftCall(() -> {
+            client.alterStream(ModelHelper.decode(streamConfig), callback);
+            return null;
+        });
+        return callback.getResult()
+                .thenApply(result -> ThriftHelper.thriftCall(result::getResult));
+    }
+
+    @Override
+    public CompletableFuture<ScaleResponse> scaleStream(final Stream stream,
+                                                        final List<Integer> sealedSegments,
+                                                        final Map<Double, Double> newKeyRanges) {
+        log.debug("Invoke AdminService.Client.scaleStream() for stream: {}", stream);
+
+        final ThriftAsyncCallback<ControllerService.AsyncClient.scale_call> callback = new ThriftAsyncCallback<>();
+        ThriftHelper.thriftCall(() -> {
+            client.scale(stream.getScope(),
+                    stream.getStreamName(),
+                    sealedSegments,
+                    newKeyRanges,
+                    System.currentTimeMillis(),
+                    callback);
+            return null;
+        });
+        return callback.getResult()
+                .thenApply(result -> ThriftHelper.thriftCall(result::getResult));
+    }
+
+    @Override
+    public CompletableFuture<UpdateStreamStatus> sealStream(final String scope, final String streamName) {
+        log.debug("Invoke AdminService.Client.sealStream() for stream: {}", streamName);
+
+        final ThriftAsyncCallback<ControllerService.AsyncClient.alterStream_call> callback = new ThriftAsyncCallback<>();
+        ThriftHelper.thriftCall(() -> {
+            client.sealStream(scope, streamName, callback);
+            return null;
+        });
+        return callback.getResult()
+                .thenApply(result -> ThriftHelper.thriftCall(result::getResult));
+    }
+
+    @Override
+    public CompletableFuture<List<PositionInternal>> getPositions(final Stream stream, final long timestamp, final int count) {
+        log.debug("Invoke ConsumerService.Client.getPositions() for stream: {}, timestamp: {}, count: {}", stream, timestamp, count);
+
+        final ThriftAsyncCallback<ControllerService.AsyncClient.getPositions_call> callback = new ThriftAsyncCallback<>();
+        ThriftHelper.thriftCall(() -> {
+            client.getPositions(stream.getScope(), stream.getStreamName(), timestamp, count, callback);
+            return null;
+        });
+        return callback
+                .getResult()
+                .thenApply(result -> ThriftHelper.thriftCall(result::getResult))
+                .thenApply(result -> {
+                    log.debug("Received the following data from the controller {}", result);
+                    return result.stream().map(ModelHelper::encode).collect(Collectors.toList());
+                });
+    }
+
+    @Override
+    public CompletableFuture<Map<Segment, List<Integer>>> getSegmentsImmediatlyFollowing(Segment segment) {
+        log.debug("Invoke ConsumerService.Client.getSegmentsImmediatlyFollowing() for segment: {} ", segment);
+        final SegmentId transformed = ModelHelper.decode(segment);
+        final ThriftAsyncCallback<ControllerService.AsyncClient.getSegmentsImmediatlyFollowing_call> callback = new ThriftAsyncCallback<>();
+        ThriftHelper.thriftCall(() -> {
+            client.getSegmentsImmediatlyFollowing(transformed, callback);
+            return null;
+        });
+        return callback.getResult()
+                       .thenApply(result -> ThriftHelper.thriftCall(result::getResult))
+                       .thenApply(successors -> {
+                           log.debug("Received the following data from the controller {}", successors);
+                           Map<Segment, List<Integer>> result = new HashMap<>();
+                           for (Entry<SegmentId, List<Integer>> successor : successors.entrySet()) {
+                               result.put(ModelHelper.encode(successor.getKey()), successor.getValue());
+                           }
+                           return result;
+                       });
+    }
+
+    @Override
+    public CompletableFuture<StreamSegments> getCurrentSegments(final String scope, final String stream) {
+        //Use RPC client to invoke getPositions
+        log.debug("Invoke ProducerService.Client.getCurrentSegments() for stream: {}", stream);
+
+        final ThriftAsyncCallback<ControllerService.AsyncClient.getCurrentSegments_call> callback = new ThriftAsyncCallback<>();
+        ThriftHelper.thriftCall(() -> {
+            client.getCurrentSegments(scope, stream, callback);
+            return callback.getResult();
+        });
+        return callback.getResult()
+            .thenApply(result -> ThriftHelper.thriftCall(result::getResult))
+            .thenApply((List<SegmentRange> ranges) -> {
+                NavigableMap<Double, Segment> rangeMap = new TreeMap<>();
+                for (SegmentRange r : ranges) {
+                    rangeMap.put(r.getMaxKey(), ModelHelper.encode(r.getSegmentId()));
+                }
+                return rangeMap;
+            })
+            .thenApply(StreamSegments::new);
+    }
+
+    @Override
+    public CompletableFuture<PravegaNodeUri> getEndpointForSegment(final String qualifiedSegmentName) {
+        final ThriftAsyncCallback<ControllerService.AsyncClient.getURI_call> callback = new ThriftAsyncCallback<>();
+        ThriftHelper.thriftCall(() -> {
+            Segment segment = Segment.fromScopedName(qualifiedSegmentName);
+            client.getURI(new SegmentId(segment.getScope(), segment.getStreamName(), segment.getSegmentNumber()), callback);
+            return callback.getResult();
+        });
+        return callback
+                .getResult()
+                .thenApply(result -> ThriftHelper.thriftCall(result::getResult))
+                .thenApply(ModelHelper::encode);
+    }
+
+    @Override
+    public CompletableFuture<Boolean> isSegmentValid(final String scope, final String stream, final int segmentNumber) {
+        final ThriftAsyncCallback<ControllerService.AsyncClient.isSegmentValid_call> callback = new ThriftAsyncCallback<>();
+        ThriftHelper.thriftCall(() -> {
+            client.isSegmentValid(scope, stream, segmentNumber, callback);
+            return callback.getResult();
+        });
+
+        return callback.getResult()
+                .thenApply(result -> ThriftHelper.thriftCall(result::getResult));
+    }
+
+    @Override
+    public CompletableFuture<UUID> createTransaction(final Stream stream, final long timeout) {
+        log.debug("Invoke AdminService.Client.createTransaction() with stream: {}", stream);
+
+        final ThriftAsyncCallback<ControllerService.AsyncClient.createTransaction_call> callback = new ThriftAsyncCallback<>();
+        ThriftHelper.thriftCall(() -> {
+            client.createTransaction(stream.getScope(), stream.getStreamName(), callback);
+            return null;
+        });
+        return callback.getResult()
+                .thenApply(result -> ThriftHelper.thriftCall(result::getResult)).thenApply(ModelHelper::encode);
+    }
+
+    @Override
+    public CompletableFuture<Void> commitTransaction(final Stream stream, final UUID txId) {
+        log.debug("Invoke AdminService.Client.commitTransaction() with stream: {}, txUd: {}", stream, txId);
+
+        final ThriftAsyncCallback<ControllerService.AsyncClient.commitTransaction_call> callback = new ThriftAsyncCallback<>();
+        ThriftHelper.thriftCall(() -> {
+            client.commitTransaction(stream.getScope(), stream.getStreamName(), ModelHelper.decode(txId), callback);
+            return null;
+        });
+        return FutureHelpers.toVoidExpecting(callback.getResult()
+                                             .thenApply(result -> ThriftHelper.thriftCall(result::getResult)),
+                                     TxnStatus.SUCCESS,
+                                     TxnFailedException::new);
+    }
+
+    @Override
+    public CompletableFuture<Void> dropTransaction(final Stream stream, final UUID txId) {
+        log.debug("Invoke AdminService.Client.dropTransaction() with stream: {}, txUd: {}", stream, txId);
+
+        final ThriftAsyncCallback<ControllerService.AsyncClient.dropTransaction_call> callback = new ThriftAsyncCallback<>();
+        ThriftHelper.thriftCall(() -> {
+            client.dropTransaction(stream.getScope(), stream.getStreamName(), ModelHelper.decode(txId), callback);
+            return null;
+        });
+        return FutureHelpers.toVoidExpecting(callback.getResult()
+                                                     .thenApply(result -> ThriftHelper.thriftCall(result::getResult)),
+                                             TxnStatus.SUCCESS,
+                                             TxnFailedException::new);
+    }
+
+    @Override
+    public CompletableFuture<Transaction.Status> checkTransactionStatus(final Stream stream, final UUID txId) {
+        log.debug("Invoke AdminService.Client.checkTransactionStatus() with stream: {}, txUd: {}", stream, txId);
+
+        final ThriftAsyncCallback<ControllerService.AsyncClient.checkTransactionStatus_call> callback = new ThriftAsyncCallback<>();
+        ThriftHelper.thriftCall(() -> {
+            client.checkTransactionStatus(stream.getScope(),
+                                          stream.getStreamName(),
+                                          ModelHelper.decode(txId),
+                                          callback);
+            return null;
+        });
+        return callback.getResult()
+            .thenApply(result -> ThriftHelper.thriftCall(result::getResult))
+            .thenApply(status -> ModelHelper.encode(status, stream + " " + txId));
+    }
+
+}