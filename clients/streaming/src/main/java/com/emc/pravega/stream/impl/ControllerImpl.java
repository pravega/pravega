/**
 * Licensed to the Apache Software Foundation (ASF) under one
 * or more contributor license agreements.  See the NOTICE file
 * distributed with this work for additional information
 * regarding copyright ownership.  The ASF licenses this file
 * to you under the Apache License, Version 2.0 (the
 * "License"); you may not use this file except in compliance
 * with the License.  You may obtain a copy of the License at
 * <p>
 * http://www.apache.org/licenses/LICENSE-2.0
 * <p>
 * Unless required by applicable law or agreed to in writing, software
 * distributed under the License is distributed on an "AS IS" BASIS,
 * WITHOUT WARRANTIES OR CONDITIONS OF ANY KIND, either express or implied.
 * See the License for the specific language governing permissions and
 * limitations under the License.
 */
package com.emc.pravega.stream.impl;

import java.io.IOException;
import java.util.List;
import java.util.NavigableMap;
import java.util.TreeMap;
import java.util.UUID;
import java.util.concurrent.CompletableFuture;
import java.util.stream.Collectors;

import org.apache.thrift.async.TAsyncClientManager;
import org.apache.thrift.protocol.TBinaryProtocol;
import org.apache.thrift.protocol.TProtocolFactory;
import org.apache.thrift.transport.TNonblockingSocket;
import org.apache.thrift.transport.TNonblockingTransport;

import com.emc.pravega.common.netty.PravegaNodeUri;
import com.emc.pravega.controller.stream.api.v1.ControllerService;
import com.emc.pravega.controller.stream.api.v1.CreateStreamStatus;
import com.emc.pravega.controller.stream.api.v1.SegmentId;
import com.emc.pravega.controller.stream.api.v1.SegmentRange;
import com.emc.pravega.controller.stream.api.v1.TransactionStatus;
import com.emc.pravega.controller.stream.api.v1.UpdateStreamStatus;
import com.emc.pravega.controller.util.ThriftAsyncCallback;
import com.emc.pravega.controller.util.ThriftHelper;
import com.emc.pravega.stream.PositionInternal;
import com.emc.pravega.stream.Segment;
import com.emc.pravega.stream.Stream;
import com.emc.pravega.stream.StreamConfiguration;
import com.emc.pravega.stream.StreamSegments;
import com.emc.pravega.stream.Transaction;
import com.emc.pravega.stream.impl.model.ModelHelper;

import lombok.extern.slf4j.Slf4j;

/**
 * RPC based implementation of Stream Controller V1 API.
 */
@Slf4j
public class ControllerImpl implements Controller {

    private final ControllerService.AsyncClient client;

    public ControllerImpl(final String host, final int port) {
        try {
            // initialize transport, protocol factory, and async client manager
            final TNonblockingTransport transport = new TNonblockingSocket(host, port);
            final TAsyncClientManager asyncClientManager = new TAsyncClientManager();
            final TProtocolFactory protocolFactory = new TBinaryProtocol.Factory();

            // create client
            client = new ControllerService.AsyncClient(protocolFactory, asyncClientManager, transport);
        } catch (IOException ioe) {
            log.error("Exception" + ioe.getMessage());
            throw new RuntimeException(ioe);
        }
    }

    @Override
    public CompletableFuture<CreateStreamStatus> createStream(final StreamConfiguration streamConfig) {
        log.debug("Invoke AdminService.Client.createStream() with streamConfiguration: {}", streamConfig);

        final ThriftAsyncCallback<ControllerService.AsyncClient.createStream_call> callback = new ThriftAsyncCallback<>();
        ThriftHelper.thriftCall(() -> {
            client.createStream(ModelHelper.decode(streamConfig), callback);
            return null;
        });
        return callback.getResult()
                .thenApply(result -> ThriftHelper.thriftCall(result::getResult));
    }

    @Override
    public CompletableFuture<UpdateStreamStatus> alterStream(final StreamConfiguration streamConfig) {
        log.debug("Invoke AdminService.Client.alterStream() with streamConfiguration: {}", streamConfig);

        final ThriftAsyncCallback<ControllerService.AsyncClient.alterStream_call> callback = new ThriftAsyncCallback<>();
        ThriftHelper.thriftCall(() -> {
            client.alterStream(ModelHelper.decode(streamConfig), callback);
            return null;
        });
        return callback.getResult()
                .thenApply(result -> ThriftHelper.thriftCall(result::getResult));
    }

    @Override
<<<<<<< HEAD
    public CompletableFuture<List<PositionInternal>> getPositions(Stream stream, long timestamp, int count) {
        log.debug("Invoke ConsumerService.Client.getPositions() for stream: {}, timestamp: {}, count: {}", stream,
                timestamp, count);
=======
    public CompletableFuture<List<PositionInternal>> getPositions(final Stream stream, final long timestamp, final int count) {
        log.debug("Invoke ConsumerService.Client.getPositions() for stream: {}, timestamp: {}, count: {}", stream, timestamp, count);
>>>>>>> f409667b

        final ThriftAsyncCallback<ControllerService.AsyncClient.getPositions_call> callback = new ThriftAsyncCallback<>();
        ThriftHelper.thriftCall(() -> {
            client.getPositions(stream.getScope(), stream.getStreamName(), timestamp, count, callback);
            return null;
        });
        return callback
                .getResult()
                .thenApply(result -> ThriftHelper.thriftCall(result::getResult))
                .thenApply(result -> {
                    log.debug("Received the following data from the controller {}", result);
                    return result.stream().map(ModelHelper::encode).collect(Collectors.toList());
                });
    }

    @Override
    public CompletableFuture<List<PositionInternal>> updatePositions(final Stream stream, List<PositionInternal> positions) {
        log.debug("Invoke ConsumerService.Client.updatePositions() for positions: {} ", positions);

        final List<com.emc.pravega.controller.stream.api.v1.Position> transformed =
                positions.stream().map(ModelHelper::decode).collect(Collectors.toList());

        final ThriftAsyncCallback<ControllerService.AsyncClient.updatePositions_call> callback = new ThriftAsyncCallback<>();
        ThriftHelper.thriftCall(() -> {
            client.updatePositions(stream.getScope(), stream.getStreamName(), transformed, callback);
            return null;
        });
        return callback
                .getResult()
                .thenApply(result -> ThriftHelper.thriftCall(result::getResult))
                .thenApply(result -> {
                    log.debug("Received the following data from the controller {}", result);
                    return result.stream().map(ModelHelper::encode).collect(Collectors.toList());
                });
    }

    @Override
    public CompletableFuture<StreamSegments> getCurrentSegments(final String scope, final String stream) {
        //Use RPC client to invoke getPositions
        log.debug("Invoke ProducerService.Client.getCurrentSegments() for stream: {}", stream);

<<<<<<< HEAD
        ThriftAsyncCallback<ControllerService.AsyncClient.getCurrentSegments_call> callback = new
                ThriftAsyncCallback<>();
=======
        final ThriftAsyncCallback<ControllerService.AsyncClient.getCurrentSegments_call> callback = new ThriftAsyncCallback<>();
>>>>>>> f409667b
        ThriftHelper.thriftCall(() -> {
            client.getCurrentSegments(scope, stream, callback);
            return callback.getResult();
        });
        return callback.getResult()
<<<<<<< HEAD
                .thenApply(result -> ThriftHelper.thriftCall(result::getResult))
                .thenApply((List<SegmentRange> ranges) -> {
                    NavigableMap<Double, Segment> rangeMap = new TreeMap<>();
                    for (SegmentRange r : ranges) {
                        rangeMap.put(r.getMaxKey(), ModelHelper.encode(r.getSegmentId()));
                    }
                    return rangeMap;
                })
                .thenApply(map -> new StreamSegments(map));
=======
            .thenApply(result -> ThriftHelper.thriftCall(result::getResult))
            .thenApply((List<SegmentRange> ranges) -> {
                NavigableMap<Double, Segment> rangeMap = new TreeMap<>();
                for (SegmentRange r : ranges) {
                    rangeMap.put(r.getMaxKey(), ModelHelper.encode(r.getSegmentId()));
                }
                return rangeMap;
            })
            .thenApply(StreamSegments::new);
>>>>>>> f409667b
    }

    @Override
    public CompletableFuture<PravegaNodeUri> getEndpointForSegment(final String qualifiedSegmentName) {
        final ThriftAsyncCallback<ControllerService.AsyncClient.getURI_call> callback = new ThriftAsyncCallback<>();
        ThriftHelper.thriftCall(() -> {
            Segment segment = Segment.fromQualifiedName(qualifiedSegmentName);
            client.getURI(new SegmentId(segment.getScope(), segment.getStreamName(), segment.getSegmentNumber()),
                    callback);
            return callback.getResult();
        });
        return callback
                .getResult()
                .thenApply(result -> ThriftHelper.thriftCall(result::getResult))
                .thenApply(ModelHelper::encode);
    }

    @Override
    public CompletableFuture<Boolean> isSegmentValid(final String scope, final String stream, final int segmentNumber) {
        final ThriftAsyncCallback<ControllerService.AsyncClient.isSegmentValid_call> callback = new ThriftAsyncCallback<>();
        ThriftHelper.thriftCall(() -> {
            client.isSegmentValid(scope, stream, segmentNumber, callback);
            return callback.getResult();
        });

        return callback.getResult()
                .thenApply(result -> ThriftHelper.thriftCall(result::getResult));
    }

    @Override
    public CompletableFuture<UUID> createTransaction(final Stream stream, final long timeout) {
        log.debug("Invoke AdminService.Client.createTransaction() with stream: {}", stream);

<<<<<<< HEAD
        ThriftAsyncCallback<ControllerService.AsyncClient.createTransaction_call> callback = new
                ThriftAsyncCallback<>();
=======
        final ThriftAsyncCallback<ControllerService.AsyncClient.createTransaction_call> callback = new ThriftAsyncCallback<>();
>>>>>>> f409667b
        ThriftHelper.thriftCall(() -> {
            client.createTransaction(stream.getScope(), stream.getStreamName(), callback);
            return null;
        });
        return callback.getResult()
                .thenApply(result -> ThriftHelper.thriftCall(result::getResult)).thenApply(ModelHelper::encode);
    }

    @Override
    public CompletableFuture<TransactionStatus> commitTransaction(final Stream stream, final UUID txId) {
        log.debug("Invoke AdminService.Client.commitTransaction() with stream: {}, txUd: {}", stream, txId);

<<<<<<< HEAD
        ThriftAsyncCallback<ControllerService.AsyncClient.commitTransaction_call> callback = new
                ThriftAsyncCallback<>();
=======
        final ThriftAsyncCallback<ControllerService.AsyncClient.commitTransaction_call> callback = new ThriftAsyncCallback<>();
>>>>>>> f409667b
        ThriftHelper.thriftCall(() -> {
            client.commitTransaction(stream.getScope(), stream.getStreamName(), ModelHelper.decode(txId), callback);
            return null;
        });
        return callback.getResult()
                .thenApply(result -> ThriftHelper.thriftCall(result::getResult));
    }

    @Override
    public CompletableFuture<TransactionStatus> dropTransaction(final Stream stream, final UUID txId) {
        log.debug("Invoke AdminService.Client.dropTransaction() with stream: {}, txUd: {}", stream, txId);

        final ThriftAsyncCallback<ControllerService.AsyncClient.dropTransaction_call> callback = new ThriftAsyncCallback<>();
        ThriftHelper.thriftCall(() -> {
            client.dropTransaction(stream.getScope(), stream.getStreamName(), ModelHelper.decode(txId), callback);
            return null;
        });
        return callback.getResult()
                .thenApply(result -> ThriftHelper.thriftCall(result::getResult));
    }

    @Override
<<<<<<< HEAD
    public CompletableFuture<Transaction.Status> checkTransactionStatus(Stream stream,
                                                                        UUID txId) {
        log.debug("Invoke AdminService.Client.checkTransactionStatus() with stream: {}, txUd: {}", stream, txId);

        ThriftAsyncCallback<ControllerService.AsyncClient.checkTransactionStatus_call> callback = new
                ThriftAsyncCallback<>();
=======
    public CompletableFuture<Transaction.Status> checkTransactionStatus(final Stream stream, final UUID txId) {
        log.debug("Invoke AdminService.Client.checkTransactionStatus() with stream: {}, txUd: {}", stream, txId);

        final ThriftAsyncCallback<ControllerService.AsyncClient.checkTransactionStatus_call> callback = new ThriftAsyncCallback<>();
>>>>>>> f409667b
        ThriftHelper.thriftCall(() -> {
            client.checkTransactionStatus(stream.getScope(),
                    stream.getStreamName(),
                    ModelHelper.decode(txId),
                    callback);
            return null;
        });
        return callback.getResult()
                .thenApply(result -> ThriftHelper.thriftCall(result::getResult))
                .thenApply(status -> ModelHelper.encode(status, stream + " " + txId));
    }
}<|MERGE_RESOLUTION|>--- conflicted
+++ resolved
@@ -100,14 +100,8 @@
     }
 
     @Override
-<<<<<<< HEAD
-    public CompletableFuture<List<PositionInternal>> getPositions(Stream stream, long timestamp, int count) {
-        log.debug("Invoke ConsumerService.Client.getPositions() for stream: {}, timestamp: {}, count: {}", stream,
-                timestamp, count);
-=======
     public CompletableFuture<List<PositionInternal>> getPositions(final Stream stream, final long timestamp, final int count) {
         log.debug("Invoke ConsumerService.Client.getPositions() for stream: {}, timestamp: {}, count: {}", stream, timestamp, count);
->>>>>>> f409667b
 
         final ThriftAsyncCallback<ControllerService.AsyncClient.getPositions_call> callback = new ThriftAsyncCallback<>();
         ThriftHelper.thriftCall(() -> {
@@ -149,28 +143,12 @@
         //Use RPC client to invoke getPositions
         log.debug("Invoke ProducerService.Client.getCurrentSegments() for stream: {}", stream);
 
-<<<<<<< HEAD
-        ThriftAsyncCallback<ControllerService.AsyncClient.getCurrentSegments_call> callback = new
-                ThriftAsyncCallback<>();
-=======
         final ThriftAsyncCallback<ControllerService.AsyncClient.getCurrentSegments_call> callback = new ThriftAsyncCallback<>();
->>>>>>> f409667b
         ThriftHelper.thriftCall(() -> {
             client.getCurrentSegments(scope, stream, callback);
             return callback.getResult();
         });
         return callback.getResult()
-<<<<<<< HEAD
-                .thenApply(result -> ThriftHelper.thriftCall(result::getResult))
-                .thenApply((List<SegmentRange> ranges) -> {
-                    NavigableMap<Double, Segment> rangeMap = new TreeMap<>();
-                    for (SegmentRange r : ranges) {
-                        rangeMap.put(r.getMaxKey(), ModelHelper.encode(r.getSegmentId()));
-                    }
-                    return rangeMap;
-                })
-                .thenApply(map -> new StreamSegments(map));
-=======
             .thenApply(result -> ThriftHelper.thriftCall(result::getResult))
             .thenApply((List<SegmentRange> ranges) -> {
                 NavigableMap<Double, Segment> rangeMap = new TreeMap<>();
@@ -180,7 +158,6 @@
                 return rangeMap;
             })
             .thenApply(StreamSegments::new);
->>>>>>> f409667b
     }
 
     @Override
@@ -188,8 +165,7 @@
         final ThriftAsyncCallback<ControllerService.AsyncClient.getURI_call> callback = new ThriftAsyncCallback<>();
         ThriftHelper.thriftCall(() -> {
             Segment segment = Segment.fromQualifiedName(qualifiedSegmentName);
-            client.getURI(new SegmentId(segment.getScope(), segment.getStreamName(), segment.getSegmentNumber()),
-                    callback);
+            client.getURI(new SegmentId(segment.getScope(), segment.getStreamName(), segment.getSegmentNumber()), callback);
             return callback.getResult();
         });
         return callback
@@ -214,12 +190,7 @@
     public CompletableFuture<UUID> createTransaction(final Stream stream, final long timeout) {
         log.debug("Invoke AdminService.Client.createTransaction() with stream: {}", stream);
 
-<<<<<<< HEAD
-        ThriftAsyncCallback<ControllerService.AsyncClient.createTransaction_call> callback = new
-                ThriftAsyncCallback<>();
-=======
         final ThriftAsyncCallback<ControllerService.AsyncClient.createTransaction_call> callback = new ThriftAsyncCallback<>();
->>>>>>> f409667b
         ThriftHelper.thriftCall(() -> {
             client.createTransaction(stream.getScope(), stream.getStreamName(), callback);
             return null;
@@ -232,12 +203,7 @@
     public CompletableFuture<TransactionStatus> commitTransaction(final Stream stream, final UUID txId) {
         log.debug("Invoke AdminService.Client.commitTransaction() with stream: {}, txUd: {}", stream, txId);
 
-<<<<<<< HEAD
-        ThriftAsyncCallback<ControllerService.AsyncClient.commitTransaction_call> callback = new
-                ThriftAsyncCallback<>();
-=======
         final ThriftAsyncCallback<ControllerService.AsyncClient.commitTransaction_call> callback = new ThriftAsyncCallback<>();
->>>>>>> f409667b
         ThriftHelper.thriftCall(() -> {
             client.commitTransaction(stream.getScope(), stream.getStreamName(), ModelHelper.decode(txId), callback);
             return null;
@@ -260,28 +226,19 @@
     }
 
     @Override
-<<<<<<< HEAD
-    public CompletableFuture<Transaction.Status> checkTransactionStatus(Stream stream,
-                                                                        UUID txId) {
-        log.debug("Invoke AdminService.Client.checkTransactionStatus() with stream: {}, txUd: {}", stream, txId);
-
-        ThriftAsyncCallback<ControllerService.AsyncClient.checkTransactionStatus_call> callback = new
-                ThriftAsyncCallback<>();
-=======
     public CompletableFuture<Transaction.Status> checkTransactionStatus(final Stream stream, final UUID txId) {
         log.debug("Invoke AdminService.Client.checkTransactionStatus() with stream: {}, txUd: {}", stream, txId);
 
         final ThriftAsyncCallback<ControllerService.AsyncClient.checkTransactionStatus_call> callback = new ThriftAsyncCallback<>();
->>>>>>> f409667b
         ThriftHelper.thriftCall(() -> {
             client.checkTransactionStatus(stream.getScope(),
-                    stream.getStreamName(),
-                    ModelHelper.decode(txId),
-                    callback);
-            return null;
-        });
-        return callback.getResult()
-                .thenApply(result -> ThriftHelper.thriftCall(result::getResult))
-                .thenApply(status -> ModelHelper.encode(status, stream + " " + txId));
+                                          stream.getStreamName(),
+                                          ModelHelper.decode(txId),
+                                          callback);
+            return null;
+        });
+        return callback.getResult()
+            .thenApply(result -> ThriftHelper.thriftCall(result::getResult))
+            .thenApply(status -> ModelHelper.encode(status, stream + " " + txId));
     }
 }