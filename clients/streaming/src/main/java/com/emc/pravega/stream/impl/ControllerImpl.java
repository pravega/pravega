/**
 *
 *  Copyright (c) 2017 Dell Inc., or its subsidiaries.
 *
 */
package com.emc.pravega.stream.impl;

import com.emc.pravega.common.Exceptions;
import com.emc.pravega.common.concurrent.FutureHelpers;
import com.emc.pravega.common.netty.PravegaNodeUri;
<<<<<<< HEAD
import com.emc.pravega.controller.stream.api.v1.ControllerService;
import com.emc.pravega.controller.stream.api.v1.CreateScopeStatus;
import com.emc.pravega.controller.stream.api.v1.CreateStreamStatus;
import com.emc.pravega.controller.stream.api.v1.DeleteScopeStatus;
import com.emc.pravega.controller.stream.api.v1.PingStatus;
import com.emc.pravega.controller.stream.api.v1.ScaleResponse;
import com.emc.pravega.controller.stream.api.v1.SegmentId;
import com.emc.pravega.controller.stream.api.v1.SegmentRange;
import com.emc.pravega.controller.stream.api.v1.TxnStatus;
import com.emc.pravega.controller.stream.api.v1.UpdateStreamStatus;
import com.emc.pravega.controller.util.ThriftAsyncCallback;
import com.emc.pravega.controller.util.ThriftHelper;
=======
import com.emc.pravega.controller.stream.api.grpc.v1.Controller;
import com.emc.pravega.controller.stream.api.grpc.v1.Controller.CreateScopeStatus;
import com.emc.pravega.controller.stream.api.grpc.v1.Controller.CreateStreamStatus;
import com.emc.pravega.controller.stream.api.grpc.v1.Controller.CreateTxnRequest;
import com.emc.pravega.controller.stream.api.grpc.v1.Controller.GetPositionRequest;
import com.emc.pravega.controller.stream.api.grpc.v1.Controller.NodeUri;
import com.emc.pravega.controller.stream.api.grpc.v1.Controller.PingTxnRequest;
import com.emc.pravega.controller.stream.api.grpc.v1.Controller.PingTxnStatus;
import com.emc.pravega.controller.stream.api.grpc.v1.Controller.Positions;
import com.emc.pravega.controller.stream.api.grpc.v1.Controller.ScaleRequest;
import com.emc.pravega.controller.stream.api.grpc.v1.Controller.ScaleResponse;
import com.emc.pravega.controller.stream.api.grpc.v1.Controller.ScopeInfo;
import com.emc.pravega.controller.stream.api.grpc.v1.Controller.SegmentRange;
import com.emc.pravega.controller.stream.api.grpc.v1.Controller.SegmentRanges;
import com.emc.pravega.controller.stream.api.grpc.v1.Controller.SegmentValidityResponse;
import com.emc.pravega.controller.stream.api.grpc.v1.Controller.SuccessorResponse;
import com.emc.pravega.controller.stream.api.grpc.v1.Controller.TxnId;
import com.emc.pravega.controller.stream.api.grpc.v1.Controller.TxnRequest;
import com.emc.pravega.controller.stream.api.grpc.v1.Controller.TxnState;
import com.emc.pravega.controller.stream.api.grpc.v1.Controller.UpdateStreamStatus;
import com.emc.pravega.controller.stream.api.grpc.v1.ControllerServiceGrpc;
>>>>>>> d0863e67
import com.emc.pravega.stream.PingFailedException;
import com.emc.pravega.stream.Segment;
import com.emc.pravega.stream.Stream;
import com.emc.pravega.stream.StreamConfiguration;
import com.emc.pravega.stream.Transaction;
import com.emc.pravega.stream.TxnFailedException;

import java.util.HashMap;
import java.util.List;
import java.util.Map;
import java.util.NavigableMap;
import java.util.TreeMap;
import java.util.UUID;
import java.util.concurrent.CompletableFuture;
import java.util.stream.Collectors;

import com.google.common.annotations.VisibleForTesting;
import com.google.common.base.Preconditions;
import io.grpc.ManagedChannelBuilder;
import io.grpc.stub.StreamObserver;
import lombok.extern.slf4j.Slf4j;

/**
 * RPC based client implementation of Stream Controller V1 API.
 */
@Slf4j
public class ControllerImpl implements com.emc.pravega.stream.impl.Controller {

    // The gRPC client for the Controller Service.
    private final ControllerServiceGrpc.ControllerServiceStub client;

    /**
     * Creates a new instance of the Controller client class.
     *
     * @param host The controller rpc host name.
     * @param port The controller rpc port number.
     */
    public ControllerImpl(final String host, final int port) {
        this(ManagedChannelBuilder.forAddress(host, port).usePlaintext(true));
        log.info("Controller client connecting to server at {}:{}", host, port);
    }

    /**
     * Creates a new instance of the Controller client class.
     *
     * @param channelBuilder The channel builder to connect to the service instance.
     */
    @VisibleForTesting
    public ControllerImpl(ManagedChannelBuilder channelBuilder) {
        Preconditions.checkNotNull(channelBuilder, "channelBuilder");

        // Create Async RPC client.
        client = ControllerServiceGrpc.newStub(channelBuilder.build());
    }

    @Override
    public CompletableFuture<CreateScopeStatus> createScope(final String scopeName) {
        log.trace("Invoke AdminService.Client.createScope() with name: {}", scopeName);

        RPCAsyncCallback<CreateScopeStatus> callback = new RPCAsyncCallback<>();
        client.createScope(ScopeInfo.newBuilder().setScope(scopeName).build(), callback);
        return callback.getFuture();
    }

    @Override
    public CompletableFuture<DeleteScopeStatus> deleteScope(String scopeName) {
        log.trace("Invoke AdminService.Client.deleteScope() with name: {}", scopeName);

        final ThriftAsyncCallback<ControllerService.AsyncClient.deleteScope_call> callback = new ThriftAsyncCallback<>();
        ThriftHelper.thriftCall(() -> {
            client.deleteScope(scopeName, callback);
            return null;
        });
        return callback.getResult()
                .thenApply(result -> ThriftHelper.thriftCall(result::getResult));
    }

    @Override
    public CompletableFuture<CreateStreamStatus> createStream(final StreamConfiguration streamConfig) {
        Preconditions.checkNotNull(streamConfig, "streamConfig");
        log.trace("Invoke AdminService.Client.createStream() with streamConfiguration: {}", streamConfig);

        RPCAsyncCallback<CreateStreamStatus> callback = new RPCAsyncCallback<>();
        client.createStream(ModelHelper.decode(streamConfig), callback);
        return callback.getFuture();
    }

    @Override
    public CompletableFuture<UpdateStreamStatus> alterStream(final StreamConfiguration streamConfig) {
        Preconditions.checkNotNull(streamConfig, "streamConfig");
        log.trace("Invoke AdminService.Client.alterStream() with streamConfiguration: {}", streamConfig);

        RPCAsyncCallback<UpdateStreamStatus> callback = new RPCAsyncCallback<>();
        client.alterStream(ModelHelper.decode(streamConfig), callback);
        return callback.getFuture();
    }

    @Override
    public CompletableFuture<ScaleResponse> scaleStream(final Stream stream, final List<Integer> sealedSegments,
            final Map<Double, Double> newKeyRanges) {
        Preconditions.checkNotNull(stream, "stream");
        Preconditions.checkNotNull(sealedSegments, "sealedSegments");
        Preconditions.checkNotNull(newKeyRanges, "newKeyRanges");
        log.trace("Invoke AdminService.Client.scaleStream() for stream: {}", stream);

        RPCAsyncCallback<ScaleResponse> callback = new RPCAsyncCallback<>();
        client.scale(ScaleRequest.newBuilder()
                             .setStreamInfo(ModelHelper.createStreamInfo(stream.getScope(), stream.getStreamName()))
                             .addAllSealedSegments(sealedSegments)
                             .addAllNewKeyRanges(newKeyRanges.entrySet().stream()
                                                         .map(x -> ScaleRequest.KeyRangeEntry.newBuilder()
                                                                 .setStart(x.getKey()).setEnd(x.getValue()).build())
                                                         .collect(Collectors.toList()))
                             .setScaleTimestamp(System.currentTimeMillis())
                             .build(),
                     callback);
        return callback.getFuture();
    }

    @Override
    public CompletableFuture<UpdateStreamStatus> sealStream(final String scope, final String streamName) {
        Exceptions.checkNotNullOrEmpty(scope, "scope");
        Exceptions.checkNotNullOrEmpty(streamName, "streamName");

        log.trace("Invoke AdminService.Client.sealStream() for stream: {}/{}", scope, streamName);
        RPCAsyncCallback<UpdateStreamStatus> callback = new RPCAsyncCallback<>();
        client.sealStream(ModelHelper.createStreamInfo(scope, streamName), callback);
        return callback.getFuture();
    }

    @Override
    public CompletableFuture<List<PositionInternal>> getPositions(final Stream stream, final long timestamp,
            final int count) {
        Preconditions.checkNotNull(stream, "stream");

        log.trace("Invoke ConsumerService.Client.getPositions() for stream: {}, timestamp: {}, count: {}", stream,
                  timestamp, count);
        RPCAsyncCallback<Positions> callback = new RPCAsyncCallback<>();
        client.getPositions(GetPositionRequest.newBuilder()
                                    .setStreamInfo(ModelHelper.createStreamInfo(
                                            stream.getScope(), stream.getStreamName()))
                                    .setTimestamp(timestamp)
                                    .setCount(count)
                                    .build(),
                            callback);
        return callback.getFuture()
                .thenApply(positions -> {
                    log.debug("Received the following data from the controller {}", positions);
                    return positions.getPositionsList().stream().map(ModelHelper::encode).collect(Collectors.toList());
                });
    }

    @Override
    public CompletableFuture<Map<Segment, List<Integer>>> getSuccessors(Segment segment) {
        log.trace("Invoke ConsumerService.Client.getSegmentsImmediatlyFollowing() for segment: {} ", segment);

        RPCAsyncCallback<SuccessorResponse> callback = new RPCAsyncCallback<>();
        client.getSegmentsImmediatlyFollowing(ModelHelper.decode(segment), callback);
        return callback.getFuture()
                       .thenApply(successors -> {
                           log.debug("Received the following data from the controller {}", successors);
                           Map<Segment, List<Integer>> result = new HashMap<>();
                           for (SuccessorResponse.SegmentEntry entry : successors.getSegmentsList()) {
                               result.put(ModelHelper.encode(entry.getSegmentId()), entry.getValueList());
                           }
                           return result;
                       });
    }

    @Override
    public CompletableFuture<StreamSegments> getCurrentSegments(final String scope, final String stream) {
        Exceptions.checkNotNullOrEmpty(scope, "scope");
        Exceptions.checkNotNullOrEmpty(stream, "stream");

        log.trace("Invoke ProducerService.Client.getCurrentSegments() for stream: {}/{}", scope, stream);
        RPCAsyncCallback<SegmentRanges> callback = new RPCAsyncCallback<>();
        client.getCurrentSegments(ModelHelper.createStreamInfo(scope, stream), callback);
        return callback.getFuture()
            .thenApply(ranges -> {
                NavigableMap<Double, Segment> rangeMap = new TreeMap<>();
                for (SegmentRange r : ranges.getSegmentRangesList()) {
                    rangeMap.put(r.getMaxKey(), ModelHelper.encode(r.getSegmentId()));
                }
                return rangeMap;
            })
            .thenApply(StreamSegments::new);
    }

    @Override
    public CompletableFuture<PravegaNodeUri> getEndpointForSegment(final String qualifiedSegmentName) {
        Exceptions.checkNotNullOrEmpty(qualifiedSegmentName, "qualifiedSegmentName");

        log.trace("Invoke getEndpointForSegment() for segment: {}", qualifiedSegmentName);
        RPCAsyncCallback<NodeUri> callback = new RPCAsyncCallback<>();
        Segment segment = Segment.fromScopedName(qualifiedSegmentName);
        client.getURI(ModelHelper.createSegmentId(segment.getScope(),
                                                  segment.getStreamName(),
                                                  segment.getSegmentNumber()),
                      callback);
        return callback.getFuture().thenApply(ModelHelper::encode);
    }

    @Override
    public CompletableFuture<Boolean> isSegmentOpen(final Segment segment) {
        log.trace("Invoke ProducerService.Client.isSegmentOpen() for segment: {}", segment);
<<<<<<< HEAD
        final ThriftAsyncCallback<ControllerService.AsyncClient.isSegmentValid_call> callback = new ThriftAsyncCallback<>();
        ThriftHelper.thriftCall(() -> {
            client.isSegmentValid(segment.getScope(), segment.getStreamName(), segment.getSegmentNumber(),
                          callback);
            return callback.getResult();
        });
        return callback.getResult().thenApply(result -> ThriftHelper.thriftCall(result::getResult));
=======
        RPCAsyncCallback<SegmentValidityResponse> callback = new RPCAsyncCallback<>();
        client.isSegmentValid(ModelHelper.createSegmentId(segment.getScope(),
                                                          segment.getStreamName(),
                                                          segment.getSegmentNumber()),
                              callback);
        return callback.getFuture().thenApply(SegmentValidityResponse::getResponse);
>>>>>>> d0863e67
    }

    @Override
    public CompletableFuture<UUID> createTransaction(final Stream stream, final long lease, final long maxExecutionTime,
                                                     final long scaleGracePeriod) {
        Preconditions.checkNotNull(stream, "stream");
        log.trace("Invoke AdminService.Client.createTransaction() with stream: {}", stream);
        RPCAsyncCallback<TxnId> callback = new RPCAsyncCallback<>();
        client.createTransaction(CreateTxnRequest.newBuilder().setStreamInfo(
                ModelHelper.createStreamInfo(stream.getScope(), stream.getStreamName()))
                                         .setLease(lease)
                                         .setMaxExecutionTime(maxExecutionTime)
                                         .setScaleGracePeriod(scaleGracePeriod)
                                         .build(),
                                 callback);
        return callback.getFuture().thenApply(ModelHelper::encode);
    }

    @Override
    public CompletableFuture<Void> pingTransaction(Stream stream, UUID txId, long lease) {
        log.trace("Invoke AdminService.Client.pingTransaction() with stream: {}, txId: {}", stream, txId);

        RPCAsyncCallback<PingTxnStatus> callback = new RPCAsyncCallback<>();
        client.pingTransaction(PingTxnRequest.newBuilder().setStreamInfo(
                ModelHelper.createStreamInfo(stream.getScope(), stream.getStreamName()))
                                       .setTxnId(ModelHelper.decode(txId))
                                       .setLease(lease).build(),
                               callback);
        return FutureHelpers.toVoidExpecting(callback.getFuture(),
                                             PingTxnStatus.newBuilder().setStatus(PingTxnStatus.Status.OK).build(),
                                             PingFailedException::new);
    }

    @Override
    public CompletableFuture<Void> commitTransaction(final Stream stream, final UUID txId) {
        Preconditions.checkNotNull(stream, "stream");
        Preconditions.checkNotNull(txId, "txId");

        log.trace("Invoke AdminService.Client.commitTransaction() with stream: {}, txUd: {}", stream, txId);
        RPCAsyncCallback<Controller.TxnStatus> callback = new RPCAsyncCallback<>();
        client.commitTransaction(TxnRequest.newBuilder()
                                         .setStreamInfo(ModelHelper.createStreamInfo(stream.getScope(),
                                                                                     stream.getStreamName()))
                                         .setTxnId(ModelHelper.decode(txId))
                                         .build(),
                                 callback);

        return FutureHelpers.toVoidExpecting(
                callback.getFuture(),
                Controller.TxnStatus.newBuilder().setStatus(Controller.TxnStatus.Status.SUCCESS).build(),
                TxnFailedException::new);
    }

    @Override
    public CompletableFuture<Void> abortTransaction(final Stream stream, final UUID txId) {
        Preconditions.checkNotNull(stream, "stream");
        Preconditions.checkNotNull(txId, "txId");

        log.trace("Invoke AdminService.Client.abortTransaction() with stream: {}, txUd: {}", stream, txId);
        RPCAsyncCallback<Controller.TxnStatus> callback = new RPCAsyncCallback<>();
        client.abortTransaction(TxnRequest.newBuilder()
                                       .setStreamInfo(ModelHelper.createStreamInfo(stream.getScope(),
                                                                                   stream.getStreamName()))
                                       .setTxnId(ModelHelper.decode(txId))
                                       .build(),
                                callback);
        return FutureHelpers.toVoidExpecting(callback.getFuture(),
                                             Controller.TxnStatus.newBuilder().setStatus(
                                                     Controller.TxnStatus.Status.SUCCESS).build(),
                                             TxnFailedException::new);
    }

    @Override
    public CompletableFuture<Transaction.Status> checkTransactionStatus(final Stream stream, final UUID txId) {
        Preconditions.checkNotNull(stream, "stream");
        Preconditions.checkNotNull(txId, "txId");

        log.trace("Invoke AdminService.Client.checkTransactionStatus() with stream: {}, txUd: {}", stream, txId);
        RPCAsyncCallback<TxnState> callback = new RPCAsyncCallback<>();
        client.checkTransactionState(TxnRequest.newBuilder()
                                             .setStreamInfo(ModelHelper.createStreamInfo(stream.getScope(),
                                                                                         stream.getStreamName()))
                                             .setTxnId(ModelHelper.decode(txId))
                                             .build(),
                                     callback);
        return callback.getFuture()
            .thenApply(status -> ModelHelper.encode(status.getState(), stream + " " + txId));
    }

    // Local callback definition to wrap gRPC responses in CompletableFutures used by the rest of our code.
    private static final class RPCAsyncCallback<T> implements StreamObserver<T> {
        private T result = null;
        private final CompletableFuture<T> future = new CompletableFuture<>();

        @Override
        public void onNext(T value) {
            result = value;
        }

        @Override
        public void onError(Throwable t) {
            future.completeExceptionally(t);
        }

        @Override
        public void onCompleted() {

            // gRPC interface guarantees that onNext() with the success result would have been called before this.
            future.complete(result);
        }

        public CompletableFuture<T> getFuture() {
            return future;
        }
    }
}<|MERGE_RESOLUTION|>--- conflicted
+++ resolved
@@ -8,24 +8,10 @@
 import com.emc.pravega.common.Exceptions;
 import com.emc.pravega.common.concurrent.FutureHelpers;
 import com.emc.pravega.common.netty.PravegaNodeUri;
-<<<<<<< HEAD
-import com.emc.pravega.controller.stream.api.v1.ControllerService;
-import com.emc.pravega.controller.stream.api.v1.CreateScopeStatus;
-import com.emc.pravega.controller.stream.api.v1.CreateStreamStatus;
-import com.emc.pravega.controller.stream.api.v1.DeleteScopeStatus;
-import com.emc.pravega.controller.stream.api.v1.PingStatus;
-import com.emc.pravega.controller.stream.api.v1.ScaleResponse;
-import com.emc.pravega.controller.stream.api.v1.SegmentId;
-import com.emc.pravega.controller.stream.api.v1.SegmentRange;
-import com.emc.pravega.controller.stream.api.v1.TxnStatus;
-import com.emc.pravega.controller.stream.api.v1.UpdateStreamStatus;
-import com.emc.pravega.controller.util.ThriftAsyncCallback;
-import com.emc.pravega.controller.util.ThriftHelper;
-=======
-import com.emc.pravega.controller.stream.api.grpc.v1.Controller;
 import com.emc.pravega.controller.stream.api.grpc.v1.Controller.CreateScopeStatus;
 import com.emc.pravega.controller.stream.api.grpc.v1.Controller.CreateStreamStatus;
 import com.emc.pravega.controller.stream.api.grpc.v1.Controller.CreateTxnRequest;
+import com.emc.pravega.controller.stream.api.grpc.v1.Controller.DeleteScopeStatus;
 import com.emc.pravega.controller.stream.api.grpc.v1.Controller.GetPositionRequest;
 import com.emc.pravega.controller.stream.api.grpc.v1.Controller.NodeUri;
 import com.emc.pravega.controller.stream.api.grpc.v1.Controller.PingTxnRequest;
@@ -41,9 +27,9 @@
 import com.emc.pravega.controller.stream.api.grpc.v1.Controller.TxnId;
 import com.emc.pravega.controller.stream.api.grpc.v1.Controller.TxnRequest;
 import com.emc.pravega.controller.stream.api.grpc.v1.Controller.TxnState;
+import com.emc.pravega.controller.stream.api.grpc.v1.Controller.TxnStatus;
 import com.emc.pravega.controller.stream.api.grpc.v1.Controller.UpdateStreamStatus;
 import com.emc.pravega.controller.stream.api.grpc.v1.ControllerServiceGrpc;
->>>>>>> d0863e67
 import com.emc.pravega.stream.PingFailedException;
 import com.emc.pravega.stream.Segment;
 import com.emc.pravega.stream.Stream;
@@ -112,13 +98,9 @@
     public CompletableFuture<DeleteScopeStatus> deleteScope(String scopeName) {
         log.trace("Invoke AdminService.Client.deleteScope() with name: {}", scopeName);
 
-        final ThriftAsyncCallback<ControllerService.AsyncClient.deleteScope_call> callback = new ThriftAsyncCallback<>();
-        ThriftHelper.thriftCall(() -> {
-            client.deleteScope(scopeName, callback);
-            return null;
-        });
-        return callback.getResult()
-                .thenApply(result -> ThriftHelper.thriftCall(result::getResult));
+        RPCAsyncCallback<DeleteScopeStatus> callback = new RPCAsyncCallback<>();
+        client.deleteScope(ScopeInfo.newBuilder().setScope(scopeName).build(), callback);
+        return callback.getFuture();
     }
 
     @Override
@@ -249,22 +231,12 @@
     @Override
     public CompletableFuture<Boolean> isSegmentOpen(final Segment segment) {
         log.trace("Invoke ProducerService.Client.isSegmentOpen() for segment: {}", segment);
-<<<<<<< HEAD
-        final ThriftAsyncCallback<ControllerService.AsyncClient.isSegmentValid_call> callback = new ThriftAsyncCallback<>();
-        ThriftHelper.thriftCall(() -> {
-            client.isSegmentValid(segment.getScope(), segment.getStreamName(), segment.getSegmentNumber(),
-                          callback);
-            return callback.getResult();
-        });
-        return callback.getResult().thenApply(result -> ThriftHelper.thriftCall(result::getResult));
-=======
         RPCAsyncCallback<SegmentValidityResponse> callback = new RPCAsyncCallback<>();
         client.isSegmentValid(ModelHelper.createSegmentId(segment.getScope(),
                                                           segment.getStreamName(),
                                                           segment.getSegmentNumber()),
                               callback);
         return callback.getFuture().thenApply(SegmentValidityResponse::getResponse);
->>>>>>> d0863e67
     }
 
     @Override
@@ -304,7 +276,7 @@
         Preconditions.checkNotNull(txId, "txId");
 
         log.trace("Invoke AdminService.Client.commitTransaction() with stream: {}, txUd: {}", stream, txId);
-        RPCAsyncCallback<Controller.TxnStatus> callback = new RPCAsyncCallback<>();
+        RPCAsyncCallback<TxnStatus> callback = new RPCAsyncCallback<>();
         client.commitTransaction(TxnRequest.newBuilder()
                                          .setStreamInfo(ModelHelper.createStreamInfo(stream.getScope(),
                                                                                      stream.getStreamName()))
@@ -314,7 +286,7 @@
 
         return FutureHelpers.toVoidExpecting(
                 callback.getFuture(),
-                Controller.TxnStatus.newBuilder().setStatus(Controller.TxnStatus.Status.SUCCESS).build(),
+                TxnStatus.newBuilder().setStatus(TxnStatus.Status.SUCCESS).build(),
                 TxnFailedException::new);
     }
 
@@ -324,7 +296,7 @@
         Preconditions.checkNotNull(txId, "txId");
 
         log.trace("Invoke AdminService.Client.abortTransaction() with stream: {}, txUd: {}", stream, txId);
-        RPCAsyncCallback<Controller.TxnStatus> callback = new RPCAsyncCallback<>();
+        RPCAsyncCallback<TxnStatus> callback = new RPCAsyncCallback<>();
         client.abortTransaction(TxnRequest.newBuilder()
                                        .setStreamInfo(ModelHelper.createStreamInfo(stream.getScope(),
                                                                                    stream.getStreamName()))
@@ -332,8 +304,8 @@
                                        .build(),
                                 callback);
         return FutureHelpers.toVoidExpecting(callback.getFuture(),
-                                             Controller.TxnStatus.newBuilder().setStatus(
-                                                     Controller.TxnStatus.Status.SUCCESS).build(),
+                                             TxnStatus.newBuilder().setStatus(
+                                                     TxnStatus.Status.SUCCESS).build(),
                                              TxnFailedException::new);
     }
 
