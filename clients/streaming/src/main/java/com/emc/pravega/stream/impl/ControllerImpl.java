--- conflicted
+++ resolved
@@ -8,34 +8,24 @@
 import com.emc.pravega.common.Exceptions;
 import com.emc.pravega.common.concurrent.FutureHelpers;
 import com.emc.pravega.common.netty.PravegaNodeUri;
-<<<<<<< HEAD
 import com.emc.pravega.controller.stream.api.grpc.v1.Controller.CreateScopeStatus;
 import com.emc.pravega.controller.stream.api.grpc.v1.Controller.CreateStreamStatus;
+import com.emc.pravega.controller.stream.api.grpc.v1.Controller.CreateTxnRequest;
+import com.emc.pravega.controller.stream.api.grpc.v1.Controller.PingTxnRequest;
+import com.emc.pravega.controller.stream.api.grpc.v1.Controller.PingTxnStatus;
 import com.emc.pravega.controller.stream.api.grpc.v1.Controller.ScaleResponse;
+import com.emc.pravega.controller.stream.api.grpc.v1.Controller.TxnId;
 import com.emc.pravega.controller.stream.api.grpc.v1.Controller.TxnRequest;
 import com.emc.pravega.controller.stream.api.grpc.v1.Controller.TxnState;
 import com.emc.pravega.controller.stream.api.grpc.v1.Controller.TxnStatus;
 import com.emc.pravega.controller.stream.api.grpc.v1.Controller.UpdateStreamStatus;
 import com.emc.pravega.controller.stream.api.grpc.v1.ControllerServiceGrpc;
-=======
-import com.emc.pravega.controller.stream.api.v1.ControllerService;
-import com.emc.pravega.controller.stream.api.v1.CreateScopeStatus;
-import com.emc.pravega.controller.stream.api.v1.CreateStreamStatus;
-import com.emc.pravega.controller.stream.api.v1.PingStatus;
-import com.emc.pravega.controller.stream.api.v1.ScaleResponse;
-import com.emc.pravega.controller.stream.api.v1.SegmentId;
-import com.emc.pravega.controller.stream.api.v1.SegmentRange;
-import com.emc.pravega.controller.stream.api.v1.TxnStatus;
-import com.emc.pravega.controller.stream.api.v1.UpdateStreamStatus;
-import com.emc.pravega.controller.util.ThriftAsyncCallback;
-import com.emc.pravega.controller.util.ThriftHelper;
 import com.emc.pravega.stream.PingFailedException;
 import com.emc.pravega.stream.Segment;
 import com.emc.pravega.stream.Stream;
 import com.emc.pravega.stream.StreamConfiguration;
 import com.emc.pravega.stream.Transaction;
 import com.emc.pravega.stream.TxnFailedException;
->>>>>>> 2b96ccfe
 
 import java.util.HashMap;
 import java.util.List;
@@ -46,11 +36,6 @@
 import java.util.concurrent.CompletableFuture;
 import java.util.stream.Collectors;
 
-import com.emc.pravega.stream.Segment;
-import com.emc.pravega.stream.Stream;
-import com.emc.pravega.stream.StreamConfiguration;
-import com.emc.pravega.stream.Transaction;
-import com.emc.pravega.stream.TxnFailedException;
 import com.google.common.base.Preconditions;
 import io.grpc.ManagedChannelBuilder;
 import io.grpc.stub.StreamObserver;
@@ -219,59 +204,35 @@
     }
 
     @Override
-<<<<<<< HEAD
-    public CompletableFuture<UUID> createTransaction(final Stream stream, final long timeout) {
-        Preconditions.checkNotNull(stream, "stream");
-        Preconditions.checkArgument(timeout >= 0);
-
-=======
     public CompletableFuture<UUID> createTransaction(final Stream stream, final long lease, final long maxExecutionTime,
                                                      final long scaleGracePeriod) {
->>>>>>> 2b96ccfe
+        Preconditions.checkNotNull(stream, "stream");
         log.trace("Invoke AdminService.Client.createTransaction() with stream: {}", stream);
-        RPCAsyncCallback<com.emc.pravega.controller.stream.api.grpc.v1.Controller.TxnId> callback = new RPCAsyncCallback<>();
-        client.createTransaction(ModelHelper.createStreamInfo(stream.getScope(), stream.getStreamName()), callback);
+        RPCAsyncCallback<TxnId> callback = new RPCAsyncCallback<>();
+        client.createTransaction(CreateTxnRequest.newBuilder().setStreamInfo(
+                ModelHelper.createStreamInfo(stream.getScope(), stream.getStreamName()))
+                                         .setLease(lease)
+                                         .setMaxExecutionTime(maxExecutionTime)
+                                         .setScaleGracePeriod(scaleGracePeriod)
+                                         .build(),
+                                 callback);
         return callback.getFuture().thenApply(ModelHelper::encode);
     }
-
-<<<<<<< HEAD
-    /*
-    @Override
-    public CompletableFuture<Boolean> isSegmentValid(final String scope, final String stream, final int segmentNumber) {
-        Exceptions.checkNotNullOrEmpty(scope, "scope");
-        Exceptions.checkNotNullOrEmpty(stream, "stream");
-        Preconditions.checkArgument(segmentNumber >= 0);
-
-        log.debug("Invoke isSegmentValid() for stream: {}/{}, segmentNumber: {}", scope, stream, segmentNumber);
-        RPCAsyncCallback<SegmentValidityResponse> callback = new RPCAsyncCallback<>();
-        client.isSegmentValid(ModelHelper.createSegmentId(scope, stream, segmentNumber), callback);
-        return callback.getFuture().thenApply(bRes -> bRes.getResponse());
-=======
-        final ThriftAsyncCallback<ControllerService.AsyncClient.createTransaction_call> callback = new ThriftAsyncCallback<>();
-        ThriftHelper.thriftCall(() -> {
-            client.createTransaction(stream.getScope(), stream.getStreamName(), lease, maxExecutionTime,
-                    scaleGracePeriod, callback);
-            return null;
-        });
-        return callback.getResult()
-                .thenApply(result -> ThriftHelper.thriftCall(result::getResult)).thenApply(ModelHelper::encode);
->>>>>>> 2b96ccfe
-    }
-    */
 
     @Override
     public CompletableFuture<Void> pingTransaction(Stream stream, UUID txId, long lease) {
         log.trace("Invoke AdminService.Client.pingTransaction() with stream: {}, txId: {}", stream, txId);
 
-        final ThriftAsyncCallback<ControllerService.AsyncClient.pingTransaction_call> callback = new ThriftAsyncCallback<>();
-        ThriftHelper.thriftCall(() -> {
-            client.pingTransaction(stream.getScope(), stream.getStreamName(), ModelHelper.decode(txId), lease, callback);
-            return null;
-        });
-        return FutureHelpers.toVoidExpecting(callback.getResult()
-                        .thenApply(result -> ThriftHelper.thriftCall(result::getResult)),
-                PingStatus.OK,
-                PingFailedException::new);
+        RPCAsyncCallback<PingTxnStatus> callback = new RPCAsyncCallback<>();
+        client.pingTransaction(PingTxnRequest.newBuilder().setStreamInfo(
+                ModelHelper.createStreamInfo(stream.getScope(), stream.getStreamName()))
+                                       .setTxnId(ModelHelper.decode(txId))
+                                       .setLease(lease)
+                                       .build(),
+                               callback);
+        return FutureHelpers.toVoidExpecting(callback.getFuture(),
+                                             PingTxnStatus.newBuilder().setStatus(PingTxnStatus.Status.OK).build(),
+                                             PingFailedException::new);
     }
 
     @Override
