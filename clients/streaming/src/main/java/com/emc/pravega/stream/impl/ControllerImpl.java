/**
 *
 *  Copyright (c) 2017 Dell Inc., or its subsidiaries.
 *
 */
package com.emc.pravega.stream.impl;

import com.emc.pravega.common.Exceptions;
import com.emc.pravega.common.LoggerHelpers;
import com.emc.pravega.common.concurrent.FutureHelpers;
import com.emc.pravega.common.netty.PravegaNodeUri;
import com.emc.pravega.controller.stream.api.grpc.v1.Controller.CreateScopeStatus;
import com.emc.pravega.controller.stream.api.grpc.v1.Controller.CreateStreamStatus;
import com.emc.pravega.controller.stream.api.grpc.v1.Controller.CreateTxnRequest;
import com.emc.pravega.controller.stream.api.grpc.v1.Controller.DeleteScopeStatus;
import com.emc.pravega.controller.stream.api.grpc.v1.Controller.DeleteStreamStatus;
import com.emc.pravega.controller.stream.api.grpc.v1.Controller.GetSegmentsRequest;
import com.emc.pravega.controller.stream.api.grpc.v1.Controller.NodeUri;
import com.emc.pravega.controller.stream.api.grpc.v1.Controller.PingTxnRequest;
import com.emc.pravega.controller.stream.api.grpc.v1.Controller.PingTxnStatus;
import com.emc.pravega.controller.stream.api.grpc.v1.Controller.ScaleRequest;
import com.emc.pravega.controller.stream.api.grpc.v1.Controller.ScaleResponse;
import com.emc.pravega.controller.stream.api.grpc.v1.Controller.ScopeInfo;
import com.emc.pravega.controller.stream.api.grpc.v1.Controller.SegmentRange;
import com.emc.pravega.controller.stream.api.grpc.v1.Controller.SegmentRanges;
import com.emc.pravega.controller.stream.api.grpc.v1.Controller.SegmentValidityResponse;
import com.emc.pravega.controller.stream.api.grpc.v1.Controller.SegmentsAtTime;
import com.emc.pravega.controller.stream.api.grpc.v1.Controller.StreamInfo;
import com.emc.pravega.controller.stream.api.grpc.v1.Controller.SuccessorResponse;
import com.emc.pravega.controller.stream.api.grpc.v1.Controller.TxnId;
import com.emc.pravega.controller.stream.api.grpc.v1.Controller.TxnRequest;
import com.emc.pravega.controller.stream.api.grpc.v1.Controller.TxnState;
import com.emc.pravega.controller.stream.api.grpc.v1.Controller.TxnStatus;
import com.emc.pravega.controller.stream.api.grpc.v1.Controller.UpdateStreamStatus;
import com.emc.pravega.controller.stream.api.grpc.v1.ControllerServiceGrpc;
import com.emc.pravega.stream.PingFailedException;
import com.emc.pravega.stream.Segment;
import com.emc.pravega.stream.Stream;
import com.emc.pravega.stream.StreamConfiguration;
import com.emc.pravega.stream.Transaction;
import com.emc.pravega.stream.TxnFailedException;
import com.google.common.annotations.VisibleForTesting;
import com.google.common.base.Preconditions;
import io.grpc.ManagedChannelBuilder;
import io.grpc.stub.StreamObserver;
import java.util.HashMap;
import java.util.List;
import java.util.Map;
import java.util.NavigableMap;
import java.util.TreeMap;
import java.util.UUID;
import java.util.concurrent.CompletableFuture;
import java.util.stream.Collectors;
import lombok.extern.slf4j.Slf4j;

/**
 * RPC based client implementation of Stream Controller V1 API.
 */
@Slf4j
public class ControllerImpl implements Controller {

    // The gRPC client for the Controller Service.
    private final ControllerServiceGrpc.ControllerServiceStub client;

    /**
     * Creates a new instance of the Controller client class.
     *
     * @param host The controller rpc host name.
     * @param port The controller rpc port number.
     */
    public ControllerImpl(final String host, final int port) {
        this(ManagedChannelBuilder.forAddress(host, port).usePlaintext(true));
        log.info("Controller client connecting to server at {}:{}", host, port);
    }

    /**
     * Creates a new instance of the Controller client class.
     *
     * @param channelBuilder The channel builder to connect to the service instance.
     */
    @VisibleForTesting
    public ControllerImpl(ManagedChannelBuilder channelBuilder) {
        Preconditions.checkNotNull(channelBuilder, "channelBuilder");

        // Create Async RPC client.
        client = ControllerServiceGrpc.newStub(channelBuilder.build());
    }

    @Override
    public CompletableFuture<Boolean> createScope(final String scopeName) {
        long traceId = LoggerHelpers.traceEnter(log, "createScope", scopeName);

        RPCAsyncCallback<CreateScopeStatus> callback = new RPCAsyncCallback<>();
        client.createScope(ScopeInfo.newBuilder().setScope(scopeName).build(), callback);
        return callback.getFuture()
                .thenApply(x -> {
                    LoggerHelpers.traceLeave(log, "createScope", traceId);
                    switch(x.getStatus()) {
                    case FAILURE:
                        throw new ControllerFailureException("Failed to create scope: " + scopeName);
                    case INVALID_SCOPE_NAME:
                        throw new IllegalArgumentException("Illegal scope name: " + scopeName);
                    case SCOPE_EXISTS:
                        return false;
                    case SUCCESS:
                        return true;
                    default:
                        throw new ControllerFailureException("Unknown return status creating scope " + scopeName
                                                             + " " + x.getStatus());
                    }
                });
    }

    @Override
<<<<<<< HEAD
    public CompletableFuture<Boolean> deleteScope(String scopeName) {
=======
    public CompletableFuture<DeleteScopeStatus> deleteScope(String scopeName) {
>>>>>>> 4045fdbd
        long traceId = LoggerHelpers.traceEnter(log, "deleteScope", scopeName);
        log.trace("Invoke AdminService.Client.deleteScope() with name: {}", scopeName);

        RPCAsyncCallback<DeleteScopeStatus> callback = new RPCAsyncCallback<>();
        client.deleteScope(ScopeInfo.newBuilder().setScope(scopeName).build(), callback);
        return callback.getFuture()
                .thenApply(x -> {
                    LoggerHelpers.traceLeave(log, "deleteScope", traceId);
                    switch(x.getStatus()) {
                    case FAILURE:
                        throw new ControllerFailureException("Failed to delete scope: " + scopeName);
                    case SCOPE_NOT_EMPTY:
                        throw new IllegalStateException("Scope "+ scopeName+ " is not empty.");
                    case SCOPE_NOT_FOUND:
                        return false;
                    case SUCCESS:
                        return true;
                    default:
                        throw new ControllerFailureException("Unknown return status deleting scope " + scopeName
                                                             + " " + x.getStatus());
                    }
                });
    }

    @Override
    public CompletableFuture<Boolean> createStream(final StreamConfiguration streamConfig) {
        long traceId = LoggerHelpers.traceEnter(log, "createStream", streamConfig);
        Preconditions.checkNotNull(streamConfig, "streamConfig");

        RPCAsyncCallback<CreateStreamStatus> callback = new RPCAsyncCallback<>();
        client.createStream(ModelHelper.decode(streamConfig), callback);
        return callback.getFuture().thenApply(x -> {
            LoggerHelpers.traceLeave(log, "createStream", traceId);
            switch(x.getStatus()) {
            case FAILURE:
                throw new ControllerFailureException("Failed to createing stream: " + streamConfig);
            case INVALID_STREAM_NAME:
                throw new IllegalArgumentException("Illegal stream name: " + streamConfig);
            case SCOPE_NOT_FOUND:
                throw new IllegalArgumentException("Scope does not exist: " + streamConfig);
            case STREAM_EXISTS:
                return false;
            case SUCCESS:
                return true;
            default:
                throw new ControllerFailureException("Unknown return status creating stream " + streamConfig
                                                     + " " + x.getStatus());
            }
        });
    }

    @Override
    public CompletableFuture<Boolean> alterStream(final StreamConfiguration streamConfig) {
        long traceId = LoggerHelpers.traceEnter(log, "alterStream", streamConfig);
        Preconditions.checkNotNull(streamConfig, "streamConfig");

        RPCAsyncCallback<UpdateStreamStatus> callback = new RPCAsyncCallback<>();
        client.alterStream(ModelHelper.decode(streamConfig), callback);
        return callback.getFuture().thenApply(x -> {
            LoggerHelpers.traceLeave(log, "alterStream", traceId);
            switch(x.getStatus()) {
            case FAILURE:
                throw new ControllerFailureException("Failed to altering stream: " + streamConfig);
            case SCOPE_NOT_FOUND:
                throw new IllegalArgumentException("Scope does not exist: " + streamConfig);
            case STREAM_NOT_FOUND:
                throw new IllegalArgumentException("Stream does not exist: " + streamConfig);
            case SUCCESS:
                return true;
            default:
                throw new ControllerFailureException("Unknown return status altering stream " + streamConfig
                                                     + " " + x.getStatus());
            }
        });
    }

    @Override
    public CompletableFuture<Boolean> scaleStream(final Stream stream, final List<Integer> sealedSegments,
            final Map<Double, Double> newKeyRanges) {
        long traceId = LoggerHelpers.traceEnter(log, "scaleStream", stream);
        Preconditions.checkNotNull(stream, "stream");
        Preconditions.checkNotNull(sealedSegments, "sealedSegments");
        Preconditions.checkNotNull(newKeyRanges, "newKeyRanges");

        RPCAsyncCallback<ScaleResponse> callback = new RPCAsyncCallback<>();
        client.scale(ScaleRequest.newBuilder()
                             .setStreamInfo(ModelHelper.createStreamInfo(stream.getScope(), stream.getStreamName()))
                             .addAllSealedSegments(sealedSegments)
                             .addAllNewKeyRanges(newKeyRanges.entrySet().stream()
                                                         .map(x -> ScaleRequest.KeyRangeEntry.newBuilder()
                                                                 .setStart(x.getKey()).setEnd(x.getValue()).build())
                                                         .collect(Collectors.toList()))
                             .setScaleTimestamp(System.currentTimeMillis())
                             .build(),
                     callback);
        return callback.getFuture().thenApply(x -> {
            LoggerHelpers.traceLeave(log, "scaleStream", traceId);
            switch (x.getStatus()) {
            case FAILURE:
                throw new ControllerFailureException("Failed to scale stream: " + stream);
            case PRECONDITION_FAILED:
                return false;
            case SUCCESS:
                return true;
            case TXN_CONFLICT:
                throw new ControllerFailureException("Controller failed to properly abort transactions on stream: "
                        + stream);
            default:
                throw new ControllerFailureException("Unknown return status scaling stream " + stream
                                                     + " " + x.getStatus());
            }
        });
    }

    @Override
    public CompletableFuture<Boolean> sealStream(final String scope, final String streamName) {
        long traceId = LoggerHelpers.traceEnter(log, "sealStream", scope, streamName);
        Exceptions.checkNotNullOrEmpty(scope, "scope");
        Exceptions.checkNotNullOrEmpty(streamName, "streamName");

        RPCAsyncCallback<UpdateStreamStatus> callback = new RPCAsyncCallback<>();
        client.sealStream(ModelHelper.createStreamInfo(scope, streamName), callback);
        return callback.getFuture().thenApply(x -> {
            LoggerHelpers.traceLeave(log, "sealStream", traceId);
            switch (x.getStatus()) {
            case FAILURE:
                throw new ControllerFailureException("Failed to seal stream: " + streamName);
            case SCOPE_NOT_FOUND:
                throw new IllegalArgumentException("Scope does not exist: " + scope);
            case STREAM_NOT_FOUND:
                throw new IllegalArgumentException("Stream does not exist: " + streamName);
            case SUCCESS:
                return true;
            default:
                throw new ControllerFailureException("Unknown return status scealing stream " + streamName
                                                     + " " + x.getStatus());
            }
        });
    }

    @Override
    public CompletableFuture<Boolean> deleteStream(final String scope, final String streamName) {
        long traceId = LoggerHelpers.traceEnter(log, "deleteStream", scope, streamName);
        Exceptions.checkNotNullOrEmpty(scope, "scope");
        Exceptions.checkNotNullOrEmpty(streamName, "streamName");

        RPCAsyncCallback<DeleteStreamStatus> callback = new RPCAsyncCallback<>();
        client.deleteStream(ModelHelper.createStreamInfo(scope, streamName), callback);
        return callback.getFuture().thenApply(x -> {
            LoggerHelpers.traceLeave(log, "deleteStream", traceId);
            switch (x.getStatus()) {
            case FAILURE:
                throw new ControllerFailureException("Failed to delete stream: " + streamName);
            case STREAM_NOT_FOUND:
                return false;
            case STREAM_NOT_SEALED:
                throw new IllegalArgumentException("Stream is not sealed: " + streamName);
            case SUCCESS:
                return true;
            default:
                throw new ControllerFailureException("Unknown return status deleting stream " + streamName
                                                     + " " + x.getStatus());
            
            }
        });
    }

    @Override
    public CompletableFuture<Map<Segment, Long>> getSegmentsAtTime(final Stream stream, final long timestamp) {
        Preconditions.checkNotNull(stream, "stream");

        log.trace("Invoke ConsumerService.Client.getSegmentsAtTime() for stream: {}, timestamp: {}", stream, timestamp);
        RPCAsyncCallback<SegmentsAtTime> callback = new RPCAsyncCallback<>();
        StreamInfo streamInfo = ModelHelper.createStreamInfo(stream.getScope(), stream.getStreamName());
        GetSegmentsRequest request = GetSegmentsRequest.newBuilder()
                                                       .setStreamInfo(streamInfo)
                                                       .setTimestamp(timestamp)
                                                       .build();
        client.getSegments(request, callback);
        return callback.getFuture().thenApply(segments -> {
            log.debug("Received the following data from the controller {}", segments);
            return segments.getSegmentsList()
                           .stream()
                           .collect(Collectors.toMap(location -> ModelHelper.encode(location.getSegmentId()),
                                                     location -> location.getOffset()));
        });
    }

    @Override
    public CompletableFuture<Map<Segment, List<Integer>>> getSuccessors(Segment segment) {
        long traceId = LoggerHelpers.traceEnter(log, "getSuccessors", segment);

        RPCAsyncCallback<SuccessorResponse> callback = new RPCAsyncCallback<>();
        client.getSegmentsImmediatlyFollowing(ModelHelper.decode(segment), callback);
        return callback.getFuture()
                       .thenApply(successors -> {
                           log.debug("Received the following data from the controller {}", successors);
                           Map<Segment, List<Integer>> result = new HashMap<>();
                           for (SuccessorResponse.SegmentEntry entry : successors.getSegmentsList()) {
                               result.put(ModelHelper.encode(entry.getSegmentId()), entry.getValueList());
                           }
                           return result;
                       })
                       .whenComplete((x, y) -> LoggerHelpers.traceLeave(log, "getSuccessors", traceId));
    }

    @Override
    public CompletableFuture<StreamSegments> getCurrentSegments(final String scope, final String stream) {
        long traceId = LoggerHelpers.traceEnter(log, "getCurrentSegments", scope, stream);
        Exceptions.checkNotNullOrEmpty(scope, "scope");
        Exceptions.checkNotNullOrEmpty(stream, "stream");

        RPCAsyncCallback<SegmentRanges> callback = new RPCAsyncCallback<>();
        client.getCurrentSegments(ModelHelper.createStreamInfo(scope, stream), callback);
        return callback.getFuture()
            .thenApply(ranges -> {
                NavigableMap<Double, Segment> rangeMap = new TreeMap<>();
                for (SegmentRange r : ranges.getSegmentRangesList()) {
                    rangeMap.put(r.getMaxKey(), ModelHelper.encode(r.getSegmentId()));
                }
                return rangeMap;
            })
            .thenApply(StreamSegments::new)
            .whenComplete((x, y) -> LoggerHelpers.traceLeave(log, "getCurrentSegments", traceId));
    }

    @Override
    public CompletableFuture<PravegaNodeUri> getEndpointForSegment(final String qualifiedSegmentName) {
        long traceId = LoggerHelpers.traceEnter(log, "getEndpointForSegment", qualifiedSegmentName);
        Exceptions.checkNotNullOrEmpty(qualifiedSegmentName, "qualifiedSegmentName");

        RPCAsyncCallback<NodeUri> callback = new RPCAsyncCallback<>();
        Segment segment = Segment.fromScopedName(qualifiedSegmentName);
        client.getURI(ModelHelper.createSegmentId(segment.getScope(),
                                                  segment.getStreamName(),
                                                  segment.getSegmentNumber()),
                      callback);
        return callback.getFuture().thenApply(ModelHelper::encode)
                .whenComplete((x, y) -> LoggerHelpers.traceLeave(log, "getEndpointForSegment", traceId));
    }

    @Override
    public CompletableFuture<Boolean> isSegmentOpen(final Segment segment) {
        long traceId = LoggerHelpers.traceEnter(log, "isSegmentOpen", segment);
        RPCAsyncCallback<SegmentValidityResponse> callback = new RPCAsyncCallback<>();
        client.isSegmentValid(ModelHelper.createSegmentId(segment.getScope(),
                                                          segment.getStreamName(),
                                                          segment.getSegmentNumber()),
                              callback);
        return callback.getFuture().thenApply(SegmentValidityResponse::getResponse)
                .whenComplete((x, y) -> LoggerHelpers.traceLeave(log, "isSegmentOpen", traceId));
    }

    @Override
    public CompletableFuture<UUID> createTransaction(final Stream stream, final long lease, final long maxExecutionTime,
                                                     final long scaleGracePeriod) {
        long traceId = LoggerHelpers.traceEnter(log, "createTransaction", stream, lease, maxExecutionTime, scaleGracePeriod);
        Preconditions.checkNotNull(stream, "stream");
        RPCAsyncCallback<TxnId> callback = new RPCAsyncCallback<>();
        client.createTransaction(CreateTxnRequest.newBuilder().setStreamInfo(
                ModelHelper.createStreamInfo(stream.getScope(), stream.getStreamName()))
                                         .setLease(lease)
                                         .setMaxExecutionTime(maxExecutionTime)
                                         .setScaleGracePeriod(scaleGracePeriod)
                                         .build(),
                                 callback);
        return callback.getFuture().thenApply(ModelHelper::encode)
                .whenComplete((x, y) -> LoggerHelpers.traceLeave(log, "createTransaction", traceId));
    }

    @Override
    public CompletableFuture<Void> pingTransaction(Stream stream, UUID txId, long lease) {
        long traceId = LoggerHelpers.traceEnter(log, "pingTransaction", stream, txId, lease);

        RPCAsyncCallback<PingTxnStatus> callback = new RPCAsyncCallback<>();
        client.pingTransaction(PingTxnRequest.newBuilder().setStreamInfo(
                ModelHelper.createStreamInfo(stream.getScope(), stream.getStreamName()))
                                       .setTxnId(ModelHelper.decode(txId))
                                       .setLease(lease).build(),
                               callback);
        return FutureHelpers.toVoidExpecting(callback.getFuture(),
                                             PingTxnStatus.newBuilder().setStatus(PingTxnStatus.Status.OK).build(),
                                             PingFailedException::new)
                .whenComplete((x, y) -> LoggerHelpers.traceLeave(log, "pingTransaction", traceId));
    }

    @Override
    public CompletableFuture<Void> commitTransaction(final Stream stream, final UUID txId) {
        long traceId = LoggerHelpers.traceEnter(log, "commitTransaction", stream, txId);
        Preconditions.checkNotNull(stream, "stream");
        Preconditions.checkNotNull(txId, "txId");
        log.trace("Invoke AdminService.Client.commitTransaction() with stream: {}, txUd: {}", stream, txId);
        RPCAsyncCallback<TxnStatus> callback = new RPCAsyncCallback<>();
        client.commitTransaction(TxnRequest.newBuilder()
                                           .setStreamInfo(ModelHelper.createStreamInfo(stream.getScope(),
                                                                                       stream.getStreamName()))
                                           .setTxnId(ModelHelper.decode(txId))
                                           .build(),
                                 callback);

        return FutureHelpers.toVoidExpecting(callback.getFuture(),
                                             TxnStatus.newBuilder().setStatus(TxnStatus.Status.SUCCESS).build(),
                                             TxnFailedException::new)
                            .whenComplete((x, y) -> LoggerHelpers.traceLeave(log, "commitTransaction", traceId));
    }

    @Override
    public CompletableFuture<Void> abortTransaction(final Stream stream, final UUID txId) {
        long traceId = LoggerHelpers.traceEnter(log, "abortTransaction", stream, txId);
        Preconditions.checkNotNull(stream, "stream");
        Preconditions.checkNotNull(txId, "txId");
        log.trace("Invoke AdminService.Client.abortTransaction() with stream: {}, txUd: {}", stream, txId);
        RPCAsyncCallback<TxnStatus> callback = new RPCAsyncCallback<>();
        client.abortTransaction(TxnRequest.newBuilder()
                                          .setStreamInfo(ModelHelper.createStreamInfo(stream.getScope(),
                                                                                      stream.getStreamName()))
                                          .setTxnId(ModelHelper.decode(txId))
                                          .build(),
                                callback);
        return FutureHelpers.toVoidExpecting(callback.getFuture(),
                                             TxnStatus.newBuilder().setStatus(TxnStatus.Status.SUCCESS).build(),
                                             TxnFailedException::new)
                            .whenComplete((x, y) -> LoggerHelpers.traceLeave(log, "abortTransaction", traceId));
    }

    @Override
    public CompletableFuture<Transaction.Status> checkTransactionStatus(final Stream stream, final UUID txId) {
        long traceId = LoggerHelpers.traceEnter(log, "checkTransactionStatus", stream, txId);
        Preconditions.checkNotNull(stream, "stream");
        Preconditions.checkNotNull(txId, "txId");

        RPCAsyncCallback<TxnState> callback = new RPCAsyncCallback<>();
        client.checkTransactionState(TxnRequest.newBuilder()
                                               .setStreamInfo(ModelHelper.createStreamInfo(stream.getScope(),
                                                                                           stream.getStreamName()))
                                               .setTxnId(ModelHelper.decode(txId))
                                               .build(),
                                     callback);
        return callback.getFuture()
                       .thenApply(status -> ModelHelper.encode(status.getState(), stream + " " + txId))
                       .whenComplete((x, y) -> LoggerHelpers.traceLeave(log, "checkTransactionStatus", traceId));
    }

    // Local callback definition to wrap gRPC responses in CompletableFutures used by the rest of our code.
    private static final class RPCAsyncCallback<T> implements StreamObserver<T> {
        private T result = null;
        private final CompletableFuture<T> future = new CompletableFuture<>();

        @Override
        public void onNext(T value) {
            result = value;
        }

        @Override
        public void onError(Throwable t) {
            future.completeExceptionally(t);
        }

        @Override
        public void onCompleted() {

            // gRPC interface guarantees that onNext() with the success result would have been called before this.
            future.complete(result);
        }

        public CompletableFuture<T> getFuture() {
            return future;
        }
    }
}<|MERGE_RESOLUTION|>--- conflicted
+++ resolved
@@ -112,11 +112,7 @@
     }
 
     @Override
-<<<<<<< HEAD
     public CompletableFuture<Boolean> deleteScope(String scopeName) {
-=======
-    public CompletableFuture<DeleteScopeStatus> deleteScope(String scopeName) {
->>>>>>> 4045fdbd
         long traceId = LoggerHelpers.traceEnter(log, "deleteScope", scopeName);
         log.trace("Invoke AdminService.Client.deleteScope() with name: {}", scopeName);
 
