--- conflicted
+++ resolved
@@ -12,24 +12,19 @@
 import com.emc.pravega.controller.stream.api.grpc.v1.Controller.CreateScopeStatus;
 import com.emc.pravega.controller.stream.api.grpc.v1.Controller.CreateStreamStatus;
 import com.emc.pravega.controller.stream.api.grpc.v1.Controller.CreateTxnRequest;
-<<<<<<< HEAD
 import com.emc.pravega.controller.stream.api.grpc.v1.Controller.DeleteScopeStatus;
-import com.emc.pravega.controller.stream.api.grpc.v1.Controller.GetSegmentsRequest;
-=======
 import com.emc.pravega.controller.stream.api.grpc.v1.Controller.DeleteStreamStatus;
 import com.emc.pravega.controller.stream.api.grpc.v1.Controller.GetPositionRequest;
->>>>>>> 8ded77f7
 import com.emc.pravega.controller.stream.api.grpc.v1.Controller.NodeUri;
 import com.emc.pravega.controller.stream.api.grpc.v1.Controller.PingTxnRequest;
 import com.emc.pravega.controller.stream.api.grpc.v1.Controller.PingTxnStatus;
+import com.emc.pravega.controller.stream.api.grpc.v1.Controller.Positions;
 import com.emc.pravega.controller.stream.api.grpc.v1.Controller.ScaleRequest;
 import com.emc.pravega.controller.stream.api.grpc.v1.Controller.ScaleResponse;
 import com.emc.pravega.controller.stream.api.grpc.v1.Controller.ScopeInfo;
 import com.emc.pravega.controller.stream.api.grpc.v1.Controller.SegmentRange;
 import com.emc.pravega.controller.stream.api.grpc.v1.Controller.SegmentRanges;
 import com.emc.pravega.controller.stream.api.grpc.v1.Controller.SegmentValidityResponse;
-import com.emc.pravega.controller.stream.api.grpc.v1.Controller.SegmentsAtTime;
-import com.emc.pravega.controller.stream.api.grpc.v1.Controller.StreamInfo;
 import com.emc.pravega.controller.stream.api.grpc.v1.Controller.SuccessorResponse;
 import com.emc.pravega.controller.stream.api.grpc.v1.Controller.TxnId;
 import com.emc.pravega.controller.stream.api.grpc.v1.Controller.TxnRequest;
@@ -42,7 +37,6 @@
 import com.emc.pravega.stream.Stream;
 import com.emc.pravega.stream.StreamConfiguration;
 import com.emc.pravega.stream.Transaction;
-import com.emc.pravega.stream.TxnFailedException;
 import com.google.common.annotations.VisibleForTesting;
 import com.google.common.base.Preconditions;
 import io.grpc.ManagedChannelBuilder;
@@ -104,12 +98,8 @@
     }
 
     @Override
-<<<<<<< HEAD
-    public CompletableFuture<DeleteScopeStatus> deleteScope(String scopeName) {
-=======
     public CompletableFuture<Controller.DeleteScopeStatus> deleteScope(String scopeName) {
         long traceId = LoggerHelpers.traceEnter(log, "deleteScope", scopeName);
->>>>>>> 8ded77f7
         log.trace("Invoke AdminService.Client.deleteScope() with name: {}", scopeName);
 
         RPCAsyncCallback<DeleteScopeStatus> callback = new RPCAsyncCallback<>();
@@ -191,7 +181,6 @@
     }
 
     @Override
-<<<<<<< HEAD
     public CompletableFuture<Map<Segment, Long>> getSegmentsAtTime(final Stream stream, final long timestamp) {
         Preconditions.checkNotNull(stream, "stream");
 
@@ -210,27 +199,6 @@
                            .collect(Collectors.toMap(location -> ModelHelper.encode(location.getSegmentId()),
                                                      location -> location.getOffset()));
         });
-=======
-    public CompletableFuture<List<PositionInternal>> getPositions(final Stream stream, final long timestamp,
-            final int count) {
-        long traceId = LoggerHelpers.traceEnter(log, "getPositions", stream, timestamp, count);
-        Preconditions.checkNotNull(stream, "stream");
-
-        RPCAsyncCallback<Positions> callback = new RPCAsyncCallback<>();
-        client.getPositions(GetPositionRequest.newBuilder()
-                                    .setStreamInfo(ModelHelper.createStreamInfo(
-                                            stream.getScope(), stream.getStreamName()))
-                                    .setTimestamp(timestamp)
-                                    .setCount(count)
-                                    .build(),
-                            callback);
-        return callback.getFuture()
-                .thenApply(positions -> {
-                    log.debug("Received the following data from the controller {}", positions);
-                    return positions.getPositionsList().stream().map(ModelHelper::encode).collect(Collectors.toList());
-                })
-                .whenComplete((x, y) -> LoggerHelpers.traceLeave(log, "getPositions", traceId));
->>>>>>> 8ded77f7
     }
 
     @Override
@@ -336,13 +304,8 @@
         long traceId = LoggerHelpers.traceEnter(log, "commitTransaction", stream, txId);
         Preconditions.checkNotNull(stream, "stream");
         Preconditions.checkNotNull(txId, "txId");
-
-<<<<<<< HEAD
         log.trace("Invoke AdminService.Client.commitTransaction() with stream: {}, txUd: {}", stream, txId);
         RPCAsyncCallback<TxnStatus> callback = new RPCAsyncCallback<>();
-=======
-        RPCAsyncCallback<Controller.TxnStatus> callback = new RPCAsyncCallback<>();
->>>>>>> 8ded77f7
         client.commitTransaction(TxnRequest.newBuilder()
                                          .setStreamInfo(ModelHelper.createStreamInfo(stream.getScope(),
                                                                                      stream.getStreamName()))
@@ -352,14 +315,9 @@
 
         return FutureHelpers.toVoidExpecting(
                 callback.getFuture(),
-<<<<<<< HEAD
-                TxnStatus.newBuilder().setStatus(TxnStatus.Status.SUCCESS).build(),
-                TxnFailedException::new);
-=======
                 Controller.TxnStatus.newBuilder().setStatus(Controller.TxnStatus.Status.SUCCESS).build(),
                 TxnFailedException::new)
                 .whenComplete((x, y) -> LoggerHelpers.traceLeave(log, "commitTransaction", traceId));
->>>>>>> 8ded77f7
     }
 
     @Override
@@ -367,13 +325,8 @@
         long traceId = LoggerHelpers.traceEnter(log, "abortTransaction", stream, txId);
         Preconditions.checkNotNull(stream, "stream");
         Preconditions.checkNotNull(txId, "txId");
-
-<<<<<<< HEAD
         log.trace("Invoke AdminService.Client.abortTransaction() with stream: {}, txUd: {}", stream, txId);
-        RPCAsyncCallback<TxnStatus> callback = new RPCAsyncCallback<>();
-=======
         RPCAsyncCallback<Controller.TxnStatus> callback = new RPCAsyncCallback<>();
->>>>>>> 8ded77f7
         client.abortTransaction(TxnRequest.newBuilder()
                                        .setStreamInfo(ModelHelper.createStreamInfo(stream.getScope(),
                                                                                    stream.getStreamName()))
@@ -381,16 +334,10 @@
                                        .build(),
                                 callback);
         return FutureHelpers.toVoidExpecting(callback.getFuture(),
-<<<<<<< HEAD
-                                             TxnStatus.newBuilder().setStatus(
-                                                     TxnStatus.Status.SUCCESS).build(),
-                                             TxnFailedException::new);
-=======
                 Controller.TxnStatus.newBuilder().setStatus(
                         Controller.TxnStatus.Status.SUCCESS).build(),
                 TxnFailedException::new)
                 .whenComplete((x, y) -> LoggerHelpers.traceLeave(log, "abortTransaction", traceId));
->>>>>>> 8ded77f7
     }
 
     @Override
