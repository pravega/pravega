--- conflicted
+++ resolved
@@ -33,7 +33,6 @@
     <allow pkg="org.glassfish.hk2"/>
     <allow pkg="io.swagger"/>
     <allow pkg="javax.validation"/>
-    <allow pkg="javax.crypto"/>
     <allow pkg="com.fasterxml.jackson"/>
     <allow pkg="mesosphere"/>
     <allow pkg="feign"/>
@@ -42,11 +41,6 @@
     <allow pkg="org.gaul.s3proxy" />
     <allow pkg="org.jclouds" />
     <allow pkg="org.glassfish.grizzly" />
-<<<<<<< HEAD
-    <allow pkg="org.jasypt" />
-    <allow pkg="io.jsonwebtoken" />
-=======
     <allow pkg="com.spotify" />
->>>>>>> 17d39036
 
 </import-control>