--- conflicted
+++ resolved
@@ -48,10 +48,7 @@
     <allow pkg="org.glassfish.jersey"/>
     <allow pkg="javax.ws.rs"/>
     <allow pkg="org.glassfish.hk2"/>
-<<<<<<< HEAD
     <allow pkg="io.swagger"/>
-=======
     <allow pkg="javax.validation"/>
->>>>>>> 98efecc9
-  
+
 </import-control>