--- conflicted
+++ resolved
@@ -45,13 +45,10 @@
     <allow pkg="org.rocksdb"/>
     <allow pkg="com.codahale"/>
     <allow pkg="com.readytalk"/>
-<<<<<<< HEAD
     <allow pkg="zipkin"/>
 
-=======
     <allow pkg="org.glassfish.jersey"/>
     <allow pkg="javax.ws.rs"/>
     <allow pkg="org.glassfish.hk2"/>
-  
->>>>>>> 865aea04
+
 </import-control>