<!DOCTYPE import-control PUBLIC
        "-//Puppy Crawl//DTD Import Control 1.1//EN"
        "http://www.puppycrawl.com/dtds/import_control_1_1.dtd">
<!--
  Copyright (c) 2017 Dell Inc., or its subsidiaries.
-->

<import-control pkg="com.emc">

    <!-- THINK HARD ABOUT THE LAYERING OF THE PROJECT BEFORE CHANGING THIS FILE -->

    <!-- common library dependencies -->
    <allow pkg="java"/>
    <allow pkg="javax.management"/>
    <allow pkg="javax.annotation"/>
    <allow pkg="org.apache.commons.lang"/>
    <allow pkg="org.slf4j"/>
    <allow pkg="org.junit"/>
    <allow pkg="org.mockito"/>
    <allow pkg="java.security"/>
    <allow pkg="javax.net.ssl"/>
    <allow pkg="javax.security"/>
    <allow pkg="org.ietf.jgss"/>
    <allow pkg="com.google"/>
    <allow pkg="com.emc"/>
    <allow pkg="com.twitter"/>
    <allow pkg="lombok"/>
    <allow pkg="ch.qos.logback"/>
    <allow pkg="io.netty"/>
    <allow pkg="org.apache"/>
    <allow pkg="com.typesafe.config"/>
    <allow pkg="org.rocksdb"/>
    <allow pkg="com.codahale"/>
    <allow pkg="com.readytalk"/>
    <allow pkg="org.glassfish.jersey"/>
    <allow pkg="javax.ws.rs"/>
    <allow pkg="org.glassfish.hk2"/>
<<<<<<< HEAD
    <allow pkg="io.grpc" />
  
=======
    <allow pkg="io.swagger"/>
    <allow pkg="javax.validation"/>
    <allow pkg="com.fasterxml.jackson"/>
    <allow pkg="mesosphere.marathon"/>
    <allow pkg="feign"/>

>>>>>>> c2260ff8
</import-control><|MERGE_RESOLUTION|>--- conflicted
+++ resolved
@@ -35,15 +35,11 @@
     <allow pkg="org.glassfish.jersey"/>
     <allow pkg="javax.ws.rs"/>
     <allow pkg="org.glassfish.hk2"/>
-<<<<<<< HEAD
-    <allow pkg="io.grpc" />
-  
-=======
     <allow pkg="io.swagger"/>
     <allow pkg="javax.validation"/>
     <allow pkg="com.fasterxml.jackson"/>
     <allow pkg="mesosphere.marathon"/>
     <allow pkg="feign"/>
+    <allow pkg="io.grpc" />
 
->>>>>>> c2260ff8
 </import-control>