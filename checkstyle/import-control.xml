--- conflicted
+++ resolved
@@ -50,11 +50,7 @@
     <allow pkg="org.glassfish.hk2"/>
     <allow pkg="io.swagger"/>
     <allow pkg="javax.validation"/>
-<<<<<<< HEAD
     <allow pkg="mesosphere.marathon"/>
-    <allow pkg="redis.clients"/>
     <allow pkg="feign"/>
-=======
->>>>>>> 08a98a1a
 
 </import-control>