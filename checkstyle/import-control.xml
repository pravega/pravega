<!DOCTYPE import-control PUBLIC
        "-//Puppy Crawl//DTD Import Control 1.1//EN"
        "http://www.puppycrawl.com/dtds/import_control_1_1.dtd">
<!--
// Licensed to the Apache Software Foundation (ASF) under one or more
// contributor license agreements.  See the NOTICE file distributed with
// this work for additional information regarding copyright ownership.
// The ASF licenses this file to You under the Apache License, Version 2.0
// (the "License"); you may not use this file except in compliance with
// the License.  You may obtain a copy of the License at
//
//    http://www.apache.org/licenses/LICENSE-2.0
//
// Unless required by applicable law or agreed to in writing, software
// distributed under the License is distributed on an "AS IS" BASIS,
// WITHOUT WARRANTIES OR CONDITIONS OF ANY KIND, either express or implied.
// See the License for the specific language governing permissions and
// limitations under the License.
-->

<import-control pkg="com.emc">

    <!-- THINK HARD ABOUT THE LAYERING OF THE PROJECT BEFORE CHANGING THIS FILE -->

    <!-- common library dependencies -->
    <allow pkg="java"/>
    <allow pkg="javax.management"/>
    <allow pkg="javax.annotation"/>
    <allow pkg="org.apache.commons.lang"/>
    <allow pkg="org.slf4j"/>
    <allow pkg="org.junit"/>
    <allow pkg="org.mockito"/>
    <allow pkg="java.security"/>
    <allow pkg="javax.net.ssl"/>
    <allow pkg="javax.security"/>
    <allow pkg="org.ietf.jgss"/>
    <allow pkg="com.google"/>
    <allow pkg="com.emc"/>
    <allow pkg="com.twitter"/>
    <allow pkg="lombok"/>
    <allow pkg="ch.qos.logback"/>
    <allow pkg="io.netty"/>
    <allow pkg="org.apache"/>
    <allow pkg="com.typesafe.config"/>
    <allow pkg="org.rocksdb"/>
    <allow pkg="com.codahale"/>
    <allow pkg="com.readytalk"/>
    <allow pkg="org.glassfish.jersey"/>
    <allow pkg="javax.ws.rs"/>
<<<<<<< HEAD
    <allow pkg="mesosphere.marathon"/>
    <allow pkg="redis.clients"/>
    <allow pkg="feign"/>
=======
    <allow pkg="org.glassfish.hk2"/>
    <allow pkg="javax.validation"/>
>>>>>>> 98efecc9
  
</import-control><|MERGE_RESOLUTION|>--- conflicted
+++ resolved
@@ -47,13 +47,10 @@
     <allow pkg="com.readytalk"/>
     <allow pkg="org.glassfish.jersey"/>
     <allow pkg="javax.ws.rs"/>
-<<<<<<< HEAD
+    <allow pkg="org.glassfish.hk2"/>
+    <allow pkg="javax.validation"/>
     <allow pkg="mesosphere.marathon"/>
     <allow pkg="redis.clients"/>
     <allow pkg="feign"/>
-=======
-    <allow pkg="org.glassfish.hk2"/>
-    <allow pkg="javax.validation"/>
->>>>>>> 98efecc9
-  
+
 </import-control>