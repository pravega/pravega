/**
 * Copyright (c) 2017 Dell Inc., or its subsidiaries.
 */
package com.emc.pravega.local;

import ch.qos.logback.classic.Level;
import ch.qos.logback.classic.LoggerContext;
import com.emc.pravega.controller.fault.SegmentContainerMonitor;
import com.emc.pravega.controller.fault.UniformContainerBalancer;
import com.emc.pravega.controller.requesthandler.RequestHandlersInit;
import com.emc.pravega.controller.server.rpc.RPCServer;
import com.emc.pravega.controller.server.rpc.v1.ControllerService;
import com.emc.pravega.controller.server.rpc.v1.ControllerServiceAsyncImpl;
import com.emc.pravega.controller.server.rpc.v1.SegmentHelper;
import com.emc.pravega.controller.store.StoreClient;
import com.emc.pravega.controller.store.StoreClientFactory;
import com.emc.pravega.controller.store.host.HostControllerStore;
import com.emc.pravega.controller.store.host.HostStoreFactory;
import com.emc.pravega.controller.store.stream.StreamMetadataStore;
import com.emc.pravega.controller.store.stream.StreamStoreFactory;
import com.emc.pravega.controller.store.task.TaskMetadataStore;
import com.emc.pravega.controller.store.task.TaskStoreFactory;
import com.emc.pravega.controller.task.Stream.StreamMetadataTasks;
import com.emc.pravega.controller.task.Stream.StreamTransactionMetadataTasks;
<<<<<<< HEAD
import com.emc.pravega.controller.timeout.TimeoutService;
import com.emc.pravega.controller.timeout.TimerWheelTimeoutService;
=======
import com.emc.pravega.controller.task.TaskSweeper;
>>>>>>> 48343e2d
import com.emc.pravega.controller.util.Config;
import com.emc.pravega.controller.util.ZKUtils;
import com.emc.pravega.service.server.host.ServiceStarter;
import com.emc.pravega.service.server.logs.DurableLogConfig;
import com.emc.pravega.service.server.reading.ReadIndexConfig;
import com.emc.pravega.service.server.store.ServiceBuilderConfig;
import com.emc.pravega.service.server.store.ServiceConfig;
import com.emc.pravega.service.storage.impl.distributedlog.DistributedLogConfig;
import com.emc.pravega.service.storage.impl.hdfs.HDFSStorageConfig;
import com.google.common.util.concurrent.ThreadFactoryBuilder;
import com.twitter.distributedlog.LocalDLMEmulator;
import com.twitter.distributedlog.admin.DistributedLogAdmin;
import lombok.Builder;
import lombok.extern.slf4j.Slf4j;
import org.apache.bookkeeper.util.IOUtils;
import org.apache.commons.io.FileUtils;
import org.slf4j.LoggerFactory;

import java.io.File;
import java.net.InetAddress;
import java.net.UnknownHostException;
import java.util.Properties;
import java.util.UUID;
import java.util.concurrent.Executors;
import java.util.concurrent.ScheduledExecutorService;
import java.util.concurrent.atomic.AtomicReference;

import static com.emc.pravega.controller.util.Config.ASYNC_TASK_POOL_SIZE;

@Slf4j
public class LocalPravegaEmulator implements AutoCloseable {

    private static final int NUM_BOOKIES = 5;
    private static final String CONTAINER_COUNT = "2";
    private static final String THREADPOOL_SIZE = "20";

    private final AtomicReference<ServiceStarter> nodeServiceStarter = new AtomicReference<>();

    private final int zkPort;
    private final int controllerPort;
    private final int hostPort;
    private final LocalHDFSEmulator localHdfs;

    private final ScheduledExecutorService controllerExecutor;

    @Builder
    private LocalPravegaEmulator(int zkPort, int controllerPort, int hostPort, LocalHDFSEmulator localHdfs) {
        this.zkPort = zkPort;
        this.controllerPort = controllerPort;
        this.hostPort = hostPort;
        this.localHdfs = localHdfs;
        this.controllerExecutor = Executors.newScheduledThreadPool(ASYNC_TASK_POOL_SIZE,
                new ThreadFactoryBuilder().setNameFormat("taskpool-%d")
                        .build());
    }

    public static void main(String[] args) {
        try {
            if (args.length < 3) {
                System.out.println("Usage: LocalPravegaEmulator <zk_port> <controller_port> <host_port>");
                System.exit(-1);
            }

            int zkPort = Integer.parseInt(args[0]);
            final int controllerPort = Integer.parseInt(args[1]);
            final int hostPort = Integer.parseInt(args[2]);

            final File zkDir = IOUtils.createTempDir("distrlog", "zookeeper");
            LocalDLMEmulator localDlm = LocalDLMEmulator.newBuilder().zkPort(zkPort).numBookies(NUM_BOOKIES).build();

            LoggerContext context = (LoggerContext) LoggerFactory.getILoggerFactory();
            context.getLoggerList().get(0).setLevel(Level.OFF);

            LocalHDFSEmulator localHdfs = LocalHDFSEmulator.newBuilder().baseDirName("temp").build();

            final LocalPravegaEmulator localPravega = LocalPravegaEmulator.builder().controllerPort(
                    controllerPort).hostPort(hostPort).localHdfs(localHdfs).build();

            Runtime.getRuntime().addShutdownHook(new Thread() {
                @Override
                public void run() {
                    try {
                        localPravega.close();
                        localDlm.teardown();
                        localHdfs.close();
                        FileUtils.deleteDirectory(zkDir);
                        System.out.println("ByeBye!");
                    } catch (Exception e) {
                        // do nothing
                        log.warn("Exception running local pravega emulator: " + e.getMessage());
                    }
                }
            });

            localHdfs.start();
            localDlm.start();
            configureDLBinding(zkPort);
            localPravega.start();

            System.out.println(
                    String.format("Pravega Sandbox is running locally now. You could access it at %s:%d", "127.0.0.1",
                            controllerPort));
        } catch (Exception ex) {
            System.out.println("Exception occurred running emulator " + ex);
            System.exit(1);
        }
    }

    private static void configureDLBinding(int zkPort) {
        DistributedLogAdmin admin = new DistributedLogAdmin();
        String[] params = {"bind", "-dlzr", "localhost:" + zkPort, "-dlzw", "localhost:" + 7000, "-s", "localhost:" +
                zkPort, "-bkzr", "localhost:" + 7000, "-l", "/ledgers", "-i", "false", "-r", "true", "-c",
                "distributedlog://localhost:" + zkPort + "/pravega/segmentstore/containers"};
        try {
            admin.run(params);
        } catch (Exception e) {
            e.printStackTrace();
            System.exit(1);
        }
    }

    /**
     * Stop controller and host.
     */
    @Override
    public void close() {
        localHdfs.close();
        controllerExecutor.shutdown();
        nodeServiceStarter.get().shutdown();
    }

    /**
     * Start controller and host.
     */
    private void start() {
        startController();
        try {
            Thread.sleep(10000);
        } catch (InterruptedException e) {
            e.printStackTrace();
        }
        startPravegaHost();
    }

    private void startPravegaHost() {
        try {
            Properties p = new Properties();
            ServiceBuilderConfig props = ServiceBuilderConfig.getConfigFromFile();
            props.set(p, HDFSStorageConfig.COMPONENT_CODE, HDFSStorageConfig.PROPERTY_HDFS_URL,
                    String.format("hdfs://localhost:%d/", localHdfs.getNameNodePort()));

            // Change Number of containers and Thread Pool Size for each test.
            ServiceBuilderConfig.set(p, ServiceConfig.COMPONENT_CODE, ServiceConfig.PROPERTY_CONTAINER_COUNT,
                    CONTAINER_COUNT);
            ServiceBuilderConfig.set(p, ServiceConfig.COMPONENT_CODE, ServiceConfig.PROPERTY_THREAD_POOL_SIZE,
                    THREADPOOL_SIZE);

            ServiceBuilderConfig.set(p, DurableLogConfig.COMPONENT_CODE,
                    DurableLogConfig.PROPERTY_CHECKPOINT_COMMIT_COUNT, "100");
            ServiceBuilderConfig.set(p, DurableLogConfig.COMPONENT_CODE,
                    DurableLogConfig.PROPERTY_CHECKPOINT_MIN_COMMIT_COUNT, "100");
            ServiceBuilderConfig.set(p, DurableLogConfig.COMPONENT_CODE,
                    DurableLogConfig.PROPERTY_CHECKPOINT_TOTAL_COMMIT_LENGTH, "104857600");

            ServiceBuilderConfig.set(p, ReadIndexConfig.COMPONENT_CODE, ReadIndexConfig.PROPERTY_CACHE_POLICY_MAX_TIME,
                    Integer.toString(60 * 1000));
            ServiceBuilderConfig.set(p, ReadIndexConfig.COMPONENT_CODE, ReadIndexConfig.PROPERTY_CACHE_POLICY_MAX_SIZE,
                    Long.toString(128 * 1024 * 1024));

            ServiceBuilderConfig.set(p, ServiceConfig.COMPONENT_CODE, ServiceConfig.PROPERTY_ZK_URL, "localhost:" +
                    zkPort);
            ServiceBuilderConfig.set(p, ServiceConfig.COMPONENT_CODE, ServiceConfig.PROPERTY_LISTENING_PORT,
                    Integer.toString(hostPort));

            ServiceBuilderConfig.set(p, DistributedLogConfig.COMPONENT_CODE, DistributedLogConfig.PROPERTY_HOSTNAME,
                    "localhost");
            ServiceBuilderConfig.set(p, DistributedLogConfig.COMPONENT_CODE, DistributedLogConfig.PROPERTY_PORT,
                    Integer.toString(zkPort));

            props = new ServiceBuilderConfig(p);

            nodeServiceStarter.set(new ServiceStarter(props));
        } catch (Exception e) {
            log.error("Could not create a Service with default config, Aborting.", e);
            System.exit(1);
        }
        nodeServiceStarter.get().start();
    }

    private void startController() {
        String hostId;
        try {
            //On each controller report restart, it gets a fresh hostId,
            //which is a combination of hostname and random GUID.
            hostId = InetAddress.getLocalHost().getHostAddress() + UUID.randomUUID().toString();
        } catch (UnknownHostException e) {
            log.debug("Failed to get host address.", e);
            hostId = UUID.randomUUID().toString();
        }

        //1. LOAD configuration.
        log.info("Creating store client");
        StoreClient storeClient = StoreClientFactory.createStoreClient(StoreClientFactory.StoreType.Zookeeper);

        log.info("Creating the stream store");
        StreamMetadataStore streamStore = StreamStoreFactory.createStore(StreamStoreFactory.StoreType.Zookeeper,
                controllerExecutor);

        log.info("Creating zk based task store");
        TaskMetadataStore taskMetadataStore = TaskStoreFactory.createStore(storeClient, controllerExecutor);

        log.info("Creating the host store");
        HostControllerStore hostStore = HostStoreFactory.createStore(HostStoreFactory.StoreType.Zookeeper);

        //Start the Segment Container Monitor.
        log.info("Starting the segment container monitor");
        SegmentContainerMonitor monitor = new SegmentContainerMonitor(hostStore, ZKUtils.getCuratorClient(),
                new UniformContainerBalancer(), Config.CLUSTER_MIN_REBALANCE_INTERVAL);
        monitor.startAsync();

        //2. Start the RPC server.
        log.info("Starting RPC server");
        SegmentHelper segmentHelper = new SegmentHelper();
        StreamMetadataTasks streamMetadataTasks = new StreamMetadataTasks(streamStore, hostStore, taskMetadataStore,
                segmentHelper, controllerExecutor, hostId);
        StreamTransactionMetadataTasks streamTransactionMetadataTasks = new StreamTransactionMetadataTasks(streamStore,
<<<<<<< HEAD
                hostStore, taskMetadataStore, controllerExecutor, hostId);
        TimeoutService timeoutService = new TimerWheelTimeoutService(streamTransactionMetadataTasks,
                Config.MAX_LEASE_VALUE, Config.MAX_SCALE_GRACE_PERIOD);

        RPCServer.start(new ControllerServiceAsyncImpl(
                new ControllerService(streamStore, hostStore, streamMetadataTasks, streamTransactionMetadataTasks,
                        timeoutService)));
=======
                hostStore, taskMetadataStore, segmentHelper, controllerExecutor, hostId);
        ControllerService controllerService = new ControllerService(streamStore, hostStore, streamMetadataTasks,
                streamTransactionMetadataTasks, new SegmentHelper(), controllerExecutor);
        RPCServer.start(new ControllerServiceAsyncImpl(
                controllerService));
>>>>>>> 48343e2d

        //3. Hook up TaskSweeper.sweepOrphanedTasks as a callback on detecting some controller node failure.
        // todo: hook up TaskSweeper.sweepOrphanedTasks with Failover support feature
        // Controller has a mechanism to track the currently active controller host instances. On detecting a failure of
        // any controller instance, the failure detector stores the failed HostId in a failed hosts directory (FH), and
        // invokes the taskSweeper.sweepOrphanedTasks for each failed host. When all resources under the failed hostId
        // are processed and deleted, that failed HostId is removed from FH folder.
        // Moreover, on controller report startup, it detects any hostIds not in the currently active set of
        // controllers and starts sweeping tasks orphaned by those hostIds.
        TaskSweeper taskSweeper = new TaskSweeper(taskMetadataStore, hostId, streamMetadataTasks,
                streamTransactionMetadataTasks);

        RequestHandlersInit.bootstrapRequestHandlers(controllerService, streamStore, controllerExecutor);
    }

}<|MERGE_RESOLUTION|>--- conflicted
+++ resolved
@@ -22,12 +22,9 @@
 import com.emc.pravega.controller.store.task.TaskStoreFactory;
 import com.emc.pravega.controller.task.Stream.StreamMetadataTasks;
 import com.emc.pravega.controller.task.Stream.StreamTransactionMetadataTasks;
-<<<<<<< HEAD
 import com.emc.pravega.controller.timeout.TimeoutService;
 import com.emc.pravega.controller.timeout.TimerWheelTimeoutService;
-=======
 import com.emc.pravega.controller.task.TaskSweeper;
->>>>>>> 48343e2d
 import com.emc.pravega.controller.util.Config;
 import com.emc.pravega.controller.util.ZKUtils;
 import com.emc.pravega.service.server.host.ServiceStarter;
@@ -254,21 +251,13 @@
         StreamMetadataTasks streamMetadataTasks = new StreamMetadataTasks(streamStore, hostStore, taskMetadataStore,
                 segmentHelper, controllerExecutor, hostId);
         StreamTransactionMetadataTasks streamTransactionMetadataTasks = new StreamTransactionMetadataTasks(streamStore,
-<<<<<<< HEAD
-                hostStore, taskMetadataStore, controllerExecutor, hostId);
+                hostStore, taskMetadataStore, segmentHelper, controllerExecutor, hostId);
         TimeoutService timeoutService = new TimerWheelTimeoutService(streamTransactionMetadataTasks,
                 Config.MAX_LEASE_VALUE, Config.MAX_SCALE_GRACE_PERIOD);
 
-        RPCServer.start(new ControllerServiceAsyncImpl(
-                new ControllerService(streamStore, hostStore, streamMetadataTasks, streamTransactionMetadataTasks,
-                        timeoutService)));
-=======
-                hostStore, taskMetadataStore, segmentHelper, controllerExecutor, hostId);
         ControllerService controllerService = new ControllerService(streamStore, hostStore, streamMetadataTasks,
-                streamTransactionMetadataTasks, new SegmentHelper(), controllerExecutor);
-        RPCServer.start(new ControllerServiceAsyncImpl(
-                controllerService));
->>>>>>> 48343e2d
+                streamTransactionMetadataTasks, timeoutService, new SegmentHelper(), controllerExecutor);
+        RPCServer.start(new ControllerServiceAsyncImpl(controllerService));
 
         //3. Hook up TaskSweeper.sweepOrphanedTasks as a callback on detecting some controller node failure.
         // todo: hook up TaskSweeper.sweepOrphanedTasks with Failover support feature
