/**
 *
 *  Copyright (c) 2017 Dell Inc., or its subsidiaries.
 *
 */
package com.emc.pravega.local;

import ch.qos.logback.classic.Level;
import ch.qos.logback.classic.LoggerContext;
import com.emc.pravega.controller.fault.SegmentContainerMonitor;
import com.emc.pravega.controller.fault.UniformContainerBalancer;
import com.emc.pravega.controller.requesthandler.RequestHandlersInit;
import com.emc.pravega.controller.server.rpc.RPCServer;
import com.emc.pravega.controller.server.rpc.v1.ControllerService;
import com.emc.pravega.controller.server.rpc.v1.ControllerServiceAsyncImpl;
import com.emc.pravega.controller.server.rpc.v1.SegmentHelper;
import com.emc.pravega.controller.store.StoreClient;
import com.emc.pravega.controller.store.StoreClientFactory;
import com.emc.pravega.controller.store.host.HostControllerStore;
import com.emc.pravega.controller.store.host.HostStoreFactory;
import com.emc.pravega.controller.store.stream.StreamMetadataStore;
import com.emc.pravega.controller.store.stream.StreamStoreFactory;
import com.emc.pravega.controller.store.task.TaskMetadataStore;
import com.emc.pravega.controller.store.task.TaskStoreFactory;
import com.emc.pravega.controller.task.Stream.StreamMetadataTasks;
import com.emc.pravega.controller.task.Stream.StreamTransactionMetadataTasks;
import com.emc.pravega.controller.task.TaskSweeper;
import com.emc.pravega.controller.util.Config;
import com.emc.pravega.controller.util.ZKUtils;
import com.emc.pravega.service.server.host.ServiceStarter;
import com.emc.pravega.service.server.logs.DurableLogConfig;
import com.emc.pravega.service.server.reading.ReadIndexConfig;
import com.emc.pravega.service.server.store.ServiceBuilderConfig;
import com.emc.pravega.service.server.store.ServiceConfig;
import com.emc.pravega.service.storage.impl.distributedlog.DistributedLogConfig;
import com.emc.pravega.service.storage.impl.hdfs.HDFSStorageConfig;
import com.google.common.util.concurrent.ThreadFactoryBuilder;
import com.twitter.distributedlog.LocalDLMEmulator;
import com.twitter.distributedlog.admin.DistributedLogAdmin;
import lombok.extern.slf4j.Slf4j;
import org.apache.bookkeeper.util.IOUtils;
import org.apache.commons.io.FileUtils;
import org.slf4j.LoggerFactory;

import java.io.File;
import java.net.InetAddress;
import java.net.UnknownHostException;
import java.util.Properties;
import java.util.UUID;
import java.util.concurrent.Executors;
import java.util.concurrent.ScheduledExecutorService;
import java.util.concurrent.atomic.AtomicReference;

<<<<<<< HEAD
=======
import lombok.Builder;
import lombok.extern.slf4j.Slf4j;

import org.apache.bookkeeper.util.IOUtils;
import org.apache.commons.io.FileUtils;
import org.slf4j.LoggerFactory;

>>>>>>> f0152f84
import static com.emc.pravega.controller.util.Config.ASYNC_TASK_POOL_SIZE;

@Slf4j
public class LocalPravegaEmulator implements AutoCloseable {

    private static final int NUM_BOOKIES = 5;
    private static final String CONTAINER_COUNT = "2";
    private static final String THREADPOOL_SIZE = "20";

    private final AtomicReference<ServiceStarter> nodeServiceStarter = new AtomicReference<>();

    private final int zkPort;
    private final int controllerPort;
    private final int hostPort;
    private final LocalHDFSEmulator localHdfs;
        
    private final ScheduledExecutorService controllerExecutor;

    @Builder
    private LocalPravegaEmulator(int zkPort, int controllerPort, int hostPort, LocalHDFSEmulator localHdfs) {
        this.zkPort = zkPort;
        this.controllerPort = controllerPort;
        this.hostPort = hostPort;
        this.localHdfs = localHdfs;
        this.controllerExecutor = Executors.newScheduledThreadPool(ASYNC_TASK_POOL_SIZE,
                                                                   new ThreadFactoryBuilder().setNameFormat("taskpool-%d")
                                                                                             .build());
    }

    public static void main(String[] args) {
        try {
            if (args.length < 3) {
                System.out.println("Usage: LocalPravegaEmulator <zk_port> <controller_port> <host_port>");
                System.exit(-1);
            }

            int zkPort = Integer.parseInt(args[0]);
            final int controllerPort = Integer.parseInt(args[1]);
            final int hostPort = Integer.parseInt(args[2]);

            final File zkDir = IOUtils.createTempDir("distrlog", "zookeeper");
            LocalDLMEmulator localDlm = LocalDLMEmulator.newBuilder().zkPort(zkPort).numBookies(NUM_BOOKIES).build();

            LoggerContext context = (LoggerContext) LoggerFactory.getILoggerFactory();
            context.getLoggerList().get(0).setLevel(Level.OFF);

            LocalHDFSEmulator localHdfs = LocalHDFSEmulator.newBuilder().baseDirName("temp").build();

            final LocalPravegaEmulator localPravega = LocalPravegaEmulator.builder().controllerPort(
                    controllerPort).hostPort(hostPort).localHdfs(localHdfs).build();

            Runtime.getRuntime().addShutdownHook(new Thread() {
                @Override
                public void run() {
                    try {
                        localPravega.close();
                        localDlm.teardown();
                        localHdfs.close();
                        FileUtils.deleteDirectory(zkDir);
                        System.out.println("ByeBye!");
                    } catch (Exception e) {
                        // do nothing
                        log.warn("Exception running local pravega emulator: " + e.getMessage());
                    }
                }
            });

            localHdfs.start();
            localDlm.start();
            configureDLBinding(zkPort);
            localPravega.start();

            System.out.println(
                    String.format("Pravega Sandbox is running locally now. You could access it at %s:%d", "127.0.0.1",
                            controllerPort));
        } catch (Exception ex) {
            System.out.println("Exception occurred running emulator " + ex);
            System.exit(1);
        }
    }

    private static void configureDLBinding(int zkPort) {
        DistributedLogAdmin admin = new DistributedLogAdmin();
        String[] params = {"bind", "-dlzr", "localhost:" + zkPort, "-dlzw", "localhost:" + 7000, "-s", "localhost:" +
                zkPort, "-bkzr", "localhost:" + 7000, "-l", "/ledgers", "-i", "false", "-r", "true", "-c",
                "distributedlog://localhost:" + zkPort + "/pravega/segmentstore/containers"};
        try {
            admin.run(params);
        } catch (Exception e) {
            e.printStackTrace();
            System.exit(1);
        }
    }

    /**
     * Stop controller and host.
     */
    @Override
    public void close() {
        localHdfs.close();
        controllerExecutor.shutdown();
        nodeServiceStarter.get().shutdown();
    }

    /**
     * Start controller and host.
     */
    private void start() {
        startController();
        try {
            Thread.sleep(10000);
        } catch (InterruptedException e) {
            e.printStackTrace();
        }
        startPravegaHost();
    }

    private void startPravegaHost() {
        try {
            Properties p = new Properties();
            ServiceBuilderConfig props = ServiceBuilderConfig.getConfigFromFile();
            props.set(p, HDFSStorageConfig.COMPONENT_CODE, HDFSStorageConfig.PROPERTY_HDFS_URL,
                    String.format("hdfs://localhost:%d/", localHdfs.getNameNodePort()));

            // Change Number of containers and Thread Pool Size for each test.
            ServiceBuilderConfig.set(p, ServiceConfig.COMPONENT_CODE, ServiceConfig.PROPERTY_CONTAINER_COUNT,
                    CONTAINER_COUNT);
            ServiceBuilderConfig.set(p, ServiceConfig.COMPONENT_CODE, ServiceConfig.PROPERTY_THREAD_POOL_SIZE,
                    THREADPOOL_SIZE);

            ServiceBuilderConfig.set(p, DurableLogConfig.COMPONENT_CODE,
                    DurableLogConfig.PROPERTY_CHECKPOINT_COMMIT_COUNT, "100");
            ServiceBuilderConfig.set(p, DurableLogConfig.COMPONENT_CODE,
                    DurableLogConfig.PROPERTY_CHECKPOINT_MIN_COMMIT_COUNT, "100");
            ServiceBuilderConfig.set(p, DurableLogConfig.COMPONENT_CODE,
                    DurableLogConfig.PROPERTY_CHECKPOINT_TOTAL_COMMIT_LENGTH, "104857600");

            ServiceBuilderConfig.set(p, ReadIndexConfig.COMPONENT_CODE, ReadIndexConfig.PROPERTY_CACHE_POLICY_MAX_TIME,
                    Integer.toString(60 * 1000));
            ServiceBuilderConfig.set(p, ReadIndexConfig.COMPONENT_CODE, ReadIndexConfig.PROPERTY_CACHE_POLICY_MAX_SIZE,
                    Long.toString(128 * 1024 * 1024));

            ServiceBuilderConfig.set(p, ServiceConfig.COMPONENT_CODE, ServiceConfig.PROPERTY_ZK_HOSTNAME, "localhost");
            ServiceBuilderConfig.set(p, ServiceConfig.COMPONENT_CODE, ServiceConfig.PROPERTY_ZK_PORT,
                    Integer.toString(zkPort));
            ServiceBuilderConfig.set(p, ServiceConfig.COMPONENT_CODE, ServiceConfig.PROPERTY_LISTENING_PORT,
                    Integer.toString(hostPort));

            ServiceBuilderConfig.set(p, DistributedLogConfig.COMPONENT_CODE, DistributedLogConfig.PROPERTY_HOSTNAME,
                    "localhost");
            ServiceBuilderConfig.set(p, DistributedLogConfig.COMPONENT_CODE, DistributedLogConfig.PROPERTY_PORT,
                    Integer.toString(zkPort));

            props = new ServiceBuilderConfig(p);

            nodeServiceStarter.set(new ServiceStarter(props));
        } catch (Exception e) {
            log.error("Could not create a Service with default config, Aborting.", e);
            System.exit(1);
        }
        nodeServiceStarter.get().start();
    }

    private void startController() {
        String hostId;
        try {
            //On each controller report restart, it gets a fresh hostId,
            //which is a combination of hostname and random GUID.
            hostId = InetAddress.getLocalHost().getHostAddress() + UUID.randomUUID().toString();
        } catch (UnknownHostException e) {
            log.debug("Failed to get host address.", e);
            hostId = UUID.randomUUID().toString();
        }

        //1. LOAD configuration.
        log.info("Creating store client");
        StoreClient storeClient = StoreClientFactory.createStoreClient(StoreClientFactory.StoreType.Zookeeper);

        log.info("Creating the stream store");
        StreamMetadataStore streamStore = StreamStoreFactory.createStore(StreamStoreFactory.StoreType.Zookeeper,
                controllerExecutor);

        log.info("Creating zk based task store");
        TaskMetadataStore taskMetadataStore = TaskStoreFactory.createStore(storeClient, controllerExecutor);

        log.info("Creating the host store");
        HostControllerStore hostStore = HostStoreFactory.createStore(HostStoreFactory.StoreType.Zookeeper);

        //Start the Segment Container Monitor.
        log.info("Starting the segment container monitor");
        SegmentContainerMonitor monitor = new SegmentContainerMonitor(hostStore, ZKUtils.getCuratorClient(),
                new UniformContainerBalancer(), Config.CLUSTER_MIN_REBALANCE_INTERVAL);
        monitor.startAsync();

        //2. Start the RPC server.
        log.info("Starting RPC server");
        SegmentHelper segmentHelper = new SegmentHelper();
        StreamMetadataTasks streamMetadataTasks = new StreamMetadataTasks(streamStore, hostStore, taskMetadataStore,
                segmentHelper, controllerExecutor, hostId);
        StreamTransactionMetadataTasks streamTransactionMetadataTasks = new StreamTransactionMetadataTasks(streamStore,
                hostStore, taskMetadataStore, segmentHelper, controllerExecutor, hostId);
        ControllerService controllerService = new ControllerService(streamStore, hostStore, streamMetadataTasks,
                streamTransactionMetadataTasks, new SegmentHelper(), controllerExecutor);
        RPCServer.start(new ControllerServiceAsyncImpl(
                controllerService));

        //3. Hook up TaskSweeper.sweepOrphanedTasks as a callback on detecting some controller node failure.
        // todo: hook up TaskSweeper.sweepOrphanedTasks with Failover support feature
        // Controller has a mechanism to track the currently active controller host instances. On detecting a failure of
        // any controller instance, the failure detector stores the failed HostId in a failed hosts directory (FH), and
        // invokes the taskSweeper.sweepOrphanedTasks for each failed host. When all resources under the failed hostId
        // are processed and deleted, that failed HostId is removed from FH folder.
        // Moreover, on controller report startup, it detects any hostIds not in the currently active set of
        // controllers and starts sweeping tasks orphaned by those hostIds.
        TaskSweeper taskSweeper = new TaskSweeper(taskMetadataStore, hostId, streamMetadataTasks,
                streamTransactionMetadataTasks);

        RequestHandlersInit.bootstrapRequestHandlers(controllerService, controllerExecutor);
    }

}<|MERGE_RESOLUTION|>--- conflicted
+++ resolved
@@ -1,7 +1,5 @@
 /**
- *
- *  Copyright (c) 2017 Dell Inc., or its subsidiaries.
- *
+ * Copyright (c) 2017 Dell Inc., or its subsidiaries.
  */
 package com.emc.pravega.local;
 
@@ -37,6 +35,7 @@
 import com.google.common.util.concurrent.ThreadFactoryBuilder;
 import com.twitter.distributedlog.LocalDLMEmulator;
 import com.twitter.distributedlog.admin.DistributedLogAdmin;
+import lombok.Builder;
 import lombok.extern.slf4j.Slf4j;
 import org.apache.bookkeeper.util.IOUtils;
 import org.apache.commons.io.FileUtils;
@@ -51,16 +50,6 @@
 import java.util.concurrent.ScheduledExecutorService;
 import java.util.concurrent.atomic.AtomicReference;
 
-<<<<<<< HEAD
-=======
-import lombok.Builder;
-import lombok.extern.slf4j.Slf4j;
-
-import org.apache.bookkeeper.util.IOUtils;
-import org.apache.commons.io.FileUtils;
-import org.slf4j.LoggerFactory;
-
->>>>>>> f0152f84
 import static com.emc.pravega.controller.util.Config.ASYNC_TASK_POOL_SIZE;
 
 @Slf4j
@@ -76,7 +65,7 @@
     private final int controllerPort;
     private final int hostPort;
     private final LocalHDFSEmulator localHdfs;
-        
+
     private final ScheduledExecutorService controllerExecutor;
 
     @Builder
@@ -86,8 +75,8 @@
         this.hostPort = hostPort;
         this.localHdfs = localHdfs;
         this.controllerExecutor = Executors.newScheduledThreadPool(ASYNC_TASK_POOL_SIZE,
-                                                                   new ThreadFactoryBuilder().setNameFormat("taskpool-%d")
-                                                                                             .build());
+                new ThreadFactoryBuilder().setNameFormat("taskpool-%d")
+                        .build());
     }
 
     public static void main(String[] args) {
