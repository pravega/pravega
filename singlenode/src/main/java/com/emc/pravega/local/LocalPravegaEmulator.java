--- conflicted
+++ resolved
@@ -119,7 +119,7 @@
                         FileUtils.deleteDirectory(zkDir);
                         System.out.println("ByeBye!");
                     } catch (Exception e) {
-                        log.warn("Caught an exception shutting down", e);
+                        // do nothing
                     }
                 }
             });
@@ -199,13 +199,9 @@
             ServiceBuilderConfig.set(p, ReadIndexConfig.COMPONENT_CODE, ReadIndexConfig.PROPERTY_CACHE_POLICY_MAX_SIZE,
                     Long.toString(128 * 1024 * 1024));
 
-<<<<<<< HEAD
-            ServiceBuilderConfig.set(p, ServiceConfig.COMPONENT_CODE, ServiceConfig.PROPERTY_ZK_URL, "localhost:"+zkPort);
-=======
             ServiceBuilderConfig.set(p, ServiceConfig.COMPONENT_CODE, ServiceConfig.PROPERTY_ZK_HOSTNAME, "localhost");
             ServiceBuilderConfig.set(p, ServiceConfig.COMPONENT_CODE, ServiceConfig.PROPERTY_ZK_PORT,
                                      Integer.toString(zkPort));
->>>>>>> 65bd8943
             ServiceBuilderConfig.set(p, ServiceConfig.COMPONENT_CODE, ServiceConfig.PROPERTY_LISTENING_PORT,
                                      Integer.toString(hostPort));
 
