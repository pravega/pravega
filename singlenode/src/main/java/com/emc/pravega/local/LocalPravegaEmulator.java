--- conflicted
+++ resolved
@@ -8,18 +8,10 @@
 import com.emc.pravega.controller.fault.SegmentContainerMonitor;
 import com.emc.pravega.controller.fault.UniformContainerBalancer;
 import com.emc.pravega.controller.requesthandler.RequestHandlersInit;
-<<<<<<< HEAD
-import com.emc.pravega.controller.server.rpc.RPCServer;
-import com.emc.pravega.controller.server.rpc.RPCServerConfig;
-import com.emc.pravega.controller.server.rpc.v1.ControllerService;
-import com.emc.pravega.controller.server.rpc.v1.ControllerServiceAsyncImpl;
-import com.emc.pravega.controller.server.rpc.v1.SegmentHelper;
-=======
 import com.emc.pravega.controller.server.ControllerService;
 import com.emc.pravega.controller.server.SegmentHelper;
 import com.emc.pravega.controller.server.rpc.grpc.GRPCServer;
 import com.emc.pravega.controller.server.rpc.grpc.GRPCServerConfig;
->>>>>>> d0863e67
 import com.emc.pravega.controller.store.StoreClient;
 import com.emc.pravega.controller.store.StoreClientFactory;
 import com.emc.pravega.controller.store.host.HostControllerStore;
@@ -52,7 +44,6 @@
 import org.slf4j.LoggerFactory;
 
 import java.io.File;
-import java.io.IOException;
 import java.net.InetAddress;
 import java.net.UnknownHostException;
 import java.util.Properties;
@@ -168,11 +159,7 @@
     /**
      * Start controller and host.
      */
-<<<<<<< HEAD
     private void start() throws Exception {
-=======
-    private void start() throws IOException {
->>>>>>> d0863e67
         startController();
         try {
             Thread.sleep(10000);
@@ -227,11 +214,7 @@
         nodeServiceStarter.get().start();
     }
 
-<<<<<<< HEAD
     private void startController() throws Exception {
-=======
-    private void startController() throws IOException {
->>>>>>> d0863e67
         String hostId;
         try {
             //On each controller report restart, it gets a fresh hostId,
@@ -274,21 +257,10 @@
 
         ControllerService controllerService = new ControllerService(streamStore, hostStore, streamMetadataTasks,
                 streamTransactionMetadataTasks, timeoutService, new SegmentHelper(), controllerExecutor);
-<<<<<<< HEAD
-        RPCServerConfig rpcServerConfig = RPCServerConfig.builder()
-                .port(controllerPort)
-                .workerThreadCount(Config.SERVER_WORKER_THREAD_COUNT)
-                .selectorThreadCount(Config.SERVER_SELECTOR_THREAD_COUNT)
-                .maxReadBufferBytes(Config.SERVER_MAX_READ_BUFFER_BYTES)
-                .build();
-        RPCServer rpcServer = new RPCServer(new ControllerServiceAsyncImpl(controllerService), rpcServerConfig);
-        rpcServer.start();
-=======
         GRPCServerConfig gRPCServerConfig = GRPCServerConfig.builder()
                 .port(controllerPort)
                 .build();
-        GRPCServer.start(controllerService, gRPCServerConfig);
->>>>>>> d0863e67
+        new GRPCServer(controllerService, gRPCServerConfig).startAsync();
 
         //3. Hook up TaskSweeper.sweepOrphanedTasks as a callback on detecting some controller node failure.
         // todo: hook up TaskSweeper.sweepOrphanedTasks with Failover support feature
