--- conflicted
+++ resolved
@@ -3,59 +3,8 @@
  */
 package com.emc.pravega.local;
 
-<<<<<<< HEAD
 import lombok.Builder;
 import lombok.extern.slf4j.Slf4j;
-=======
-import ch.qos.logback.classic.Level;
-import ch.qos.logback.classic.LoggerContext;
-import com.emc.pravega.controller.server.ControllerService;
-import com.emc.pravega.controller.server.SegmentHelper;
-import com.emc.pravega.controller.server.rpc.grpc.GRPCServer;
-import com.emc.pravega.controller.server.rpc.grpc.GRPCServerConfig;
-import com.emc.pravega.controller.store.StoreClient;
-import com.emc.pravega.controller.store.ZKStoreClient;
-import com.emc.pravega.controller.store.host.HostControllerStore;
-import com.emc.pravega.controller.store.host.HostStoreFactory;
-import com.emc.pravega.controller.store.stream.ZKStreamMetadataStore;
-import com.emc.pravega.controller.store.task.TaskMetadataStore;
-import com.emc.pravega.controller.store.task.TaskStoreFactory;
-import com.emc.pravega.controller.task.Stream.StreamMetadataTasks;
-import com.emc.pravega.controller.task.Stream.StreamTransactionMetadataTasks;
-import com.emc.pravega.controller.task.TaskSweeper;
-import com.emc.pravega.controller.timeout.TimeoutService;
-import com.emc.pravega.controller.timeout.TimerWheelTimeoutService;
-import com.emc.pravega.controller.util.Config;
-import com.emc.pravega.service.server.host.ServiceStarter;
-import com.emc.pravega.service.server.logs.DurableLogConfig;
-import com.emc.pravega.service.server.reading.ReadIndexConfig;
-import com.emc.pravega.service.server.store.ServiceBuilderConfig;
-import com.emc.pravega.service.server.store.ServiceConfig;
-import com.emc.pravega.service.storage.impl.distributedlog.DistributedLogConfig;
-import com.emc.pravega.service.storage.impl.hdfs.HDFSStorageConfig;
-import com.google.common.util.concurrent.ThreadFactoryBuilder;
-import com.twitter.distributedlog.LocalDLMEmulator;
-import com.twitter.distributedlog.admin.DistributedLogAdmin;
-import lombok.Builder;
-import lombok.extern.slf4j.Slf4j;
-import org.apache.bookkeeper.util.IOUtils;
-import org.apache.commons.io.FileUtils;
-import org.apache.curator.framework.CuratorFramework;
-import org.apache.curator.framework.CuratorFrameworkFactory;
-import org.apache.curator.retry.RetryOneTime;
-import org.slf4j.LoggerFactory;
-
-import java.io.File;
-import java.net.InetAddress;
-import java.net.UnknownHostException;
-import java.util.Properties;
-import java.util.UUID;
-import java.util.concurrent.Executors;
-import java.util.concurrent.ScheduledExecutorService;
-import java.util.concurrent.atomic.AtomicReference;
-
-import static com.emc.pravega.controller.util.Config.ASYNC_TASK_POOL_SIZE;
->>>>>>> f7e30a22
 
 @Slf4j
 public class LocalPravegaEmulator implements AutoCloseable {
@@ -93,15 +42,6 @@
                 System.exit(-1);
             }
 
-<<<<<<< HEAD
-            final int zkPort = Integer.parseInt(args[0]);
-            final int controllerPort = Integer.parseInt(args[1]);
-            final int hostPort = Integer.parseInt(args[2]);
-
-
-            final LocalPravegaEmulator localPravega = LocalPravegaEmulator.builder().controllerPort(
-                    controllerPort).hostPort(hostPort).zkPort(zkPort).build();
-=======
             boolean runOnlyBookkeeper = Boolean.parseBoolean(args[0]);
             int zkPort = Integer.parseInt(args[1]);
 
@@ -127,28 +67,18 @@
 
             final int controllerPort = Integer.parseInt(args[2]);
             final int hostPort = Integer.parseInt(args[3]);
+            final int zkPort = Integer.parseInt(args[0]);
+            final int controllerPort = Integer.parseInt(args[1]);
+            final int hostPort = Integer.parseInt(args[2]);
 
-            final File zkDir = IOUtils.createTempDir("distrlog", "zookeeper");
 
-            LoggerContext context = (LoggerContext) LoggerFactory.getILoggerFactory();
-            context.getLoggerList().get(0).setLevel(Level.OFF);
-
-            LocalHDFSEmulator localHdfs = LocalHDFSEmulator.newBuilder().baseDirName("temp").build();
-
-            final LocalPravegaEmulator localPravega = LocalPravegaEmulator.builder().zkPort(zkPort).controllerPort(
-                    controllerPort).hostPort(hostPort).localHdfs(localHdfs).build();
-
->>>>>>> f7e30a22
+            final LocalPravegaEmulator localPravega = LocalPravegaEmulator.builder().controllerPort(
+                    controllerPort).hostPort(hostPort).zkPort(zkPort).build();
             Runtime.getRuntime().addShutdownHook(new Thread() {
                 @Override
                 public void run() {
                     try {
                         localPravega.close();
-<<<<<<< HEAD
-=======
-                        localHdfs.close();
-                        FileUtils.deleteDirectory(zkDir);
->>>>>>> f7e30a22
                         System.out.println("ByeBye!");
                     } catch (Exception e) {
                         // do nothing
@@ -157,11 +87,6 @@
                 }
             });
 
-<<<<<<< HEAD
-=======
-            localHdfs.start();
-            configureDLBinding(zkPort);
->>>>>>> f7e30a22
             localPravega.start();
 
             System.out.println(
@@ -185,130 +110,10 @@
     /**
      * Start controller and host.
      */
-<<<<<<< HEAD
     private void start() throws Exception {
         inProcPravegaCluster.start();
     }
 
 
 
-=======
-    private void start() {
-        startController();
-        try {
-            Thread.sleep(10000);
-        } catch (InterruptedException e) {
-            e.printStackTrace();
-        }
-        startPravegaHost();
-    }
-
-    private void startPravegaHost() {
-        try {
-            Properties p = new Properties();
-            ServiceBuilderConfig props = ServiceBuilderConfig.getConfigFromFile();
-            ServiceBuilderConfig.set(p, HDFSStorageConfig.COMPONENT_CODE, HDFSStorageConfig.PROPERTY_HDFS_URL,
-                    String.format("hdfs://localhost:%d/", localHdfs.getNameNodePort()));
-
-            // Change Number of containers and Thread Pool Size for each test.
-            ServiceBuilderConfig.set(p, ServiceConfig.COMPONENT_CODE, ServiceConfig.PROPERTY_CONTAINER_COUNT,
-                    CONTAINER_COUNT);
-            ServiceBuilderConfig.set(p, ServiceConfig.COMPONENT_CODE, ServiceConfig.PROPERTY_THREAD_POOL_SIZE,
-                    THREADPOOL_SIZE);
-
-            ServiceBuilderConfig.set(p, DurableLogConfig.COMPONENT_CODE,
-                    DurableLogConfig.PROPERTY_CHECKPOINT_COMMIT_COUNT, "100");
-            ServiceBuilderConfig.set(p, DurableLogConfig.COMPONENT_CODE,
-                    DurableLogConfig.PROPERTY_CHECKPOINT_MIN_COMMIT_COUNT, "100");
-            ServiceBuilderConfig.set(p, DurableLogConfig.COMPONENT_CODE,
-                    DurableLogConfig.PROPERTY_CHECKPOINT_TOTAL_COMMIT_LENGTH, "104857600");
-
-            ServiceBuilderConfig.set(p, ReadIndexConfig.COMPONENT_CODE, ReadIndexConfig.PROPERTY_CACHE_POLICY_MAX_TIME,
-                    Integer.toString(60 * 1000));
-            ServiceBuilderConfig.set(p, ReadIndexConfig.COMPONENT_CODE, ReadIndexConfig.PROPERTY_CACHE_POLICY_MAX_SIZE,
-                    Long.toString(128 * 1024 * 1024));
-
-            ServiceBuilderConfig.set(p, ServiceConfig.COMPONENT_CODE, ServiceConfig.PROPERTY_ZK_URL, "localhost:" +
-                    zkPort);
-            ServiceBuilderConfig.set(p, ServiceConfig.COMPONENT_CODE, ServiceConfig.PROPERTY_LISTENING_PORT,
-                    Integer.toString(hostPort));
-            ServiceBuilderConfig.set(p, ServiceConfig.COMPONENT_CODE, ServiceConfig.PROPERTY_CONTROLLER_URI,
-                                     "tcp://localhost:" + controllerPort);
-
-            ServiceBuilderConfig.set(p, DistributedLogConfig.COMPONENT_CODE, DistributedLogConfig.PROPERTY_HOSTNAME,
-                    "localhost");
-            ServiceBuilderConfig.set(p, DistributedLogConfig.COMPONENT_CODE, DistributedLogConfig.PROPERTY_PORT,
-                    Integer.toString(zkPort));
-
-            props = new ServiceBuilderConfig(p);
-
-            nodeServiceStarter.set(new ServiceStarter(props));
-        } catch (Exception e) {
-            log.error("Could not create a Service with default config, Aborting.", e);
-            System.exit(1);
-        }
-        nodeServiceStarter.get().start();
-    }
-
-    private void startController() {
-        String hostId;
-        try {
-            // On each controller process restart, it gets a fresh hostId,
-            // which is a combination of hostname and random GUID.
-            hostId = InetAddress.getLocalHost().getHostAddress() + UUID.randomUUID().toString();
-        } catch (UnknownHostException e) {
-            hostId = UUID.randomUUID().toString();
-        }
-
-        CuratorFramework client = CuratorFrameworkFactory.newClient("localhost:" + zkPort, new RetryOneTime(2000));
-        client.start();
-
-        StoreClient storeClient = new ZKStoreClient(client);
-
-        ZKStreamMetadataStore streamStore = new ZKStreamMetadataStore(client, controllerExecutor);
-
-        HostControllerStore hostStore = HostStoreFactory.createInMemoryStore("localhost", hostPort,
-                                                                             Config.HOST_STORE_CONTAINER_COUNT);
-
-        TaskMetadataStore taskMetadataStore = TaskStoreFactory.createStore(storeClient, controllerExecutor);
-
-        SegmentHelper segmentHelper = new SegmentHelper();
-
-        StreamMetadataTasks streamMetadataTasks = new StreamMetadataTasks(streamStore, hostStore, taskMetadataStore,
-                                                                          segmentHelper, controllerExecutor, hostId);
-        StreamTransactionMetadataTasks streamTransactionMetadataTasks = new StreamTransactionMetadataTasks(
-                streamStore, hostStore, taskMetadataStore, segmentHelper, controllerExecutor, hostId);
-
-        TimeoutService timeoutService = new TimerWheelTimeoutService(streamTransactionMetadataTasks, 100000, 100000);
-
-        ControllerService controllerService = new ControllerService(streamStore, hostStore, streamMetadataTasks,
-                streamTransactionMetadataTasks, timeoutService, segmentHelper, controllerExecutor);
-
-        // Start the RPC server.
-        log.info("Starting gRPC server");
-        GRPCServerConfig gRPCServerConfig = GRPCServerConfig.builder()
-                .port(controllerPort)
-                .build();
-        GRPCServer server = new GRPCServer(controllerService, gRPCServerConfig);
-        server.startAsync();
-
-        // After completion of startAsync method, server is expected to be in RUNNING state.
-        // If it is not in running state, we return.
-        if (!server.isRunning()) {
-            log.error("RPC server failed to start, state = {} ", server.state());
-            return;
-        }
-
-        // Hook up TaskSweeper.sweepOrphanedTasks as a callback on detecting some controller node failure.
-        // todo: hook up TaskSweeper.sweepOrphanedTasks with Failover support feature
-        // Controller has a mechanism to track the currently active controller host instances. On detecting a failure of
-        // any controller instance, the failure detector stores the failed HostId in a failed hosts directory (FH), and
-        // invokes the taskSweeper.sweepOrphanedTasks for each failed host. When all resources under the failed hostId
-        // are processed and deleted, that failed HostId is removed from FH folder.
-        // Moreover, on controller process startup, it detects any hostIds not in the currently active set of
-        // controllers and starts sweeping tasks orphaned by those hostIds.
-        TaskSweeper taskSweeper = new TaskSweeper(taskMetadataStore, hostId, streamMetadataTasks,
-                                                  streamTransactionMetadataTasks);
-    }
->>>>>>> f7e30a22
 }