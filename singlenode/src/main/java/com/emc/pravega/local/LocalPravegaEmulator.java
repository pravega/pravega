--- conflicted
+++ resolved
@@ -3,56 +3,8 @@
  */
 package com.emc.pravega.local;
 
-<<<<<<< HEAD
-import ch.qos.logback.classic.Level;
-import ch.qos.logback.classic.LoggerContext;
-import com.emc.pravega.controller.eventProcessor.CheckpointConfig;
-import com.emc.pravega.controller.fault.ControllerClusterListenerConfig;
-import com.emc.pravega.controller.server.ControllerServiceConfig;
-import com.emc.pravega.controller.server.ControllerServiceMain;
-import com.emc.pravega.controller.server.eventProcessor.ControllerEventProcessorConfig;
-import com.emc.pravega.controller.server.eventProcessor.impl.ControllerEventProcessorConfigImpl;
-import com.emc.pravega.controller.server.impl.ControllerServiceConfigImpl;
-import com.emc.pravega.controller.server.rest.RESTServerConfig;
-import com.emc.pravega.controller.server.rpc.grpc.GRPCServerConfig;
-import com.emc.pravega.controller.server.rpc.grpc.impl.GRPCServerConfigImpl;
-import com.emc.pravega.controller.store.client.StoreClientConfig;
-import com.emc.pravega.controller.store.client.ZKClientConfig;
-import com.emc.pravega.controller.store.client.impl.StoreClientConfigImpl;
-import com.emc.pravega.controller.store.client.impl.ZKClientConfigImpl;
-import com.emc.pravega.controller.store.host.HostMonitorConfig;
-import com.emc.pravega.controller.store.host.impl.HostMonitorConfigImpl;
-import com.emc.pravega.controller.timeout.TimeoutServiceConfig;
-import com.emc.pravega.controller.util.Config;
-import com.emc.pravega.service.server.host.ServiceStarter;
-import com.emc.pravega.service.server.logs.DurableLogConfig;
-import com.emc.pravega.service.server.reading.ReadIndexConfig;
-import com.emc.pravega.service.server.store.ServiceBuilderConfig;
-import com.emc.pravega.service.server.store.ServiceConfig;
-import com.emc.pravega.service.storage.impl.distributedlog.DistributedLogConfig;
-import com.emc.pravega.service.storage.impl.hdfs.HDFSStorageConfig;
-import com.emc.pravega.stream.ScalingPolicy;
-import com.google.common.util.concurrent.ThreadFactoryBuilder;
-import com.twitter.distributedlog.LocalDLMEmulator;
-import com.twitter.distributedlog.admin.DistributedLogAdmin;
 import lombok.Builder;
 import lombok.extern.slf4j.Slf4j;
-import org.apache.bookkeeper.util.IOUtils;
-import org.apache.commons.io.FileUtils;
-import org.slf4j.LoggerFactory;
-
-import java.io.File;
-import java.util.Optional;
-import java.util.Properties;
-import java.util.concurrent.Executors;
-import java.util.concurrent.ScheduledExecutorService;
-import java.util.concurrent.atomic.AtomicReference;
-
-import static com.emc.pravega.controller.util.Config.ASYNC_TASK_POOL_SIZE;
-=======
-import lombok.Builder;
-import lombok.extern.slf4j.Slf4j;
->>>>>>> b655c5ce
 
 @Slf4j
 public class LocalPravegaEmulator implements AutoCloseable {
@@ -129,65 +81,4 @@
     private void start() throws Exception {
         inProcPravegaCluster.start();
     }
-<<<<<<< HEAD
-
-    private void startController() {
-
-        ZKClientConfig zkClientConfig = ZKClientConfigImpl.builder()
-                .connectionString(Config.ZK_URL)
-                .namespace("pravega/" + Config.CLUSTER_NAME)
-                .initialSleepInterval(Config.ZK_RETRY_SLEEP_MS)
-                .maxRetries(Config.ZK_MAX_RETRIES)
-                .build();
-
-        StoreClientConfig storeClientConfig = StoreClientConfigImpl.withZKClient(zkClientConfig);
-
-        HostMonitorConfig hostMonitorConfig = HostMonitorConfigImpl.builder()
-                .hostMonitorEnabled(true)
-                .hostMonitorMinRebalanceInterval(Config.CLUSTER_MIN_REBALANCE_INTERVAL)
-                .build();
-
-        TimeoutServiceConfig timeoutServiceConfig = TimeoutServiceConfig.builder()
-                .maxLeaseValue(Config.MAX_LEASE_VALUE)
-                .maxScaleGracePeriod(Config.MAX_SCALE_GRACE_PERIOD)
-                .build();
-
-        ControllerEventProcessorConfig eventProcessorConfig = ControllerEventProcessorConfigImpl.builder()
-                .scopeName("system")
-                .commitStreamName("commitStream")
-                .abortStreamName("abortStream")
-                .commitStreamScalingPolicy(ScalingPolicy.fixed(2))
-                .abortStreamScalingPolicy(ScalingPolicy.fixed(2))
-                .commitReaderGroupName("commitStreamReaders")
-                .commitReaderGroupSize(1)
-                .abortReaderGrouopName("abortStreamReaders")
-                .abortReaderGroupSize(1)
-                .commitCheckpointConfig(CheckpointConfig.periodic(10, 10))
-                .abortCheckpointConfig(CheckpointConfig.periodic(10, 10))
-                .build();
-
-        GRPCServerConfig grpcServerConfig = GRPCServerConfigImpl.builder().port(controllerPort).build();
-
-        ControllerServiceConfig serviceConfig = ControllerServiceConfigImpl.builder()
-                .serviceThreadPoolSize(Config.ASYNC_TASK_POOL_SIZE)
-                .taskThreadPoolSize(Config.ASYNC_TASK_POOL_SIZE)
-                .storeThreadPoolSize(Config.ASYNC_TASK_POOL_SIZE)
-                .eventProcThreadPoolSize(Config.ASYNC_TASK_POOL_SIZE / 2)
-                .requestHandlerThreadPoolSize(Config.ASYNC_TASK_POOL_SIZE / 2)
-                .storeClientConfig(storeClientConfig)
-                .hostMonitorConfig(hostMonitorConfig)
-                .controllerClusterListenerConfig(Optional.<ControllerClusterListenerConfig>empty())
-                .timeoutServiceConfig(timeoutServiceConfig)
-                .eventProcessorConfig(Optional.of(eventProcessorConfig))
-                .requestHandlersEnabled(true)
-                .grpcServerConfig(Optional.of(grpcServerConfig))
-                .restServerConfig(Optional.<RESTServerConfig>empty())
-                .build();
-
-        ControllerServiceMain controllerServiceMain = new ControllerServiceMain(serviceConfig);
-        controllerServiceMain.startAsync();
-    }
-
-=======
->>>>>>> b655c5ce
 }