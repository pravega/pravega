/**
 * Copyright (c) 2017 Dell Inc., or its subsidiaries.
 */
package com.emc.pravega.local;

<<<<<<< HEAD
import ch.qos.logback.classic.Level;
import ch.qos.logback.classic.LoggerContext;
import com.emc.pravega.controller.fault.SegmentContainerMonitor;
import com.emc.pravega.controller.fault.UniformContainerBalancer;
import com.emc.pravega.controller.requesthandler.RequestHandlersInit;
import com.emc.pravega.controller.server.ControllerService;
import com.emc.pravega.controller.server.SegmentHelper;
import com.emc.pravega.controller.server.rpc.grpc.GRPCServer;
import com.emc.pravega.controller.server.rpc.grpc.GRPCServerConfig;
import com.emc.pravega.controller.store.StoreClient;
import com.emc.pravega.controller.store.StoreClientFactory;
import com.emc.pravega.controller.store.host.HostControllerStore;
import com.emc.pravega.controller.store.host.HostStoreFactory;
import com.emc.pravega.controller.store.stream.StreamMetadataStore;
import com.emc.pravega.controller.store.stream.StreamStoreFactory;
import com.emc.pravega.controller.store.task.TaskMetadataStore;
import com.emc.pravega.controller.store.task.TaskStoreFactory;
import com.emc.pravega.controller.task.Stream.StreamMetadataTasks;
import com.emc.pravega.controller.task.Stream.StreamTransactionMetadataTasks;
import com.emc.pravega.controller.task.TaskSweeper;
import com.emc.pravega.controller.timeout.TimeoutService;
import com.emc.pravega.controller.timeout.TimerWheelTimeoutService;
import com.emc.pravega.controller.util.Config;
import com.emc.pravega.controller.util.ZKUtils;
import com.emc.pravega.service.server.host.ServiceStarter;
import com.emc.pravega.service.server.logs.DurableLogConfig;
import com.emc.pravega.service.server.reading.ReadIndexConfig;
import com.emc.pravega.service.server.store.ServiceBuilderConfig;
import com.emc.pravega.service.server.store.ServiceConfig;
import com.emc.pravega.service.storage.impl.distributedlog.DistributedLogConfig;
import com.emc.pravega.service.storage.impl.hdfs.HDFSStorageConfig;
import com.emc.pravega.stream.impl.netty.ConnectionFactoryImpl;
import com.google.common.util.concurrent.ThreadFactoryBuilder;
import com.twitter.distributedlog.LocalDLMEmulator;
import com.twitter.distributedlog.admin.DistributedLogAdmin;
import java.io.File;
import java.net.InetAddress;
import java.net.UnknownHostException;
import java.util.UUID;
import java.util.concurrent.Executors;
import java.util.concurrent.ScheduledExecutorService;
import java.util.concurrent.atomic.AtomicReference;
=======
>>>>>>> 4721bdd6
import lombok.Builder;
import lombok.extern.slf4j.Slf4j;

@Slf4j
public class LocalPravegaEmulator implements AutoCloseable {

    private static final int NUM_BOOKIES = 3;
    private final InProcPravegaCluster inProcPravegaCluster;

    @Builder
    private LocalPravegaEmulator(int zkPort, int controllerPort, int hostPort) {
        inProcPravegaCluster = InProcPravegaCluster
                .builder()
                .isInProcZK(true)
                .zkUrl("localhost:" + zkPort)
                .zkPort(zkPort)
                .isInMemStorage(true)
                .isInprocController(true)
                .controllerCount(1)
                .isInprocSSS(true)
                .sssCount(1)
                .containerCount(4)
                .build();
        inProcPravegaCluster.setControllerPorts(new int[] {controllerPort});
        inProcPravegaCluster.setSssPorts(new int[] {hostPort});
    }

    public static void main(String[] args) {
        try {
            if (args.length < 3) {
                log.warn("Usage: LocalPravegaEmulator <zk_port> <controller_port> <host_port>");
                System.exit(-1);
            }

            int zkPort = Integer.parseInt(args[0]);
            final int controllerPort = Integer.parseInt(args[1]);
            final int hostPort = Integer.parseInt(args[2]);

            final LocalPravegaEmulator localPravega = LocalPravegaEmulator.builder().controllerPort(
                    controllerPort).hostPort(hostPort).zkPort(zkPort).build();
            Runtime.getRuntime().addShutdownHook(new Thread() {
                @Override
                public void run() {
                    try {
                        localPravega.close();
                        System.out.println("ByeBye!");
                    } catch (Exception e) {
                        // do nothing
                        log.warn("Exception running local Pravega emulator: " + e.getMessage());
                    }
                }
            });

            localPravega.start();

            System.out.println(
                    String.format("Pravega Sandbox is running locally now. You could access it at %s:%d", "127.0.0.1",
                            controllerPort));
        } catch (Exception ex) {
            System.out.println("Exception occurred running emulator " + ex);
            ex.printStackTrace();
        }
    }

    /**
     * Stop controller and host.
     */
    @Override
    public void close() {
       inProcPravegaCluster.close();
    }

    /**
     * Start controller and host.
     */
    private void start() throws Exception {
        inProcPravegaCluster.start();
    }



<<<<<<< HEAD
        log.info("Creating zk based task store");
        TaskMetadataStore taskMetadataStore = TaskStoreFactory.createStore(storeClient, controllerExecutor);

        log.info("Creating the host store");
        HostControllerStore hostStore = HostStoreFactory.createStore(HostStoreFactory.StoreType.Zookeeper);

        //Start the Segment Container Monitor.
        log.info("Starting the segment container monitor");
        SegmentContainerMonitor monitor = new SegmentContainerMonitor(hostStore, ZKUtils.getCuratorClient(),
                new UniformContainerBalancer(), Config.CLUSTER_MIN_REBALANCE_INTERVAL);
        monitor.startAsync();

        //2. Start the RPC server.
        log.info("Starting RPC server");
        SegmentHelper segmentHelper = new SegmentHelper();
        ConnectionFactoryImpl connectionFactory = new ConnectionFactoryImpl(false);
        StreamMetadataTasks streamMetadataTasks = new StreamMetadataTasks(streamStore, hostStore, taskMetadataStore,
                segmentHelper, controllerExecutor, hostId, connectionFactory);
        StreamTransactionMetadataTasks streamTransactionMetadataTasks = new StreamTransactionMetadataTasks(streamStore,
                hostStore, taskMetadataStore, segmentHelper, controllerExecutor, hostId, connectionFactory);
        TimeoutService timeoutService = new TimerWheelTimeoutService(streamTransactionMetadataTasks,
                Config.MAX_LEASE_VALUE, Config.MAX_SCALE_GRACE_PERIOD);

        ControllerService controllerService = new ControllerService(streamStore, hostStore, streamMetadataTasks,
                streamTransactionMetadataTasks, timeoutService, new SegmentHelper(), controllerExecutor);
        GRPCServerConfig gRPCServerConfig = GRPCServerConfig.builder()
                                                            .port(controllerPort)
                                                            .build();
        new GRPCServer(controllerService, gRPCServerConfig).startAsync();

        //3. Hook up TaskSweeper.sweepOrphanedTasks as a callback on detecting some controller node failure.
        // todo: hook up TaskSweeper.sweepOrphanedTasks with Failover support feature
        // Controller has a mechanism to track the currently active controller host instances. On detecting a failure of
        // any controller instance, the failure detector stores the failed HostId in a failed hosts directory (FH), and
        // invokes the taskSweeper.sweepOrphanedTasks for each failed host. When all resources under the failed hostId
        // are processed and deleted, that failed HostId is removed from FH folder.
        // Moreover, on controller report startup, it detects any hostIds not in the currently active set of
        // controllers and starts sweeping tasks orphaned by those hostIds.
        TaskSweeper taskSweeper = new TaskSweeper(taskMetadataStore, hostId, streamMetadataTasks,
                streamTransactionMetadataTasks);

        RequestHandlersInit.bootstrapRequestHandlers(controllerService, streamStore, controllerExecutor);
    }
=======
>>>>>>> 4721bdd6
}<|MERGE_RESOLUTION|>--- conflicted
+++ resolved
@@ -3,51 +3,7 @@
  */
 package com.emc.pravega.local;
 
-<<<<<<< HEAD
-import ch.qos.logback.classic.Level;
-import ch.qos.logback.classic.LoggerContext;
-import com.emc.pravega.controller.fault.SegmentContainerMonitor;
-import com.emc.pravega.controller.fault.UniformContainerBalancer;
-import com.emc.pravega.controller.requesthandler.RequestHandlersInit;
-import com.emc.pravega.controller.server.ControllerService;
-import com.emc.pravega.controller.server.SegmentHelper;
-import com.emc.pravega.controller.server.rpc.grpc.GRPCServer;
-import com.emc.pravega.controller.server.rpc.grpc.GRPCServerConfig;
-import com.emc.pravega.controller.store.StoreClient;
-import com.emc.pravega.controller.store.StoreClientFactory;
-import com.emc.pravega.controller.store.host.HostControllerStore;
-import com.emc.pravega.controller.store.host.HostStoreFactory;
-import com.emc.pravega.controller.store.stream.StreamMetadataStore;
-import com.emc.pravega.controller.store.stream.StreamStoreFactory;
-import com.emc.pravega.controller.store.task.TaskMetadataStore;
-import com.emc.pravega.controller.store.task.TaskStoreFactory;
-import com.emc.pravega.controller.task.Stream.StreamMetadataTasks;
-import com.emc.pravega.controller.task.Stream.StreamTransactionMetadataTasks;
-import com.emc.pravega.controller.task.TaskSweeper;
-import com.emc.pravega.controller.timeout.TimeoutService;
-import com.emc.pravega.controller.timeout.TimerWheelTimeoutService;
-import com.emc.pravega.controller.util.Config;
-import com.emc.pravega.controller.util.ZKUtils;
-import com.emc.pravega.service.server.host.ServiceStarter;
-import com.emc.pravega.service.server.logs.DurableLogConfig;
-import com.emc.pravega.service.server.reading.ReadIndexConfig;
-import com.emc.pravega.service.server.store.ServiceBuilderConfig;
-import com.emc.pravega.service.server.store.ServiceConfig;
-import com.emc.pravega.service.storage.impl.distributedlog.DistributedLogConfig;
-import com.emc.pravega.service.storage.impl.hdfs.HDFSStorageConfig;
-import com.emc.pravega.stream.impl.netty.ConnectionFactoryImpl;
-import com.google.common.util.concurrent.ThreadFactoryBuilder;
-import com.twitter.distributedlog.LocalDLMEmulator;
-import com.twitter.distributedlog.admin.DistributedLogAdmin;
-import java.io.File;
-import java.net.InetAddress;
-import java.net.UnknownHostException;
-import java.util.UUID;
-import java.util.concurrent.Executors;
-import java.util.concurrent.ScheduledExecutorService;
-import java.util.concurrent.atomic.AtomicReference;
-=======
->>>>>>> 4721bdd6
+
 import lombok.Builder;
 import lombok.extern.slf4j.Slf4j;
 
@@ -127,52 +83,4 @@
         inProcPravegaCluster.start();
     }
 
-
-
-<<<<<<< HEAD
-        log.info("Creating zk based task store");
-        TaskMetadataStore taskMetadataStore = TaskStoreFactory.createStore(storeClient, controllerExecutor);
-
-        log.info("Creating the host store");
-        HostControllerStore hostStore = HostStoreFactory.createStore(HostStoreFactory.StoreType.Zookeeper);
-
-        //Start the Segment Container Monitor.
-        log.info("Starting the segment container monitor");
-        SegmentContainerMonitor monitor = new SegmentContainerMonitor(hostStore, ZKUtils.getCuratorClient(),
-                new UniformContainerBalancer(), Config.CLUSTER_MIN_REBALANCE_INTERVAL);
-        monitor.startAsync();
-
-        //2. Start the RPC server.
-        log.info("Starting RPC server");
-        SegmentHelper segmentHelper = new SegmentHelper();
-        ConnectionFactoryImpl connectionFactory = new ConnectionFactoryImpl(false);
-        StreamMetadataTasks streamMetadataTasks = new StreamMetadataTasks(streamStore, hostStore, taskMetadataStore,
-                segmentHelper, controllerExecutor, hostId, connectionFactory);
-        StreamTransactionMetadataTasks streamTransactionMetadataTasks = new StreamTransactionMetadataTasks(streamStore,
-                hostStore, taskMetadataStore, segmentHelper, controllerExecutor, hostId, connectionFactory);
-        TimeoutService timeoutService = new TimerWheelTimeoutService(streamTransactionMetadataTasks,
-                Config.MAX_LEASE_VALUE, Config.MAX_SCALE_GRACE_PERIOD);
-
-        ControllerService controllerService = new ControllerService(streamStore, hostStore, streamMetadataTasks,
-                streamTransactionMetadataTasks, timeoutService, new SegmentHelper(), controllerExecutor);
-        GRPCServerConfig gRPCServerConfig = GRPCServerConfig.builder()
-                                                            .port(controllerPort)
-                                                            .build();
-        new GRPCServer(controllerService, gRPCServerConfig).startAsync();
-
-        //3. Hook up TaskSweeper.sweepOrphanedTasks as a callback on detecting some controller node failure.
-        // todo: hook up TaskSweeper.sweepOrphanedTasks with Failover support feature
-        // Controller has a mechanism to track the currently active controller host instances. On detecting a failure of
-        // any controller instance, the failure detector stores the failed HostId in a failed hosts directory (FH), and
-        // invokes the taskSweeper.sweepOrphanedTasks for each failed host. When all resources under the failed hostId
-        // are processed and deleted, that failed HostId is removed from FH folder.
-        // Moreover, on controller report startup, it detects any hostIds not in the currently active set of
-        // controllers and starts sweeping tasks orphaned by those hostIds.
-        TaskSweeper taskSweeper = new TaskSweeper(taskMetadataStore, hostId, streamMetadataTasks,
-                streamTransactionMetadataTasks);
-
-        RequestHandlersInit.bootstrapRequestHandlers(controllerService, streamStore, controllerExecutor);
-    }
-=======
->>>>>>> 4721bdd6
 }