--- conflicted
+++ resolved
@@ -1,7 +1,5 @@
 /**
  * Copyright (c) 2017 Dell Inc., or its subsidiaries.
-<<<<<<< HEAD
-=======
  *
  * Licensed under the Apache License, Version 2.0 (the "License");
  * you may not use this file except in compliance with the License.
@@ -14,7 +12,6 @@
  * WITHOUT WARRANTIES OR CONDITIONS OF ANY KIND, either express or implied.
  * See the License for the specific language governing permissions and
  * limitations under the License.
->>>>>>> 8650fe6d
  */
 package io.pravega.service.server.logs;
 
