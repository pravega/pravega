--- conflicted
+++ resolved
@@ -7,11 +7,8 @@
 
 import com.emc.pravega.common.AbstractTimer;
 import com.emc.pravega.common.Exceptions;
-<<<<<<< HEAD
 import com.emc.pravega.common.Timer;
 import com.emc.pravega.common.util.CollectionHelpers;
-=======
->>>>>>> c748608b
 import com.emc.pravega.service.server.ContainerMetadata;
 import com.emc.pravega.service.server.SegmentMetadata;
 import com.emc.pravega.service.server.UpdateableContainerMetadata;
@@ -20,11 +17,8 @@
 import com.emc.pravega.service.storage.LogAddress;
 import com.google.common.annotations.VisibleForTesting;
 import com.google.common.base.Preconditions;
-<<<<<<< HEAD
 import java.time.Duration;
-=======
 import java.util.AbstractMap;
->>>>>>> c748608b
 import java.util.ArrayList;
 import java.util.Collection;
 import java.util.HashMap;
@@ -34,13 +28,11 @@
 import java.util.TreeSet;
 import java.util.concurrent.atomic.AtomicBoolean;
 import java.util.concurrent.atomic.AtomicLong;
-<<<<<<< HEAD
 import java.util.stream.Collectors;
 import javax.annotation.concurrent.GuardedBy;
 import javax.annotation.concurrent.ThreadSafe;
-=======
+import lombok.extern.slf4j.Slf4j;
 import javax.annotation.concurrent.GuardedBy;
->>>>>>> c748608b
 import lombok.extern.slf4j.Slf4j;
 
 /**
@@ -206,17 +198,10 @@
             segmentMetadata.markDeleted();
 
             // Find any transactions that point to this StreamSegment (as a parent).
-<<<<<<< HEAD
-            CollectionHelpers.forEach(
-                    this.metadataById.values(),
-                    m -> m.getParentId() == segmentMetadata.getId(),
-                    m -> {
-=======
             this.segmentMetadata
                     .values().stream()
                     .filter(m -> m.getParentId() == streamSegmentId)
                     .forEach(m -> {
->>>>>>> c748608b
                         m.markDeleted();
                         result.add(m);
                     });
