--- conflicted
+++ resolved
@@ -30,12 +30,9 @@
 import com.emc.pravega.service.server.IllegalContainerStateException;
 import com.emc.pravega.service.server.LogItemFactory;
 import com.emc.pravega.service.server.OperationLog;
-<<<<<<< HEAD
+import com.emc.pravega.common.concurrent.ServiceShutdownListener;
 import com.emc.pravega.service.server.ReadIndex;
 import com.emc.pravega.service.server.ServiceShutdownListener;
-=======
-import com.emc.pravega.common.concurrent.ServiceShutdownListener;
->>>>>>> c03ff17d
 import com.emc.pravega.service.server.UpdateableContainerMetadata;
 import com.emc.pravega.service.server.logs.operations.MetadataCheckpointOperation;
 import com.emc.pravega.service.server.logs.operations.Operation;
@@ -476,7 +473,7 @@
             // Trigger all of them (no need to unregister them; the unregister handle is already wired up).
             for (TailRead tr : toTrigger) {
                 tr.future.complete(FutureHelpers.runOrFail(() -> {
-                    return this.inMemoryOperationLog.read(tr.afterSequenceNumber, tr.maxCount);                    
+                    return this.inMemoryOperationLog.read(tr.afterSequenceNumber, tr.maxCount);
                 }, tr.future));
             }
         });
