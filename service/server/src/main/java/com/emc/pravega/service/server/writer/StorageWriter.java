--- conflicted
+++ resolved
@@ -18,18 +18,12 @@
 
 package com.emc.pravega.service.server.writer;
 
-<<<<<<< HEAD
-import com.emc.pravega.common.Exceptions;
-import com.emc.pravega.common.LoggerHelpers;
-import com.emc.pravega.common.MathHelpers;
-import com.emc.pravega.common.Timer;
-=======
 import com.emc.pravega.common.AutoStopwatch;
 import com.emc.pravega.common.ExceptionHelpers;
 import com.emc.pravega.common.LoggerHelpers;
 import com.emc.pravega.common.MathHelpers;
+import com.emc.pravega.common.Timer;
 import com.emc.pravega.common.concurrent.AbstractThreadPoolService;
->>>>>>> c03ff17d
 import com.emc.pravega.common.concurrent.FutureHelpers;
 import com.emc.pravega.service.server.DataCorruptionException;
 import com.emc.pravega.service.server.UpdateableSegmentMetadata;
@@ -40,11 +34,8 @@
 import com.emc.pravega.service.server.logs.operations.StorageOperation;
 import com.emc.pravega.service.storage.Storage;
 import com.google.common.base.Preconditions;
-<<<<<<< HEAD
 import com.google.common.util.concurrent.AbstractService;
-=======
-
->>>>>>> c03ff17d
+
 import java.time.Duration;
 import java.util.HashMap;
 import java.util.Iterator;
@@ -100,12 +91,7 @@
         this.storage = storage;
         this.aggregators = new HashMap<>();
         this.state = new WriterState();
-<<<<<<< HEAD
         this.timer = new Timer();
-        this.stopException = new AtomicReference<>();
-=======
-        this.stopwatch = new AutoStopwatch();
->>>>>>> c03ff17d
         this.ackCalculator = new AckCalculator(this.state);
     }
 
@@ -144,28 +130,24 @@
         return isRunning() && !hasStopException();
     }
 
-<<<<<<< HEAD
-    private void beginIteration(Void ignored) {
+    private void beginIteration() {
         this.state.recordIterationStarted(this.timer);
         logStageEvent("Start", null);
     }
 
-    private void endIteration(Void ignored) {
+    private void endIteration() {
         // Perform internal cleanup (get rid of those SegmentAggregators that are closed).
         cleanup();
         logStageEvent("Finish", "Elapsed " + this.state.getElapsedSinceIterationStart(this.timer).toMillis() + "ms");
-=======
-    private void beginIteration() {
-        this.state.recordIterationStarted(this.stopwatch);
-        logStageEvent("Start", null);
-    }
-
-    private void endIteration() {
-        logStageEvent("Finish", "Elapsed " + this.state.getElapsedSinceIterationStart(this.stopwatch).toMillis() + "ms");
->>>>>>> c03ff17d
     }
 
     private Void iterationErrorHandler(Throwable ex) {
+        boolean critical = isCriticalError(ex);
+        if (!critical) {
+            // Perform internal cleanup (get rid of those SegmentAggregators that are closed).
+            cleanup();
+        }
+
         if (ExceptionHelpers.getRealException(ex) instanceof CancellationException && !canRun()) {
             // Writer is not running and we caught a CancellationException.
             // This is a normal behavior and it is triggered by stopAsync(); just exit without logging or triggering anything else.
@@ -173,15 +155,10 @@
             return null;
         }
 
-        boolean critical = isCriticalError(ex);
         logError(ex, critical);
         if (critical) {
             // Setting a stop exception guarantees the main Writer loop will not continue running again.
-<<<<<<< HEAD
-            this.stopException.set(ExceptionHelpers.getRealException(ex));
-=======
             super.errorHandler(ex);
->>>>>>> c03ff17d
             stopAsync();
         } else {
             this.state.recordIterationError();
