--- conflicted
+++ resolved
@@ -91,14 +91,9 @@
         FutureHelpers.await(result);
         return result;
     }
-<<<<<<< HEAD
 
     @Override
     public CompletableFuture<Void> updateStreamSegmentPolicy(String streamSegmentName, Collection<AttributeUpdate> attributes, Duration timeout) {
-        CompletableFuture<Void> result = impl.updateStreamSegmentPolicy(streamSegmentName, attributes, timeout);
-        FutureHelpers.await(result);
-        return result;
+        return CompletableFuture.completedFuture(null);
     }
-=======
->>>>>>> 7518eb47
 }