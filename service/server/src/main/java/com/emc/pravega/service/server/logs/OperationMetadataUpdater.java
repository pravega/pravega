--- conflicted
+++ resolved
@@ -675,11 +675,7 @@
                     .filter(sm -> !this.streamSegmentUpdates.containsKey(sm.getId()))
                     .collect(Collectors.toList());
             stream.writeInt(newSegments.size());
-<<<<<<< HEAD
-            CollectionHelpers.forEach(newSegments, sm -> serializeSegmentMetadata(sm, stream));
-=======
             newSegments.forEach(sm -> serializeSegmentMetadata(sm, stream));
->>>>>>> a903c2c3
 
             // 5. Changed Segment Metadata.
             stream.writeInt(this.streamSegmentUpdates.size());
