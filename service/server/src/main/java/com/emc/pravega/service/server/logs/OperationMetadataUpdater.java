--- conflicted
+++ resolved
@@ -60,16 +60,10 @@
 import java.util.UUID;
 import java.util.concurrent.atomic.AtomicLong;
 import java.util.function.Predicate;
-<<<<<<< HEAD
-import lombok.extern.slf4j.Slf4j;
-
-import static com.emc.pravega.common.util.CollectionHelpers.forEach;
-=======
 import java.util.zip.GZIPInputStream;
 import java.util.zip.GZIPOutputStream;
 import lombok.extern.slf4j.Slf4j;
 import lombok.val;
->>>>>>> 13024a1b
 
 /**
  * Transaction-based Metadata Updater for Log Operations.
@@ -805,12 +799,8 @@
             this.sealed = this.baseMetadata.isSealed();
             this.merged = this.baseMetadata.isMerged();
             this.deleted = this.baseMetadata.isDeleted();
-<<<<<<< HEAD
-            this.lastCommittedAppends = new HashMap<>();
+            this.updatedAttributeValues = new HashMap<>();
             this.lastKnownSequenceNumber = -1;
-=======
-            this.updatedAttributeValues = new HashMap<>();
->>>>>>> 13024a1b
         }
 
         //endregion
@@ -1096,12 +1086,8 @@
             }
 
             this.currentDurableLogLength += operation.getData().length;
-<<<<<<< HEAD
-            this.lastCommittedAppends.put(operation.getAppendContext().getClientId(), operation.getAppendContext());
+            acceptAttributes(operation.getAttributeUpdates());
             this.lastKnownSequenceNumber = operation.getSequenceNumber();
-=======
-            acceptAttributes(operation.getAttributeUpdates());
->>>>>>> 13024a1b
             this.isChanged = true;
         }
 
@@ -1119,9 +1105,6 @@
             }
 
             this.sealed = true;
-<<<<<<< HEAD
-            this.lastKnownSequenceNumber = operation.getSequenceNumber();
-=======
 
             // Clear all dynamic attributes.
             this.updatedAttributeValues.keySet().removeIf(Attributes::isDynamic);
@@ -1131,7 +1114,7 @@
                 }
             }
 
->>>>>>> 13024a1b
+            this.lastKnownSequenceNumber = operation.getSequenceNumber();
             this.isChanged = true;
         }
 
@@ -1204,12 +1187,8 @@
             }
 
             // Apply to base metadata.
-<<<<<<< HEAD
             this.baseMetadata.setLastKnownSequenceNumber(this.lastKnownSequenceNumber);
-            this.lastCommittedAppends.values().forEach(this.baseMetadata::recordAppendContext);
-=======
             this.baseMetadata.updateAttributes(this.updatedAttributeValues);
->>>>>>> 13024a1b
             this.baseMetadata.setDurableLogLength(this.currentDurableLogLength);
             if (this.isSealed()) {
                 this.baseMetadata.markSealed();
