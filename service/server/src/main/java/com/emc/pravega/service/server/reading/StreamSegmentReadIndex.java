--- conflicted
+++ resolved
@@ -41,14 +41,8 @@
 import java.util.Collection;
 import java.util.HashMap;
 import java.util.List;
-<<<<<<< HEAD
 import java.util.Optional;
 import java.util.concurrent.Executor;
-=======
-import java.util.Map;
-import java.util.TreeMap;
-import java.util.concurrent.ScheduledExecutorService;
->>>>>>> ffccba65
 import java.util.concurrent.atomic.AtomicLong;
 import java.util.function.Consumer;
 import java.util.stream.Collectors;
@@ -420,12 +414,6 @@
         // Insert the new entry and figure out if an old entry was overwritten.
         Optional<ReadIndexEntry> oldEntry = this.indexEntries.put(entry);
 
-<<<<<<< HEAD
-        // Update the Stats with the entry's length, and set the entry's generation as well.
-        int generation = this.summary.add(entry.getLength());
-        entry.setGeneration(generation);
-        if (oldEntry.isPresent()) {
-=======
         if (entry.isDataEntry()) {
             if (entry instanceof MergedReadIndexEntry) {
                 // This entry has already existed in the cache for a while; do not change its generation.
@@ -438,7 +426,6 @@
         }
 
         if (oldEntry != null && oldEntry.isDataEntry()) {
->>>>>>> ffccba65
             // Need to eject the old entry's data from the Cache Stats.
             this.summary.remove(oldEntry.get().getLength(), oldEntry.get().getGeneration());
         }
@@ -458,6 +445,7 @@
     public void triggerFutureReads() {
         Exceptions.checkNotClosed(this.closed, this);
         Preconditions.checkState(!this.recoveryMode, "StreamSegmentReadIndex is in Recovery Mode.");
+
 
         // Get all eligible Future Reads which wait for data prior to the end offset.
         // Since we are not actually using this entry's data, there is no need to 'touch' it.
@@ -683,7 +671,6 @@
 
         // Queue the request for async processing.
         length = getReadAlignedLength(offset, length);
-
         this.storageReader.execute(new StorageReader.Request(offset, length, doneCallback, failureCallback, timeout));
     }
 
@@ -728,23 +715,11 @@
         Exceptions.checkArgument(offsetAdjustment >= 0, "offsetAdjustment", "offsetAdjustment must be a non-negative number.");
 
         synchronized (this.lock) {
-<<<<<<< HEAD
-            ArrayList<ReadIndexEntry> result = new ArrayList<>(this.indexEntries.size());
-            this.indexEntries.forEach(entry -> {
-                if (!(entry instanceof RedirectReadIndexEntry)) {
-                    MergedReadIndexEntry me = new MergedReadIndexEntry(entry.getStreamSegmentOffset() + offsetAdjustment, entry.getLength(), this.metadata.getId(), entry.getStreamSegmentOffset());
-                    result.add(me);
-                }
-            });
-
-            return result;
-=======
             return this.indexEntries
                     .values().stream()
                     .filter(ReadIndexEntry::isDataEntry)
                     .map(entry -> new MergedReadIndexEntry(entry.getStreamSegmentOffset() + offsetAdjustment, this.metadata.getId(), entry))
                     .collect(Collectors.toList());
->>>>>>> ffccba65
         }
     }
 
