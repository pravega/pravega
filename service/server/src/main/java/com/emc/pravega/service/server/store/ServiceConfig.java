--- conflicted
+++ resolved
@@ -30,14 +30,10 @@
 
     private static final int DEFAULT_LISTENING_PORT = 12345;
     private static final int DEFAULT_THREAD_POOL_SIZE = 50;
-<<<<<<< HEAD
+
     private static final String DEFAULT_ZK_URL = "zk1:2181";
-    private static final int DEFAULT_ZK_RETRY_SLEEP_MS = 100;
-=======
-    private static final String DEFAULT_ZK_HOSTNAME = "zk1";
-    private static final int DEFAULT_ZK_PORT = 2181;
     private static final int DEFAULT_ZK_RETRY_SLEEP_MS = 5000;
->>>>>>> e4402a0b
+
     private static final int DEFAULT_ZK_RETRY_COUNT = 5;
     private static final String DEFAULT_CLUSTER_NAME = "pravega-cluster";
 
