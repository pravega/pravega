--- conflicted
+++ resolved
@@ -25,10 +25,7 @@
 import com.emc.pravega.service.server.SegmentMetadata;
 import com.emc.pravega.service.server.UpdateableSegmentMetadata;
 import com.google.common.base.Preconditions;
-<<<<<<< HEAD
-
-=======
->>>>>>> daf051e9
+
 import java.util.AbstractMap;
 import java.util.ArrayList;
 import java.util.Collection;
@@ -69,14 +66,9 @@
     private boolean deleted;
     @GuardedBy("this")
     private boolean merged;
-<<<<<<< HEAD
-    @Getter
-    @Setter
+    @GuardedBy("this")
     private ImmutableDate lastModified;
-=======
-    @GuardedBy("this")
-    private Date lastModified;
->>>>>>> daf051e9
+
 
     //endregion
 
@@ -147,14 +139,11 @@
         return this.durableLogLength; // ReadableLength is essentially DurableLogLength.
     }
 
-<<<<<<< HEAD
-=======
-    @Override
-    public synchronized Date getLastModified() {
+    @Override
+    public synchronized ImutableDate getLastModified() {
         return this.lastModified;
     }
 
->>>>>>> daf051e9
     //endregion
 
     //region SegmentMetadata Implementation
@@ -267,17 +256,13 @@
     }
 
     @Override
-<<<<<<< HEAD
-    public void recordAppendContext(AppendContext appendContext) {
-=======
-    public synchronized void setLastModified(Date date) {
+    public synchronized void setLastModified(ImmutableDate date) {
         this.lastModified = date;
         log.trace("{}: LastModified = {}.", this.lastModified);
     }
 
     @Override
     public synchronized void recordAppendContext(AppendContext appendContext) {
->>>>>>> daf051e9
         this.lastCommittedAppends.put(appendContext.getClientId(), appendContext);
     }
 
