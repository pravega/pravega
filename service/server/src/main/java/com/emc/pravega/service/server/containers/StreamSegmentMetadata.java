/**
 * Licensed to the Apache Software Foundation (ASF) under one
 * or more contributor license agreements.  See the NOTICE file
 * distributed with this work for additional information
 * regarding copyright ownership.  The ASF licenses this file
 * to you under the Apache License, Version 2.0 (the
 * "License"); you may not use this file except in compliance
 * with the License.  You may obtain a copy of the License at
 * <p>
 * http://www.apache.org/licenses/LICENSE-2.0
 * <p>
 * Unless required by applicable law or agreed to in writing, software
 * distributed under the License is distributed on an "AS IS" BASIS,
 * WITHOUT WARRANTIES OR CONDITIONS OF ANY KIND, either express or implied.
 * See the License for the specific language governing permissions and
 * limitations under the License.
 */

package com.emc.pravega.service.server.containers;

import com.emc.pravega.common.Exceptions;
import com.emc.pravega.common.util.ImmutableDate;
import com.emc.pravega.service.contracts.AppendContext;
import com.emc.pravega.service.server.ContainerMetadata;
import com.emc.pravega.service.server.SegmentMetadata;
import com.emc.pravega.service.server.UpdateableSegmentMetadata;
import com.google.common.base.Preconditions;
<<<<<<< HEAD
=======

>>>>>>> c03ff17d
import java.util.AbstractMap;
import java.util.ArrayList;
import java.util.Collection;
import java.util.HashMap;
import java.util.UUID;
import javax.annotation.concurrent.GuardedBy;
import javax.annotation.concurrent.ThreadSafe;
import lombok.extern.slf4j.Slf4j;

import javax.annotation.concurrent.GuardedBy;
import javax.annotation.concurrent.ThreadSafe;

import lombok.extern.slf4j.Slf4j;

/**
 * Metadata for a particular Stream Segment.
 */
@Slf4j
@ThreadSafe
public class StreamSegmentMetadata implements UpdateableSegmentMetadata {
    //region Members

    private final String traceObjectId;
    private final String name;
    private final long streamSegmentId;
    private final long parentStreamSegmentId;
    private final int containerId;
    @GuardedBy("this")
    private final AbstractMap<UUID, AppendContext> lastCommittedAppends;
    @GuardedBy("this")
    private long storageLength;
    @GuardedBy("this")
    private long durableLogLength;
    @GuardedBy("this")
    private boolean sealed;
    @GuardedBy("this")
    private boolean sealedInStorage;
    @GuardedBy("this")
    private boolean deleted;
    @GuardedBy("this")
    private boolean merged;
    @GuardedBy("this")
<<<<<<< HEAD
    private Date lastModified;
    @GuardedBy("this")
    private long lastKnownRequestTime;
    @GuardedBy("this")
    private long lastKnownSequenceNumber;
=======
    private ImmutableDate lastModified;

>>>>>>> c03ff17d

    //endregion

    //region Constructor

    /**
     * Creates a new instance of the StreamSegmentMetadata class for a stand-alone StreamSegment.
     *
     * @param streamSegmentName The name of the StreamSegment.
     * @param streamSegmentId   The Id of the StreamSegment.
     * @param containerId       The Id of the Container this StreamSegment belongs to.
     * @throws IllegalArgumentException If either of the arguments are invalid.
     */
    public StreamSegmentMetadata(String streamSegmentName, long streamSegmentId, int containerId) {
        this(streamSegmentName, streamSegmentId, ContainerMetadata.NO_STREAM_SEGMENT_ID, containerId);
    }

    /**
     * Creates a new instance of the StreamSegmentMetadata class for a child (Transaction) StreamSegment.
     *
     * @param streamSegmentName     The name of the StreamSegment.
     * @param streamSegmentId       The Id of the StreamSegment.
     * @param parentStreamSegmentId The Id of the Parent StreamSegment.
     * @param containerId           The Id of the Container this StreamSegment belongs to.
     * @throws IllegalArgumentException If any of the arguments are invalid.
     */
    public StreamSegmentMetadata(String streamSegmentName, long streamSegmentId, long parentStreamSegmentId, int containerId) {
        Exceptions.checkNotNullOrEmpty(streamSegmentName, "streamSegmentName");
        Preconditions.checkArgument(streamSegmentId != ContainerMetadata.NO_STREAM_SEGMENT_ID, "streamSegmentId");
        Preconditions.checkArgument(containerId >= 0, "containerId");

        this.traceObjectId = String.format("StreamSegment[%d]", streamSegmentId);
        this.name = streamSegmentName;
        this.streamSegmentId = streamSegmentId;
        this.parentStreamSegmentId = parentStreamSegmentId;
        this.containerId = containerId;
        this.sealed = false;
        this.sealedInStorage = false;
        this.deleted = false;
        this.merged = false;
        this.storageLength = -1;
        this.durableLogLength = -1;
        this.lastCommittedAppends = new HashMap<>();
<<<<<<< HEAD
        this.lastModified = new Date(); // TODO: figure out what is the best way to represent this, while taking into account PermanentStorage timestamps, timezones, etc.
        this.lastKnownRequestTime = 0;
        this.lastKnownSequenceNumber = 0;
=======
        this.lastModified = new ImmutableDate(); // TODO: figure out what is the best way to represent this, while taking into account PermanentStorage timestamps, timezones, etc.
>>>>>>> c03ff17d
    }

    //endregion

    //region SegmentProperties Implementation

    @Override
    public String getName() {
        return this.name;
    }

    @Override
    public synchronized boolean isSealed() {
        return this.sealed;
    }

    @Override
    public synchronized boolean isDeleted() {
        return this.deleted;
    }

    @Override
    public synchronized long getLength() {
        return this.durableLogLength; // ReadableLength is essentially DurableLogLength.
    }

    @Override
<<<<<<< HEAD
    public synchronized Date getLastModified() {
=======
    public synchronized ImmutableDate getLastModified() {
>>>>>>> c03ff17d
        return this.lastModified;
    }

    //endregion

    //region SegmentMetadata Implementation

    @Override
    public long getId() {
        return this.streamSegmentId;
    }

    @Override
    public long getParentId() {
        return this.parentStreamSegmentId;
    }

    @Override
    public int getContainerId() {
        return this.containerId;
    }

    @Override
    public synchronized boolean isMerged() {
        return this.merged;
    }

    @Override
    public synchronized boolean isSealedInStorage() {
        return this.sealedInStorage;
    }

    @Override
    public synchronized long getStorageLength() {
        return this.storageLength;
    }

    @Override
    public synchronized long getDurableLogLength() {
        return this.durableLogLength;
    }

    @Override
    public synchronized AppendContext getLastAppendContext(UUID clientId) {
        return this.lastCommittedAppends.getOrDefault(clientId, null);
    }

    @Override
    public synchronized Collection<UUID> getKnownClientIds() {
<<<<<<< HEAD
        return this.lastCommittedAppends.keySet();
=======
        return new ArrayList<>(this.lastCommittedAppends.keySet());
>>>>>>> c03ff17d
    }

    @Override
    public String toString() {
        return String.format(
                "Id = %d, StorageLength = %d, DLOffset = %d, Sealed(DL/S) = %s/%s, Deleted = %s, Name = %s",
                getId(),
                getStorageLength(),
                getDurableLogLength(),
                isSealed(),
                isSealedInStorage(),
                isDeleted(),
                getName());
    }

    //endregion

    //region UpdateableSegmentMetadata Implementation

    @Override
    public synchronized void setStorageLength(long value) {
        Exceptions.checkArgument(value >= 0, "value", "Storage Length must be a non-negative number.");
        Exceptions.checkArgument(value >= this.storageLength, "value", "New Storage Length cannot be smaller than the previous one.");

        log.trace("{}: StorageLength changed from {} to {}.", this.traceObjectId, this.storageLength, value);
        this.storageLength = value;
    }

    @Override
    public synchronized void setDurableLogLength(long value) {
        Exceptions.checkArgument(value >= 0, "value", "Durable Log Length must be a non-negative number.");
        Exceptions.checkArgument(value >= this.durableLogLength, "value", "New Durable Log Length cannot be smaller than the previous one.");

        log.trace("{}: DurableLogLength changed from {} to {}.", this.traceObjectId, this.durableLogLength, value);
        this.durableLogLength = value;
    }

    @Override
    public synchronized void markSealed() {
        log.trace("{}: Sealed = true.", this.traceObjectId);
        this.sealed = true;
    }

    @Override
    public synchronized void markSealedInStorage() {
        Preconditions.checkState(this.sealed, "Cannot mark SealedInStorage if not Sealed in DurableLog.");
        log.trace("{}: SealedInStorage = true.", this.traceObjectId);
        this.sealedInStorage = true;
    }

    @Override
    public synchronized void markDeleted() {
        log.trace("{}: Deleted = true.", this.traceObjectId);
        this.deleted = true;
    }

    @Override
    public synchronized void markMerged() {
        Preconditions.checkState(this.parentStreamSegmentId != ContainerMetadata.NO_STREAM_SEGMENT_ID, "Cannot merge a non-Transaction StreamSegment.");

        log.trace("{}: Merged = true.", this.traceObjectId);
        this.merged = true;
    }

    @Override
<<<<<<< HEAD
    public synchronized void setLastModified(Date date) {
=======
    public synchronized void setLastModified(ImmutableDate date) {
>>>>>>> c03ff17d
        this.lastModified = date;
        log.trace("{}: LastModified = {}.", this.lastModified);
    }

    @Override
    public synchronized void recordAppendContext(AppendContext appendContext) {
        this.lastCommittedAppends.put(appendContext.getClientId(), appendContext);
    }

    @Override
    public synchronized void copyFrom(SegmentMetadata base) {
        Exceptions.checkArgument(this.getId() == base.getId(), "base", "Given SegmentMetadata refers to a different StreamSegment than this one (SegmentId).");
        Exceptions.checkArgument(this.getName().equals(base.getName()), "base", "Given SegmentMetadata refers to a different StreamSegment than this one (SegmentName).");
        Exceptions.checkArgument(this.getParentId() == base.getParentId(), "base", "Given SegmentMetadata has a different parent StreamSegment than this one.");

        log.debug("{}: copyFrom {}.", this.traceObjectId, base.getClass().getSimpleName());
        setStorageLength(base.getStorageLength());
        setDurableLogLength(base.getDurableLogLength());
        setLastModified(base.getLastModified());
        for (UUID clientId : base.getKnownClientIds()) {
            recordAppendContext(base.getLastAppendContext(clientId));
        }

        if (base.isSealed()) {
            markSealed();
            if (base.isSealedInStorage()) {
                markSealedInStorage();
            }
        }

        if (base.isMerged()) {
            markMerged();
        }

        if (base.isDeleted()) {
            markDeleted();
        }

        if (base instanceof StreamSegmentMetadata) {
            StreamSegmentMetadata ssm = (StreamSegmentMetadata) base;
            setLastKnownRequestTime(ssm.getLastKnownRequestTime());
            setLastKnownSequenceNumber(ssm.getLastKnownSequenceNumber());
        }
    }

    @Override
    public synchronized void setLastKnownSequenceNumber(long value) {
        this.lastKnownSequenceNumber = Math.max(value, this.lastKnownSequenceNumber);
    }

    /**
     * Gets a value representing the Sequence Number of the last Operation that referenced this Segment.
     */
    public synchronized long getLastKnownSequenceNumber() {
        return this.lastKnownSequenceNumber;
    }

    /**
     * Sets a value representing the last time this Segment was referenced in the ContainerMetadata.
     *
     * @param value The value. This is only valid within the context of the ContainerMetadata that owns this object.
     */
    public synchronized void setLastKnownRequestTime(long value) {
        this.lastKnownRequestTime = Math.max(value, this.lastKnownRequestTime);
    }

    /**
     * Gets a value representing the last time this Segment was referenced in the ContainerMetadata.
     * The time returned is only valid within the context of the ContainerMetadata that owns this object.
     */
    public synchronized long getLastKnownRequestTime() {
        return this.lastKnownRequestTime;
    }

    //endregion
}<|MERGE_RESOLUTION|>--- conflicted
+++ resolved
@@ -25,10 +25,7 @@
 import com.emc.pravega.service.server.SegmentMetadata;
 import com.emc.pravega.service.server.UpdateableSegmentMetadata;
 import com.google.common.base.Preconditions;
-<<<<<<< HEAD
-=======
-
->>>>>>> c03ff17d
+
 import java.util.AbstractMap;
 import java.util.ArrayList;
 import java.util.Collection;
@@ -71,16 +68,11 @@
     @GuardedBy("this")
     private boolean merged;
     @GuardedBy("this")
-<<<<<<< HEAD
-    private Date lastModified;
+    private ImmutableDate lastModified;
     @GuardedBy("this")
     private long lastKnownRequestTime;
     @GuardedBy("this")
     private long lastKnownSequenceNumber;
-=======
-    private ImmutableDate lastModified;
-
->>>>>>> c03ff17d
 
     //endregion
 
@@ -124,13 +116,9 @@
         this.storageLength = -1;
         this.durableLogLength = -1;
         this.lastCommittedAppends = new HashMap<>();
-<<<<<<< HEAD
-        this.lastModified = new Date(); // TODO: figure out what is the best way to represent this, while taking into account PermanentStorage timestamps, timezones, etc.
+        this.lastModified = new ImmutableDate(); // TODO: figure out what is the best way to represent this, while taking into account PermanentStorage timestamps, timezones, etc.
         this.lastKnownRequestTime = 0;
         this.lastKnownSequenceNumber = 0;
-=======
-        this.lastModified = new ImmutableDate(); // TODO: figure out what is the best way to represent this, while taking into account PermanentStorage timestamps, timezones, etc.
->>>>>>> c03ff17d
     }
 
     //endregion
@@ -158,11 +146,7 @@
     }
 
     @Override
-<<<<<<< HEAD
-    public synchronized Date getLastModified() {
-=======
     public synchronized ImmutableDate getLastModified() {
->>>>>>> c03ff17d
         return this.lastModified;
     }
 
@@ -212,11 +196,7 @@
 
     @Override
     public synchronized Collection<UUID> getKnownClientIds() {
-<<<<<<< HEAD
-        return this.lastCommittedAppends.keySet();
-=======
         return new ArrayList<>(this.lastCommittedAppends.keySet());
->>>>>>> c03ff17d
     }
 
     @Override
@@ -282,11 +262,7 @@
     }
 
     @Override
-<<<<<<< HEAD
-    public synchronized void setLastModified(Date date) {
-=======
     public synchronized void setLastModified(ImmutableDate date) {
->>>>>>> c03ff17d
         this.lastModified = date;
         log.trace("{}: LastModified = {}.", this.lastModified);
     }
