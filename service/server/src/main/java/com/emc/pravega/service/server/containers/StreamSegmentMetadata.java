/**
 * Licensed to the Apache Software Foundation (ASF) under one
 * or more contributor license agreements.  See the NOTICE file
 * distributed with this work for additional information
 * regarding copyright ownership.  The ASF licenses this file
 * to you under the Apache License, Version 2.0 (the
 * "License"); you may not use this file except in compliance
 * with the License.  You may obtain a copy of the License at
 * <p>
 * http://www.apache.org/licenses/LICENSE-2.0
 * <p>
 * Unless required by applicable law or agreed to in writing, software
 * distributed under the License is distributed on an "AS IS" BASIS,
 * WITHOUT WARRANTIES OR CONDITIONS OF ANY KIND, either express or implied.
 * See the License for the specific language governing permissions and
 * limitations under the License.
 */

package com.emc.pravega.service.server.containers;

import com.emc.pravega.common.Exceptions;
import com.emc.pravega.common.util.ImmutableDate;
import com.emc.pravega.service.server.ContainerMetadata;
import com.emc.pravega.service.server.SegmentMetadata;
import com.emc.pravega.service.server.UpdateableSegmentMetadata;
import com.google.common.base.Preconditions;
<<<<<<< HEAD
import java.util.AbstractMap;
import java.util.ArrayList;
import java.util.Collection;
=======
import java.util.Collections;
>>>>>>> 13024a1b
import java.util.HashMap;
import java.util.Map;
import java.util.UUID;
import javax.annotation.concurrent.GuardedBy;
import javax.annotation.concurrent.ThreadSafe;
import lombok.extern.slf4j.Slf4j;

/**
 * Metadata for a particular Stream Segment.
 */
@Slf4j
@ThreadSafe
public class StreamSegmentMetadata implements UpdateableSegmentMetadata {
    //region Members

    private final String traceObjectId;
    private final String name;
    private final long streamSegmentId;
    private final long parentStreamSegmentId;
    private final int containerId;
    @GuardedBy("this")
    private final Map<UUID, Long> attributes;
    @GuardedBy("this")
    private long storageLength;
    @GuardedBy("this")
    private long durableLogLength;
    @GuardedBy("this")
    private boolean sealed;
    @GuardedBy("this")
    private boolean sealedInStorage;
    @GuardedBy("this")
    private boolean deleted;
    @GuardedBy("this")
    private boolean merged;
    @GuardedBy("this")
    private ImmutableDate lastModified;
<<<<<<< HEAD
    @GuardedBy("this")
    private long lastKnownRequestTime;
    @GuardedBy("this")
    private long lastKnownSequenceNumber;
=======
>>>>>>> 13024a1b

    //endregion

    //region Constructor

    /**
     * Creates a new instance of the StreamSegmentMetadata class for a stand-alone StreamSegment.
     *
     * @param streamSegmentName The name of the StreamSegment.
     * @param streamSegmentId   The Id of the StreamSegment.
     * @param containerId       The Id of the Container this StreamSegment belongs to.
     * @throws IllegalArgumentException If either of the arguments are invalid.
     */
    public StreamSegmentMetadata(String streamSegmentName, long streamSegmentId, int containerId) {
        this(streamSegmentName, streamSegmentId, ContainerMetadata.NO_STREAM_SEGMENT_ID, containerId);
    }

    /**
     * Creates a new instance of the StreamSegmentMetadata class for a child (Transaction) StreamSegment.
     *
     * @param streamSegmentName     The name of the StreamSegment.
     * @param streamSegmentId       The Id of the StreamSegment.
     * @param parentStreamSegmentId The Id of the Parent StreamSegment.
     * @param containerId           The Id of the Container this StreamSegment belongs to.
     * @throws IllegalArgumentException If any of the arguments are invalid.
     */
    public StreamSegmentMetadata(String streamSegmentName, long streamSegmentId, long parentStreamSegmentId, int containerId) {
        Exceptions.checkNotNullOrEmpty(streamSegmentName, "streamSegmentName");
        Preconditions.checkArgument(streamSegmentId != ContainerMetadata.NO_STREAM_SEGMENT_ID, "streamSegmentId");
        Preconditions.checkArgument(containerId >= 0, "containerId");

        this.traceObjectId = String.format("StreamSegment[%d]", streamSegmentId);
        this.name = streamSegmentName;
        this.streamSegmentId = streamSegmentId;
        this.parentStreamSegmentId = parentStreamSegmentId;
        this.containerId = containerId;
        this.sealed = false;
        this.sealedInStorage = false;
        this.deleted = false;
        this.merged = false;
        this.storageLength = -1;
        this.durableLogLength = -1;
        this.attributes = new HashMap<>();
        this.lastModified = new ImmutableDate(); // TODO: figure out what is the best way to represent this, while taking into account PermanentStorage timestamps, timezones, etc.
        this.lastKnownRequestTime = 0;
        this.lastKnownSequenceNumber = 0;
    }

    //endregion

    //region SegmentProperties Implementation

    @Override
    public String getName() {
        return this.name;
    }

    @Override
    public synchronized boolean isSealed() {
        return this.sealed;
    }

    @Override
    public synchronized boolean isDeleted() {
        return this.deleted;
    }

    @Override
    public synchronized long getLength() {
        return this.durableLogLength; // ReadableLength is essentially DurableLogLength.
    }

    @Override
    public synchronized ImmutableDate getLastModified() {
        return this.lastModified;
    }

    //endregion

    //region SegmentMetadata Implementation

    @Override
    public long getId() {
        return this.streamSegmentId;
    }

    @Override
    public long getParentId() {
        return this.parentStreamSegmentId;
    }

    @Override
    public int getContainerId() {
        return this.containerId;
    }

    @Override
    public synchronized boolean isMerged() {
        return this.merged;
    }

    @Override
    public synchronized boolean isSealedInStorage() {
        return this.sealedInStorage;
    }

    @Override
    public synchronized long getStorageLength() {
        return this.storageLength;
    }

    @Override
    public synchronized long getDurableLogLength() {
        return this.durableLogLength;
    }

    @Override
    public synchronized Map<UUID, Long> getAttributes() {
        return Collections.unmodifiableMap(this.attributes);
    }

    @Override
    public String toString() {
        return String.format(
                "Id = %d, StorageLength = %d, DLOffset = %d, Sealed(DL/S) = %s/%s, Deleted = %s, Name = %s",
                getId(),
                getStorageLength(),
                getDurableLogLength(),
                isSealed(),
                isSealedInStorage(),
                isDeleted(),
                getName());
    }

    //endregion

    //region UpdateableSegmentMetadata Implementation

    @Override
    public synchronized void setStorageLength(long value) {
        Exceptions.checkArgument(value >= 0, "value", "Storage Length must be a non-negative number.");
        Exceptions.checkArgument(value >= this.storageLength, "value", "New Storage Length cannot be smaller than the previous one.");

        log.trace("{}: StorageLength changed from {} to {}.", this.traceObjectId, this.storageLength, value);
        this.storageLength = value;
    }

    @Override
    public synchronized void setDurableLogLength(long value) {
        Exceptions.checkArgument(value >= 0, "value", "Durable Log Length must be a non-negative number.");
        Exceptions.checkArgument(value >= this.durableLogLength, "value", "New Durable Log Length cannot be smaller than the previous one.");

        log.trace("{}: DurableLogLength changed from {} to {}.", this.traceObjectId, this.durableLogLength, value);
        this.durableLogLength = value;
    }

    @Override
    public synchronized void markSealed() {
        log.trace("{}: Sealed = true.", this.traceObjectId);
        this.sealed = true;
    }

    @Override
    public synchronized void markSealedInStorage() {
        Preconditions.checkState(this.sealed, "Cannot mark SealedInStorage if not Sealed in DurableLog.");
        log.trace("{}: SealedInStorage = true.", this.traceObjectId);
        this.sealedInStorage = true;
    }

    @Override
    public synchronized void markDeleted() {
        log.trace("{}: Deleted = true.", this.traceObjectId);
        this.deleted = true;
    }

    @Override
    public synchronized void markMerged() {
        Preconditions.checkState(this.parentStreamSegmentId != ContainerMetadata.NO_STREAM_SEGMENT_ID, "Cannot merge a non-Transaction StreamSegment.");

        log.trace("{}: Merged = true.", this.traceObjectId);
        this.merged = true;
    }

    @Override
    public synchronized void setLastModified(ImmutableDate date) {
        this.lastModified = date;
        log.trace("{}: LastModified = {}.", this.lastModified);
    }

    @Override
    public synchronized void updateAttributes(Map<UUID, Long> attributes) {
        for (Map.Entry<UUID, Long> av : attributes.entrySet()) {
            long value = av.getValue();
            if (value == SegmentMetadata.NULL_ATTRIBUTE_VALUE) {
                this.attributes.remove(av.getKey());
            } else {
                this.attributes.put(av.getKey(), value);
            }
        }
    }

    @Override
    public synchronized void copyFrom(SegmentMetadata base) {
        Exceptions.checkArgument(this.getId() == base.getId(), "base", "Given SegmentMetadata refers to a different StreamSegment than this one (SegmentId).");
        Exceptions.checkArgument(this.getName().equals(base.getName()), "base", "Given SegmentMetadata refers to a different StreamSegment than this one (SegmentName).");
        Exceptions.checkArgument(this.getParentId() == base.getParentId(), "base", "Given SegmentMetadata has a different parent StreamSegment than this one.");

        log.debug("{}: copyFrom {}.", this.traceObjectId, base.getClass().getSimpleName());
        setStorageLength(base.getStorageLength());
        setDurableLogLength(base.getDurableLogLength());
        setLastModified(base.getLastModified());
        updateAttributes(base.getAttributes());

        if (base.isSealed()) {
            markSealed();
            if (base.isSealedInStorage()) {
                markSealedInStorage();
            }
        }

        if (base.isMerged()) {
            markMerged();
        }

        if (base.isDeleted()) {
            markDeleted();
        }

        if (base instanceof StreamSegmentMetadata) {
            StreamSegmentMetadata ssm = (StreamSegmentMetadata) base;
            setLastKnownRequestTime(ssm.getLastKnownRequestTime());
            setLastKnownSequenceNumber(ssm.getLastKnownSequenceNumber());
        }
    }

    @Override
    public synchronized void setLastKnownSequenceNumber(long value) {
        this.lastKnownSequenceNumber = Math.max(value, this.lastKnownSequenceNumber);
    }

    /**
     * Gets a value representing the Sequence Number of the last Operation that referenced this Segment.
     */
    public synchronized long getLastKnownSequenceNumber() {
        return this.lastKnownSequenceNumber;
    }

    /**
     * Sets a value representing the last time this Segment was referenced in the ContainerMetadata.
     *
     * @param value The value. This is only valid within the context of the ContainerMetadata that owns this object.
     */
    public synchronized void setLastKnownRequestTime(long value) {
        this.lastKnownRequestTime = Math.max(value, this.lastKnownRequestTime);
    }

    /**
     * Gets a value representing the last time this Segment was referenced in the ContainerMetadata.
     * The time returned is only valid within the context of the ContainerMetadata that owns this object.
     */
    public synchronized long getLastKnownRequestTime() {
        return this.lastKnownRequestTime;
    }

    //endregion
}<|MERGE_RESOLUTION|>--- conflicted
+++ resolved
@@ -24,13 +24,7 @@
 import com.emc.pravega.service.server.SegmentMetadata;
 import com.emc.pravega.service.server.UpdateableSegmentMetadata;
 import com.google.common.base.Preconditions;
-<<<<<<< HEAD
-import java.util.AbstractMap;
-import java.util.ArrayList;
-import java.util.Collection;
-=======
 import java.util.Collections;
->>>>>>> 13024a1b
 import java.util.HashMap;
 import java.util.Map;
 import java.util.UUID;
@@ -67,13 +61,10 @@
     private boolean merged;
     @GuardedBy("this")
     private ImmutableDate lastModified;
-<<<<<<< HEAD
     @GuardedBy("this")
     private long lastKnownRequestTime;
     @GuardedBy("this")
     private long lastKnownSequenceNumber;
-=======
->>>>>>> 13024a1b
 
     //endregion
 
