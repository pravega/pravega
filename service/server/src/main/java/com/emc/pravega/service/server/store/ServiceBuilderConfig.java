/**
 * Copyright (c) 2017 Dell Inc., or its subsidiaries.
 */
package com.emc.pravega.service.server.store;

import com.emc.pravega.common.util.ConfigBuilder;
import com.google.common.base.Preconditions;
import java.io.FileReader;
import java.io.IOException;
import java.util.Properties;
import java.util.function.Supplier;
import lombok.extern.slf4j.Slf4j;

/**
 * Configuration for ServiceBuilder.
 */
@Slf4j
public class ServiceBuilderConfig {
    //region Members

    private final Properties properties;

    //endregion

    //region Constructor

    /**
     * Creates a new instance of the ServiceBuilderConfig class.
     *
     * @param properties The Properties object to wrap.
     */
    private ServiceBuilderConfig(Properties properties) {
        Preconditions.checkNotNull(properties, "properties");
        this.properties = properties;
    }

    /**
     * Creates a new Builder for this class.
     *
     * @return The created Builder.
     */
    public static Builder builder() {
        return new Builder();
    }

    //endregion

    /**
     * Gets a new instance of a Configuration for this builder.
     *
     * @param constructor A Supplier for a ConfigBuilder for the given Configuration.
     * @param <T>         The type of the Configuration to instantiate.
     */
<<<<<<< HEAD
    public <T> T getConfig(Supplier<? extends ConfigBuilder<T>> constructor) {
=======
    public <T> T getConfig(Supplier<? extends ConfigBuilder<? extends T>> constructor) {
>>>>>>> 8f294633
        return constructor.get()
                          .rebase(this.properties)
                          .build();
    }

    //region Default Configuration

    /**
     * Gets a default set of configuration values, in absence of any real configuration.
     * These configuration values are the default ones from all component configurations, except that it will
     * create only one container to host segments.
     */
    public static ServiceBuilderConfig getDefaultConfig() {
        // All component configs should have defaults built-in, so no need to override them here.
        return new Builder()
                .include(ServiceConfig.builder().with(ServiceConfig.CONTAINER_COUNT, 1))
                .build();
    }

    //endregion

    //region Builder

    /**
     * Represents a Builder for the ServiceBuilderConfig.
     */
    public static class Builder {
        private final Properties properties;

        private Builder() {
            this.properties = new Properties();
        }

        /**
         * Loads configuration values from the given config file.
         *
         * @param filePath The path to the file to read form.
         * @return This instance.
         * @throws IOException If the config file can not be read from.
         */
        public Builder include(String filePath) throws IOException {
            try (FileReader reader = new FileReader(filePath)) {
                this.properties.load(reader);
            }

            return this;
        }

        /**
         * Includes the given Builder into this Builder.
         *
         * @param builder The Builder to include.
         * @param <T>     Type of the Configuration to include.
         * @return This instance.
         */
        public <T> Builder include(ConfigBuilder<T> builder) {
            builder.copyTo(this.properties);
            return this;
        }

        /**
         * Includes the given Properties into this Builder.
         *
         * @param p The properties to include.
         * @return This instance.
         */
        public Builder include(Properties p) {
            this.properties.putAll(p);
            return this;
        }

        /**
         * Creates a new instance of the ServiceBuilderConfig class with the information contained in this builder.
         *
         * @return The newly created ServiceBuilderConfig.
         */
        public ServiceBuilderConfig build() {
            return new ServiceBuilderConfig(this.properties);
        }
    }

    //endregion
}<|MERGE_RESOLUTION|>--- conflicted
+++ resolved
@@ -51,11 +51,7 @@
      * @param constructor A Supplier for a ConfigBuilder for the given Configuration.
      * @param <T>         The type of the Configuration to instantiate.
      */
-<<<<<<< HEAD
-    public <T> T getConfig(Supplier<? extends ConfigBuilder<T>> constructor) {
-=======
     public <T> T getConfig(Supplier<? extends ConfigBuilder<? extends T>> constructor) {
->>>>>>> 8f294633
         return constructor.get()
                           .rebase(this.properties)
                           .build();
