--- conflicted
+++ resolved
@@ -22,14 +22,11 @@
 import com.google.common.base.Preconditions;
 import lombok.extern.slf4j.Slf4j;
 
-<<<<<<< HEAD
-import java.net.Inet4Address;
-import java.net.UnknownHostException;
-=======
 import java.io.FileReader;
 import java.io.IOException;
 import java.io.InputStreamReader;
->>>>>>> aebb5294
+import java.net.Inet4Address;
+import java.net.UnknownHostException;
 import java.util.Properties;
 import java.util.function.Function;
 
@@ -86,7 +83,8 @@
 
     /**
      * Gets a set of configuration values from a given InputStreamReader.
-     * @param  reader the InputStreamReader from which to read the configuration.
+     *
+     * @param reader the InputStreamReader from which to read the configuration.
      * @return A ServiceBuilderConfig object.
      * @throws IOException If an exception occurred during reading of the configuration.
      */
@@ -107,7 +105,7 @@
         set(p, ServiceConfig.COMPONENT_CODE, ServiceConfig.PROPERTY_THREAD_POOL_SIZE, "50");
         set(p, ServiceConfig.COMPONENT_CODE, ServiceConfig.PROPERTY_LISTENING_PORT, "12345");
         set(p, ServiceConfig.COMPONENT_CODE, ServiceConfig.PROPERTY_LISTENING_IP_ADDRESS, getHostAddress());
-        //TODO: find a better way to find the host address.
+
         set(p, ServiceConfig.COMPONENT_CODE, ServiceConfig.PROPERTY_ZK_HOSTNAME, "zk1");
         set(p, ServiceConfig.COMPONENT_CODE, ServiceConfig.PROPERTY_ZK_PORT, "2181");
         set(p, ServiceConfig.COMPONENT_CODE, ServiceConfig.PROPERTY_ZK_RETRY_SLEEP_MS, "100");
