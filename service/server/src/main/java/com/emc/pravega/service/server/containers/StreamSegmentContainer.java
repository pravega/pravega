/**
 * Copyright (c) 2017 Dell Inc., or its subsidiaries.
 */
package com.emc.pravega.service.server.containers;

import com.emc.pravega.common.Exceptions;
import com.emc.pravega.common.LoggerHelpers;
import com.emc.pravega.common.TimeoutTimer;
import com.emc.pravega.common.concurrent.FutureHelpers;
import com.emc.pravega.common.concurrent.ServiceShutdownListener;
import com.emc.pravega.common.util.AsyncMap;
import com.emc.pravega.service.contracts.AttributeUpdate;
import com.emc.pravega.service.contracts.ReadResult;
import com.emc.pravega.service.contracts.SegmentProperties;
import com.emc.pravega.service.contracts.StreamSegmentNotExistsException;
import com.emc.pravega.service.server.IllegalContainerStateException;
import com.emc.pravega.service.server.OperationLog;
import com.emc.pravega.service.server.OperationLogFactory;
import com.emc.pravega.service.server.ReadIndex;
import com.emc.pravega.service.server.ReadIndexFactory;
import com.emc.pravega.service.server.SegmentContainer;
import com.emc.pravega.service.server.SegmentMetadata;
import com.emc.pravega.service.server.Writer;
import com.emc.pravega.service.server.WriterFactory;
import com.emc.pravega.service.server.logs.operations.MergeTransactionOperation;
import com.emc.pravega.service.server.logs.operations.Operation;
import com.emc.pravega.service.server.logs.operations.StreamSegmentAppendOperation;
import com.emc.pravega.service.server.logs.operations.StreamSegmentSealOperation;
import com.emc.pravega.service.server.logs.operations.UpdateAttributesOperation;
import com.emc.pravega.service.storage.Storage;
import com.emc.pravega.service.storage.StorageFactory;
import com.google.common.annotations.VisibleForTesting;
import com.google.common.base.Preconditions;
import com.google.common.util.concurrent.AbstractService;
import com.google.common.util.concurrent.Service;
import java.time.Duration;
import java.util.ArrayList;
import java.util.Collection;
import java.util.Objects;
import java.util.UUID;
import java.util.concurrent.CompletableFuture;
import java.util.concurrent.CompletionException;
import java.util.concurrent.ScheduledExecutorService;
import java.util.concurrent.atomic.AtomicReference;
import java.util.function.Consumer;
import java.util.function.Function;
import java.util.stream.Collectors;
import lombok.extern.slf4j.Slf4j;

/**
 * Container for StreamSegments. All StreamSegments that are related (based on a hashing functions) will belong to the
 * same StreamSegmentContainer. Handles all operations that can be performed on such streams.
 */
@Slf4j
class StreamSegmentContainer extends AbstractService implements SegmentContainer {
    //region Members
    private final String traceObjectId;
    private final ContainerConfig config;
<<<<<<< HEAD
    private final StreamSegmentContainerMetadata metadata;
=======
    private final UpdateableContainerMetadata metadata;
>>>>>>> 4721bdd6
    private final OperationLog durableLog;
    private final ReadIndex readIndex;
    private final Writer writer;
    private final Storage storage;
    private final AsyncMap<String, SegmentState> stateStore;
    private final StreamSegmentMapper segmentMapper;
    private final ScheduledExecutorService executor;
    private final MetadataCleaner metadataCleaner;
    private boolean closed;

    //endregion

    //region Constructor

    /**
     * Creates a new instance of the StreamSegmentContainer class.
     *
     * @param streamSegmentContainerId The Id of the StreamSegmentContainer.
     * @param config                   The ContainerConfig to use for this StreamSegmentContainer.
     * @param durableLogFactory        The DurableLogFactory to use to create DurableLogs.
     * @param readIndexFactory         The ReadIndexFactory to use to create Read Indices.
     * @param writerFactory            The WriterFactory to use to create Writers.
     * @param storageFactory           The StorageFactory to use to create Storage Adapters.
     * @param executor                 An Executor that can be used to run async tasks.
     */
    StreamSegmentContainer(int streamSegmentContainerId, ContainerConfig config, OperationLogFactory durableLogFactory, ReadIndexFactory readIndexFactory,
                           WriterFactory writerFactory, StorageFactory storageFactory, ScheduledExecutorService executor) {
        Preconditions.checkNotNull(config, "config");
        Preconditions.checkNotNull(durableLogFactory, "durableLogFactory");
        Preconditions.checkNotNull(readIndexFactory, "readIndexFactory");
        Preconditions.checkNotNull(writerFactory, "writerFactory");
        Preconditions.checkNotNull(storageFactory, "storageFactory");
        Preconditions.checkNotNull(executor, "executor");

        this.traceObjectId = String.format("SegmentContainer[%d]", streamSegmentContainerId);
        this.config = config;
        this.storage = storageFactory.getStorageAdapter();
<<<<<<< HEAD
        this.metadata = new StreamSegmentContainerMetadata(streamSegmentContainerId, config.getMaxActiveSegmentCount());
        this.readIndex = readIndexFactory.createReadIndex(this.metadata);
        this.executor = executor;
        this.durableLog = durableLogFactory.createDurableLog(this.metadata, this.readIndex);
        shutdownWhenStopped(this.durableLog, "DurableLog");
=======
        this.metadata = new StreamSegmentContainerMetadata(streamSegmentContainerId);
        this.readIndex = readIndexFactory.createReadIndex(this.metadata);
        this.executor = executor;
        this.durableLog = durableLogFactory.createDurableLog(this.metadata, this.readIndex);
        this.durableLog.addListener(new ServiceShutdownListener(createComponentStoppedHandler("DurableLog"), createComponentFailedHandler("DurableLog")), this.executor);
>>>>>>> 4721bdd6
        this.writer = writerFactory.createWriter(this.metadata, this.durableLog, this.readIndex);
        shutdownWhenStopped(this.writer, "Writer");
        this.stateStore = new SegmentStateStore(this.storage, this.executor);
<<<<<<< HEAD
        this.metadataCleaner = new MetadataCleaner(this.config, this.metadata, this.stateStore, this::notifyMetadataRemoved,
                this.executor, this.traceObjectId);
        this.segmentMapper = new StreamSegmentMapper(this.metadata, this.durableLog, this.stateStore, this.metadataCleaner::runOnce,
                this.storage, this.executor);
=======
        this.segmentMapper = new StreamSegmentMapper(this.metadata, this.durableLog, this.stateStore, this.storage, this.executor);
        this.metadataCleaner = createMetadataCleaner(this.config, this.metadata, this.stateStore, this::removeFromReadIndex,
                this.executor, this.traceObjectId);
    }

    @VisibleForTesting
    protected MetadataCleaner createMetadataCleaner(ContainerConfig config, UpdateableContainerMetadata metadata, AsyncMap<String, SegmentState> stateStore,
                                                    Consumer<Collection<SegmentMetadata>> cleanupCallback, ScheduledExecutorService executor, String traceObjectId) {
        return new MetadataCleaner(config, metadata, stateStore, cleanupCallback, executor, traceObjectId);
>>>>>>> 4721bdd6
    }

    //endregion

    //region AutoCloseable Implementation

    @Override
    public void close() {
        if (!this.closed) {
            stopAsync().awaitTerminated();

            this.metadataCleaner.close();
            this.writer.close();
            this.durableLog.close();
            this.readIndex.close();
            log.info("{}: Closed.", this.traceObjectId);
            this.closed = true;
        }
    }

    //endregion

    //region AbstractService Implementation

    @Override
    protected void doStart() {
        long traceId = LoggerHelpers.traceEnter(log, traceObjectId, "doStart");
        log.info("{}: Starting.", this.traceObjectId);

        this.durableLog.startAsync();
        this.executor.execute(() -> {
            this.durableLog.awaitRunning();

            // DurableLog is running. Now start all other components that depend on it.
            this.metadataCleaner.startAsync();
            this.writer.startAsync();
            this.executor.execute(() -> {
                this.writer.awaitRunning();
                this.metadataCleaner.awaitRunning();
                log.info("{}: Started.", this.traceObjectId);
                LoggerHelpers.traceLeave(log, traceObjectId, "doStart", traceId);
                notifyStarted();
            });
        });
    }

    @Override
    protected void doStop() {
        long traceId = LoggerHelpers.traceEnter(log, traceObjectId, "doStop");
        log.info("{}: Stopping.", this.traceObjectId);
        this.metadataCleaner.stopAsync();
        this.writer.stopAsync();
        this.durableLog.stopAsync();
        this.executor.execute(() -> {
            this.metadataCleaner.awaitTerminated();
            this.writer.awaitTerminated();
            this.durableLog.awaitTerminated();
            log.info("{}: Stopped.", this.traceObjectId);
            LoggerHelpers.traceLeave(log, traceObjectId, "doStop", traceId);
            notifyStopped();
        });
    }

    //endregion

    //region Container Implementation

    @Override
    public int getId() {
        return this.metadata.getContainerId();
    }

    //endregion

    //region StreamSegmentStore Implementation

    @Override
    public CompletableFuture<Void> append(String streamSegmentName, byte[] data, Collection<AttributeUpdate> attributeUpdates, Duration timeout) {
        ensureRunning();

        TimeoutTimer timer = new TimeoutTimer(timeout);
        logRequest("append", streamSegmentName, data.length);
        return FutureHelpers.toVoid(this.segmentMapper
                .getOrAssignStreamSegmentId(streamSegmentName, timer.getRemaining())
                .thenCompose(streamSegmentId -> {
                    StreamSegmentAppendOperation operation = new StreamSegmentAppendOperation(streamSegmentId, data, attributeUpdates);
                    return this.durableLog.add(operation, timer.getRemaining());
                }));
    }

    @Override
    public CompletableFuture<Void> append(String streamSegmentName, long offset, byte[] data, Collection<AttributeUpdate> attributeUpdates, Duration timeout) {
        ensureRunning();

        TimeoutTimer timer = new TimeoutTimer(timeout);
        logRequest("appendWithOffset", streamSegmentName, data.length);
        return FutureHelpers.toVoid(this.segmentMapper
                .getOrAssignStreamSegmentId(streamSegmentName, timer.getRemaining())
                .thenCompose(streamSegmentId -> {
                    StreamSegmentAppendOperation operation = new StreamSegmentAppendOperation(streamSegmentId, offset, data, attributeUpdates);
                    return this.durableLog.add(operation, timer.getRemaining());
                }));
    }

    @Override
    public CompletableFuture<Void> updateAttributes(String streamSegmentName, Collection<AttributeUpdate> attributeUpdates, Duration timeout) {
        ensureRunning();

        TimeoutTimer timer = new TimeoutTimer(timeout);
        logRequest("updateAttributes", streamSegmentName, attributeUpdates);
        return FutureHelpers.toVoid(this.segmentMapper
                .getOrAssignStreamSegmentId(streamSegmentName, timer.getRemaining())
                .thenCompose(streamSegmentId -> {
                    UpdateAttributesOperation operation = new UpdateAttributesOperation(streamSegmentId, attributeUpdates);
                    return this.durableLog.add(operation, timer.getRemaining());
                }));
    }

    @Override
    public CompletableFuture<ReadResult> read(String streamSegmentName, long offset, int maxLength, Duration timeout) {
        ensureRunning();

        logRequest("read", streamSegmentName, offset, maxLength);
        TimeoutTimer timer = new TimeoutTimer(timeout);
        return this.segmentMapper
                .getOrAssignStreamSegmentId(streamSegmentName, timer.getRemaining())
                .thenApply(streamSegmentId -> this.readIndex.read(streamSegmentId, offset, maxLength, timer.getRemaining()));
    }

    @Override
    public CompletableFuture<SegmentProperties> getStreamSegmentInfo(String streamSegmentName, boolean waitForPendingOps, Duration timeout) {
        ensureRunning();

        logRequest("getStreamSegmentInfo", streamSegmentName);
        TimeoutTimer timer = new TimeoutTimer(timeout);

        CompletableFuture<Long> segmentIdRetriever;
        if (waitForPendingOps) {
            // We have been instructed to wait for all pending operations to complete. Use an op barrier and wait for it
            // before proceeding.
            segmentIdRetriever = this.durableLog
                    .operationProcessingBarrier(timer.getRemaining())
                    .thenComposeAsync(v -> this.segmentMapper.getOrAssignStreamSegmentId(streamSegmentName, timer.getRemaining()), this.executor);
        } else {
            segmentIdRetriever = this.segmentMapper.getOrAssignStreamSegmentId(streamSegmentName, timer.getRemaining());
        }

        return segmentIdRetriever.thenApply(streamSegmentId -> this.metadata.getStreamSegmentMetadata(streamSegmentId).getSnapshot());
    }

    @Override
    public CompletableFuture<Void> createStreamSegment(String streamSegmentName, Collection<AttributeUpdate> attributes, Duration timeout) {
        ensureRunning();

        logRequest("createStreamSegment", streamSegmentName);
        return this.segmentMapper.createNewStreamSegment(streamSegmentName, attributes, timeout);
    }

    @Override
    public CompletableFuture<String> createTransaction(String parentSegmentName, UUID transactionId, Collection<AttributeUpdate> attributes, Duration timeout) {
        ensureRunning();

        logRequest("createTransaction", parentSegmentName);
        return this.segmentMapper.createNewTransactionStreamSegment(parentSegmentName, transactionId, attributes, timeout);
    }

    @Override
    public CompletableFuture<Void> deleteStreamSegment(String streamSegmentName, Duration timeout) {
        ensureRunning();

        logRequest("deleteStreamSegment", streamSegmentName);
        TimeoutTimer timer = new TimeoutTimer(timeout);

        // metadata.deleteStreamSegment will delete the given StreamSegment and all Transactions associated with it.
        // It returns a mapping of segment ids to names of StreamSegments that were deleted.
        // As soon as this happens, all operations that deal with those segments will start throwing appropriate exceptions
        // or ignore the segments altogether (such as StorageWriter).
        Collection<SegmentMetadata> deletedSegments = this.metadata.deleteStreamSegment(streamSegmentName);
        CompletableFuture[] deletionFutures = mapToFutureArray(
                deletedSegments,
                s -> this.storage
                        .delete(s.getName(), timer.getRemaining())
                        .thenComposeAsync(v -> this.stateStore.remove(s.getName(), timer.getRemaining()), this.executor));

<<<<<<< HEAD
        notifyMetadataRemoved(deletedSegments);
=======
        removeFromReadIndex(deletedSegments);
>>>>>>> 4721bdd6
        return CompletableFuture.allOf(deletionFutures);
    }

    @Override
    public CompletableFuture<Void> mergeTransaction(String transactionName, Duration timeout) {
        ensureRunning();

        logRequest("mergeTransaction", transactionName);
        TimeoutTimer timer = new TimeoutTimer(timeout);
        return this.segmentMapper
                .getOrAssignStreamSegmentId(transactionName, timer.getRemaining())
                .thenCompose(transactionId -> {
                    SegmentMetadata transactionMetadata = this.metadata.getStreamSegmentMetadata(transactionId);
                    if (transactionMetadata == null) {
                        throw new CompletionException(new StreamSegmentNotExistsException(transactionName));
                    }

                    Operation op = new MergeTransactionOperation(transactionMetadata.getParentId(), transactionMetadata.getId());
                    return this.durableLog.add(op, timer.getRemaining());
                })
                .thenComposeAsync(v -> this.stateStore.remove(transactionName, timer.getRemaining()), this.executor);
    }

    @Override
    public CompletableFuture<Long> sealStreamSegment(String streamSegmentName, Duration timeout) {
        ensureRunning();

        logRequest("sealStreamSegment", streamSegmentName);
        TimeoutTimer timer = new TimeoutTimer(timeout);
        AtomicReference<StreamSegmentSealOperation> operation = new AtomicReference<>();
        return this.segmentMapper
                .getOrAssignStreamSegmentId(streamSegmentName, timer.getRemaining())
                .thenCompose(streamSegmentId -> {
                    operation.set(new StreamSegmentSealOperation(streamSegmentId));
                    return this.durableLog.add(operation.get(), timer.getRemaining());
                })
                .thenApply(seqNo -> operation.get().getStreamSegmentOffset());
    }

    //endregion

    //region SegmentContainer Implementation

    @Override
    public Collection<SegmentProperties> getActiveSegments() {
        ensureRunning();
        logRequest("getActiveSegments");

        // To reduce locking in the metadata, we first get the list of Segment Ids, then we fetch their metadata
        // one by one. This only locks the metadata on the first call and, individually, on each call to getStreamSegmentMetadata.
        return new ArrayList<>(this.metadata.getAllStreamSegmentIds())
                .stream()
                .map(this.metadata::getStreamSegmentMetadata)
                .filter(Objects::nonNull)
                .map(SegmentMetadata::getSnapshot)
                .collect(Collectors.toList());
    }

    //endregion

    //region Helpers

<<<<<<< HEAD
    /**
     * Callback that notifies eligible components that the given Segments' metadatas has been removed from the metadata,
     * regardless of the trigger (eviction or deletion).
     *
     * @param segments A Collection of SegmentMetadatas for those segments which were removed.
     */
    protected void notifyMetadataRemoved(Collection<SegmentMetadata> segments) {
=======
    private void removeFromReadIndex(Collection<SegmentMetadata> segments) {
>>>>>>> 4721bdd6
        if (segments.size() > 0) {
            this.readIndex.cleanup(segments.stream().map(SegmentMetadata::getId).iterator());
        }
    }

    private void ensureRunning() {
        Exceptions.checkNotClosed(this.closed, this);
        if (state() != State.RUNNING) {
            throw new IllegalContainerStateException(this.getId(), state(), State.RUNNING);
        }
    }

    private void logRequest(String requestName, Object... args) {
        log.info("{}: {} {}", this.traceObjectId, requestName, args);
    }

<<<<<<< HEAD
    private void shutdownWhenStopped(Service component, String componentName) {
        Consumer<Throwable> failedHandler = cause -> {
=======
    private Consumer<Throwable> createComponentFailedHandler(String componentName) {
        return cause -> {
>>>>>>> 4721bdd6
            log.warn("{}: {} failed with exception {}.", this.traceObjectId, componentName, cause);
            if (state() != State.STARTING) {
                // We cannot stop the service while we're starting it.
                stopAsync().awaitTerminated();
            }

            notifyFailed(cause);
        };
        Runnable stoppedHandler = () -> {
            if (state() != State.STOPPING) {
                // The Component stopped but we are not in a stopping phase. We need to shut down right away.
                log.warn("{}: {} stopped unexpectedly (no error) but StreamSegmentContainer was not currently stopping. Shutting down StreamSegmentContainer.",
                        this.traceObjectId,
                        componentName);
                stopAsync().awaitTerminated();
            }
        };
        component.addListener(new ServiceShutdownListener(stoppedHandler, failedHandler), this.executor);
    }

    private <T> CompletableFuture[] mapToFutureArray(Collection<T> source, Function<T, CompletableFuture> transformer) {
        CompletableFuture[] result = new CompletableFuture[source.size()];
        int count = 0;
        for (T s : source) {
            result[count++] = transformer.apply(s);
        }

        return result;
    }

    private <T> CompletableFuture[] mapToFutureArray(Collection<T> source, Function<T, CompletableFuture> transformer) {
        CompletableFuture[] result = new CompletableFuture[source.size()];
        int count = 0;
        for (T s : source) {
            result[count++] = transformer.apply(s);
        }

        return result;
    }

    //endregion
}<|MERGE_RESOLUTION|>--- conflicted
+++ resolved
@@ -56,11 +56,7 @@
     //region Members
     private final String traceObjectId;
     private final ContainerConfig config;
-<<<<<<< HEAD
     private final StreamSegmentContainerMetadata metadata;
-=======
-    private final UpdateableContainerMetadata metadata;
->>>>>>> 4721bdd6
     private final OperationLog durableLog;
     private final ReadIndex readIndex;
     private final Writer writer;
@@ -98,38 +94,18 @@
         this.traceObjectId = String.format("SegmentContainer[%d]", streamSegmentContainerId);
         this.config = config;
         this.storage = storageFactory.getStorageAdapter();
-<<<<<<< HEAD
         this.metadata = new StreamSegmentContainerMetadata(streamSegmentContainerId, config.getMaxActiveSegmentCount());
         this.readIndex = readIndexFactory.createReadIndex(this.metadata);
         this.executor = executor;
         this.durableLog = durableLogFactory.createDurableLog(this.metadata, this.readIndex);
         shutdownWhenStopped(this.durableLog, "DurableLog");
-=======
-        this.metadata = new StreamSegmentContainerMetadata(streamSegmentContainerId);
-        this.readIndex = readIndexFactory.createReadIndex(this.metadata);
-        this.executor = executor;
-        this.durableLog = durableLogFactory.createDurableLog(this.metadata, this.readIndex);
-        this.durableLog.addListener(new ServiceShutdownListener(createComponentStoppedHandler("DurableLog"), createComponentFailedHandler("DurableLog")), this.executor);
->>>>>>> 4721bdd6
         this.writer = writerFactory.createWriter(this.metadata, this.durableLog, this.readIndex);
         shutdownWhenStopped(this.writer, "Writer");
         this.stateStore = new SegmentStateStore(this.storage, this.executor);
-<<<<<<< HEAD
         this.metadataCleaner = new MetadataCleaner(this.config, this.metadata, this.stateStore, this::notifyMetadataRemoved,
                 this.executor, this.traceObjectId);
         this.segmentMapper = new StreamSegmentMapper(this.metadata, this.durableLog, this.stateStore, this.metadataCleaner::runOnce,
                 this.storage, this.executor);
-=======
-        this.segmentMapper = new StreamSegmentMapper(this.metadata, this.durableLog, this.stateStore, this.storage, this.executor);
-        this.metadataCleaner = createMetadataCleaner(this.config, this.metadata, this.stateStore, this::removeFromReadIndex,
-                this.executor, this.traceObjectId);
-    }
-
-    @VisibleForTesting
-    protected MetadataCleaner createMetadataCleaner(ContainerConfig config, UpdateableContainerMetadata metadata, AsyncMap<String, SegmentState> stateStore,
-                                                    Consumer<Collection<SegmentMetadata>> cleanupCallback, ScheduledExecutorService executor, String traceObjectId) {
-        return new MetadataCleaner(config, metadata, stateStore, cleanupCallback, executor, traceObjectId);
->>>>>>> 4721bdd6
     }
 
     //endregion
@@ -314,11 +290,7 @@
                         .delete(s.getName(), timer.getRemaining())
                         .thenComposeAsync(v -> this.stateStore.remove(s.getName(), timer.getRemaining()), this.executor));
 
-<<<<<<< HEAD
         notifyMetadataRemoved(deletedSegments);
-=======
-        removeFromReadIndex(deletedSegments);
->>>>>>> 4721bdd6
         return CompletableFuture.allOf(deletionFutures);
     }
 
@@ -381,7 +353,6 @@
 
     //region Helpers
 
-<<<<<<< HEAD
     /**
      * Callback that notifies eligible components that the given Segments' metadatas has been removed from the metadata,
      * regardless of the trigger (eviction or deletion).
@@ -389,9 +360,6 @@
      * @param segments A Collection of SegmentMetadatas for those segments which were removed.
      */
     protected void notifyMetadataRemoved(Collection<SegmentMetadata> segments) {
-=======
-    private void removeFromReadIndex(Collection<SegmentMetadata> segments) {
->>>>>>> 4721bdd6
         if (segments.size() > 0) {
             this.readIndex.cleanup(segments.stream().map(SegmentMetadata::getId).iterator());
         }
@@ -408,13 +376,8 @@
         log.info("{}: {} {}", this.traceObjectId, requestName, args);
     }
 
-<<<<<<< HEAD
     private void shutdownWhenStopped(Service component, String componentName) {
         Consumer<Throwable> failedHandler = cause -> {
-=======
-    private Consumer<Throwable> createComponentFailedHandler(String componentName) {
-        return cause -> {
->>>>>>> 4721bdd6
             log.warn("{}: {} failed with exception {}.", this.traceObjectId, componentName, cause);
             if (state() != State.STARTING) {
                 // We cannot stop the service while we're starting it.
