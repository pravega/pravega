/**
 *
 *  Copyright (c) 2017 Dell Inc., or its subsidiaries.
 *
 */
package com.emc.pravega.service.server.containers;

import com.emc.pravega.common.Exceptions;
import com.emc.pravega.common.LoggerHelpers;
import com.emc.pravega.common.TimeoutTimer;
import com.emc.pravega.common.concurrent.FutureHelpers;
<<<<<<< HEAD
import com.emc.pravega.common.netty.WireCommands;
=======
>>>>>>> 7518eb47
import com.emc.pravega.common.concurrent.ServiceShutdownListener;
import com.emc.pravega.common.util.ImmutableDate;
import com.emc.pravega.service.contracts.AttributeUpdate;
import com.emc.pravega.service.contracts.ReadResult;
import com.emc.pravega.service.contracts.SegmentProperties;
import com.emc.pravega.service.contracts.StreamSegmentInformation;
import com.emc.pravega.service.contracts.StreamSegmentNotExistsException;
import com.emc.pravega.service.server.IllegalContainerStateException;
import com.emc.pravega.service.server.MetadataRepository;
import com.emc.pravega.service.server.OperationLog;
import com.emc.pravega.service.server.OperationLogFactory;
import com.emc.pravega.service.server.ReadIndex;
import com.emc.pravega.service.server.ReadIndexFactory;
import com.emc.pravega.service.server.SegmentContainer;
import com.emc.pravega.service.server.SegmentMetadata;
import com.emc.pravega.service.server.UpdateableContainerMetadata;
import com.emc.pravega.service.server.UpdateableSegmentMetadata;
import com.emc.pravega.service.server.Writer;
import com.emc.pravega.service.server.WriterFactory;
import com.emc.pravega.service.server.logs.CacheUpdater;
import com.emc.pravega.service.server.logs.operations.MergeTransactionOperation;
import com.emc.pravega.service.server.logs.operations.Operation;
import com.emc.pravega.service.server.logs.operations.StreamSegmentAppendOperation;
import com.emc.pravega.service.server.logs.operations.StreamSegmentSealOperation;
import com.emc.pravega.service.server.stats.SegmentStatsFactory;
import com.emc.pravega.service.server.stats.SegmentStatsRecorder;
import com.emc.pravega.service.storage.Cache;
import com.emc.pravega.service.storage.CacheFactory;
import com.emc.pravega.service.storage.Storage;
import com.emc.pravega.service.storage.StorageFactory;
import com.google.common.base.Preconditions;
import com.google.common.util.concurrent.AbstractService;
import java.time.Duration;
import java.util.Collection;
import java.util.HashMap;
import java.util.Map;
import java.util.Optional;
import java.util.UUID;
import java.util.concurrent.CompletableFuture;
import java.util.concurrent.CompletionException;
import java.util.concurrent.Executor;
import java.util.concurrent.atomic.AtomicReference;
import java.util.function.Consumer;
import lombok.extern.slf4j.Slf4j;

import static com.emc.pravega.service.contracts.Attributes.CREATION_TIME;
import static com.emc.pravega.service.contracts.Attributes.EVENT_COUNT;
import static com.emc.pravega.service.contracts.Attributes.SCALE_POLICY_RATE;
import static com.emc.pravega.service.contracts.Attributes.SCALE_POLICY_TYPE;

/**
 * Container for StreamSegments. All StreamSegments that are related (based on a hashing functions) will belong to the
 * same StreamSegmentContainer. Handles all operations that can be performed on such streams.
 */
@Slf4j
class StreamSegmentContainer extends AbstractService implements SegmentContainer {
    //region Members

    private final String traceObjectId;
    private final UpdateableContainerMetadata metadata;
    private final OperationLog durableLog;
    private final ReadIndex readIndex;
    private final Cache cache;
    private final Writer writer;
    private final Storage storage;
    private final StreamSegmentMapper segmentMapper;
    private final SegmentStatsRecorder statsRecorder;
    private final Executor executor;
    private boolean closed;

    //endregion

    //region Constructor

    /**
     * Creates a new instance of the StreamSegmentContainer class.
     *
     * @param streamSegmentContainerId The Id of the StreamSegmentContainer.
     * @param metadataRepository       The MetadataRepository to use.
     * @param durableLogFactory        The DurableLogFactory to use to create DurableLogs.
     * @param readIndexFactory         The ReadIndexFactory to use to create Read Indices.
     * @param writerFactory            The WriterFactory to use to create Writers.
     * @param storageFactory           The StorageFactory to use to create Storage Adapters.
     * @param cacheFactory             The CacheFactory to use to create Caches.
     * @param statsFactory             The StatsFactory to use to aggregate stats.
     * @param executor                 An Executor that can be used to run async tasks.
     */
    StreamSegmentContainer(int streamSegmentContainerId, MetadataRepository metadataRepository, OperationLogFactory durableLogFactory, ReadIndexFactory readIndexFactory, WriterFactory writerFactory, StorageFactory storageFactory, CacheFactory cacheFactory, SegmentStatsFactory statsFactory, Executor executor) {
        Preconditions.checkNotNull(metadataRepository, "metadataRepository");
        Preconditions.checkNotNull(durableLogFactory, "durableLogFactory");
        Preconditions.checkNotNull(readIndexFactory, "readIndexFactory");
        Preconditions.checkNotNull(writerFactory, "writerFactory");
        Preconditions.checkNotNull(storageFactory, "storageFactory");
        Preconditions.checkNotNull(cacheFactory, "cacheFactory");
        Preconditions.checkNotNull(statsFactory, "statsFactory");
        Preconditions.checkNotNull(executor, "executor");

        this.traceObjectId = String.format("SegmentContainer[%d]", streamSegmentContainerId);
        this.storage = storageFactory.getStorageAdapter();
        this.metadata = metadataRepository.getMetadata(streamSegmentContainerId);
        this.cache = cacheFactory.getCache(String.format("Container_%d", streamSegmentContainerId));
        this.readIndex = readIndexFactory.createReadIndex(this.metadata, this.cache);
        this.executor = executor;
        this.durableLog = durableLogFactory.createDurableLog(this.metadata, new CacheUpdater(this.cache, this.readIndex));
        this.durableLog.addListener(new ServiceShutdownListener(createComponentStoppedHandler("DurableLog"), createComponentFailedHandler("DurableLog")), this.executor);
        this.writer = writerFactory.createWriter(this.metadata, this.durableLog, this.readIndex);
        this.writer.addListener(new ServiceShutdownListener(createComponentStoppedHandler("Writer"), createComponentFailedHandler("Writer")), this.executor);
        this.segmentMapper = new StreamSegmentMapper(this.metadata, this.durableLog, this.storage, this.executor);
        this.statsRecorder = statsFactory.createSegmentStatsRecorder(cacheFactory);
    }

    //endregion

    //region AutoCloseable Implementation

    @Override
    public void close() {
        if (!this.closed) {
            stopAsync().awaitTerminated();

            this.writer.close();
            this.durableLog.close();
            this.readIndex.close();
            this.cache.close();
            log.info("{}: Closed.", this.traceObjectId);
            this.closed = true;
        }
    }

    //endregion

    //region AbstractService Implementation

    @Override
    protected void doStart() {
        long traceId = LoggerHelpers.traceEnter(log, traceObjectId, "doStart");
        log.info("{}: Starting.", this.traceObjectId);
        this.durableLog.startAsync();
        this.executor.execute(() -> {
            this.durableLog.awaitRunning();

            // DurableLog is running. Now start Writer.
            this.writer.startAsync();
            this.executor.execute(() -> {
                this.writer.awaitRunning();
                log.info("{}: Started.", this.traceObjectId);
                LoggerHelpers.traceLeave(log, traceObjectId, "doStart", traceId);
                notifyStarted();
            });
        });
    }

    @Override
    protected void doStop() {
        long traceId = LoggerHelpers.traceEnter(log, traceObjectId, "doStop");
        log.info("{}: Stopping.", this.traceObjectId);
        this.writer.stopAsync();
        this.durableLog.stopAsync();
        this.executor.execute(() -> {
            this.writer.awaitTerminated();
            this.durableLog.awaitTerminated();
            log.info("{}: Stopped.", this.traceObjectId);
            LoggerHelpers.traceLeave(log, traceObjectId, "doStop", traceId);
            this.notifyStopped();
        });
    }

    //endregion

    //region Container Implementation

    @Override
    public int getId() {
        return this.metadata.getContainerId();
    }

    //endregion

    //region StreamSegmentStore Implementation

    @Override
    public CompletableFuture<Void> append(String streamSegmentName, byte[] data, Collection<AttributeUpdate> attributeUpdates, Duration timeout) {
        ensureRunning();
        final int numOfEvents = getValue(attributeUpdates, EVENT_COUNT, 0L).intValue();

        TimeoutTimer timer = new TimeoutTimer(timeout);
        logRequest("append", streamSegmentName, data.length);
        return FutureHelpers.toVoid(segmentMapper
                .getOrAssignStreamSegmentId(streamSegmentName, timer.getRemaining())
                .thenCompose(streamSegmentId -> {
                    StreamSegmentAppendOperation operation = new StreamSegmentAppendOperation(streamSegmentId, data, attributeUpdates);
                    return this.durableLog.add(operation, timer.getRemaining());
<<<<<<< HEAD
                })).thenAccept((Void v) -> {
                    statsRecorder.record(streamSegmentName, data.length, numOfEvents);
                });
=======
                }));
>>>>>>> 7518eb47
    }

    @Override
    public CompletableFuture<Void> append(String streamSegmentName, long offset, byte[] data, Collection<AttributeUpdate> attributeUpdates, Duration timeout) {
        ensureRunning();
        final int numOfEvents = getValue(attributeUpdates, EVENT_COUNT, 0L).intValue();

        TimeoutTimer timer = new TimeoutTimer(timeout);
        logRequest("appendWithOffset", streamSegmentName, data.length);
        return FutureHelpers.toVoid(this.segmentMapper
                .getOrAssignStreamSegmentId(streamSegmentName, timer.getRemaining())
                .thenCompose(streamSegmentId -> {
                    StreamSegmentAppendOperation operation = new StreamSegmentAppendOperation(streamSegmentId, offset, data, attributeUpdates);
                    return this.durableLog.add(operation, timer.getRemaining());
<<<<<<< HEAD
                })).thenAccept((Void v) -> {
                    statsRecorder.record(streamSegmentName, data.length, numOfEvents);
                });
=======
                }));
>>>>>>> 7518eb47
    }

    @Override
    public CompletableFuture<ReadResult> read(String streamSegmentName, long offset, int maxLength, Duration timeout) {
        ensureRunning();

        logRequest("read", streamSegmentName, offset, maxLength);
        TimeoutTimer timer = new TimeoutTimer(timeout);
        return this.segmentMapper
                .getOrAssignStreamSegmentId(streamSegmentName, timer.getRemaining())
                .thenApply(streamSegmentId -> this.readIndex.read(streamSegmentId, offset, maxLength, timer.getRemaining()));
    }

    @Override
    public CompletableFuture<SegmentProperties> getStreamSegmentInfo(String streamSegmentName, boolean waitForPendingOps, Duration timeout) {
        ensureRunning();

        logRequest("getStreamSegmentInfo", streamSegmentName);
        TimeoutTimer timer = new TimeoutTimer(timeout);

        CompletableFuture<Long> segmentIdRetriever;
        if (waitForPendingOps) {
            // We have been instructed to wait for all pending operations to complete. Use an op barrier and wait for it
            // before proceeding.
            segmentIdRetriever = this.durableLog
                    .operationProcessingBarrier(timer.getRemaining())
                    .thenComposeAsync(v -> this.segmentMapper.getOrAssignStreamSegmentId(streamSegmentName, timer.getRemaining()), this.executor);
        } else {
            segmentIdRetriever = this.segmentMapper.getOrAssignStreamSegmentId(streamSegmentName, timer.getRemaining());
        }

        return segmentIdRetriever
                .thenApply(streamSegmentId -> {
                    SegmentMetadata sm = this.metadata.getStreamSegmentMetadata(streamSegmentId);
                    return new StreamSegmentInformation(streamSegmentName,
                            sm.getDurableLogLength(),
                            sm.isSealed(),
                            sm.isDeleted(),
                            new HashMap<>(sm.getAttributes()),
                            new ImmutableDate());
                });
    }

    @Override
    public CompletableFuture<Void> createStreamSegment(String streamSegmentName, Collection<AttributeUpdate> attributes, Duration timeout) {
        ensureRunning();

        logRequest("createStreamSegment", streamSegmentName);
<<<<<<< HEAD
        return this.segmentMapper.createNewStreamSegment(streamSegmentName, attributes, timeout)
                .thenAccept((Void v) -> {
                    byte scaleType = getValue(attributes, SCALE_POLICY_TYPE, WireCommands.CreateSegment.NO_SCALE).byteValue();
                    int scaleRate = getValue(attributes, SCALE_POLICY_RATE, 0L).intValue();
                    statsRecorder.createSegment(streamSegmentName, scaleType, scaleRate);
                });
=======
        return this.segmentMapper.createNewStreamSegment(streamSegmentName, attributes, timeout);
>>>>>>> 7518eb47
    }

    @Override
    public CompletableFuture<String> createTransaction(String parentSegmentName, UUID transactionId, Collection<AttributeUpdate> attributes, Duration timeout) {
        ensureRunning();

        logRequest("createTransaction", parentSegmentName);
        return this.segmentMapper.createNewTransactionStreamSegment(parentSegmentName, transactionId, attributes, timeout);
    }

    @Override
    public CompletableFuture<Void> deleteStreamSegment(String streamSegmentName, Duration timeout) {
        ensureRunning();

        logRequest("deleteStreamSegment", streamSegmentName);
        TimeoutTimer timer = new TimeoutTimer(timeout);

        // metadata.deleteStreamSegment will delete the given StreamSegment and all Transactions associated with it.
        // It returns a mapping of segment ids to names of StreamSegments that were deleted.
        // As soon as this happens, all operations that deal with those segments will start throwing appropriate exceptions
        // or ignore the segments altogether (such as StorageWriter).
        Map<Long, String> streamSegmentsToDelete = this.metadata.deleteStreamSegment(streamSegmentName);
        CompletableFuture[] deletionFutures = new CompletableFuture[streamSegmentsToDelete.size()];
        int count = 0;
        for (String s : streamSegmentsToDelete.values()) {
            deletionFutures[count] = this.storage.delete(s, timer.getRemaining());
            count++;
        }

        // Remove from Read Index.
        this.readIndex.cleanup(streamSegmentsToDelete.keySet());
        return CompletableFuture.allOf(deletionFutures);
    }

    @Override
    public CompletableFuture<Void> updateStreamSegmentPolicy(String streamSegmentName, Collection<AttributeUpdate> attributes, Duration timeout) {
        ensureRunning();
        // TODO: update policy in tier 2
        return CompletableFuture.runAsync(() -> {
                    byte scaleType = getValue(attributes, SCALE_POLICY_TYPE, WireCommands.CreateSegment.NO_SCALE).byteValue();
                    int scaleRate = getValue(attributes, SCALE_POLICY_RATE, 0L).intValue();

                    logRequest("updateStreamSegmentPolicy", streamSegmentName);
                    statsRecorder.policyUpdate(streamSegmentName, scaleType, scaleRate);
                }, executor);
    }

    @Override
    public CompletableFuture<Long> mergeTransaction(String transactionName, Duration timeout) {
        ensureRunning();

        logRequest("mergeTransaction", transactionName);
        TimeoutTimer timer = new TimeoutTimer(timeout);

        return this.segmentMapper
                .getOrAssignStreamSegmentId(transactionName, timer.getRemaining())
                .thenCompose(transactionId -> {
                    SegmentMetadata transactionMetadata = this.metadata.getStreamSegmentMetadata(transactionId);
                    if (transactionMetadata == null) {
                        throw new CompletionException(new StreamSegmentNotExistsException(transactionName));
                    }

                    Operation op = new MergeTransactionOperation(transactionMetadata.getParentId(), transactionMetadata.getId());
                    UpdateableSegmentMetadata parentMetadata = this.metadata.getStreamSegmentMetadata(transactionMetadata.getParentId());

                    CompletableFuture<Long> addToLog = this.durableLog.add(op, timer.getRemaining());

                    addToLog.thenCompose(txId -> getStreamSegmentInfo(transactionName, false, timeout))
                            .thenAccept(txnSegmentProperties -> {
                                long creationTime = txnSegmentProperties.getAttributes().get(CREATION_TIME);
                                int eventCount = txnSegmentProperties.getAttributes().get(EVENT_COUNT).intValue();
                                statsRecorder.merge(parentMetadata.getName(), txnSegmentProperties.getLength(), eventCount,
                                        txnSegmentProperties.getLastModified().getTime() - creationTime);
                            });

                    return addToLog;
                });
    }

    @Override
    public CompletableFuture<Long> sealStreamSegment(String streamSegmentName, Duration timeout) {
        ensureRunning();

        logRequest("sealStreamSegment", streamSegmentName);
        TimeoutTimer timer = new TimeoutTimer(timeout);
        AtomicReference<StreamSegmentSealOperation> operation = new AtomicReference<>();
        CompletableFuture<Long> sealFuture =  this.segmentMapper
                .getOrAssignStreamSegmentId(streamSegmentName, timer.getRemaining())
                .thenCompose(streamSegmentId -> {
                    operation.set(new StreamSegmentSealOperation(streamSegmentId));
                    return this.durableLog.add(operation.get(), timer.getRemaining());
                })
                .thenApply(seqNo -> operation.get().getStreamSegmentOffset());
        sealFuture.thenAccept(completion -> statsRecorder.sealSegment(streamSegmentName));

<<<<<<< HEAD
        return sealFuture;
    }

=======
>>>>>>> 7518eb47
    //endregion

    //region Helpers

    private void ensureRunning() {
        Exceptions.checkNotClosed(this.closed, this);
        if (state() != State.RUNNING) {
            throw new IllegalContainerStateException(this.getId(), state(), State.RUNNING);
        }
    }

    private void logRequest(String requestName, Object... args) {
        log.info("{}: {} {}", this.traceObjectId, requestName, args);
    }

    private Consumer<Throwable> createComponentFailedHandler(String componentName) {
        return cause -> {
            log.warn("{}: {} failed with exception {}", this.traceObjectId, componentName, cause);
            if (state() != State.STARTING) {
                // We cannot stop the service while we're starting it.
                stopAsync().awaitTerminated();
            }

            notifyFailed(cause);
        };
    }

    private Runnable createComponentStoppedHandler(String componentName) {
        return () -> {
            if (state() != State.STOPPING) {
                // The Queue Processor stopped but we are not in a stopping phase. We need to shut down right away.
                log.warn("{}: {} stopped unexpectedly (no error) but StreamSegmentContainer was not currently stopping. Shutting down StreamSegmentContainer.",
                        this.traceObjectId,
                        componentName);
                stopAsync().awaitTerminated();
            }
        };
    }

    private Long getValue(Collection<AttributeUpdate> attributes, UUID id, long notFound) {
        return Optional.ofNullable(attributes).map(attribs ->
                attribs.stream()
                .filter(attrib -> attrib.getAttributeId().equals(id))
                .findFirst().map(AttributeUpdate::getValue).orElse(notFound)).orElse(notFound);
    }
    //endregion
}<|MERGE_RESOLUTION|>--- conflicted
+++ resolved
@@ -9,10 +9,7 @@
 import com.emc.pravega.common.LoggerHelpers;
 import com.emc.pravega.common.TimeoutTimer;
 import com.emc.pravega.common.concurrent.FutureHelpers;
-<<<<<<< HEAD
 import com.emc.pravega.common.netty.WireCommands;
-=======
->>>>>>> 7518eb47
 import com.emc.pravega.common.concurrent.ServiceShutdownListener;
 import com.emc.pravega.common.util.ImmutableDate;
 import com.emc.pravega.service.contracts.AttributeUpdate;
@@ -205,13 +202,9 @@
                 .thenCompose(streamSegmentId -> {
                     StreamSegmentAppendOperation operation = new StreamSegmentAppendOperation(streamSegmentId, data, attributeUpdates);
                     return this.durableLog.add(operation, timer.getRemaining());
-<<<<<<< HEAD
                 })).thenAccept((Void v) -> {
                     statsRecorder.record(streamSegmentName, data.length, numOfEvents);
                 });
-=======
-                }));
->>>>>>> 7518eb47
     }
 
     @Override
@@ -226,13 +219,9 @@
                 .thenCompose(streamSegmentId -> {
                     StreamSegmentAppendOperation operation = new StreamSegmentAppendOperation(streamSegmentId, offset, data, attributeUpdates);
                     return this.durableLog.add(operation, timer.getRemaining());
-<<<<<<< HEAD
                 })).thenAccept((Void v) -> {
                     statsRecorder.record(streamSegmentName, data.length, numOfEvents);
                 });
-=======
-                }));
->>>>>>> 7518eb47
     }
 
     @Override
@@ -281,16 +270,12 @@
         ensureRunning();
 
         logRequest("createStreamSegment", streamSegmentName);
-<<<<<<< HEAD
         return this.segmentMapper.createNewStreamSegment(streamSegmentName, attributes, timeout)
                 .thenAccept((Void v) -> {
                     byte scaleType = getValue(attributes, SCALE_POLICY_TYPE, WireCommands.CreateSegment.NO_SCALE).byteValue();
                     int scaleRate = getValue(attributes, SCALE_POLICY_RATE, 0L).intValue();
                     statsRecorder.createSegment(streamSegmentName, scaleType, scaleRate);
                 });
-=======
-        return this.segmentMapper.createNewStreamSegment(streamSegmentName, attributes, timeout);
->>>>>>> 7518eb47
     }
 
     @Override
@@ -386,12 +371,9 @@
                 .thenApply(seqNo -> operation.get().getStreamSegmentOffset());
         sealFuture.thenAccept(completion -> statsRecorder.sealSegment(streamSegmentName));
 
-<<<<<<< HEAD
         return sealFuture;
     }
 
-=======
->>>>>>> 7518eb47
     //endregion
 
     //region Helpers
