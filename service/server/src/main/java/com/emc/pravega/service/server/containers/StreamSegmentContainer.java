/**
 * Copyright (c) 2017 Dell Inc., or its subsidiaries.
 */
package com.emc.pravega.service.server.containers;

import com.emc.pravega.common.Exceptions;
import com.emc.pravega.common.LoggerHelpers;
import com.emc.pravega.common.TimeoutTimer;
import com.emc.pravega.common.concurrent.FutureHelpers;
import com.emc.pravega.common.concurrent.ServiceShutdownListener;
import com.emc.pravega.common.util.AsyncMap;
<<<<<<< HEAD
import com.emc.pravega.common.util.ImmutableDate;
=======
>>>>>>> c748608b
import com.emc.pravega.service.contracts.AttributeUpdate;
import com.emc.pravega.service.contracts.ReadResult;
import com.emc.pravega.service.contracts.SegmentProperties;
import com.emc.pravega.service.contracts.StreamSegmentNotExistsException;
import com.emc.pravega.service.server.IllegalContainerStateException;
import com.emc.pravega.service.server.OperationLog;
import com.emc.pravega.service.server.OperationLogFactory;
import com.emc.pravega.service.server.ReadIndex;
import com.emc.pravega.service.server.ReadIndexFactory;
import com.emc.pravega.service.server.SegmentContainer;
import com.emc.pravega.service.server.SegmentMetadata;
import com.emc.pravega.service.server.UpdateableContainerMetadata;
import com.emc.pravega.service.server.Writer;
import com.emc.pravega.service.server.WriterFactory;
import com.emc.pravega.service.server.logs.operations.MergeTransactionOperation;
import com.emc.pravega.service.server.logs.operations.Operation;
import com.emc.pravega.service.server.logs.operations.StreamSegmentAppendOperation;
import com.emc.pravega.service.server.logs.operations.StreamSegmentSealOperation;
import com.emc.pravega.service.server.logs.operations.UpdateAttributesOperation;
<<<<<<< HEAD
=======
import com.emc.pravega.service.storage.Cache;
import com.emc.pravega.service.storage.CacheFactory;
>>>>>>> c748608b
import com.emc.pravega.service.storage.Storage;
import com.emc.pravega.service.storage.StorageFactory;
import com.google.common.base.Preconditions;
import com.google.common.util.concurrent.AbstractService;
import java.time.Duration;
import java.util.ArrayList;
import java.util.Collection;
<<<<<<< HEAD
import java.util.HashMap;
=======
import java.util.Map;
import java.util.Objects;
>>>>>>> c748608b
import java.util.UUID;
import java.util.concurrent.CompletableFuture;
import java.util.concurrent.CompletionException;
import java.util.concurrent.ScheduledExecutorService;
import java.util.concurrent.atomic.AtomicReference;
import java.util.function.Consumer;
<<<<<<< HEAD
import java.util.function.Function;
=======
>>>>>>> c748608b
import java.util.stream.Collectors;
import lombok.extern.slf4j.Slf4j;
import lombok.val;

/**
 * Container for StreamSegments. All StreamSegments that are related (based on a hashing functions) will belong to the
 * same StreamSegmentContainer. Handles all operations that can be performed on such streams.
 */
@Slf4j
class StreamSegmentContainer extends AbstractService implements SegmentContainer {
    //region Members
    private final String traceObjectId;
    private final ContainerConfig config;
    private final UpdateableContainerMetadata metadata;
    private final OperationLog durableLog;
    private final ReadIndex readIndex;
    private final Writer writer;
    private final Storage storage;
    private final AsyncMap<String, SegmentState> stateStore;
    private final StreamSegmentMapper segmentMapper;
    private final ScheduledExecutorService executor;
    private CompletableFuture<Void> cleanupTask;
    private boolean closed;

    //endregion

    //region Constructor

    /**
     * Creates a new instance of the StreamSegmentContainer class.
     *
     * @param streamSegmentContainerId The Id of the StreamSegmentContainer.
     * @param config                   The ContainerConfig to use for this StreamSegmentContainer.
     * @param durableLogFactory        The DurableLogFactory to use to create DurableLogs.
     * @param readIndexFactory         The ReadIndexFactory to use to create Read Indices.
     * @param writerFactory            The WriterFactory to use to create Writers.
     * @param storageFactory           The StorageFactory to use to create Storage Adapters.
     * @param executor                 An Executor that can be used to run async tasks.
     */
    StreamSegmentContainer(int streamSegmentContainerId, ContainerConfig config, OperationLogFactory durableLogFactory, ReadIndexFactory readIndexFactory,
                           WriterFactory writerFactory, StorageFactory storageFactory, ScheduledExecutorService executor) {
        Preconditions.checkNotNull(config, "config");
        Preconditions.checkNotNull(durableLogFactory, "durableLogFactory");
        Preconditions.checkNotNull(readIndexFactory, "readIndexFactory");
        Preconditions.checkNotNull(writerFactory, "writerFactory");
        Preconditions.checkNotNull(storageFactory, "storageFactory");
        Preconditions.checkNotNull(executor, "executor");

        this.traceObjectId = String.format("SegmentContainer[%d]", streamSegmentContainerId);
        this.config = config;
        this.storage = storageFactory.getStorageAdapter();
        this.metadata = new StreamSegmentContainerMetadata(streamSegmentContainerId);
        this.readIndex = readIndexFactory.createReadIndex(this.metadata);
        this.executor = executor;
        this.durableLog = durableLogFactory.createDurableLog(this.metadata, this.readIndex);
        this.durableLog.addListener(new ServiceShutdownListener(createComponentStoppedHandler("DurableLog"), createComponentFailedHandler("DurableLog")), this.executor);
        this.writer = writerFactory.createWriter(this.metadata, this.durableLog, this.readIndex);
        this.writer.addListener(new ServiceShutdownListener(createComponentStoppedHandler("Writer"), createComponentFailedHandler("Writer")), this.executor);
        this.stateStore = new SegmentStateStore(this.storage, this.executor);
        this.segmentMapper = new StreamSegmentMapper(this.metadata, this.durableLog, this.stateStore, this.storage, this.executor);
    }

    //endregion

    //region AutoCloseable Implementation

    @Override
    public void close() {
        if (!this.closed) {
            stopAsync().awaitTerminated();

            stopCleanupTask();
            this.writer.close();
            this.durableLog.close();
            this.readIndex.close();
            log.info("{}: Closed.", this.traceObjectId);
            this.closed = true;
        }
    }

    //endregion

    //region AbstractService Implementation

    @Override
    protected void doStart() {
        long traceId = LoggerHelpers.traceEnter(log, traceObjectId, "doStart");
        log.info("{}: Starting.", this.traceObjectId);
        this.cleanupTask = FutureHelpers.loop(
                () -> state() == State.STARTING || isRunning(),
                () -> FutureHelpers.delayedFuture(this.config.getSegmentMetadataExpiration(), this.executor)
                                   .thenCompose(this::metadataCleanup),
                null,
                this.executor);

        this.durableLog.startAsync();
        this.executor.execute(() -> {
            this.durableLog.awaitRunning();

            // DurableLog is running. Now start Writer.
            this.writer.startAsync();
            this.executor.execute(() -> {
                this.writer.awaitRunning();
                log.info("{}: Started.", this.traceObjectId);
                LoggerHelpers.traceLeave(log, traceObjectId, "doStart", traceId);
                notifyStarted();
            });
        });
    }

    @Override
    protected void doStop() {
        long traceId = LoggerHelpers.traceEnter(log, traceObjectId, "doStop");
        log.info("{}: Stopping.", this.traceObjectId);
        this.writer.stopAsync();
        this.durableLog.stopAsync();
        this.executor.execute(() -> {
            this.writer.awaitTerminated();
            this.durableLog.awaitTerminated();
            stopCleanupTask();
            log.info("{}: Stopped.", this.traceObjectId);
            LoggerHelpers.traceLeave(log, traceObjectId, "doStop", traceId);
            this.notifyStopped();
        });
    }

    //endregion

    //region Container Implementation

    @Override
    public int getId() {
        return this.metadata.getContainerId();
    }

    //endregion

    //region StreamSegmentStore Implementation

    @Override
    public CompletableFuture<Void> append(String streamSegmentName, byte[] data, Collection<AttributeUpdate> attributeUpdates, Duration timeout) {
        ensureRunning();

        TimeoutTimer timer = new TimeoutTimer(timeout);
        logRequest("append", streamSegmentName, data.length);
        return FutureHelpers.toVoid(segmentMapper
                .getOrAssignStreamSegmentId(streamSegmentName, timer.getRemaining())
                .thenCompose(streamSegmentId -> {
                    StreamSegmentAppendOperation operation = new StreamSegmentAppendOperation(streamSegmentId, data, attributeUpdates);
                    return this.durableLog.add(operation, timer.getRemaining());
                }));
    }

    @Override
    public CompletableFuture<Void> append(String streamSegmentName, long offset, byte[] data, Collection<AttributeUpdate> attributeUpdates, Duration timeout) {
        ensureRunning();

        TimeoutTimer timer = new TimeoutTimer(timeout);
        logRequest("appendWithOffset", streamSegmentName, data.length);
        return FutureHelpers.toVoid(this.segmentMapper
                .getOrAssignStreamSegmentId(streamSegmentName, timer.getRemaining())
                .thenCompose(streamSegmentId -> {
                    StreamSegmentAppendOperation operation = new StreamSegmentAppendOperation(streamSegmentId, offset, data, attributeUpdates);
                    return this.durableLog.add(operation, timer.getRemaining());
                }));
    }

    @Override
    public CompletableFuture<Void> updateAttributes(String streamSegmentName, Collection<AttributeUpdate> attributeUpdates, Duration timeout) {
        ensureRunning();

        TimeoutTimer timer = new TimeoutTimer(timeout);
        logRequest("updateAttributes", streamSegmentName, attributeUpdates);
        return FutureHelpers.toVoid(segmentMapper
                .getOrAssignStreamSegmentId(streamSegmentName, timer.getRemaining())
                .thenCompose(streamSegmentId -> {
                    UpdateAttributesOperation operation = new UpdateAttributesOperation(streamSegmentId, attributeUpdates);
                    return this.durableLog.add(operation, timer.getRemaining());
                }));
    }

    @Override
    public CompletableFuture<ReadResult> read(String streamSegmentName, long offset, int maxLength, Duration timeout) {
        ensureRunning();

        logRequest("read", streamSegmentName, offset, maxLength);
        TimeoutTimer timer = new TimeoutTimer(timeout);
        return this.segmentMapper
                .getOrAssignStreamSegmentId(streamSegmentName, timer.getRemaining())
                .thenApply(streamSegmentId -> this.readIndex.read(streamSegmentId, offset, maxLength, timer.getRemaining()));
    }

    @Override
    public CompletableFuture<SegmentProperties> getStreamSegmentInfo(String streamSegmentName, boolean waitForPendingOps, Duration timeout) {
        ensureRunning();

        logRequest("getStreamSegmentInfo", streamSegmentName);
        TimeoutTimer timer = new TimeoutTimer(timeout);

        CompletableFuture<Long> segmentIdRetriever;
        if (waitForPendingOps) {
            // We have been instructed to wait for all pending operations to complete. Use an op barrier and wait for it
            // before proceeding.
            segmentIdRetriever = this.durableLog
                    .operationProcessingBarrier(timer.getRemaining())
                    .thenComposeAsync(v -> this.segmentMapper.getOrAssignStreamSegmentId(streamSegmentName, timer.getRemaining()), this.executor);
        } else {
            segmentIdRetriever = this.segmentMapper.getOrAssignStreamSegmentId(streamSegmentName, timer.getRemaining());
        }

        return segmentIdRetriever.thenApply(streamSegmentId -> this.metadata.getStreamSegmentMetadata(streamSegmentId).getSnapshot());
    }

    @Override
    public CompletableFuture<Void> createStreamSegment(String streamSegmentName, Collection<AttributeUpdate> attributes, Duration timeout) {
        ensureRunning();

        logRequest("createStreamSegment", streamSegmentName);
        return this.segmentMapper.createNewStreamSegment(streamSegmentName, attributes, timeout);
    }

    @Override
    public CompletableFuture<String> createTransaction(String parentSegmentName, UUID transactionId, Collection<AttributeUpdate> attributes, Duration timeout) {
        ensureRunning();

        logRequest("createTransaction", parentSegmentName);
        return this.segmentMapper.createNewTransactionStreamSegment(parentSegmentName, transactionId, attributes, timeout);
    }

    @Override
    public CompletableFuture<Void> deleteStreamSegment(String streamSegmentName, Duration timeout) {
        ensureRunning();

        logRequest("deleteStreamSegment", streamSegmentName);
        TimeoutTimer timer = new TimeoutTimer(timeout);

        // metadata.deleteStreamSegment will delete the given StreamSegment and all Transactions associated with it.
        // It returns a mapping of segment ids to names of StreamSegments that were deleted.
        // As soon as this happens, all operations that deal with those segments will start throwing appropriate exceptions
        // or ignore the segments altogether (such as StorageWriter).
<<<<<<< HEAD
        Collection<SegmentMetadata> deletedSegments = this.metadata.deleteStreamSegment(streamSegmentName);
        CompletableFuture[] deletionFutures = mapToFutureArray(
                deletedSegments,
                s -> this.storage
                        .delete(s.getName(), timer.getRemaining())
                        .thenComposeAsync(v -> this.stateStore.remove(s.getName(), timer.getRemaining()), this.executor));

        removeFromReadIndex(deletedSegments);
=======
        Map<Long, String> streamSegmentsToDelete = this.metadata.deleteStreamSegment(streamSegmentName);
        CompletableFuture[] deletionFutures = new CompletableFuture[streamSegmentsToDelete.size()];
        int count = 0;
        for (String s : streamSegmentsToDelete.values()) {
            // Delete Segment and any associated attributes.
            deletionFutures[count] = this.storage
                    .delete(s, timer.getRemaining())
                    .thenComposeAsync(v -> this.stateStore.remove(s, timer.getRemaining()), this.executor);
            count++;
        }

        // Remove from Read Index.
        this.readIndex.cleanup(streamSegmentsToDelete.keySet());
>>>>>>> c748608b
        return CompletableFuture.allOf(deletionFutures);
    }

    @Override
    public CompletableFuture<Void> mergeTransaction(String transactionName, Duration timeout) {
        ensureRunning();

        logRequest("mergeTransaction", transactionName);
        TimeoutTimer timer = new TimeoutTimer(timeout);
        return this.segmentMapper
                .getOrAssignStreamSegmentId(transactionName, timer.getRemaining())
                .thenCompose(transactionId -> {
                    SegmentMetadata transactionMetadata = this.metadata.getStreamSegmentMetadata(transactionId);
                    if (transactionMetadata == null) {
                        throw new CompletionException(new StreamSegmentNotExistsException(transactionName));
                    }

                    Operation op = new MergeTransactionOperation(transactionMetadata.getParentId(), transactionMetadata.getId());
                    return this.durableLog.add(op, timer.getRemaining());
                })
                .thenComposeAsync(v -> this.stateStore.remove(transactionName, timer.getRemaining()), this.executor);
    }

    @Override
    public CompletableFuture<Long> sealStreamSegment(String streamSegmentName, Duration timeout) {
        ensureRunning();

        logRequest("sealStreamSegment", streamSegmentName);
        TimeoutTimer timer = new TimeoutTimer(timeout);
        AtomicReference<StreamSegmentSealOperation> operation = new AtomicReference<>();
        return this.segmentMapper
                .getOrAssignStreamSegmentId(streamSegmentName, timer.getRemaining())
                .thenCompose(streamSegmentId -> {
                    operation.set(new StreamSegmentSealOperation(streamSegmentId));
                    return this.durableLog.add(operation.get(), timer.getRemaining());
                })
                .thenApply(seqNo -> operation.get().getStreamSegmentOffset());
    }

    //endregion

    //region SegmentContainer Implementation

    @Override
    public Collection<SegmentProperties> getActiveSegments() {
        ensureRunning();
        logRequest("getActiveSegments");

        // To reduce locking in the metadata, we first get the list of Segment Ids, then we fetch their metadata
        // one by one. This only locks the metadata on the first call and, individually, on each call to getStreamSegmentMetadata.
        return new ArrayList<>(this.metadata.getAllStreamSegmentIds())
                .stream()
                .map(this.metadata::getStreamSegmentMetadata)
                .filter(Objects::nonNull)
                .map(SegmentMetadata::getSnapshot)
                .collect(Collectors.toList());
    }

    //endregion

    //region Helpers

    protected CompletableFuture<Boolean> metadataCleanup(Void ignored) {
        if (this.closed || !isRunning()) {
            stopCleanupTask();
            return CompletableFuture.completedFuture(false);
        }

        long traceId = LoggerHelpers.traceEnter(log, this.traceObjectId, "metadataCleanup");

        // Evict segments from the metadata.
        Duration expiration = this.config.getSegmentMetadataExpiration();
        Collection<SegmentMetadata> cleanupCandidates = this.metadata.getEvictionCandidates(expiration);

        // Serialize only those segments that are still alive (not deleted or merged - those will get removed anyway).
        val cleanupTasks = cleanupCandidates
                .stream()
                .filter(sm -> !sm.isDeleted() || !sm.isMerged())
                .map(sm -> this.stateStore.put(sm.getName(), new SegmentState(sm), this.config.getSegmentMetadataExpiration()))
                .collect(Collectors.toList());

        return FutureHelpers
                .allOf(cleanupTasks)
                .thenApply(v -> {
                    Collection<SegmentMetadata> evictedSegments = this.metadata.cleanup(cleanupCandidates, expiration);
                    removeFromReadIndex(evictedSegments);
                    LoggerHelpers.traceLeave(log, this.traceObjectId, "metadataCleanup", traceId, evictedSegments.size());
                    return evictedSegments.size() > 0;
                });
    }

    private void removeFromReadIndex(Collection<SegmentMetadata> segments) {
        if (segments.size() > 0) {
            this.readIndex.cleanup(segments.stream().map(SegmentMetadata::getId).iterator());
        }
    }

    private void stopCleanupTask() {
        CompletableFuture<?> cleanupTask = this.cleanupTask;
        if (cleanupTask != null && !cleanupTask.isDone()) {
            cleanupTask.cancel(true);
            this.cleanupTask = null;
        }
    }

    private void ensureRunning() {
        Exceptions.checkNotClosed(this.closed, this);
        if (state() != State.RUNNING) {
            throw new IllegalContainerStateException(this.getId(), state(), State.RUNNING);
        }
    }

    private void logRequest(String requestName, Object... args) {
        log.info("{}: {} {}", this.traceObjectId, requestName, args);
    }

    private Consumer<Throwable> createComponentFailedHandler(String componentName) {
        return cause -> {
            log.warn("{}: {} failed with exception {}.", this.traceObjectId, componentName, cause);
            if (state() != State.STARTING) {
                // We cannot stop the service while we're starting it.
                stopAsync().awaitTerminated();
            }

            notifyFailed(cause);
        };
    }

    private Runnable createComponentStoppedHandler(String componentName) {
        return () -> {
            if (state() != State.STOPPING) {
                // The Queue Processor stopped but we are not in a stopping phase. We need to shut down right away.
                log.warn("{}: {} stopped unexpectedly (no error) but StreamSegmentContainer was not currently stopping. Shutting down StreamSegmentContainer.",
                        this.traceObjectId,
                        componentName);
                stopAsync().awaitTerminated();
            }
        };
    }

    private <T> CompletableFuture[] mapToFutureArray(Collection<T> source, Function<T, CompletableFuture> transformer) {
        CompletableFuture[] result = new CompletableFuture[source.size()];
        int count = 0;
        for (T s : source) {
            result[count++] = transformer.apply(s);
        }

        return result;
    }

    //endregion
}<|MERGE_RESOLUTION|>--- conflicted
+++ resolved
@@ -9,10 +9,7 @@
 import com.emc.pravega.common.concurrent.FutureHelpers;
 import com.emc.pravega.common.concurrent.ServiceShutdownListener;
 import com.emc.pravega.common.util.AsyncMap;
-<<<<<<< HEAD
-import com.emc.pravega.common.util.ImmutableDate;
-=======
->>>>>>> c748608b
+import com.emc.pravega.common.util.AsyncMap;
 import com.emc.pravega.service.contracts.AttributeUpdate;
 import com.emc.pravega.service.contracts.ReadResult;
 import com.emc.pravega.service.contracts.SegmentProperties;
@@ -32,11 +29,6 @@
 import com.emc.pravega.service.server.logs.operations.StreamSegmentAppendOperation;
 import com.emc.pravega.service.server.logs.operations.StreamSegmentSealOperation;
 import com.emc.pravega.service.server.logs.operations.UpdateAttributesOperation;
-<<<<<<< HEAD
-=======
-import com.emc.pravega.service.storage.Cache;
-import com.emc.pravega.service.storage.CacheFactory;
->>>>>>> c748608b
 import com.emc.pravega.service.storage.Storage;
 import com.emc.pravega.service.storage.StorageFactory;
 import com.google.common.base.Preconditions;
@@ -44,22 +36,14 @@
 import java.time.Duration;
 import java.util.ArrayList;
 import java.util.Collection;
-<<<<<<< HEAD
-import java.util.HashMap;
-=======
-import java.util.Map;
 import java.util.Objects;
->>>>>>> c748608b
 import java.util.UUID;
 import java.util.concurrent.CompletableFuture;
 import java.util.concurrent.CompletionException;
 import java.util.concurrent.ScheduledExecutorService;
 import java.util.concurrent.atomic.AtomicReference;
 import java.util.function.Consumer;
-<<<<<<< HEAD
 import java.util.function.Function;
-=======
->>>>>>> c748608b
 import java.util.stream.Collectors;
 import lombok.extern.slf4j.Slf4j;
 import lombok.val;
@@ -300,7 +284,6 @@
         // It returns a mapping of segment ids to names of StreamSegments that were deleted.
         // As soon as this happens, all operations that deal with those segments will start throwing appropriate exceptions
         // or ignore the segments altogether (such as StorageWriter).
-<<<<<<< HEAD
         Collection<SegmentMetadata> deletedSegments = this.metadata.deleteStreamSegment(streamSegmentName);
         CompletableFuture[] deletionFutures = mapToFutureArray(
                 deletedSegments,
@@ -309,21 +292,6 @@
                         .thenComposeAsync(v -> this.stateStore.remove(s.getName(), timer.getRemaining()), this.executor));
 
         removeFromReadIndex(deletedSegments);
-=======
-        Map<Long, String> streamSegmentsToDelete = this.metadata.deleteStreamSegment(streamSegmentName);
-        CompletableFuture[] deletionFutures = new CompletableFuture[streamSegmentsToDelete.size()];
-        int count = 0;
-        for (String s : streamSegmentsToDelete.values()) {
-            // Delete Segment and any associated attributes.
-            deletionFutures[count] = this.storage
-                    .delete(s, timer.getRemaining())
-                    .thenComposeAsync(v -> this.stateStore.remove(s, timer.getRemaining()), this.executor);
-            count++;
-        }
-
-        // Remove from Read Index.
-        this.readIndex.cleanup(streamSegmentsToDelete.keySet());
->>>>>>> c748608b
         return CompletableFuture.allOf(deletionFutures);
     }
 
