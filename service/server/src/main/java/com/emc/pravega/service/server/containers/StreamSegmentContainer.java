/**
 *
 *  Copyright (c) 2017 Dell Inc., or its subsidiaries.
 *
 */
package com.emc.pravega.service.server.containers;

import com.emc.pravega.common.Exceptions;
import com.emc.pravega.common.LoggerHelpers;
import com.emc.pravega.common.TimeoutTimer;
import com.emc.pravega.common.concurrent.FutureHelpers;
import com.emc.pravega.common.concurrent.ServiceShutdownListener;
<<<<<<< HEAD
import com.emc.pravega.common.util.AsyncMap;
=======
>>>>>>> 7518eb47
import com.emc.pravega.common.util.ImmutableDate;
import com.emc.pravega.service.contracts.AttributeUpdate;
import com.emc.pravega.service.contracts.ReadResult;
import com.emc.pravega.service.contracts.SegmentProperties;
import com.emc.pravega.service.contracts.StreamSegmentInformation;
import com.emc.pravega.service.contracts.StreamSegmentNotExistsException;
import com.emc.pravega.service.server.IllegalContainerStateException;
import com.emc.pravega.service.server.MetadataRepository;
import com.emc.pravega.service.server.OperationLog;
import com.emc.pravega.service.server.OperationLogFactory;
import com.emc.pravega.service.server.ReadIndex;
import com.emc.pravega.service.server.ReadIndexFactory;
import com.emc.pravega.service.server.SegmentContainer;
import com.emc.pravega.service.server.SegmentMetadata;
import com.emc.pravega.service.server.UpdateableContainerMetadata;
import com.emc.pravega.service.server.Writer;
import com.emc.pravega.service.server.WriterFactory;
import com.emc.pravega.service.server.logs.CacheUpdater;
import com.emc.pravega.service.server.logs.operations.MergeTransactionOperation;
import com.emc.pravega.service.server.logs.operations.Operation;
import com.emc.pravega.service.server.logs.operations.StreamSegmentAppendOperation;
import com.emc.pravega.service.server.logs.operations.StreamSegmentSealOperation;
import com.emc.pravega.service.storage.Cache;
import com.emc.pravega.service.storage.CacheFactory;
import com.emc.pravega.service.storage.Storage;
import com.emc.pravega.service.storage.StorageFactory;
import com.google.common.base.Preconditions;
import com.google.common.util.concurrent.AbstractService;
import java.time.Duration;
import java.util.Collection;
import java.util.HashMap;
import java.util.Map;
import java.util.UUID;
import java.util.concurrent.CompletableFuture;
import java.util.concurrent.CompletionException;
import java.util.concurrent.Executor;
import java.util.concurrent.atomic.AtomicReference;
import java.util.function.Consumer;
import lombok.extern.slf4j.Slf4j;

/**
 * Container for StreamSegments. All StreamSegments that are related (based on a hashing functions) will belong to the
 * same StreamSegmentContainer. Handles all operations that can be performed on such streams.
 */
@Slf4j
class StreamSegmentContainer extends AbstractService implements SegmentContainer {
    //region Members

    private final String traceObjectId;
    private final UpdateableContainerMetadata metadata;
    private final OperationLog durableLog;
    private final ReadIndex readIndex;
    private final Cache cache;
    private final Writer writer;
    private final Storage storage;
<<<<<<< HEAD
    private final AsyncMap<String, SegmentState> stateStore;
=======
>>>>>>> 7518eb47
    private final StreamSegmentMapper segmentMapper;
    private final Executor executor;
    private boolean closed;

    //endregion

    //region Constructor

    /**
     * Creates a new instance of the StreamSegmentContainer class.
     *
     * @param streamSegmentContainerId The Id of the StreamSegmentContainer.
     * @param metadataRepository       The MetadataRepository to use.
     * @param durableLogFactory        The DurableLogFactory to use to create DurableLogs.
     * @param readIndexFactory         The ReadIndexFactory to use to create Read Indices.
     * @param writerFactory            The WriterFactory to use to create Writers.
     * @param storageFactory           The StorageFactory to use to create Storage Adapters.
     * @param cacheFactory             The CacheFactory to use to create Caches.
     * @param executor                 An Executor that can be used to run async tasks.
     */
    StreamSegmentContainer(int streamSegmentContainerId, MetadataRepository metadataRepository, OperationLogFactory durableLogFactory, ReadIndexFactory readIndexFactory, WriterFactory writerFactory, StorageFactory storageFactory, CacheFactory cacheFactory, Executor executor) {
        Preconditions.checkNotNull(metadataRepository, "metadataRepository");
        Preconditions.checkNotNull(durableLogFactory, "durableLogFactory");
        Preconditions.checkNotNull(readIndexFactory, "readIndexFactory");
        Preconditions.checkNotNull(writerFactory, "writerFactory");
        Preconditions.checkNotNull(storageFactory, "storageFactory");
        Preconditions.checkNotNull(cacheFactory, "cacheFactory");
        Preconditions.checkNotNull(executor, "executor");

        this.traceObjectId = String.format("SegmentContainer[%d]", streamSegmentContainerId);
        this.storage = storageFactory.getStorageAdapter();
        this.metadata = metadataRepository.getMetadata(streamSegmentContainerId);
        this.cache = cacheFactory.getCache(String.format("Container_%d", streamSegmentContainerId));
        this.readIndex = readIndexFactory.createReadIndex(this.metadata, this.cache);
        this.executor = executor;
        this.durableLog = durableLogFactory.createDurableLog(this.metadata, new CacheUpdater(this.cache, this.readIndex));
        this.durableLog.addListener(new ServiceShutdownListener(createComponentStoppedHandler("DurableLog"), createComponentFailedHandler("DurableLog")), this.executor);
        this.writer = writerFactory.createWriter(this.metadata, this.durableLog, this.readIndex);
        this.writer.addListener(new ServiceShutdownListener(createComponentStoppedHandler("Writer"), createComponentFailedHandler("Writer")), this.executor);
<<<<<<< HEAD
        this.stateStore = new SegmentStateStore(this.storage, this.executor);
        this.segmentMapper = new StreamSegmentMapper(this.metadata, this.durableLog, this.stateStore, this.storage, this.executor);
=======
        this.segmentMapper = new StreamSegmentMapper(this.metadata, this.durableLog, this.storage, this.executor);
>>>>>>> 7518eb47
    }

    //endregion

    //region AutoCloseable Implementation

    @Override
    public void close() {
        if (!this.closed) {
            stopAsync().awaitTerminated();

            this.writer.close();
            this.durableLog.close();
            this.readIndex.close();
            this.cache.close();
            log.info("{}: Closed.", this.traceObjectId);
            this.closed = true;
        }
    }

    //endregion

    //region AbstractService Implementation

    @Override
    protected void doStart() {
        long traceId = LoggerHelpers.traceEnter(log, traceObjectId, "doStart");
        log.info("{}: Starting.", this.traceObjectId);
        this.durableLog.startAsync();
        this.executor.execute(() -> {
            this.durableLog.awaitRunning();

            // DurableLog is running. Now start Writer.
            this.writer.startAsync();
            this.executor.execute(() -> {
                this.writer.awaitRunning();
                log.info("{}: Started.", this.traceObjectId);
                LoggerHelpers.traceLeave(log, traceObjectId, "doStart", traceId);
                notifyStarted();
            });
        });
    }

    @Override
    protected void doStop() {
        long traceId = LoggerHelpers.traceEnter(log, traceObjectId, "doStop");
        log.info("{}: Stopping.", this.traceObjectId);
        this.writer.stopAsync();
        this.durableLog.stopAsync();
        this.executor.execute(() -> {
            this.writer.awaitTerminated();
            this.durableLog.awaitTerminated();
            log.info("{}: Stopped.", this.traceObjectId);
            LoggerHelpers.traceLeave(log, traceObjectId, "doStop", traceId);
            this.notifyStopped();
        });
    }

    //endregion

    //region Container Implementation

    @Override
    public int getId() {
        return this.metadata.getContainerId();
    }

    //endregion

    //region StreamSegmentStore Implementation

    @Override
    public CompletableFuture<Void> append(String streamSegmentName, byte[] data, Collection<AttributeUpdate> attributeUpdates, Duration timeout) {
        ensureRunning();

        TimeoutTimer timer = new TimeoutTimer(timeout);
        logRequest("append", streamSegmentName, data.length);
        return FutureHelpers.toVoid(segmentMapper
                .getOrAssignStreamSegmentId(streamSegmentName, timer.getRemaining())
                .thenCompose(streamSegmentId -> {
                    StreamSegmentAppendOperation operation = new StreamSegmentAppendOperation(streamSegmentId, data, attributeUpdates);
                    return this.durableLog.add(operation, timer.getRemaining());
                }));
    }

    @Override
    public CompletableFuture<Void> append(String streamSegmentName, long offset, byte[] data, Collection<AttributeUpdate> attributeUpdates, Duration timeout) {
        ensureRunning();

        TimeoutTimer timer = new TimeoutTimer(timeout);
        logRequest("appendWithOffset", streamSegmentName, data.length);
        return FutureHelpers.toVoid(this.segmentMapper
                .getOrAssignStreamSegmentId(streamSegmentName, timer.getRemaining())
                .thenCompose(streamSegmentId -> {
                    StreamSegmentAppendOperation operation = new StreamSegmentAppendOperation(streamSegmentId, offset, data, attributeUpdates);
                    return this.durableLog.add(operation, timer.getRemaining());
                }));
    }

    @Override
    public CompletableFuture<ReadResult> read(String streamSegmentName, long offset, int maxLength, Duration timeout) {
        ensureRunning();

        logRequest("read", streamSegmentName, offset, maxLength);
        TimeoutTimer timer = new TimeoutTimer(timeout);
        return this.segmentMapper
                .getOrAssignStreamSegmentId(streamSegmentName, timer.getRemaining())
                .thenApply(streamSegmentId -> this.readIndex.read(streamSegmentId, offset, maxLength, timer.getRemaining()));
    }

    @Override
    public CompletableFuture<SegmentProperties> getStreamSegmentInfo(String streamSegmentName, boolean waitForPendingOps, Duration timeout) {
        ensureRunning();

        logRequest("getStreamSegmentInfo", streamSegmentName);
        TimeoutTimer timer = new TimeoutTimer(timeout);

        CompletableFuture<Long> segmentIdRetriever;
        if (waitForPendingOps) {
            // We have been instructed to wait for all pending operations to complete. Use an op barrier and wait for it
            // before proceeding.
            segmentIdRetriever = this.durableLog
                    .operationProcessingBarrier(timer.getRemaining())
                    .thenComposeAsync(v -> this.segmentMapper.getOrAssignStreamSegmentId(streamSegmentName, timer.getRemaining()), this.executor);
        } else {
            segmentIdRetriever = this.segmentMapper.getOrAssignStreamSegmentId(streamSegmentName, timer.getRemaining());
        }

        return segmentIdRetriever
                .thenApply(streamSegmentId -> {
                    SegmentMetadata sm = this.metadata.getStreamSegmentMetadata(streamSegmentId);
                    return new StreamSegmentInformation(streamSegmentName,
                            sm.getDurableLogLength(),
                            sm.isSealed(),
                            sm.isDeleted(),
                            new HashMap<>(sm.getAttributes()),
                            new ImmutableDate());
                });
    }

    @Override
    public CompletableFuture<Void> createStreamSegment(String streamSegmentName, Collection<AttributeUpdate> attributes, Duration timeout) {
        ensureRunning();

        logRequest("createStreamSegment", streamSegmentName);
        return this.segmentMapper.createNewStreamSegment(streamSegmentName, attributes, timeout);
    }

    @Override
    public CompletableFuture<String> createTransaction(String parentSegmentName, UUID transactionId, Collection<AttributeUpdate> attributes, Duration timeout) {
        ensureRunning();

        logRequest("createTransaction", parentSegmentName);
        return this.segmentMapper.createNewTransactionStreamSegment(parentSegmentName, transactionId, attributes, timeout);
    }

    @Override
    public CompletableFuture<Void> deleteStreamSegment(String streamSegmentName, Duration timeout) {
        ensureRunning();

        logRequest("deleteStreamSegment", streamSegmentName);
        TimeoutTimer timer = new TimeoutTimer(timeout);

        // metadata.deleteStreamSegment will delete the given StreamSegment and all Transactions associated with it.
        // It returns a mapping of segment ids to names of StreamSegments that were deleted.
        // As soon as this happens, all operations that deal with those segments will start throwing appropriate exceptions
        // or ignore the segments altogether (such as StorageWriter).
        Map<Long, String> streamSegmentsToDelete = this.metadata.deleteStreamSegment(streamSegmentName);
        CompletableFuture[] deletionFutures = new CompletableFuture[streamSegmentsToDelete.size()];
        int count = 0;
        for (String s : streamSegmentsToDelete.values()) {
            // Delete Segment and any associated attributes.
            deletionFutures[count] = this.storage
                    .delete(s, timer.getRemaining())
                    .thenComposeAsync(v -> this.stateStore.remove(s, timer.getRemaining()), this.executor);
            count++;
        }

        // Remove from Read Index.
        this.readIndex.cleanup(streamSegmentsToDelete.keySet());
        return CompletableFuture.allOf(deletionFutures);
    }

    @Override
    public CompletableFuture<Void> mergeTransaction(String transactionName, Duration timeout) {
        ensureRunning();

        logRequest("mergeTransaction", transactionName);
        TimeoutTimer timer = new TimeoutTimer(timeout);
        return this.segmentMapper
                .getOrAssignStreamSegmentId(transactionName, timer.getRemaining())
                .thenCompose(transactionId -> {
                    SegmentMetadata transactionMetadata = this.metadata.getStreamSegmentMetadata(transactionId);
                    if (transactionMetadata == null) {
                        throw new CompletionException(new StreamSegmentNotExistsException(transactionName));
                    }

                    Operation op = new MergeTransactionOperation(transactionMetadata.getParentId(), transactionMetadata.getId());
                    return this.durableLog.add(op, timer.getRemaining());
                })
                .thenComposeAsync(v -> this.stateStore.remove(transactionName, timer.getRemaining()), this.executor);
    }

    @Override
    public CompletableFuture<Long> sealStreamSegment(String streamSegmentName, Duration timeout) {
        ensureRunning();

        logRequest("sealStreamSegment", streamSegmentName);
        TimeoutTimer timer = new TimeoutTimer(timeout);
        AtomicReference<StreamSegmentSealOperation> operation = new AtomicReference<>();
        return this.segmentMapper
                .getOrAssignStreamSegmentId(streamSegmentName, timer.getRemaining())
                .thenCompose(streamSegmentId -> {
                    operation.set(new StreamSegmentSealOperation(streamSegmentId));
                    return this.durableLog.add(operation.get(), timer.getRemaining());
                })
                .thenApply(seqNo -> operation.get().getStreamSegmentOffset());
    }

    //endregion

    //region Helpers

    private void ensureRunning() {
        Exceptions.checkNotClosed(this.closed, this);
        if (state() != State.RUNNING) {
            throw new IllegalContainerStateException(this.getId(), state(), State.RUNNING);
        }
    }

    private void logRequest(String requestName, Object... args) {
        log.info("{}: {} {}", this.traceObjectId, requestName, args);
    }

    private Consumer<Throwable> createComponentFailedHandler(String componentName) {
        return cause -> {
            log.warn("{}: {} failed with exception {}", this.traceObjectId, componentName, cause);
            if (state() != State.STARTING) {
                // We cannot stop the service while we're starting it.
                stopAsync().awaitTerminated();
            }

            notifyFailed(cause);
        };
    }

    private Runnable createComponentStoppedHandler(String componentName) {
        return () -> {
            if (state() != State.STOPPING) {
                // The Queue Processor stopped but we are not in a stopping phase. We need to shut down right away.
                log.warn("{}: {} stopped unexpectedly (no error) but StreamSegmentContainer was not currently stopping. Shutting down StreamSegmentContainer.",
                        this.traceObjectId,
                        componentName);
                stopAsync().awaitTerminated();
            }
        };
    }

    //endregion
}<|MERGE_RESOLUTION|>--- conflicted
+++ resolved
@@ -10,10 +10,8 @@
 import com.emc.pravega.common.TimeoutTimer;
 import com.emc.pravega.common.concurrent.FutureHelpers;
 import com.emc.pravega.common.concurrent.ServiceShutdownListener;
-<<<<<<< HEAD
 import com.emc.pravega.common.util.AsyncMap;
-=======
->>>>>>> 7518eb47
+import com.emc.pravega.common.concurrent.ServiceShutdownListener;
 import com.emc.pravega.common.util.ImmutableDate;
 import com.emc.pravega.service.contracts.AttributeUpdate;
 import com.emc.pravega.service.contracts.ReadResult;
@@ -69,10 +67,7 @@
     private final Cache cache;
     private final Writer writer;
     private final Storage storage;
-<<<<<<< HEAD
     private final AsyncMap<String, SegmentState> stateStore;
-=======
->>>>>>> 7518eb47
     private final StreamSegmentMapper segmentMapper;
     private final Executor executor;
     private boolean closed;
@@ -112,12 +107,8 @@
         this.durableLog.addListener(new ServiceShutdownListener(createComponentStoppedHandler("DurableLog"), createComponentFailedHandler("DurableLog")), this.executor);
         this.writer = writerFactory.createWriter(this.metadata, this.durableLog, this.readIndex);
         this.writer.addListener(new ServiceShutdownListener(createComponentStoppedHandler("Writer"), createComponentFailedHandler("Writer")), this.executor);
-<<<<<<< HEAD
         this.stateStore = new SegmentStateStore(this.storage, this.executor);
         this.segmentMapper = new StreamSegmentMapper(this.metadata, this.durableLog, this.stateStore, this.storage, this.executor);
-=======
-        this.segmentMapper = new StreamSegmentMapper(this.metadata, this.durableLog, this.storage, this.executor);
->>>>>>> 7518eb47
     }
 
     //endregion
