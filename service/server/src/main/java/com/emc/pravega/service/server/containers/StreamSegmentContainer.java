/**
 *
 *  Copyright (c) 2017 Dell Inc., or its subsidiaries.
 *
 */
package com.emc.pravega.service.server.containers;

import com.emc.pravega.common.Exceptions;
import com.emc.pravega.common.LoggerHelpers;
import com.emc.pravega.common.TimeoutTimer;
import com.emc.pravega.common.concurrent.FutureHelpers;
import com.emc.pravega.common.concurrent.ServiceShutdownListener;
import com.emc.pravega.common.util.AsyncMap;
import com.emc.pravega.service.contracts.AttributeUpdate;
import com.emc.pravega.service.contracts.ReadResult;
import com.emc.pravega.service.contracts.SegmentProperties;
import com.emc.pravega.service.contracts.StreamSegmentNotExistsException;
import com.emc.pravega.service.server.IllegalContainerStateException;
import com.emc.pravega.service.server.MetadataRepository;
import com.emc.pravega.service.server.OperationLog;
import com.emc.pravega.service.server.OperationLogFactory;
import com.emc.pravega.service.server.ReadIndex;
import com.emc.pravega.service.server.ReadIndexFactory;
import com.emc.pravega.service.server.SegmentContainer;
import com.emc.pravega.service.server.SegmentMetadata;
import com.emc.pravega.service.server.UpdateableContainerMetadata;
import com.emc.pravega.service.server.UpdateableSegmentMetadata;
import com.emc.pravega.service.server.Writer;
import com.emc.pravega.service.server.WriterFactory;
import com.emc.pravega.service.server.logs.CacheUpdater;
import com.emc.pravega.service.server.logs.operations.MergeTransactionOperation;
import com.emc.pravega.service.server.logs.operations.Operation;
import com.emc.pravega.service.server.logs.operations.StreamSegmentAppendOperation;
import com.emc.pravega.service.server.logs.operations.StreamSegmentSealOperation;
import com.emc.pravega.service.server.logs.operations.UpdateAttributesOperation;
import com.emc.pravega.service.storage.Cache;
import com.emc.pravega.service.storage.CacheFactory;
import com.emc.pravega.service.storage.Storage;
import com.emc.pravega.service.storage.StorageFactory;
import com.google.common.base.Preconditions;
import com.google.common.util.concurrent.AbstractService;
import java.time.Duration;
import java.util.ArrayList;
import java.util.Collection;
import java.util.Map;
<<<<<<< HEAD
import java.util.Optional;
=======
import java.util.Objects;
>>>>>>> 0b9e4083
import java.util.UUID;
import java.util.concurrent.CompletableFuture;
import java.util.concurrent.CompletionException;
import java.util.concurrent.Executor;
import java.util.concurrent.atomic.AtomicReference;
import java.util.function.Consumer;
import java.util.stream.Collectors;
import lombok.extern.slf4j.Slf4j;

import static com.emc.pravega.service.contracts.Attributes.EVENT_COUNT;

/**
 * Container for StreamSegments. All StreamSegments that are related (based on a hashing functions) will belong to the
 * same StreamSegmentContainer. Handles all operations that can be performed on such streams.
 */
@Slf4j
class StreamSegmentContainer extends AbstractService implements SegmentContainer {
    //region Members

    private final String traceObjectId;
    private final UpdateableContainerMetadata metadata;
    private final OperationLog durableLog;
    private final ReadIndex readIndex;
    private final Cache cache;
    private final Writer writer;
    private final Storage storage;
    private final AsyncMap<String, SegmentState> stateStore;
    private final StreamSegmentMapper segmentMapper;
    private final Executor executor;
    private boolean closed;

    //endregion

    //region Constructor

    /**
     * Creates a new instance of the StreamSegmentContainer class.
     *
     * @param streamSegmentContainerId The Id of the StreamSegmentContainer.
     * @param metadataRepository       The MetadataRepository to use.
     * @param durableLogFactory        The DurableLogFactory to use to create DurableLogs.
     * @param readIndexFactory         The ReadIndexFactory to use to create Read Indices.
     * @param writerFactory            The WriterFactory to use to create Writers.
     * @param storageFactory           The StorageFactory to use to create Storage Adapters.
     * @param cacheFactory             The CacheFactory to use to create Caches.
     * @param executor                 An Executor that can be used to run async tasks.
     */
    StreamSegmentContainer(int streamSegmentContainerId, MetadataRepository metadataRepository, OperationLogFactory durableLogFactory, ReadIndexFactory readIndexFactory, WriterFactory writerFactory, StorageFactory storageFactory, CacheFactory cacheFactory, Executor executor) {
        Preconditions.checkNotNull(metadataRepository, "metadataRepository");
        Preconditions.checkNotNull(durableLogFactory, "durableLogFactory");
        Preconditions.checkNotNull(readIndexFactory, "readIndexFactory");
        Preconditions.checkNotNull(writerFactory, "writerFactory");
        Preconditions.checkNotNull(storageFactory, "storageFactory");
        Preconditions.checkNotNull(cacheFactory, "cacheFactory");
        Preconditions.checkNotNull(executor, "executor");

        this.traceObjectId = String.format("SegmentContainer[%d]", streamSegmentContainerId);
        this.storage = storageFactory.getStorageAdapter();
        this.metadata = metadataRepository.getMetadata(streamSegmentContainerId);
        this.cache = cacheFactory.getCache(String.format("Container_%d", streamSegmentContainerId));
        this.readIndex = readIndexFactory.createReadIndex(this.metadata, this.cache);
        this.executor = executor;
        this.durableLog = durableLogFactory.createDurableLog(this.metadata, new CacheUpdater(this.cache, this.readIndex));
        this.durableLog.addListener(new ServiceShutdownListener(createComponentStoppedHandler("DurableLog"), createComponentFailedHandler("DurableLog")), this.executor);
        this.writer = writerFactory.createWriter(this.metadata, this.durableLog, this.readIndex);
        this.writer.addListener(new ServiceShutdownListener(createComponentStoppedHandler("Writer"), createComponentFailedHandler("Writer")), this.executor);
        this.stateStore = new SegmentStateStore(this.storage, this.executor);
        this.segmentMapper = new StreamSegmentMapper(this.metadata, this.durableLog, this.stateStore, this.storage, this.executor);
    }

    //endregion

    //region AutoCloseable Implementation

    @Override
    public void close() {
        if (!this.closed) {
            stopAsync().awaitTerminated();

            this.writer.close();
            this.durableLog.close();
            this.readIndex.close();
            this.cache.close();
            log.info("{}: Closed.", this.traceObjectId);
            this.closed = true;
        }
    }

    //endregion

    //region AbstractService Implementation

    @Override
    protected void doStart() {
        long traceId = LoggerHelpers.traceEnter(log, traceObjectId, "doStart");
        log.info("{}: Starting.", this.traceObjectId);
        this.durableLog.startAsync();
        this.executor.execute(() -> {
            this.durableLog.awaitRunning();

            // DurableLog is running. Now start Writer.
            this.writer.startAsync();
            this.executor.execute(() -> {
                this.writer.awaitRunning();
                log.info("{}: Started.", this.traceObjectId);
                LoggerHelpers.traceLeave(log, traceObjectId, "doStart", traceId);
                notifyStarted();
            });
        });
    }

    @Override
    protected void doStop() {
        long traceId = LoggerHelpers.traceEnter(log, traceObjectId, "doStop");
        log.info("{}: Stopping.", this.traceObjectId);
        this.writer.stopAsync();
        this.durableLog.stopAsync();
        this.executor.execute(() -> {
            this.writer.awaitTerminated();
            this.durableLog.awaitTerminated();
            log.info("{}: Stopped.", this.traceObjectId);
            LoggerHelpers.traceLeave(log, traceObjectId, "doStop", traceId);
            this.notifyStopped();
        });
    }

    //endregion

    //region Container Implementation

    @Override
    public int getId() {
        return this.metadata.getContainerId();
    }

    //endregion

    //region StreamSegmentStore Implementation

    @Override
    public CompletableFuture<Void> append(String streamSegmentName, byte[] data, Collection<AttributeUpdate> attributeUpdates, Duration timeout) {
        ensureRunning();
        final int numOfEvents = getValue(attributeUpdates, EVENT_COUNT, 0L).intValue();

        TimeoutTimer timer = new TimeoutTimer(timeout);
        logRequest("append", streamSegmentName, data.length);
        return FutureHelpers.toVoid(segmentMapper
                .getOrAssignStreamSegmentId(streamSegmentName, timer.getRemaining())
                .thenCompose(streamSegmentId -> {
                    StreamSegmentAppendOperation operation = new StreamSegmentAppendOperation(streamSegmentId, data, attributeUpdates);
                    return this.durableLog.add(operation, timer.getRemaining());
                }));
    }

    @Override
    public CompletableFuture<Void> append(String streamSegmentName, long offset, byte[] data, Collection<AttributeUpdate> attributeUpdates, Duration timeout) {
        ensureRunning();
        final int numOfEvents = getValue(attributeUpdates, EVENT_COUNT, 0L).intValue();

        TimeoutTimer timer = new TimeoutTimer(timeout);
        logRequest("appendWithOffset", streamSegmentName, data.length);
        return FutureHelpers.toVoid(this.segmentMapper
                .getOrAssignStreamSegmentId(streamSegmentName, timer.getRemaining())
                .thenCompose(streamSegmentId -> {
                    StreamSegmentAppendOperation operation = new StreamSegmentAppendOperation(streamSegmentId, offset, data, attributeUpdates);
                    return this.durableLog.add(operation, timer.getRemaining());
                }));
    }

    @Override
    public CompletableFuture<Void> updateAttributes(String streamSegmentName, Collection<AttributeUpdate> attributeUpdates, Duration timeout) {
        ensureRunning();

        TimeoutTimer timer = new TimeoutTimer(timeout);
        logRequest("updateAttributes", streamSegmentName, attributeUpdates);
        return FutureHelpers.toVoid(segmentMapper
                .getOrAssignStreamSegmentId(streamSegmentName, timer.getRemaining())
                .thenCompose(streamSegmentId -> {
                    UpdateAttributesOperation operation = new UpdateAttributesOperation(streamSegmentId, attributeUpdates);
                    return this.durableLog.add(operation, timer.getRemaining());
                }));
    }

    @Override
    public CompletableFuture<ReadResult> read(String streamSegmentName, long offset, int maxLength, Duration timeout) {
        ensureRunning();

        logRequest("read", streamSegmentName, offset, maxLength);
        TimeoutTimer timer = new TimeoutTimer(timeout);
        return this.segmentMapper
                .getOrAssignStreamSegmentId(streamSegmentName, timer.getRemaining())
                .thenApply(streamSegmentId -> this.readIndex.read(streamSegmentId, offset, maxLength, timer.getRemaining()));
    }

    @Override
    public CompletableFuture<SegmentProperties> getStreamSegmentInfo(String streamSegmentName, boolean waitForPendingOps, Duration timeout) {
        ensureRunning();

        logRequest("getStreamSegmentInfo", streamSegmentName);
        TimeoutTimer timer = new TimeoutTimer(timeout);

        CompletableFuture<Long> segmentIdRetriever;
        if (waitForPendingOps) {
            // We have been instructed to wait for all pending operations to complete. Use an op barrier and wait for it
            // before proceeding.
            segmentIdRetriever = this.durableLog
                    .operationProcessingBarrier(timer.getRemaining())
                    .thenComposeAsync(v -> this.segmentMapper.getOrAssignStreamSegmentId(streamSegmentName, timer.getRemaining()), this.executor);
        } else {
            segmentIdRetriever = this.segmentMapper.getOrAssignStreamSegmentId(streamSegmentName, timer.getRemaining());
        }

        return segmentIdRetriever.thenApply(streamSegmentId -> this.metadata.getStreamSegmentMetadata(streamSegmentId).getSnapshot());
    }

    @Override
    public CompletableFuture<Void> createStreamSegment(String streamSegmentName, Collection<AttributeUpdate> attributes, Duration timeout) {
        ensureRunning();

        logRequest("createStreamSegment", streamSegmentName);
        return this.segmentMapper.createNewStreamSegment(streamSegmentName, attributes, timeout);
    }

    @Override
    public CompletableFuture<String> createTransaction(String parentSegmentName, UUID transactionId, Collection<AttributeUpdate> attributes, Duration timeout) {
        ensureRunning();

        logRequest("createTransaction", parentSegmentName);
        return this.segmentMapper.createNewTransactionStreamSegment(parentSegmentName, transactionId, attributes, timeout);
    }

    @Override
    public CompletableFuture<Void> deleteStreamSegment(String streamSegmentName, Duration timeout) {
        ensureRunning();

        logRequest("deleteStreamSegment", streamSegmentName);
        TimeoutTimer timer = new TimeoutTimer(timeout);

        // metadata.deleteStreamSegment will delete the given StreamSegment and all Transactions associated with it.
        // It returns a mapping of segment ids to names of StreamSegments that were deleted.
        // As soon as this happens, all operations that deal with those segments will start throwing appropriate exceptions
        // or ignore the segments altogether (such as StorageWriter).
        Map<Long, String> streamSegmentsToDelete = this.metadata.deleteStreamSegment(streamSegmentName);
        CompletableFuture[] deletionFutures = new CompletableFuture[streamSegmentsToDelete.size()];
        int count = 0;
        for (String s : streamSegmentsToDelete.values()) {
            // Delete Segment and any associated attributes.
            deletionFutures[count] = this.storage
                    .delete(s, timer.getRemaining())
                    .thenComposeAsync(v -> this.stateStore.remove(s, timer.getRemaining()), this.executor);
            count++;
        }

        // Remove from Read Index.
        this.readIndex.cleanup(streamSegmentsToDelete.keySet());
        return CompletableFuture.allOf(deletionFutures);
    }

    @Override
    public CompletableFuture<Void> mergeTransaction(String transactionName, Duration timeout) {
        ensureRunning();

        logRequest("mergeTransaction", transactionName);
        TimeoutTimer timer = new TimeoutTimer(timeout);

        return this.segmentMapper
                .getOrAssignStreamSegmentId(transactionName, timer.getRemaining())
                .thenCompose(transactionId -> {
                    SegmentMetadata transactionMetadata = this.metadata.getStreamSegmentMetadata(transactionId);
                    if (transactionMetadata == null) {
                        throw new CompletionException(new StreamSegmentNotExistsException(transactionName));
                    }

                    Operation op = new MergeTransactionOperation(transactionMetadata.getParentId(), transactionMetadata.getId());
<<<<<<< HEAD
                    UpdateableSegmentMetadata parentMetadata = this.metadata.getStreamSegmentMetadata(transactionMetadata.getParentId());

                    CompletableFuture<Long> addToLog = this.durableLog.add(op, timer.getRemaining());

                    addToLog.thenCompose(txId -> getStreamSegmentInfo(transactionName, false, timeout));

                    return addToLog;
                });
=======
                    return this.durableLog.add(op, timer.getRemaining());
                })
                .thenComposeAsync(v -> this.stateStore.remove(transactionName, timer.getRemaining()), this.executor);
>>>>>>> 0b9e4083
    }

    @Override
    public CompletableFuture<Long> sealStreamSegment(String streamSegmentName, Duration timeout) {
        ensureRunning();

        logRequest("sealStreamSegment", streamSegmentName);
        TimeoutTimer timer = new TimeoutTimer(timeout);
        AtomicReference<StreamSegmentSealOperation> operation = new AtomicReference<>();
        CompletableFuture<Long> sealFuture =  this.segmentMapper
                .getOrAssignStreamSegmentId(streamSegmentName, timer.getRemaining())
                .thenCompose(streamSegmentId -> {
                    operation.set(new StreamSegmentSealOperation(streamSegmentId));
                    return this.durableLog.add(operation.get(), timer.getRemaining());
                })
                .thenApply(seqNo -> operation.get().getStreamSegmentOffset());

        return sealFuture;
    }

    //endregion

    //region SegmentContainer Implementation

    @Override
    public Collection<SegmentProperties> getActiveSegments() {
        ensureRunning();
        logRequest("getActiveSegments");

        // To reduce locking in the metadata, we first get the list of Segment Ids, then we fetch their metadata
        // one by one. This only locks the metadata on the first call and, individually, on each call to getStreamSegmentMetadata.
        return new ArrayList<>(this.metadata.getAllStreamSegmentIds())
                .stream()
                .map(this.metadata::getStreamSegmentMetadata)
                .filter(Objects::nonNull)
                .map(SegmentMetadata::getSnapshot)
                .collect(Collectors.toList());
    }

    //endregion

    //region Helpers

    private void ensureRunning() {
        Exceptions.checkNotClosed(this.closed, this);
        if (state() != State.RUNNING) {
            throw new IllegalContainerStateException(this.getId(), state(), State.RUNNING);
        }
    }

    private void logRequest(String requestName, Object... args) {
        log.info("{}: {} {}", this.traceObjectId, requestName, args);
    }

    private Consumer<Throwable> createComponentFailedHandler(String componentName) {
        return cause -> {
            log.warn("{}: {} failed with exception {}", this.traceObjectId, componentName, cause);
            if (state() != State.STARTING) {
                // We cannot stop the service while we're starting it.
                stopAsync().awaitTerminated();
            }

            notifyFailed(cause);
        };
    }

    private Runnable createComponentStoppedHandler(String componentName) {
        return () -> {
            if (state() != State.STOPPING) {
                // The Queue Processor stopped but we are not in a stopping phase. We need to shut down right away.
                log.warn("{}: {} stopped unexpectedly (no error) but StreamSegmentContainer was not currently stopping. Shutting down StreamSegmentContainer.",
                        this.traceObjectId,
                        componentName);
                stopAsync().awaitTerminated();
            }
        };
    }

    private Long getValue(Collection<AttributeUpdate> attributes, UUID id, long notFound) {
        return Optional.ofNullable(attributes).map(attribs ->
                attribs.stream()
                .filter(attrib -> attrib.getAttributeId().equals(id))
                .findFirst().map(AttributeUpdate::getValue).orElse(notFound)).orElse(notFound);
    }
    //endregion
}<|MERGE_RESOLUTION|>--- conflicted
+++ resolved
@@ -24,7 +24,6 @@
 import com.emc.pravega.service.server.SegmentContainer;
 import com.emc.pravega.service.server.SegmentMetadata;
 import com.emc.pravega.service.server.UpdateableContainerMetadata;
-import com.emc.pravega.service.server.UpdateableSegmentMetadata;
 import com.emc.pravega.service.server.Writer;
 import com.emc.pravega.service.server.WriterFactory;
 import com.emc.pravega.service.server.logs.CacheUpdater;
@@ -43,11 +42,7 @@
 import java.util.ArrayList;
 import java.util.Collection;
 import java.util.Map;
-<<<<<<< HEAD
-import java.util.Optional;
-=======
 import java.util.Objects;
->>>>>>> 0b9e4083
 import java.util.UUID;
 import java.util.concurrent.CompletableFuture;
 import java.util.concurrent.CompletionException;
@@ -56,8 +51,6 @@
 import java.util.function.Consumer;
 import java.util.stream.Collectors;
 import lombok.extern.slf4j.Slf4j;
-
-import static com.emc.pravega.service.contracts.Attributes.EVENT_COUNT;
 
 /**
  * Container for StreamSegments. All StreamSegments that are related (based on a hashing functions) will belong to the
@@ -190,7 +183,6 @@
     @Override
     public CompletableFuture<Void> append(String streamSegmentName, byte[] data, Collection<AttributeUpdate> attributeUpdates, Duration timeout) {
         ensureRunning();
-        final int numOfEvents = getValue(attributeUpdates, EVENT_COUNT, 0L).intValue();
 
         TimeoutTimer timer = new TimeoutTimer(timeout);
         logRequest("append", streamSegmentName, data.length);
@@ -205,7 +197,6 @@
     @Override
     public CompletableFuture<Void> append(String streamSegmentName, long offset, byte[] data, Collection<AttributeUpdate> attributeUpdates, Duration timeout) {
         ensureRunning();
-        final int numOfEvents = getValue(attributeUpdates, EVENT_COUNT, 0L).intValue();
 
         TimeoutTimer timer = new TimeoutTimer(timeout);
         logRequest("appendWithOffset", streamSegmentName, data.length);
@@ -312,7 +303,6 @@
 
         logRequest("mergeTransaction", transactionName);
         TimeoutTimer timer = new TimeoutTimer(timeout);
-
         return this.segmentMapper
                 .getOrAssignStreamSegmentId(transactionName, timer.getRemaining())
                 .thenCompose(transactionId -> {
@@ -322,20 +312,9 @@
                     }
 
                     Operation op = new MergeTransactionOperation(transactionMetadata.getParentId(), transactionMetadata.getId());
-<<<<<<< HEAD
-                    UpdateableSegmentMetadata parentMetadata = this.metadata.getStreamSegmentMetadata(transactionMetadata.getParentId());
-
-                    CompletableFuture<Long> addToLog = this.durableLog.add(op, timer.getRemaining());
-
-                    addToLog.thenCompose(txId -> getStreamSegmentInfo(transactionName, false, timeout));
-
-                    return addToLog;
-                });
-=======
                     return this.durableLog.add(op, timer.getRemaining());
                 })
                 .thenComposeAsync(v -> this.stateStore.remove(transactionName, timer.getRemaining()), this.executor);
->>>>>>> 0b9e4083
     }
 
     @Override
@@ -345,15 +324,13 @@
         logRequest("sealStreamSegment", streamSegmentName);
         TimeoutTimer timer = new TimeoutTimer(timeout);
         AtomicReference<StreamSegmentSealOperation> operation = new AtomicReference<>();
-        CompletableFuture<Long> sealFuture =  this.segmentMapper
+        return this.segmentMapper
                 .getOrAssignStreamSegmentId(streamSegmentName, timer.getRemaining())
                 .thenCompose(streamSegmentId -> {
                     operation.set(new StreamSegmentSealOperation(streamSegmentId));
                     return this.durableLog.add(operation.get(), timer.getRemaining());
                 })
                 .thenApply(seqNo -> operation.get().getStreamSegmentOffset());
-
-        return sealFuture;
     }
 
     //endregion
@@ -414,11 +391,5 @@
         };
     }
 
-    private Long getValue(Collection<AttributeUpdate> attributes, UUID id, long notFound) {
-        return Optional.ofNullable(attributes).map(attribs ->
-                attribs.stream()
-                .filter(attrib -> attrib.getAttributeId().equals(id))
-                .findFirst().map(AttributeUpdate::getValue).orElse(notFound)).orElse(notFound);
-    }
     //endregion
 }