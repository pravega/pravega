--- conflicted
+++ resolved
@@ -42,20 +42,15 @@
 import com.emc.pravega.service.server.logs.operations.StreamSegmentSealOperation;
 import com.emc.pravega.service.storage.Storage;
 import com.google.common.base.Preconditions;
-<<<<<<< HEAD
 import java.io.DataInputStream;
 import java.io.DataOutputStream;
 import java.io.IOException;
 import java.io.InputStream;
 import java.time.Duration;
 import java.util.ArrayDeque;
-=======
-import java.io.InputStream;
-import java.time.Duration;
 import java.util.ArrayDeque;
 import java.util.Iterator;
 import java.util.Queue;
->>>>>>> 96ee2ab4
 import java.util.concurrent.CompletableFuture;
 import java.util.concurrent.CompletionException;
 import java.util.concurrent.Executor;
@@ -63,14 +58,12 @@
 import java.util.concurrent.atomic.AtomicInteger;
 import java.util.concurrent.atomic.AtomicLong;
 import java.util.concurrent.atomic.AtomicReference;
-<<<<<<< HEAD
 import javax.annotation.concurrent.GuardedBy;
 import lombok.Getter;
 import lombok.RequiredArgsConstructor;
-=======
+import lombok.extern.slf4j.Slf4j;
 import java.util.stream.Stream;
 import javax.annotation.concurrent.GuardedBy;
->>>>>>> 96ee2ab4
 import lombok.extern.slf4j.Slf4j;
 
 /**
@@ -1176,10 +1169,7 @@
 
     //region ReconciliationState
 
-<<<<<<< HEAD
     @Getter
-=======
->>>>>>> 96ee2ab4
     private static class ReconciliationState {
         private final SegmentProperties storageInfo;
         private final long initialStorageLength;
@@ -1305,49 +1295,4 @@
     }
 
     //endregion
-<<<<<<< HEAD
-=======
-
-    //region OperationQueue
-
-    /**
-     * Thin wrapper for a simple Queue[StorageOperation] that provides thread synchronization.
-     */
-    private static class OperationQueue implements Iterable<StorageOperation> {
-        @GuardedBy("this")
-        private final Queue<StorageOperation> queue = new ArrayDeque<>();
-
-        synchronized boolean add(StorageOperation operation) {
-            return this.queue.add(operation);
-        }
-
-        synchronized StorageOperation peek() {
-            return this.queue.peek();
-        }
-
-        synchronized StorageOperation poll() {
-            return this.queue.poll();
-        }
-
-        synchronized int size() {
-            return this.queue.size();
-        }
-
-        /**
-         * Returns an iterator. While this method is synchronized, the iterator itself is not.
-         */
-        public synchronized Iterator<StorageOperation> iterator() {
-            return this.queue.iterator();
-        }
-
-        /**
-         * Returns a Stream. While this method is synchronized, the Stream itself is not.
-         */
-        synchronized Stream<StorageOperation> stream() {
-            return this.queue.stream();
-        }
-    }
-
-    //endregion
->>>>>>> 96ee2ab4
 }