--- conflicted
+++ resolved
@@ -234,13 +234,8 @@
                 "been initialized.");
         long traceId = LoggerHelpers.traceEnter(log, this.traceObjectId, "initialize");
 
-<<<<<<< HEAD
-        return this.storage.acquireLockForSegment(this.metadata.getName()).
-                thenCompose(bool -> this.storage.getStreamSegmentInfo(this.metadata.getName(), timeout))
-=======
         return this.storage.open(this.metadata.getName()).
                 thenCompose( bool -> this.storage.getStreamSegmentInfo(this.metadata.getName(), timeout))
->>>>>>> 846047fd
                 .thenAccept(segmentInfo -> {
                     // Check & Update StorageLength in metadata.
                     if (this.metadata.getStorageLength() != segmentInfo.getLength()) {
