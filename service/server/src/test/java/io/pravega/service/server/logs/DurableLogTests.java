--- conflicted
+++ resolved
@@ -827,11 +827,7 @@
             AtomicInteger readCounter = new AtomicInteger();
             dataLog.get().setReadInterceptor(
                     readItem -> {
-<<<<<<< HEAD
-                        if (readCounter.incrementAndGet() > failReadAfter && readItem.getLength() > 14) { // 14 == DataFrame.Header.Length
-=======
                         if (readCounter.incrementAndGet() > failReadAfter && readItem.getLength() > DataFrame.MIN_ENTRY_LENGTH_NEEDED) {
->>>>>>> 996e920b
                             // Mangle with the payload and overwrite its contents with a DataFrame having a bogus
                             // previous sequence number.
                             DataFrame df = new DataFrame(Integer.MAX_VALUE, readItem.getLength());
