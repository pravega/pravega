/**
 * Licensed to the Apache Software Foundation (ASF) under one
 * or more contributor license agreements.  See the NOTICE file
 * distributed with this work for additional information
 * regarding copyright ownership.  The ASF licenses this file
 * to you under the Apache License, Version 2.0 (the
 * "License"); you may not use this file except in compliance
 * with the License.  You may obtain a copy of the License at
 * <p>
 * http://www.apache.org/licenses/LICENSE-2.0
 * <p>
 * Unless required by applicable law or agreed to in writing, software
 * distributed under the License is distributed on an "AS IS" BASIS,
 * WITHOUT WARRANTIES OR CONDITIONS OF ANY KIND, either express or implied.
 * See the License for the specific language governing permissions and
 * limitations under the License.
 */

package com.emc.pravega.service.server.writer;

import com.emc.pravega.common.Exceptions;
import com.emc.pravega.common.concurrent.FutureHelpers;
import com.emc.pravega.common.util.SequencedItemList;
import com.emc.pravega.service.contracts.RuntimeStreamingException;
import com.emc.pravega.service.server.DataCorruptionException;
import com.emc.pravega.service.server.UpdateableContainerMetadata;
import com.emc.pravega.service.server.UpdateableSegmentMetadata;
import com.emc.pravega.service.server.logs.operations.MetadataCheckpointOperation;
import com.emc.pravega.service.server.logs.operations.Operation;
import com.emc.pravega.service.server.logs.operations.StreamSegmentAppendOperation;
import com.emc.pravega.service.storage.LogAddress;
import com.emc.pravega.testcommon.ErrorInjector;
import com.google.common.base.Preconditions;
<<<<<<< HEAD
import com.google.common.collect.Iterators;
import java.io.ByteArrayInputStream;
import java.io.InputStream;
import java.io.SequenceInputStream;
=======
>>>>>>> 9c37217f
import java.time.Duration;
import java.util.ArrayList;
import java.util.HashMap;
import java.util.Iterator;
import java.util.Map;
import java.util.TreeMap;
import java.util.concurrent.CompletableFuture;
import java.util.concurrent.ScheduledExecutorService;
import java.util.concurrent.atomic.AtomicBoolean;
import java.util.concurrent.atomic.AtomicLong;
import javax.annotation.concurrent.GuardedBy;
import lombok.Setter;

/**
 * Test version of a WriterDataSource that can accumulate operations in memory (just like the real DurableLog) and only
 * depends on a metadata and a cache as external dependencies.
 * <p>
 * Note that even though it uses an UpdateableContainerMetadata, no changes to this metadata are performed (except recording truncation markers & Sequence Numbers).
 * All other changes (Segment-based) must be done externally.
 */
class TestWriterDataSource implements WriterDataSource, AutoCloseable {
    //region Members

    private final UpdateableContainerMetadata metadata;
<<<<<<< HEAD
    private final MemoryOperationLog log;
=======
    private final SequencedItemList<Operation> log;
    private final Cache cache;
>>>>>>> 9c37217f
    private final ScheduledExecutorService executor;
    private final DataSourceConfig config;
    @GuardedBy("lock")
    private final HashMap<Long, AppendData> appendData;
    @GuardedBy("lock")
    private CompletableFuture<Void> waitFullyAcked;
    @GuardedBy("lock")
    private CompletableFuture<Void> addProcessed;
    private final AtomicLong lastAddedCheckpoint;
    private final AtomicBoolean ackEffective;
    private final AtomicBoolean closed;
    @Setter
    private ErrorInjector<Exception> readSyncErrorInjector;
    @Setter
    private ErrorInjector<Exception> readAsyncErrorInjector;
    @Setter
    private ErrorInjector<Exception> ackSyncErrorInjector;
    @Setter
    private ErrorInjector<Exception> ackAsyncErrorInjector;
    @Setter
    private ErrorInjector<Exception> getAppendDataErrorInjector;
    private final Object lock = new Object();

    //endregion

    //region Constructor

    TestWriterDataSource(UpdateableContainerMetadata metadata, ScheduledExecutorService executor, DataSourceConfig config) {
        Preconditions.checkNotNull(metadata, "metadata");
        Preconditions.checkNotNull(executor, "executor");
        Preconditions.checkNotNull(config, "config");

        this.metadata = metadata;
        this.executor = executor;
        this.config = config;
<<<<<<< HEAD
        this.appendData = new HashMap<>();
        this.log = new MemoryOperationLog();
=======
        this.log = new SequencedItemList<>();
>>>>>>> 9c37217f
        this.lastAddedCheckpoint = new AtomicLong(0);
        this.waitFullyAcked = null;
        this.ackEffective = new AtomicBoolean(true);
        this.closed = new AtomicBoolean(false);
    }

    //endregion

    //region AutoCloseable Implementation

    @Override
    public void close() {
        if (!this.closed.getAndSet(true)) {
            // Cancel any pending adds.
            CompletableFuture<Void> addProcessed;
            synchronized (this.lock) {
                addProcessed = this.addProcessed;
                this.addProcessed = null;
            }

            if (addProcessed != null) {
                addProcessed.cancel(true);
            }
        }
    }

    //endregion

    //region add

    public long add(Operation operation) {
        Exceptions.checkNotClosed(this.closed.get(), this);
        Preconditions.checkArgument(operation.getSequenceNumber() < 0, "Given operation already has a sequence number.");

        // If not a checkpoint op, see if we need to auto-add one.
        boolean isCheckpoint = operation instanceof MetadataCheckpointOperation;
        if (!isCheckpoint) {
            if (this.config.autoInsertCheckpointFrequency != DataSourceConfig.NO_METADATA_CHECKPOINT
                    && this.metadata.getOperationSequenceNumber() - this.lastAddedCheckpoint.get() >= this.config.autoInsertCheckpointFrequency) {
                MetadataCheckpointOperation checkpointOperation = new MetadataCheckpointOperation();
                this.lastAddedCheckpoint.set(add(checkpointOperation));
            }
        }

        // Set the Sequence Number, after the possible recursive call to add a checkpoint (to maintain Seq No order).
        operation.setSequenceNumber(this.metadata.nextOperationSequenceNumber());

        // We need to record the Truncation Marker/Point prior to actually adding the operation to the log (because it could
        // get picked up very fast by the Writer, so we need to have everything in place).
        if (isCheckpoint) {
            this.metadata.recordTruncationMarker(operation.getSequenceNumber(), new TestLogAddress(operation.getSequenceNumber()));
            this.metadata.setValidTruncationPoint(operation.getSequenceNumber());
        }

        if (!this.log.add(operation)) {
            throw new RuntimeStreamingException(new DataCorruptionException("Sequence numbers out of order."));
        }

        notifyAddProcessed();
        return operation.getSequenceNumber();
    }

    /**
     * Records data for appends (to be fetched with getAppendData()).
     */
    void recordAppend(StreamSegmentAppendOperation operation) {
        AppendData ad;
        synchronized (this.lock) {
            ad = this.appendData.getOrDefault(operation.getStreamSegmentId(), null);
            if (ad == null) {
                ad = new AppendData();
                this.appendData.put(operation.getStreamSegmentId(), ad);
            }
        }

        ad.append(operation.getStreamSegmentOffset(), operation.getData());
    }

    /**
     * Clears all append data.
     */
    void clearAppendData() {
        synchronized (this.lock) {
            this.appendData.clear();
        }
    }

    //endregion

    //region WriterDataSource Implementation

    @Override
    public int getId() {
        return this.metadata.getContainerId();
    }

    @Override
    public CompletableFuture<Void> acknowledge(long upToSequenceNumber, Duration timeout) {
        Exceptions.checkNotClosed(this.closed.get(), this);
        Preconditions.checkArgument(this.metadata.isValidTruncationPoint(upToSequenceNumber), "Invalid Truncation Point. Must refer to a MetadataCheckpointOperation.");
        ErrorInjector.throwSyncExceptionIfNeeded(this.ackSyncErrorInjector);

        return ErrorInjector
                .throwAsyncExceptionIfNeeded(this.ackAsyncErrorInjector)
                .thenRunAsync(() -> {
                    if (this.ackEffective.get()) {
                        // ackEffective determines whether the ack operation has any effect or not.
                        this.log.truncate(upToSequenceNumber);
                        this.metadata.removeTruncationMarkers(upToSequenceNumber);
                    }

                    // See if anyone is waiting for the DataSource to be emptied out; if so, notify them.
                    CompletableFuture<Void> callback = null;
                    synchronized (this.lock) {
                        // We need to check both log size and last seq no (that's because of ackEffective that may not actually trim the log).
                        Operation last = this.log.getLast();
                        if (this.waitFullyAcked != null && (last == null || last.getSequenceNumber() <= upToSequenceNumber)) {
                            callback = this.waitFullyAcked;
                            this.waitFullyAcked = null;
                        }
                    }

                    if (callback != null) {
                        callback.complete(null);
                    }
                }, this.executor);
    }

    @Override
    public CompletableFuture<Iterator<Operation>> read(long afterSequenceNumber, int maxCount, Duration timeout) {
        Exceptions.checkNotClosed(this.closed.get(), this);
        ErrorInjector.throwSyncExceptionIfNeeded(this.readSyncErrorInjector);

        return ErrorInjector
                .throwAsyncExceptionIfNeeded(this.readAsyncErrorInjector)
                .thenCompose(v -> {
                    Iterator<Operation> logReadResult = this.log.read(afterSequenceNumber, maxCount);
                    if (logReadResult.hasNext()) {
                        // Result is readily available; return it.
                        return CompletableFuture.completedFuture(logReadResult);
                    } else {
                        // Result is not yet available; wait for an add and then retry the read.
                        return waitForAdd(afterSequenceNumber, timeout)
                                .thenComposeAsync(v1 -> this.read(afterSequenceNumber, maxCount, timeout), this.executor);
                    }
                });
    }

    @Override
    public void completeMerge(long targetStreamSegmentId, long sourceStreamSegmentId) {
        // This method intentionally left empty.
    }

    @Override
    public InputStream getAppendData(long streamSegmentId, long startOffset, int length) {
        ErrorInjector.throwSyncExceptionIfNeeded(this.getAppendDataErrorInjector);
        AppendData ad;
        synchronized (this.lock) {
            ad = this.appendData.getOrDefault(streamSegmentId, null);
        }

        if (ad == null) {
            return null;
        }

        return ad.read(startOffset, length);
    }

    @Override
    public boolean isValidTruncationPoint(long operationSequenceNumber) {
        return this.metadata.isValidTruncationPoint(operationSequenceNumber);
    }

    @Override
    public long getClosestValidTruncationPoint(long operationSequenceNumber) {
        return this.metadata.getClosestValidTruncationPoint(operationSequenceNumber);
    }

    @Override
    public void deleteStreamSegment(String streamSegmentName) {
        this.metadata.deleteStreamSegment(streamSegmentName);
    }

    @Override
    public UpdateableSegmentMetadata getStreamSegmentMetadata(long streamSegmentId) {
        return this.metadata.getStreamSegmentMetadata(streamSegmentId);
    }

    //endregion

    //region Other Properties

    /**
     * Sets whether the acknowledgements have any effect of actually truncating the inner log.
     */
    void setAckEffective(boolean value) {
        this.ackEffective.set(value);
    }

    /**
     * Returns a CompletableFuture that will be completed when the TestWriterDataSource becomes empty.
     */
    CompletableFuture<Void> waitFullyAcked() {
        synchronized (this.lock) {
            if (this.waitFullyAcked == null) {
                // Nobody else is waiting for the DataSource to empty out.
                if (this.log.getLast() == null) {
                    // We are already empty; return a completed future.
                    return CompletableFuture.completedFuture(null);
                } else {
                    // Not empty yet; create an uncompleted Future and store it.
                    this.waitFullyAcked = new CompletableFuture<>();
                }
            }

            return this.waitFullyAcked;
        }
    }

    //endregion

    //region Helpers

    private CompletableFuture<Void> waitForAdd(long currentSeqNo, Duration timeout) {
        CompletableFuture<Void> result;
<<<<<<< HEAD
        synchronized (this.lock) {
            if (this.log.size() > 0 && this.log.getLast().getSequenceNumber() > currentSeqNo) {
=======
        synchronized (this.log) {
            Operation last = this.log.getLast();
            if (last != null && last.getSequenceNumber() > currentSeqNo) {
>>>>>>> 9c37217f
                // An add has already been processed that meets or exceeds the given sequence number.
                result = CompletableFuture.completedFuture(null);
            } else {
                if (this.addProcessed == null) {
                    // We need to wait for an add, and nobody else is waiting for it too.
                    this.addProcessed = FutureHelpers.futureWithTimeout(timeout, this.executor);
                    FutureHelpers.onTimeout(this.addProcessed, ex -> {
                        synchronized (this.lock) {
                            if (this.addProcessed.isCompletedExceptionally()) {
                                this.addProcessed = null;
                            }
                        }
                    });
                }

                result = this.addProcessed;
            }
        }

        return result;
    }

    private void notifyAddProcessed() {
        if (this.addProcessed != null) {
            CompletableFuture<Void> f;
            synchronized (this.lock) {
                f = this.addProcessed;
                this.addProcessed = null;
            }

            if (f != null) {
                f.complete(null);
            }
        }
    }

    //endregion

    static class DataSourceConfig {
        static final int NO_METADATA_CHECKPOINT = -1;
        int autoInsertCheckpointFrequency;
    }

    private static class TestLogAddress extends LogAddress {
        TestLogAddress(long sequence) {
            super(sequence);
        }
    }

    private static class AppendData {
        @GuardedBy("this")
        private final TreeMap<Long, byte[]> data = new TreeMap<>();

        synchronized void append(long segmentOffset, byte[] data) {
            this.data.put(segmentOffset, data);
        }

        synchronized InputStream read(final long segmentOffset, final int length) {
            ArrayList<InputStream> result = new ArrayList<>();

            // Locate first entry.
            long currentOffset = segmentOffset;
            Map.Entry<Long, byte[]> entry = this.data.floorEntry(currentOffset);
            if (entry == null || entry.getKey() + entry.getValue().length <= currentOffset) {
                // Requested offset is before first entry or in a "gap".
                return null;
            }

            int entryOffset = (int) (currentOffset - entry.getKey());
            byte[] entryData = entry.getValue();
            int remainingLength = length;
            while (entryData != null && remainingLength > 0) {
                int entryLength = Math.min(remainingLength, entryData.length - entryOffset);
                result.add(new ByteArrayInputStream(entryData, entryOffset, entryLength));
                currentOffset += entryLength;
                remainingLength -= entryLength;
                entryOffset = 0;
                entryData = this.data.get(currentOffset);
            }

            if (remainingLength > 0) {
                return null;
            }

            return new SequenceInputStream(Iterators.asEnumeration(result.iterator()));
        }
    }
}
<|MERGE_RESOLUTION|>--- conflicted
+++ resolved
@@ -31,13 +31,10 @@
 import com.emc.pravega.service.storage.LogAddress;
 import com.emc.pravega.testcommon.ErrorInjector;
 import com.google.common.base.Preconditions;
-<<<<<<< HEAD
 import com.google.common.collect.Iterators;
 import java.io.ByteArrayInputStream;
 import java.io.InputStream;
 import java.io.SequenceInputStream;
-=======
->>>>>>> 9c37217f
 import java.time.Duration;
 import java.util.ArrayList;
 import java.util.HashMap;
@@ -62,12 +59,9 @@
     //region Members
 
     private final UpdateableContainerMetadata metadata;
-<<<<<<< HEAD
-    private final MemoryOperationLog log;
-=======
     private final SequencedItemList<Operation> log;
     private final Cache cache;
->>>>>>> 9c37217f
+    private final MemoryOperationLog log;
     private final ScheduledExecutorService executor;
     private final DataSourceConfig config;
     @GuardedBy("lock")
@@ -103,12 +97,8 @@
         this.metadata = metadata;
         this.executor = executor;
         this.config = config;
-<<<<<<< HEAD
         this.appendData = new HashMap<>();
-        this.log = new MemoryOperationLog();
-=======
         this.log = new SequencedItemList<>();
->>>>>>> 9c37217f
         this.lastAddedCheckpoint = new AtomicLong(0);
         this.waitFullyAcked = null;
         this.ackEffective = new AtomicBoolean(true);
@@ -334,14 +324,9 @@
 
     private CompletableFuture<Void> waitForAdd(long currentSeqNo, Duration timeout) {
         CompletableFuture<Void> result;
-<<<<<<< HEAD
         synchronized (this.lock) {
-            if (this.log.size() > 0 && this.log.getLast().getSequenceNumber() > currentSeqNo) {
-=======
-        synchronized (this.log) {
             Operation last = this.log.getLast();
             if (last != null && last.getSequenceNumber() > currentSeqNo) {
->>>>>>> 9c37217f
                 // An add has already been processed that meets or exceeds the given sequence number.
                 result = CompletableFuture.completedFuture(null);
             } else {
