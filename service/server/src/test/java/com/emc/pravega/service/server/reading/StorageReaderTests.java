/**
 * Licensed to the Apache Software Foundation (ASF) under one
 * or more contributor license agreements.  See the NOTICE file
 * distributed with this work for additional information
 * regarding copyright ownership.  The ASF licenses this file
 * to you under the Apache License, Version 2.0 (the
 * "License"); you may not use this file except in compliance
 * with the License.  You may obtain a copy of the License at
 * <p>
 * http://www.apache.org/licenses/LICENSE-2.0
 * <p>
 * Unless required by applicable law or agreed to in writing, software
 * distributed under the License is distributed on an "AS IS" BASIS,
 * WITHOUT WARRANTIES OR CONDITIONS OF ANY KIND, either express or implied.
 * See the License for the specific language governing permissions and
 * limitations under the License.
 */

package com.emc.pravega.service.server.reading;

import com.emc.pravega.service.contracts.SegmentProperties;
import com.emc.pravega.service.contracts.StreamSegmentNotExistsException;
import com.emc.pravega.service.server.CloseableExecutorService;
import com.emc.pravega.service.server.SegmentMetadata;
import com.emc.pravega.service.server.containers.StreamSegmentMetadata;
import com.emc.pravega.service.storage.ReadOnlyStorage;
import com.emc.pravega.service.storage.Storage;
import com.emc.pravega.service.storage.mocks.InMemoryStorage;
import com.emc.pravega.testcommon.AssertExtensions;
import com.emc.pravega.testcommon.IntentionalException;
import lombok.Cleanup;
import lombok.val;
import org.apache.commons.lang.NotImplementedException;
import org.junit.Assert;
import org.junit.Test;

import java.io.ByteArrayInputStream;
import java.time.Duration;
import java.util.HashMap;
import java.util.Random;
import java.util.concurrent.CancellationException;
import java.util.concurrent.CompletableFuture;
import java.util.concurrent.Executors;
import java.util.concurrent.atomic.AtomicBoolean;
import java.util.function.Supplier;

/**
 * Unit tests for the StorageReader class.
 */
public class StorageReaderTests {
    private static final int THREAD_POOL_SIZE = 50;
    private static final int MIN_SEGMENT_LENGTH = 101;
    private static final int MAX_SEGMENT_LENGTH = MIN_SEGMENT_LENGTH * 100;
    private static final SegmentMetadata SEGMENT_METADATA = new StreamSegmentMetadata("Segment1", 0, 0);
    private static final Duration TIMEOUT = Duration.ofSeconds(30);

    /**
     * Tests the execute method with valid Requests:
     * * All StreamSegments exist and have enough data.
     * * All read offsets are valid (but we may choose to read more than the length of the Segment).
     * * ReadRequests may overlap.
     */
    @Test
    public void testValidRequests() throws Exception {
        final int defaultReadLength = MIN_SEGMENT_LENGTH - 1;
        final int offsetIncrement = defaultReadLength / 3;

        @Cleanup
        CloseableExecutorService executor = new CloseableExecutorService(
                Executors.newScheduledThreadPool(THREAD_POOL_SIZE));
        @Cleanup
        InMemoryStorage storage = new InMemoryStorage(executor.get());
        @Cleanup
        StorageReader reader = new StorageReader(SEGMENT_METADATA, storage, executor.get());

        byte[] segmentData = populateSegment(storage);
        HashMap<StorageReader.Request, CompletableFuture<StorageReader.Result>> requestCompletions = new HashMap<>();
        int readOffset = 0;
        while (readOffset < segmentData.length) {
            int readLength = Math.min(defaultReadLength, segmentData.length - readOffset);
            CompletableFuture<StorageReader.Result> requestCompletion = new CompletableFuture<>();
            StorageReader.Request r = new StorageReader.Request(readOffset, readLength, requestCompletion::complete,
                    requestCompletion::completeExceptionally, TIMEOUT);
            reader.execute(r);
            requestCompletions.put(r, requestCompletion);
            readOffset += offsetIncrement;
        }

        // Check that the read requests returned with the right data.
        for (val entry : requestCompletions.entrySet()) {
            StorageReader.Result readData = entry.getValue().join();
            StorageReader.Request request = entry.getKey();
            int expectedReadLength = Math.min(request.getLength(), (int) (segmentData.length - request.getOffset()));

            Assert.assertNotNull("No data returned for request " + request, readData);
            Assert.assertEquals("Unexpected read length for request " + request, expectedReadLength,
                    readData.getData().getLength());
            AssertExtensions.assertStreamEquals("Unexpected read contents for request " + request, new
                    ByteArrayInputStream(segmentData, (int) request.getOffset(), expectedReadLength), readData
                    .getData().getReader(), expectedReadLength);
        }
    }

    /**
     * Tests the execute method with invalid Requests.
     * * StreamSegment does not exist
     * * Invalid read offset
     * * Too long of a read (offset+length is beyond the Segment's length)
     */
    @Test
    public void testInvalidRequests() {
        @Cleanup
        CloseableExecutorService executor = new CloseableExecutorService(
                Executors.newScheduledThreadPool(THREAD_POOL_SIZE));
        @Cleanup
        InMemoryStorage storage = new InMemoryStorage(executor.get());
        @Cleanup
        StorageReader reader = new StorageReader(SEGMENT_METADATA, storage, executor.get());

        byte[] segmentData = populateSegment(storage);

        // Segment does not exist.
        AssertExtensions.assertThrows(
                "Request was not failed when StreamSegment does not exist.",
                () -> {
                    SegmentMetadata sm = new StreamSegmentMetadata("foo", 0, 0);
                    @Cleanup
                    StorageReader nonExistentReader = new StorageReader(sm, storage, executor.get());
                    sendRequest(nonExistentReader, 0, 1).join();
                },
                ex -> ex instanceof StreamSegmentNotExistsException);

        // Invalid read offset.
        AssertExtensions.assertThrows(
                "Request was not failed when bad offset was provided.",
                sendRequest(reader, segmentData.length + 1, 1)::join,
                ex -> ex instanceof ArrayIndexOutOfBoundsException);

        // Invalid read length.
        AssertExtensions.assertThrows(
                "Request was not failed when bad offset + length was provided.",
                sendRequest(reader, segmentData.length - 1, 2)::join,
                ex -> ex instanceof ArrayIndexOutOfBoundsException);
    }

    private CompletableFuture<StorageReader.Result> sendRequest(StorageReader reader, long offset, int length) {
        CompletableFuture<StorageReader.Result> requestCompletion = new CompletableFuture<>();
        reader.execute(new StorageReader.Request(offset, length, requestCompletion::complete,
                requestCompletion::completeExceptionally, TIMEOUT));
        return requestCompletion;
    }

    /**
     * Tests the ability to queue dependent reads (subsequent reads that only want to read a part of a previous read).
     * Test this both with successful and failed reads.
     */
    @Test
    public void testDependents() {
        @Cleanup
        CloseableExecutorService executor = new CloseableExecutorService(
                Executors.newScheduledThreadPool(THREAD_POOL_SIZE));
        TestStorage storage = new TestStorage();
        CompletableFuture<Integer> signal = new CompletableFuture<>();
        AtomicBoolean wasReadInvoked = new AtomicBoolean();
        storage.readImplementation = () -> {
            if (wasReadInvoked.getAndSet(true)) {
                Assert.fail("Read was invoked multiple times, which is a likely indicator that the requests were not " +
                        "chained.");
            }
            return signal;
        };

        @Cleanup
        StorageReader reader = new StorageReader(SEGMENT_METADATA, storage, executor.get());

        // Create some reads.
        CompletableFuture<StorageReader.Result> c1 = new CompletableFuture<>();
        CompletableFuture<StorageReader.Result> c2 = new CompletableFuture<>();
        reader.execute(new StorageReader.Request(0, 100, c1::complete, c1::completeExceptionally, TIMEOUT));
        reader.execute(new StorageReader.Request(50, 100, c2::complete, c2::completeExceptionally, TIMEOUT));

        Assert.assertFalse("One or more of the reads has completed prematurely.", c1.isDone() || c2.isDone());

        signal.completeExceptionally(new IntentionalException());
        Assert.assertTrue("The first read did not fail.", c1.isCompletedExceptionally());
        Assert.assertTrue("The second read did not fail.", c2.isCompletedExceptionally());
        AssertExtensions.assertThrows(
                "The first read was not failed with the correct exception.",
                c1::join,
                ex -> ex instanceof IntentionalException);

        AssertExtensions.assertThrows(
                "The second read was not failed with the correct exception.",
                c2::join,
                ex -> ex instanceof IntentionalException);
    }

    /**
     * Tests the ability to auto-cancel the requests when the StorageReader is closed.
     */
    @Test
    public void testAutoCancelRequests() {
        final int readCount = 100;
        @Cleanup
        CloseableExecutorService executor = new CloseableExecutorService(
                Executors.newScheduledThreadPool(THREAD_POOL_SIZE));
        TestStorage storage = new TestStorage();
        storage.readImplementation = CompletableFuture::new; // Just return a Future which we will never complete -
        // simulates a high latency read.
        @Cleanup
        StorageReader reader = new StorageReader(SEGMENT_METADATA, storage, executor.get());

        // Create some reads.
        HashMap<StorageReader.Request, CompletableFuture<StorageReader.Result>> requestCompletions = new HashMap<>();

        for (int i = 0; i < readCount; i++) {
            CompletableFuture<StorageReader.Result> requestCompletion = new CompletableFuture<>();
            StorageReader.Request r = new StorageReader.Request(i * 10, 9, requestCompletion::complete,
                    requestCompletion::completeExceptionally, TIMEOUT);
            reader.execute(r);
            requestCompletions.put(r, requestCompletion);
        }

        // Verify the reads aren't failed yet.
        for (val entry : requestCompletions.entrySet()) {
            Assert.assertFalse("Request is unexpectedly completed before close for request " + entry.getKey(), entry
                    .getValue().isDone());
        }

        // Close the reader and verify the reads have all been cancelled.
        reader.close();
        for (val entry : requestCompletions.entrySet()) {
            Assert.assertTrue("Request is not completed with exception after close for request " + entry.getKey(),
                    entry.getValue().isCompletedExceptionally());
            AssertExtensions.assertThrows(
                    "Request was not failed with a CancellationException after close for request " + entry.getKey(),
                    entry.getValue()::join,
                    ex -> ex instanceof CancellationException);
        }
    }

    private byte[] populateSegment(Storage storage) {
        Random random = new Random();
        int length = MIN_SEGMENT_LENGTH + random.nextInt(MAX_SEGMENT_LENGTH - MIN_SEGMENT_LENGTH);
        byte[] segmentData = new byte[length];
        random.nextBytes(segmentData);
        storage.create(SEGMENT_METADATA.getName(), TIMEOUT).join();
        storage.write(SEGMENT_METADATA.getName(), 0, new ByteArrayInputStream(segmentData), segmentData.length,
                TIMEOUT).join();
        return segmentData;
    }

    private class TestStorage implements ReadOnlyStorage {
        Supplier<CompletableFuture<Integer>> readImplementation;

        @Override
<<<<<<< HEAD
        public CompletableFuture<Integer> read(String streamSegmentName, long offset, byte[] buffer, int
                bufferOffset, int length, Duration timeout) {
=======
        public CompletableFuture<Void> open(String streamSegmentName) {
            // This method is not needed.
            throw new NotImplementedException();
        }

        @Override
        public CompletableFuture<Integer> read(String streamSegmentName, long offset, byte[] buffer, int bufferOffset, int length, Duration timeout) {
>>>>>>> 846047fd
            return this.readImplementation.get();
        }

        @Override
        public CompletableFuture<SegmentProperties> getStreamSegmentInfo(String streamSegmentName, Duration timeout) {
            // This method is not needed.
            throw new NotImplementedException();
        }

        @Override
        public CompletableFuture<Boolean> exists(String streamSegmentName, Duration timeout) {
            // This method is not needed.
            throw new NotImplementedException();
        }
    }
}<|MERGE_RESOLUTION|>--- conflicted
+++ resolved
@@ -66,8 +66,7 @@
         final int offsetIncrement = defaultReadLength / 3;
 
         @Cleanup
-        CloseableExecutorService executor = new CloseableExecutorService(
-                Executors.newScheduledThreadPool(THREAD_POOL_SIZE));
+        CloseableExecutorService executor = new CloseableExecutorService(Executors.newScheduledThreadPool(THREAD_POOL_SIZE));
         @Cleanup
         InMemoryStorage storage = new InMemoryStorage(executor.get());
         @Cleanup
@@ -79,8 +78,7 @@
         while (readOffset < segmentData.length) {
             int readLength = Math.min(defaultReadLength, segmentData.length - readOffset);
             CompletableFuture<StorageReader.Result> requestCompletion = new CompletableFuture<>();
-            StorageReader.Request r = new StorageReader.Request(readOffset, readLength, requestCompletion::complete,
-                    requestCompletion::completeExceptionally, TIMEOUT);
+            StorageReader.Request r = new StorageReader.Request(readOffset, readLength, requestCompletion::complete, requestCompletion::completeExceptionally, TIMEOUT);
             reader.execute(r);
             requestCompletions.put(r, requestCompletion);
             readOffset += offsetIncrement;
@@ -93,11 +91,8 @@
             int expectedReadLength = Math.min(request.getLength(), (int) (segmentData.length - request.getOffset()));
 
             Assert.assertNotNull("No data returned for request " + request, readData);
-            Assert.assertEquals("Unexpected read length for request " + request, expectedReadLength,
-                    readData.getData().getLength());
-            AssertExtensions.assertStreamEquals("Unexpected read contents for request " + request, new
-                    ByteArrayInputStream(segmentData, (int) request.getOffset(), expectedReadLength), readData
-                    .getData().getReader(), expectedReadLength);
+            Assert.assertEquals("Unexpected read length for request " + request, expectedReadLength, readData.getData().getLength());
+            AssertExtensions.assertStreamEquals("Unexpected read contents for request " + request, new ByteArrayInputStream(segmentData, (int) request.getOffset(), expectedReadLength), readData.getData().getReader(), expectedReadLength);
         }
     }
 
@@ -110,8 +105,7 @@
     @Test
     public void testInvalidRequests() {
         @Cleanup
-        CloseableExecutorService executor = new CloseableExecutorService(
-                Executors.newScheduledThreadPool(THREAD_POOL_SIZE));
+        CloseableExecutorService executor = new CloseableExecutorService(Executors.newScheduledThreadPool(THREAD_POOL_SIZE));
         @Cleanup
         InMemoryStorage storage = new InMemoryStorage(executor.get());
         @Cleanup
@@ -145,8 +139,7 @@
 
     private CompletableFuture<StorageReader.Result> sendRequest(StorageReader reader, long offset, int length) {
         CompletableFuture<StorageReader.Result> requestCompletion = new CompletableFuture<>();
-        reader.execute(new StorageReader.Request(offset, length, requestCompletion::complete,
-                requestCompletion::completeExceptionally, TIMEOUT));
+        reader.execute(new StorageReader.Request(offset, length, requestCompletion::complete, requestCompletion::completeExceptionally, TIMEOUT));
         return requestCompletion;
     }
 
@@ -157,15 +150,13 @@
     @Test
     public void testDependents() {
         @Cleanup
-        CloseableExecutorService executor = new CloseableExecutorService(
-                Executors.newScheduledThreadPool(THREAD_POOL_SIZE));
+        CloseableExecutorService executor = new CloseableExecutorService(Executors.newScheduledThreadPool(THREAD_POOL_SIZE));
         TestStorage storage = new TestStorage();
         CompletableFuture<Integer> signal = new CompletableFuture<>();
         AtomicBoolean wasReadInvoked = new AtomicBoolean();
         storage.readImplementation = () -> {
             if (wasReadInvoked.getAndSet(true)) {
-                Assert.fail("Read was invoked multiple times, which is a likely indicator that the requests were not " +
-                        "chained.");
+                Assert.fail("Read was invoked multiple times, which is a likely indicator that the requests were not chained.");
             }
             return signal;
         };
@@ -202,11 +193,9 @@
     public void testAutoCancelRequests() {
         final int readCount = 100;
         @Cleanup
-        CloseableExecutorService executor = new CloseableExecutorService(
-                Executors.newScheduledThreadPool(THREAD_POOL_SIZE));
+        CloseableExecutorService executor = new CloseableExecutorService(Executors.newScheduledThreadPool(THREAD_POOL_SIZE));
         TestStorage storage = new TestStorage();
-        storage.readImplementation = CompletableFuture::new; // Just return a Future which we will never complete -
-        // simulates a high latency read.
+        storage.readImplementation = CompletableFuture::new; // Just return a Future which we will never complete - simulates a high latency read.
         @Cleanup
         StorageReader reader = new StorageReader(SEGMENT_METADATA, storage, executor.get());
 
@@ -215,23 +204,20 @@
 
         for (int i = 0; i < readCount; i++) {
             CompletableFuture<StorageReader.Result> requestCompletion = new CompletableFuture<>();
-            StorageReader.Request r = new StorageReader.Request(i * 10, 9, requestCompletion::complete,
-                    requestCompletion::completeExceptionally, TIMEOUT);
+            StorageReader.Request r = new StorageReader.Request(i * 10, 9, requestCompletion::complete, requestCompletion::completeExceptionally, TIMEOUT);
             reader.execute(r);
             requestCompletions.put(r, requestCompletion);
         }
 
         // Verify the reads aren't failed yet.
         for (val entry : requestCompletions.entrySet()) {
-            Assert.assertFalse("Request is unexpectedly completed before close for request " + entry.getKey(), entry
-                    .getValue().isDone());
+            Assert.assertFalse("Request is unexpectedly completed before close for request " + entry.getKey(), entry.getValue().isDone());
         }
 
         // Close the reader and verify the reads have all been cancelled.
         reader.close();
         for (val entry : requestCompletions.entrySet()) {
-            Assert.assertTrue("Request is not completed with exception after close for request " + entry.getKey(),
-                    entry.getValue().isCompletedExceptionally());
+            Assert.assertTrue("Request is not completed with exception after close for request " + entry.getKey(), entry.getValue().isCompletedExceptionally());
             AssertExtensions.assertThrows(
                     "Request was not failed with a CancellationException after close for request " + entry.getKey(),
                     entry.getValue()::join,
@@ -254,18 +240,14 @@
         Supplier<CompletableFuture<Integer>> readImplementation;
 
         @Override
-<<<<<<< HEAD
-        public CompletableFuture<Integer> read(String streamSegmentName, long offset, byte[] buffer, int
-                bufferOffset, int length, Duration timeout) {
-=======
         public CompletableFuture<Void> open(String streamSegmentName) {
             // This method is not needed.
             throw new NotImplementedException();
         }
 
         @Override
-        public CompletableFuture<Integer> read(String streamSegmentName, long offset, byte[] buffer, int bufferOffset, int length, Duration timeout) {
->>>>>>> 846047fd
+        public CompletableFuture<Integer> read(String streamSegmentName, long offset, byte[] buffer, int
+                bufferOffset, int length, Duration timeout) {
             return this.readImplementation.get();
         }
 
