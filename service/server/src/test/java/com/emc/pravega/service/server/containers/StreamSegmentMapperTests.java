--- conflicted
+++ resolved
@@ -46,10 +46,7 @@
 import java.util.concurrent.atomic.AtomicLong;
 import java.util.function.Function;
 import java.util.function.Predicate;
-<<<<<<< HEAD
 import java.util.function.Supplier;
-=======
->>>>>>> 7518eb47
 import java.util.stream.Collectors;
 import lombok.Cleanup;
 import lombok.val;
@@ -89,20 +86,12 @@
         // Create some Segments and Transaction and verify they are properly created and registered.
         for (int i = 0; i < segmentCount; i++) {
             String segmentName = getName(i);
-<<<<<<< HEAD
             val segmentAttributes = createAttributes(ATTRIBUTE_COUNT);
-=======
-            val segmentAttributes = createAttributes();
->>>>>>> 7518eb47
             context.mapper.createNewStreamSegment(segmentName, segmentAttributes, TIMEOUT).join();
             assertStreamSegmentCreated(segmentName, segmentAttributes, context);
 
             for (int j = 0; j < transactionsPerSegment; j++) {
-<<<<<<< HEAD
                 val transactionAttributes = createAttributes(ATTRIBUTE_COUNT);
-=======
-                val transactionAttributes = createAttributes();
->>>>>>> 7518eb47
                 String transactionName = context.mapper.createNewTransactionStreamSegment(segmentName, UUID.randomUUID(), transactionAttributes, TIMEOUT).join();
                 assertTransactionCreated(transactionName, segmentName, transactionAttributes, context);
             }
@@ -406,15 +395,9 @@
         return String.format("Segment_%d", segmentId);
     }
 
-<<<<<<< HEAD
     private Collection<AttributeUpdate> createAttributes(int count) {
         Collection<AttributeUpdate> result = new ArrayList<>(count);
         for (int i = 0; i < count; i++) {
-=======
-    private Collection<AttributeUpdate> createAttributes() {
-        Collection<AttributeUpdate> result = new ArrayList<>(ATTRIBUTE_COUNT);
-        for (int i = 0; i < ATTRIBUTE_COUNT; i++) {
->>>>>>> 7518eb47
             AttributeUpdateType ut = AttributeUpdateType.values()[i % AttributeUpdateType.values().length];
             result.add(new AttributeUpdate(UUID.randomUUID(), ut, i));
         }
@@ -422,7 +405,6 @@
         return result;
     }
 
-<<<<<<< HEAD
     private void setAttributes(String segmentName, int count, TestContext context) {
         if (count != 0) {
             val attributes = createAttributes(count)
@@ -435,8 +417,6 @@
         }
     }
 
-=======
->>>>>>> 7518eb47
     private void assertStreamSegmentCreated(String segmentName, Collection<AttributeUpdate> attributeUpdates, TestContext context) {
         SegmentProperties storageProperties = context.storage.getStreamSegmentInfo(segmentName, TIMEOUT).join();
         Assert.assertNotNull("No segment has been created in the Storage for " + segmentName, storageProperties);
@@ -521,10 +501,7 @@
         final UpdateableContainerMetadata metadata;
         final TestStorage storage;
         final TestOperationLog operationLog;
-<<<<<<< HEAD
         final InMemoryStateStore stateStore;
-=======
->>>>>>> 7518eb47
         final StreamSegmentMapper mapper;
 
         TestContext() {
