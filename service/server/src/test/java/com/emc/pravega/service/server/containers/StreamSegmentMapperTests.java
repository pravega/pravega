--- conflicted
+++ resolved
@@ -20,11 +20,8 @@
 
 import com.emc.pravega.common.concurrent.FutureHelpers;
 import com.emc.pravega.common.segment.StreamSegmentNameUtils;
-<<<<<<< HEAD
 import com.emc.pravega.common.util.AsyncMap;
 import com.emc.pravega.service.contracts.Attribute;
-=======
->>>>>>> 88b0af61
 import com.emc.pravega.service.contracts.AttributeUpdate;
 import com.emc.pravega.service.contracts.AttributeUpdateType;
 import com.emc.pravega.service.contracts.SegmentProperties;
@@ -408,19 +405,11 @@
         return String.format("Segment_%d", segmentId);
     }
 
-<<<<<<< HEAD
     private Collection<AttributeUpdate> createAttributes(int count) {
         Collection<AttributeUpdate> result = new ArrayList<>(count);
         for (int i = 0; i < count; i++) {
             Attribute.UpdateType ut = Attribute.UpdateType.values()[i % Attribute.UpdateType.values().length];
             result.add(new AttributeUpdate(Attribute.dynamic(UUID.randomUUID(), ut), i));
-=======
-    private Collection<AttributeUpdate> createAttributes() {
-        Collection<AttributeUpdate> result = new ArrayList<>(ATTRIBUTE_COUNT);
-        for (int i = 0; i < ATTRIBUTE_COUNT; i++) {
-            AttributeUpdateType ut = AttributeUpdateType.values()[i % AttributeUpdateType.values().length];
-            result.add(new AttributeUpdate(UUID.randomUUID(), ut, i));
->>>>>>> 88b0af61
         }
 
         return result;
