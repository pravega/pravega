/**
 * Licensed to the Apache Software Foundation (ASF) under one
 * or more contributor license agreements.  See the NOTICE file
 * distributed with this work for additional information
 * regarding copyright ownership.  The ASF licenses this file
 * to you under the Apache License, Version 2.0 (the
 * "License"); you may not use this file except in compliance
 * with the License.  You may obtain a copy of the License at
 * <p>
 * http://www.apache.org/licenses/LICENSE-2.0
 * <p>
 * Unless required by applicable law or agreed to in writing, software
 * distributed under the License is distributed on an "AS IS" BASIS,
 * WITHOUT WARRANTIES OR CONDITIONS OF ANY KIND, either express or implied.
 * See the License for the specific language governing permissions and
 * limitations under the License.
 */

package com.emc.pravega.service.server.containers;

import com.emc.pravega.common.concurrent.FutureHelpers;
import com.emc.pravega.common.segment.StreamSegmentNameUtils;
import com.emc.pravega.common.util.AsyncMap;
import com.emc.pravega.common.util.ImmutableDate;
import com.emc.pravega.service.contracts.AttributeUpdate;
import com.emc.pravega.service.contracts.AttributeUpdateType;
import com.emc.pravega.service.contracts.SegmentProperties;
import com.emc.pravega.service.contracts.StreamSegmentExistsException;
import com.emc.pravega.service.contracts.StreamSegmentInformation;
import com.emc.pravega.service.contracts.StreamSegmentNotExistsException;
import com.emc.pravega.service.server.ContainerMetadata;
import com.emc.pravega.service.server.OperationLog;
import com.emc.pravega.service.server.SegmentMetadata;
import com.emc.pravega.service.server.SegmentMetadataComparer;
import com.emc.pravega.service.server.UpdateableContainerMetadata;
import com.emc.pravega.service.server.UpdateableSegmentMetadata;
import com.emc.pravega.service.server.logs.operations.Operation;
import com.emc.pravega.service.server.logs.operations.StreamSegmentMapOperation;
import com.emc.pravega.service.server.logs.operations.TransactionMapOperation;
import com.emc.pravega.service.storage.Storage;
import com.emc.pravega.testcommon.AssertExtensions;
import com.emc.pravega.testcommon.IntentionalException;
import com.emc.pravega.testcommon.ThreadPooledTestSuite;
import com.google.common.util.concurrent.ListenableFuture;
import com.google.common.util.concurrent.Service;
import java.io.InputStream;
import java.time.Duration;
import java.util.ArrayList;
import java.util.Collection;
import java.util.HashSet;
import java.util.Iterator;
import java.util.Map;
import java.util.UUID;
import java.util.concurrent.CompletableFuture;
import java.util.concurrent.Executor;
import java.util.concurrent.TimeUnit;
import java.util.concurrent.TimeoutException;
import java.util.concurrent.atomic.AtomicBoolean;
import java.util.concurrent.atomic.AtomicLong;
import java.util.function.Function;
import java.util.function.Predicate;
import java.util.function.Supplier;
import java.util.stream.Collectors;
import lombok.Cleanup;
import lombok.val;
import org.apache.commons.lang.NotImplementedException;
import org.junit.Assert;
import org.junit.Test;

/**
 * Unit tests for StreamSegmentMapper class.
 */
public class StreamSegmentMapperTests extends ThreadPooledTestSuite {
    private static final int CONTAINER_ID = 123;
    private static final int ATTRIBUTE_COUNT = 10;
    private static final Duration TIMEOUT = Duration.ofSeconds(30);

    @Override
    protected int getThreadPoolSize() {
        return 5;
    }

    /**
     * Tests the ability of the StreamSegmentMapper to create a new StreamSegment.
     */
    @Test
    public void testCreateNewStreamSegment() {
        final int segmentCount = 10;
        final int transactionsPerSegment = 5;

        @Cleanup
        TestContext context = new TestContext();
        setupOperationLog(context);

        HashSet<String> storageSegments = new HashSet<>();
        setupStorageCreateHandler(context, storageSegments);
        setupStorageGetHandler(context, storageSegments, segmentName -> new StreamSegmentInformation(segmentName, 0, false, false, new ImmutableDate()));

        // Create some Segments and Transaction and verify they are properly created and registered.
        for (int i = 0; i < segmentCount; i++) {
            String segmentName = getName(i);
            val segmentAttributes = createAttributes(ATTRIBUTE_COUNT);
            context.mapper.createNewStreamSegment(segmentName, segmentAttributes, TIMEOUT).join();
            assertStreamSegmentCreated(segmentName, segmentAttributes, context);

            for (int j = 0; j < transactionsPerSegment; j++) {
                val transactionAttributes = createAttributes(ATTRIBUTE_COUNT);
                String transactionName = context.mapper.createNewTransactionStreamSegment(segmentName, UUID.randomUUID(), transactionAttributes, TIMEOUT).join();
                assertTransactionCreated(transactionName, segmentName, transactionAttributes, context);
            }
        }
    }

    /**
     * Tests the ability of the StreamSegmentMapper to create a new StreamSegment if there are Storage and/or OperationLog Failures.
     */
    @Test
    public void testCreateNewStreamSegmentWithFailures() {
        final String segmentName = "NewSegment";
        final long segmentId = 1;

        @Cleanup
        TestContext context = new TestContext();
        setupOperationLog(context); // Operation Log works just fine.

        HashSet<String> storageSegments = new HashSet<>();

        // 1. Create fails with StreamSegmentExistsException.
        context.storage.createHandler = name -> FutureHelpers.failedFuture(new StreamSegmentExistsException("intentional"));
        AssertExtensions.assertThrows(
                "createNewStreamSegment did not fail when Segment already exists.",
                () -> context.mapper.createNewStreamSegment(segmentName, null, TIMEOUT),
                ex -> ex instanceof StreamSegmentExistsException);
        Assert.assertEquals("Segment was registered in the metadata even if it failed to be created (StreamSegmentExistsException).",
                ContainerMetadata.NO_STREAM_SEGMENT_ID, context.metadata.getStreamSegmentId(segmentName, false));

        // 2. Create fails with random exception.
        context.storage.createHandler = name -> FutureHelpers.failedFuture(new IntentionalException());
        AssertExtensions.assertThrows(
                "createNewStreamSegment did not fail when random exception was thrown.",
                () -> context.mapper.createNewStreamSegment(segmentName, null, TIMEOUT),
                ex -> ex instanceof IntentionalException);
        Assert.assertEquals("Segment was registered in the metadata even if it failed to be created (IntentionalException).",
                ContainerMetadata.NO_STREAM_SEGMENT_ID, context.metadata.getStreamSegmentId(segmentName, false));

        // Manually create the StreamSegment and test the Transaction creation.
        storageSegments.add(segmentName);
        context.metadata.mapStreamSegmentId(segmentName, segmentId);

        // 3. Create-Transaction fails with StreamSegmentExistsException.
        context.storage.createHandler = name -> FutureHelpers.failedFuture(new StreamSegmentExistsException("intentional"));
        AssertExtensions.assertThrows(
                "createNewTransactionStreamSegment did not fail when Segment already exists.",
                () -> context.mapper.createNewTransactionStreamSegment(segmentName, UUID.randomUUID(), null, TIMEOUT),
                ex -> ex instanceof StreamSegmentExistsException);
        Assert.assertEquals("Transaction was registered in the metadata even if it failed to be created (StreamSegmentExistsException).", 1, context.metadata.getAllStreamSegmentIds().size());

        // 4. Create-Transaction fails with random exception.
        context.storage.createHandler = name -> FutureHelpers.failedFuture(new IntentionalException());
        AssertExtensions.assertThrows(
                "createNewTransactionStreamSegment did not fail when random exception was thrown.",
                () -> context.mapper.createNewTransactionStreamSegment(segmentName, UUID.randomUUID(), null, TIMEOUT),
                ex -> ex instanceof IntentionalException);
        Assert.assertEquals("Transaction was registered in the metadata even if it failed to be created (IntentionalException).", 1, context.metadata.getAllStreamSegmentIds().size());

        // Check how this behaves when Storage works, but the OperationLog cannot process the operations.
        context.operationLog.addHandler = op -> FutureHelpers.failedFuture(new TimeoutException("intentional"));
        setupStorageCreateHandler(context, storageSegments);
        setupStorageGetHandler(context, storageSegments, sn -> new StreamSegmentInformation(sn, 0, false, false, new ImmutableDate()));

        // 5. When Creating a Transaction.
        AssertExtensions.assertThrows(
                "createNewTransactionStreamSegment did not fail when OperationLog threw an exception.",
                () -> context.mapper.createNewTransactionStreamSegment(segmentName, UUID.randomUUID(), null, TIMEOUT),
                ex -> ex instanceof TimeoutException);
        Assert.assertEquals("Transaction was registered in the metadata even if it failed to be processed by the OperationLog.", 1, context.metadata.getAllStreamSegmentIds().size());
        Assert.assertEquals("Transaction was not created in Storage even if the failure was post-storage (in OperationLog processing).", 2, storageSegments.size());

        // 6. When creating a new StreamSegment.
        AssertExtensions.assertThrows(
                "createNewStreamSegment did not fail when OperationLog threw an exception.",
                () -> context.mapper.createNewStreamSegment(segmentName + "foo", null, TIMEOUT),
                ex -> ex instanceof TimeoutException);
        Assert.assertEquals("Segment was registered in the metadata even if it failed to be processed by the OperationLog.", 1, context.metadata.getAllStreamSegmentIds().size());
        Assert.assertEquals("Segment was not created in Storage even if the failure was post-storage (in OperationLog processing).", 3, storageSegments.size());
    }

    /**
     * Tests the ability of the StreamSegmentMapper to generate/return the Id of an existing StreamSegment.
     */
    @Test
    public void testGetOrAssignStreamSegmentId() {
        final int segmentCount = 10;
        final int transactionsPerSegment = 5;

        @Cleanup
        TestContext context = new TestContext();

        HashSet<String> storageSegments = new HashSet<>();
        for (int i = 0; i < segmentCount; i++) {
            String segmentName = getName(i);
            storageSegments.add(segmentName);
            setAttributes(segmentName, storageSegments.size() % ATTRIBUTE_COUNT, context);

            for (int j = 0; j < transactionsPerSegment; j++) {
                // There is a small chance of a name conflict here, but we don't care. As long as we get at least one
                // Transaction per segment, we should be fine.
                String transactionName = StreamSegmentNameUtils.getTransactionNameFromId(segmentName, UUID.randomUUID());
                storageSegments.add(transactionName);
                setAttributes(transactionName, storageSegments.size() % ATTRIBUTE_COUNT, context);
            }
        }

        // We setup all necessary handlers, except the one for create. We do not need to create new Segments here.
        setupOperationLog(context);
        Predicate<String> isSealed = segmentName -> segmentName.hashCode() % 2 == 0;
        Function<String, Long> getInitialLength = segmentName -> (long) Math.abs(segmentName.hashCode());
        setupStorageGetHandler(context, storageSegments, segmentName -> new StreamSegmentInformation(segmentName, getInitialLength.apply(segmentName), isSealed.test(segmentName), false, new ImmutableDate()));

        // First, map all the parents (stand-alone segments).
        for (String name : storageSegments) {
            if (StreamSegmentNameUtils.getParentStreamSegmentName(name) == null) {
                long id = context.mapper.getOrAssignStreamSegmentId(name, TIMEOUT).join();
                Assert.assertNotEquals("No id was assigned for StreamSegment " + name, ContainerMetadata.NO_STREAM_SEGMENT_ID, id);
                SegmentMetadata sm = context.metadata.getStreamSegmentMetadata(id);
                Assert.assertNotNull("No metadata was created for StreamSegment " + name, sm);
                long expectedLength = getInitialLength.apply(name);
                boolean expectedSeal = isSealed.test(name);
                Assert.assertEquals("Metadata does not have the expected length for StreamSegment " + name, expectedLength, sm.getDurableLogLength());
                Assert.assertEquals("Metadata does not have the expected value for isSealed for StreamSegment " + name, expectedSeal, sm.isSealed());

                val segmentState = context.stateStore.get(name, TIMEOUT).join();
                Map<UUID, Long> expectedAttributes = segmentState == null ? null : segmentState.getAttributes();
                SegmentMetadataComparer.assertSameAttributes("Unexpected attributes in metadata for StreamSegment " + name, expectedAttributes, sm);
            }
        }

        // Now, map all the Transactions.
        for (String name : storageSegments) {
            String parentName = StreamSegmentNameUtils.getParentStreamSegmentName(name);
            if (parentName != null) {
                long id = context.mapper.getOrAssignStreamSegmentId(name, TIMEOUT).join();
                Assert.assertNotEquals("No id was assigned for Transaction " + name, ContainerMetadata.NO_STREAM_SEGMENT_ID, id);
                SegmentMetadata sm = context.metadata.getStreamSegmentMetadata(id);
                Assert.assertNotNull("No metadata was created for Transaction " + name, sm);
                long expectedLength = getInitialLength.apply(name);
                boolean expectedSeal = isSealed.test(name);
                Assert.assertEquals("Metadata does not have the expected length for Transaction " + name, expectedLength, sm.getDurableLogLength());
                Assert.assertEquals("Metadata does not have the expected value for isSealed for Transaction " + name, expectedSeal, sm.isSealed());

                val segmentState = context.stateStore.get(name, TIMEOUT).join();
                Map<UUID, Long> expectedAttributes = segmentState == null ? null : segmentState.getAttributes();
                SegmentMetadataComparer.assertSameAttributes("Unexpected attributes in metadata for Transaction " + name, expectedAttributes, sm);

                // Check parenthood.
                Assert.assertNotEquals("No parent defined in metadata for Transaction " + name, ContainerMetadata.NO_STREAM_SEGMENT_ID, sm.getParentId());
                long parentId = context.metadata.getStreamSegmentId(parentName, false);
                Assert.assertEquals("Unexpected parent defined in metadata for Transaction " + name, parentId, sm.getParentId());
            }
        }
    }

    /**
     * Tests the behavior of getOrAssignStreamSegmentId when the requested StreamSegment has been deleted.
     */
    @Test
    public void testGetOrAssignStreamSegmentIdWhenDeleted() {
        final int segmentCount = 1;

        HashSet<String> storageSegments = new HashSet<>();
        for (int i = 0; i < segmentCount; i++) {
            storageSegments.add(getName(i));
        }

        // We setup all necessary handlers, except the one for create. We do not need to create new Segments here.
        @Cleanup
        TestContext context = new TestContext();
        setupOperationLog(context);
        setupStorageGetHandler(context, storageSegments, segmentName -> new StreamSegmentInformation(segmentName, 0, false, false, new ImmutableDate()));

        // Map all the segments, then delete them, then verify behavior.
        for (String name : storageSegments) {
            context.mapper.getOrAssignStreamSegmentId(name, TIMEOUT).join();
            context.metadata.deleteStreamSegment(name);
            AssertExtensions.assertThrows(
                    "getOrAssignStreamSegmentId did not return appropriate exception when the segment has been deleted.",
                    () -> context.mapper.getOrAssignStreamSegmentId(name, TIMEOUT),
                    ex -> ex instanceof StreamSegmentNotExistsException);
        }
    }

    /**
     * Tests the ability of the StreamSegmentMapper to generate/return the Id of an existing StreamSegment, when dealing
     * with Storage failures (or inexistent StreamSegments).
     */
    @Test
    public void testGetOrAssignStreamSegmentIdWithFailures() {
        final String segmentName = "Segment";
        final String transactionName = StreamSegmentNameUtils.getTransactionNameFromId(segmentName, UUID.randomUUID());

        HashSet<String> storageSegments = new HashSet<>();
        storageSegments.add(segmentName);
        storageSegments.add(transactionName);

        @Cleanup
        TestContext context = new TestContext();
        setupOperationLog(context);

        // 1. Unable to access storage.
        context.storage.getInfoHandler = sn -> FutureHelpers.failedFuture(new IntentionalException());
        AssertExtensions.assertThrows(
                "getOrAssignStreamSegmentId did not throw the right exception when the Storage access failed.",
                () -> context.mapper.getOrAssignStreamSegmentId(segmentName, TIMEOUT),
                ex -> ex instanceof IntentionalException);
        AssertExtensions.assertThrows(
                "getOrAssignStreamSegmentId did not throw the right exception when the Storage access failed.",
                () -> context.mapper.getOrAssignStreamSegmentId(transactionName, TIMEOUT),
                ex -> ex instanceof IntentionalException);

        // 2a. StreamSegmentNotExists (Stand-Alone segment)
        setupStorageGetHandler(context, storageSegments, sn -> new StreamSegmentInformation(sn, 0, false, false, new ImmutableDate()));
        System.out.println(3);
        AssertExtensions.assertThrows(
                "getOrAssignStreamSegmentId did not throw the right exception for a non-existent stand-alone StreamSegment.",
                () -> context.mapper.getOrAssignStreamSegmentId(segmentName + "foo", TIMEOUT),
                ex -> ex instanceof StreamSegmentNotExistsException);

        // 2b. Transaction does not exist.
        final String inexistentTransactionName = StreamSegmentNameUtils.getTransactionNameFromId(segmentName, UUID.randomUUID());
        AssertExtensions.assertThrows(
                "getOrAssignStreamSegmentId did not throw the right exception for a non-existent Transaction.",
                () -> context.mapper.getOrAssignStreamSegmentId(inexistentTransactionName, TIMEOUT),
                ex -> ex instanceof StreamSegmentNotExistsException);

        // 2c. Transaction exists, but not its parent.
        final String noValidParentTransactionName = StreamSegmentNameUtils.getTransactionNameFromId("foo", UUID.randomUUID());
        storageSegments.add(noValidParentTransactionName);
        AssertExtensions.assertThrows(
                "getOrAssignStreamSegmentId did not throw the right exception for a Transaction with an inexistent parent.",
                () -> context.mapper.getOrAssignStreamSegmentId(noValidParentTransactionName, TIMEOUT),
                ex -> ex instanceof StreamSegmentNotExistsException);

        // 2d. Attribute fetch failure.
        val testStateStore = new TestStateStore();
        val badMapper = new StreamSegmentMapper(context.metadata, context.operationLog, testStateStore, context.storage, executorService());
        val segmentName2 = segmentName + "2";
        val transactionName2 = StreamSegmentNameUtils.getTransactionNameFromId(segmentName2, UUID.randomUUID());
        context.storage.getInfoHandler = sn -> CompletableFuture.completedFuture(new StreamSegmentInformation(sn, 0, false, false, new ImmutableDate()));
        testStateStore.getHandler = () -> FutureHelpers.failedFuture(new IntentionalException("intentional"));

        AssertExtensions.assertThrows(
                "getOrAssignStreamSegmentId did not throw the right exception for a Segment when attributes could not be retrieved.",
                () -> badMapper.getOrAssignStreamSegmentId(segmentName2, TIMEOUT),
                ex -> ex instanceof IntentionalException);

        AssertExtensions.assertThrows(
                "getOrAssignStreamSegmentId did not throw the right exception for a Transaction when attributes could not be retrieved.",
                () -> badMapper.getOrAssignStreamSegmentId(transactionName2, TIMEOUT),
                ex -> ex instanceof IntentionalException);
    }

    /**
     * Tests the ability of the StreamSegmentMapper to generate/return the Id of an existing StreamSegment, with concurrent requests.
     */
    @Test
    public void testGetOrAssignStreamSegmentIdWithConcurrency() throws Exception {
        // We setup a delay in the OperationLog process. We only do this for a stand-alone StreamSegment because the process
        // is driven by the same code for Transactions as well.
        final String segmentName = "Segment";
        final long segmentId = 12345;

        HashSet<String> storageSegments = new HashSet<>();
        storageSegments.add(segmentName);

        @Cleanup
        TestContext context = new TestContext();
        setupStorageGetHandler(context, storageSegments, sn -> new StreamSegmentInformation(sn, 0, false, false, new ImmutableDate()));
        CompletableFuture<Long> initialAddFuture = new CompletableFuture<>();
        AtomicBoolean operationLogInvoked = new AtomicBoolean(false);
        context.operationLog.addHandler = op -> {
            if (!(op instanceof StreamSegmentMapOperation)) {
                return FutureHelpers.failedFuture(new IllegalArgumentException("unexpected operation"));
            }
            if (operationLogInvoked.getAndSet(true)) {
                return FutureHelpers.failedFuture(new IllegalStateException("multiple calls to OperationLog.add"));
            }

            // Need to set SegmentId on operation.
            ((StreamSegmentMapOperation) op).setStreamSegmentId(segmentId);
            return initialAddFuture;
        };

        CompletableFuture<Long> firstCall = context.mapper.getOrAssignStreamSegmentId(segmentName, TIMEOUT);
        CompletableFuture<Long> secondCall = context.mapper.getOrAssignStreamSegmentId(segmentName, TIMEOUT);
        Thread.sleep(20);
        Assert.assertFalse("getOrAssignStreamSegmentId (first call) returned before OperationLog finished.", firstCall.isDone());
        Assert.assertFalse("getOrAssignStreamSegmentId (second call) returned before OperationLog finished.", secondCall.isDone());
        initialAddFuture.complete(1L);
        long firstCallResult = firstCall.get(100, TimeUnit.MILLISECONDS);
        long secondCallResult = secondCall.get(100, TimeUnit.MILLISECONDS);

        Assert.assertEquals("Two concurrent calls to getOrAssignStreamSegmentId for the same StreamSegment returned different ids.", firstCallResult, secondCallResult);
    }

    private String getName(long segmentId) {
        return String.format("Segment_%d", segmentId);
    }

<<<<<<< HEAD
    private void assertStreamSegmentCreated(String segmentName, TestContext context) {
        SegmentProperties sp = context.storage.getStreamSegmentInfo(segmentName, TIMEOUT).join();
        Assert.assertNotNull("No segment has been created in the Storage for " + segmentName, sp);
        long segmentId = context.metadata.getStreamSegmentId(segmentName, false);
=======
    private Collection<AttributeUpdate> createAttributes(int count) {
        Collection<AttributeUpdate> result = new ArrayList<>(count);
        for (int i = 0; i < count; i++) {
            AttributeUpdateType ut = AttributeUpdateType.values()[i % AttributeUpdateType.values().length];
            result.add(new AttributeUpdate(UUID.randomUUID(), ut, i));
        }

        return result;
    }

    private void setAttributes(String segmentName, int count, TestContext context) {
        if (count != 0) {
            val attributes = createAttributes(count)
                    .stream()
                    .collect(Collectors.toMap(AttributeUpdate::getAttributeId, AttributeUpdate::getValue));
            context.stateStore.put(
                    segmentName,
                    new SegmentState(new StreamSegmentInformation(segmentName, 0, false, false, attributes, new ImmutableDate())),
                    TIMEOUT).join();
        }
    }

    private void assertStreamSegmentCreated(String segmentName, Collection<AttributeUpdate> attributeUpdates, TestContext context) {
        SegmentProperties storageProperties = context.storage.getStreamSegmentInfo(segmentName, TIMEOUT).join();
        Assert.assertNotNull("No segment has been created in the Storage for " + segmentName, storageProperties);

        long segmentId = context.metadata.getStreamSegmentId(segmentName);
>>>>>>> 13024a1b
        Assert.assertNotEquals("Segment '" + segmentName + "' has not been registered in the metadata.", ContainerMetadata.NO_STREAM_SEGMENT_ID, segmentId);
        SegmentMetadata sm = context.metadata.getStreamSegmentMetadata(segmentId);
        Assert.assertNotNull("Segment '" + segmentName + "' has not been registered in the metadata.", sm);
        Assert.assertEquals("Wrong segment name in metadata .", segmentName, sm.getName());
        val attributes = attributeUpdates.stream().collect(Collectors.toMap(AttributeUpdate::getAttributeId, AttributeUpdate::getValue));
        AssertExtensions.assertMapEquals("Wrong attributes.", attributes, sm.getAttributes());
    }

<<<<<<< HEAD
    private void assertTransactionCreated(String transactionName, String segmentName, TestContext context) {
        assertStreamSegmentCreated(transactionName, context);
        long parentId = context.metadata.getStreamSegmentId(segmentName, false);
        long transactionId = context.metadata.getStreamSegmentId(transactionName, false);
=======
    private void assertTransactionCreated(String transactionName, String segmentName, Collection<AttributeUpdate> attributes, TestContext context) {
        assertStreamSegmentCreated(transactionName, attributes, context);
        long parentId = context.metadata.getStreamSegmentId(segmentName);
        long transactionId = context.metadata.getStreamSegmentId(transactionName);
>>>>>>> 13024a1b
        SegmentMetadata transactionMetadata = context.metadata.getStreamSegmentMetadata(transactionId);
        Assert.assertNotEquals("Transaction StreamSegment is not mapped to any parent.", ContainerMetadata.NO_STREAM_SEGMENT_ID, transactionMetadata.getParentId());
        Assert.assertEquals("Transaction StreamSegment is not mapped to the correct parent.", parentId, transactionMetadata.getParentId());
    }

    private void setupOperationLog(TestContext context) {
        AtomicLong seqNo = new AtomicLong();
        context.operationLog.addHandler = op -> {
            if (op instanceof StreamSegmentMapOperation) {
                StreamSegmentMapOperation mapOp = (StreamSegmentMapOperation) op;
                mapOp.setStreamSegmentId(seqNo.incrementAndGet());
                UpdateableSegmentMetadata segmentMetadata = context.metadata.mapStreamSegmentId(mapOp.getStreamSegmentName(), mapOp.getStreamSegmentId());
                segmentMetadata.setStorageLength(0);
                segmentMetadata.setDurableLogLength(mapOp.getLength());
                if (mapOp.isSealed()) {
                    segmentMetadata.markSealed();
                }

                segmentMetadata.updateAttributes(mapOp.getAttributes());
            } else if (op instanceof TransactionMapOperation) {
                TransactionMapOperation mapOp = (TransactionMapOperation) op;
                mapOp.setStreamSegmentId(seqNo.incrementAndGet());
                UpdateableSegmentMetadata segmentMetadata = context.metadata.mapStreamSegmentId(mapOp.getStreamSegmentName(), mapOp.getStreamSegmentId(), mapOp.getParentStreamSegmentId());
                segmentMetadata.setStorageLength(0);
                segmentMetadata.setDurableLogLength(mapOp.getLength());
                if (mapOp.isSealed()) {
                    segmentMetadata.markSealed();
                }

                segmentMetadata.updateAttributes(mapOp.getAttributes());
            }

            return CompletableFuture.completedFuture(seqNo.incrementAndGet());
        };
    }

    private void setupStorageCreateHandler(TestContext context, HashSet<String> storageSegments) {
        context.storage.createHandler = segmentName -> {
            synchronized (storageSegments) {
                if (storageSegments.contains(segmentName)) {
                    return FutureHelpers.failedFuture(new StreamSegmentExistsException(segmentName));
                } else {
                    storageSegments.add(segmentName);
                    return CompletableFuture.completedFuture(new StreamSegmentInformation(segmentName, 0, false, false, new ImmutableDate()));
                }
            }
        };
    }

    private void setupStorageGetHandler(TestContext context, HashSet<String> storageSegments, Function<String, SegmentProperties> infoGetter) {
        context.storage.getInfoHandler = segmentName -> {
            synchronized (storageSegments) {
                if (!storageSegments.contains(segmentName)) {
                    return FutureHelpers.failedFuture(new StreamSegmentNotExistsException(segmentName));
                } else {
                    return CompletableFuture.completedFuture(infoGetter.apply(segmentName));
                }
            }
        };
    }

    //region TestContext

    private class TestContext implements AutoCloseable {
        final UpdateableContainerMetadata metadata;
        final TestStorage storage;
        final TestOperationLog operationLog;
        final InMemoryStateStore stateStore;
        final StreamSegmentMapper mapper;

        TestContext() {
            this.storage = new TestStorage();
            this.operationLog = new TestOperationLog();
            this.metadata = new StreamSegmentContainerMetadata(CONTAINER_ID);
            this.stateStore = new InMemoryStateStore();
            this.mapper = new StreamSegmentMapper(this.metadata, this.operationLog, this.stateStore, this.storage, executorService());
        }

        @Override
        public void close() {
            this.storage.close();
            this.operationLog.close();
        }
    }

    //endregion

    //region TestOperationLog

    private static class TestOperationLog implements OperationLog {
        Function<Operation, CompletableFuture<Long>> addHandler;

        @Override
        public CompletableFuture<Long> add(Operation operation, Duration timeout) {
            return addHandler.apply(operation);
        }

        //region Unimplemented Methods

        @Override
        public int getId() {
            return -1;
        }

        @Override
        public void close() {

        }

        @Override
        public CompletableFuture<Void> truncate(long upToSequence, Duration timeout) {
            return null;
        }

        @Override
        public CompletableFuture<Iterator<Operation>> read(long afterSequence, int maxCount, Duration timeout) {
            return null;
        }

        @Override
        public CompletableFuture<Void> operationProcessingBarrier(Duration timeout) {
            return null;
        }

        @Override
        public ListenableFuture<State> start() {
            return null;
        }

        @Override
        public State startAndWait() {
            return null;
        }

        @Override
        public Service startAsync() {
            return null;
        }

        @Override
        public boolean isRunning() {
            return false;
        }

        @Override
        public State state() {
            return null;
        }

        @Override
        public ListenableFuture<State> stop() {
            return null;
        }

        @Override
        public State stopAndWait() {
            return null;
        }

        @Override
        public Service stopAsync() {
            return null;
        }

        @Override
        public void awaitRunning() {

        }

        @Override
        public void awaitRunning(long timeout, TimeUnit unit) throws TimeoutException {

        }

        @Override
        public void awaitTerminated() {

        }

        @Override
        public void awaitTerminated(long timeout, TimeUnit unit) throws TimeoutException {

        }

        @Override
        public Throwable failureCause() {
            return null;
        }

        @Override
        public void addListener(Listener listener, Executor executor) {

        }

        //endregion
    }

    //endregion

    //region TestStorage

    private static class TestStorage implements Storage {
        Function<String, CompletableFuture<SegmentProperties>> createHandler;
        Function<String, CompletableFuture<SegmentProperties>> getInfoHandler;

        @Override
        public CompletableFuture<SegmentProperties> create(String streamSegmentName, Duration timeout) {
            return this.createHandler.apply(streamSegmentName);
        }

        @Override
        public CompletableFuture<Void> open(String streamSegmentName) {
            return CompletableFuture.completedFuture(null);
        }

        @Override
        public CompletableFuture<SegmentProperties> getStreamSegmentInfo(String streamSegmentName, Duration timeout) {
            return this.getInfoHandler.apply(streamSegmentName);
        }

        //region Unimplemented methods

        @Override
        public CompletableFuture<Boolean> exists(String streamSegmentName, Duration timeout) {
            throw new NotImplementedException();
        }

        @Override
        public CompletableFuture<Void> write(String streamSegmentName, long offset, InputStream data, int length, Duration timeout) {
            throw new NotImplementedException();
        }

        @Override
        public CompletableFuture<Integer> read(String streamSegmentName, long offset, byte[] buffer, int bufferOffset, int length, Duration timeout) {
            throw new NotImplementedException();
        }

        @Override
        public CompletableFuture<SegmentProperties> seal(String streamSegmentName, Duration timeout) {
            throw new NotImplementedException();
        }

        @Override
        public CompletableFuture<Void> concat(String targetStreamSegmentName, long offset, String sourceStreamSegmentName, Duration timeout) {
            throw new NotImplementedException();
        }

        @Override
        public CompletableFuture<Void> delete(String streamSegmentName, Duration timeout) {
            throw new NotImplementedException();
        }

        @Override
        public void close() {

        }

        //endregion
    }

    //endregion

    //region TestStateStore

    private static class TestStateStore implements AsyncMap<String, SegmentState> {
        Supplier<CompletableFuture<SegmentState>> getHandler;

        @Override
        public CompletableFuture<SegmentState> get(String key, Duration timeout) {
            return this.getHandler.get();
        }

        @Override
        public CompletableFuture<Void> remove(String key, Duration timeout) {
            // Not needed.
            return null;
        }

        @Override
        public CompletableFuture<Void> put(String key, SegmentState value, Duration timeout) {
            // Not needed.
            return null;
        }
    }

    //endregion
}<|MERGE_RESOLUTION|>--- conflicted
+++ resolved
@@ -406,12 +406,6 @@
         return String.format("Segment_%d", segmentId);
     }
 
-<<<<<<< HEAD
-    private void assertStreamSegmentCreated(String segmentName, TestContext context) {
-        SegmentProperties sp = context.storage.getStreamSegmentInfo(segmentName, TIMEOUT).join();
-        Assert.assertNotNull("No segment has been created in the Storage for " + segmentName, sp);
-        long segmentId = context.metadata.getStreamSegmentId(segmentName, false);
-=======
     private Collection<AttributeUpdate> createAttributes(int count) {
         Collection<AttributeUpdate> result = new ArrayList<>(count);
         for (int i = 0; i < count; i++) {
@@ -434,12 +428,11 @@
         }
     }
 
+
     private void assertStreamSegmentCreated(String segmentName, Collection<AttributeUpdate> attributeUpdates, TestContext context) {
-        SegmentProperties storageProperties = context.storage.getStreamSegmentInfo(segmentName, TIMEOUT).join();
-        Assert.assertNotNull("No segment has been created in the Storage for " + segmentName, storageProperties);
-
-        long segmentId = context.metadata.getStreamSegmentId(segmentName);
->>>>>>> 13024a1b
+        SegmentProperties sp = context.storage.getStreamSegmentInfo(segmentName, TIMEOUT).join();
+        Assert.assertNotNull("No segment has been created in the Storage for " + segmentName, sp);
+        long segmentId = context.metadata.getStreamSegmentId(segmentName, false);
         Assert.assertNotEquals("Segment '" + segmentName + "' has not been registered in the metadata.", ContainerMetadata.NO_STREAM_SEGMENT_ID, segmentId);
         SegmentMetadata sm = context.metadata.getStreamSegmentMetadata(segmentId);
         Assert.assertNotNull("Segment '" + segmentName + "' has not been registered in the metadata.", sm);
@@ -448,17 +441,10 @@
         AssertExtensions.assertMapEquals("Wrong attributes.", attributes, sm.getAttributes());
     }
 
-<<<<<<< HEAD
-    private void assertTransactionCreated(String transactionName, String segmentName, TestContext context) {
-        assertStreamSegmentCreated(transactionName, context);
+    private void assertTransactionCreated(String transactionName, String segmentName, Collection<AttributeUpdate> attributes, TestContext context) {
+        assertStreamSegmentCreated(transactionName, attributes, context);
         long parentId = context.metadata.getStreamSegmentId(segmentName, false);
         long transactionId = context.metadata.getStreamSegmentId(transactionName, false);
-=======
-    private void assertTransactionCreated(String transactionName, String segmentName, Collection<AttributeUpdate> attributes, TestContext context) {
-        assertStreamSegmentCreated(transactionName, attributes, context);
-        long parentId = context.metadata.getStreamSegmentId(segmentName);
-        long transactionId = context.metadata.getStreamSegmentId(transactionName);
->>>>>>> 13024a1b
         SegmentMetadata transactionMetadata = context.metadata.getStreamSegmentMetadata(transactionId);
         Assert.assertNotEquals("Transaction StreamSegment is not mapped to any parent.", ContainerMetadata.NO_STREAM_SEGMENT_ID, transactionMetadata.getParentId());
         Assert.assertEquals("Transaction StreamSegment is not mapped to the correct parent.", parentId, transactionMetadata.getParentId());
