/**
 * Licensed to the Apache Software Foundation (ASF) under one
 * or more contributor license agreements.  See the NOTICE file
 * distributed with this work for additional information
 * regarding copyright ownership.  The ASF licenses this file
 * to you under the Apache License, Version 2.0 (the
 * "License"); you may not use this file except in compliance
 * with the License.  You may obtain a copy of the License at
 * <p>
 * http://www.apache.org/licenses/LICENSE-2.0
 * <p>
 * Unless required by applicable law or agreed to in writing, software
 * distributed under the License is distributed on an "AS IS" BASIS,
 * WITHOUT WARRANTIES OR CONDITIONS OF ANY KIND, either express or implied.
 * See the License for the specific language governing permissions and
 * limitations under the License.
 */

package com.emc.pravega.service.server.containers;

import com.emc.pravega.common.concurrent.FutureHelpers;
import com.emc.pravega.service.contracts.SegmentProperties;
import com.emc.pravega.service.contracts.StreamSegmentExistsException;
import com.emc.pravega.service.contracts.StreamSegmentInformation;
import com.emc.pravega.service.contracts.StreamSegmentNotExistsException;
import com.emc.pravega.service.server.ContainerMetadata;
import com.emc.pravega.service.server.SegmentMetadata;
import com.emc.pravega.service.server.StreamSegmentNameUtils;
import com.emc.pravega.service.server.UpdateableContainerMetadata;
import com.emc.pravega.service.server.UpdateableSegmentMetadata;
import com.emc.pravega.service.server.OperationLog;
import com.emc.pravega.service.server.logs.operations.TransactionMapOperation;
import com.emc.pravega.service.server.logs.operations.Operation;
import com.emc.pravega.service.server.logs.operations.StreamSegmentMapOperation;
import com.emc.pravega.service.storage.Storage;
import com.emc.pravega.testcommon.AssertExtensions;
import com.emc.pravega.testcommon.IntentionalException;
import com.google.common.util.concurrent.Service;
import lombok.Cleanup;
import org.apache.commons.lang.NotImplementedException;
import org.junit.Assert;
import org.junit.Test;

import java.io.InputStream;
import java.time.Duration;
import java.util.Date;
import java.util.HashSet;
import java.util.Iterator;
import java.util.UUID;
import java.util.concurrent.CompletableFuture;
import java.util.concurrent.Executor;
import java.util.concurrent.ExecutorService;
import java.util.concurrent.Executors;
import java.util.concurrent.TimeUnit;
import java.util.concurrent.TimeoutException;
import java.util.concurrent.atomic.AtomicBoolean;
import java.util.concurrent.atomic.AtomicLong;
import java.util.function.Function;
import java.util.function.Predicate;

/**
 * Unit tests for StreamSegmentMapper class.
 */
public class StreamSegmentMapperTests {
    private static final int CONTAINER_ID = 123;
    private static final int THREAD_POOL_SIZE = 10;
    private static final Duration TIMEOUT = Duration.ofSeconds(30);

    /**
     * Tests the ability of the StreamSegmentMapper to create a new StreamSegment.
     */
    @Test
    public void testCreateNewStreamSegment() {
        final int segmentCount = 10;
        final int transactionsPerSegment = 5;

        @Cleanup
        TestContext context = new TestContext();
        setupOperationLog(context);

        HashSet<String> storageSegments = new HashSet<>();
        setupStorageCreateHandler(context, storageSegments);
        setupStorageGetHandler(context, storageSegments, segmentName -> new StreamSegmentInformation(segmentName, 0,
                false, false, new Date()));

        // Create some Segments and Transaction and verify they are properly created and registered.
        for (int i = 0; i < segmentCount; i++) {
            String name = getName(i);
            context.mapper.createNewStreamSegment(name, TIMEOUT).join();
            assertStreamSegmentCreated(name, context);

            for (int j = 0; j < transactionsPerSegment; j++) {
                String transactionName = context.mapper.createNewTransactionStreamSegment(name, UUID.randomUUID(),
                        TIMEOUT).join();
                assertTransactionCreated(transactionName, name, context);
            }
        }
    }

    /**
     * Tests the ability of the StreamSegmentMapper to create a new StreamSegment if there are Storage and/or
     * OperationLog Failures.
     */
    @Test
    public void testCreateNewStreamSegmentWithFailures() {
        final String segmentName = "NewSegment";
        final long segmentId = 1;

        @Cleanup
        TestContext context = new TestContext();
        setupOperationLog(context); // Operation Log works just fine.

        HashSet<String> storageSegments = new HashSet<>();

        // 1. Create fails with StreamSegmentExistsException.
        context.storage.createHandler = name -> FutureHelpers.failedFuture(
                new StreamSegmentExistsException("intentional"));

        AssertExtensions.assertThrows(
                "createNewStreamSegment did not fail when Segment already exists.",
                context.mapper.createNewStreamSegment(segmentName, TIMEOUT)::join,
                ex -> ex instanceof StreamSegmentExistsException);
        Assert.assertEquals("Segment was registered in the metadata even if it failed to be created " +
                "(StreamSegmentExistsException).", ContainerMetadata.NO_STREAM_SEGMENT_ID, context.metadata
                .getStreamSegmentId(segmentName));

        // 2. Create fails with random exception.
        context.storage.createHandler = name -> FutureHelpers.failedFuture(new IntentionalException());
        AssertExtensions.assertThrows(
                "createNewStreamSegment did not fail when random exception was thrown.",
                context.mapper.createNewStreamSegment(segmentName, TIMEOUT)::join,
                ex -> ex instanceof IntentionalException);
        Assert.assertEquals("Segment was registered in the metadata even if it failed to be created " +
                "(IntentionalException).", ContainerMetadata.NO_STREAM_SEGMENT_ID, context.metadata
                .getStreamSegmentId(segmentName));

        // Manually create the StreamSegment and test the Transaction creation.
        storageSegments.add(segmentName);
        context.metadata.mapStreamSegmentId(segmentName, segmentId);

        // 3. Create-Transaction fails with StreamSegmentExistsException.
        context.storage.createHandler = name -> FutureHelpers.failedFuture(
                new StreamSegmentExistsException("intentional"));
        AssertExtensions.assertThrows(
                "createNewTransactionStreamSegment did not fail when Segment already exists.",
                context.mapper.createNewTransactionStreamSegment(segmentName, UUID.randomUUID(), TIMEOUT)::join,
                ex -> ex instanceof StreamSegmentExistsException);
        Assert.assertEquals("Transaction was registered in the metadata even if it failed to be created " +
                "(StreamSegmentExistsException).", 1, context.metadata.getAllStreamSegmentIds().size());

        // 4. Create-Transaction fails with random exception.
        context.storage.createHandler = name -> FutureHelpers.failedFuture(new IntentionalException());
        AssertExtensions.assertThrows(
                "createNewTransactionStreamSegment did not fail when random exception was thrown.",
                context.mapper.createNewTransactionStreamSegment(segmentName, UUID.randomUUID(), TIMEOUT)::join,
                ex -> ex instanceof IntentionalException);
        Assert.assertEquals("Transaction was registered in the metadata even if it failed to be created " +
                "(IntentionalException).", 1, context.metadata.getAllStreamSegmentIds().size());

        // Check how this behaves when Storage works, but the OperationLog cannot process the operations.
        context.operationLog.addHandler = op -> FutureHelpers.failedFuture(new TimeoutException("intentional"));
        setupStorageCreateHandler(context, storageSegments);
        setupStorageGetHandler(context, storageSegments, sn -> new StreamSegmentInformation(sn, 0, false, false, new
                Date()));

        // 5. When Creating a Transaction.
        AssertExtensions.assertThrows(
                "createNewTransactionStreamSegment did not fail when OperationLog threw an exception.",
                context.mapper.createNewTransactionStreamSegment(segmentName, UUID.randomUUID(), TIMEOUT)::join,
                ex -> ex instanceof TimeoutException);
        Assert.assertEquals("Transaction was registered in the metadata even if it failed to be processed by the " +
                "OperationLog.", 1, context.metadata.getAllStreamSegmentIds().size());
        Assert.assertEquals("Transaction was not created in Storage even if the failure was post-storage (in " +
                "OperationLog processing).", 2, storageSegments.size());

        // 6. When creating a new StreamSegment.
        AssertExtensions.assertThrows(
                "createNewStreamSegment did not fail when OperationLog threw an exception.",
                context.mapper.createNewStreamSegment(segmentName + "foo", TIMEOUT)::join,
                ex -> ex instanceof TimeoutException);
        Assert.assertEquals("Segment was registered in the metadata even if it failed to be processed by the " +
                "OperationLog.", 1, context.metadata.getAllStreamSegmentIds().size());
        Assert.assertEquals("Segment was not created in Storage even if the failure was post-storage (in OperationLog" +
                " processing).", 3, storageSegments.size());
    }

    /**
     * Tests the ability of the StreamSegmentMapper to generate/return the Id of an existing StreamSegment.
     */
    @Test
    public void testGetOrAssignStreamSegmentId() {
        final int segmentCount = 10;
        final int transactionsPerSegment = 5;

        HashSet<String> storageSegments = new HashSet<>();
        for (int i = 0; i < segmentCount; i++) {
            String segmentName = getName(i);
            storageSegments.add(segmentName);
            for (int j = 0; j < transactionsPerSegment; j++) {
                // There is a small chance of a name conflict here, but we don't care. As long as we get at least one
                // Transaction per segment, we should be fine.
                String transactionName = StreamSegmentNameUtils.getTransactionNameFromId(segmentName,
                        UUID.randomUUID());
                storageSegments.add(transactionName);
            }
        }

        // We setup all necessary handlers, except the one for create. We do not need to create new Segments here.
        @Cleanup
        TestContext context = new TestContext();
        setupOperationLog(context);
        Predicate<String> isSealed = segmentName -> segmentName.hashCode() % 2 == 0;
        Function<String, Long> getInitialLength = segmentName -> (long) Math.abs(segmentName.hashCode());
        setupStorageGetHandler(context, storageSegments, segmentName -> new StreamSegmentInformation(segmentName,
                getInitialLength.apply(segmentName), isSealed.test(segmentName), false, new Date()));

        // First, map all the parents (stand-alone segments).
        for (String name : storageSegments) {
            if (StreamSegmentNameUtils.getParentStreamSegmentName(name) == null) {
                long id = context.mapper.getOrAssignStreamSegmentId(name, TIMEOUT).join();
                Assert.assertNotEquals("No id was assigned for StreamSegment " + name, ContainerMetadata
                        .NO_STREAM_SEGMENT_ID, id);
                SegmentMetadata sm = context.metadata.getStreamSegmentMetadata(id);
                Assert.assertNotNull("No metadata was created for StreamSegment " + name, sm);
                long expectedLength = getInitialLength.apply(name);
                boolean expectedSeal = isSealed.test(name);
                Assert.assertEquals("Metadata does not have the expected length for StreamSegment " + name,
                        expectedLength, sm.getDurableLogLength());
                Assert.assertEquals("Metadata does not have the expected value for isSealed for StreamSegment " +
                        name, expectedSeal, sm.isSealed());
            }
        }

        // Now, map all the Transactions.
        for (String name : storageSegments) {
            String parentName = StreamSegmentNameUtils.getParentStreamSegmentName(name);
            if (parentName != null) {
                long id = context.mapper.getOrAssignStreamSegmentId(name, TIMEOUT).join();
                Assert.assertNotEquals("No id was assigned for Transaction " + name, ContainerMetadata
                        .NO_STREAM_SEGMENT_ID, id);
                SegmentMetadata sm = context.metadata.getStreamSegmentMetadata(id);
                Assert.assertNotNull("No metadata was created for Transaction " + name, sm);
                long expectedLength = getInitialLength.apply(name);
                boolean expectedSeal = isSealed.test(name);
                Assert.assertEquals("Metadata does not have the expected length for Transaction " + name,
                        expectedLength, sm.getDurableLogLength());
                Assert.assertEquals("Metadata does not have the expected value for isSealed for Transaction " + name,
                        expectedSeal, sm.isSealed());

                // Check parenthood.
                Assert.assertNotEquals("No parent defined in metadata for Transaction " + name, ContainerMetadata
                        .NO_STREAM_SEGMENT_ID, sm.getParentId());
                long parentId = context.metadata.getStreamSegmentId(parentName);
                Assert.assertEquals("Unexpected parent defined in metadata for Transaction " + name, parentId, sm
                        .getParentId());
            }
        }
    }

    /**
     * Tests the behavior of getOrAssignStreamSegmentId when the requested StreamSegment has been deleted.
     */
    @Test
    public void testGetOrAssignStreamSegmentIdWhenDeleted() {
        final int segmentCount = 1;

        HashSet<String> storageSegments = new HashSet<>();
        for (int i = 0; i < segmentCount; i++) {
            storageSegments.add(getName(i));
        }

        // We setup all necessary handlers, except the one for create. We do not need to create new Segments here.
        @Cleanup
        TestContext context = new TestContext();
        setupOperationLog(context);
        setupStorageGetHandler(context, storageSegments, segmentName -> new StreamSegmentInformation(segmentName, 0,
                false, false, new Date()));

        // Map all the segments, then delete them, then verify behavior.
        for (String name : storageSegments) {
            context.mapper.getOrAssignStreamSegmentId(name, TIMEOUT).join();
            context.metadata.deleteStreamSegment(name);
            AssertExtensions.assertThrows(
                    "getOrAssignStreamSegmentId did not return appropriate exception when the segment has been " +
                            "deleted.",
                    context.mapper.getOrAssignStreamSegmentId(name, TIMEOUT)::join,
                    ex -> ex instanceof StreamSegmentNotExistsException);
        }
    }

    /**
     * Tests the ability of the StreamSegmentMapper to generate/return the Id of an existing StreamSegment, when dealing
     * with Storage failures (or inexistent StreamSegments).
     */
    @Test
    public void testGetOrAssignStreamSegmentIdWithFailures() {
        final String segmentName = "Segment";
        final String transactionName = StreamSegmentNameUtils.getTransactionNameFromId(segmentName, UUID.randomUUID());

        HashSet<String> storageSegments = new HashSet<>();
        storageSegments.add(segmentName);
        storageSegments.add(transactionName);

        @Cleanup
        TestContext context = new TestContext();
        setupOperationLog(context);

        // 1. Unable to access storage.
        context.storage.getInfoHandler = sn -> FutureHelpers.failedFuture(new IntentionalException());
        AssertExtensions.assertThrows(
                "getOrAssignStreamSegmentId did not throw the right exception when the Storage access failed.",
                context.mapper.getOrAssignStreamSegmentId(segmentName, TIMEOUT)::join,
                ex -> ex instanceof IntentionalException);
        AssertExtensions.assertThrows(
                "getOrAssignStreamSegmentId did not throw the right exception when the Storage access failed.",
                context.mapper.getOrAssignStreamSegmentId(transactionName, TIMEOUT)::join,
                ex -> ex instanceof IntentionalException);

        // 2a. StreamSegmentNotExists (Stand-Alone segment)
        setupStorageGetHandler(context, storageSegments, sn -> new StreamSegmentInformation(sn, 0, false, false, new
                Date()));
        AssertExtensions.assertThrows(
                "getOrAssignStreamSegmentId did not throw the right exception for a non-existent stand-alone " +
                        "StreamSegment.",
                context.mapper.getOrAssignStreamSegmentId(segmentName + "foo", TIMEOUT)::join,
                ex -> ex instanceof StreamSegmentNotExistsException);

        // 2b. Transaction does not exist.
        final String inexistentTransactionName = StreamSegmentNameUtils.getTransactionNameFromId(segmentName, UUID
                .randomUUID());
        AssertExtensions.assertThrows(
                "getOrAssignStreamSegmentId did not throw the right exception for a non-existent Transaction.",
                context.mapper.getOrAssignStreamSegmentId(inexistentTransactionName, TIMEOUT)::join,
                ex -> ex instanceof StreamSegmentNotExistsException);

        // 2c. Transaction exists, but not its parent.
        final String noValidParentTransactionName = StreamSegmentNameUtils.getTransactionNameFromId("foo", UUID
                .randomUUID());
        storageSegments.add(noValidParentTransactionName);
        AssertExtensions.assertThrows(
                "getOrAssignStreamSegmentId did not throw the right exception for a Transaction with an inexistent " +
                        "parent.",
                context.mapper.getOrAssignStreamSegmentId(noValidParentTransactionName, TIMEOUT)::join,
                ex -> ex instanceof StreamSegmentNotExistsException);
    }

    /**
     * Tests the ability of the StreamSegmentMapper to generate/return the Id of an existing StreamSegment, with
     * concurrent requests.
     */
    @Test
    public void testGetOrAssignStreamSegmentIdWithConcurrency() throws Exception {
        // We setup a delay in the OperationLog process. We only do this for a stand-alone StreamSegment because the
        // process
        // is driven by the same code for Transactions as well.
        final String segmentName = "Segment";
        final long segmentId = 12345;

        HashSet<String> storageSegments = new HashSet<>();
        storageSegments.add(segmentName);

        @Cleanup
        TestContext context = new TestContext();
        setupStorageGetHandler(context, storageSegments, sn -> new StreamSegmentInformation(sn, 0, false, false, new
                Date()));
        CompletableFuture<Long> initialAddFuture = new CompletableFuture<>();
        AtomicBoolean operationLogInvoked = new AtomicBoolean(false);
        context.operationLog.addHandler = op -> {
            if (!(op instanceof StreamSegmentMapOperation)) {
                return FutureHelpers.failedFuture(new IllegalArgumentException("unexpected operation"));
            }
            if (operationLogInvoked.getAndSet(true)) {
                return FutureHelpers.failedFuture(new IllegalStateException("multiple calls to OperationLog.add"));
            }

            // Need to set SegmentId on operation.
            ((StreamSegmentMapOperation) op).setStreamSegmentId(segmentId);
            return initialAddFuture;
        };

        CompletableFuture<Long> firstCall = context.mapper.getOrAssignStreamSegmentId(segmentName, TIMEOUT);
        CompletableFuture<Long> secondCall = context.mapper.getOrAssignStreamSegmentId(segmentName, TIMEOUT);
        Thread.sleep(20);
        Assert.assertFalse("getOrAssignStreamSegmentId (first call) returned before OperationLog finished.",
                firstCall.isDone());
        Assert.assertFalse("getOrAssignStreamSegmentId (second call) returned before OperationLog finished.",
                secondCall.isDone());
        initialAddFuture.complete(1L);
        long firstCallResult = firstCall.get(100, TimeUnit.MILLISECONDS);
        long secondCallResult = secondCall.get(100, TimeUnit.MILLISECONDS);

        Assert.assertEquals("Two concurrent calls to getOrAssignStreamSegmentId for the same StreamSegment returned " +
                "different ids.", firstCallResult, secondCallResult);
    }

    private static String getName(long segmentId) {
        return String.format("Segment_%d", segmentId);
    }

    private void assertStreamSegmentCreated(String segmentName, TestContext context) {
        SegmentProperties sp = context.storage.getStreamSegmentInfo(segmentName, TIMEOUT).join();
        Assert.assertNotNull("No segment has been created in the Storage for " + segmentName, sp);
        long segmentId = context.metadata.getStreamSegmentId(segmentName);
        Assert.assertNotEquals("Segment '" + segmentName + "' has not been registered in the metadata.",
                ContainerMetadata.NO_STREAM_SEGMENT_ID, segmentId);
        SegmentMetadata sm = context.metadata.getStreamSegmentMetadata(segmentId);
        Assert.assertNotNull("Segment '" + segmentName + "' has not been registered in the metadata.", sm);
        Assert.assertEquals("Wrong segment name in metadata .", segmentName, sm.getName());
    }

    private void assertTransactionCreated(String transactionName, String segmentName, TestContext context) {
        assertStreamSegmentCreated(transactionName, context);
        long parentId = context.metadata.getStreamSegmentId(segmentName);
        long transactionId = context.metadata.getStreamSegmentId(transactionName);
        SegmentMetadata transactionMetadata = context.metadata.getStreamSegmentMetadata(transactionId);
        Assert.assertNotEquals("Transaction StreamSegment is not mapped to any parent.", ContainerMetadata
                .NO_STREAM_SEGMENT_ID, transactionMetadata.getParentId());
        Assert.assertEquals("Transaction StreamSegment is not mapped to the correct parent.", parentId,
                transactionMetadata.getParentId());
    }

    private void setupOperationLog(TestContext context) {
        AtomicLong seqNo = new AtomicLong();
        context.operationLog.addHandler = op -> {
            if (op instanceof StreamSegmentMapOperation) {
                StreamSegmentMapOperation mapOp = (StreamSegmentMapOperation) op;
                mapOp.setStreamSegmentId(seqNo.incrementAndGet());
                UpdateableSegmentMetadata segmentMetadata = context.metadata.mapStreamSegmentId(mapOp
                        .getStreamSegmentName(), mapOp.getStreamSegmentId());
                segmentMetadata.setStorageLength(0);
                segmentMetadata.setDurableLogLength(mapOp.getLength());
                if (mapOp.isSealed()) {
                    segmentMetadata.markSealed();
                }
            } else if (op instanceof TransactionMapOperation) {
                TransactionMapOperation mapOp = (TransactionMapOperation) op;
                mapOp.setStreamSegmentId(seqNo.incrementAndGet());
                UpdateableSegmentMetadata segmentMetadata = context.metadata.mapStreamSegmentId(mapOp
                        .getStreamSegmentName(), mapOp.getStreamSegmentId(), mapOp.getParentStreamSegmentId());
                segmentMetadata.setStorageLength(0);
                segmentMetadata.setDurableLogLength(mapOp.getLength());
                if (mapOp.isSealed()) {
                    segmentMetadata.markSealed();
                }
            }

            return CompletableFuture.completedFuture(seqNo.incrementAndGet());
        };
    }

    private void setupStorageCreateHandler(TestContext context, HashSet<String> storageSegments) {
        context.storage.createHandler = segmentName -> {
            synchronized (storageSegments) {
                if (storageSegments.contains(segmentName)) {
                    return FutureHelpers.failedFuture(new StreamSegmentExistsException(segmentName));
                } else {
                    storageSegments.add(segmentName);
                    return CompletableFuture.completedFuture(new StreamSegmentInformation(segmentName, 0, false,
                            false, new Date()));
                }
            }
        };
    }

    private void setupStorageGetHandler(TestContext context, HashSet<String> storageSegments, Function<String,
            SegmentProperties> infoGetter) {
        context.storage.getInfoHandler = segmentName -> {
            synchronized (storageSegments) {
                if (!storageSegments.contains(segmentName)) {
                    return FutureHelpers.failedFuture(new StreamSegmentNotExistsException(segmentName));
                } else {
                    return CompletableFuture.completedFuture(infoGetter.apply(segmentName));
                }
            }
        };
    }

    //region TestContext

    private static class TestContext implements AutoCloseable {
        public final UpdateableContainerMetadata metadata;
        public final TestStorage storage;
        public final TestOperationLog operationLog;
        public final StreamSegmentMapper mapper;
        private final ExecutorService executorService;

        public TestContext() {
            this.executorService = Executors.newScheduledThreadPool(THREAD_POOL_SIZE);
            this.storage = new TestStorage();
            this.operationLog = new TestOperationLog();
            this.metadata = new StreamSegmentContainerMetadata(CONTAINER_ID);
            this.mapper = new StreamSegmentMapper(this.metadata, this.operationLog, this.storage, this.executorService);
        }

        @Override
        public void close() {
            this.storage.close();
            this.operationLog.close();
            this.executorService.shutdown();
        }
    }

    //endregion

    //region TestOperationLog

    private static class TestOperationLog implements OperationLog {
        public Function<Operation, CompletableFuture<Long>> addHandler;

        @Override
        public CompletableFuture<Long> add(Operation operation, Duration timeout) {
            return addHandler.apply(operation);
        }

        //region Unimplemented Methods

        @Override
        public int getId() {
            return -1;
        }

        @Override
        public void close() {

        }

        @Override
        public CompletableFuture<Void> truncate(long upToSequence, Duration timeout) {
            return null;
        }

        @Override
        public CompletableFuture<Iterator<Operation>> read(long afterSequence, int maxCount, Duration timeout) {
            return null;
        }

        @Override
        public Service startAsync() {
            return null;
        }

        @Override
        public boolean isRunning() {
            return false;
        }

        @Override
        public State state() {
            return null;
        }

        @Override
        public Service stopAsync() {
            return null;
        }

        @Override
        public void awaitRunning() {

        }

        @Override
        public void awaitRunning(long timeout, TimeUnit unit) throws TimeoutException {

        }

        @Override
        public void awaitTerminated() {

        }

        @Override
        public void awaitTerminated(long timeout, TimeUnit unit) throws TimeoutException {

        }

        @Override
        public Throwable failureCause() {
            return null;
        }

        @Override
        public void addListener(Listener listener, Executor executor) {

        }

        //endregion
    }

    //endregion

    //region TestStorage

    private static class TestStorage implements Storage {
        public Function<String, CompletableFuture<SegmentProperties>> createHandler;
        public Function<String, CompletableFuture<SegmentProperties>> getInfoHandler;

        @Override
        public CompletableFuture<SegmentProperties> create(String streamSegmentName, Duration timeout) {
            return this.createHandler.apply(streamSegmentName);
        }

        @Override
        public CompletableFuture<Void> open(String streamSegmentName) {
            return CompletableFuture.completedFuture(null);
        }

        @Override
        public CompletableFuture<SegmentProperties> getStreamSegmentInfo(String streamSegmentName, Duration timeout) {
            return this.getInfoHandler.apply(streamSegmentName);
        }

        //region Unimplemented methods

        @Override
        public CompletableFuture<Boolean> exists(String streamSegmentName, Duration timeout) {
            throw new NotImplementedException();
        }

        @Override
<<<<<<< HEAD
        public CompletableFuture<Void> write(String streamSegmentName, long offset, InputStream data, int length,
                                             Duration timeout) {
            return null;
        }

        @Override
        public CompletableFuture<Integer> read(String streamSegmentName, long offset, byte[] buffer, int
                bufferOffset, int length, Duration timeout) {
            return null;
=======
        public CompletableFuture<Void> write(String streamSegmentName, long offset, InputStream data, int length, Duration timeout) {
            throw new NotImplementedException();
        }

        @Override
        public CompletableFuture<Integer> read(String streamSegmentName, long offset, byte[] buffer, int bufferOffset, int length, Duration timeout) {
            throw new NotImplementedException();
>>>>>>> 846047fd
        }

        @Override
        public CompletableFuture<SegmentProperties> seal(String streamSegmentName, Duration timeout) {
            throw new NotImplementedException();
        }

        @Override
<<<<<<< HEAD
        public CompletableFuture<Void> concat(String targetStreamSegmentName, long offset, String
                sourceStreamSegmentName, Duration timeout) {
            return null;
=======
        public CompletableFuture<Void> concat(String targetStreamSegmentName, long offset, String sourceStreamSegmentName, Duration timeout) {
            throw new NotImplementedException();
>>>>>>> 846047fd
        }

        @Override
        public CompletableFuture<Void> delete(String streamSegmentName, Duration timeout) {
            throw new NotImplementedException();
        }

        @Override
        public void close() {

        }

        //endregion
    }

    //endregion
}<|MERGE_RESOLUTION|>--- conflicted
+++ resolved
@@ -37,7 +37,6 @@
 import com.emc.pravega.testcommon.IntentionalException;
 import com.google.common.util.concurrent.Service;
 import lombok.Cleanup;
-import org.apache.commons.lang.NotImplementedException;
 import org.junit.Assert;
 import org.junit.Test;
 
@@ -618,17 +617,6 @@
         }
 
         @Override
-<<<<<<< HEAD
-        public CompletableFuture<Void> write(String streamSegmentName, long offset, InputStream data, int length,
-                                             Duration timeout) {
-            return null;
-        }
-
-        @Override
-        public CompletableFuture<Integer> read(String streamSegmentName, long offset, byte[] buffer, int
-                bufferOffset, int length, Duration timeout) {
-            return null;
-=======
         public CompletableFuture<Void> write(String streamSegmentName, long offset, InputStream data, int length, Duration timeout) {
             throw new NotImplementedException();
         }
@@ -636,7 +624,6 @@
         @Override
         public CompletableFuture<Integer> read(String streamSegmentName, long offset, byte[] buffer, int bufferOffset, int length, Duration timeout) {
             throw new NotImplementedException();
->>>>>>> 846047fd
         }
 
         @Override
@@ -645,14 +632,8 @@
         }
 
         @Override
-<<<<<<< HEAD
-        public CompletableFuture<Void> concat(String targetStreamSegmentName, long offset, String
-                sourceStreamSegmentName, Duration timeout) {
-            return null;
-=======
         public CompletableFuture<Void> concat(String targetStreamSegmentName, long offset, String sourceStreamSegmentName, Duration timeout) {
             throw new NotImplementedException();
->>>>>>> 846047fd
         }
 
         @Override
