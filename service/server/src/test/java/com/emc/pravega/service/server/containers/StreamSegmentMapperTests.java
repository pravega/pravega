/**
 * Licensed to the Apache Software Foundation (ASF) under one
 * or more contributor license agreements.  See the NOTICE file
 * distributed with this work for additional information
 * regarding copyright ownership.  The ASF licenses this file
 * to you under the Apache License, Version 2.0 (the
 * "License"); you may not use this file except in compliance
 * with the License.  You may obtain a copy of the License at
 * <p>
 * http://www.apache.org/licenses/LICENSE-2.0
 * <p>
 * Unless required by applicable law or agreed to in writing, software
 * distributed under the License is distributed on an "AS IS" BASIS,
 * WITHOUT WARRANTIES OR CONDITIONS OF ANY KIND, either express or implied.
 * See the License for the specific language governing permissions and
 * limitations under the License.
 */

package com.emc.pravega.service.server.containers;

import com.emc.pravega.common.concurrent.FutureHelpers;
import com.emc.pravega.common.segment.StreamSegmentNameUtils;
<<<<<<< HEAD
import com.emc.pravega.common.util.AsyncMap;
=======
import com.emc.pravega.common.util.ImmutableDate;
>>>>>>> db75d507
import com.emc.pravega.service.contracts.AttributeUpdate;
import com.emc.pravega.service.contracts.AttributeUpdateType;
import com.emc.pravega.service.contracts.SegmentProperties;
import com.emc.pravega.service.contracts.StreamSegmentExistsException;
import com.emc.pravega.service.contracts.StreamSegmentInformation;
import com.emc.pravega.service.contracts.StreamSegmentNotExistsException;
import com.emc.pravega.service.server.ContainerMetadata;
import com.emc.pravega.service.server.OperationLog;
import com.emc.pravega.service.server.SegmentMetadata;
import com.emc.pravega.service.server.SegmentMetadataComparer;
import com.emc.pravega.service.server.UpdateableContainerMetadata;
import com.emc.pravega.service.server.UpdateableSegmentMetadata;
import com.emc.pravega.service.server.logs.operations.Operation;
import com.emc.pravega.service.server.logs.operations.StreamSegmentMapOperation;
import com.emc.pravega.service.server.logs.operations.TransactionMapOperation;
import com.emc.pravega.service.storage.Storage;
import com.emc.pravega.testcommon.AssertExtensions;
import com.emc.pravega.testcommon.IntentionalException;
import com.emc.pravega.testcommon.ThreadPooledTestSuite;
import com.google.common.util.concurrent.ListenableFuture;
import com.google.common.util.concurrent.Service;
import java.io.InputStream;
import java.time.Duration;
import java.util.ArrayList;
import java.util.Collection;
import java.util.HashSet;
import java.util.Iterator;
import java.util.Map;
import java.util.UUID;
import java.util.concurrent.CompletableFuture;
import java.util.concurrent.Executor;
import java.util.concurrent.TimeUnit;
import java.util.concurrent.TimeoutException;
import java.util.concurrent.atomic.AtomicBoolean;
import java.util.concurrent.atomic.AtomicLong;
import java.util.function.Function;
import java.util.function.Predicate;
import java.util.function.Supplier;
import java.util.stream.Collectors;
import lombok.Cleanup;
import lombok.val;
import org.apache.commons.lang.NotImplementedException;
import org.junit.Assert;
import org.junit.Test;

/**
 * Unit tests for StreamSegmentMapper class.
 */
public class StreamSegmentMapperTests extends ThreadPooledTestSuite {
    private static final int CONTAINER_ID = 123;
    private static final int ATTRIBUTE_COUNT = 10;
    private static final Duration TIMEOUT = Duration.ofSeconds(30);

    @Override
    protected int getThreadPoolSize() {
        return 5;
    }

    /**
     * Tests the ability of the StreamSegmentMapper to create a new StreamSegment.
     */
    @Test
    public void testCreateNewStreamSegment() {
        final int segmentCount = 10;
        final int transactionsPerSegment = 5;

        @Cleanup
        TestContext context = new TestContext();
        setupOperationLog(context);

        HashSet<String> storageSegments = new HashSet<>();
        setupStorageCreateHandler(context, storageSegments);
        setupStorageGetHandler(context, storageSegments, segmentName -> new StreamSegmentInformation(segmentName, 0, false, false, new ImmutableDate()));

        // Create some Segments and Transaction and verify they are properly created and registered.
        for (int i = 0; i < segmentCount; i++) {
            String segmentName = getName(i);
            val segmentAttributes = createAttributes(ATTRIBUTE_COUNT);
            context.mapper.createNewStreamSegment(segmentName, segmentAttributes, TIMEOUT).join();
            assertStreamSegmentCreated(segmentName, segmentAttributes, context);

            for (int j = 0; j < transactionsPerSegment; j++) {
                val transactionAttributes = createAttributes(ATTRIBUTE_COUNT);
                String transactionName = context.mapper.createNewTransactionStreamSegment(segmentName, UUID.randomUUID(), transactionAttributes, TIMEOUT).join();
                assertTransactionCreated(transactionName, segmentName, transactionAttributes, context);
            }
        }
    }

    /**
     * Tests the ability of the StreamSegmentMapper to create a new StreamSegment if there are Storage and/or OperationLog Failures.
     */
    @Test
    public void testCreateNewStreamSegmentWithFailures() {
        final String segmentName = "NewSegment";
        final long segmentId = 1;

        @Cleanup
        TestContext context = new TestContext();
        setupOperationLog(context); // Operation Log works just fine.

        HashSet<String> storageSegments = new HashSet<>();

        // 1. Create fails with StreamSegmentExistsException.
        context.storage.createHandler = name -> FutureHelpers.failedFuture(new StreamSegmentExistsException("intentional"));
        AssertExtensions.assertThrows(
                "createNewStreamSegment did not fail when Segment already exists.",
                () -> context.mapper.createNewStreamSegment(segmentName, null, TIMEOUT),
                ex -> ex instanceof StreamSegmentExistsException);
        Assert.assertEquals("Segment was registered in the metadata even if it failed to be created (StreamSegmentExistsException).", ContainerMetadata.NO_STREAM_SEGMENT_ID, context.metadata.getStreamSegmentId(segmentName));

        // 2. Create fails with random exception.
        context.storage.createHandler = name -> FutureHelpers.failedFuture(new IntentionalException());
        AssertExtensions.assertThrows(
                "createNewStreamSegment did not fail when random exception was thrown.",
                () -> context.mapper.createNewStreamSegment(segmentName, null, TIMEOUT),
                ex -> ex instanceof IntentionalException);
        Assert.assertEquals("Segment was registered in the metadata even if it failed to be created (IntentionalException).", ContainerMetadata.NO_STREAM_SEGMENT_ID, context.metadata.getStreamSegmentId(segmentName));

        // Manually create the StreamSegment and test the Transaction creation.
        storageSegments.add(segmentName);
        context.metadata.mapStreamSegmentId(segmentName, segmentId);

        // 3. Create-Transaction fails with StreamSegmentExistsException.
        context.storage.createHandler = name -> FutureHelpers.failedFuture(new StreamSegmentExistsException("intentional"));
        AssertExtensions.assertThrows(
                "createNewTransactionStreamSegment did not fail when Segment already exists.",
                () -> context.mapper.createNewTransactionStreamSegment(segmentName, UUID.randomUUID(), null, TIMEOUT),
                ex -> ex instanceof StreamSegmentExistsException);
        Assert.assertEquals("Transaction was registered in the metadata even if it failed to be created (StreamSegmentExistsException).", 1, context.metadata.getAllStreamSegmentIds().size());

        // 4. Create-Transaction fails with random exception.
        context.storage.createHandler = name -> FutureHelpers.failedFuture(new IntentionalException());
        AssertExtensions.assertThrows(
                "createNewTransactionStreamSegment did not fail when random exception was thrown.",
                () -> context.mapper.createNewTransactionStreamSegment(segmentName, UUID.randomUUID(), null, TIMEOUT),
                ex -> ex instanceof IntentionalException);
        Assert.assertEquals("Transaction was registered in the metadata even if it failed to be created (IntentionalException).", 1, context.metadata.getAllStreamSegmentIds().size());

        // Check how this behaves when Storage works, but the OperationLog cannot process the operations.
        context.operationLog.addHandler = op -> FutureHelpers.failedFuture(new TimeoutException("intentional"));
        setupStorageCreateHandler(context, storageSegments);
        setupStorageGetHandler(context, storageSegments, sn -> new StreamSegmentInformation(sn, 0, false, false, new ImmutableDate()));

        // 5. When Creating a Transaction.
        AssertExtensions.assertThrows(
                "createNewTransactionStreamSegment did not fail when OperationLog threw an exception.",
                () -> context.mapper.createNewTransactionStreamSegment(segmentName, UUID.randomUUID(), null, TIMEOUT),
                ex -> ex instanceof TimeoutException);
        Assert.assertEquals("Transaction was registered in the metadata even if it failed to be processed by the OperationLog.", 1, context.metadata.getAllStreamSegmentIds().size());
        Assert.assertEquals("Transaction was not created in Storage even if the failure was post-storage (in OperationLog processing).", 2, storageSegments.size());

        // 6. When creating a new StreamSegment.
        AssertExtensions.assertThrows(
                "createNewStreamSegment did not fail when OperationLog threw an exception.",
                () -> context.mapper.createNewStreamSegment(segmentName + "foo", null, TIMEOUT),
                ex -> ex instanceof TimeoutException);
        Assert.assertEquals("Segment was registered in the metadata even if it failed to be processed by the OperationLog.", 1, context.metadata.getAllStreamSegmentIds().size());
        Assert.assertEquals("Segment was not created in Storage even if the failure was post-storage (in OperationLog processing).", 3, storageSegments.size());
    }

    /**
     * Tests the ability of the StreamSegmentMapper to generate/return the Id of an existing StreamSegment.
     */
    @Test
    public void testGetOrAssignStreamSegmentId() {
        final int segmentCount = 10;
        final int transactionsPerSegment = 5;

        @Cleanup
        TestContext context = new TestContext();

        HashSet<String> storageSegments = new HashSet<>();
        for (int i = 0; i < segmentCount; i++) {
            String segmentName = getName(i);
            storageSegments.add(segmentName);
            setAttributes(segmentName, storageSegments.size() % ATTRIBUTE_COUNT, context);

            for (int j = 0; j < transactionsPerSegment; j++) {
                // There is a small chance of a name conflict here, but we don't care. As long as we get at least one
                // Transaction per segment, we should be fine.
                String transactionName = StreamSegmentNameUtils.getTransactionNameFromId(segmentName, UUID.randomUUID());
                storageSegments.add(transactionName);
                setAttributes(transactionName, storageSegments.size() % ATTRIBUTE_COUNT, context);
            }
        }

        // We setup all necessary handlers, except the one for create. We do not need to create new Segments here.
        setupOperationLog(context);
        Predicate<String> isSealed = segmentName -> segmentName.hashCode() % 2 == 0;
        Function<String, Long> getInitialLength = segmentName -> (long) Math.abs(segmentName.hashCode());
        setupStorageGetHandler(context, storageSegments, segmentName -> new StreamSegmentInformation(segmentName, getInitialLength.apply(segmentName), isSealed.test(segmentName), false, new ImmutableDate()));

        // First, map all the parents (stand-alone segments).
        for (String name : storageSegments) {
            if (StreamSegmentNameUtils.getParentStreamSegmentName(name) == null) {
                long id = context.mapper.getOrAssignStreamSegmentId(name, TIMEOUT).join();
                Assert.assertNotEquals("No id was assigned for StreamSegment " + name, ContainerMetadata.NO_STREAM_SEGMENT_ID, id);
                SegmentMetadata sm = context.metadata.getStreamSegmentMetadata(id);
                Assert.assertNotNull("No metadata was created for StreamSegment " + name, sm);
                long expectedLength = getInitialLength.apply(name);
                boolean expectedSeal = isSealed.test(name);
                Assert.assertEquals("Metadata does not have the expected length for StreamSegment " + name, expectedLength, sm.getDurableLogLength());
                Assert.assertEquals("Metadata does not have the expected value for isSealed for StreamSegment " + name, expectedSeal, sm.isSealed());

                val segmentState = context.stateStore.get(name, TIMEOUT).join();
                Map<UUID, Long> expectedAttributes = segmentState == null ? null : segmentState.getAttributes();
                SegmentMetadataComparer.assertSameAttributes("Unexpected attributes in metadata for StreamSegment " + name, expectedAttributes, sm);
            }
        }

        // Now, map all the Transactions.
        for (String name : storageSegments) {
            String parentName = StreamSegmentNameUtils.getParentStreamSegmentName(name);
            if (parentName != null) {
                long id = context.mapper.getOrAssignStreamSegmentId(name, TIMEOUT).join();
                Assert.assertNotEquals("No id was assigned for Transaction " + name, ContainerMetadata.NO_STREAM_SEGMENT_ID, id);
                SegmentMetadata sm = context.metadata.getStreamSegmentMetadata(id);
                Assert.assertNotNull("No metadata was created for Transaction " + name, sm);
                long expectedLength = getInitialLength.apply(name);
                boolean expectedSeal = isSealed.test(name);
                Assert.assertEquals("Metadata does not have the expected length for Transaction " + name, expectedLength, sm.getDurableLogLength());
                Assert.assertEquals("Metadata does not have the expected value for isSealed for Transaction " + name, expectedSeal, sm.isSealed());

                val segmentState = context.stateStore.get(name, TIMEOUT).join();
                Map<UUID, Long> expectedAttributes = segmentState == null ? null : segmentState.getAttributes();
                SegmentMetadataComparer.assertSameAttributes("Unexpected attributes in metadata for Transaction " + name, expectedAttributes, sm);

                // Check parenthood.
                Assert.assertNotEquals("No parent defined in metadata for Transaction " + name, ContainerMetadata.NO_STREAM_SEGMENT_ID, sm.getParentId());
                long parentId = context.metadata.getStreamSegmentId(parentName);
                Assert.assertEquals("Unexpected parent defined in metadata for Transaction " + name, parentId, sm.getParentId());
            }
        }
    }

    /**
     * Tests the behavior of getOrAssignStreamSegmentId when the requested StreamSegment has been deleted.
     */
    @Test
    public void testGetOrAssignStreamSegmentIdWhenDeleted() {
        final int segmentCount = 1;

        HashSet<String> storageSegments = new HashSet<>();
        for (int i = 0; i < segmentCount; i++) {
            storageSegments.add(getName(i));
        }

        // We setup all necessary handlers, except the one for create. We do not need to create new Segments here.
        @Cleanup
        TestContext context = new TestContext();
        setupOperationLog(context);
        setupStorageGetHandler(context, storageSegments, segmentName -> new StreamSegmentInformation(segmentName, 0, false, false, new ImmutableDate()));

        // Map all the segments, then delete them, then verify behavior.
        for (String name : storageSegments) {
            context.mapper.getOrAssignStreamSegmentId(name, TIMEOUT).join();
            context.metadata.deleteStreamSegment(name);
            AssertExtensions.assertThrows(
                    "getOrAssignStreamSegmentId did not return appropriate exception when the segment has been deleted.",
                    () -> context.mapper.getOrAssignStreamSegmentId(name, TIMEOUT),
                    ex -> ex instanceof StreamSegmentNotExistsException);
        }
    }

    /**
     * Tests the ability of the StreamSegmentMapper to generate/return the Id of an existing StreamSegment, when dealing
     * with Storage failures (or inexistent StreamSegments).
     */
    @Test
    public void testGetOrAssignStreamSegmentIdWithFailures() {
        final String segmentName = "Segment";
        final String transactionName = StreamSegmentNameUtils.getTransactionNameFromId(segmentName, UUID.randomUUID());

        HashSet<String> storageSegments = new HashSet<>();
        storageSegments.add(segmentName);
        storageSegments.add(transactionName);

        @Cleanup
        TestContext context = new TestContext();
        setupOperationLog(context);

        // 1. Unable to access storage.
        context.storage.getInfoHandler = sn -> FutureHelpers.failedFuture(new IntentionalException());
        AssertExtensions.assertThrows(
                "getOrAssignStreamSegmentId did not throw the right exception when the Storage access failed.",
                () -> context.mapper.getOrAssignStreamSegmentId(segmentName, TIMEOUT),
                ex -> ex instanceof IntentionalException);
        AssertExtensions.assertThrows(
                "getOrAssignStreamSegmentId did not throw the right exception when the Storage access failed.",
                () -> context.mapper.getOrAssignStreamSegmentId(transactionName, TIMEOUT),
                ex -> ex instanceof IntentionalException);

        // 2a. StreamSegmentNotExists (Stand-Alone segment)
<<<<<<< HEAD
        setupStorageGetHandler(context, storageSegments, sn -> new StreamSegmentInformation(sn, 0, false, false, new Date()));
=======
        setupStorageGetHandler(context, storageSegments, sn -> new StreamSegmentInformation(sn, 0, false, false, new ImmutableDate()));
        System.out.println(3);
>>>>>>> db75d507
        AssertExtensions.assertThrows(
                "getOrAssignStreamSegmentId did not throw the right exception for a non-existent stand-alone StreamSegment.",
                () -> context.mapper.getOrAssignStreamSegmentId(segmentName + "foo", TIMEOUT),
                ex -> ex instanceof StreamSegmentNotExistsException);

        // 2b. Transaction does not exist.
        final String inexistentTransactionName = StreamSegmentNameUtils.getTransactionNameFromId(segmentName, UUID.randomUUID());
        AssertExtensions.assertThrows(
                "getOrAssignStreamSegmentId did not throw the right exception for a non-existent Transaction.",
                () -> context.mapper.getOrAssignStreamSegmentId(inexistentTransactionName, TIMEOUT),
                ex -> ex instanceof StreamSegmentNotExistsException);

        // 2c. Transaction exists, but not its parent.
        final String noValidParentTransactionName = StreamSegmentNameUtils.getTransactionNameFromId("foo", UUID.randomUUID());
        storageSegments.add(noValidParentTransactionName);
        AssertExtensions.assertThrows(
                "getOrAssignStreamSegmentId did not throw the right exception for a Transaction with an inexistent parent.",
                () -> context.mapper.getOrAssignStreamSegmentId(noValidParentTransactionName, TIMEOUT),
                ex -> ex instanceof StreamSegmentNotExistsException);

        // 2d. Attribute fetch failure.
        val testStateStore = new TestStateStore();
        val badMapper = new StreamSegmentMapper(context.metadata, context.operationLog, testStateStore, context.storage, executorService());
        val segmentName2 = segmentName + "2";
        val transactionName2 = StreamSegmentNameUtils.getTransactionNameFromId(segmentName2, UUID.randomUUID());
        context.storage.getInfoHandler = sn -> CompletableFuture.completedFuture(new StreamSegmentInformation(sn, 0, false, false, new Date()));
        testStateStore.getHandler = () -> FutureHelpers.failedFuture(new IntentionalException("intentional"));

        AssertExtensions.assertThrows(
                "getOrAssignStreamSegmentId did not throw the right exception for a Segment when attributes could not be retrieved.",
                () -> badMapper.getOrAssignStreamSegmentId(segmentName2, TIMEOUT),
                ex -> ex instanceof IntentionalException);

        AssertExtensions.assertThrows(
                "getOrAssignStreamSegmentId did not throw the right exception for a Transaction when attributes could not be retrieved.",
                () -> badMapper.getOrAssignStreamSegmentId(transactionName2, TIMEOUT),
                ex -> ex instanceof IntentionalException);
    }

    /**
     * Tests the ability of the StreamSegmentMapper to generate/return the Id of an existing StreamSegment, with concurrent requests.
     */
    @Test
    public void testGetOrAssignStreamSegmentIdWithConcurrency() throws Exception {
        // We setup a delay in the OperationLog process. We only do this for a stand-alone StreamSegment because the process
        // is driven by the same code for Transactions as well.
        final String segmentName = "Segment";
        final long segmentId = 12345;

        HashSet<String> storageSegments = new HashSet<>();
        storageSegments.add(segmentName);

        @Cleanup
        TestContext context = new TestContext();
        setupStorageGetHandler(context, storageSegments, sn -> new StreamSegmentInformation(sn, 0, false, false, new ImmutableDate()));
        CompletableFuture<Long> initialAddFuture = new CompletableFuture<>();
        AtomicBoolean operationLogInvoked = new AtomicBoolean(false);
        context.operationLog.addHandler = op -> {
            if (!(op instanceof StreamSegmentMapOperation)) {
                return FutureHelpers.failedFuture(new IllegalArgumentException("unexpected operation"));
            }
            if (operationLogInvoked.getAndSet(true)) {
                return FutureHelpers.failedFuture(new IllegalStateException("multiple calls to OperationLog.add"));
            }

            // Need to set SegmentId on operation.
            ((StreamSegmentMapOperation) op).setStreamSegmentId(segmentId);
            return initialAddFuture;
        };

        CompletableFuture<Long> firstCall = context.mapper.getOrAssignStreamSegmentId(segmentName, TIMEOUT);
        CompletableFuture<Long> secondCall = context.mapper.getOrAssignStreamSegmentId(segmentName, TIMEOUT);
        Thread.sleep(20);
        Assert.assertFalse("getOrAssignStreamSegmentId (first call) returned before OperationLog finished.", firstCall.isDone());
        Assert.assertFalse("getOrAssignStreamSegmentId (second call) returned before OperationLog finished.", secondCall.isDone());
        initialAddFuture.complete(1L);
        long firstCallResult = firstCall.get(100, TimeUnit.MILLISECONDS);
        long secondCallResult = secondCall.get(100, TimeUnit.MILLISECONDS);

        Assert.assertEquals("Two concurrent calls to getOrAssignStreamSegmentId for the same StreamSegment returned different ids.", firstCallResult, secondCallResult);
    }

    private String getName(long segmentId) {
        return String.format("Segment_%d", segmentId);
    }

    private Collection<AttributeUpdate> createAttributes(int count) {
        Collection<AttributeUpdate> result = new ArrayList<>(count);
        for (int i = 0; i < count; i++) {
            AttributeUpdateType ut = AttributeUpdateType.values()[i % AttributeUpdateType.values().length];
            result.add(new AttributeUpdate(UUID.randomUUID(), ut, i));
        }

        return result;
    }

    private void setAttributes(String segmentName, int count, TestContext context) {
        if (count != 0) {
            val attributes = createAttributes(count)
                    .stream()
                    .collect(Collectors.toMap(AttributeUpdate::getAttributeId, AttributeUpdate::getValue));
            context.stateStore.put(
                    segmentName,
                    new SegmentState(new StreamSegmentInformation(segmentName, 0, false, false, attributes, new Date())),
                    TIMEOUT).join();
        }
    }

    private void assertStreamSegmentCreated(String segmentName, Collection<AttributeUpdate> attributeUpdates, TestContext context) {
        SegmentProperties storageProperties = context.storage.getStreamSegmentInfo(segmentName, TIMEOUT).join();
        Assert.assertNotNull("No segment has been created in the Storage for " + segmentName, storageProperties);

        long segmentId = context.metadata.getStreamSegmentId(segmentName);
        Assert.assertNotEquals("Segment '" + segmentName + "' has not been registered in the metadata.", ContainerMetadata.NO_STREAM_SEGMENT_ID, segmentId);
        SegmentMetadata sm = context.metadata.getStreamSegmentMetadata(segmentId);
        Assert.assertNotNull("Segment '" + segmentName + "' has not been registered in the metadata.", sm);
        Assert.assertEquals("Wrong segment name in metadata .", segmentName, sm.getName());
        val attributes = attributeUpdates.stream().collect(Collectors.toMap(AttributeUpdate::getAttributeId, AttributeUpdate::getValue));
        AssertExtensions.assertMapEquals("Wrong attributes.", attributes, sm.getAttributes());
    }

    private void assertTransactionCreated(String transactionName, String segmentName, Collection<AttributeUpdate> attributes, TestContext context) {
        assertStreamSegmentCreated(transactionName, attributes, context);
        long parentId = context.metadata.getStreamSegmentId(segmentName);
        long transactionId = context.metadata.getStreamSegmentId(transactionName);
        SegmentMetadata transactionMetadata = context.metadata.getStreamSegmentMetadata(transactionId);
        Assert.assertNotEquals("Transaction StreamSegment is not mapped to any parent.", ContainerMetadata.NO_STREAM_SEGMENT_ID, transactionMetadata.getParentId());
        Assert.assertEquals("Transaction StreamSegment is not mapped to the correct parent.", parentId, transactionMetadata.getParentId());
    }

    private void setupOperationLog(TestContext context) {
        AtomicLong seqNo = new AtomicLong();
        context.operationLog.addHandler = op -> {
            if (op instanceof StreamSegmentMapOperation) {
                StreamSegmentMapOperation mapOp = (StreamSegmentMapOperation) op;
                mapOp.setStreamSegmentId(seqNo.incrementAndGet());
                UpdateableSegmentMetadata segmentMetadata = context.metadata.mapStreamSegmentId(mapOp.getStreamSegmentName(), mapOp.getStreamSegmentId());
                segmentMetadata.setStorageLength(0);
                segmentMetadata.setDurableLogLength(mapOp.getLength());
                if (mapOp.isSealed()) {
                    segmentMetadata.markSealed();
                }

                segmentMetadata.updateAttributes(mapOp.getAttributes());
            } else if (op instanceof TransactionMapOperation) {
                TransactionMapOperation mapOp = (TransactionMapOperation) op;
                mapOp.setStreamSegmentId(seqNo.incrementAndGet());
                UpdateableSegmentMetadata segmentMetadata = context.metadata.mapStreamSegmentId(mapOp.getStreamSegmentName(), mapOp.getStreamSegmentId(), mapOp.getParentStreamSegmentId());
                segmentMetadata.setStorageLength(0);
                segmentMetadata.setDurableLogLength(mapOp.getLength());
                if (mapOp.isSealed()) {
                    segmentMetadata.markSealed();
                }

                segmentMetadata.updateAttributes(mapOp.getAttributes());
            }

            return CompletableFuture.completedFuture(seqNo.incrementAndGet());
        };
    }

    private void setupStorageCreateHandler(TestContext context, HashSet<String> storageSegments) {
        context.storage.createHandler = segmentName -> {
            synchronized (storageSegments) {
                if (storageSegments.contains(segmentName)) {
                    return FutureHelpers.failedFuture(new StreamSegmentExistsException(segmentName));
                } else {
                    storageSegments.add(segmentName);
                    return CompletableFuture.completedFuture(new StreamSegmentInformation(segmentName, 0, false, false, new ImmutableDate()));
                }
            }
        };
    }

    private void setupStorageGetHandler(TestContext context, HashSet<String> storageSegments, Function<String, SegmentProperties> infoGetter) {
        context.storage.getInfoHandler = segmentName -> {
            synchronized (storageSegments) {
                if (!storageSegments.contains(segmentName)) {
                    return FutureHelpers.failedFuture(new StreamSegmentNotExistsException(segmentName));
                } else {
                    return CompletableFuture.completedFuture(infoGetter.apply(segmentName));
                }
            }
        };
    }

    //region TestContext

    private class TestContext implements AutoCloseable {
        final UpdateableContainerMetadata metadata;
        final TestStorage storage;
        final TestOperationLog operationLog;
        final InMemoryStateStore stateStore;
        final StreamSegmentMapper mapper;

        TestContext() {
            this.storage = new TestStorage();
            this.operationLog = new TestOperationLog();
            this.metadata = new StreamSegmentContainerMetadata(CONTAINER_ID);
            this.stateStore = new InMemoryStateStore();
            this.mapper = new StreamSegmentMapper(this.metadata, this.operationLog, this.stateStore, this.storage, executorService());
        }

        @Override
        public void close() {
            this.storage.close();
            this.operationLog.close();
        }
    }

    //endregion

    //region TestOperationLog

    private static class TestOperationLog implements OperationLog {
        Function<Operation, CompletableFuture<Long>> addHandler;

        @Override
        public CompletableFuture<Long> add(Operation operation, Duration timeout) {
            return addHandler.apply(operation);
        }

        //region Unimplemented Methods

        @Override
        public int getId() {
            return -1;
        }

        @Override
        public void close() {

        }

        @Override
        public CompletableFuture<Void> truncate(long upToSequence, Duration timeout) {
            return null;
        }

        @Override
        public CompletableFuture<Iterator<Operation>> read(long afterSequence, int maxCount, Duration timeout) {
            return null;
        }

        @Override
        public CompletableFuture<Void> operationProcessingBarrier(Duration timeout) {
            return null;
        }

        @Override
        public ListenableFuture<State> start() {
            return null;
        }

        @Override
        public State startAndWait() {
            return null;
        }

        @Override
        public Service startAsync() {
            return null;
        }

        @Override
        public boolean isRunning() {
            return false;
        }

        @Override
        public State state() {
            return null;
        }

        @Override
        public ListenableFuture<State> stop() {
            return null;
        }

        @Override
        public State stopAndWait() {
            return null;
        }

        @Override
        public Service stopAsync() {
            return null;
        }

        @Override
        public void awaitRunning() {

        }

        @Override
        public void awaitRunning(long timeout, TimeUnit unit) throws TimeoutException {

        }

        @Override
        public void awaitTerminated() {

        }

        @Override
        public void awaitTerminated(long timeout, TimeUnit unit) throws TimeoutException {

        }

        @Override
        public Throwable failureCause() {
            return null;
        }

        @Override
        public void addListener(Listener listener, Executor executor) {

        }

        //endregion
    }

    //endregion

    //region TestStorage

    private static class TestStorage implements Storage {
        Function<String, CompletableFuture<SegmentProperties>> createHandler;
        Function<String, CompletableFuture<SegmentProperties>> getInfoHandler;

        @Override
        public CompletableFuture<SegmentProperties> create(String streamSegmentName, Duration timeout) {
            return this.createHandler.apply(streamSegmentName);
        }

        @Override
        public CompletableFuture<Void> open(String streamSegmentName) {
            return CompletableFuture.completedFuture(null);
        }

        @Override
        public CompletableFuture<SegmentProperties> getStreamSegmentInfo(String streamSegmentName, Duration timeout) {
            return this.getInfoHandler.apply(streamSegmentName);
        }

        //region Unimplemented methods

        @Override
        public CompletableFuture<Boolean> exists(String streamSegmentName, Duration timeout) {
            throw new NotImplementedException();
        }

        @Override
        public CompletableFuture<Void> write(String streamSegmentName, long offset, InputStream data, int length, Duration timeout) {
            throw new NotImplementedException();
        }

        @Override
        public CompletableFuture<Integer> read(String streamSegmentName, long offset, byte[] buffer, int bufferOffset, int length, Duration timeout) {
            throw new NotImplementedException();
        }

        @Override
        public CompletableFuture<SegmentProperties> seal(String streamSegmentName, Duration timeout) {
            throw new NotImplementedException();
        }

        @Override
        public CompletableFuture<Void> concat(String targetStreamSegmentName, long offset, String sourceStreamSegmentName, Duration timeout) {
            throw new NotImplementedException();
        }

        @Override
        public CompletableFuture<Void> delete(String streamSegmentName, Duration timeout) {
            throw new NotImplementedException();
        }

        @Override
        public void close() {

        }

        //endregion
    }

    //endregion

    //region TestStateStore

    private static class TestStateStore implements AsyncMap<String, SegmentState> {
        Supplier<CompletableFuture<SegmentState>> getHandler;

        @Override
        public CompletableFuture<SegmentState> get(String key, Duration timeout) {
            return this.getHandler.get();
        }

        @Override
        public CompletableFuture<Void> remove(String key, Duration timeout) {
            // Not needed.
            return null;
        }

        @Override
        public CompletableFuture<Void> put(String key, SegmentState value, Duration timeout) {
            // Not needed.
            return null;
        }
    }

    //endregion
}<|MERGE_RESOLUTION|>--- conflicted
+++ resolved
@@ -20,11 +20,8 @@
 
 import com.emc.pravega.common.concurrent.FutureHelpers;
 import com.emc.pravega.common.segment.StreamSegmentNameUtils;
-<<<<<<< HEAD
 import com.emc.pravega.common.util.AsyncMap;
-=======
 import com.emc.pravega.common.util.ImmutableDate;
->>>>>>> db75d507
 import com.emc.pravega.service.contracts.AttributeUpdate;
 import com.emc.pravega.service.contracts.AttributeUpdateType;
 import com.emc.pravega.service.contracts.SegmentProperties;
@@ -319,12 +316,9 @@
                 ex -> ex instanceof IntentionalException);
 
         // 2a. StreamSegmentNotExists (Stand-Alone segment)
-<<<<<<< HEAD
         setupStorageGetHandler(context, storageSegments, sn -> new StreamSegmentInformation(sn, 0, false, false, new Date()));
-=======
         setupStorageGetHandler(context, storageSegments, sn -> new StreamSegmentInformation(sn, 0, false, false, new ImmutableDate()));
         System.out.println(3);
->>>>>>> db75d507
         AssertExtensions.assertThrows(
                 "getOrAssignStreamSegmentId did not throw the right exception for a non-existent stand-alone StreamSegment.",
                 () -> context.mapper.getOrAssignStreamSegmentId(segmentName + "foo", TIMEOUT),
