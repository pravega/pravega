/**
 *
 *  Copyright (c) 2017 Dell Inc., or its subsidiaries.
 *
 */
package com.emc.pravega.service.server.store;

import com.emc.pravega.common.concurrent.FutureHelpers;
import com.emc.pravega.common.concurrent.ServiceShutdownListener;
import com.emc.pravega.service.contracts.AttributeUpdate;
import com.emc.pravega.service.contracts.ContainerNotFoundException;
import com.emc.pravega.service.contracts.ReadResult;
import com.emc.pravega.service.contracts.SegmentProperties;
import com.emc.pravega.service.server.ContainerHandle;
import com.emc.pravega.service.server.SegmentContainer;
import com.emc.pravega.service.server.SegmentContainerFactory;
import com.emc.pravega.testcommon.AssertExtensions;
import com.emc.pravega.testcommon.IntentionalException;
import com.emc.pravega.testcommon.ThreadPooledTestSuite;
import com.google.common.util.concurrent.AbstractService;
import java.time.Duration;
import java.util.ArrayList;
import java.util.Collection;
import java.util.HashSet;
import java.util.List;
import java.util.UUID;
import java.util.concurrent.CompletableFuture;
import java.util.concurrent.atomic.AtomicInteger;
import lombok.Cleanup;
import org.junit.Assert;
import org.junit.Test;

/**
 * Unit tests for the StreamSegmentContainerRegistry class.
 */
public class StreamSegmentContainerRegistryTests extends ThreadPooledTestSuite {
    private static final Duration TIMEOUT = Duration.ofSeconds(30);

    /**
     * Tests the getContainer method for registered and unregistered containers.
     */
    @Test
    public void testGetContainer() throws Exception {
        final int containerCount = 1000;
        TestContainerFactory factory = new TestContainerFactory();
        @Cleanup
        StreamSegmentContainerRegistry registry = new StreamSegmentContainerRegistry(factory, executorService());

        HashSet<Integer> expectedContainerIds = new HashSet<>();
        List<CompletableFuture<ContainerHandle>> handleFutures = new ArrayList<>();
        for (int containerId = 0; containerId < containerCount; containerId++) {
            handleFutures.add(registry.startContainer(containerId, TIMEOUT));
            expectedContainerIds.add(containerId);
        }

        List<ContainerHandle> handles = FutureHelpers.allOfWithResults(handleFutures).join();
        HashSet<Integer> actualHandleIds = new HashSet<>();
        for (ContainerHandle handle : handles) {
            actualHandleIds.add(handle.getContainerId());
            SegmentContainer container = registry.getContainer(handle.getContainerId());
            Assert.assertTrue("Wrong container Java type.", container instanceof TestContainer);
            Assert.assertEquals("Unexpected container Id.", handle.getContainerId(), container.getId());
            container.close();
        }

        AssertExtensions.assertContainsSameElements("Unexpected container ids registered.", expectedContainerIds, actualHandleIds);

        AssertExtensions.assertThrows(
                "getContainer did not throw when passed an invalid container id.",
                () -> registry.getContainer(containerCount + 1),
                ex -> ex instanceof ContainerNotFoundException);
    }

    /**
     * Tests the ability to stop the container via the stopContainer() method.
     */
    @Test
    public void testStopContainer() throws Exception {
        final int containerId = 123;
        TestContainerFactory factory = new TestContainerFactory();
        @Cleanup
        StreamSegmentContainerRegistry registry = new StreamSegmentContainerRegistry(factory, executorService());
        ContainerHandle handle = registry.startContainer(containerId, TIMEOUT).join();

        // Register a Listener for the Container.Stop event.
        AtomicInteger stopListenerCallback = new AtomicInteger();
        handle.setContainerStoppedListener(stopListenerCallback::set);

        TestContainer container = (TestContainer) registry.getContainer(handle.getContainerId());
        Assert.assertFalse("Container is closed before being shut down.", container.isClosed());

        registry.stopContainer(handle, TIMEOUT).join();
        Assert.assertTrue("Container is not closed after being shut down.", container.isClosed());
        Assert.assertEquals("Unexpected value passed to Handle.stopListenerCallback or callback was not invoked.", containerId, stopListenerCallback.get());
        AssertExtensions.assertThrows(
                "Container is still registered after being shut down.",
                () -> registry.getContainer(handle.getContainerId()),
                ex -> ex instanceof ContainerNotFoundException);
    }

    /**
     * Tests the ability to detect a container failure and unregister the container in case the container fails on startup.
     */
    @Test
    public void testContainerFailureOnStartup() throws Exception {
        final int containerId = 123;
        TestContainerFactory factory = new TestContainerFactory(new IntentionalException());
        @Cleanup
        StreamSegmentContainerRegistry registry = new StreamSegmentContainerRegistry(factory, executorService());

        AssertExtensions.assertThrows(
                "Unexpected exception thrown upon failed container startup.",
                registry.startContainer(containerId, TIMEOUT)::join,
                ex -> ex instanceof IntentionalException || (ex instanceof IllegalStateException && ex.getCause() instanceof IntentionalException));

        AssertExtensions.assertThrows(
                "Container is registered even if it failed to start.",
                () -> registry.getContainer(containerId),
                ex -> ex instanceof ContainerNotFoundException);
    }

    /**
     * Tests the ability to detect a container failure and unregister the container in case the container fails while running.
     */
    @Test
    public void testContainerFailureWhileRunning() throws Exception {
        final int containerId = 123;
        TestContainerFactory factory = new TestContainerFactory();
        @Cleanup
        StreamSegmentContainerRegistry registry = new StreamSegmentContainerRegistry(factory, executorService());

        ContainerHandle handle = registry.startContainer(containerId, TIMEOUT).join();

        // Register a Listener for the Container.Stop event.
        AtomicInteger stopListenerCallback = new AtomicInteger();
        handle.setContainerStoppedListener(stopListenerCallback::set);

        TestContainer container = (TestContainer) registry.getContainer(handle.getContainerId());

        // Fail the container and wait for it to properly terminate.
        container.fail(new IntentionalException());
        ServiceShutdownListener.awaitShutdown(container, false);
        Assert.assertEquals("Unexpected value passed to Handle.stopListenerCallback or callback was not invoked.", containerId, stopListenerCallback.get());
        AssertExtensions.assertThrows(
                "Container is still registered after failure.",
                () -> registry.getContainer(containerId),
                ex -> ex instanceof ContainerNotFoundException);
    }

    //region TestContainerFactory

    private static class TestContainerFactory implements SegmentContainerFactory {
        private final Exception startException;

        TestContainerFactory() {
            this(null);
        }

        TestContainerFactory(Exception startException) {
            this.startException = startException;
        }

        @Override
        public SegmentContainer createStreamSegmentContainer(int containerId) {
            return new TestContainer(containerId, this.startException);
        }
    }

    //endregion

    //region TestContainer

    private static class TestContainer extends AbstractService implements SegmentContainer {
        private final int id;
        private final Exception startException;
        private Exception stopException;
        private boolean closed;

        TestContainer(int id, Exception startException) {
            this.id = id;
            this.startException = startException;
        }

        public void fail(Exception ex) {
            this.stopException = ex;
            stopAsync();
        }

        public boolean isClosed() {
            return this.closed;
        }

        @Override
        public int getId() {
            return this.id;
        }

        @Override
        public void close() {
            if (!this.closed) {
                stopAsync();
                ServiceShutdownListener.awaitShutdown(this, false);
                this.closed = true;
            }
        }

        @Override
        protected void doStart() {
            if (this.startException != null) {
                notifyFailed(this.startException);
            } else {
                notifyStarted();
            }
        }

        @Override
        protected void doStop() {
            if (state() != State.FAILED && state() != State.TERMINATED && this.stopException != null) {
                notifyFailed(this.stopException);
            } else {
                notifyStopped();
            }
        }

        //region Unimplemented methods

        @Override
        public CompletableFuture<Void> append(String streamSegmentName, byte[] data, Collection<AttributeUpdate> attributeUpdates, Duration timeout) {
            return null;
        }

        @Override
        public CompletableFuture<Void> append(String streamSegmentName, long offset, byte[] data, Collection<AttributeUpdate> attributeUpdates, Duration timeout) {
            return null;
        }

        @Override
        public CompletableFuture<ReadResult> read(String streamSegmentName, long offset, int maxLength, Duration timeout) {
            return null;
        }

        @Override
        public CompletableFuture<SegmentProperties> getStreamSegmentInfo(String streamSegmentName, boolean waitForPendingOps, Duration timeout) {
            return null;
        }

        @Override
        public CompletableFuture<Void> createStreamSegment(String streamSegmentName, Collection<AttributeUpdate> attributes, Duration timeout) {
            return null;
        }

        @Override
<<<<<<< HEAD
        public CompletableFuture<String> createTransaction(String parentStreamSegmentName, UUID transactionId, Collection<AttributeUpdate> attribute, Duration timeout) {
=======
        public CompletableFuture<String> createTransaction(String parentStreamSegmentName, UUID transactionId, Collection<AttributeUpdate> attributes, Duration timeout) {
>>>>>>> 7518eb47
            return null;
        }

        @Override
        public CompletableFuture<Long> mergeTransaction(String transactionName, Duration timeout) {
            return null;
        }

        @Override
        public CompletableFuture<Long> sealStreamSegment(String streamSegmentName, Duration timeout) {
            return null;
        }

        @Override
        public CompletableFuture<Void> deleteStreamSegment(String streamSegmentName, Duration timeout) {
            return null;
        }

<<<<<<< HEAD
        @Override
        public CompletableFuture<Void> updateStreamSegmentPolicy(String streamSegmentName, Collection<AttributeUpdate> attributes, Duration timeout) {
            return null;
        }

=======
>>>>>>> 7518eb47
        //endregion
    }

    //endregion
}<|MERGE_RESOLUTION|>--- conflicted
+++ resolved
@@ -250,11 +250,7 @@
         }
 
         @Override
-<<<<<<< HEAD
-        public CompletableFuture<String> createTransaction(String parentStreamSegmentName, UUID transactionId, Collection<AttributeUpdate> attribute, Duration timeout) {
-=======
         public CompletableFuture<String> createTransaction(String parentStreamSegmentName, UUID transactionId, Collection<AttributeUpdate> attributes, Duration timeout) {
->>>>>>> 7518eb47
             return null;
         }
 
@@ -273,14 +269,11 @@
             return null;
         }
 
-<<<<<<< HEAD
         @Override
         public CompletableFuture<Void> updateStreamSegmentPolicy(String streamSegmentName, Collection<AttributeUpdate> attributes, Duration timeout) {
             return null;
         }
 
-=======
->>>>>>> 7518eb47
         //endregion
     }
 
