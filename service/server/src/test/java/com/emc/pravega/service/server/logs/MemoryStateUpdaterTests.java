--- conflicted
+++ resolved
@@ -174,12 +174,9 @@
         long offset = 0;
         for (int i = 0; i < segmentCount; i++) {
             for (int j = 0; j < operationCountPerType; j++) {
-<<<<<<< HEAD
                 StreamSegmentMapOperation mapOp = new StreamSegmentMapOperation(
                         new StreamSegmentInformation("a", i * j, false, false, new Date()));
-=======
                 StreamSegmentMapOperation mapOp = new StreamSegmentMapOperation(new StreamSegmentInformation("a", i * j, false, false, new ImmutableDate()));
->>>>>>> c03ff17d
                 mapOp.setStreamSegmentId(i);
                 operations.add(mapOp);
                 StreamSegmentAppendOperation appendOp = new StreamSegmentAppendOperation(i, Integer.toString(i).getBytes(), null);
