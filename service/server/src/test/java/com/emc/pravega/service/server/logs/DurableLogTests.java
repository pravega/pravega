/**
 * Licensed to the Apache Software Foundation (ASF) under one
 * or more contributor license agreements.  See the NOTICE file
 * distributed with this work for additional information
 * regarding copyright ownership.  The ASF licenses this file
 * to you under the Apache License, Version 2.0 (the
 * "License"); you may not use this file except in compliance
 * with the License.  You may obtain a copy of the License at
 * <p>
 * http://www.apache.org/licenses/LICENSE-2.0
 * <p>
 * Unless required by applicable law or agreed to in writing, software
 * distributed under the License is distributed on an "AS IS" BASIS,
 * WITHOUT WARRANTIES OR CONDITIONS OF ANY KIND, either express or implied.
 * See the License for the specific language governing permissions and
 * limitations under the License.
 */

package com.emc.pravega.service.server.logs;

import com.emc.pravega.common.ExceptionHelpers;
import com.emc.pravega.common.ObjectClosedException;
import com.emc.pravega.common.concurrent.FutureHelpers;
import com.emc.pravega.common.concurrent.ServiceShutdownListener;
import com.emc.pravega.common.io.StreamHelpers;
import com.emc.pravega.common.util.ImmutableDate;
import com.emc.pravega.common.util.PropertyBag;
import com.emc.pravega.service.contracts.StreamSegmentException;
import com.emc.pravega.service.contracts.StreamSegmentInformation;
import com.emc.pravega.service.contracts.StreamSegmentNotExistsException;
import com.emc.pravega.service.contracts.StreamSegmentSealedException;
import com.emc.pravega.service.server.ConfigHelpers;
import com.emc.pravega.service.server.DataCorruptionException;
import com.emc.pravega.service.server.IllegalContainerStateException;
import com.emc.pravega.service.server.OperationLog;
import com.emc.pravega.service.server.ReadIndex;
import com.emc.pravega.service.server.TestDurableDataLog;
import com.emc.pravega.service.server.TestDurableDataLogFactory;
import com.emc.pravega.service.server.UpdateableSegmentMetadata;
import com.emc.pravega.service.server.containers.StreamSegmentContainerMetadata;
import com.emc.pravega.service.server.logs.operations.MetadataCheckpointOperation;
import com.emc.pravega.service.server.logs.operations.Operation;
import com.emc.pravega.service.server.logs.operations.OperationComparer;
import com.emc.pravega.service.server.logs.operations.StorageOperation;
import com.emc.pravega.service.server.logs.operations.StreamSegmentAppendOperation;
import com.emc.pravega.service.server.logs.operations.StreamSegmentMapOperation;
import com.emc.pravega.service.server.mocks.InMemoryCache;
import com.emc.pravega.service.server.reading.CacheManager;
import com.emc.pravega.service.server.reading.ContainerReadIndex;
import com.emc.pravega.service.server.reading.ReadIndexConfig;
import com.emc.pravega.service.server.store.ServiceBuilderConfig;
import com.emc.pravega.service.storage.Cache;
import com.emc.pravega.service.storage.DataLogNotAvailableException;
import com.emc.pravega.service.storage.DurableDataLogException;
import com.emc.pravega.service.storage.Storage;
import com.emc.pravega.service.storage.mocks.InMemoryDurableDataLogFactory;
import com.emc.pravega.service.storage.mocks.InMemoryStorage;
import com.emc.pravega.testcommon.AssertExtensions;
import com.emc.pravega.testcommon.ErrorInjector;
import com.google.common.util.concurrent.Service;

import java.io.IOException;
import java.time.Duration;
import java.util.AbstractMap;
import java.util.ArrayList;
import java.util.Collection;
<<<<<<< HEAD
import java.util.Collections;
import java.util.Date;
=======
>>>>>>> c03ff17d
import java.util.HashMap;
import java.util.HashSet;
import java.util.Iterator;
import java.util.List;
import java.util.Properties;
import java.util.concurrent.CompletableFuture;
import java.util.concurrent.ScheduledExecutorService;
import java.util.concurrent.TimeUnit;
import java.util.concurrent.TimeoutException;
import java.util.concurrent.atomic.AtomicInteger;
import java.util.concurrent.atomic.AtomicReference;
import java.util.function.Predicate;
import java.util.function.Supplier;

import lombok.Cleanup;
import lombok.SneakyThrows;
import lombok.val;

import org.junit.Assert;
import org.junit.Test;

/**
 * Unit tests for DurableLog class.
 * Note: Some of the tests within this class are very similar to those of OperationProcessorTests. This is because the
 * DurableLog makes heavy use of that class and has the same semantics for the add/append methods. The main difference
 * is that the DurableLog sets up many of the components that the OperationProcessor requires, so we still need to do all
 * these tests.
 */
public class DurableLogTests extends OperationLogTestBase {
    private static final int CONTAINER_ID = 1234567;
    private static final int MAX_DATA_LOG_APPEND_SIZE = 8 * 1024;
    private static final int METADATA_CHECKPOINT_EVERY = 100;
    private static final int NO_METADATA_CHECKPOINT = 0;
    private static final ReadIndexConfig DEFAULT_READ_INDEX_CONFIG = ConfigHelpers.createReadIndexConfigWithInfiniteCachePolicy(
            PropertyBag.create()
                       .with(ReadIndexConfig.PROPERTY_STORAGE_READ_ALIGNMENT, 1024));

    //region Adding operations

    /**
     * Tests the ability of the DurableLog to process Operations in a failure-free environment.
     */
    @Test
    public void testAddWithNoFailures() throws Exception {
        int streamSegmentCount = 50;
        int transactionsPerStreamSegment = 2;
        int appendsPerStreamSegment = 20;
        boolean mergeTransactions = true;
        boolean sealStreamSegments = true;

        // Setup a DurableLog and start it.
        @Cleanup
        ContainerSetup setup = new ContainerSetup(executorService());
        @Cleanup
        DurableLog durableLog = setup.createDurableLog();
        durableLog.startAsync().awaitRunning();

        // Verify that on a freshly created DurableLog, it auto-adds a MetadataCheckpoint as the first operation.
        verifyFirstItemIsMetadataCheckpoint(durableLog.read(-1L, 1, TIMEOUT).join());

        // Generate some test data (we need to do this after we started the DurableLog because in the process of
        // recovery, it wipes away all existing metadata).
        HashSet<Long> streamSegmentIds = createStreamSegmentsInMetadata(streamSegmentCount, setup.metadata);
        AbstractMap<Long, Long> transactions = createTransactionsInMetadata(streamSegmentIds, transactionsPerStreamSegment, setup.metadata);
        List<Operation> operations = generateOperations(streamSegmentIds, transactions, appendsPerStreamSegment, METADATA_CHECKPOINT_EVERY, mergeTransactions, sealStreamSegments);

        // Process all generated operations.
        List<OperationWithCompletion> completionFutures = processOperations(operations, durableLog);

        // Wait for all such operations to complete. If any of them failed, this will fail too and report the exception.
        OperationWithCompletion.allOf(completionFutures).join();

        performLogOperationChecks(completionFutures, durableLog);
        performMetadataChecks(streamSegmentIds, new HashSet<>(), transactions, completionFutures, setup.metadata, mergeTransactions, sealStreamSegments);
        performReadIndexChecks(completionFutures, setup.readIndex);

        // Stop the processor.
        durableLog.stopAsync().awaitTerminated();
    }

    /**
     * Tests the operationProcessingBarrier() method.
     */
    @Test
    public void testOperationProcessingBarrier() throws Exception {
        int streamSegmentCount = 1;
        int appendsPerStreamSegment = 20;

        // Setup a DurableLog and start it.
        @Cleanup
        ContainerSetup setup = new ContainerSetup(executorService());
        @Cleanup
        DurableLog durableLog = setup.createDurableLog();
        durableLog.startAsync().awaitRunning();

        // Empty log.
        CompletableFuture<Void> emptyLogBarrier = durableLog.operationProcessingBarrier(TIMEOUT);
        emptyLogBarrier.get(TIMEOUT.toMillis(), TimeUnit.MILLISECONDS);
        Assert.assertTrue("Barrier for empty log did not complete successfully.", FutureHelpers.isSuccessful(emptyLogBarrier));

        // Add a few operations, and verify the "barrier" is always completed after them.
        HashSet<Long> streamSegmentIds = createStreamSegmentsInMetadata(streamSegmentCount, setup.metadata);
        List<Operation> operations = generateOperations(streamSegmentIds, Collections.emptyMap(), appendsPerStreamSegment, METADATA_CHECKPOINT_EVERY, false, false);

        // Process all generated operations.
        List<OperationWithCompletion> completionFutures = processOperations(operations, durableLog);

        CompletableFuture<Void> afterBarrier = durableLog
                .operationProcessingBarrier(TIMEOUT);

        // Wait for all such operations to complete. If any of them failed, this will fail too and report the exception.
        CompletableFuture<Void> allOtherOperations = OperationWithCompletion.allOf(completionFutures);

        // Wait for barrier to complete.
        afterBarrier.get(TIMEOUT.toMillis(), TimeUnit.MILLISECONDS);
        Assert.assertTrue("barrier for non-empty log did not complete successfully.", FutureHelpers.isSuccessful(afterBarrier));
        Assert.assertTrue("barrie was completed before its previous operations were completed.", FutureHelpers.isSuccessful(allOtherOperations));

        // Stop the processor.
        durableLog.stopAsync().awaitTerminated();
    }

    /**
     * Tests the ability of the DurableLog to process Operations when encountering invalid operations (such as
     * appends to StreamSegments that do not exist or to those that are sealed). This covers the following exceptions:
     * * StreamSegmentNotExistsException
     * * StreamSegmentSealedException
     * * General MetadataUpdateException.
     */
    @Test
    public void testAddWithInvalidOperations() throws Exception {
        int streamSegmentCount = 10;
        int appendsPerStreamSegment = 40;
        long sealedStreamSegmentId = 6; // We are going to prematurely seal this StreamSegment.
        long deletedStreamSegmentId = 8; // We are going to prematurely mark this StreamSegment as deleted.
        long nonExistentStreamSegmentId; // This is a bogus StreamSegment, that does not exist.

        // Setup a DurableLog and start it.
        @Cleanup
        ContainerSetup setup = new ContainerSetup(executorService());
        @Cleanup
        DurableLog durableLog = setup.createDurableLog();
        durableLog.startAsync().awaitRunning();

        // Generate some test data (we need to do this after we started the DurableLog because in the process of
        // recovery, it wipes away all existing metadata).
        HashSet<Long> streamSegmentIds = createStreamSegmentsInMetadata(streamSegmentCount, setup.metadata);
        nonExistentStreamSegmentId = streamSegmentIds.size();
        streamSegmentIds.add(nonExistentStreamSegmentId);
        setup.metadata.getStreamSegmentMetadata(sealedStreamSegmentId).markSealed();
        setup.metadata.getStreamSegmentMetadata(deletedStreamSegmentId).markDeleted();
        List<Operation> operations = generateOperations(streamSegmentIds, new HashMap<>(), appendsPerStreamSegment, METADATA_CHECKPOINT_EVERY, false, false);

        // Process all generated operations.
        List<OperationWithCompletion> completionFutures = processOperations(operations, durableLog);

        // Wait for all such operations to complete. We are expecting exceptions, so verify that we do.
        AssertExtensions.assertThrows(
                "No operations failed.",
                OperationWithCompletion.allOf(completionFutures)::join,
                ex -> ex instanceof MetadataUpdateException || ex instanceof StreamSegmentException);

        HashSet<Long> streamSegmentsWithNoContents = new HashSet<>();
        streamSegmentsWithNoContents.add(sealedStreamSegmentId);
        streamSegmentsWithNoContents.add(deletedStreamSegmentId);
        streamSegmentsWithNoContents.add(nonExistentStreamSegmentId);

        // Verify that the "right" operations failed, while the others succeeded.
        for (OperationWithCompletion oc : completionFutures) {
            if (oc.operation instanceof StorageOperation) {
                long streamSegmentId = ((StorageOperation) oc.operation).getStreamSegmentId();
                if (streamSegmentsWithNoContents.contains(streamSegmentId)) {
                    Assert.assertTrue("Completion future for invalid StreamSegment " + streamSegmentId + " did not complete exceptionally.", oc.completion.isCompletedExceptionally());
                    Predicate<Throwable> errorValidator;
                    if (streamSegmentId == sealedStreamSegmentId) {
                        errorValidator = ex -> ex instanceof StreamSegmentSealedException;
                    } else if (streamSegmentId == deletedStreamSegmentId) {
                        errorValidator = ex -> ex instanceof StreamSegmentNotExistsException;
                    } else {
                        errorValidator = ex -> ex instanceof MetadataUpdateException;
                    }

                    AssertExtensions.assertThrows("Unexpected exception for failed Operation.", oc.completion::join, errorValidator);
                    continue;
                }
            }

            // If we get here, we must verify no exception was thrown.
            oc.completion.join();
        }

        performLogOperationChecks(completionFutures, durableLog);
        performMetadataChecks(streamSegmentIds, streamSegmentsWithNoContents, new HashMap<>(), completionFutures, setup.metadata, false, false);
        performReadIndexChecks(completionFutures, setup.readIndex);

        // Stop the processor.
        durableLog.stopAsync().awaitTerminated();
    }

    /**
     * Tests the ability of the DurableLog to process Operations when Serialization errors happen.
     */
    @Test
    public void testAddWithOperationSerializationFailures() throws Exception {
        int streamSegmentCount = 10;
        int appendsPerStreamSegment = 80;
        int failAppendFrequency = 7; // Fail every X appends encountered.

        // Setup a DurableLog and start it.
        @Cleanup
        ContainerSetup setup = new ContainerSetup(executorService());
        @Cleanup
        DurableLog durableLog = setup.createDurableLog();
        durableLog.startAsync().awaitRunning();

        // Generate some test data (we need to do this after we started the DurableLog because in the process of
        // recovery, it wipes away all existing metadata).
        HashSet<Long> streamSegmentIds = createStreamSegmentsInMetadata(streamSegmentCount, setup.metadata);
        List<Operation> operations = generateOperations(streamSegmentIds, new HashMap<>(), appendsPerStreamSegment, METADATA_CHECKPOINT_EVERY, false, false);

        // Replace some of the Append Operations with a FailedAppendOperations. Some operations fail at the beginning,
        // some at the end of the serialization.
        int appendCount = 0;
        HashSet<Integer> failedOperationIndices = new HashSet<>();
        for (int i = 0; i < operations.size(); i++) {
            if (operations.get(i) instanceof StreamSegmentAppendOperation) {
                if ((appendCount++) % failAppendFrequency == 0) {
                    operations.set(i, new FailedStreamSegmentAppendOperation((StreamSegmentAppendOperation) operations.get(i), i % 2 == 0));
                    failedOperationIndices.add(i);
                }
            }
        }

        // Process all generated operations.
        List<OperationWithCompletion> completionFutures = processOperations(operations, durableLog);

        // Wait for all such operations to complete. We are expecting exceptions, so verify that we do.
        AssertExtensions.assertThrows(
                "No operations failed.",
                OperationWithCompletion.allOf(completionFutures)::join,
                ex -> ex instanceof IOException);

        // Verify that the "right" operations failed, while the others succeeded.
        for (int i = 0; i < completionFutures.size(); i++) {
            OperationWithCompletion oc = completionFutures.get(i);
            if (failedOperationIndices.contains(i)) {
                AssertExtensions.assertThrows(
                        "Unexpected exception for failed Operation.",
                        oc.completion::join,
                        ex -> ex instanceof IOException);
            } else {
                // Verify no exception was thrown.
                oc.completion.join();
            }
        }

        performLogOperationChecks(completionFutures, durableLog);
        performMetadataChecks(streamSegmentIds, new HashSet<>(), new HashMap<>(), completionFutures, setup.metadata, false, false);
        performReadIndexChecks(completionFutures, setup.readIndex);

        // Stop the processor.
        durableLog.stopAsync().awaitTerminated();
    }

    /**
     * Tests the ability of the DurableLog to process Operations when there are DataLog write failures.
     */
    @Test
    public void testAddWithDataLogFailures() throws Exception {
        int streamSegmentCount = 10;
        int appendsPerStreamSegment = 80;
        int failSyncCommitFrequency = 3; // Fail (synchronously) every X DataFrame commits (to DataLog).
        int failAsyncCommitFrequency = 5; // Fail (asynchronously) every X DataFrame commits (to DataLog).

        // Setup a DurableLog and start it.
        @Cleanup
        ContainerSetup setup = new ContainerSetup(executorService());
        @Cleanup
        DurableLog durableLog = setup.createDurableLog();
        durableLog.startAsync().awaitRunning();

        Assert.assertNotNull("Internal error: could not grab a pointer to the created TestDurableDataLog.", setup.dataLog.get());

        // Generate some test data (we need to do this after we started the DurableLog because in the process of
        // recovery, it wipes away all existing metadata).
        HashSet<Long> streamSegmentIds = createStreamSegmentsInMetadata(streamSegmentCount, setup.metadata);

        List<Operation> operations = generateOperations(streamSegmentIds, new HashMap<>(), appendsPerStreamSegment, METADATA_CHECKPOINT_EVERY, false, false);
        ErrorInjector<Exception> syncErrorInjector = new ErrorInjector<>(
                count -> count % failSyncCommitFrequency == 0,
                () -> new IOException("intentional"));
        ErrorInjector<Exception> aSyncErrorInjector = new ErrorInjector<>(
                count -> count % failAsyncCommitFrequency == 0,
                () -> new DurableDataLogException("intentional"));
        setup.dataLog.get().setAppendErrorInjectors(syncErrorInjector, aSyncErrorInjector);

        // Process all generated operations.
        List<OperationWithCompletion> completionFutures = processOperations(operations, durableLog);

        // Wait for all such operations to complete. We are expecting exceptions, so verify that we do.
        AssertExtensions.assertThrows(
                "No operations failed.",
                OperationWithCompletion.allOf(completionFutures)::join,
                ex -> ex instanceof IOException || ex instanceof DurableDataLogException);

        performLogOperationChecks(completionFutures, durableLog);
        performMetadataChecks(streamSegmentIds, new HashSet<>(), new HashMap<>(), completionFutures, setup.metadata, false, false);
        performReadIndexChecks(completionFutures, setup.readIndex);

        // Stop the processor.
        durableLog.stopAsync().awaitTerminated();
    }

    /**
     * Tests the ability of the DurableLog to process Operations when a simulated DataCorruptionException
     * is generated.
     */
    @Test
    public void testAddWithDataCorruptionFailures() throws Exception {
        int streamSegmentCount = 10;
        int appendsPerStreamSegment = 80;
        int failAfterCommit = 5; // Fail after X DataFrame commits

        // Setup a DurableLog and start it.
        @Cleanup
        ContainerSetup setup = new ContainerSetup(executorService());
        @Cleanup
        DurableLog durableLog = setup.createDurableLog();
        durableLog.startAsync().awaitRunning();

        Assert.assertNotNull("Internal error: could not grab a pointer to the created TestDurableDataLog.", setup.dataLog.get());

        // Generate some test data (we need to do this after we started the DurableLog because in the process of
        // recovery, it wipes away all existing metadata).
        HashSet<Long> streamSegmentIds = createStreamSegmentsInMetadata(streamSegmentCount, setup.metadata);

        List<Operation> operations = generateOperations(streamSegmentIds, new HashMap<>(), appendsPerStreamSegment, METADATA_CHECKPOINT_EVERY, false, false);
        ErrorInjector<Exception> aSyncErrorInjector = new ErrorInjector<>(
                count -> count >= failAfterCommit,
                () -> new DataCorruptionException("intentional"));
        setup.dataLog.get().setAppendErrorInjectors(null, aSyncErrorInjector);

        // Process all generated operations.
        List<OperationWithCompletion> completionFutures = processOperations(operations, durableLog);

        // Wait for all such operations to complete. We are expecting exceptions, so verify that we do.
        AssertExtensions.assertThrows(
                "No operations failed.",
                OperationWithCompletion.allOf(completionFutures)::join,
                ex -> ex instanceof DataCorruptionException);

        // Wait for the service to fail (and make sure it failed).
        AssertExtensions.assertThrows(
                "DurableLog did not shut down with failure.",
                () -> ServiceShutdownListener.awaitShutdown(durableLog, true),
                ex -> ex instanceof IllegalStateException);

        Assert.assertEquals("Unexpected service state after encountering DataCorruptionException.", Service.State.FAILED, durableLog.state());

        // Verify that the "right" operations failed, while the others succeeded.
        int successCount = 0;
        boolean encounteredFirstFailure = false;
        for (int i = 0; i < completionFutures.size(); i++) {
            OperationWithCompletion oc = completionFutures.get(i);

            // Once an operation failed (in our scenario), no other operation can succeed.
            if (encounteredFirstFailure) {
                Assert.assertTrue("Encountered successful operation after a failed operation.", oc.completion.isCompletedExceptionally());
            }

            // The operation that failed may have inadvertently failed other operations that were aggregated together
            // with it, which is why it's hard to determine precisely what the first expected failed operation is.
            if (oc.completion.isCompletedExceptionally()) {
                // If we do find a failed one in this area, make sure it is failed with DataCorruptionException.
                AssertExtensions.assertThrows(
                        "Unexpected exception for failed Operation.",
                        oc.completion::join,
                        ex -> ex instanceof DataCorruptionException
                                || ex instanceof IllegalContainerStateException
                                || ex instanceof ObjectClosedException
                                || (ex instanceof IOException && (ex.getCause() instanceof DataCorruptionException || ex.getCause() instanceof IllegalContainerStateException)));
                encounteredFirstFailure = true;
            } else {
                successCount++;
            }
        }

        AssertExtensions.assertGreaterThan("No operation succeeded.", 0, successCount);

        // There is no point in performing any other checks. A DataCorruptionException means the Metadata (and the general
        // state of the Container) is in an undefined state.
    }

    /**
     * Tests the ability to block reads if the read is at the tail and no more data is available (for now).
     */
    @Test
    public void testTailReads() throws Exception {
        final int operationCount = 10;
        final long segmentId = 1;
        final String segmentName = Long.toString(segmentId);

        // Setup a DurableLog and start it.
        @Cleanup
        ContainerSetup setup = new ContainerSetup(executorService());
        @Cleanup
        DurableLog durableLog = setup.createDurableLog();
        durableLog.startAsync().awaitRunning();

        // Create a segment, which will be used for testing later.
        UpdateableSegmentMetadata segmentMetadata = setup.metadata.mapStreamSegmentId(segmentName, segmentId);
        segmentMetadata.setDurableLogLength(0);

        // Setup a bunch of read operations, and make sure they are blocked (since there is no data).
        ArrayList<CompletableFuture<Iterator<Operation>>> readFutures = new ArrayList<>();
        for (int i = 0; i < operationCount; i++) {
            long afterSeqNo = i + 1;
            CompletableFuture<Iterator<Operation>> readFuture = durableLog.read(afterSeqNo, operationCount, TIMEOUT);
            Assert.assertFalse("read() returned a completed future when there is no data available (afterSeqNo = " + afterSeqNo + ").", readFuture.isDone());
            readFutures.add(readFuture);
        }

        // Add one operation at at time, and each time, verify that the correct Read got activated.
        OperationComparer operationComparer = new OperationComparer(true);
        for (int appendId = 0; appendId < operationCount; appendId++) {
            Operation operation = new StreamSegmentAppendOperation(segmentId, ("foo" + Integer.toString(appendId)).getBytes(), null);
            durableLog.add(operation, TIMEOUT).join();
            for (int readId = 0; readId < readFutures.size(); readId++) {
                val readFuture = readFutures.get(readId);
                boolean expectedComplete = readId <= appendId;
                if (expectedComplete) {
                    // The internal callback happens asynchronously, so wait for this future to complete in a bit.
                    readFuture.get(TIMEOUT.toMillis(), TimeUnit.MILLISECONDS);
                }

                Assert.assertEquals(
                        String.format("Unexpected read completion status for read after seqNo %d after adding op with seqNo %d", readId + 1, operation.getSequenceNumber()),
                        expectedComplete,
                        readFutures.get(readId).isDone());

                if (appendId == readId) {
                    // Verify that the read result matches the operation.
                    Iterator<Operation> readResult = readFuture.join();

                    // Verify that we actually have a non-empty read result.
                    Assert.assertTrue(
                            String.format("Empty read result read after seqNo %d after adding op with seqNo %d", readId + 1, operation.getSequenceNumber()),
                            readResult.hasNext());

                    // Verify the read result.
                    Operation readOp = readResult.next();
                    operationComparer.assertEquals(
                            String.format("Unexpected result operation for read after seqNo %d after adding op with seqNo %d", readId + 1, operation.getSequenceNumber()),
                            operation,
                            readOp);

                    // Verify that we don't have more than one read result.
                    Assert.assertFalse(
                            String.format("Not expecting more than one result for read after seqNo %d after adding op with seqNo %d", readId + 1, operation.getSequenceNumber()),
                            readResult.hasNext());
                }
            }
        }

        // Verify that such reads are cancelled when the DurableLog is closed.
        CompletableFuture<Iterator<Operation>> readFuture = durableLog.read(operationCount + 2, operationCount, TIMEOUT);
        Assert.assertFalse("read() returned a completed future when there is no data available (afterSeqNo = MAX).", readFuture.isDone());
        durableLog.stopAsync().awaitTerminated();
        Assert.assertTrue("A tail read was not cancelled when the DurableLog was stopped.", readFuture.isCompletedExceptionally());
    }

    /**
     * Tests the ability to timeout tail reads. This does not actually test the functionality of tail reads - it just
     * tests that they will time out appropriately.
     */
    @Test
    public void testTailReadsTimeout() {
        final long segmentId = 1;
        final String segmentName = Long.toString(segmentId);

        // Setup a DurableLog and start it.
        @Cleanup
        ContainerSetup setup = new ContainerSetup(executorService());
        @Cleanup
        DurableLog durableLog = setup.createDurableLog();
        durableLog.startAsync().awaitRunning();

        // Create a segment, which will be used for testing later.
        UpdateableSegmentMetadata segmentMetadata = setup.metadata.mapStreamSegmentId(segmentName, segmentId);
        segmentMetadata.setDurableLogLength(0);

        Duration shortTimeout = Duration.ofMillis(30);

        // Setup a read operation, and make sure it is blocked (since there is no data).
        CompletableFuture<Iterator<Operation>> readFuture = durableLog.read(1, 1, shortTimeout);
        Assert.assertFalse("read() returned a completed future when there is no data available.", FutureHelpers.isSuccessful(readFuture));

        CompletableFuture<Void> controlFuture = FutureHelpers.delayedFuture(Duration.ofMillis(2000), setup.executorService);
        AssertExtensions.assertThrows(
                "Future from read() operation did not fail with a TimeoutException after the timeout expired.",
                () -> CompletableFuture.anyOf(controlFuture, readFuture),
                ex -> ex instanceof TimeoutException);
    }

    /**
     * Tests the ability of the DurableLog to add MetadataCheckpointOperations triggered by the number of operations processed.
     */
    @Test
    public void testMetadataCheckpointByCount() throws Exception {
        int checkpointEvery = 30;
        testMetadataCheckpoint(
                () -> ContainerSetup.createDurableLogConfig(checkpointEvery, null),
                checkpointEvery);
    }

    /**
     * Tests the ability of the DurableLog to add MetadataCheckpointOperations triggered by the length of the operations processed.
     */
    @Test
    public void testMetadataCheckpointByLength() throws Exception {
        int checkpointLengthThreshold = 257 * 1024;
        testMetadataCheckpoint(
                () -> ContainerSetup.createDurableLogConfig(null, (long) checkpointLengthThreshold),
                10);
    }

    /**
     * Tests the ability of the DurableLog to add MetadataCheckpointOperations.
     *
     * @param createDurableLogConfig     A Supplier that creates a DurableLogConfig object.
     * @param waitForProcessingFrequency The frequency at which to stop and wait for operations to be processed by the
     *                                   DurableLog before adding others.
     */
    private void testMetadataCheckpoint(Supplier<DurableLogConfig> createDurableLogConfig, int waitForProcessingFrequency) throws Exception {
        int streamSegmentCount = 500;
        int appendsPerStreamSegment = 20;

        // Setup a DurableLog and start it.
        @Cleanup
        ContainerSetup setup = new ContainerSetup(executorService());
        DurableLogConfig durableLogConfig = createDurableLogConfig.get();
        setup.setDurableLogConfig(durableLogConfig);

        @Cleanup
        DurableLog durableLog = setup.createDurableLog();
        durableLog.startAsync().awaitRunning();

        // Verify that on a freshly created DurableLog, it auto-adds a MetadataCheckpoint as the first operation.
        verifyFirstItemIsMetadataCheckpoint(durableLog.read(-1L, 1, TIMEOUT).get(TIMEOUT.toMillis(), TimeUnit.MILLISECONDS));

        // Generate some test data (we need to do this after we started the DurableLog because in the process of
        // recovery, it wipes away all existing metadata).
        HashSet<Long> streamSegmentIds = createStreamSegmentsInMetadata(streamSegmentCount, setup.metadata);
        List<Operation> operations = generateOperations(streamSegmentIds, Collections.emptyMap(), appendsPerStreamSegment, NO_METADATA_CHECKPOINT, false, false);

        // Process all generated operations.
        List<OperationWithCompletion> completionFutures = processOperations(operations, durableLog, waitForProcessingFrequency);

        // Wait for all such operations to complete. If any of them failed, this will fail too and report the exception.
        OperationWithCompletion.allOf(completionFutures).get(TIMEOUT.toMillis(), TimeUnit.MILLISECONDS);
        List<Operation> readOperations = readAllDurableLog(durableLog);

        // Count the number of injected MetadataCheckpointOperations.
        int injectedOperationCount = 0;
        for (Operation o : readOperations) {
            if (o instanceof MetadataCheckpointOperation) {
                injectedOperationCount++;
            }
        }

        // Calculate how many we were expecting.
        int expectedCheckpoints = readOperations.size() - (int) operations.stream().filter(Operation::canSerialize).count();

        Assert.assertEquals("Unexpected operations were injected. Expected only MetadataCheckpointOperations.", expectedCheckpoints, injectedOperationCount);

        // We expect at least 2 injected operations (one is the very first one (checked above), and then at least
        // one more based on written data.
        AssertExtensions.assertGreaterThan("Insufficient number of injected operations.", 1, injectedOperationCount);

        // Stop the processor.
        durableLog.stopAsync().awaitTerminated();
    }

    //endregion

    //region Recovery

    /**
     * Tests the DurableLog recovery process in a scenario when there are no failures during the process.
     */
    @Test
    public void testRecoveryWithNoFailures() throws Exception {
        int streamSegmentCount = 50;
        int transactionsPerStreamSegment = 2;
        int appendsPerStreamSegment = 20;
        boolean mergeTransactions = true;
        boolean sealStreamSegments = true;

        // Setup a DurableLog and start it.
        @Cleanup
        TestDurableDataLogFactory dataLogFactory = new TestDurableDataLogFactory(new InMemoryDurableDataLogFactory(MAX_DATA_LOG_APPEND_SIZE, executorService()));
        @Cleanup
        Storage storage = new InMemoryStorage(executorService());

        HashSet<Long> streamSegmentIds;
        AbstractMap<Long, Long> transactions;
        List<OperationWithCompletion> completionFutures;
        List<Operation> originalOperations;

        // First DurableLog. We use this for generating data.
        StreamSegmentContainerMetadata metadata = new StreamSegmentContainerMetadata(CONTAINER_ID);
        @Cleanup
        InMemoryCache cache = new InMemoryCache(Integer.toString(CONTAINER_ID));
        @Cleanup
        CacheManager cacheManager = new CacheManager(DEFAULT_READ_INDEX_CONFIG.getCachePolicy(), executorService());
        try (
                ReadIndex readIndex = new ContainerReadIndex(DEFAULT_READ_INDEX_CONFIG, metadata, cache, storage, cacheManager, executorService());
                DurableLog durableLog = new DurableLog(ContainerSetup.defaultDurableLogConfig(), metadata, dataLogFactory, new CacheUpdater(cache, readIndex), executorService())) {
            durableLog.startAsync().awaitRunning();

            // Generate some test data (we need to do this after we started the DurableLog because in the process of
            // recovery, it wipes away all existing metadata).
            streamSegmentIds = createStreamSegmentsWithOperations(streamSegmentCount, metadata, durableLog, storage);
            transactions = createTransactionsWithOperations(streamSegmentIds, transactionsPerStreamSegment, metadata, durableLog, storage);
            List<Operation> operations = generateOperations(streamSegmentIds, transactions, appendsPerStreamSegment, METADATA_CHECKPOINT_EVERY, mergeTransactions, sealStreamSegments);

            // Process all generated operations and wait for them to complete
            completionFutures = processOperations(operations, durableLog);
            OperationWithCompletion.allOf(completionFutures).join();

            // Get a list of all the operations, before recovery.
            originalOperations = readAllDurableLog(durableLog);

            // Stop the processor.
            durableLog.stopAsync().awaitTerminated();
        }

        // Second DurableLog. We use this for recovery.
        metadata = new StreamSegmentContainerMetadata(CONTAINER_ID);
        try (
                ReadIndex readIndex = new ContainerReadIndex(DEFAULT_READ_INDEX_CONFIG, metadata, cache, storage, cacheManager, executorService());
                DurableLog durableLog = new DurableLog(ContainerSetup.defaultDurableLogConfig(), metadata, dataLogFactory, new CacheUpdater(cache, readIndex), executorService())) {
            durableLog.startAsync().awaitRunning();

            List<Operation> recoveredOperations = readAllDurableLog(durableLog);
            AssertExtensions.assertListEquals("Recovered operations do not match original ones.", originalOperations, recoveredOperations, OperationComparer.DEFAULT::assertEquals);
            performMetadataChecks(streamSegmentIds, new HashSet<>(), transactions, completionFutures, metadata, mergeTransactions, sealStreamSegments);
            performReadIndexChecks(completionFutures, readIndex);

            // Stop the processor.
            durableLog.stopAsync().awaitTerminated();
        }
    }

    /**
     * Tests the DurableLog recovery process in a scenario when there are failures during the process
     * (these may or may not be DataCorruptionExceptions).
     */
    @Test
    public void testRecoveryFailures() throws Exception {
        int streamSegmentCount = 50;
        int appendsPerStreamSegment = 20;
        int failReadAfter = 2; // Fail DataLog reads after X reads.

        // Setup a DurableLog and start it.
        AtomicReference<TestDurableDataLog> dataLog = new AtomicReference<>();
        @Cleanup
        TestDurableDataLogFactory dataLogFactory = new TestDurableDataLogFactory(new InMemoryDurableDataLogFactory(MAX_DATA_LOG_APPEND_SIZE, executorService()), dataLog::set);
        @Cleanup
        Storage storage = new InMemoryStorage(executorService());

        HashSet<Long> streamSegmentIds;
        List<OperationWithCompletion> completionFutures;

        // First DurableLog. We use this for generating data.
        StreamSegmentContainerMetadata metadata = new StreamSegmentContainerMetadata(CONTAINER_ID);
        @Cleanup
        InMemoryCache cache = new InMemoryCache(Integer.toString(CONTAINER_ID));
        @Cleanup
        CacheManager cacheManager = new CacheManager(DEFAULT_READ_INDEX_CONFIG.getCachePolicy(), executorService());
        try (
                ReadIndex readIndex = new ContainerReadIndex(DEFAULT_READ_INDEX_CONFIG, metadata, cache, storage, cacheManager, executorService());
                DurableLog durableLog = new DurableLog(ContainerSetup.defaultDurableLogConfig(), metadata, dataLogFactory, new CacheUpdater(cache, readIndex), executorService())) {
            durableLog.startAsync().awaitRunning();

            // Generate some test data (we need to do this after we started the DurableLog because in the process of
            // recovery, it wipes away all existing metadata).
            streamSegmentIds = createStreamSegmentsWithOperations(streamSegmentCount, metadata, durableLog, storage);
            List<Operation> operations = generateOperations(streamSegmentIds, new HashMap<>(), appendsPerStreamSegment, METADATA_CHECKPOINT_EVERY, false, false);

            // Process all generated operations and wait for them to complete
            completionFutures = processOperations(operations, durableLog);
            OperationWithCompletion.allOf(completionFutures).join();

            // Stop the processor.
            durableLog.stopAsync().awaitTerminated();
        }

        //Recovery failure due to DataLog Failures.
        metadata = new StreamSegmentContainerMetadata(CONTAINER_ID);
        dataLog.set(null);
        try (
                ReadIndex readIndex = new ContainerReadIndex(DEFAULT_READ_INDEX_CONFIG, metadata, cache, storage, cacheManager, executorService());
                DurableLog durableLog = new DurableLog(ContainerSetup.defaultDurableLogConfig(), metadata, dataLogFactory, new CacheUpdater(cache, readIndex), executorService())) {

            // Inject some artificial error into the DataLogRead after a few reads.
            ErrorInjector<Exception> readNextInjector = new ErrorInjector<>(
                    count -> count > failReadAfter,
                    () -> new DataLogNotAvailableException("intentional"));
            dataLog.get().setReadErrorInjectors(null, readNextInjector);

            // Verify the exception thrown from startAsync() is of the right kind. This exception will be wrapped in
            // multiple layers, so we need to dig deep into it.
            AssertExtensions.assertThrows(
                    "Recovery did not fail properly when expecting DurableDataLogException.",
                    () -> durableLog.startAsync().awaitRunning(),
                    ex -> {
                        if (ex instanceof IllegalStateException) {
                            ex = ex.getCause();
                        }

                        ex = ExceptionHelpers.getRealException(ex);
                        return ex instanceof DataLogNotAvailableException && ex.getMessage().equals("intentional");
                    });
        }

        // Recovery failure due to DataCorruption
        metadata = new StreamSegmentContainerMetadata(CONTAINER_ID);
        dataLog.set(null);
        try (
                ReadIndex readIndex = new ContainerReadIndex(DEFAULT_READ_INDEX_CONFIG, metadata, cache, storage, cacheManager, executorService());
                DurableLog durableLog = new DurableLog(ContainerSetup.defaultDurableLogConfig(), metadata, dataLogFactory, new CacheUpdater(cache, readIndex), executorService())) {

            // Reset error injectors to nothing.
            dataLog.get().setReadErrorInjectors(null, null);
            AtomicInteger readCounter = new AtomicInteger();
            dataLog.get().setReadInterceptor(
                    readItem -> {
                        byte[] payload = readItem.getPayload();
                        if (readCounter.incrementAndGet() > failReadAfter && payload.length > 14) { // 14 == DataFrame.Header.Length
                            // Mangle with the payload and overwrite its contents with a DataFrame having a bogus
                            // previous sequence number.
                            DataFrame df = new DataFrame(Integer.MAX_VALUE, payload.length);
                            df.seal();
                            try {
                                StreamHelpers.readAll(df.getData(), payload, 0, payload.length);
                            } catch (Exception ex) {
                                Assert.fail(ex.toString());
                            }
                        }
                    }
            );

            // Verify the exception thrown from startAsync() is of the right kind. This exception will be wrapped in
            // multiple layers, so we need to dig deep into it.
            AssertExtensions.assertThrows(
                    "Recovery did not fail properly when expecting DataCorruptionException.",
                    () -> durableLog.startAsync().awaitRunning(),
                    ex -> {
                        if (ex instanceof IllegalStateException) {
                            ex = ex.getCause();
                        }

                        return ExceptionHelpers.getRealException(ex) instanceof DataCorruptionException;
                    });
        }
    }

    //endregion

    //region Truncation

    /**
     * Tests the truncate() method without doing any recovery.
     */
    @Test
    public void testTruncateWithoutRecovery() {
        int streamSegmentCount = 50;
        int appendsPerStreamSegment = 20;

        // Setup a DurableLog and start it.
        AtomicReference<TestDurableDataLog> dataLog = new AtomicReference<>();
        AtomicReference<Boolean> truncationOccurred = new AtomicReference<>();
        @Cleanup
        TestDurableDataLogFactory dataLogFactory = new TestDurableDataLogFactory(new InMemoryDurableDataLogFactory(MAX_DATA_LOG_APPEND_SIZE, executorService()), dataLog::set);
        @Cleanup
        Storage storage = new InMemoryStorage(executorService());
        StreamSegmentContainerMetadata metadata = new StreamSegmentContainerMetadata(CONTAINER_ID);

        @Cleanup
        InMemoryCache cache = new InMemoryCache(Integer.toString(CONTAINER_ID));
        @Cleanup
        CacheManager cacheManager = new CacheManager(DEFAULT_READ_INDEX_CONFIG.getCachePolicy(), executorService());
        @Cleanup
        ReadIndex readIndex = new ContainerReadIndex(DEFAULT_READ_INDEX_CONFIG, metadata, cache, storage, cacheManager, executorService());

        // First DurableLog. We use this for generating data.
        try (DurableLog durableLog = new DurableLog(ContainerSetup.defaultDurableLogConfig(), metadata, dataLogFactory, new CacheUpdater(cache, readIndex), executorService())) {
            durableLog.startAsync().awaitRunning();

            // Hook up a listener to figure out when truncation actually happens.
            dataLog.get().setTruncateCallback(seqNo -> truncationOccurred.set(true));

            // Generate some test data (we need to do this after we started the DurableLog because in the process of
            // recovery, it wipes away all existing metadata).
            HashSet<Long> streamSegmentIds = createStreamSegmentsWithOperations(streamSegmentCount, metadata, durableLog, storage);
            List<Operation> queuedOperations = generateOperations(streamSegmentIds, new HashMap<>(), appendsPerStreamSegment, METADATA_CHECKPOINT_EVERY, false, false);
            queuedOperations.add(new MetadataCheckpointOperation()); // Add one of these at the end to ensure we can truncate everything.

            List<OperationWithCompletion> completionFutures = processOperations(queuedOperations, durableLog);
            OperationWithCompletion.allOf(completionFutures).join();

            // Get a list of all the operations, before truncation.
            List<Operation> originalOperations = readAllDurableLog(durableLog);
            boolean fullTruncationPossible = false;

            // Truncate up to each operation and:
            // * If the DataLog was truncated:
            // ** Verify the appropriate operations were truncated from the DL
            // At the end, verify all operations and all entries in the DataLog were truncated.
            for (int i = 0; i < originalOperations.size(); i++) {
                Operation currentOperation = originalOperations.get(i);
                truncationOccurred.set(false);
                if (currentOperation instanceof MetadataCheckpointOperation) {
                    // Need to figure out if the operation we're about to truncate to is actually the first in the log;
                    // in that case, we should not be expecting any truncation.
                    boolean isTruncationPointFirstOperation = durableLog.read(-1, 1, TIMEOUT).join().next() instanceof MetadataCheckpointOperation;

                    // Perform the truncation.
                    durableLog.truncate(currentOperation.getSequenceNumber(), TIMEOUT).join();
                    if (!isTruncationPointFirstOperation) {
                        Assert.assertTrue("No truncation occurred even though a valid Truncation Point was passed: " + currentOperation.getSequenceNumber(), truncationOccurred.get());
                    }

                    // Verify all operations up to, and including this one have been removed.
                    Iterator<Operation> reader = durableLog.read(-1, 2, TIMEOUT).join();
                    Assert.assertTrue("Not expecting an empty log after truncating an operation (a MetadataCheckpoint must always exist).", reader.hasNext());
                    verifyFirstItemIsMetadataCheckpoint(reader);

                    if (i < originalOperations.size() - 1) {
                        Operation firstOp = reader.next();
                        OperationComparer.DEFAULT.assertEquals(String.format("Unexpected first operation after truncating SeqNo %d.", currentOperation.getSequenceNumber()), originalOperations.get(i + 1), firstOp);
                    } else {
                        // Sometimes the Truncation Point is on the same DataFrame as other data, and it's the last DataFrame;
                        // In that case, it cannot be truncated, since truncating the frame would mean losing the Checkpoint as well.
                        fullTruncationPossible = !reader.hasNext();
                    }
                } else {
                    // Verify we are not allowed to truncate on non-valid Truncation Points.
                    AssertExtensions.assertThrows(
                            "DurableLog allowed truncation on a non-MetadataCheckpointOperation.",
                            () -> durableLog.truncate(currentOperation.getSequenceNumber(), TIMEOUT),
                            ex -> ex instanceof IllegalArgumentException);

                    // Verify the Operation Log is still intact.
                    Iterator<Operation> reader = durableLog.read(-1, 1, TIMEOUT).join();
                    Assert.assertTrue("No elements left in the log even though no truncation occurred.", reader.hasNext());
                    Operation firstOp = reader.next();
                    AssertExtensions.assertLessThanOrEqual("It appears that Operations were removed from the Log even though no truncation happened.", currentOperation.getSequenceNumber(), firstOp.getSequenceNumber());
                }
            }

            // Verify that we can still queue operations to the DurableLog and they can be read.
            // In this case we'll just queue some StreamSegmentMapOperations.
<<<<<<< HEAD
            StreamSegmentMapOperation newOp = new StreamSegmentMapOperation(
                    new StreamSegmentInformation("foo", 0, false, false, new Date()));
=======
            StreamSegmentMapOperation newOp = new StreamSegmentMapOperation(new StreamSegmentInformation("foo", 0, false, false, new ImmutableDate()));
>>>>>>> c03ff17d
            if (!fullTruncationPossible) {
                // We were not able to do a full truncation before. Do one now, since we are guaranteed to have a new DataFrame available.
                MetadataCheckpointOperation lastCheckpoint = new MetadataCheckpointOperation();
                durableLog.add(lastCheckpoint, TIMEOUT).join();
                durableLog.truncate(lastCheckpoint.getSequenceNumber(), TIMEOUT).join();
            }

            durableLog.add(newOp, TIMEOUT).join();
            List<Operation> newOperations = readAllDurableLog(durableLog);
            Assert.assertEquals("Unexpected number of operations added after full truncation.", 2, newOperations.size());
            Assert.assertTrue("Expecting the first operation after full truncation to be a MetadataCheckpointOperation.", newOperations.get(0) instanceof MetadataCheckpointOperation);
            Assert.assertEquals("Unexpected Operation encountered after full truncation.", newOp, newOperations.get(1));

            // Stop the processor.
            durableLog.stopAsync().awaitTerminated();
        }
    }

    /**
     * Tests the truncate() method while performing recovery.
     */
    @Test
    public void testTruncateWithRecovery() {
        int streamSegmentCount = 50;
        int appendsPerStreamSegment = 20;

        // Setup a DurableLog and start it.
        AtomicReference<TestDurableDataLog> dataLog = new AtomicReference<>();
        AtomicReference<Boolean> truncationOccurred = new AtomicReference<>();
        @Cleanup
        TestDurableDataLogFactory dataLogFactory = new TestDurableDataLogFactory(new InMemoryDurableDataLogFactory(MAX_DATA_LOG_APPEND_SIZE, executorService()), dataLog::set);
        @Cleanup
        Storage storage = new InMemoryStorage(executorService());
        StreamSegmentContainerMetadata metadata = new StreamSegmentContainerMetadata(CONTAINER_ID);

        @Cleanup
        InMemoryCache cache = new InMemoryCache(Integer.toString(CONTAINER_ID));
        @Cleanup
        CacheManager cacheManager = new CacheManager(DEFAULT_READ_INDEX_CONFIG.getCachePolicy(), executorService());
        @Cleanup
        ReadIndex readIndex = new ContainerReadIndex(DEFAULT_READ_INDEX_CONFIG, metadata, cache, storage, cacheManager, executorService());
        HashSet<Long> streamSegmentIds;
        List<OperationWithCompletion> completionFutures;
        List<Operation> originalOperations;

        // First DurableLog. We use this for generating data.
        try (DurableLog durableLog = new DurableLog(ContainerSetup.defaultDurableLogConfig(), metadata, dataLogFactory, new CacheUpdater(cache, readIndex), executorService())) {
            durableLog.startAsync().awaitRunning();

            // Generate some test data (we need to do this after we started the DurableLog because in the process of
            // recovery, it wipes away all existing metadata).
            streamSegmentIds = createStreamSegmentsWithOperations(streamSegmentCount, metadata, durableLog, storage);
            List<Operation> queuedOperations = generateOperations(streamSegmentIds, new HashMap<>(), appendsPerStreamSegment, METADATA_CHECKPOINT_EVERY, false, false);
            completionFutures = processOperations(queuedOperations, durableLog);
            OperationWithCompletion.allOf(completionFutures).join();

            // Get a list of all the operations, before any truncation.
            originalOperations = readAllDurableLog(durableLog);

            // Stop the processor.
            durableLog.stopAsync().awaitTerminated();
        }

        // Truncate up to each MetadataCheckpointOperation and:
        // * If the DataLog was truncated:
        // ** Shut down DurableLog, re-start it (recovery) and verify the operations are as they should.
        // At the end, verify all operations and all entries in the DataLog were truncated.
        DurableLog durableLog = new DurableLog(ContainerSetup.defaultDurableLogConfig(), metadata, dataLogFactory, new CacheUpdater(cache, readIndex), executorService());
        try {
            durableLog.startAsync().awaitRunning();
            dataLog.get().setTruncateCallback(seqNo -> truncationOccurred.set(true));
            for (int i = 0; i < originalOperations.size(); i++) {
                Operation currentOperation = originalOperations.get(i);
                if (!(currentOperation instanceof MetadataCheckpointOperation)) {
                    // We can only truncate on MetadataCheckpointOperations.
                    continue;
                }

                truncationOccurred.set(false);
                durableLog.truncate(currentOperation.getSequenceNumber(), TIMEOUT).join();
                if (truncationOccurred.get()) {
                    // Close current DurableLog and start a brand new one, forcing recovery.
                    durableLog.close();
                    durableLog = new DurableLog(ContainerSetup.defaultDurableLogConfig(), metadata, dataLogFactory, new CacheUpdater(cache, readIndex), executorService());
                    durableLog.startAsync().awaitRunning();
                    dataLog.get().setTruncateCallback(seqNo -> truncationOccurred.set(true));

                    // Verify all operations up to, and including this one have been removed.
                    Iterator<Operation> reader = durableLog.read(-1, 2, TIMEOUT).join();
                    Assert.assertTrue("Not expecting an empty log after truncating an operation (a MetadataCheckpoint must always exist).", reader.hasNext());
                    verifyFirstItemIsMetadataCheckpoint(reader);

                    if (i < originalOperations.size() - 1) {
                        Operation firstOp = reader.next();
                        OperationComparer.DEFAULT.assertEquals(String.format("Unexpected first operation after truncating SeqNo %d.", currentOperation.getSequenceNumber()), originalOperations.get(i + 1), firstOp);
                    }
                }
            }
        } finally {
            // This closes whatever current instance this variable refers to, not necessarily the first one.
            durableLog.close();
        }
    }

    //endregion

    //region Helpers

    private void performLogOperationChecks(Collection<OperationWithCompletion> operations, DurableLog durableLog) {
        // Log Operation based checks
        long lastSeqNo = -1;
        Iterator<Operation> logIterator = durableLog.read(-1L, operations.size() + 1, TIMEOUT).join();
        verifyFirstItemIsMetadataCheckpoint(logIterator);
        OperationComparer comparer = new OperationComparer(true);
        for (OperationWithCompletion oc : operations) {
            if (oc.completion.isCompletedExceptionally()) {
                // We expect this operation to not have been processed.
                continue;
            }

            if (!oc.operation.canSerialize()) {
                // We do not expect this operation in the log; skip it.
                continue;
            }

            // Verify that the operations have been completed and assigned sequential Sequence Numbers.
            Operation expectedOp = oc.operation;
            long currentSeqNo = oc.completion.join();
            Assert.assertEquals("Operation and its corresponding Completion Future have different Sequence Numbers.", currentSeqNo, expectedOp.getSequenceNumber());
            AssertExtensions.assertGreaterThan("Operations were not assigned sequential Sequence Numbers.", lastSeqNo, currentSeqNo);
            lastSeqNo = currentSeqNo;

            // MemoryLog: verify that the operations match that of the expected list.
            Assert.assertTrue("No more items left to read from DurableLog. Expected: " + expectedOp, logIterator.hasNext());
            comparer.assertEquals("Unexpected Operation in MemoryLog.", expectedOp, logIterator.next()); // Ok to use assertEquals because we are actually expecting the same object here.
        }
    }

    private List<Operation> readAllDurableLog(OperationLog durableLog) {
        ArrayList<Operation> result = new ArrayList<>();
        Iterator<Operation> logIterator = durableLog.read(-1L, Integer.MAX_VALUE, TIMEOUT).join();
        while (logIterator.hasNext()) {
            result.add(logIterator.next());
        }

        return result;
    }

    private void verifyFirstItemIsMetadataCheckpoint(Iterator<Operation> logIterator) {
        Assert.assertTrue("DurableLog is empty even though a MetadataCheckpointOperation was expected.", logIterator.hasNext());
        Operation firstOp = logIterator.next();
        Assert.assertTrue("First operation in DurableLog is not a MetadataCheckpointOperation: " + firstOp, firstOp instanceof MetadataCheckpointOperation);
    }

    private List<OperationWithCompletion> processOperations(Collection<Operation> operations, DurableLog durableLog) {
        return processOperations(operations, durableLog, operations.size() + 1);
    }

    @SneakyThrows
    private List<OperationWithCompletion> processOperations(Collection<Operation> operations, DurableLog durableLog, int waitEvery) {
        List<OperationWithCompletion> completionFutures = new ArrayList<>();
        int index = 0;
        for (Operation o : operations) {
            index++;
            CompletableFuture<Long> completionFuture;
            try {
                completionFuture = durableLog.add(o, TIMEOUT);
            } catch (Exception ex) {
                completionFuture = FutureHelpers.failedFuture(ex);
            }

            completionFutures.add(new OperationWithCompletion(o, completionFuture));
            if (index % waitEvery == 0) {
                completionFuture.get(TIMEOUT.toMillis(), TimeUnit.MILLISECONDS);
            }
        }

        return completionFutures;
    }

    //endregion

    //region ContainerSetup

    private static class ContainerSetup implements AutoCloseable {
        final ScheduledExecutorService executorService;
        final TestDurableDataLogFactory dataLogFactory;
        final AtomicReference<TestDurableDataLog> dataLog;
        final StreamSegmentContainerMetadata metadata;
        final ReadIndex readIndex;
        final CacheManager cacheManager;
        final Storage storage;
        DurableLogConfig durableLogConfig;
        private final Cache cache;

        ContainerSetup(ScheduledExecutorService executorService) {
            this.dataLog = new AtomicReference<>();
            this.executorService = executorService;
            this.dataLogFactory = new TestDurableDataLogFactory(new InMemoryDurableDataLogFactory(MAX_DATA_LOG_APPEND_SIZE, this.executorService), this.dataLog::set);
            this.metadata = new StreamSegmentContainerMetadata(CONTAINER_ID);
            this.cache = new InMemoryCache(Integer.toString(CONTAINER_ID));
            this.storage = new InMemoryStorage(this.executorService);
            this.cacheManager = new CacheManager(DEFAULT_READ_INDEX_CONFIG.getCachePolicy(), this.executorService);
            this.readIndex = new ContainerReadIndex(DEFAULT_READ_INDEX_CONFIG, metadata, this.cache, this.storage, this.cacheManager, this.executorService);
        }

        @Override
        public void close() {
            this.readIndex.close();
            this.dataLogFactory.close();
            this.storage.close();
            this.cache.close();
            this.cacheManager.close();
        }

        DurableLog createDurableLog() {
            DurableLogConfig config = this.durableLogConfig == null ? defaultDurableLogConfig() : this.durableLogConfig;
            return new DurableLog(config, this.metadata, this.dataLogFactory, new CacheUpdater(this.cache, this.readIndex), this.executorService);
        }

        void setDurableLogConfig(DurableLogConfig config) {
            this.durableLogConfig = config;
        }

        static DurableLogConfig defaultDurableLogConfig() {
            return new DurableLogConfig(createRawDurableLogConfig(null, null));
        }

        static DurableLogConfig createDurableLogConfig(Integer checkpointMinCommitCount, Long checkpointMinTotalCommitLength) {
            return new DurableLogConfig(createRawDurableLogConfig(checkpointMinCommitCount, checkpointMinTotalCommitLength));
        }

        private static Properties createRawDurableLogConfig(Integer checkpointMinCommitCount, Long checkpointMinTotalCommitLength) {
            Properties p = new Properties();
            if (checkpointMinCommitCount == null) {
                checkpointMinCommitCount = Integer.MAX_VALUE;
            }

            if (checkpointMinTotalCommitLength == null) {
                checkpointMinTotalCommitLength = Long.MAX_VALUE;
            }

            ServiceBuilderConfig.set(p, DurableLogConfig.COMPONENT_CODE, DurableLogConfig.PROPERTY_CHECKPOINT_COMMIT_COUNT, checkpointMinCommitCount.toString());
            ServiceBuilderConfig.set(p, DurableLogConfig.COMPONENT_CODE, DurableLogConfig.PROPERTY_CHECKPOINT_TOTAL_COMMIT_LENGTH, checkpointMinTotalCommitLength.toString());
            return p;
        }
    }

    //endregion
}<|MERGE_RESOLUTION|>--- conflicted
+++ resolved
@@ -64,11 +64,8 @@
 import java.util.AbstractMap;
 import java.util.ArrayList;
 import java.util.Collection;
-<<<<<<< HEAD
 import java.util.Collections;
 import java.util.Date;
-=======
->>>>>>> c03ff17d
 import java.util.HashMap;
 import java.util.HashSet;
 import java.util.Iterator;
@@ -933,12 +930,9 @@
 
             // Verify that we can still queue operations to the DurableLog and they can be read.
             // In this case we'll just queue some StreamSegmentMapOperations.
-<<<<<<< HEAD
             StreamSegmentMapOperation newOp = new StreamSegmentMapOperation(
                     new StreamSegmentInformation("foo", 0, false, false, new Date()));
-=======
             StreamSegmentMapOperation newOp = new StreamSegmentMapOperation(new StreamSegmentInformation("foo", 0, false, false, new ImmutableDate()));
->>>>>>> c03ff17d
             if (!fullTruncationPossible) {
                 // We were not able to do a full truncation before. Do one now, since we are guaranteed to have a new DataFrame available.
                 MetadataCheckpointOperation lastCheckpoint = new MetadataCheckpointOperation();
