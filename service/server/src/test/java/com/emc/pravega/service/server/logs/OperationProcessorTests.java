--- conflicted
+++ resolved
@@ -416,24 +416,14 @@
         return completionFutures;
     }
 
-<<<<<<< HEAD
-    private void performLogOperationChecks(Collection<OperationWithCompletion> operations, MemoryOperationLog memoryLog, DurableDataLog dataLog, TruncationMarkerRepository truncationMarkers) throws Exception {
-=======
-    private void performLogOperationChecks(Collection<LogTestHelpers.OperationWithCompletion> operations, SequencedItemList<Operation> memoryLog, DurableDataLog dataLog, TruncationMarkerRepository truncationMarkers, Cache cache) throws Exception {
->>>>>>> 9c37217f
+    private void performLogOperationChecks(Collection<OperationWithCompletion> operations, SequencedItemList<Operation> memoryLog, DurableDataLog dataLog, TruncationMarkerRepository truncationMarkers) throws Exception {
         // Log Operation based checks
         @Cleanup
         DataFrameReader<Operation> dataFrameReader = new DataFrameReader<>(dataLog, new OperationFactory(), CONTAINER_ID);
         long lastSeqNo = -1;
-<<<<<<< HEAD
-        Iterator<Operation> memoryLogIterator = memoryLog.read(o -> true, operations.size() + 1);
+        Iterator<Operation> memoryLogIterator = memoryLog.read(-1, operations.size() + 1);
         OperationComparer memoryLogComparer = new OperationComparer(true);
         for (OperationWithCompletion oc : operations) {
-=======
-        Iterator<Operation> memoryLogIterator = memoryLog.read(-1, operations.size() + 1);
-        OperationComparer memoryLogComparer = new OperationComparer(true, cache);
-        for (LogTestHelpers.OperationWithCompletion oc : operations) {
->>>>>>> 9c37217f
             if (oc.completion.isCompletedExceptionally()) {
                 // We expect this operation to not have been processed.
                 continue;
