--- conflicted
+++ resolved
@@ -10,10 +10,8 @@
 import com.emc.pravega.service.contracts.StreamSegmentNotExistsException;
 import com.emc.pravega.service.server.DataCorruptionException;
 import com.emc.pravega.service.server.ManualTimer;
-<<<<<<< HEAD
 import com.emc.pravega.service.server.MetadataBuilder;
-=======
->>>>>>> 4721bdd6
+import com.emc.pravega.service.server.ManualTimer;
 import com.emc.pravega.service.server.SegmentMetadata;
 import com.emc.pravega.service.server.TestStorage;
 import com.emc.pravega.service.server.UpdateableContainerMetadata;
@@ -569,14 +567,6 @@
     public void testSeal() throws Exception {
         // Add some appends and seal, and then flush together. Verify that everything got flushed in one go.
         final int appendCount = 1000;
-<<<<<<< HEAD
-        final WriterConfig config = ConfigHelpers.createWriterConfig(
-                PropertyBag.create()
-                           .with(WriterConfig.PROPERTY_FLUSH_THRESHOLD_BYTES, appendCount * 50) // Extra high length threshold.
-                           .with(WriterConfig.PROPERTY_FLUSH_THRESHOLD_MILLIS, 1000)
-                           .with(WriterConfig.PROPERTY_MAX_FLUSH_SIZE_BYTES, 10000)
-                           .with(WriterConfig.PROPERTY_MIN_READ_TIMEOUT_MILLIS, 10));
-=======
         final WriterConfig config = WriterConfig
                 .builder()
                 .with(WriterConfig.FLUSH_THRESHOLD_BYTES, appendCount * 50) // Extra high length threshold.
@@ -584,7 +574,6 @@
                 .with(WriterConfig.MAX_FLUSH_SIZE_BYTES, 10000)
                 .with(WriterConfig.MIN_READ_TIMEOUT_MILLIS, 10L)
                 .build();
->>>>>>> 4721bdd6
 
         @Cleanup
         TestContext context = new TestContext(config);
@@ -672,14 +661,6 @@
     public void testSealWithStorageErrors() throws Exception {
         // Add some appends and seal, and then flush together. Verify that everything got flushed in one go.
         final int appendCount = 1000;
-<<<<<<< HEAD
-        final WriterConfig config = ConfigHelpers.createWriterConfig(
-                PropertyBag.create()
-                           .with(WriterConfig.PROPERTY_FLUSH_THRESHOLD_BYTES, appendCount * 50) // Extra high length threshold.
-                           .with(WriterConfig.PROPERTY_FLUSH_THRESHOLD_MILLIS, 1000)
-                           .with(WriterConfig.PROPERTY_MAX_FLUSH_SIZE_BYTES, 10000)
-                           .with(WriterConfig.PROPERTY_MIN_READ_TIMEOUT_MILLIS, 10));
-=======
         final WriterConfig config = WriterConfig
                 .builder()
                 .with(WriterConfig.FLUSH_THRESHOLD_BYTES, appendCount * 50) // Extra high length threshold.
@@ -687,7 +668,6 @@
                 .with(WriterConfig.MAX_FLUSH_SIZE_BYTES, 10000)
                 .with(WriterConfig.MIN_READ_TIMEOUT_MILLIS, 10L)
                 .build();
->>>>>>> 4721bdd6
 
         @Cleanup
         TestContext context = new TestContext(config);
@@ -772,14 +752,6 @@
     @SuppressWarnings("checkstyle:CyclomaticComplexity")
     public void testMerge() throws Exception {
         final int appendCount = 100; // This is number of appends per Segment/Transaction - there will be a lot of appends here.
-<<<<<<< HEAD
-        final WriterConfig config = ConfigHelpers.createWriterConfig(
-                PropertyBag.create()
-                           .with(WriterConfig.PROPERTY_FLUSH_THRESHOLD_BYTES, appendCount * 50) // Extra high length threshold.
-                           .with(WriterConfig.PROPERTY_FLUSH_THRESHOLD_MILLIS, 1000)
-                           .with(WriterConfig.PROPERTY_MAX_FLUSH_SIZE_BYTES, 10000)
-                           .with(WriterConfig.PROPERTY_MIN_READ_TIMEOUT_MILLIS, 10));
-=======
         final WriterConfig config = WriterConfig
                 .builder()
                 .with(WriterConfig.FLUSH_THRESHOLD_BYTES, appendCount * 50) // Extra high length threshold.
@@ -787,7 +759,6 @@
                 .with(WriterConfig.MAX_FLUSH_SIZE_BYTES, 10000)
                 .with(WriterConfig.MIN_READ_TIMEOUT_MILLIS, 10L)
                 .build();
->>>>>>> 4721bdd6
 
         @Cleanup
         TestContext context = new TestContext(config);
@@ -900,14 +871,6 @@
         final int appendCount = 100; // This is number of appends per Segment/Transaction - there will be a lot of appends here.
         final int failSyncEvery = 2;
         final int failAsyncEvery = 3;
-<<<<<<< HEAD
-        final WriterConfig config = ConfigHelpers.createWriterConfig(
-                PropertyBag.create()
-                           .with(WriterConfig.PROPERTY_FLUSH_THRESHOLD_BYTES, appendCount * 50) // Extra high length threshold.
-                           .with(WriterConfig.PROPERTY_FLUSH_THRESHOLD_MILLIS, 1000)
-                           .with(WriterConfig.PROPERTY_MAX_FLUSH_SIZE_BYTES, 10000)
-                           .with(WriterConfig.PROPERTY_MIN_READ_TIMEOUT_MILLIS, 10));
-=======
         final WriterConfig config = WriterConfig
                 .builder()
                 .with(WriterConfig.FLUSH_THRESHOLD_BYTES, appendCount * 50) // Extra high length threshold.
@@ -915,7 +878,6 @@
                 .with(WriterConfig.MAX_FLUSH_SIZE_BYTES, 10000)
                 .with(WriterConfig.MIN_READ_TIMEOUT_MILLIS, 10L)
                 .build();
->>>>>>> 4721bdd6
 
         @Cleanup
         TestContext context = new TestContext(config);
@@ -1528,17 +1490,9 @@
         final SegmentAggregator[] transactionAggregators;
 
         TestContext(WriterConfig config) {
-<<<<<<< HEAD
             this.containerMetadata = new MetadataBuilder(CONTAINER_ID).build();
             this.storage = new TestStorage(new InMemoryStorage(executorService()));
             this.timer = new ManualTimer();
-=======
-            this.containerMetadata = new StreamSegmentContainerMetadata(CONTAINER_ID);
-
-            this.storage = new TestStorage(new InMemoryStorage(executorService()));
-            this.timer = new ManualTimer();
-
->>>>>>> 4721bdd6
             val dataSourceConfig = new TestWriterDataSource.DataSourceConfig();
             dataSourceConfig.autoInsertCheckpointFrequency = TestWriterDataSource.DataSourceConfig.NO_METADATA_CHECKPOINT;
             this.dataSource = new TestWriterDataSource(this.containerMetadata, executorService(), dataSourceConfig);
