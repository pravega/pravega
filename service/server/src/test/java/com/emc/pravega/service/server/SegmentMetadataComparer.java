--- conflicted
+++ resolved
@@ -46,14 +46,11 @@
      */
     public static void assertSameAttributes(String message, Map<UUID, Long> expected, SegmentProperties toCheck) {
         val actual = toCheck.getAttributes();
-<<<<<<< HEAD
-=======
         if (expected == null) {
             Assert.assertEquals(message + " No attributes expected.", 0, actual.size());
             return;
         }
 
->>>>>>> 50426454
         Assert.assertEquals(message + " Counts differ.", expected.size(), actual.size());
         for (Map.Entry<UUID, Long> e : expected.entrySet()) {
             Assert.assertTrue(" attribute not found " + e.getKey(), actual.containsKey(e.getKey()));
