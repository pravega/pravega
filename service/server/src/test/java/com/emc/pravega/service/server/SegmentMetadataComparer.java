/**
 *
 *  Copyright (c) 2017 Dell Inc., or its subsidiaries.
 *
 */

package com.emc.pravega.service.server;

import com.emc.pravega.service.contracts.SegmentProperties;
import java.util.Map;
import java.util.UUID;
import lombok.val;
import org.junit.Assert;

/**
 * Helps compare SegmentMetadata instances.
 */
public final class SegmentMetadataComparer {

    /**
     * Verifies that the given SegmentMetadata instances contain the same data.
     *
     * @param message  The message to include in the assertion failures.
     * @param expected The SegmentMetadata instance to compare against.
     * @param actual   The SegmentMetadata instance to compare.
     */
    public static void assertEquals(String message, SegmentMetadata expected, SegmentMetadata actual) {
        String idPrefix = message + " SegmentId " + expected.getId();
        Assert.assertEquals(idPrefix + " getId() mismatch.", expected.getId(), actual.getId());
        Assert.assertEquals(idPrefix + " getParentId() mismatch.", expected.getParentId(), actual.getParentId());
        Assert.assertEquals(idPrefix + " getName() isDeleted.", expected.isDeleted(), actual.isDeleted());
        Assert.assertEquals(idPrefix + " getStorageLength() mismatch.", expected.getStorageLength(), actual.getStorageLength());
        Assert.assertEquals(idPrefix + " getDurableLogLength() mismatch.", expected.getDurableLogLength(), actual.getDurableLogLength());
        Assert.assertEquals(idPrefix + " getName() mismatch.", expected.getName(), actual.getName());
        Assert.assertEquals(idPrefix + " isSealed() mismatch.", expected.isSealed(), actual.isSealed());
        Assert.assertEquals(idPrefix + " isMerged() mismatch.", expected.isMerged(), actual.isMerged());
        assertSameAttributes(idPrefix + " getAttributes() mismatch:", expected.getAttributes(), actual);
    }

    /**
     * Verifies that the given SegmentMetadata instance has the expected Attributes.
     *
     * @param message  The message to include in the assertion failures.
     * @param expected The expected set of Attributes.
     * @param toCheck The SegmentProperties instance to verify.
     */
<<<<<<< HEAD
    public static void assertSameAttributes(String message, Map<UUID, Long> expected, SegmentMetadata metadata) {
        val actual = metadata.getAttributes();
        if (expected == null) {
            Assert.assertEquals(message + " No attributes expected.", 0, actual.size());
            return;
        }

=======
    public static void assertSameAttributes(String message, Map<UUID, Long> expected, SegmentProperties toCheck) {
        val actual = toCheck.getAttributes();
>>>>>>> a903c2c3
        Assert.assertEquals(message + " Counts differ.", expected.size(), actual.size());
        for (Map.Entry<UUID, Long> e : expected.entrySet()) {
            Assert.assertTrue(" attribute not found " + e.getKey(), actual.containsKey(e.getKey()));
            long actualValue = actual.get(e.getKey());
            Assert.assertEquals(message + " value differs.", (long) e.getValue(), actualValue);
        }
    }
}<|MERGE_RESOLUTION|>--- conflicted
+++ resolved
@@ -44,18 +44,13 @@
      * @param expected The expected set of Attributes.
      * @param toCheck The SegmentProperties instance to verify.
      */
-<<<<<<< HEAD
-    public static void assertSameAttributes(String message, Map<UUID, Long> expected, SegmentMetadata metadata) {
-        val actual = metadata.getAttributes();
+    public static void assertSameAttributes(String message, Map<UUID, Long> expected, SegmentMetadata toCheck) {
+        val actual = toCheck.getAttributes();
         if (expected == null) {
             Assert.assertEquals(message + " No attributes expected.", 0, actual.size());
             return;
         }
 
-=======
-    public static void assertSameAttributes(String message, Map<UUID, Long> expected, SegmentProperties toCheck) {
-        val actual = toCheck.getAttributes();
->>>>>>> a903c2c3
         Assert.assertEquals(message + " Counts differ.", expected.size(), actual.size());
         for (Map.Entry<UUID, Long> e : expected.entrySet()) {
             Assert.assertTrue(" attribute not found " + e.getKey(), actual.containsKey(e.getKey()));
