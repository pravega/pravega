/**
 * Copyright (c) 2017 Dell Inc., or its subsidiaries.
 */
package com.emc.pravega.service.server.writer;

import com.emc.pravega.common.ExceptionHelpers;
import com.emc.pravega.common.concurrent.ServiceShutdownListener;
import com.emc.pravega.common.segment.StreamSegmentNameUtils;
import com.emc.pravega.service.contracts.SegmentProperties;
import com.emc.pravega.service.server.ContainerMetadata;
import com.emc.pravega.service.server.DataCorruptionException;
import com.emc.pravega.service.server.SegmentMetadata;
import com.emc.pravega.service.server.TestStorage;
import com.emc.pravega.service.server.UpdateableContainerMetadata;
import com.emc.pravega.service.server.UpdateableSegmentMetadata;
import com.emc.pravega.service.server.containers.StreamSegmentContainerMetadata;
import com.emc.pravega.service.server.logs.operations.CachedStreamSegmentAppendOperation;
import com.emc.pravega.service.server.logs.operations.MergeTransactionOperation;
import com.emc.pravega.service.server.logs.operations.MetadataCheckpointOperation;
import com.emc.pravega.service.server.logs.operations.Operation;
import com.emc.pravega.service.server.logs.operations.StreamSegmentAppendOperation;
import com.emc.pravega.service.server.logs.operations.StreamSegmentMapOperation;
import com.emc.pravega.service.server.logs.operations.StreamSegmentSealOperation;
import com.emc.pravega.service.server.logs.operations.TransactionMapOperation;
import com.emc.pravega.service.storage.mocks.InMemoryStorage;
import com.emc.pravega.testcommon.AssertExtensions;
import com.emc.pravega.testcommon.ErrorInjector;
import com.emc.pravega.testcommon.IntentionalException;
import com.emc.pravega.testcommon.ThreadPooledTestSuite;
import java.io.ByteArrayInputStream;
import java.io.ByteArrayOutputStream;
import java.io.IOException;
import java.time.Duration;
import java.util.ArrayList;
import java.util.Collection;
import java.util.HashMap;
import java.util.HashSet;
import java.util.List;
import java.util.UUID;
import java.util.concurrent.TimeUnit;
import java.util.concurrent.TimeoutException;
import java.util.concurrent.atomic.AtomicBoolean;
import java.util.concurrent.atomic.AtomicInteger;
import java.util.function.Function;
import java.util.function.Supplier;
import java.util.stream.Collectors;
import lombok.Cleanup;
import lombok.val;
import org.junit.Assert;
import org.junit.Test;

/**
 * Unit tests for the StorageWriter class.
 */
public class StorageWriterTests extends ThreadPooledTestSuite {
    private static final int CONTAINER_ID = 1;
    private static final int SEGMENT_COUNT = 10;
    private static final int TRANSACTIONS_PER_SEGMENT = 5;
    private static final int APPENDS_PER_SEGMENT = 1000;
    private static final int APPENDS_PER_SEGMENT_RECOVERY = 500; // We use depth-first, which has slower performance.
    private static final int METADATA_CHECKPOINT_FREQUENCY = 50;
<<<<<<< HEAD
    private static final PropertyBag DEFAULT_RAW_CONFIG =
            PropertyBag.create()
                       .with(WriterConfig.PROPERTY_FLUSH_THRESHOLD_BYTES, 1000)
                       .with(WriterConfig.PROPERTY_FLUSH_THRESHOLD_MILLIS, 1000)
                       .with(WriterConfig.PROPERTY_MIN_READ_TIMEOUT_MILLIS, 10)
                       .with(WriterConfig.PROPERTY_MAX_READ_TIMEOUT_MILLIS, 250)
                       .with(WriterConfig.PROPERTY_MAX_ITEMS_TO_READ_AT_ONCE, 100)
                       .with(WriterConfig.PROPERTY_ERROR_SLEEP_MILLIS, 0);
    private static final WriterConfig DEFAULT_CONFIG = ConfigHelpers.createWriterConfig(DEFAULT_RAW_CONFIG);
=======
    private static final WriterConfig DEFAULT_CONFIG = WriterConfig
            .builder()
            .with(WriterConfig.FLUSH_THRESHOLD_BYTES, 1000)
            .with(WriterConfig.FLUSH_THRESHOLD_MILLIS, 1000L)
            .with(WriterConfig.MIN_READ_TIMEOUT_MILLIS, 10L)
            .with(WriterConfig.MAX_READ_TIMEOUT_MILLIS, 250L)
            .with(WriterConfig.MAX_ITEMS_TO_READ_AT_ONCE, 100)
            .with(WriterConfig.ERROR_SLEEP_MILLIS, 0L)
            .build();
>>>>>>> 70796c83

    private static final Duration TIMEOUT = Duration.ofSeconds(20);

    @Override
    protected int getThreadPoolSize() {
        return 5;
    }

    /**
     * Tests a normal, happy case, when the Writer needs to process operations in the "correct" order, from a DataSource
     * that does not produce any errors (i.e., Timeouts) and to a Storage that works perfectly.
     * See testWriter() for more details about testing flow.
     */
    @Test
    public void testNormalFlow() throws Exception {
        @Cleanup
        TestContext context = new TestContext(DEFAULT_CONFIG);
        testWriter(context);
    }

    /**
     * Tests the StorageWriter in a scenario where the DataSource throws random exceptions. Simulated errors are for
     * the following operations:
     * * Read (sync + async)
     * * Acknowledge (sync + async)
     * * GetAppendData (sync)
     */
    @Test
    public void testWithDataSourceTransientErrors() throws Exception {
        final int failReadSyncEvery = 2;
        final int failReadAsyncEvery = 3;
        final int failAckSyncEvery = 2;
        final int failAckAsyncEvery = 3;
        final int failGetAppendDataEvery = 99;

        @Cleanup
        TestContext context = new TestContext(DEFAULT_CONFIG);

        Supplier<Exception> exceptionSupplier = IntentionalException::new;

        // Simulated Read errors.
        context.dataSource.setReadSyncErrorInjector(new ErrorInjector<>(count -> count % failReadSyncEvery == 0, exceptionSupplier));
        context.dataSource.setReadAsyncErrorInjector(new ErrorInjector<>(count -> count % failReadAsyncEvery == 0, exceptionSupplier));

        // Simulated ack/truncate errors.
        context.dataSource.setAckSyncErrorInjector(new ErrorInjector<>(count -> count % failAckSyncEvery == 0, exceptionSupplier));
        context.dataSource.setAckAsyncErrorInjector(new ErrorInjector<>(count -> count % failAckAsyncEvery == 0, exceptionSupplier));

        // Simulated data retrieval errors.
        context.dataSource.setGetAppendDataErrorInjector(new ErrorInjector<>(count -> count % failGetAppendDataEvery == 0, exceptionSupplier));

        testWriter(context);
    }

    /**
     * Tests the StorageWriter in a scenario where some sort of fatal error occurs from the DataSource. In this case,
     * the cache lookup for a CachedStreamSegmentAppendOperation returns null.
     */
    @Test
    public void testWithDataSourceFatalErrors() throws Exception {
        @Cleanup
        TestContext context = new TestContext(DEFAULT_CONFIG);

        // Create a bunch of segments and Transactions.
        ArrayList<Long> segmentIds = createSegments(context);

        // Append data.
        HashMap<Long, ByteArrayOutputStream> segmentContents = new HashMap<>();
        appendDataBreadthFirst(segmentIds, segmentContents, context);

        // We clear up the cache after we have added the operations in the data source - this will cause the writer
        // to pick them up and end up failing when attempting to fetch the cache contents.
        context.dataSource.clearAppendData();

        AssertExtensions.assertThrows(
                "StorageWriter did not fail when a fatal data retrieval error occurred.",
                () -> {
                    // The Corruption may happen early enough so the "awaitRunning" isn't complete yet. In that case,
                    // the writer will never reach its 'Running' state. As such, we need to make sure at least one of these
                    // will throw (either start or, if the failure happened after start, make sure it eventually fails and shuts down).
                    context.writer.startAsync().awaitRunning();
                    ServiceShutdownListener.awaitShutdown(context.writer, TIMEOUT, true);
                },
                ex -> ex instanceof IllegalStateException);

        // The previous error could be thrown either while starting or while shutting down. In case of the former,
        // we should wait until the writer is properly terminated.
        AssertExtensions.assertThrows(
                "StorageWriter did not fail when a fatal data retrieval error occurred.",
                () -> ServiceShutdownListener.awaitShutdown(context.writer, TIMEOUT, true),
                ex -> ex instanceof IllegalStateException);

        Assert.assertTrue("Unexpected failure cause for StorageWriter: " + context.writer.failureCause(), ExceptionHelpers.getRealException(context.writer.failureCause()) instanceof DataCorruptionException);
    }

    /**
     * Tests the StorageWriter in a Scenario where the Storage component throws non-corruption exceptions (i.e., not badOffset).
     */
    @Test
    public void testWithStorageTransientErrors() throws Exception {
        final int failWriteSyncEvery = 4;
        final int failWriteAsyncEvery = 6;
        final int failSealSyncEvery = 4;
        final int failSealAsyncEvery = 6;
        final int failConcatAsyncEvery = 6;

        @Cleanup
        TestContext context = new TestContext(DEFAULT_CONFIG);

        Supplier<Exception> exceptionSupplier = IntentionalException::new;

        // Simulated Write errors.
        context.storage.setWriteSyncErrorInjector(new ErrorInjector<>(count -> count % failWriteSyncEvery == 0, exceptionSupplier));
        context.storage.setWriteAsyncErrorInjector(new ErrorInjector<>(count -> count % failWriteAsyncEvery == 0, exceptionSupplier));

        // Simulated Seal errors.
        context.storage.setSealSyncErrorInjector(new ErrorInjector<>(count -> count % failSealSyncEvery == 0, exceptionSupplier));
        context.storage.setSealAsyncErrorInjector(new ErrorInjector<>(count -> count % failSealAsyncEvery == 0, exceptionSupplier));

        // Simulated Concat errors.
        context.storage.setConcatAsyncErrorInjector(new ErrorInjector<>(count -> count % failConcatAsyncEvery == 0, exceptionSupplier));

        testWriter(context);
    }

    /**
     * Tests the StorageWriter in a Scenario where the Storage component throws data corruption exceptions (i.e., badOffset,
     * and after reconciliation, the data is still corrupt).
     */
    @Test
    public void testWithStorageCorruptionErrors() throws Exception {
        @Cleanup
        TestContext context = new TestContext(DEFAULT_CONFIG);

        // Create a bunch of segments and Transactions.
        ArrayList<Long> segmentIds = createSegments(context);

        // Append data.
        HashMap<Long, ByteArrayOutputStream> segmentContents = new HashMap<>();
        appendDataBreadthFirst(segmentIds, segmentContents, context);

        // Corrupt (one segment should suffice).
        byte[] corruptionData = "foo".getBytes();
        String corruptedSegmentName = context.metadata.getStreamSegmentMetadata(segmentIds.get(0)).getName();
        Supplier<Exception> exceptionSupplier = () -> {
            // Corrupt data. We use an internal method (append) to atomically write data at the end of the segment.
            // GetLength+Write would not work well because there may be concurrent writes that modify the data between
            // requesting the length and attempting to write, thus causing the corruption to fail.
            // NOTE: this is a synchronous call, but append() is also a sync method. If append() would become async,
            // care must be taken not to block a thread while waiting for it.
            context.storage.append(corruptedSegmentName, new ByteArrayInputStream(corruptionData), corruptionData.length);

            // Return some other kind of exception.
            return new TimeoutException("Intentional");
        };

        // We only try to corrupt data once.
        AtomicBoolean corruptionHappened = new AtomicBoolean();
        context.storage.setWriteAsyncErrorInjector(new ErrorInjector<>(c -> !corruptionHappened.getAndSet(true), exceptionSupplier));

        AssertExtensions.assertThrows(
                "StorageWriter did not fail when a fatal data corruption error occurred.",
                () -> {
                    // The Corruption may happen early enough so the "awaitRunning" isn't complete yet. In that case,
                    // the writer will never reach its 'Running' state. As such, we need to make sure at least one of these
                    // will throw (either start or, if the failure happened after start, make sure it eventually fails and shuts down).
                    context.writer.startAsync().awaitRunning();
                    ServiceShutdownListener.awaitShutdown(context.writer, TIMEOUT, true);
                },
                ex -> ex instanceof IllegalStateException);

        ServiceShutdownListener.awaitShutdown(context.writer, TIMEOUT, false);
        Assert.assertTrue("Unexpected failure cause for StorageWriter.", ExceptionHelpers.getRealException(context.writer.failureCause()) instanceof ReconciliationFailureException);
    }

    /**
     * Tests the StorageWriter in a Scenario where the Storage component throws data corruption exceptions (i.e., badOffset),
     * but after reconciliation, the data is not corrupt.
     */
    @Test
    public void testWithStorageRecoverableCorruptionErrors() throws Exception {
        final int failWriteEvery = 3;
        final int failSealEvery = 7;
        final int failMergeEvery = 5;

        @Cleanup
        TestContext context = new TestContext(DEFAULT_CONFIG);

        // Inject write errors every now and then.
        AtomicInteger writeCount = new AtomicInteger();
        AtomicInteger writeFailCount = new AtomicInteger();
        context.storage.setWriteInterceptor((segmentName, offset, data, length, storage) -> {
            if (writeCount.incrementAndGet() % failWriteEvery == 0) {
                return storage.write(segmentName, offset, data, length, TIMEOUT)
                              .thenRun(() -> {
                                  writeFailCount.incrementAndGet();
                                  throw new IntentionalException(String.format("S=%s,O=%d,L=%d", segmentName, offset, length));
                              });
            }

            return null;
        });

        // Inject Seal errors every now and then.
        AtomicInteger sealCount = new AtomicInteger();
        AtomicInteger sealFailCount = new AtomicInteger();
        context.storage.setSealInterceptor((segmentName, storage) -> {
            if (sealCount.incrementAndGet() % failSealEvery == 0) {
                return storage.seal(segmentName, TIMEOUT)
                              .thenRun(() -> {
                                  sealFailCount.incrementAndGet();
                                  throw new IntentionalException(String.format("S=%s", segmentName));
                              });
            }

            return null;
        });

        // Inject Merge/Concat errors every now and then.
        AtomicInteger mergeCount = new AtomicInteger();
        AtomicInteger mergeFailCount = new AtomicInteger();
        context.storage.setConcatInterceptor((targetSegment, offset, sourceSegment, storage) -> {
            if (mergeCount.incrementAndGet() % failMergeEvery == 0) {
                return storage.concat(targetSegment, offset, sourceSegment, TIMEOUT)
                              .thenRun(() -> {
                                  mergeFailCount.incrementAndGet();
                                  throw new IntentionalException(String.format("T=%s,O=%d,S=%s", targetSegment, offset, sourceSegment));
                              });
            }

            return null;
        });

        testWriter(context);

        AssertExtensions.assertGreaterThan("Not enough writes were made for this test.", 0, writeCount.get());
        AssertExtensions.assertGreaterThan("Not enough write failures happened for this test.", 0, writeFailCount.get());

        AssertExtensions.assertGreaterThan("Not enough seals were made for this test.", 0, sealCount.get());
        AssertExtensions.assertGreaterThan("Not enough seal failures happened for this test.", 0, sealFailCount.get());

        AssertExtensions.assertGreaterThan("Not enough mergers were made for this test.", 0, mergeCount.get());
        AssertExtensions.assertGreaterThan("Not enough merge failures happened for this test.", 0, mergeFailCount.get());
    }

    /**
     * Tests the StorageWriter in a Scenario where it needs to gracefully recover from a Container failure, and not all
     * previously written data has been acknowledged to the DataSource.
     * General test flow:
     * 1. Starts a writer, and adds a subset of all operations. All acks to the DataSource are not processed
     * 2. Stops the writer, adds the remaining data, and restarts the writer (with acks now processing)
     * 3. Restarts the writer, and waits for it to finish, after which the final data is inspected.
     */
    @Test
    public void testRecovery() throws Exception {
        // Start a writer, and add all operations, both overlapping the already committed data, and for the new data.
        // At the end, verify everything is ack-ed and in Storage as it should be.

        @Cleanup
        TestContext context = new TestContext(DEFAULT_CONFIG);
        context.dataSource.setAckEffective(false); // Disable ack-ing.
        context.writer.startAsync();

        // Create a bunch of segments and Transaction.
        ArrayList<Long> segmentIds = createSegments(context);
        HashMap<Long, ArrayList<Long>> transactionsBySegment = createTransactions(segmentIds, context);
        ArrayList<Long> transactionIds = new ArrayList<>();
        transactionsBySegment.values().forEach(transactionIds::addAll);

        // Append data.
        HashMap<Long, ByteArrayOutputStream> segmentContents = new HashMap<>();

        // Parent segments have 50% of data written
        appendDataDepthFirst(segmentIds, segmentId -> APPENDS_PER_SEGMENT_RECOVERY / 2, segmentContents, context);

        List<Long> firstThirdTransactions = transactionIds.subList(0, transactionIds.size() / 3);
        List<Long> secondThirdTransactions = transactionIds.subList(transactionIds.size() / 3, transactionIds.size() * 2 / 3);
        List<Long> lastThirdTransactions = transactionIds.subList(transactionIds.size() * 2 / 3, transactionIds.size());

        // First and second 1/3 of Transactions have full data.
        appendDataDepthFirst(firstThirdTransactions, segmentId -> APPENDS_PER_SEGMENT_RECOVERY, segmentContents, context);
        appendDataDepthFirst(secondThirdTransactions, segmentId -> APPENDS_PER_SEGMENT_RECOVERY, segmentContents, context);

        // Third 1/3 of Transactions have 50% of data.
        appendDataDepthFirst(lastThirdTransactions, segmentId -> APPENDS_PER_SEGMENT_RECOVERY / 2, segmentContents, context);

        // First 1/3 of Transactions are merged into parent.
        sealSegments(firstThirdTransactions, context);
        mergeTransactions(firstThirdTransactions, segmentContents, context);

        // Second 1/3 of Transactions are sealed, but not merged into parent.
        sealSegments(secondThirdTransactions, context);

        // Wait for the writer to complete its job.
        metadataCheckpoint(context);
        context.dataSource.waitFullyAcked().get(TIMEOUT.toMillis(), TimeUnit.MILLISECONDS);

        // At this point the storage should mimic the setup we created above, yet the WriterDataSource still has all the
        // original operations in place. Stop the writer, add the rest of the operations to the DataSource, then restart the writer.
        context.writer.stopAsync().awaitTerminated();
        context.dataSource.setAckEffective(true);

        // Add the last 50% of data to the parent segments.
        appendDataDepthFirst(segmentIds, segmentId -> APPENDS_PER_SEGMENT_RECOVERY / 2, segmentContents, context);

        // Seal & merge second 1/3 of Transactions.
        sealSegments(secondThirdTransactions, context);
        mergeTransactions(secondThirdTransactions, segmentContents, context);

        // Add remaining data, seal & merge last 1/3 of Transactions.
        appendDataDepthFirst(lastThirdTransactions, segmentId -> APPENDS_PER_SEGMENT_RECOVERY / 2, segmentContents, context);
        sealSegments(lastThirdTransactions, context);
        mergeTransactions(lastThirdTransactions, segmentContents, context);

        // Seal the parents.
        sealSegments(segmentIds, context);
        metadataCheckpoint(context);

        // Restart the writer (restart a new one, to clear out any in-memory state).
        // Note that this also changes the storage owner, which verifies that the writer correctly reacquires ownership.
        context.resetWriter();
        context.writer.startAsync().awaitRunning();
        context.dataSource.waitFullyAcked().get(TIMEOUT.toMillis(), TimeUnit.MILLISECONDS);

        // Verify final output.
        verifyFinalOutput(segmentContents, transactionIds, context);
    }

    /**
     * Tests the ability of the StorageWriter to cleanup SegmentAggregators that have been deleted in Storage or are
     * gone from the Metadata.
     * 1. Creates 3 segments, and adds an append for each of them.
     * 2. Marks segment 2 as deleted (in metadata) and evicts segment 3 from metadata (no deletion).
     * 3. Runs one more Writer cycle (to clean up).
     * 4. Reinstates the missing segment metadatas and adds appends for each of them, verifying that the Writer re-requests
     * the metadata for those two.
     */
    @Test
    public void testCleanup() throws Exception {
        final WriterConfig config = ConfigHelpers.createWriterConfig(PropertyBag.create(DEFAULT_RAW_CONFIG).with(WriterConfig.PROPERTY_FLUSH_THRESHOLD_BYTES, 1));
        @Cleanup
        final TestContext context = new TestContext(config);
        context.writer.startAsync();

        // Create a bunch of segments and Transaction.
        final ArrayList<Long> segmentIds = createSegments(context);
        final UpdateableSegmentMetadata segment1 = context.metadata.getStreamSegmentMetadata(segmentIds.get(0));
        final UpdateableSegmentMetadata segment2 = context.metadata.getStreamSegmentMetadata(segmentIds.get(1));
        final UpdateableSegmentMetadata segment3 = context.metadata.getStreamSegmentMetadata(segmentIds.get(2));
        final byte[] data = new byte[1];

        Function<UpdateableSegmentMetadata, Operation> createAppend = segment -> {
            StreamSegmentAppendOperation append = new StreamSegmentAppendOperation(segment.getId(), data, null);
            append.setStreamSegmentOffset(segment.getDurableLogLength());
            context.dataSource.recordAppend(append);
            segment.setDurableLogLength(segment.getDurableLogLength() + data.length);
            return new CachedStreamSegmentAppendOperation(append);
        };

        // Process an append for each segment, to make sure the writer has knowledge of those segments.
        context.dataSource.add(createAppend.apply(segment1));
        context.dataSource.add(createAppend.apply(segment2));
        context.dataSource.add(createAppend.apply(segment3));
        metadataCheckpoint(context);
        context.dataSource.waitFullyAcked().get(TIMEOUT.toMillis(), TimeUnit.MILLISECONDS);

        // Delete segment2 (markDeleted) and evict segment3 (by forcing the metadata to forget about it).
        long evictionCutoff = context.metadata.nextOperationSequenceNumber() + 1;
        context.metadata.getStreamSegmentId(segment1.getName(), true);
        context.metadata.getStreamSegmentId(segment2.getName(), true);
        segment2.markDeleted();
        Collection<Long> evictedSegments = evictSegments(evictionCutoff, context);

        // Make sure the right segment is evicted, and not the other two ones (there are other segments in this system which we don't care about).
        Assert.assertTrue("Expected segment was not evicted.", evictedSegments.contains(segment3.getId()));
        Assert.assertFalse("Unexpected segments were not evicted.", evictedSegments.contains(segment1.getId()) && evictedSegments.contains(segment3.getId()));

        // Add one more append to Segment1 - this will force the writer to go on a full iteration and thus invoke cleanup.
        context.dataSource.add(createAppend.apply(segment1));
        metadataCheckpoint(context);
        context.dataSource.waitFullyAcked().get(TIMEOUT.toMillis(), TimeUnit.MILLISECONDS);

        // Get rid of Segment2 from the metadata.
        evictionCutoff = context.metadata.nextOperationSequenceNumber() + 1;
        context.metadata.getStreamSegmentId(segment1.getName(), true);
        evictedSegments = evictSegments(evictionCutoff, context);
        Assert.assertTrue("Expected segment was not evicted.", evictedSegments.contains(segment2.getId()));

        // Repopulate the metadata.
        val segment2Take2 = context.metadata.mapStreamSegmentId(segment2.getName(), segment2.getId());
        val segment3Take2 = context.metadata.mapStreamSegmentId(segment3.getName(), segment3.getId());
        segment2Take2.copyFrom(segment2);
        segment3Take2.copyFrom(segment3);

        // Add an append for each of the re-added segments and verify that the Writer re-requested the metadata, which
        // indicates it had to recreate their SegmentAggregators.
        HashSet<Long> requestedSegmentIds = new HashSet<>();
        context.dataSource.setSegmentMetadataRequested(requestedSegmentIds::add);
        context.dataSource.add(createAppend.apply(segment2Take2));
        context.dataSource.add(createAppend.apply(segment3Take2));
        metadataCheckpoint(context);
        context.dataSource.waitFullyAcked().get(TIMEOUT.toMillis(), TimeUnit.MILLISECONDS);

        Assert.assertTrue("The deleted segments did not have their metadata requested.",
                requestedSegmentIds.contains(segment2.getId()) && requestedSegmentIds.contains(segment3.getId()));
    }

    /**
     * Tests the writer as it is setup in the given context.
     * General test flow:
     * 1. Add Appends (Cached/non-cached) to both Parent and Transaction segments
     * 2. Seal and merge the Transactions
     * 3. Seal the parent segments.
     * 4. Wait for everything to be ack-ed and check the result.
     *
     * @param context The TestContext to use.
     */
    private void testWriter(TestContext context) throws Exception {
        context.writer.startAsync();

        // Create a bunch of segments and Transactions.
        ArrayList<Long> segmentIds = createSegments(context);
        HashMap<Long, ArrayList<Long>> transactionsBySegment = createTransactions(segmentIds, context);
        ArrayList<Long> transactionIds = new ArrayList<>();
        transactionsBySegment.values().forEach(transactionIds::addAll);

        // Append data.
        HashMap<Long, ByteArrayOutputStream> segmentContents = new HashMap<>();
        appendDataBreadthFirst(segmentIds, segmentContents, context);
        appendDataBreadthFirst(transactionIds, segmentContents, context);

        // Merge Transaction.
        sealSegments(transactionIds, context);
        mergeTransactions(transactionIds, segmentContents, context);

        // Seal the parents.
        sealSegments(segmentIds, context);
        metadataCheckpoint(context);

        // Wait for the writer to complete its job.
        context.dataSource.waitFullyAcked().get(TIMEOUT.toMillis(), TimeUnit.MILLISECONDS);

        // Verify final output.
        verifyFinalOutput(segmentContents, transactionIds, context);
    }

    //region Helpers

    private void verifyFinalOutput(HashMap<Long, ByteArrayOutputStream> segmentContents, Collection<Long> transactionIds, TestContext context) {
        // Verify all Transactions are deleted.
        for (long transactionId : transactionIds) {
            SegmentMetadata metadata = context.metadata.getStreamSegmentMetadata(transactionId);
            Assert.assertTrue("Transaction not marked as deleted in metadata: " + transactionId, metadata.isDeleted());
            Assert.assertFalse("Transaction was not deleted from storage after being merged: " + transactionId, context.storage.exists(metadata.getName(), TIMEOUT).join());
        }

        for (long segmentId : segmentContents.keySet()) {
            SegmentMetadata metadata = context.metadata.getStreamSegmentMetadata(segmentId);
            Assert.assertNotNull("Setup error: No metadata for segment " + segmentId, metadata);
            Assert.assertEquals("Setup error: Not expecting a Transaction segment in the final list: " + segmentId, ContainerMetadata.NO_STREAM_SEGMENT_ID, metadata.getParentId());

            Assert.assertEquals("Metadata does not indicate that all bytes were copied to Storage for segment " + segmentId, metadata.getDurableLogLength(), metadata.getStorageLength());
            Assert.assertEquals("Metadata.Sealed disagrees with Metadata.SealedInStorage for segment " + segmentId, metadata.isSealed(), metadata.isSealedInStorage());

            SegmentProperties sp = context.storage.getStreamSegmentInfo(metadata.getName(), TIMEOUT).join();
            Assert.assertEquals("Metadata.StorageLength disagrees with Storage.Length for segment " + segmentId, metadata.getStorageLength(), sp.getLength());
            Assert.assertEquals("Metadata.Sealed/SealedInStorage disagrees with Storage.Sealed for segment " + segmentId, metadata.isSealedInStorage(), sp.isSealed());

            byte[] expected = segmentContents.get(segmentId).toByteArray();
            byte[] actual = new byte[expected.length];
            int actualLength = context.storage.read(metadata.getName(), 0, actual, 0, actual.length, TIMEOUT).join();
            Assert.assertEquals("Unexpected number of bytes read from Storage for segment " + segmentId, metadata.getStorageLength(), actualLength);
            Assert.assertArrayEquals("Unexpected data written to storage for segment " + segmentId, expected, actual);
        }
    }

    private void mergeTransactions(Iterable<Long> transactionIds, HashMap<Long, ByteArrayOutputStream> segmentContents, TestContext context) {
        for (long transactionId : transactionIds) {
            UpdateableSegmentMetadata transactionMetadata = context.metadata.getStreamSegmentMetadata(transactionId);
            UpdateableSegmentMetadata parentMetadata = context.metadata.getStreamSegmentMetadata(transactionMetadata.getParentId());
            Assert.assertFalse("Transaction already merged", transactionMetadata.isMerged());
            Assert.assertTrue("Transaction not sealed prior to merger", transactionMetadata.isSealed());
            Assert.assertFalse("Parent is sealed already merged", parentMetadata.isSealed());

            // Create the Merge Op
            MergeTransactionOperation op = new MergeTransactionOperation(parentMetadata.getId(), transactionMetadata.getId());
            op.setLength(transactionMetadata.getLength());
            op.setStreamSegmentOffset(parentMetadata.getDurableLogLength());

            // Update metadata
            parentMetadata.setDurableLogLength(parentMetadata.getDurableLogLength() + transactionMetadata.getDurableLogLength());
            transactionMetadata.markMerged();

            // Process the merge op
            context.dataSource.add(op);

            try {
                segmentContents.get(parentMetadata.getId()).write(segmentContents.get(transactionMetadata.getId()).toByteArray());
            } catch (IOException ex) {
                throw new AssertionError(ex);
            }

            segmentContents.remove(transactionId);
        }
    }

    private void metadataCheckpoint(TestContext context) {
        context.dataSource.add(new MetadataCheckpointOperation());
    }

    private void sealSegments(Collection<Long> segmentIds, TestContext context) {
        for (long segmentId : segmentIds) {
            UpdateableSegmentMetadata segmentMetadata = context.metadata.getStreamSegmentMetadata(segmentId);
            segmentMetadata.markSealed();
            StreamSegmentSealOperation sealOp = new StreamSegmentSealOperation(segmentId);
            sealOp.setStreamSegmentOffset(segmentMetadata.getDurableLogLength());
            context.dataSource.add(sealOp);
        }
    }

    /**
     * Appends data, depth-first, by filling up one segment before moving on to another.
     */
    private void appendDataDepthFirst(Collection<Long> segmentIds, Function<Long, Integer> getAppendsPerSegment, HashMap<Long, ByteArrayOutputStream> segmentContents, TestContext context) {
        int writeId = 0;
        for (long segmentId : segmentIds) {
            UpdateableSegmentMetadata segmentMetadata = context.metadata.getStreamSegmentMetadata(segmentId);
            int appendCount = getAppendsPerSegment.apply(segmentId);
            for (int i = 0; i < appendCount; i++) {
                appendData(segmentMetadata, i, writeId, segmentContents, context);
                writeId++;
            }
        }
    }

    /**
     * Appends data, round-robin style, one append per segment (for each segment), then back to the beginning.
     */
    private void appendDataBreadthFirst(Collection<Long> segmentIds, HashMap<Long, ByteArrayOutputStream> segmentContents, TestContext context) {
        int writeId = 0;
        for (int i = 0; i < APPENDS_PER_SEGMENT; i++) {
            for (long segmentId : segmentIds) {
                UpdateableSegmentMetadata segmentMetadata = context.metadata.getStreamSegmentMetadata(segmentId);
                appendData(segmentMetadata, i, writeId, segmentContents, context);
                writeId++;
            }
        }
    }

    private void appendData(UpdateableSegmentMetadata segmentMetadata, int appendId, int writeId, HashMap<Long, ByteArrayOutputStream> segmentContents, TestContext context) {
        byte[] data = getAppendData(segmentMetadata.getName(), segmentMetadata.getId(), appendId, writeId);

        // Make sure we increase the DurableLogLength prior to appending; the Writer checks for this.
        long offset = segmentMetadata.getDurableLogLength();
        segmentMetadata.setDurableLogLength(offset + data.length);
        StreamSegmentAppendOperation op = new StreamSegmentAppendOperation(segmentMetadata.getId(), data, null);
        op.setStreamSegmentOffset(offset);
        context.dataSource.recordAppend(op);
        context.dataSource.add(new CachedStreamSegmentAppendOperation(op));
        recordAppend(segmentMetadata.getId(), data, segmentContents);
    }

    private <T> void recordAppend(T segmentIdentifier, byte[] data, HashMap<T, ByteArrayOutputStream> segmentContents) {
        ByteArrayOutputStream contents = segmentContents.getOrDefault(segmentIdentifier, null);
        if (contents == null) {
            contents = new ByteArrayOutputStream();
            segmentContents.put(segmentIdentifier, contents);
        }
        try {
            contents.write(data);
        } catch (IOException ex) {
            Assert.fail(ex.toString());
        }
    }

    private ArrayList<Long> createSegments(TestContext context) {
        ArrayList<Long> segmentIds = new ArrayList<>();
        for (int i = 0; i < SEGMENT_COUNT; i++) {
            String name = getSegmentName(i);
            context.metadata.mapStreamSegmentId(name, i);
            initializeSegment(i, context);
            segmentIds.add((long) i);

            // Add the operation to the log.
            StreamSegmentMapOperation mapOp = new StreamSegmentMapOperation(context.storage.getStreamSegmentInfo(name, TIMEOUT).join());
            mapOp.setStreamSegmentId((long) i);
            context.dataSource.add(mapOp);
        }

        return segmentIds;
    }

    private HashMap<Long, ArrayList<Long>> createTransactions(Collection<Long> segmentIds, TestContext context) {
        // Create the Transactions.
        HashMap<Long, ArrayList<Long>> transactions = new HashMap<>();
        long transactionId = Integer.MAX_VALUE;
        for (long parentId : segmentIds) {
            ArrayList<Long> segmentTransactions = new ArrayList<>();
            transactions.put(parentId, segmentTransactions);
            SegmentMetadata parentMetadata = context.metadata.getStreamSegmentMetadata(parentId);
            for (int i = 0; i < TRANSACTIONS_PER_SEGMENT; i++) {
                String transactionName = StreamSegmentNameUtils.getTransactionNameFromId(parentMetadata.getName(), UUID.randomUUID());
                context.metadata.mapStreamSegmentId(transactionName, transactionId, parentId);
                initializeSegment(transactionId, context);
                segmentTransactions.add(transactionId);

                // Add the operation to the log.
                TransactionMapOperation mapOp = new TransactionMapOperation(parentId, context.storage.getStreamSegmentInfo(transactionName, TIMEOUT).join());
                mapOp.setStreamSegmentId(transactionId);
                context.dataSource.add(mapOp);

                transactionId++;
            }
        }

        return transactions;
    }

    private Collection<Long> evictSegments(long cutoffSeqNo, TestContext context) {
        Collection<SegmentMetadata> evictionCandidates = context.metadata.getEvictionCandidates(cutoffSeqNo);
        context.metadata.cleanup(evictionCandidates, cutoffSeqNo);
        return evictionCandidates
                .stream()
                .map(SegmentMetadata::getId)
                .collect(Collectors.toSet());
    }

    private void initializeSegment(long segmentId, TestContext context) {
        UpdateableSegmentMetadata metadata = context.metadata.getStreamSegmentMetadata(segmentId);
        metadata.setDurableLogLength(0);
        metadata.setStorageLength(0);
        context.storage.create(metadata.getName(), TIMEOUT).join();
    }

    private byte[] getAppendData(String segmentName, long segmentId, int segmentAppendSeq, int writeId) {
        // NOTE: the data returned by this should be deterministic (not random) since the recovery test relies on it being that way.
        return String.format("SegmentName=%s,SegmentId=_%d,AppendSeq=%d,WriteId=%d%n", segmentName, segmentId, segmentAppendSeq, writeId).getBytes();
    }

    private String getSegmentName(int i) {
        return "Segment_" + i;
    }

    //endregion

    // region TestContext

    private class TestContext implements AutoCloseable {
        final UpdateableContainerMetadata metadata;
        final TestWriterDataSource dataSource;
        final InMemoryStorage baseStorage;
        final TestStorage storage;
        final WriterConfig config;
        StorageWriter writer;

        TestContext(WriterConfig config) {
            this.metadata = new StreamSegmentContainerMetadata(CONTAINER_ID);
            this.baseStorage = new InMemoryStorage(executorService());
            this.storage = new TestStorage(this.baseStorage);
            this.config = config;

            val dataSourceConfig = new TestWriterDataSource.DataSourceConfig();
            dataSourceConfig.autoInsertCheckpointFrequency = METADATA_CHECKPOINT_FREQUENCY;
            this.dataSource = new TestWriterDataSource(this.metadata, executorService(), dataSourceConfig);
            this.writer = new StorageWriter(this.config, this.dataSource, this.storage, executorService());
        }

        void resetWriter() {
            this.writer.close();
            this.baseStorage.changeOwner();
            this.writer = new StorageWriter(this.config, this.dataSource, this.storage, executorService());
        }

        @Override
        public void close() {
            this.dataSource.close();
            this.writer.close();
            this.storage.close(); // This also closes the baseStorage.
        }
    }

    // endregion
}<|MERGE_RESOLUTION|>--- conflicted
+++ resolved
@@ -59,17 +59,6 @@
     private static final int APPENDS_PER_SEGMENT = 1000;
     private static final int APPENDS_PER_SEGMENT_RECOVERY = 500; // We use depth-first, which has slower performance.
     private static final int METADATA_CHECKPOINT_FREQUENCY = 50;
-<<<<<<< HEAD
-    private static final PropertyBag DEFAULT_RAW_CONFIG =
-            PropertyBag.create()
-                       .with(WriterConfig.PROPERTY_FLUSH_THRESHOLD_BYTES, 1000)
-                       .with(WriterConfig.PROPERTY_FLUSH_THRESHOLD_MILLIS, 1000)
-                       .with(WriterConfig.PROPERTY_MIN_READ_TIMEOUT_MILLIS, 10)
-                       .with(WriterConfig.PROPERTY_MAX_READ_TIMEOUT_MILLIS, 250)
-                       .with(WriterConfig.PROPERTY_MAX_ITEMS_TO_READ_AT_ONCE, 100)
-                       .with(WriterConfig.PROPERTY_ERROR_SLEEP_MILLIS, 0);
-    private static final WriterConfig DEFAULT_CONFIG = ConfigHelpers.createWriterConfig(DEFAULT_RAW_CONFIG);
-=======
     private static final WriterConfig DEFAULT_CONFIG = WriterConfig
             .builder()
             .with(WriterConfig.FLUSH_THRESHOLD_BYTES, 1000)
@@ -79,7 +68,6 @@
             .with(WriterConfig.MAX_ITEMS_TO_READ_AT_ONCE, 100)
             .with(WriterConfig.ERROR_SLEEP_MILLIS, 0L)
             .build();
->>>>>>> 70796c83
 
     private static final Duration TIMEOUT = Duration.ofSeconds(20);
 
