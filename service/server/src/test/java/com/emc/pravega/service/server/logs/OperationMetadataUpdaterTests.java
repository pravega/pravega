--- conflicted
+++ resolved
@@ -271,7 +271,6 @@
         SegmentMetadataComparer.assertSameAttributes("Unexpected attributes in segment metadata after final commit.",
                 expectedValues, metadata.getStreamSegmentMetadata(SEGMENT_ID));
     }
-<<<<<<< HEAD
 
     /**
      * Tests the ability of the OperationMetadataUpdater to reject StreamSegmentAppends with invalid Attribute Updates.
@@ -306,42 +305,6 @@
         attributeUpdates.clear();
         attributeUpdates.add(new AttributeUpdate(attributeReplaceIfGreater, AttributeUpdateType.ReplaceIfGreater, 1));
         AssertExtensions.assertThrows(
-=======
-
-    /**
-     * Tests the ability of the OperationMetadataUpdater to reject StreamSegmentAppends with invalid Attribute Updates.
-     */
-    @Test
-    public void testStreamSegmentAppendWithBadAttributes() throws Exception {
-        final UUID attributeNoUpdate = UUID.randomUUID();
-        final UUID attributeReplaceIfGreater = UUID.randomUUID();
-
-        UpdateableContainerMetadata metadata = createMetadata();
-        OperationMetadataUpdater updater = createUpdater(metadata);
-
-        // Append #1.
-        Collection<AttributeUpdate> attributeUpdates = new ArrayList<>();
-        attributeUpdates.add(new AttributeUpdate(attributeNoUpdate, AttributeUpdateType.None, 2)); // Initial add, so it's ok.
-        attributeUpdates.add(new AttributeUpdate(attributeReplaceIfGreater, AttributeUpdateType.ReplaceIfGreater, 2));
-        val expectedValues = attributeUpdates.stream().collect(Collectors.toMap(AttributeUpdate::getAttributeId, AttributeUpdate::getValue));
-
-        StreamSegmentAppendOperation appendOp = new StreamSegmentAppendOperation(SEGMENT_ID, DEFAULT_APPEND_DATA, attributeUpdates);
-        updater.preProcessOperation(appendOp);
-        updater.acceptOperation(appendOp);
-
-        // Append #2: Try to update attribute that cannot be updated.
-        attributeUpdates.clear();
-        attributeUpdates.add(new AttributeUpdate(attributeNoUpdate, AttributeUpdateType.None, 3));
-        AssertExtensions.assertThrows(
-                "preProcessOperation accepted a StreamSegmentAppendOperation that was trying to update an unmodifiable attribute.",
-                () -> updater.preProcessOperation(new StreamSegmentAppendOperation(SEGMENT_ID, DEFAULT_APPEND_DATA, attributeUpdates)),
-                ex -> ex instanceof BadAttributeUpdateException);
-
-        // Append #3: Try to update attribute with bad value for ReplaceIfGreater attribute.
-        attributeUpdates.clear();
-        attributeUpdates.add(new AttributeUpdate(attributeReplaceIfGreater, AttributeUpdateType.ReplaceIfGreater, 1));
-        AssertExtensions.assertThrows(
->>>>>>> 7518eb47
                 "preProcessOperation accepted a StreamSegmentAppendOperation that was trying to update an attribute with the wrong value for ReplaceIfGreater.",
                 () -> updater.preProcessOperation(new StreamSegmentAppendOperation(SEGMENT_ID, DEFAULT_APPEND_DATA, attributeUpdates)),
                 ex -> ex instanceof BadAttributeUpdateException);
