/**
 * Copyright (c) 2017 Dell Inc., or its subsidiaries.
 */
package com.emc.pravega.service.server.containers;

import com.emc.pravega.common.ExceptionHelpers;
import com.emc.pravega.common.TimeoutTimer;
import com.emc.pravega.common.concurrent.FutureHelpers;
import com.emc.pravega.common.io.StreamHelpers;
import com.emc.pravega.common.segment.StreamSegmentNameUtils;
<<<<<<< HEAD
import com.emc.pravega.common.util.ConfigurationException;
import com.emc.pravega.common.util.PropertyBag;
=======
import com.emc.pravega.common.util.AsyncMap;
import com.emc.pravega.common.util.ConfigurationException;
import com.emc.pravega.common.util.TypedProperties;
>>>>>>> 4721bdd6
import com.emc.pravega.service.contracts.AttributeUpdate;
import com.emc.pravega.service.contracts.AttributeUpdateType;
import com.emc.pravega.service.contracts.Attributes;
import com.emc.pravega.service.contracts.BadOffsetException;
import com.emc.pravega.service.contracts.ReadResult;
import com.emc.pravega.service.contracts.ReadResultEntry;
import com.emc.pravega.service.contracts.ReadResultEntryContents;
import com.emc.pravega.service.contracts.ReadResultEntryType;
import com.emc.pravega.service.contracts.SegmentProperties;
import com.emc.pravega.service.contracts.StreamSegmentMergedException;
import com.emc.pravega.service.contracts.StreamSegmentNotExistsException;
import com.emc.pravega.service.contracts.StreamSegmentSealedException;
import com.emc.pravega.service.contracts.TooManyActiveSegmentsException;
import com.emc.pravega.service.server.ConfigHelpers;
import com.emc.pravega.service.server.OperationLogFactory;
import com.emc.pravega.service.server.ReadIndexFactory;
import com.emc.pravega.service.server.SegmentContainer;
import com.emc.pravega.service.server.SegmentMetadata;
import com.emc.pravega.service.server.SegmentMetadataComparer;
import com.emc.pravega.service.server.UpdateableContainerMetadata;
import com.emc.pravega.service.server.WriterFactory;
import com.emc.pravega.service.server.logs.DurableLogConfig;
import com.emc.pravega.service.server.logs.DurableLogFactory;
<<<<<<< HEAD
import com.emc.pravega.service.server.mocks.InMemoryCacheFactory;
=======
>>>>>>> 4721bdd6
import com.emc.pravega.service.server.reading.AsyncReadResultProcessor;
import com.emc.pravega.service.server.reading.ContainerReadIndexFactory;
import com.emc.pravega.service.server.reading.ReadIndexConfig;
import com.emc.pravega.service.server.reading.TestReadResultHandler;
import com.emc.pravega.service.server.writer.StorageWriterFactory;
import com.emc.pravega.service.server.writer.WriterConfig;
import com.emc.pravega.service.storage.CacheFactory;
import com.emc.pravega.service.storage.DurableDataLogFactory;
import com.emc.pravega.service.storage.StorageFactory;
import com.emc.pravega.service.storage.mocks.InMemoryCacheFactory;
import com.emc.pravega.service.storage.mocks.InMemoryDurableDataLogFactory;
import com.emc.pravega.service.storage.mocks.InMemoryStorage;
import com.emc.pravega.service.storage.mocks.InMemoryStorageFactory;
import com.emc.pravega.testcommon.AssertExtensions;
import com.emc.pravega.testcommon.ThreadPooledTestSuite;
import java.io.ByteArrayOutputStream;
import java.time.Duration;
import java.util.ArrayList;
import java.util.Arrays;
import java.util.Collection;
import java.util.Collections;
import java.util.HashMap;
import java.util.HashSet;
import java.util.List;
import java.util.Map;
import java.util.Properties;
import java.util.UUID;
import java.util.concurrent.CompletableFuture;
<<<<<<< HEAD
import java.util.concurrent.ExecutorService;
import java.util.concurrent.Executors;
import java.util.concurrent.Future;
import java.util.concurrent.ScheduledExecutorService;
import java.util.concurrent.TimeUnit;
import java.util.concurrent.TimeoutException;
import java.util.concurrent.atomic.AtomicLong;
=======
import java.util.concurrent.ScheduledExecutorService;
import java.util.concurrent.TimeUnit;
import java.util.concurrent.atomic.AtomicInteger;
>>>>>>> 4721bdd6
import java.util.function.Consumer;
import java.util.function.Supplier;
import java.util.stream.Collectors;
import lombok.Cleanup;
import lombok.Getter;
import lombok.Setter;
<<<<<<< HEAD
import lombok.SneakyThrows;
=======
>>>>>>> 4721bdd6
import lombok.val;
import org.junit.Assert;
import org.junit.Test;

/**
 * Tests for StreamSegmentContainer class.
 * These are not really unit tests. They are more like integration/end-to-end tests, since they test a real StreamSegmentContainer
 * using a real DurableLog, real ReadIndex and real StorageWriter - but all against in-memory mocks of Storage and
 * DurableDataLog.
 */
public class StreamSegmentContainerTests extends ThreadPooledTestSuite {
    private static final int SEGMENT_COUNT = 1;
    private static final int TRANSACTIONS_PER_SEGMENT = 5;
    private static final int APPENDS_PER_SEGMENT = 100;
    private static final int ATTRIBUTE_UPDATES_PER_SEGMENT = 1;
    private static final int CONTAINER_ID = 1234567;
    private static final int MAX_DATA_LOG_APPEND_SIZE = 100 * 1024;
    private static final Duration TIMEOUT = Duration.ofSeconds(100);
<<<<<<< HEAD
    private static final ContainerConfig DEFAULT_CONFIG = ConfigHelpers.createContainerConfig(
            PropertyBag.create().with(ContainerConfig.PROPERTY_SEGMENT_METADATA_EXPIRATION_SECONDS, 10 * 60));
=======
    private static final ContainerConfig DEFAULT_CONFIG = ContainerConfig
            .builder()
            .with(ContainerConfig.SEGMENT_METADATA_EXPIRATION_SECONDS, 10 * 60)
            .build();
>>>>>>> 4721bdd6

    // Create checkpoints every 100 operations or after 10MB have been written, but under no circumstance less frequently than 10 ops.
    private static final DurableLogConfig DEFAULT_DURABLE_LOG_CONFIG = DurableLogConfig
            .builder()
            .with(DurableLogConfig.CHECKPOINT_MIN_COMMIT_COUNT, 10)
            .with(DurableLogConfig.CHECKPOINT_COMMIT_COUNT, 100)
            .with(DurableLogConfig.CHECKPOINT_TOTAL_COMMIT_LENGTH, 10 * 1024 * 1024L)
            .build();

    private static final ReadIndexConfig DEFAULT_READ_INDEX_CONFIG = ConfigHelpers
            .withInfiniteCachePolicy(ReadIndexConfig.builder().with(ReadIndexConfig.STORAGE_READ_ALIGNMENT, 1024))
            .build();

    private static final WriterConfig DEFAULT_WRITER_CONFIG = WriterConfig
            .builder()
            .with(WriterConfig.FLUSH_THRESHOLD_BYTES, 1)
            .with(WriterConfig.FLUSH_THRESHOLD_MILLIS, 25L)
            .with(WriterConfig.MIN_READ_TIMEOUT_MILLIS, 10L)
            .with(WriterConfig.MAX_READ_TIMEOUT_MILLIS, 250L)
            .build();

    @Override
    protected int getThreadPoolSize() {
        return 5;
    }

    /**
     * Tests the createSegment, append, updateAttributes, read, getSegmentInfo, getActiveSegments.
     */
    @Test
    public void testSegmentRegularOperations() throws Exception {
        final UUID attributeAccumulate = UUID.randomUUID();
        final UUID attributeReplace = UUID.randomUUID();
        final UUID attributeReplaceIfGreater = UUID.randomUUID();
        final UUID attributeNoUpdate = UUID.randomUUID();
        final long expectedAttributeValue = APPENDS_PER_SEGMENT + ATTRIBUTE_UPDATES_PER_SEGMENT;

        @Cleanup
        TestContext context = new TestContext();
        context.container.startAsync().awaitRunning();

        // 1. Create the StreamSegments.
        ArrayList<String> segmentNames = createSegments(context);
        checkActiveSegments(context.container, 0);
        activateAllSegments(segmentNames, context);
        checkActiveSegments(context.container, segmentNames.size());

        // 2. Add some appends.
        ArrayList<CompletableFuture<Void>> opFutures = new ArrayList<>();
        HashMap<String, Long> lengths = new HashMap<>();
        HashMap<String, ByteArrayOutputStream> segmentContents = new HashMap<>();

        for (int i = 0; i < APPENDS_PER_SEGMENT; i++) {
            for (String segmentName : segmentNames) {
                Collection<AttributeUpdate> attributeUpdates = new ArrayList<>();
                attributeUpdates.add(new AttributeUpdate(attributeAccumulate, AttributeUpdateType.Accumulate, 1));
                attributeUpdates.add(new AttributeUpdate(attributeReplace, AttributeUpdateType.Replace, i + 1));
                attributeUpdates.add(new AttributeUpdate(attributeReplaceIfGreater, AttributeUpdateType.ReplaceIfGreater, i + 1));
                byte[] appendData = getAppendData(segmentName, i);
                opFutures.add(context.container.append(segmentName, appendData, attributeUpdates, TIMEOUT));
                lengths.put(segmentName, lengths.getOrDefault(segmentName, 0L) + appendData.length);
                recordAppend(segmentName, appendData, segmentContents);
            }
        }

        // 2.1 Update some of the attributes.
        for (String segmentName : segmentNames) {
            // Record a one-off update.
            opFutures.add(context.container.updateAttributes(
                    segmentName,
                    Collections.singleton(new AttributeUpdate(attributeNoUpdate, AttributeUpdateType.None, expectedAttributeValue)),
                    TIMEOUT));

            for (int i = 0; i < ATTRIBUTE_UPDATES_PER_SEGMENT; i++) {
                Collection<AttributeUpdate> attributeUpdates = new ArrayList<>();
                attributeUpdates.add(new AttributeUpdate(attributeAccumulate, AttributeUpdateType.Accumulate, 1));
                attributeUpdates.add(new AttributeUpdate(attributeReplace, AttributeUpdateType.Replace, APPENDS_PER_SEGMENT + i + 1));
                attributeUpdates.add(new AttributeUpdate(attributeReplaceIfGreater, AttributeUpdateType.ReplaceIfGreater, APPENDS_PER_SEGMENT + i + 1));
                opFutures.add(context.container.updateAttributes(segmentName, attributeUpdates, TIMEOUT));
            }
        }

        FutureHelpers.allOf(opFutures).get(TIMEOUT.toMillis(), TimeUnit.MILLISECONDS);

        // 3. getSegmentInfo
        for (String segmentName : segmentNames) {
            SegmentProperties sp = context.container.getStreamSegmentInfo(segmentName, false, TIMEOUT).join();
            long expectedLength = lengths.get(segmentName);

            Assert.assertEquals("Unexpected length for segment " + segmentName, expectedLength, sp.getLength());
            Assert.assertFalse("Unexpected value for isDeleted for segment " + segmentName, sp.isDeleted());
            Assert.assertFalse("Unexpected value for isSealed for segment " + segmentName, sp.isDeleted());

            // Verify all attribute values.
            Assert.assertEquals("Unexpected value for attribute " + attributeAccumulate + " for segment " + segmentName,
                    expectedAttributeValue, (long) sp.getAttributes().getOrDefault(attributeNoUpdate, SegmentMetadata.NULL_ATTRIBUTE_VALUE));
            Assert.assertEquals("Unexpected value for attribute " + attributeAccumulate + " for segment " + segmentName,
                    expectedAttributeValue, (long) sp.getAttributes().getOrDefault(attributeAccumulate, SegmentMetadata.NULL_ATTRIBUTE_VALUE));
            Assert.assertEquals("Unexpected value for attribute " + attributeReplace + " for segment " + segmentName,
                    expectedAttributeValue, (long) sp.getAttributes().getOrDefault(attributeReplace, SegmentMetadata.NULL_ATTRIBUTE_VALUE));
            Assert.assertEquals("Unexpected value for attribute " + attributeReplaceIfGreater + " for segment " + segmentName,
                    expectedAttributeValue, (long) sp.getAttributes().getOrDefault(attributeReplaceIfGreater, SegmentMetadata.NULL_ATTRIBUTE_VALUE));
        }

        checkActiveSegments(context.container, segmentNames.size());

        // 4. Reads (regular reads, not tail reads).
        checkReadIndex(segmentContents, lengths, context);

        // 5. Writer moving data to Storage.
        waitForSegmentsInStorage(segmentNames, context).get(TIMEOUT.toMillis(), TimeUnit.MILLISECONDS);
        checkStorage(segmentContents, lengths, context);

        context.container.stopAsync().awaitTerminated();
    }

    /**
     * Tests the ability for the StreamSegmentContainer to handle concurrent actions on a Segment that it does not know
     * anything about, and handling the resulting concurrency.
     * Note: this is tested with a single segment. It could be tested with multiple segments, but different segments
     * are mostly independent of each other, so we would not be gaining much by doing so.
     */
    @Test
    public void testConcurrentSegmentActivation() throws Exception {
        final UUID attributeAccumulate = UUID.randomUUID();
        final long expectedAttributeValue = APPENDS_PER_SEGMENT + ATTRIBUTE_UPDATES_PER_SEGMENT;
        final int appendLength = 10;

        @Cleanup
        TestContext context = new TestContext();
        context.container.startAsync().awaitRunning();

        // 1. Create the StreamSegments.
        String segmentName = createSegments(context).get(0);

        // 2. Add some appends.
        List<CompletableFuture<Void>> opFutures = Collections.synchronizedList(new ArrayList<>());
        AtomicLong expectedLength = new AtomicLong();

        @Cleanup("shutdown")
        ExecutorService testExecutor = Executors.newFixedThreadPool(Math.min(20, APPENDS_PER_SEGMENT));
        val submitFutures = new ArrayList<Future>();
        for (int i = 0; i < APPENDS_PER_SEGMENT; i++) {
            final byte fillValue = (byte) i;
            submitFutures.add(testExecutor.submit(() -> {
                Collection<AttributeUpdate> attributeUpdates = Collections.singleton(
                        new AttributeUpdate(attributeAccumulate, AttributeUpdateType.Accumulate, 1));
                byte[] appendData = new byte[appendLength];
                Arrays.fill(appendData, (byte) (fillValue + 1));
                opFutures.add(context.container.append(segmentName, appendData, attributeUpdates, TIMEOUT));
                expectedLength.addAndGet(appendData.length);
            }));
        }

        // 2.1 Update the attribute.
        for (int i = 0; i < ATTRIBUTE_UPDATES_PER_SEGMENT; i++) {
            submitFutures.add(testExecutor.submit(() -> {
                Collection<AttributeUpdate> attributeUpdates = new ArrayList<>();
                attributeUpdates.add(new AttributeUpdate(attributeAccumulate, AttributeUpdateType.Accumulate, 1));
                opFutures.add(context.container.updateAttributes(segmentName, attributeUpdates, TIMEOUT));
            }));
        }

        // Wait for the submittal of tasks to complete.
        submitFutures.forEach(FutureHelpers::await);

        // Now wait for all the appends to finish.
        FutureHelpers.allOf(opFutures).get(TIMEOUT.toMillis(), TimeUnit.MILLISECONDS);

        // 3. getSegmentInfo: verify final state of the attribute.
        SegmentProperties sp = context.container.getStreamSegmentInfo(segmentName, false, TIMEOUT).join();

        Assert.assertEquals("Unexpected length for segment " + segmentName, expectedLength.get(), sp.getLength());
        Assert.assertFalse("Unexpected value for isDeleted for segment " + segmentName, sp.isDeleted());
        Assert.assertFalse("Unexpected value for isSealed for segment " + segmentName, sp.isDeleted());

        // Verify all attribute values.
        Assert.assertEquals("Unexpected value for attribute " + attributeAccumulate + " for segment " + segmentName,
                expectedAttributeValue, (long) sp.getAttributes().getOrDefault(attributeAccumulate, SegmentMetadata.NULL_ATTRIBUTE_VALUE));

        checkActiveSegments(context.container, 1);

        // 4. Written data.
        byte[] actualData = new byte[(int) expectedLength.get()];
        int offset = 0;
        @Cleanup
        ReadResult readResult = context.container.read(segmentName, 0, actualData.length, TIMEOUT).join();
        while (readResult.hasNext()) {
            ReadResultEntry readEntry = readResult.next();
            ReadResultEntryContents readEntryContents = readEntry.getContent().join();
            AssertExtensions.assertLessThanOrEqual("Too much to read.", actualData.length, offset + actualData.length);
            StreamHelpers.readAll(readEntryContents.getData(), actualData, offset, actualData.length);
            offset += actualData.length;
        }

        Assert.assertEquals("Unexpected number of bytes read.", actualData.length, offset);
        Assert.assertTrue("Unexpected number of bytes read (multiple of appendLength).", actualData.length % appendLength == 0);

        boolean[] observedValues = new boolean[APPENDS_PER_SEGMENT + 1];
        for (int i = 0; i < actualData.length; i += appendLength) {
            byte value = actualData[i];
            Assert.assertFalse("Append with value " + value + " was written multiple times.", observedValues[value]);
            observedValues[value] = true;
            for (int j = 1; j < appendLength; j++) {
                Assert.assertEquals("Append was not written atomically at offset " + (i + j), value, actualData[i + j]);
            }
        }

        // Verify all the appends made it (we purposefully did not write 0, since that's the default fill value in an array).
        Assert.assertFalse("Not expecting 0 as a value.", observedValues[0]);
        for (int i = 1; i < observedValues.length; i++) {
            Assert.assertTrue("Append with value " + i + " was not written.", observedValues[i]);
        }

        context.container.stopAsync().awaitTerminated();
    }

    /**
     * Tests the ability to make appends with offset.
     */
    @Test
    public void testAppendWithOffset() throws Exception {
        @Cleanup
        TestContext context = new TestContext();
        context.container.startAsync().awaitRunning();

        // 1. Create the StreamSegments.
        ArrayList<String> segmentNames = createSegments(context);
        activateAllSegments(segmentNames, context);

        // 2. Add some appends.
        ArrayList<CompletableFuture<Void>> appendFutures = new ArrayList<>();
        HashMap<String, Long> lengths = new HashMap<>();
        HashMap<String, ByteArrayOutputStream> segmentContents = new HashMap<>();

        int appendId = 0;
        for (int i = 0; i < APPENDS_PER_SEGMENT; i++) {
            for (String segmentName : segmentNames) {
                byte[] appendData = getAppendData(segmentName, i);
                long offset = lengths.getOrDefault(segmentName, 0L);
                appendFutures.add(context.container.append(segmentName, offset, appendData, null, TIMEOUT));

                lengths.put(segmentName, offset + appendData.length);
                recordAppend(segmentName, appendData, segmentContents);
                appendId++;
            }
        }

        FutureHelpers.allOf(appendFutures).get(TIMEOUT.toMillis(), TimeUnit.MILLISECONDS);

        // 2.1 Verify that if we pass wrong offsets, the append is failed.
        for (String segmentName : segmentNames) {
            byte[] appendData = getAppendData(segmentName, appendId);
            long offset = lengths.get(segmentName) + (appendId % 2 == 0 ? 1 : -1);

            AssertExtensions.assertThrows(
                    "append did not fail with the appropriate exception when passed a bad offset.",
                    () -> context.container.append(segmentName, offset, appendData, null, TIMEOUT),
                    ex -> ex instanceof BadOffsetException);
            appendId++;
        }

        // 3. Reads (regular reads, not tail reads).
        checkReadIndex(segmentContents, lengths, context);

        // 4. Writer moving data to Storage.
        waitForSegmentsInStorage(segmentNames, context).get(TIMEOUT.toMillis(), TimeUnit.MILLISECONDS);
        checkStorage(segmentContents, lengths, context);

        context.container.stopAsync().awaitTerminated();
    }

    /**
     * Test the seal operation on StreamSegments. Also tests the behavior of Reads (non-tailing) when encountering
     * the end of a sealed StreamSegment.
     */
    @Test
    public void testSegmentSeal() throws Exception {
        final int appendsPerSegment = 1;
        @Cleanup
        TestContext context = new TestContext();
        context.container.startAsync().awaitRunning();

        // 1. Create the StreamSegments.
        ArrayList<String> segmentNames = createSegments(context);
        HashMap<String, ByteArrayOutputStream> segmentContents = new HashMap<>();

        // 2. Add some appends.
        ArrayList<CompletableFuture<Void>> appendFutures = new ArrayList<>();
        HashMap<String, Long> lengths = new HashMap<>();

        for (String segmentName : segmentNames) {
            ByteArrayOutputStream segmentStream = new ByteArrayOutputStream();
            segmentContents.put(segmentName, segmentStream);
            for (int i = 0; i < appendsPerSegment; i++) {
                byte[] appendData = getAppendData(segmentName, i);
                appendFutures.add(context.container.append(segmentName, appendData, null, TIMEOUT));
                lengths.put(segmentName, lengths.getOrDefault(segmentName, 0L) + appendData.length);
                segmentStream.write(appendData);
            }
        }

        FutureHelpers.allOf(appendFutures).get(TIMEOUT.toMillis(), TimeUnit.MILLISECONDS);

        // 3. Seal first half of segments.
        ArrayList<CompletableFuture<Long>> sealFutures = new ArrayList<>();
        for (int i = 0; i < segmentNames.size() / 2; i++) {
            sealFutures.add(context.container.sealStreamSegment(segmentNames.get(i), TIMEOUT));
        }

        FutureHelpers.allOf(sealFutures).get(TIMEOUT.toMillis(), TimeUnit.MILLISECONDS);

        // Check that the segments were properly sealed.
        for (int i = 0; i < segmentNames.size(); i++) {
            String segmentName = segmentNames.get(i);
            boolean expectedSealed = i < segmentNames.size() / 2;
            SegmentProperties sp = context.container.getStreamSegmentInfo(segmentName, false, TIMEOUT).join();
            if (expectedSealed) {
                Assert.assertTrue("Segment is not sealed when it should be " + segmentName, sp.isSealed());
                Assert.assertEquals("Unexpected result from seal() future for segment " + segmentName, sp.getLength(), (long) sealFutures.get(i).join());
                AssertExtensions.assertThrows(
                        "Container allowed appending to a sealed segment " + segmentName,
                        context.container.append(segmentName, "foo".getBytes(), null, TIMEOUT)::join,
                        ex -> ex instanceof StreamSegmentSealedException);
            } else {
                Assert.assertFalse("Segment is sealed when it shouldn't be " + segmentName, sp.isSealed());

                // Verify we can still append to these segments.
                byte[] appendData = "foo".getBytes();
                context.container.append(segmentName, appendData, null, TIMEOUT).join();
                segmentContents.get(segmentName).write(appendData);
                lengths.put(segmentName, lengths.getOrDefault(segmentName, 0L) + appendData.length);
            }
        }

        // 4. Reads (regular reads, not tail reads, and only for the sealed segments).
        for (int i = 0; i < segmentNames.size() / 2; i++) {
            String segmentName = segmentNames.get(i);
            long segmentLength = context.container.getStreamSegmentInfo(segmentName, false, TIMEOUT).join().getLength();

            // Read starting 1 byte from the end - make sure it wont hang at the end by turning into a future read.
            final int totalReadLength = 1;
            long expectedCurrentOffset = segmentLength - totalReadLength;
            @Cleanup
            ReadResult readResult = context.container.read(segmentName, expectedCurrentOffset, Integer.MAX_VALUE, TIMEOUT).join();

            int readLength = 0;
            while (readResult.hasNext()) {
                ReadResultEntry readEntry = readResult.next();
                if (readEntry.getStreamSegmentOffset() >= segmentLength) {
                    Assert.assertEquals("Unexpected value for isEndOfStreamSegment when reaching the end of sealed segment " + segmentName, ReadResultEntryType.EndOfStreamSegment, readEntry.getType());
                    AssertExtensions.assertThrows(
                            "ReadResultEntry.getContent() returned a result when reached the end of sealed segment " + segmentName,
                            readEntry::getContent,
                            ex -> ex instanceof IllegalStateException);
                } else {
                    Assert.assertNotEquals("Unexpected value for isEndOfStreamSegment before reaching end of sealed segment " + segmentName, ReadResultEntryType.EndOfStreamSegment, readEntry.getType());
                    Assert.assertTrue("getContent() did not return a completed future for segment" + segmentName, readEntry.getContent().isDone() && !readEntry.getContent().isCompletedExceptionally());
                    ReadResultEntryContents readEntryContents = readEntry.getContent().join();
                    expectedCurrentOffset += readEntryContents.getLength();
                    readLength += readEntryContents.getLength();
                }
            }

            Assert.assertEquals("Unexpected number of bytes read.", totalReadLength, readLength);
            Assert.assertTrue("ReadResult was not closed when reaching the end of sealed segment" + segmentName, readResult.isClosed());
        }

        // 5. Writer moving data to Storage.
        waitForSegmentsInStorage(segmentNames, context).get(TIMEOUT.toMillis(), TimeUnit.MILLISECONDS);
        checkStorage(segmentContents, lengths, context);

        context.container.stopAsync().awaitTerminated();
    }

    /**
     * Tests the behavior of various operations when the StreamSegment does not exist.
     */
    @Test
    public void testInexistentSegment() {
        final String segmentName = "foo";
        @Cleanup
        TestContext context = new TestContext();
        context.container.startAsync().awaitRunning();

        AssertExtensions.assertThrows(
                "getStreamSegmentInfo did not throw expected exception when called on a non-existent StreamSegment.",
                context.container.getStreamSegmentInfo(segmentName, false, TIMEOUT)::join,
                ex -> ex instanceof StreamSegmentNotExistsException);

        AssertExtensions.assertThrows(
                "append did not throw expected exception when called on a non-existent StreamSegment.",
                context.container.append(segmentName, "foo".getBytes(), null, TIMEOUT)::join,
                ex -> ex instanceof StreamSegmentNotExistsException);

        AssertExtensions.assertThrows(
                "read did not throw expected exception when called on a non-existent StreamSegment.",
                context.container.read(segmentName, 0, 1, TIMEOUT)::join,
                ex -> ex instanceof StreamSegmentNotExistsException);
    }

    /**
     * Tests the ability to delete StreamSegments.
     */
    @Test
    public void testSegmentDelete() throws Exception {
        final int appendsPerSegment = 1;
        @Cleanup
        TestContext context = new TestContext();
        context.container.startAsync().awaitRunning();

        // 1. Create the StreamSegments.
        ArrayList<String> segmentNames = createSegments(context);
        HashMap<String, ArrayList<String>> transactionsBySegment = createTransactions(segmentNames, context);

        // 2. Add some appends.
        ArrayList<CompletableFuture<Void>> appendFutures = new ArrayList<>();

        for (int i = 0; i < appendsPerSegment; i++) {
            for (String segmentName : segmentNames) {
                appendFutures.add(context.container.append(segmentName, getAppendData(segmentName, i), null, TIMEOUT));
                for (String transactionName : transactionsBySegment.get(segmentName)) {
                    appendFutures.add(context.container.append(transactionName, getAppendData(transactionName, i), null, TIMEOUT));
                }
            }
        }

        FutureHelpers.allOf(appendFutures).get(TIMEOUT.toMillis(), TimeUnit.MILLISECONDS);

        // 3. Delete the first half of the segments.
        ArrayList<CompletableFuture<Void>> deleteFutures = new ArrayList<>();
        for (int i = 0; i < segmentNames.size() / 2; i++) {
            String segmentName = segmentNames.get(i);
            deleteFutures.add(context.container.deleteStreamSegment(segmentName, TIMEOUT));
        }

        FutureHelpers.allOf(deleteFutures).get(TIMEOUT.toMillis(), TimeUnit.MILLISECONDS);

        // 4. Verify that only the first half of the segments (and their Transactions) were deleted, and not the others.
        for (int i = 0; i < segmentNames.size(); i++) {
            ArrayList<String> toCheck = new ArrayList<>();
            toCheck.add(segmentNames.get(i));
            toCheck.addAll(transactionsBySegment.get(segmentNames.get(i)));

            boolean expectedDeleted = i < segmentNames.size() / 2;
            if (expectedDeleted) {
                // Verify the segments and their Transactions are not there anymore.
                for (String sn : toCheck) {
                    AssertExtensions.assertThrows(
                            "getStreamSegmentInfo did not throw expected exception when called on a deleted StreamSegment.",
                            context.container.getStreamSegmentInfo(sn, false, TIMEOUT)::join,
                            ex -> ex instanceof StreamSegmentNotExistsException);

                    AssertExtensions.assertThrows(
                            "append did not throw expected exception when called on a deleted StreamSegment.",
                            context.container.append(sn, "foo".getBytes(), null, TIMEOUT)::join,
                            ex -> ex instanceof StreamSegmentNotExistsException);

                    AssertExtensions.assertThrows(
                            "read did not throw expected exception when called on a deleted StreamSegment.",
                            context.container.read(sn, 0, 1, TIMEOUT)::join,
                            ex -> ex instanceof StreamSegmentNotExistsException);

                    Assert.assertFalse("Segment not deleted in storage.", context.storage.exists(sn, TIMEOUT).join());
                }
            } else {
                // Verify the segments and their Transactions are still there.
                for (String sn : toCheck) {
                    SegmentProperties props = context.container.getStreamSegmentInfo(sn, false, TIMEOUT).join();
                    Assert.assertFalse("Not-deleted segment (or one of its Transactions) was marked as deleted in metadata.", props.isDeleted());

                    // Verify we can still append and read from this segment.
                    context.container.append(sn, "foo".getBytes(), null, TIMEOUT).join();

                    @Cleanup
                    ReadResult rr = context.container.read(sn, 0, 1, TIMEOUT).join();

                    // Verify the segment still exists in storage.
                    context.storage.getStreamSegmentInfo(sn, TIMEOUT).join();
                }
            }
        }

        context.container.stopAsync().awaitTerminated();
    }

    /**
     * Test the createTransaction, append-to-Transaction, mergeTransaction methods.
     */
    @Test
    public void testTransactionOperations() throws Exception {
        // Create Transaction and Append to Transaction were partially tested in the Delete test, so we will focus on merge Transaction here.
        @Cleanup
        TestContext context = new TestContext();
        context.container.startAsync().awaitRunning();

        // 1. Create the StreamSegments.
        ArrayList<String> segmentNames = createSegments(context);
        HashMap<String, ArrayList<String>> transactionsBySegment = createTransactions(segmentNames, context);
        activateAllSegments(segmentNames, context);
        transactionsBySegment.values().forEach(s -> activateAllSegments(s, context));

        // 2. Add some appends.
        HashMap<String, Long> lengths = new HashMap<>();
        HashMap<String, ByteArrayOutputStream> segmentContents = new HashMap<>();
        appendToParentsAndTransactions(segmentNames, transactionsBySegment, lengths, segmentContents, context);

        // 3. Merge all the Transaction.
        mergeTransactions(transactionsBySegment, lengths, segmentContents, context);

        // 4. Add more appends (to the parent segments)
        ArrayList<CompletableFuture<Void>> appendFutures = new ArrayList<>();
        for (int i = 0; i < 5; i++) {
            for (String segmentName : segmentNames) {
                byte[] appendData = getAppendData(segmentName, APPENDS_PER_SEGMENT + i);
                appendFutures.add(context.container.append(segmentName, appendData, null, TIMEOUT));
                lengths.put(segmentName, lengths.getOrDefault(segmentName, 0L) + appendData.length);
                recordAppend(segmentName, appendData, segmentContents);

                // Verify that we can no longer append to Transaction.
                for (String transactionName : transactionsBySegment.get(segmentName)) {
                    AssertExtensions.assertThrows(
                            "An append was allowed to a merged Transaction " + transactionName,
                            context.container.append(transactionName, "foo".getBytes(), null, TIMEOUT)::join,
                            ex -> ex instanceof StreamSegmentMergedException || ex instanceof StreamSegmentNotExistsException);
                }
            }
        }

        FutureHelpers.allOf(appendFutures).get(TIMEOUT.toMillis(), TimeUnit.MILLISECONDS);

        // 5. Verify their contents.
        checkReadIndex(segmentContents, lengths, context);

        // 6. Writer moving data to Storage.
        waitForSegmentsInStorage(segmentNames, context).get(TIMEOUT.toMillis(), TimeUnit.MILLISECONDS);
        checkStorage(segmentContents, lengths, context);

        context.container.stopAsync().awaitTerminated();
    }

    /**
     * Tests the ability to perform future (tail) reads. Scenarios tested include:
     * * Regular appends
     * * Segment sealing
     * * Transaction merging.
     */
    @Test
    @SuppressWarnings("checkstyle:CyclomaticComplexity")
    public void testFutureReads() throws Exception {
        final int nonSealReadLimit = 100;
        @Cleanup
        TestContext context = new TestContext();
        context.container.startAsync().awaitRunning();

        // 1. Create the StreamSegments.
        ArrayList<String> segmentNames = createSegments(context);
        HashMap<String, ArrayList<String>> transactionsBySegment = createTransactions(segmentNames, context);
        activateAllSegments(segmentNames, context);
        transactionsBySegment.values().forEach(s -> activateAllSegments(s, context));

        HashMap<String, ReadResult> readsBySegment = new HashMap<>();
        ArrayList<AsyncReadResultProcessor> readProcessors = new ArrayList<>();
        HashSet<String> segmentsToSeal = new HashSet<>();
        HashMap<String, ByteArrayOutputStream> readContents = new HashMap<>();
        HashMap<String, TestReadResultHandler> entryHandlers = new HashMap<>();

        // 2. Setup tail reads.
        // First 1/2 of segments will try to read Int32.Max bytes, while the other half will try to read 100 bytes.
        // We will then seal the first 1/2 of the segments, which should cause the tail reads to stop (the remaining
        // should stop upon reaching the limit).
        for (int i = 0; i < segmentNames.size(); i++) {
            String segmentName = segmentNames.get(i);
            ByteArrayOutputStream readContentsStream = new ByteArrayOutputStream();
            readContents.put(segmentName, readContentsStream);

            ReadResult readResult;
            if (i < segmentNames.size() / 2) {
                // We're going to seal this one at one point.
                segmentsToSeal.add(segmentName);
                readResult = context.container.read(segmentName, 0, Integer.MAX_VALUE, TIMEOUT).join();
            } else {
                // Just a regular one, nothing special.
                readResult = context.container.read(segmentName, 0, nonSealReadLimit, TIMEOUT).join();
            }

            // The Read callback is only accumulating data in this test; we will then compare it against the real data.
            TestReadResultHandler entryHandler = new TestReadResultHandler(readContentsStream, TIMEOUT);
            entryHandlers.put(segmentName, entryHandler);
            readsBySegment.put(segmentName, readResult);
            readProcessors.add(AsyncReadResultProcessor.process(readResult, entryHandler, executorService()));
        }

        // 3. Add some appends.
        HashMap<String, Long> lengths = new HashMap<>();
        HashMap<String, ByteArrayOutputStream> segmentContents = new HashMap<>();
        appendToParentsAndTransactions(segmentNames, transactionsBySegment, lengths, segmentContents, context);

        // 4. Merge all the Transactions.
        mergeTransactions(transactionsBySegment, lengths, segmentContents, context);

        // 5. Add more appends (to the parent segments)
        ArrayList<CompletableFuture<Void>> operationFutures = new ArrayList<>();
        for (int i = 0; i < 5; i++) {
            for (String segmentName : segmentNames) {
                byte[] appendData = getAppendData(segmentName, APPENDS_PER_SEGMENT + i);
                operationFutures.add(context.container.append(segmentName, appendData, null, TIMEOUT));
                lengths.put(segmentName, lengths.getOrDefault(segmentName, 0L) + appendData.length);
                recordAppend(segmentName, appendData, segmentContents);
            }
        }

        segmentsToSeal.forEach(segmentName -> operationFutures
                .add(FutureHelpers.toVoid(context.container.sealStreamSegment(segmentName, TIMEOUT))));
        FutureHelpers.allOf(operationFutures).get(TIMEOUT.toMillis(), TimeUnit.MILLISECONDS);

        // Now wait for all the reads to complete, and verify their results against the expected output.
        FutureHelpers.allOf(entryHandlers.values().stream().map(h -> h.getCompleted()).collect(Collectors.toList())).get(TIMEOUT.toMillis(), TimeUnit.MILLISECONDS);
        readProcessors.forEach(AsyncReadResultProcessor::close);

        // Check to see if any errors got thrown (and caught) during the reading process).
        for (Map.Entry<String, TestReadResultHandler> e : entryHandlers.entrySet()) {
            Throwable err = e.getValue().getError().get();
            if (err != null) {
                // Check to see if the exception we got was a SegmentSealedException. If so, this is only expected if the segment was to be sealed.
                // The next check (see below) will verify if the segments were properly read).
                if (!(err instanceof StreamSegmentSealedException && segmentsToSeal.contains(e.getKey()))) {
                    Assert.fail("Unexpected error happened while processing Segment " + e.getKey() + ": " + e.getValue().getError().get());
                }
            }
        }

        // Check that all the ReadResults are closed
        for (Map.Entry<String, ReadResult> e : readsBySegment.entrySet()) {
            Assert.assertTrue("Read result is not closed for segment " + e.getKey(), e.getValue().isClosed());
        }

        // Compare, byte-by-byte, the outcome of the tail reads.
        Assert.assertEquals("Unexpected number of segments were read.", segmentContents.size(), readContents.size());
        for (String segmentName : segmentNames) {
            boolean isSealed = segmentsToSeal.contains(segmentName);

            byte[] expectedData = segmentContents.get(segmentName).toByteArray();
            byte[] actualData = readContents.get(segmentName).toByteArray();
            int expectedLength = isSealed ? (int) (long) lengths.get(segmentName) : nonSealReadLimit;
            Assert.assertEquals("Unexpected read length for segment " + segmentName, expectedLength, actualData.length);
            AssertExtensions.assertArrayEquals("Unexpected read contents for segment " + segmentName, expectedData, 0, actualData, 0, actualData.length);
        }

        // 6. Writer moving data to Storage.
        waitForSegmentsInStorage(segmentNames, context).get(TIMEOUT.toMillis(), TimeUnit.MILLISECONDS);
        checkStorage(segmentContents, lengths, context);
    }

    /**
     * Tests the ability to clean up SegmentMetadata for those segments which have not been used recently.
     * This test does the following:
     * 1. Sets up a custom SegmentContainer with a hook into the metadataCleanup task
     * 2. Creates a segment and appends something to it, each time updating attributes (and verifies they were updated correctly).
     * 3. Waits for the segment to be forgotten (evicted).
     * 4. Requests info on the segment, validates it, then makes another append, seals it, at each step verifying it was done
     * correctly (checking Metadata, Attributes and Storage).
     * 5. Deletes the segment, waits for metadata to be cleared (via forcing another log truncation), re-creates the
     * same segment and validates that the old attributes did not "bleed in".
     */
    @Test
    public void testMetadataCleanup() throws Exception {
        final String segmentName = "segment";
        final UUID[] attributes = new UUID[]{Attributes.CREATION_TIME, UUID.randomUUID(), UUID.randomUUID(), UUID.randomUUID()};
        final byte[] appendData = "hello".getBytes();
        final Map<UUID, Long> expectedAttributes = new HashMap<>();

        // We need a special DL config so that we can force truncations after every operation - this will speed up metadata
        // eviction eligibility.
<<<<<<< HEAD
        final DurableLogConfig durableLogConfig = ConfigHelpers.createDurableLogConfig(
                PropertyBag.create()
                           .with(DurableLogConfig.PROPERTY_CHECKPOINT_MIN_COMMIT_COUNT, 1)
                           .with(DurableLogConfig.PROPERTY_CHECKPOINT_COMMIT_COUNT, 5)
                           .with(DurableLogConfig.PROPERTY_CHECKPOINT_TOTAL_COMMIT_LENGTH, 10 * 1024 * 1024));

        final TestContainerConfig containerConfig = new TestContainerConfig(PropertyBag.create());
=======
        final DurableLogConfig durableLogConfig = DurableLogConfig
                .builder()
                .with(DurableLogConfig.CHECKPOINT_MIN_COMMIT_COUNT, 1)
                .with(DurableLogConfig.CHECKPOINT_COMMIT_COUNT, 5)
                .with(DurableLogConfig.CHECKPOINT_TOTAL_COMMIT_LENGTH, 10 * 1024 * 1024L)
                .build();

        final TestContainerConfig containerConfig = new TestContainerConfig();
>>>>>>> 4721bdd6
        containerConfig.setSegmentMetadataExpiration(Duration.ofMillis(250));

        @Cleanup
        TestContext context = new TestContext(containerConfig);
        OperationLogFactory localDurableLogFactory = new DurableLogFactory(durableLogConfig, context.dataLogFactory, executorService());
        @Cleanup
        MetadataCleanupContainer localContainer = new MetadataCleanupContainer(CONTAINER_ID, containerConfig, localDurableLogFactory,
                context.readIndexFactory, context.writerFactory, context.storageFactory, executorService());
        localContainer.startAsync().awaitRunning();

        // Create segment with initial attributes and verify they were set correctly.
        val initialAttributes = createAttributeUpdates(attributes);
        applyAttributes(initialAttributes, expectedAttributes);
        localContainer.createStreamSegment(segmentName, initialAttributes, TIMEOUT).get(TIMEOUT.toMillis(), TimeUnit.MILLISECONDS);
        SegmentProperties sp = localContainer.getStreamSegmentInfo(segmentName, true, TIMEOUT).get(TIMEOUT.toMillis(), TimeUnit.MILLISECONDS);
        SegmentMetadataComparer.assertSameAttributes("Unexpected attributes after segment creation.", expectedAttributes, sp);

        // Add one append with some attribute changes and verify they were set correctly.
        val appendAttributes = createAttributeUpdates(attributes);
        applyAttributes(appendAttributes, expectedAttributes);
        localContainer.append(segmentName, appendData, appendAttributes, TIMEOUT);
        sp = localContainer.getStreamSegmentInfo(segmentName, true, TIMEOUT).get(TIMEOUT.toMillis(), TimeUnit.MILLISECONDS);
        SegmentMetadataComparer.assertSameAttributes("Unexpected attributes after append.", expectedAttributes, sp);

        // Wait until the segment is forgotten.
<<<<<<< HEAD
        localContainer.triggerMetadataCleanup(Collections.singleton(segmentName)).get(TIMEOUT.toMillis(), TimeUnit.MILLISECONDS);
=======
        localContainer.triggerMetadataCleanup(1).get(TIMEOUT.toMillis(), TimeUnit.MILLISECONDS);
>>>>>>> 4721bdd6

        // Now get attributes again and verify them.
        sp = localContainer.getStreamSegmentInfo(segmentName, true, TIMEOUT).get(TIMEOUT.toMillis(), TimeUnit.MILLISECONDS);
        SegmentMetadataComparer.assertSameAttributes("Unexpected attributes after eviction & resurrection.", expectedAttributes, sp);

        // Append again, and make sure we can append at the right offset.
        val secondAppendAttributes = createAttributeUpdates(attributes);
        applyAttributes(secondAppendAttributes, expectedAttributes);
        localContainer.append(segmentName, appendData.length, appendData, secondAppendAttributes, TIMEOUT).get(TIMEOUT.toMillis(), TimeUnit.MILLISECONDS);
        sp = localContainer.getStreamSegmentInfo(segmentName, true, TIMEOUT).get(TIMEOUT.toMillis(), TimeUnit.MILLISECONDS);
        Assert.assertEquals("Unexpected length from segment after eviction & resurrection.", 2 * appendData.length, sp.getLength());
        SegmentMetadataComparer.assertSameAttributes("Unexpected attributes after eviction & resurrection.", expectedAttributes, sp);

        // Seal (this should clear out non-dynamic attributes).
        expectedAttributes.keySet().removeIf(Attributes::isDynamic);
        localContainer.sealStreamSegment(segmentName, TIMEOUT);
        sp = localContainer.getStreamSegmentInfo(segmentName, true, TIMEOUT).get(TIMEOUT.toMillis(), TimeUnit.MILLISECONDS);
        SegmentMetadataComparer.assertSameAttributes("Unexpected attributes after seal.", expectedAttributes, sp);

        // Verify the segment actually made to Storage in one piece.
        waitForSegmentInStorage(sp, context.storage).get(TIMEOUT.toMillis(), TimeUnit.MILLISECONDS);
        val storageInfo = context.storage.getStreamSegmentInfo(segmentName, TIMEOUT).get(TIMEOUT.toMillis(), TimeUnit.MILLISECONDS);
        Assert.assertEquals("Unexpected length in storage for segment.", sp.getLength(), storageInfo.getLength());

        // Delete segment and wait until it is forgotten again (we need to create another dummy segment so that we can
        // force a Metadata Truncation in order to facilitate that; this is the purpose of segment2).
        localContainer.deleteStreamSegment(segmentName, TIMEOUT).get(TIMEOUT.toMillis(), TimeUnit.MILLISECONDS);

<<<<<<< HEAD
        // Wait for the segment to be forgotten again.
        localContainer.triggerMetadataCleanup(Collections.singleton(segmentName)).get(TIMEOUT.toMillis(), TimeUnit.MILLISECONDS);
=======
        // We want to wait for two cleanups here; to be absolutely sure that the deleted segment was properly cleaned up
        // from the metadata (if we do just one, it may be that the segment just didn't make the cut).
        localContainer.triggerMetadataCleanup(2).get(TIMEOUT.toMillis(), TimeUnit.MILLISECONDS);
>>>>>>> 4721bdd6

        // Now Create the Segment again and verify the old attributes were not "remembered".
        val newAttributes = createAttributeUpdates(attributes);
        applyAttributes(newAttributes, expectedAttributes);
        localContainer.createStreamSegment(segmentName, newAttributes, TIMEOUT)
                      .get(TIMEOUT.toMillis(), TimeUnit.MILLISECONDS);

        sp = localContainer.getStreamSegmentInfo(segmentName, true, TIMEOUT).get(TIMEOUT.toMillis(), TimeUnit.MILLISECONDS);
        SegmentMetadataComparer.assertSameAttributes("Unexpected attributes after deletion and re-creation.", expectedAttributes, sp);
    }

<<<<<<< HEAD
    /**
     * Tests the case when the ContainerMetadata has filled up to capacity (with segments and we cannot map anymore segments).
     */
    @Test
    public void testForcedMetadataCleanup() throws Exception {
        final int maxSegmentCount = 3;
        final ContainerConfig containerConfig = ConfigHelpers.createContainerConfig(
                PropertyBag.create()
                           .with(ContainerConfig.PROPERTY_SEGMENT_METADATA_EXPIRATION_SECONDS, DEFAULT_CONFIG.getSegmentMetadataExpiration().getSeconds())
                           .with(ContainerConfig.PROPERTY_MAX_ACTIVE_SEGMENT_COUNT, maxSegmentCount));
        // We need a special DL config so that we can force truncations after every operation - this will speed up metadata
        // eviction eligibility.
        final DurableLogConfig durableLogConfig = ConfigHelpers.createDurableLogConfig(
                PropertyBag.create()
                           .with(DurableLogConfig.PROPERTY_CHECKPOINT_MIN_COMMIT_COUNT, 1)
                           .with(DurableLogConfig.PROPERTY_CHECKPOINT_COMMIT_COUNT, 5)
                           .with(DurableLogConfig.PROPERTY_CHECKPOINT_TOTAL_COMMIT_LENGTH, 10 * 1024 * 1024));

        @Cleanup
        TestContext context = new TestContext(containerConfig);
        OperationLogFactory localDurableLogFactory = new DurableLogFactory(durableLogConfig, context.dataLogFactory, executorService());
        @Cleanup
        MetadataCleanupContainer localContainer = new MetadataCleanupContainer(CONTAINER_ID, containerConfig, localDurableLogFactory,
                context.readIndexFactory, context.writerFactory, context.storageFactory, executorService());
        localContainer.startAsync().awaitRunning();

        // Create 4 segments and one transaction.
        String segment0 = getSegmentName(0);
        localContainer.createStreamSegment(segment0, null, TIMEOUT).join();
        String segment1 = getSegmentName(1);
        localContainer.createStreamSegment(segment1, null, TIMEOUT).join();
        String segment2 = getSegmentName(2);
        localContainer.createStreamSegment(segment2, null, TIMEOUT).join();
        String segment3 = getSegmentName(3);
        localContainer.createStreamSegment(segment3, null, TIMEOUT).join();
        String txn1 = localContainer.createTransaction(segment3, UUID.randomUUID(), null, TIMEOUT).join();

        // Activate one segment.
        localContainer.getStreamSegmentInfo(segment2, false, TIMEOUT).join();

        // Activate the transaction; this should fill up the metadata (itself + parent).
        localContainer.getStreamSegmentInfo(txn1, false, TIMEOUT).join();

        // Verify the transaction's parent has been activated.
        Assert.assertNotNull("Transaction's parent has not been activated.",
                localContainer.getStreamSegmentInfo(segment3, false, TIMEOUT).join());

        // At this point, the active segments should be: 2, 3 and Txn.
        // Verify we cannot activate any other segment.
        AssertExtensions.assertThrows(
                "getSegmentId() allowed mapping more segments than the metadata can support.",
                () -> localContainer.getStreamSegmentInfo(segment1, false, TIMEOUT),
                ex -> ex instanceof TooManyActiveSegmentsException);

        AssertExtensions.assertThrows(
                "getSegmentId() allowed mapping more segments than the metadata can support.",
                () -> localContainer.getStreamSegmentInfo(segment0, false, TIMEOUT),
                ex -> ex instanceof TooManyActiveSegmentsException);

        // Test the ability to forcefully evict items from the metadata when there is pressure and we need to register something new.
        // Case 1: following a Segment deletion.
        localContainer.deleteStreamSegment(segment2, TIMEOUT).join();
        val segment1Activation = tryActivate(localContainer, segment1, segment3);
        val segment1Info = segment1Activation.get(TIMEOUT.toMillis(), TimeUnit.MILLISECONDS);
        Assert.assertNotNull("Unable to properly activate dormant segment (1).", segment1Info);

        // Case 2: following a Merge.
        localContainer.sealStreamSegment(txn1, TIMEOUT).join();
        localContainer.mergeTransaction(txn1, TIMEOUT).join();
        val segment0Activation = tryActivate(localContainer, segment0, segment3);
        val segment0Info = segment0Activation.get(TIMEOUT.toMillis(), TimeUnit.MILLISECONDS);
        Assert.assertNotNull("Unable to properly activate dormant segment (0).", segment0Info);

        // At this point the active segments should be: 0, 1 and 3.
        Assert.assertNotNull("Pre-activated segment did not stay in metadata (3).",
                localContainer.getStreamSegmentInfo(segment3, false, TIMEOUT).join());

        Assert.assertNotNull("Pre-activated segment did not stay in metadata (1).",
                localContainer.getStreamSegmentInfo(segment1, false, TIMEOUT).join());

        Assert.assertNotNull("Pre-activated segment did not stay in metadata (0).",
                localContainer.getStreamSegmentInfo(segment0, false, TIMEOUT).join());

        context.container.stopAsync().awaitTerminated();
    }

    /**
     * Attempts to activate the targetSegment in the given Container. Since we do not have access to the internals of the
     * Container, we need to trigger this somehow, hence the need for this complex code. We need to trigger a truncation,
     * so we need an 'appendSegment' to which we continuously append so that the DurableDataLog is truncated. After truncation,
     * the Metadata should have enough leeway in making room for new activation.
     *
     * @return A Future that will complete either with an exception (failure) or SegmentProperties for the targetSegment.
     */
    private CompletableFuture<SegmentProperties> tryActivate(MetadataCleanupContainer localContainer, String targetSegment, String appendSegment) {
        CompletableFuture<SegmentProperties> successfulMap = new CompletableFuture<>();

        // Append continuously to an existing segment in order to trigger truncations (these are necessary for forced evictions).
        val appendFuture = localContainer.appendRandomly(appendSegment, false, () -> !successfulMap.isDone());
        FutureHelpers.exceptionListener(appendFuture, successfulMap::completeExceptionally);

        // Repeatedly try to get info on 'segment1' (activate it), until we succeed or time out.
        TimeoutTimer remaining = new TimeoutTimer(TIMEOUT);
        FutureHelpers.loop(
                () -> !successfulMap.isDone(),
                () -> FutureHelpers
                        .delayedFuture(Duration.ofMillis(250), executorService())
                        .thenCompose(v -> localContainer.getStreamSegmentInfo(targetSegment, false, TIMEOUT))
                        .thenAccept(successfulMap::complete)
                        .exceptionally(ex -> {
                            if (!(ExceptionHelpers.getRealException(ex) instanceof TooManyActiveSegmentsException)) {
                                // Some other error.
                                successfulMap.completeExceptionally(ex);
                            } else if (!remaining.hasRemaining()) {
                                // Waited too long.
                                successfulMap.completeExceptionally(new TimeoutException("No successful activation could be done in the allotted time."));
                            }

                            // Try again.
                            return null;
                        }),
                executorService());
        return successfulMap;
    }

=======
>>>>>>> 4721bdd6
    private static void checkStorage(HashMap<String, ByteArrayOutputStream> segmentContents, HashMap<String, Long> lengths, TestContext context) {
        for (String segmentName : segmentContents.keySet()) {
            // 1. Deletion status
            SegmentProperties sp = null;
            try {
                sp = context.container.getStreamSegmentInfo(segmentName, false, TIMEOUT).join();
            } catch (Exception ex) {
                if (!(ExceptionHelpers.getRealException(ex) instanceof StreamSegmentNotExistsException)) {
                    throw ex;
                }
            }

            if (sp == null) {
                Assert.assertFalse(
                        "Segment is marked as deleted in metadata but was not deleted in Storage " + segmentName,
                        context.storage.exists(segmentName, TIMEOUT).join());

                // No need to do other checks.
                continue;
            }

            // 2. Seal Status
            SegmentProperties storageProps = context.storage.getStreamSegmentInfo(segmentName, TIMEOUT).join();
            Assert.assertEquals("Segment seal status disagree between Metadata and Storage for segment " + segmentName, sp.isSealed(), storageProps.isSealed());

            // 3. Contents.
            long expectedLength = lengths.get(segmentName);
            Assert.assertEquals("Unexpected Storage length for segment " + segmentName, expectedLength, storageProps.getLength());

            byte[] expectedData = segmentContents.get(segmentName).toByteArray();
            byte[] actualData = new byte[expectedData.length];
            int actualLength = context.storage.read(segmentName, 0, actualData, 0, actualData.length, TIMEOUT).join();
            Assert.assertEquals("Unexpected number of bytes read from Storage for segment " + segmentName, expectedLength, actualLength);
            Assert.assertArrayEquals("Unexpected data written to storage for segment " + segmentName, expectedData, actualData);
        }
    }

    private static void checkReadIndex(HashMap<String, ByteArrayOutputStream> segmentContents, HashMap<String, Long> lengths, TestContext context) throws Exception {
        for (String segmentName : segmentContents.keySet()) {
            long expectedLength = lengths.get(segmentName);
            long segmentLength = context.container.getStreamSegmentInfo(segmentName, false, TIMEOUT).join().getLength();

            Assert.assertEquals("Unexpected Read Index length for segment " + segmentName, expectedLength, segmentLength);
            byte[] expectedData = segmentContents.get(segmentName).toByteArray();

            long expectedCurrentOffset = 0;
            @Cleanup
            ReadResult readResult = context.container.read(segmentName, expectedCurrentOffset, (int) segmentLength, TIMEOUT).join();
            Assert.assertTrue("Empty read result for segment " + segmentName, readResult.hasNext());

            // A more thorough read check is done in testSegmentRegularOperations; here we just check if the data was merged correctly.
            while (readResult.hasNext()) {
                ReadResultEntry readEntry = readResult.next();
                AssertExtensions.assertGreaterThan("getRequestedReadLength should be a positive integer for segment " + segmentName, 0, readEntry.getRequestedReadLength());
                Assert.assertEquals("Unexpected value from getStreamSegmentOffset for segment " + segmentName, expectedCurrentOffset, readEntry.getStreamSegmentOffset());
                Assert.assertTrue("getContent() did not return a completed future for segment" + segmentName, readEntry.getContent().isDone() && !readEntry.getContent().isCompletedExceptionally());
                Assert.assertNotEquals("Unexpected value for isEndOfStreamSegment for non-sealed segment " + segmentName, ReadResultEntryType.EndOfStreamSegment, readEntry.getType());

                ReadResultEntryContents readEntryContents = readEntry.getContent().join();
                byte[] actualData = new byte[readEntryContents.getLength()];
                StreamHelpers.readAll(readEntryContents.getData(), actualData, 0, actualData.length);
                AssertExtensions.assertArrayEquals("Unexpected data read from segment " + segmentName + " at offset " + expectedCurrentOffset, expectedData, (int) expectedCurrentOffset, actualData, 0, readEntryContents.getLength());
                expectedCurrentOffset += readEntryContents.getLength();
            }

            Assert.assertTrue("ReadResult was not closed post-full-consumption for segment" + segmentName, readResult.isClosed());
        }
    }

    private void checkActiveSegments(SegmentContainer container, int expectedCount) {
        val initialActiveSegments = container.getActiveSegments();
        Assert.assertEquals("Unexpected result from getActiveSegments with freshly created segments.", expectedCount, initialActiveSegments.size());
        for (SegmentProperties sp : initialActiveSegments) {
            val expectedSp = container.getStreamSegmentInfo(sp.getName(), false, TIMEOUT).join();
            Assert.assertEquals("Unexpected length (from getActiveSegments) for segment " + sp.getName(), expectedSp.getLength(), sp.getLength());
            Assert.assertEquals("Unexpected sealed (from getActiveSegments) for segment " + sp.getName(), expectedSp.isSealed(), sp.isSealed());
            Assert.assertEquals("Unexpected deleted (from getActiveSegments) for segment " + sp.getName(), expectedSp.isDeleted(), sp.isDeleted());
            SegmentMetadataComparer.assertSameAttributes("Unexpected attributes (from getActiveSegments) for segment " + sp.getName(),
                    expectedSp.getAttributes(), sp);
        }
    }

    private void appendToParentsAndTransactions(Collection<String> segmentNames, HashMap<String, ArrayList<String>> transactionsBySegment, HashMap<String, Long> lengths, HashMap<String, ByteArrayOutputStream> segmentContents, TestContext context) throws Exception {
        ArrayList<CompletableFuture<Void>> appendFutures = new ArrayList<>();
        for (int i = 0; i < APPENDS_PER_SEGMENT; i++) {
            for (String segmentName : segmentNames) {
                byte[] appendData = getAppendData(segmentName, i);
                appendFutures.add(context.container.append(segmentName, appendData, null, TIMEOUT));
                lengths.put(segmentName, lengths.getOrDefault(segmentName, 0L) + appendData.length);
                recordAppend(segmentName, appendData, segmentContents);

                for (String transactionName : transactionsBySegment.get(segmentName)) {
                    appendData = getAppendData(transactionName, i);
                    appendFutures.add(context.container.append(transactionName, appendData, null, TIMEOUT));
                    lengths.put(transactionName, lengths.getOrDefault(transactionName, 0L) + appendData.length);
                    recordAppend(transactionName, appendData, segmentContents);
                }
            }
        }

        FutureHelpers.allOf(appendFutures).get(TIMEOUT.toMillis(), TimeUnit.MILLISECONDS);
    }

    private void mergeTransactions(HashMap<String, ArrayList<String>> transactionsBySegment, HashMap<String, Long> lengths, HashMap<String, ByteArrayOutputStream> segmentContents, TestContext context) throws Exception {
        ArrayList<CompletableFuture<Void>> mergeFutures = new ArrayList<>();
        for (Map.Entry<String, ArrayList<String>> e : transactionsBySegment.entrySet()) {
            String parentName = e.getKey();
            for (String transactionName : e.getValue()) {
                mergeFutures.add(FutureHelpers.toVoid(context.container.sealStreamSegment(transactionName, TIMEOUT)));
                mergeFutures.add(context.container.mergeTransaction(transactionName, TIMEOUT));

                // Update parent length.
                lengths.put(parentName, lengths.get(parentName) + lengths.get(transactionName));
                lengths.remove(transactionName);

                // Update parent contents.
                segmentContents.get(parentName).write(segmentContents.get(transactionName).toByteArray());
                segmentContents.remove(transactionName);
            }
        }

        FutureHelpers.allOf(mergeFutures).get(TIMEOUT.toMillis(), TimeUnit.MILLISECONDS);
    }

    private byte[] getAppendData(String segmentName, int appendId) {
        return String.format("%s_%d", segmentName, appendId).getBytes();
    }

    private ArrayList<String> createSegments(TestContext context) {
        ArrayList<String> segmentNames = new ArrayList<>();
        ArrayList<CompletableFuture<Void>> futures = new ArrayList<>();
        for (int i = 0; i < SEGMENT_COUNT; i++) {
            String segmentName = getSegmentName(i);
            segmentNames.add(segmentName);
            futures.add(context.container.createStreamSegment(segmentName, null, TIMEOUT));
        }

        FutureHelpers.allOf(futures).join();
        return segmentNames;
    }

    private HashMap<String, ArrayList<String>> createTransactions(Collection<String> segmentNames, TestContext context) {
        // Create the Transaction.
        ArrayList<CompletableFuture<String>> futures = new ArrayList<>();
        for (String segmentName : segmentNames) {
            for (int i = 0; i < TRANSACTIONS_PER_SEGMENT; i++) {
                futures.add(context.container.createTransaction(segmentName, UUID.randomUUID(), null, TIMEOUT));
            }
        }

        FutureHelpers.allOf(futures).join();

        // Get the Transaction names and index them by parent segment names.
        HashMap<String, ArrayList<String>> transactions = new HashMap<>();
        for (CompletableFuture<String> transactionFuture : futures) {
            String transactionName = transactionFuture.join();
            String parentName = StreamSegmentNameUtils.getParentStreamSegmentName(transactionName);
            assert parentName != null : "Transaction created with invalid parent";
            ArrayList<String> segmentTransactions = transactions.get(parentName);
            if (segmentTransactions == null) {
                segmentTransactions = new ArrayList<>();
                transactions.put(parentName, segmentTransactions);
            }

            segmentTransactions.add(transactionName);
        }

        return transactions;
    }

    private void recordAppend(String segmentName, byte[] data, HashMap<String, ByteArrayOutputStream> segmentContents) throws Exception {
        ByteArrayOutputStream contents = segmentContents.getOrDefault(segmentName, null);
        if (contents == null) {
            contents = new ByteArrayOutputStream();
            segmentContents.put(segmentName, contents);
        }

        contents.write(data);
    }

    private static String getSegmentName(int i) {
        return "Segment_" + i;
    }

    private CompletableFuture<Void> waitForSegmentsInStorage(Collection<String> segmentNames, TestContext context) {
        ArrayList<CompletableFuture<Void>> segmentsCompletion = new ArrayList<>();
        for (String segmentName : segmentNames) {
            SegmentProperties sp = context.container.getStreamSegmentInfo(segmentName, false, TIMEOUT).join();
            segmentsCompletion.add(waitForSegmentInStorage(sp, context.storage));
        }

        return FutureHelpers.allOf(segmentsCompletion);
    }

    private CompletableFuture<Void> waitForSegmentInStorage(SegmentProperties sp, InMemoryStorage storage) {
        if (sp.isSealed()) {
            // Sealed - add a seal trigger.
            return storage.registerSealTrigger(sp.getName(), TIMEOUT);
        } else {
            // Not sealed - add a size trigger.
            return storage.registerSizeTrigger(sp.getName(), sp.getLength(), TIMEOUT);
        }
    }

    private Collection<AttributeUpdate> createAttributeUpdates(UUID[] attributes) {
        return Arrays.stream(attributes)
                     .map(a -> new AttributeUpdate(a, AttributeUpdateType.Replace, System.nanoTime()))
                     .collect(Collectors.toList());
    }

    private void applyAttributes(Collection<AttributeUpdate> updates, Map<UUID, Long> target) {
        updates.forEach(au -> target.put(au.getAttributeId(), au.getValue()));
    }

<<<<<<< HEAD
    /**
     * Ensures that all Segments defined in the given collection are loaded up into the Container's metadata.
     * This is used to simplify a few tests that do not expect interference from StreamSegmentMapper's assignment logic
     * (that is, they execute operations in a certain order and assume that those ops are added to OperationProcessor queue
     * in that order; if StreamSegmentMapper interferes, there is no guarantee as to what this order will be).
     */
    @SneakyThrows
    private void activateAllSegments(Collection<String> segmentNames, TestContext context) {
        val futures = segmentNames.stream()
                                  .map(s -> context.container.getStreamSegmentInfo(s, false, TIMEOUT))
                                  .collect(Collectors.toList());
        FutureHelpers.allOf(futures).get(TIMEOUT.toMillis(), TimeUnit.MILLISECONDS);
    }

=======
>>>>>>> 4721bdd6
    //region TestContext

    private class TestContext implements AutoCloseable {
        final SegmentContainer container;
        private final InMemoryStorageFactory storageFactory;
        private final DurableDataLogFactory dataLogFactory;
        private final OperationLogFactory operationLogFactory;
        private final ReadIndexFactory readIndexFactory;
        private final WriterFactory writerFactory;
        private final CacheFactory cacheFactory;
        private final InMemoryStorage storage;

        TestContext() {
            this(DEFAULT_CONFIG);
        }

        TestContext(ContainerConfig config) {
            this.storageFactory = new InMemoryStorageFactory(executorService());
            this.dataLogFactory = new InMemoryDurableDataLogFactory(MAX_DATA_LOG_APPEND_SIZE, executorService());
            this.operationLogFactory = new DurableLogFactory(DEFAULT_DURABLE_LOG_CONFIG, dataLogFactory, executorService());
            this.cacheFactory = new InMemoryCacheFactory();
            this.readIndexFactory = new ContainerReadIndexFactory(DEFAULT_READ_INDEX_CONFIG, this.cacheFactory, this.storageFactory, executorService());
            this.writerFactory = new StorageWriterFactory(DEFAULT_WRITER_CONFIG, this.storageFactory, executorService());
            StreamSegmentContainerFactory factory = new StreamSegmentContainerFactory(config, this.operationLogFactory,
                    this.readIndexFactory, this.writerFactory, this.storageFactory, executorService());
            this.container = factory.createStreamSegmentContainer(CONTAINER_ID);
            this.storage = (InMemoryStorage) this.storageFactory.getStorageAdapter();
        }

        @Override
        public void close() {
            this.container.close();
            this.dataLogFactory.close();
            this.storageFactory.close();
        }
    }

    //endregion

    //region MetadataCleanupContainer

    private static class MetadataCleanupContainer extends StreamSegmentContainer {
<<<<<<< HEAD
        private Consumer<Collection<String>> metadataCleanupFinishedCallback;
=======
        private TestMetadataCleaner metadataCleaner;
>>>>>>> 4721bdd6
        private final ScheduledExecutorService executor;

        MetadataCleanupContainer(int streamSegmentContainerId, ContainerConfig config, OperationLogFactory durableLogFactory,
                                 ReadIndexFactory readIndexFactory, WriterFactory writerFactory, StorageFactory storageFactory,
                                 ScheduledExecutorService executor) {
            super(streamSegmentContainerId, config, durableLogFactory, readIndexFactory, writerFactory, storageFactory, executor);
            this.executor = executor;
        }

        @Override
<<<<<<< HEAD
        protected void notifyMetadataRemoved(Collection<SegmentMetadata> metadatas) {
            super.notifyMetadataRemoved(metadatas);

            Consumer<Collection<String>> c = this.metadataCleanupFinishedCallback;
            if (c != null) {
                c.accept(metadatas.stream().map(SegmentMetadata::getName).collect(Collectors.toList()));
            }
=======
        protected MetadataCleaner createMetadataCleaner(ContainerConfig config, UpdateableContainerMetadata metadata,
                                                        AsyncMap<String, SegmentState> stateStore, Consumer<Collection<SegmentMetadata>> cleanupCallback,
                                                        ScheduledExecutorService executor, String traceObjectId) {
            this.metadataCleaner = new TestMetadataCleaner(config, metadata, stateStore, cleanupCallback, executor, traceObjectId);
            return this.metadataCleaner;
        }

        /**
         * Returns a CompletableFuture that completes when a MetadataCleanup has occurred.
         */
        CompletableFuture<Void> waitForMetadataCleanup() {
            val metadataCleanupCompleted = FutureHelpers.<Void>futureWithTimeout(TIMEOUT, this.executor);
            this.metadataCleaner.metadataCleanupFinishedCallback = evicted -> {
                // We hook into the metadataCleanup() method and only complete this if an eviction was reported.
                if (evicted) {
                    metadataCleanupCompleted.complete(null);
                }
            };
            return metadataCleanupCompleted;
>>>>>>> 4721bdd6
        }

        /**
         * Triggers a number of metadata cleanups by repeatedly appending to a random new segment until a cleanup task is detected.
         *
<<<<<<< HEAD
         * @param expectedSegmentNames The segments that we are expecting to evict.
         */
        CompletableFuture<Void> triggerMetadataCleanup(Collection<String> expectedSegmentNames) {
            String tempSegmentName = getSegmentName(Long.hashCode(System.nanoTime()));
            HashSet<String> remainingSegments = new HashSet<>(expectedSegmentNames);
            CompletableFuture<Void> cleanupTask = FutureHelpers.futureWithTimeout(TIMEOUT, this.executor);

            // Inject this callback into the MetadataCleaner callback, which was setup for us in createMetadataCleaner().
            this.metadataCleanupFinishedCallback = evictedSegmentNames -> {
                remainingSegments.removeAll(evictedSegmentNames);
                if (remainingSegments.size() == 0) {
                    cleanupTask.complete(null);
                }
            };

            CompletableFuture<Void> af = appendRandomly(tempSegmentName, true, () -> !cleanupTask.isDone());
            FutureHelpers.exceptionListener(af, cleanupTask::completeExceptionally);
            return cleanupTask;
=======
         * @param cleanupCount Number of cleanups to trigger.
         */
        CompletableFuture<Void> triggerMetadataCleanup(int cleanupCount) {
            AtomicInteger remaining = new AtomicInteger(cleanupCount);

            return FutureHelpers.loop(
                    () -> remaining.decrementAndGet() >= 0,
                    () -> {
                        CompletableFuture<Void> cleanupTask = waitForMetadataCleanup();
                        appendRandomly(() -> !cleanupTask.isDone());
                        return cleanupTask;
                    },
                    this.executor);
>>>>>>> 4721bdd6
        }

        /**
         * Appends continuously to a random new segment in the given container, as long as the given condition holds.
         */
<<<<<<< HEAD
        CompletableFuture<Void> appendRandomly(String segmentName, boolean createSegment, Supplier<Boolean> canContinue) {
            byte[] appendData = new byte[1];
            return (createSegment ? createStreamSegment(segmentName, null, TIMEOUT) : CompletableFuture.completedFuture(null))
=======
        private CompletableFuture<Void> appendRandomly(Supplier<Boolean> canContinue) {
            String segmentName = getSegmentName(Long.hashCode(System.nanoTime()));
            byte[] appendData = new byte[1];
            return createStreamSegment(segmentName, null, TIMEOUT)
>>>>>>> 4721bdd6
                    .thenCompose(v -> FutureHelpers.loop(
                            canContinue,
                            () -> append(segmentName, appendData, null, TIMEOUT),
                            this.executor))
<<<<<<< HEAD
                    .thenCompose(v -> createSegment ? deleteStreamSegment(segmentName, TIMEOUT) : CompletableFuture.completedFuture(null));
=======
                    .thenCompose(v -> deleteStreamSegment(segmentName, TIMEOUT));
        }
    }

    //endregion

    //region TestMetadataCleaner

    private static class TestMetadataCleaner extends MetadataCleaner {
        Consumer<Boolean> metadataCleanupFinishedCallback;
        private final UpdateableContainerMetadata metadata;

        TestMetadataCleaner(ContainerConfig config, UpdateableContainerMetadata metadata, AsyncMap<String, SegmentState> stateStore, Consumer<Collection<SegmentMetadata>> cleanupCallback, ScheduledExecutorService executor, String traceObjectId) {
            super(config, metadata, stateStore, cleanupCallback, executor, traceObjectId);
            this.metadata = metadata;
        }

        @Override
        protected CompletableFuture<Void> runOnce(Void ignored) {
            final HashSet<Long> beforeSegmentIds = new HashSet<>(this.metadata.getAllStreamSegmentIds());
            CompletableFuture<Void> result = super.runOnce(ignored);
            Consumer<Boolean> callback = this.metadataCleanupFinishedCallback;
            if (callback != null) {
                result.thenRun(() -> {
                    // Determine if any segments were evicted.
                    final HashSet<Long> afterSegmentIds = new HashSet<>(this.metadata.getAllStreamSegmentIds());
                    callback.accept(!afterSegmentIds.containsAll(beforeSegmentIds));
                });
            }

            return result;
>>>>>>> 4721bdd6
        }
    }

    //endregion

    //region TestContainerConfig

    private static class TestContainerConfig extends ContainerConfig {
        @Getter
        @Setter
        private Duration segmentMetadataExpiration;

<<<<<<< HEAD
        TestContainerConfig(Properties properties) throws ConfigurationException {
            super(properties);
=======
        TestContainerConfig() throws ConfigurationException {
            super(new TypedProperties(new Properties(), "ns"));
>>>>>>> 4721bdd6
        }
    }

    //endregion
}<|MERGE_RESOLUTION|>--- conflicted
+++ resolved
@@ -8,14 +8,10 @@
 import com.emc.pravega.common.concurrent.FutureHelpers;
 import com.emc.pravega.common.io.StreamHelpers;
 import com.emc.pravega.common.segment.StreamSegmentNameUtils;
-<<<<<<< HEAD
 import com.emc.pravega.common.util.ConfigurationException;
-import com.emc.pravega.common.util.PropertyBag;
-=======
 import com.emc.pravega.common.util.AsyncMap;
 import com.emc.pravega.common.util.ConfigurationException;
 import com.emc.pravega.common.util.TypedProperties;
->>>>>>> 4721bdd6
 import com.emc.pravega.service.contracts.AttributeUpdate;
 import com.emc.pravega.service.contracts.AttributeUpdateType;
 import com.emc.pravega.service.contracts.Attributes;
@@ -39,10 +35,7 @@
 import com.emc.pravega.service.server.WriterFactory;
 import com.emc.pravega.service.server.logs.DurableLogConfig;
 import com.emc.pravega.service.server.logs.DurableLogFactory;
-<<<<<<< HEAD
 import com.emc.pravega.service.server.mocks.InMemoryCacheFactory;
-=======
->>>>>>> 4721bdd6
 import com.emc.pravega.service.server.reading.AsyncReadResultProcessor;
 import com.emc.pravega.service.server.reading.ContainerReadIndexFactory;
 import com.emc.pravega.service.server.reading.ReadIndexConfig;
@@ -71,29 +64,26 @@
 import java.util.Properties;
 import java.util.UUID;
 import java.util.concurrent.CompletableFuture;
-<<<<<<< HEAD
 import java.util.concurrent.ExecutorService;
 import java.util.concurrent.Executors;
 import java.util.concurrent.Future;
 import java.util.concurrent.ScheduledExecutorService;
+import java.util.concurrent.ScheduledExecutorService;
 import java.util.concurrent.TimeUnit;
 import java.util.concurrent.TimeoutException;
 import java.util.concurrent.atomic.AtomicLong;
-=======
-import java.util.concurrent.ScheduledExecutorService;
-import java.util.concurrent.TimeUnit;
+import java.util.function.Consumer;
+import java.util.function.Supplier;
 import java.util.concurrent.atomic.AtomicInteger;
->>>>>>> 4721bdd6
 import java.util.function.Consumer;
 import java.util.function.Supplier;
 import java.util.stream.Collectors;
 import lombok.Cleanup;
 import lombok.Getter;
 import lombok.Setter;
-<<<<<<< HEAD
 import lombok.SneakyThrows;
-=======
->>>>>>> 4721bdd6
+import lombok.Getter;
+import lombok.Setter;
 import lombok.val;
 import org.junit.Assert;
 import org.junit.Test;
@@ -112,15 +102,10 @@
     private static final int CONTAINER_ID = 1234567;
     private static final int MAX_DATA_LOG_APPEND_SIZE = 100 * 1024;
     private static final Duration TIMEOUT = Duration.ofSeconds(100);
-<<<<<<< HEAD
-    private static final ContainerConfig DEFAULT_CONFIG = ConfigHelpers.createContainerConfig(
-            PropertyBag.create().with(ContainerConfig.PROPERTY_SEGMENT_METADATA_EXPIRATION_SECONDS, 10 * 60));
-=======
     private static final ContainerConfig DEFAULT_CONFIG = ContainerConfig
             .builder()
             .with(ContainerConfig.SEGMENT_METADATA_EXPIRATION_SECONDS, 10 * 60)
             .build();
->>>>>>> 4721bdd6
 
     // Create checkpoints every 100 operations or after 10MB have been written, but under no circumstance less frequently than 10 ops.
     private static final DurableLogConfig DEFAULT_DURABLE_LOG_CONFIG = DurableLogConfig
@@ -795,24 +780,13 @@
 
         // We need a special DL config so that we can force truncations after every operation - this will speed up metadata
         // eviction eligibility.
-<<<<<<< HEAD
-        final DurableLogConfig durableLogConfig = ConfigHelpers.createDurableLogConfig(
-                PropertyBag.create()
-                           .with(DurableLogConfig.PROPERTY_CHECKPOINT_MIN_COMMIT_COUNT, 1)
-                           .with(DurableLogConfig.PROPERTY_CHECKPOINT_COMMIT_COUNT, 5)
-                           .with(DurableLogConfig.PROPERTY_CHECKPOINT_TOTAL_COMMIT_LENGTH, 10 * 1024 * 1024));
-
-        final TestContainerConfig containerConfig = new TestContainerConfig(PropertyBag.create());
-=======
         final DurableLogConfig durableLogConfig = DurableLogConfig
                 .builder()
                 .with(DurableLogConfig.CHECKPOINT_MIN_COMMIT_COUNT, 1)
                 .with(DurableLogConfig.CHECKPOINT_COMMIT_COUNT, 5)
                 .with(DurableLogConfig.CHECKPOINT_TOTAL_COMMIT_LENGTH, 10 * 1024 * 1024L)
                 .build();
-
         final TestContainerConfig containerConfig = new TestContainerConfig();
->>>>>>> 4721bdd6
         containerConfig.setSegmentMetadataExpiration(Duration.ofMillis(250));
 
         @Cleanup
@@ -838,11 +812,7 @@
         SegmentMetadataComparer.assertSameAttributes("Unexpected attributes after append.", expectedAttributes, sp);
 
         // Wait until the segment is forgotten.
-<<<<<<< HEAD
         localContainer.triggerMetadataCleanup(Collections.singleton(segmentName)).get(TIMEOUT.toMillis(), TimeUnit.MILLISECONDS);
-=======
-        localContainer.triggerMetadataCleanup(1).get(TIMEOUT.toMillis(), TimeUnit.MILLISECONDS);
->>>>>>> 4721bdd6
 
         // Now get attributes again and verify them.
         sp = localContainer.getStreamSegmentInfo(segmentName, true, TIMEOUT).get(TIMEOUT.toMillis(), TimeUnit.MILLISECONDS);
@@ -871,14 +841,8 @@
         // force a Metadata Truncation in order to facilitate that; this is the purpose of segment2).
         localContainer.deleteStreamSegment(segmentName, TIMEOUT).get(TIMEOUT.toMillis(), TimeUnit.MILLISECONDS);
 
-<<<<<<< HEAD
         // Wait for the segment to be forgotten again.
         localContainer.triggerMetadataCleanup(Collections.singleton(segmentName)).get(TIMEOUT.toMillis(), TimeUnit.MILLISECONDS);
-=======
-        // We want to wait for two cleanups here; to be absolutely sure that the deleted segment was properly cleaned up
-        // from the metadata (if we do just one, it may be that the segment just didn't make the cut).
-        localContainer.triggerMetadataCleanup(2).get(TIMEOUT.toMillis(), TimeUnit.MILLISECONDS);
->>>>>>> 4721bdd6
 
         // Now Create the Segment again and verify the old attributes were not "remembered".
         val newAttributes = createAttributeUpdates(attributes);
@@ -890,7 +854,6 @@
         SegmentMetadataComparer.assertSameAttributes("Unexpected attributes after deletion and re-creation.", expectedAttributes, sp);
     }
 
-<<<<<<< HEAD
     /**
      * Tests the case when the ContainerMetadata has filled up to capacity (with segments and we cannot map anymore segments).
      */
@@ -1016,8 +979,6 @@
         return successfulMap;
     }
 
-=======
->>>>>>> 4721bdd6
     private static void checkStorage(HashMap<String, ByteArrayOutputStream> segmentContents, HashMap<String, Long> lengths, TestContext context) {
         for (String segmentName : segmentContents.keySet()) {
             // 1. Deletion status
@@ -1232,7 +1193,6 @@
         updates.forEach(au -> target.put(au.getAttributeId(), au.getValue()));
     }
 
-<<<<<<< HEAD
     /**
      * Ensures that all Segments defined in the given collection are loaded up into the Container's metadata.
      * This is used to simplify a few tests that do not expect interference from StreamSegmentMapper's assignment logic
@@ -1247,8 +1207,6 @@
         FutureHelpers.allOf(futures).get(TIMEOUT.toMillis(), TimeUnit.MILLISECONDS);
     }
 
-=======
->>>>>>> 4721bdd6
     //region TestContext
 
     private class TestContext implements AutoCloseable {
@@ -1291,11 +1249,7 @@
     //region MetadataCleanupContainer
 
     private static class MetadataCleanupContainer extends StreamSegmentContainer {
-<<<<<<< HEAD
         private Consumer<Collection<String>> metadataCleanupFinishedCallback;
-=======
-        private TestMetadataCleaner metadataCleaner;
->>>>>>> 4721bdd6
         private final ScheduledExecutorService executor;
 
         MetadataCleanupContainer(int streamSegmentContainerId, ContainerConfig config, OperationLogFactory durableLogFactory,
@@ -1306,7 +1260,6 @@
         }
 
         @Override
-<<<<<<< HEAD
         protected void notifyMetadataRemoved(Collection<SegmentMetadata> metadatas) {
             super.notifyMetadataRemoved(metadatas);
 
@@ -1314,33 +1267,11 @@
             if (c != null) {
                 c.accept(metadatas.stream().map(SegmentMetadata::getName).collect(Collectors.toList()));
             }
-=======
-        protected MetadataCleaner createMetadataCleaner(ContainerConfig config, UpdateableContainerMetadata metadata,
-                                                        AsyncMap<String, SegmentState> stateStore, Consumer<Collection<SegmentMetadata>> cleanupCallback,
-                                                        ScheduledExecutorService executor, String traceObjectId) {
-            this.metadataCleaner = new TestMetadataCleaner(config, metadata, stateStore, cleanupCallback, executor, traceObjectId);
-            return this.metadataCleaner;
-        }
-
-        /**
-         * Returns a CompletableFuture that completes when a MetadataCleanup has occurred.
-         */
-        CompletableFuture<Void> waitForMetadataCleanup() {
-            val metadataCleanupCompleted = FutureHelpers.<Void>futureWithTimeout(TIMEOUT, this.executor);
-            this.metadataCleaner.metadataCleanupFinishedCallback = evicted -> {
-                // We hook into the metadataCleanup() method and only complete this if an eviction was reported.
-                if (evicted) {
-                    metadataCleanupCompleted.complete(null);
-                }
-            };
-            return metadataCleanupCompleted;
->>>>>>> 4721bdd6
         }
 
         /**
          * Triggers a number of metadata cleanups by repeatedly appending to a random new segment until a cleanup task is detected.
          *
-<<<<<<< HEAD
          * @param expectedSegmentNames The segments that we are expecting to evict.
          */
         CompletableFuture<Void> triggerMetadataCleanup(Collection<String> expectedSegmentNames) {
@@ -1359,75 +1290,19 @@
             CompletableFuture<Void> af = appendRandomly(tempSegmentName, true, () -> !cleanupTask.isDone());
             FutureHelpers.exceptionListener(af, cleanupTask::completeExceptionally);
             return cleanupTask;
-=======
-         * @param cleanupCount Number of cleanups to trigger.
-         */
-        CompletableFuture<Void> triggerMetadataCleanup(int cleanupCount) {
-            AtomicInteger remaining = new AtomicInteger(cleanupCount);
-
-            return FutureHelpers.loop(
-                    () -> remaining.decrementAndGet() >= 0,
-                    () -> {
-                        CompletableFuture<Void> cleanupTask = waitForMetadataCleanup();
-                        appendRandomly(() -> !cleanupTask.isDone());
-                        return cleanupTask;
-                    },
-                    this.executor);
->>>>>>> 4721bdd6
         }
 
         /**
          * Appends continuously to a random new segment in the given container, as long as the given condition holds.
          */
-<<<<<<< HEAD
         CompletableFuture<Void> appendRandomly(String segmentName, boolean createSegment, Supplier<Boolean> canContinue) {
             byte[] appendData = new byte[1];
             return (createSegment ? createStreamSegment(segmentName, null, TIMEOUT) : CompletableFuture.completedFuture(null))
-=======
-        private CompletableFuture<Void> appendRandomly(Supplier<Boolean> canContinue) {
-            String segmentName = getSegmentName(Long.hashCode(System.nanoTime()));
-            byte[] appendData = new byte[1];
-            return createStreamSegment(segmentName, null, TIMEOUT)
->>>>>>> 4721bdd6
                     .thenCompose(v -> FutureHelpers.loop(
                             canContinue,
                             () -> append(segmentName, appendData, null, TIMEOUT),
                             this.executor))
-<<<<<<< HEAD
                     .thenCompose(v -> createSegment ? deleteStreamSegment(segmentName, TIMEOUT) : CompletableFuture.completedFuture(null));
-=======
-                    .thenCompose(v -> deleteStreamSegment(segmentName, TIMEOUT));
-        }
-    }
-
-    //endregion
-
-    //region TestMetadataCleaner
-
-    private static class TestMetadataCleaner extends MetadataCleaner {
-        Consumer<Boolean> metadataCleanupFinishedCallback;
-        private final UpdateableContainerMetadata metadata;
-
-        TestMetadataCleaner(ContainerConfig config, UpdateableContainerMetadata metadata, AsyncMap<String, SegmentState> stateStore, Consumer<Collection<SegmentMetadata>> cleanupCallback, ScheduledExecutorService executor, String traceObjectId) {
-            super(config, metadata, stateStore, cleanupCallback, executor, traceObjectId);
-            this.metadata = metadata;
-        }
-
-        @Override
-        protected CompletableFuture<Void> runOnce(Void ignored) {
-            final HashSet<Long> beforeSegmentIds = new HashSet<>(this.metadata.getAllStreamSegmentIds());
-            CompletableFuture<Void> result = super.runOnce(ignored);
-            Consumer<Boolean> callback = this.metadataCleanupFinishedCallback;
-            if (callback != null) {
-                result.thenRun(() -> {
-                    // Determine if any segments were evicted.
-                    final HashSet<Long> afterSegmentIds = new HashSet<>(this.metadata.getAllStreamSegmentIds());
-                    callback.accept(!afterSegmentIds.containsAll(beforeSegmentIds));
-                });
-            }
-
-            return result;
->>>>>>> 4721bdd6
         }
     }
 
@@ -1440,13 +1315,8 @@
         @Setter
         private Duration segmentMetadataExpiration;
 
-<<<<<<< HEAD
-        TestContainerConfig(Properties properties) throws ConfigurationException {
-            super(properties);
-=======
         TestContainerConfig() throws ConfigurationException {
-            super(new TypedProperties(new Properties(), "ns"));
->>>>>>> 4721bdd6
+            super(new TypedProperties("ns", new Properties()));
         }
     }
 
