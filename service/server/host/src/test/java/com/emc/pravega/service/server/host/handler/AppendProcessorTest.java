/**
 *
 *  Copyright (c) 2017 Dell Inc., or its subsidiaries.
 *
 */
package com.emc.pravega.service.server.host.handler;

import com.emc.pravega.common.concurrent.FutureHelpers;
import com.emc.pravega.common.netty.Append;
import com.emc.pravega.common.netty.FailingRequestProcessor;
import com.emc.pravega.common.netty.WireCommands.AppendSetup;
import com.emc.pravega.common.netty.WireCommands.ConditionalCheckFailed;
import com.emc.pravega.common.netty.WireCommands.DataAppended;
import com.emc.pravega.common.netty.WireCommands.SetupAppend;
import com.emc.pravega.common.util.ImmutableDate;
import com.emc.pravega.service.contracts.AttributeUpdate;
import com.emc.pravega.service.contracts.AttributeUpdateType;
import com.emc.pravega.service.contracts.BadOffsetException;
import com.emc.pravega.service.contracts.SegmentProperties;
import com.emc.pravega.service.contracts.StreamSegmentInformation;
import com.emc.pravega.service.contracts.StreamSegmentStore;
import io.netty.buffer.Unpooled;
import java.util.Collection;
import java.util.Collections;
import java.util.UUID;
import java.util.concurrent.CompletableFuture;
<<<<<<< HEAD

import com.google.common.collect.Sets;
import org.junit.Ignore;
import org.junit.Test;

import static com.emc.pravega.service.contracts.Attributes.EVENT_COUNT;
=======
import org.junit.Ignore;
import org.junit.Test;

>>>>>>> 7518eb47
import static org.junit.Assert.fail;
import static org.mockito.ArgumentMatchers.any;
import static org.mockito.ArgumentMatchers.anyString;
import static org.mockito.ArgumentMatchers.eq;
import static org.mockito.Mockito.atLeast;
import static org.mockito.Mockito.atMost;
import static org.mockito.Mockito.mock;
import static org.mockito.Mockito.verify;
import static org.mockito.Mockito.verifyNoMoreInteractions;
import static org.mockito.Mockito.when;

public class AppendProcessorTest {

    @Test
    public void testAppend() {
        String streamSegmentName = "testAppendSegment";
        UUID clientId = UUID.randomUUID();
        byte[] data = new byte[] { 1, 2, 3, 4, 6, 7, 8, 9 };
        StreamSegmentStore store = mock(StreamSegmentStore.class);
        ServerConnection connection = mock(ServerConnection.class);
        AppendProcessor processor = new AppendProcessor(store, connection, new FailingRequestProcessor());

        setupGetStreamSegmentInfo(streamSegmentName, clientId, store);
        CompletableFuture<Void> result = CompletableFuture.completedFuture(null);
        when(store.append(streamSegmentName, data, updateEventNumber(clientId, data.length), AppendProcessor.TIMEOUT))
            .thenReturn(result);

        processor.setupAppend(new SetupAppend(clientId, streamSegmentName));
        processor.append(new Append(streamSegmentName, clientId, data.length, Unpooled.wrappedBuffer(data), null));
        verify(store).getStreamSegmentInfo(anyString(), eq(true), eq(AppendProcessor.TIMEOUT));
        verify(store).append(streamSegmentName,
                             data,
                             updateEventNumber(clientId, data.length),
                             AppendProcessor.TIMEOUT);
        verify(connection).send(new AppendSetup(streamSegmentName, clientId, 0));
        verify(connection, atLeast(0)).resumeReading();
        verify(connection).send(new DataAppended(clientId, data.length));
        verifyNoMoreInteractions(connection);
        verifyNoMoreInteractions(store);
    }

    @Test
    public void testConditionalAppendSuccess() {
        String streamSegmentName = "testConditionalAppendSuccess";
        UUID clientId = UUID.randomUUID();
        byte[] data = new byte[] { 1, 2, 3, 4, 6, 7, 8, 9 };
        StreamSegmentStore store = mock(StreamSegmentStore.class);
        ServerConnection connection = mock(ServerConnection.class);
        AppendProcessor processor = new AppendProcessor(store, connection, new FailingRequestProcessor());

        setupGetStreamSegmentInfo(streamSegmentName, clientId, store);
        CompletableFuture<Void> result = CompletableFuture.completedFuture(null);
        when(store.append(streamSegmentName, data, updateEventNumber(clientId, 1), AppendProcessor.TIMEOUT))
            .thenReturn(result);
        processor.setupAppend(new SetupAppend(clientId, streamSegmentName));
        processor.append(new Append(streamSegmentName, clientId, 1, Unpooled.wrappedBuffer(data), null));

        result = CompletableFuture.completedFuture(null);
        when(store.append(streamSegmentName,
                          data.length,
                          data,
                          updateEventNumber(clientId, 2),
                          AppendProcessor.TIMEOUT)).thenReturn(result);
        
        processor.append(new Append(streamSegmentName, clientId, 2, Unpooled.wrappedBuffer(data), (long) data.length));
        verify(store).getStreamSegmentInfo(anyString(), eq(true), eq(AppendProcessor.TIMEOUT));
        verify(store).append(streamSegmentName,
                             data,
                             updateEventNumber(clientId, 1),
                             AppendProcessor.TIMEOUT);
        verify(store).append(streamSegmentName,
                             data.length,
                             data,
                             updateEventNumber(clientId, 2),
                             AppendProcessor.TIMEOUT);
        verify(connection).send(new AppendSetup(streamSegmentName, clientId, 0));
        verify(connection, atLeast(0)).resumeReading();
        verify(connection).send(new DataAppended(clientId, 1));
        verify(connection).send(new DataAppended(clientId, 2));
        verifyNoMoreInteractions(connection);
        verifyNoMoreInteractions(store);
    }
    
    @Test
    public void testConditionalAppendFailure() {
        String streamSegmentName = "testConditionalAppendFailure";
        UUID clientId = UUID.randomUUID();
        byte[] data = new byte[] { 1, 2, 3, 4, 6, 7, 8, 9 };
        StreamSegmentStore store = mock(StreamSegmentStore.class);
        ServerConnection connection = mock(ServerConnection.class);
        AppendProcessor processor = new AppendProcessor(store, connection, new FailingRequestProcessor());

        setupGetStreamSegmentInfo(streamSegmentName, clientId, store);
        CompletableFuture<Void> result = CompletableFuture.completedFuture(null);
        when(store.append(streamSegmentName, data, updateEventNumber(clientId, 1), AppendProcessor.TIMEOUT))
            .thenReturn(result);
        processor.setupAppend(new SetupAppend(clientId, streamSegmentName));
        processor.append(new Append(streamSegmentName, clientId, 1, Unpooled.wrappedBuffer(data), null));
        
        result = FutureHelpers.failedFuture(new BadOffsetException(streamSegmentName, data.length, 0));
        when(store.append(streamSegmentName,
                          0,
                          data,
                          updateEventNumber(clientId, 2),
                          AppendProcessor.TIMEOUT)).thenReturn(result);
        
        processor.append(new Append(streamSegmentName, clientId, 2, Unpooled.wrappedBuffer(data), 0L));
        verify(store).getStreamSegmentInfo(anyString(), eq(true), eq(AppendProcessor.TIMEOUT));
        verify(store).append(streamSegmentName,
                             data,
                             updateEventNumber(clientId, 1),
                             AppendProcessor.TIMEOUT);
        verify(store).append(streamSegmentName,
                             0L,
                             data,
                             updateEventNumber(clientId, 2),
                             AppendProcessor.TIMEOUT);
        verify(connection).send(new AppendSetup(streamSegmentName, clientId, 0));
        verify(connection, atLeast(0)).resumeReading();
        verify(connection).send(new DataAppended(clientId, 1));
        verify(connection).send(new ConditionalCheckFailed(clientId, 2));
        verifyNoMoreInteractions(connection);
        verifyNoMoreInteractions(store);
    }

    @Test
    public void testInvalidOffset() {
        String streamSegmentName = "testAppendSegment";
        UUID clientId = UUID.randomUUID();
        byte[] data = new byte[] { 1, 2, 3, 4, 6, 7, 8, 9 };
        StreamSegmentStore store = mock(StreamSegmentStore.class);
        ServerConnection connection = mock(ServerConnection.class);
        AppendProcessor processor = new AppendProcessor(store, connection, new FailingRequestProcessor());

        setupGetStreamSegmentInfo(streamSegmentName, clientId, 100, store);
        processor.setupAppend(new SetupAppend(clientId, streamSegmentName));
        try {
            processor.append(new Append(streamSegmentName, clientId, data.length, Unpooled.wrappedBuffer(data), null));
            fail();
        } catch (RuntimeException e) {
            //expected
        }
        verify(store).getStreamSegmentInfo(anyString(), eq(true), eq(AppendProcessor.TIMEOUT));
        verify(connection).send(new AppendSetup(streamSegmentName, clientId, 100));
        verify(connection, atLeast(0)).resumeReading();
        verifyNoMoreInteractions(connection);
        verifyNoMoreInteractions(store);
    }
    
    @Test
    public void testSetupSkipped() {
        String streamSegmentName = "testAppendSegment";
        UUID clientId = UUID.randomUUID();
        byte[] data = new byte[] { 1, 2, 3, 4, 6, 7, 8, 9 };
        StreamSegmentStore store = mock(StreamSegmentStore.class);
        ServerConnection connection = mock(ServerConnection.class);
        AppendProcessor processor = new AppendProcessor(store, connection, new FailingRequestProcessor());
        try {
            processor.append(new Append(streamSegmentName, clientId, data.length, Unpooled.wrappedBuffer(data), null));
            fail();
        } catch (RuntimeException e) {
            //expected
        }
        verifyNoMoreInteractions(connection);
        verifyNoMoreInteractions(store);
    }

    @Test
    public void testSwitchingStream() {
        String segment1 = "segment1";
        String segment2 = "segment2";
        UUID clientId1 = UUID.randomUUID();
        UUID clientId2 = UUID.randomUUID();
        byte[] data = new byte[] { 1, 2, 3, 4, 6, 7, 8, 9 };
        StreamSegmentStore store = mock(StreamSegmentStore.class);
        ServerConnection connection = mock(ServerConnection.class);
        AppendProcessor processor = new AppendProcessor(store, connection, new FailingRequestProcessor());

        setupGetStreamSegmentInfo(segment1, clientId1, store);
        CompletableFuture<Void> result = CompletableFuture.completedFuture(null);
        when(store.append(segment1, data, updateEventNumber(clientId1, data.length), AppendProcessor.TIMEOUT))
            .thenReturn(result);

        setupGetStreamSegmentInfo(segment2, clientId2, store);
        result = CompletableFuture.completedFuture(null);
        when(store.append(segment2, data, updateEventNumber(clientId2, data.length), AppendProcessor.TIMEOUT))
            .thenReturn(result);

        processor.setupAppend(new SetupAppend(clientId1, segment1));
        processor.append(new Append(segment1, clientId1, data.length, Unpooled.wrappedBuffer(data), null));
        processor.setupAppend(new SetupAppend(clientId2, segment2));
        processor.append(new Append(segment2, clientId2, data.length, Unpooled.wrappedBuffer(data), null));
        
        verify(store).getStreamSegmentInfo(eq(segment1), eq(true), eq(AppendProcessor.TIMEOUT));
        verify(store).append(segment1,
                             data,
                             updateEventNumber(clientId1, data.length),
                             AppendProcessor.TIMEOUT);
        verify(store).getStreamSegmentInfo(eq(segment2), eq(true), eq(AppendProcessor.TIMEOUT));
        verify(store).append(segment2,
                             data,
                             updateEventNumber(clientId2, data.length),
                             AppendProcessor.TIMEOUT);
        verify(connection, atLeast(0)).resumeReading();
        verify(connection).send(new AppendSetup(segment1, clientId1, 0));
        verify(connection).send(new DataAppended(clientId1, data.length));
        verify(connection).send(new AppendSetup(segment2, clientId2, 0));
        verify(connection).send(new DataAppended(clientId2, data.length));
        verifyNoMoreInteractions(connection);
        verifyNoMoreInteractions(store);
    }

    @Test
    public void testAppendFails() {
        String streamSegmentName = "testAppendSegment";
        UUID clientId = UUID.randomUUID();
        byte[] data = new byte[] { 1, 2, 3, 4, 6, 7, 8, 9 };
        StreamSegmentStore store = mock(StreamSegmentStore.class);
        ServerConnection connection = mock(ServerConnection.class);
        AppendProcessor processor = new AppendProcessor(store, connection, new FailingRequestProcessor());

        setupGetStreamSegmentInfo(streamSegmentName, clientId, store);
        CompletableFuture<Void> result = new CompletableFuture<>();
        result.completeExceptionally(new RuntimeException("Fake exception for testing"));
        when(store.append(streamSegmentName, data, updateEventNumber(clientId, data.length), AppendProcessor.TIMEOUT))
            .thenReturn(result);

        processor.setupAppend(new SetupAppend(clientId, streamSegmentName));
        processor.append(new Append(streamSegmentName, clientId, data.length, Unpooled.wrappedBuffer(data), null));
        try {
            processor.append(new Append(streamSegmentName, clientId, data.length * 2, Unpooled.wrappedBuffer(data), null));
            fail();
        } catch (IllegalStateException e) {
            // Expected
        }
        verify(connection).send(new AppendSetup(streamSegmentName, clientId, 0));
        verify(connection, atLeast(0)).resumeReading();
        verify(connection).close();
        verify(store, atMost(1)).append(any(), any(), any(), any());
        verifyNoMoreInteractions(connection);
    }

    @Test
    @Ignore
    public void testRecoveryFromFailure() {
        fail();
    }

    private Collection<AttributeUpdate> updateEventNumber(UUID clientId, long newValue) {
<<<<<<< HEAD
        return Sets.newHashSet(
                new AttributeUpdate(clientId, AttributeUpdateType.ReplaceIfGreater, newValue),
                new AttributeUpdate(EVENT_COUNT, AttributeUpdateType.Accumulate, 1));
=======
        return Collections.singleton(new AttributeUpdate(clientId, AttributeUpdateType.ReplaceIfGreater, newValue));
>>>>>>> 7518eb47
    }

    private void setupGetStreamSegmentInfo(String streamSegmentName, UUID clientId, StreamSegmentStore store) {
        setupGetStreamSegmentInfo(streamSegmentName, clientId, 0, store);
    }

    private void setupGetStreamSegmentInfo(String streamSegmentName, UUID clientId, long eventNumber, StreamSegmentStore store) {
        CompletableFuture<SegmentProperties> propsFuture = CompletableFuture.completedFuture(
                new StreamSegmentInformation(streamSegmentName, 0, false, false,
                        Collections.singletonMap(clientId, eventNumber), new ImmutableDate()));

        when(store.getStreamSegmentInfo(streamSegmentName, true, AppendProcessor.TIMEOUT))
                .thenReturn(propsFuture);
    }
}<|MERGE_RESOLUTION|>--- conflicted
+++ resolved
@@ -19,23 +19,16 @@
 import com.emc.pravega.service.contracts.SegmentProperties;
 import com.emc.pravega.service.contracts.StreamSegmentInformation;
 import com.emc.pravega.service.contracts.StreamSegmentStore;
+import com.google.common.collect.Sets;
 import io.netty.buffer.Unpooled;
 import java.util.Collection;
 import java.util.Collections;
 import java.util.UUID;
 import java.util.concurrent.CompletableFuture;
-<<<<<<< HEAD
-
-import com.google.common.collect.Sets;
 import org.junit.Ignore;
 import org.junit.Test;
 
 import static com.emc.pravega.service.contracts.Attributes.EVENT_COUNT;
-=======
-import org.junit.Ignore;
-import org.junit.Test;
-
->>>>>>> 7518eb47
 import static org.junit.Assert.fail;
 import static org.mockito.ArgumentMatchers.any;
 import static org.mockito.ArgumentMatchers.anyString;
@@ -285,14 +278,9 @@
     }
 
     private Collection<AttributeUpdate> updateEventNumber(UUID clientId, long newValue) {
-<<<<<<< HEAD
         return Sets.newHashSet(
                 new AttributeUpdate(clientId, AttributeUpdateType.ReplaceIfGreater, newValue),
-                new AttributeUpdate(EVENT_COUNT, AttributeUpdateType.Accumulate, 1));
-=======
-        return Collections.singleton(new AttributeUpdate(clientId, AttributeUpdateType.ReplaceIfGreater, newValue));
->>>>>>> 7518eb47
-    }
+                new AttributeUpdate(EVENT_COUNT, AttributeUpdateType.Accumulate, 1));    }
 
     private void setupGetStreamSegmentInfo(String streamSegmentName, UUID clientId, StreamSegmentStore store) {
         setupGetStreamSegmentInfo(streamSegmentName, clientId, 0, store);
