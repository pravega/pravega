--- conflicted
+++ resolved
@@ -55,11 +55,7 @@
 
     // Timeout per method tested.
     @Rule
-<<<<<<< HEAD
-    public Timeout globalTimeout = Timeout.millis(TEST_TIMEOUT); // timeout per method tested
-=======
     public Timeout globalTimeout = Timeout.millis(TEST_TIMEOUT);
->>>>>>> 1a38b16c
 
     @Override
     protected int getThreadPoolSize() {
@@ -78,117 +74,11 @@
     }
 
     /**
-<<<<<<< HEAD
-     * Test if no mapping is present in zk.
-=======
      * Test if initialization completes.
->>>>>>> 1a38b16c
      *
      * @throws Exception if an error occurred.
      */
     @Test
-<<<<<<< HEAD
-    public void testInitializeNoMapping() throws Exception {
-        @Cleanup
-        CuratorFramework zkClient = startClient();
-        @Cleanup
-        ZKSegmentContainerManager segManager = createContainerManager(createMockContainerRegistry(), zkClient);
-        segManager.initialize().get();
-        assertEquals("Unexpected number of handles.", 0, segManager.getRegisteredContainers().size());
-    }
-
-    /**
-     * Tests if we cannot connect to ZooKeeper (the exception must be propagated to the caller).
-     *
-     * @throws Exception if an error occurred.
-     */
-    @Test
-    public void testInitializeError() throws Exception {
-        @Cleanup
-        CuratorFramework zkClient = startClient();
-        @Cleanup
-        ZKSegmentContainerManager segManager = createContainerManager(createMockContainerRegistry(), zkClient);
-        zkClient.close();
-
-        AssertExtensions.assertThrows(
-                "initialize() did not throw an exception when ZooKeeper could not be accessed.",
-                segManager::initialize,
-                ex -> true); // Any exception will do, as long as it is propagated.
-    }
-
-    @Test
-    public void testListener() throws Exception {
-        @Cleanup
-        CuratorFramework zkClient = startClient();
-        initializeHostContainerMapping(zkClient);
-
-        SegmentContainerRegistry containerRegistry = createMockContainerRegistry();
-        @Cleanup
-        ZKSegmentContainerManager segManager = createContainerManager(containerRegistry, zkClient);
-        segManager.initialize().get();
-
-        // Simulate a container that takes a while to start.
-        CompletableFuture<ContainerHandle> startupFuture = new CompletableFuture<>();
-        ContainerHandle containerHandle = mock(ContainerHandle.class);
-        when(containerHandle.getContainerId()).thenReturn(2);
-        when(containerRegistry.startContainer(eq(2), any()))
-                .thenReturn(startupFuture);
-
-        //now modify the ZK entry
-        HashMap<Host, Set<Integer>> currentData = deserialize(zkClient, PATH);
-        currentData.put(PRAVEGA_SERVICE_ENDPOINT, Collections.singleton(2));
-        zkClient.setData().forPath(PATH, SerializationUtils.serialize(currentData));
-
-        // Container finished starting.
-        startupFuture.complete(containerHandle);
-        verify(containerRegistry, timeout(10000).atLeastOnce()).startContainer(eq(2), any());
-        assertTrue(segManager.getRegisteredContainers().contains(2));
-    }
-
-    @Test
-    public void testShutdownNotYetStartedContainer() throws Exception {
-        @Cleanup
-        CuratorFramework zkClient = startClient();
-        initializeHostContainerMapping(zkClient);
-
-        SegmentContainerRegistry containerRegistry = createMockContainerRegistry();
-        @Cleanup
-        ZKSegmentContainerManager segManager = createContainerManager(containerRegistry, zkClient);
-        segManager.initialize().get();
-
-        // Simulate a container that takes a long time to start.
-        CompletableFuture<ContainerHandle> startupFuture = new CompletableFuture<>();
-        ContainerHandle containerHandle = mock(ContainerHandle.class);
-        when(containerHandle.getContainerId()).thenReturn(2);
-        when(containerRegistry.startContainer(eq(2), any()))
-                .thenReturn(startupFuture);
-
-        // Use ZK to send that information to the Container Manager.
-        HashMap<Host, Set<Integer>> currentData = deserialize(zkClient, PATH);
-        currentData.put(PRAVEGA_SERVICE_ENDPOINT, Collections.singleton(2));
-        zkClient.setData().forPath(PATH, SerializationUtils.serialize(currentData));
-
-        // Verify it's not yet started.
-        verify(containerRegistry, timeout(60000).atLeastOnce()).startContainer(eq(2), any());
-        assertEquals(0, segManager.getRegisteredContainers().size());
-
-        // Now simulate shutting it down.
-        when(containerRegistry.stopContainer(any(), any())).thenReturn(CompletableFuture.completedFuture(null));
-
-        currentData.clear();
-        zkClient.setData().forPath(PATH, SerializationUtils.serialize(currentData));
-
-        startupFuture.complete(containerHandle);
-        verify(containerRegistry, timeout(60000).atLeastOnce()).stopContainer(any(), any());
-
-        assertEquals(0, segManager.getRegisteredContainers().size());
-    }
-
-    @Test
-    public void testClose() throws Exception {
-        @Cleanup
-        CuratorFramework zkClient = startClient();
-=======
     public void testInitializeSucceeds() throws Exception {
         @Cleanup
         CuratorFramework zkClient = startClient();
@@ -238,42 +128,12 @@
         @Cleanup
         CuratorFramework zkClient = startClient();
         initializeHostContainerMapping(zkClient);
->>>>>>> 1a38b16c
 
         SegmentContainerRegistry containerRegistry = mock(SegmentContainerRegistry.class);
         ContainerHandle containerHandle1 = mock(ContainerHandle.class);
         when(containerHandle1.getContainerId()).thenReturn(1);
         when(containerRegistry.startContainer(eq(1), any()))
                 .thenReturn(CompletableFuture.completedFuture(containerHandle1));
-<<<<<<< HEAD
-        when(containerRegistry.stopContainer(any(), any())).thenReturn(CompletableFuture.completedFuture(null));
-
-        ZKSegmentContainerManager segManager = createContainerManager(containerRegistry, zkClient);
-
-        FutureHelpers.await(segManager.initialize());
-
-        segManager.close();
-        assertEquals(0, segManager.getRegisteredContainers().size());
-    }
-
-    @SneakyThrows(UnknownHostException.class)
-    private static String getHostAddress() {
-        return Inet4Address.getLocalHost().getHostAddress();
-    }
-
-    private CuratorFramework startClient() {
-        val client = CuratorFrameworkFactory.newClient(zkUrl, new ExponentialBackoffRetry(RETRY_SLEEP_MS, MAX_RETRY));
-        client.start();
-        return client;
-    }
-
-    private ZKSegmentContainerManager createContainerManager(SegmentContainerRegistry registry, CuratorFramework zkClient) {
-        return new ZKSegmentContainerManager(registry, zkClient, PRAVEGA_SERVICE_ENDPOINT, executorService());
-    }
-
-    private void initializeHostContainerMapping(CuratorFramework zkClient) throws Exception {
-        HashMap<Host, Set<Integer>> mapping = new HashMap<>();
-=======
 
         @Cleanup
         ZKSegmentContainerManager segManager = createContainerManager(containerRegistry, zkClient);
@@ -299,7 +159,6 @@
     private void initializeHostContainerMapping(CuratorFramework zkClient) throws Exception {
         HashMap<Host, Set<Integer>> mapping = new HashMap<>();
         mapping.put(PRAVEGA_SERVICE_ENDPOINT, Collections.singleton(1));
->>>>>>> 1a38b16c
         zkClient.create().creatingParentsIfNeeded().forPath(PATH, SerializationUtils.serialize(mapping));
     }
 
@@ -312,9 +171,4 @@
         when(containerRegistry.stopContainer(any(), any())).thenReturn(CompletableFuture.completedFuture(null));
         return containerRegistry;
     }
-
-    @SuppressWarnings("unchecked")
-    private HashMap<Host, Set<Integer>> deserialize(CuratorFramework zkClient, String path) throws Exception {
-        return (HashMap<Host, Set<Integer>>) SerializationUtils.deserialize(zkClient.getData().forPath(path));
-    }
 }