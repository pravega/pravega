--- conflicted
+++ resolved
@@ -33,7 +33,6 @@
 import io.netty.buffer.ByteBuf;
 import io.netty.buffer.Unpooled;
 import java.time.Duration;
-import java.util.Collections;
 import java.util.HashMap;
 import java.util.Iterator;
 import java.util.List;
@@ -41,15 +40,10 @@
 import java.util.UUID;
 import java.util.concurrent.CompletableFuture;
 import java.util.concurrent.CompletionException;
-<<<<<<< HEAD
-import java.util.concurrent.atomic.AtomicLong;
-=======
->>>>>>> 7518eb47
 import javax.annotation.concurrent.GuardedBy;
 import lombok.extern.slf4j.Slf4j;
 import lombok.val;
 
-import static com.emc.pravega.common.SegmentStoreMetricsNames.PENDING_APPEND_BYTES;
 import static com.emc.pravega.service.contracts.Attributes.EVENT_COUNT;
 import static com.emc.pravega.common.SegmentStoreMetricsNames.SEGMENT_WRITE_BYTES;
 import static com.emc.pravega.common.SegmentStoreMetricsNames.SEGMENT_WRITE_LATENCY;
@@ -173,19 +167,12 @@
         ByteBuf buf = Unpooled.unmodifiableBuffer(toWrite.getData());
         byte[] bytes = new byte[buf.readableBytes()];
         buf.readBytes(bytes);
-<<<<<<< HEAD
 
         val attributes = Sets.newHashSet(new AttributeUpdate(
                         toWrite.getConnectionId(),
                         AttributeUpdateType.ReplaceIfGreater,
                         toWrite.getEventNumber()),
                 new AttributeUpdate(EVENT_COUNT, AttributeUpdateType.Accumulate, numOfEvents));
-=======
-        val attributes = Collections.singleton(new AttributeUpdate(
-                toWrite.getConnectionId(),
-                AttributeUpdateType.ReplaceIfGreater,
-                toWrite.getEventNumber()));
->>>>>>> 7518eb47
 
         CompletableFuture<Void> future;
         String segment = toWrite.getSegment();
