--- conflicted
+++ resolved
@@ -45,7 +45,6 @@
 import io.netty.buffer.ByteBuf;
 import io.netty.buffer.Unpooled;
 import java.time.Duration;
-import java.util.Collections;
 import java.util.HashMap;
 import java.util.Iterator;
 import java.util.List;
@@ -58,14 +57,11 @@
 import lombok.extern.slf4j.Slf4j;
 import lombok.val;
 
-<<<<<<< HEAD
 import static com.emc.pravega.common.SegmentStoreMetricsNames.PENDING_APPEND_BYTES;
 import static com.emc.pravega.service.contracts.Attributes.EVENT_COUNT;
-=======
 import static com.emc.pravega.common.SegmentStoreMetricsNames.SEGMENT_WRITE_BYTES;
 import static com.emc.pravega.common.SegmentStoreMetricsNames.SEGMENT_WRITE_LATENCY;
 import static com.emc.pravega.common.SegmentStoreMetricsNames.nameFromSegment;
->>>>>>> 0596f632
 
 /**
  * Process incoming Append requests and write them to the appropriate store.
@@ -77,15 +73,9 @@
     private static final int HIGH_WATER_MARK = 128 * 1024;
     private static final int LOW_WATER_MARK = 64 * 1024;
 
-<<<<<<< HEAD
-    static AtomicLong pendBytes = new AtomicLong();
-    private static final StatsLogger STATS_LOGGER = MetricsProvider.createStatsLogger("HOST");
-
-=======
     private static final AtomicLong PENDING_BYTES = new AtomicLong();
     private static final StatsLogger STATS_LOGGER = MetricsProvider.createStatsLogger("SEGMENTSTORE");
     private static final DynamicLogger DYNAMIC_LOGGER = MetricsProvider.getDynamicLogger();
->>>>>>> 0596f632
     static {
         STATS_LOGGER.registerGauge(SegmentStoreMetricsNames.PENDING_APPEND_BYTES, AppendProcessor.PENDING_BYTES::get);
     }
@@ -191,8 +181,8 @@
     /**
      * Write the provided append to the store, and upon completion ack it back to the producer.
      */
-<<<<<<< HEAD
     private void write(final Append toWrite, long numOfEvents) {
+        Timer timer = new Timer();
         ByteBuf buf = Unpooled.unmodifiableBuffer(toWrite.getData());
         byte[] bytes = new byte[buf.readableBytes()];
         buf.readBytes(bytes);
@@ -202,17 +192,6 @@
                         AttributeUpdateType.ReplaceIfGreater,
                         toWrite.getEventNumber()),
                 new AttributeUpdate(EVENT_COUNT, AttributeUpdateType.Accumulate, numOfEvents));
-=======
-    private void write(Append toWrite) {
-        Timer timer = new Timer();
-        ByteBuf buf = Unpooled.unmodifiableBuffer(toWrite.getData());
-        byte[] bytes = new byte[buf.readableBytes()];
-        buf.readBytes(bytes);
-        val attributes = Collections.singleton(new AttributeUpdate(
-                toWrite.getConnectionId(),
-                AttributeUpdateType.ReplaceIfGreater,
-                toWrite.getEventNumber()));
->>>>>>> 0596f632
 
         CompletableFuture<Void> future;
         String segment = toWrite.getSegment();
@@ -246,11 +225,8 @@
                         handleException(segment, u);
                     }
                 } else {
-<<<<<<< HEAD
-=======
                     DYNAMIC_LOGGER.incCounterValue(nameFromSegment(SEGMENT_WRITE_BYTES, toWrite.getSegment()), bytes.length);
                     DYNAMIC_LOGGER.reportGaugeValue(nameFromSegment(SEGMENT_WRITE_LATENCY, toWrite.getSegment()), timer.getElapsedMillis());
->>>>>>> 0596f632
                     connection.send(new DataAppended(toWrite.getConnectionId(), toWrite.getEventNumber()));
                 }
 
