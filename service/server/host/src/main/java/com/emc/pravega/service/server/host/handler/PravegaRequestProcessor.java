--- conflicted
+++ resolved
@@ -20,11 +20,11 @@
 
 import com.emc.pravega.common.netty.FailingRequestProcessor;
 import com.emc.pravega.common.netty.RequestProcessor;
+import com.emc.pravega.common.netty.WireCommands.AbortTransaction;
 import com.emc.pravega.common.netty.WireCommands.CommitTransaction;
 import com.emc.pravega.common.netty.WireCommands.CreateSegment;
 import com.emc.pravega.common.netty.WireCommands.CreateTransaction;
 import com.emc.pravega.common.netty.WireCommands.DeleteSegment;
-import com.emc.pravega.common.netty.WireCommands.DropTransaction;
 import com.emc.pravega.common.netty.WireCommands.GetStreamSegmentInfo;
 import com.emc.pravega.common.netty.WireCommands.GetTransactionInfo;
 import com.emc.pravega.common.netty.WireCommands.NoSuchSegment;
@@ -37,9 +37,9 @@
 import com.emc.pravega.common.netty.WireCommands.SegmentRead;
 import com.emc.pravega.common.netty.WireCommands.SegmentSealed;
 import com.emc.pravega.common.netty.WireCommands.StreamSegmentInfo;
+import com.emc.pravega.common.netty.WireCommands.TransactionAborted;
 import com.emc.pravega.common.netty.WireCommands.TransactionCommitted;
 import com.emc.pravega.common.netty.WireCommands.TransactionCreated;
-import com.emc.pravega.common.netty.WireCommands.TransactionAborted;
 import com.emc.pravega.common.netty.WireCommands.TransactionInfo;
 import com.emc.pravega.common.netty.WireCommands.WrongHost;
 import com.emc.pravega.common.segment.StreamSegmentNameUtils;
@@ -290,20 +290,14 @@
     }
 
     @Override
-    public void dropTransaction(DropTransaction dropTx) {
-        String transactionName = StreamSegmentNameUtils.getTransactionNameFromId(dropTx.getSegment(), dropTx.getTxid());
+    public void abortTransaction(AbortTransaction abortTx) {
+        String transactionName = StreamSegmentNameUtils.getTransactionNameFromId(abortTx.getSegment(), abortTx.getTxid());
         CompletableFuture<Void> future = segmentStore.deleteStreamSegment(transactionName, TIMEOUT);
-<<<<<<< HEAD
         future.thenRun(() -> {
-            connection.send(new TransactionDropped(dropTx.getSegment(), dropTx.getTxid()));
-=======
-        future.thenApply((Void v) -> {
-            connection.send(new TransactionAborted(dropTx.getSegment(), dropTx.getTxid()));
-            return null;
->>>>>>> c06a6c6f
+            connection.send(new TransactionAborted(abortTx.getSegment(), abortTx.getTxid()));
         }).exceptionally((Throwable e) -> {
             if (e instanceof CompletionException && e.getCause() instanceof StreamSegmentNotExistsException) {
-                connection.send(new TransactionAborted(dropTx.getSegment(), dropTx.getTxid()));
+                connection.send(new TransactionAborted(abortTx.getSegment(), abortTx.getTxid()));
             } else {
                 handleException(transactionName, "Drop transaction", e);
             }
