--- conflicted
+++ resolved
@@ -64,7 +64,6 @@
 import static com.emc.pravega.common.SegmentStoreMetricsNames.CREATE_SEGMENT;
 import static com.emc.pravega.common.SegmentStoreMetricsNames.SEGMENT_READ_BYTES;
 import static com.emc.pravega.common.SegmentStoreMetricsNames.SEGMENT_READ_LATENCY;
-import static com.emc.pravega.common.SegmentStoreMetricsNames.UPDATE_SEGMENT;
 import static com.emc.pravega.common.SegmentStoreMetricsNames.nameFromSegment;
 import static com.emc.pravega.common.netty.WireCommands.*;
 import static com.emc.pravega.common.netty.WireCommands.TYPE_PLUS_LENGTH_SIZE;
@@ -74,7 +73,6 @@
 import static com.emc.pravega.service.contracts.ReadResultEntryType.Cache;
 import static com.emc.pravega.service.contracts.ReadResultEntryType.EndOfStreamSegment;
 import static com.emc.pravega.service.contracts.ReadResultEntryType.Future;
-import static com.emc.pravega.service.server.host.handler.PravegaRequestProcessor.Metrics.CREATE_STREAM_SEGMENT;
 import static java.lang.Math.max;
 import static java.lang.Math.min;
 
@@ -87,10 +85,7 @@
     private static final StatsLogger STATS_LOGGER = MetricsProvider.createStatsLogger("HOST");
     private static final DynamicLogger DYNAMIC_LOGGER = MetricsProvider.getDynamicLogger();
 
-    public static class Metrics {
-        static final OpStatsLogger CREATE_STREAM_SEGMENT = STATS_LOGGER.createStats(CREATE_SEGMENT);
-        static final OpStatsLogger UPDATE_STREAM_SEGMENT = STATS_LOGGER.createStats(UPDATE_SEGMENT);
-    }
+    static final OpStatsLogger CREATE_STREAM_SEGMENT = STATS_LOGGER.createStats(CREATE_SEGMENT);
 
     private final StreamSegmentStore segmentStore;
 
@@ -246,16 +241,12 @@
     @Override
     public void createSegment(CreateSegment createStreamsSegment) {
         Timer timer = new Timer();
-<<<<<<< HEAD
         Collection<AttributeUpdate> attributes = Lists.newArrayList(
                 new AttributeUpdate(SCALE_POLICY_TYPE, AttributeUpdateType.Replace, ((Byte) createStreamsSegment.getScaleType()).longValue()),
                 new AttributeUpdate(SCALE_POLICY_RATE, AttributeUpdateType.Replace, ((Integer) createStreamsSegment.getTargetRate()).longValue())
         );
 
         CompletableFuture<Void> future = segmentStore.createStreamSegment(createStreamsSegment.getSegment(), attributes, TIMEOUT);
-=======
-        CompletableFuture<Void> future = segmentStore.createStreamSegment(createStreamsSegment.getSegment(), null, TIMEOUT);
->>>>>>> 7518eb47
         future.thenApply((Void v) -> {
             CREATE_STREAM_SEGMENT.reportSuccessEvent(timer.getElapsed());
             connection.send(new SegmentCreated(createStreamsSegment.getSegment()));
@@ -293,14 +284,10 @@
 
     @Override
     public void createTransaction(CreateTransaction createTransaction) {
-<<<<<<< HEAD
         Collection<AttributeUpdate> attributes = Lists.newArrayList(
                 new AttributeUpdate(CREATION_TIME, AttributeUpdateType.None, System.currentTimeMillis()));
 
         CompletableFuture<String> future = segmentStore.createTransaction(createTransaction.getSegment(), createTransaction.getTxid(), attributes, TIMEOUT);
-=======
-        CompletableFuture<String> future = segmentStore.createTransaction(createTransaction.getSegment(), createTransaction.getTxid(), null, TIMEOUT);
->>>>>>> 7518eb47
         future.thenApply((String txName) -> {
             connection.send(new TransactionCreated(createTransaction.getSegment(), createTransaction.getTxid()));
             return null;
@@ -370,7 +357,6 @@
 
     @Override
     public void updateSegmentPolicy(UpdateSegmentPolicy updateSegmentPolicy) {
-        Timer timer = new Timer();
         Collection<AttributeUpdate> attributes = Lists.newArrayList(
                 new AttributeUpdate(SCALE_POLICY_TYPE, AttributeUpdateType.Replace, ((Byte) updateSegmentPolicy.getScaleType()).longValue()),
                 new AttributeUpdate(SCALE_POLICY_RATE, AttributeUpdateType.Replace, ((Integer) updateSegmentPolicy.getTargetRate()).longValue())
@@ -378,11 +364,9 @@
 
         CompletableFuture<Void> future = segmentStore.updateStreamSegmentPolicy(updateSegmentPolicy.getSegment(), attributes, TIMEOUT);
         future.thenApply((Void v) -> {
-            Metrics.UPDATE_STREAM_SEGMENT.reportSuccessEvent(timer.getElapsed());
             connection.send(new SegmentPolicyUpdated(updateSegmentPolicy.getSegment()));
             return null;
         }).exceptionally((Throwable e) -> {
-            Metrics.UPDATE_STREAM_SEGMENT.reportFailEvent(timer.getElapsed());
             handleException(updateSegmentPolicy.getSegment(), "Update segment", e);
             return null;
         });
