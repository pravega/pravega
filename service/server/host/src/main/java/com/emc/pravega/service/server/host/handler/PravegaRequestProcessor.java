--- conflicted
+++ resolved
@@ -54,18 +54,16 @@
 import com.emc.pravega.service.contracts.WrongHostException;
 import com.google.common.base.Preconditions;
 
-<<<<<<< HEAD
 import com.emc.pravega.metrics.Counter;
 import com.emc.pravega.metrics.StatsLogger;
 import com.emc.pravega.metrics.OpStatsLogger;
 import com.emc.pravega.metrics.MetricsFactory;
 
 import static com.emc.pravega.service.server.host.PravegaRequestStats.CREATE_SEGMENT;
-import static com.emc.pravega.service.server.host.PravegaRequestStats.DELETE_SEGMENT;
 import static com.emc.pravega.service.server.host.PravegaRequestStats.READ_SEGMENT;
 import static com.emc.pravega.service.server.host.PravegaRequestStats.SEGMENT_READ_BYTES;
 import static com.emc.pravega.service.server.host.PravegaRequestStats.ALL_READ_BYTES;
-=======
+
 import java.io.IOException;
 import java.nio.ByteBuffer;
 import java.time.Duration;
@@ -81,7 +79,6 @@
 import static com.emc.pravega.service.contracts.ReadResultEntryType.Future;
 import static java.lang.Math.max;
 import static java.lang.Math.min;
->>>>>>> 9d98f3fc
 
 import lombok.extern.slf4j.Slf4j;
 
@@ -98,7 +95,6 @@
 
     private final StatsLogger statsLogger = MetricsFactory.getStatsLogger();
     private final OpStatsLogger createStreamSegmentStats;
-    private final OpStatsLogger deleteStreamSegmentStats;
     private final OpStatsLogger readStreamSegmentStats;
     private final OpStatsLogger readBytesStats;
     private final Counter readBytes;
@@ -107,7 +103,6 @@
         this.segmentStore = segmentStore;
         this.connection = connection;
         this.createStreamSegmentStats = statsLogger.getOpStatsLogger(CREATE_SEGMENT);
-        this.deleteStreamSegmentStats = statsLogger.getOpStatsLogger(DELETE_SEGMENT);
         this.readStreamSegmentStats = statsLogger.getOpStatsLogger(READ_SEGMENT);
         this.readBytesStats = statsLogger.getOpStatsLogger(SEGMENT_READ_BYTES);
         this.readBytes = statsLogger.getCounter(ALL_READ_BYTES);
@@ -326,29 +321,17 @@
     }
 
     @Override
-<<<<<<< HEAD
-    public void dropTransaction(DropTransaction dropTx) {
-        deleteStreamSegmentStats.nowTime();
-        String transactionName = StreamSegmentNameUtils.getTransactionNameFromId(dropTx.getSegment(), dropTx.getTxid());
-        CompletableFuture<Void> future = segmentStore.deleteStreamSegment(transactionName, TIMEOUT);
-        future.thenApply((Void v) -> {
-            deleteStreamSegmentStats.reportSuccess();
-            connection.send(new TransactionDropped(dropTx.getSegment(), dropTx.getTxid()));
-            return null;
-=======
     public void abortTransaction(AbortTransaction abortTx) {
         String transactionName = StreamSegmentNameUtils.getTransactionNameFromId(abortTx.getSegment(), abortTx.getTxid());
         CompletableFuture<Void> future = segmentStore.deleteStreamSegment(transactionName, TIMEOUT);
         future.thenRun(() -> {
             connection.send(new TransactionAborted(abortTx.getSegment(), abortTx.getTxid()));
->>>>>>> 9d98f3fc
         }).exceptionally((Throwable e) -> {
             if (e instanceof CompletionException && e.getCause() instanceof StreamSegmentNotExistsException) {
                 connection.send(new TransactionAborted(abortTx.getSegment(), abortTx.getTxid()));
             } else {
                 handleException(transactionName, "Drop transaction", e);
             }
-            deleteStreamSegmentStats.reportFailure();
             return null;
         });
     }
