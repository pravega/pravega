/**
 * Licensed to the Apache Software Foundation (ASF) under one
 * or more contributor license agreements. See the NOTICE file
 * distributed with this work for additional information
 * regarding copyright ownership. The ASF licenses this file
 * to you under the Apache License, Version 2.0 (the
 * "License"); you may not use this file except in compliance
 * with the License. You may obtain a copy of the License at
 * <p>
 * http://www.apache.org/licenses/LICENSE-2.0
 * <p>
 * Unless required by applicable law or agreed to in writing, software
 * distributed under the License is distributed on an "AS IS" BASIS,
 * WITHOUT WARRANTIES OR CONDITIONS OF ANY KIND, either express or implied.
 * See the License for the specific language governing permissions and
 * limitations under the License.
 */

package com.emc.pravega.service.server.host.handler;

import com.emc.pravega.common.Timer;
import com.emc.pravega.common.metrics.Counter;
import com.emc.pravega.common.metrics.MetricsProvider;
import com.emc.pravega.common.metrics.OpStatsLogger;
import com.emc.pravega.common.metrics.StatsLogger;
import com.emc.pravega.common.netty.FailingRequestProcessor;
import com.emc.pravega.common.netty.RequestProcessor;
import com.emc.pravega.common.netty.WireCommands.AbortTransaction;
import com.emc.pravega.common.netty.WireCommands.CommitTransaction;
import com.emc.pravega.common.netty.WireCommands.CreateSegment;
import com.emc.pravega.common.netty.WireCommands.CreateTransaction;
import com.emc.pravega.common.netty.WireCommands.DeleteSegment;
import com.emc.pravega.common.netty.WireCommands.GetStreamSegmentInfo;
import com.emc.pravega.common.netty.WireCommands.GetTransactionInfo;
import com.emc.pravega.common.netty.WireCommands.NoSuchSegment;
import com.emc.pravega.common.netty.WireCommands.ReadSegment;
import com.emc.pravega.common.netty.WireCommands.SealSegment;
import com.emc.pravega.common.netty.WireCommands.SegmentAlreadyExists;
import com.emc.pravega.common.netty.WireCommands.SegmentCreated;
import com.emc.pravega.common.netty.WireCommands.SegmentDeleted;
import com.emc.pravega.common.netty.WireCommands.SegmentIsSealed;
import com.emc.pravega.common.netty.WireCommands.SegmentRead;
import com.emc.pravega.common.netty.WireCommands.SegmentSealed;
import com.emc.pravega.common.netty.WireCommands.StreamSegmentInfo;
import com.emc.pravega.common.netty.WireCommands.TransactionAborted;
import com.emc.pravega.common.netty.WireCommands.TransactionCommitted;
import com.emc.pravega.common.netty.WireCommands.TransactionCreated;
import com.emc.pravega.common.netty.WireCommands.TransactionInfo;
import com.emc.pravega.common.netty.WireCommands.WrongHost;
import com.emc.pravega.common.segment.StreamSegmentNameUtils;
import com.emc.pravega.service.contracts.ReadResult;
import com.emc.pravega.service.contracts.ReadResultEntry;
import com.emc.pravega.service.contracts.ReadResultEntryContents;
import com.emc.pravega.service.contracts.SegmentProperties;
import com.emc.pravega.service.contracts.StreamSegmentExistsException;
import com.emc.pravega.service.contracts.StreamSegmentNotExistsException;
import com.emc.pravega.service.contracts.StreamSegmentSealedException;
import com.emc.pravega.service.contracts.StreamSegmentStore;
import com.emc.pravega.service.contracts.WrongHostException;
import com.google.common.base.Preconditions;
import lombok.extern.slf4j.Slf4j;

import java.io.IOException;
import java.nio.ByteBuffer;
import java.time.Duration;
import java.util.ArrayList;
import java.util.Collections;
import java.util.List;
import java.util.concurrent.CompletableFuture;
import java.util.concurrent.CompletionException;

import static com.emc.pravega.common.netty.WireCommands.TYPE_PLUS_LENGTH_SIZE;
import static com.emc.pravega.service.contracts.ReadResultEntryType.Cache;
import static com.emc.pravega.service.contracts.ReadResultEntryType.EndOfStreamSegment;
import static com.emc.pravega.service.contracts.ReadResultEntryType.Future;
import static com.emc.pravega.service.server.host.PravegaRequestStats.ALL_READ_BYTES;
import static com.emc.pravega.service.server.host.PravegaRequestStats.CREATE_SEGMENT;
import static com.emc.pravega.service.server.host.PravegaRequestStats.READ_SEGMENT;
import static com.emc.pravega.service.server.host.PravegaRequestStats.SEGMENT_READ_BYTES;
import static java.lang.Math.max;
import static java.lang.Math.min;

<<<<<<< HEAD

=======
>>>>>>> ddb0e793
@Slf4j
public class PravegaRequestProcessor extends FailingRequestProcessor implements RequestProcessor {

    static final Duration TIMEOUT = Duration.ofMinutes(1);
    static final int MAX_READ_SIZE = 2 * 1024 * 1024;

    private static final StatsLogger STATS_LOGGER = MetricsProvider.createStatsLogger("HOST");

    public static class Metrics {
        static final OpStatsLogger CREATE_STREAM_SEGMENT = STATS_LOGGER.createStats(CREATE_SEGMENT);
        static final OpStatsLogger READ_STREAM_SEGMENT = STATS_LOGGER.createStats(READ_SEGMENT);
        static final OpStatsLogger READ_BYTES_STATS = STATS_LOGGER.createStats(SEGMENT_READ_BYTES);
        static final Counter READ_BYTES = STATS_LOGGER.createCounter(ALL_READ_BYTES);
    }

    private final StreamSegmentStore segmentStore;

    private final ServerConnection connection;

    public PravegaRequestProcessor(StreamSegmentStore segmentStore, ServerConnection connection) {
        this.segmentStore = segmentStore;
        this.connection = connection;
    }

    @Override
    public void readSegment(ReadSegment readSegment) {
        Timer timer = new Timer();
        final String segment = readSegment.getSegment();
        final int readSize = min(MAX_READ_SIZE, max(TYPE_PLUS_LENGTH_SIZE, readSegment.getSuggestedLength())); 
        CompletableFuture<ReadResult> future = segmentStore.read(segment, readSegment.getOffset(), readSize, TIMEOUT);
        future.thenApply((ReadResult t) -> {
            Metrics.READ_STREAM_SEGMENT.reportSuccess(timer.getElapsedNanos());
            handleReadResult(readSegment, t);
            return null;
        }).exceptionally((Throwable t) -> {
            Metrics.READ_STREAM_SEGMENT.reportFailure(timer.getElapsedNanos());
            handleException(segment, "Read segment", t);
            return null;
        });
    }

    /**
     * Handles a readResult. 
     * If there are cached entries that can be returned without blocking only these are returned.
     * Otherwise the call will request the data and setup a callback to return the data when it is available. 
     */
    private void handleReadResult(ReadSegment request, ReadResult result) {
        String segment = request.getSegment();
        ArrayList<ReadResultEntryContents> cachedEntries = new ArrayList<>();
        ReadResultEntry nonCachedEntry = collectCachedEntries(request.getOffset(), result, cachedEntries);
        
        boolean endOfSegment = nonCachedEntry != null && nonCachedEntry.getType() == EndOfStreamSegment;
        boolean atTail = nonCachedEntry != null && nonCachedEntry.getType() == Future;

        if (!cachedEntries.isEmpty()) {
            ByteBuffer data = copyData(cachedEntries);
            SegmentRead reply =  new SegmentRead(segment, request.getOffset(), atTail, endOfSegment, data);
            connection.send(reply);
        } else {
            Preconditions.checkState(nonCachedEntry != null, "No ReadResultEntries returned from read!?");
            nonCachedEntry.requestContent(TIMEOUT);
            nonCachedEntry.getContent().thenApply((ReadResultEntryContents contents) -> {
                ByteBuffer data = copyData(Collections.singletonList(contents));
                SegmentRead reply = new SegmentRead(segment, nonCachedEntry.getStreamSegmentOffset(), false, endOfSegment, data);
                connection.send(reply);
                return null;
            }).exceptionally((Throwable e) -> {
                handleException(segment, "Read segment", e);
                return null;
            });
        }
    }

    /**
     * Reads all of the cachedEntries from the ReadResult and puts their content into the cachedEntries list.
     * Upon encountering a non-cached entry, it stops iterating and returns it.
     */
    private ReadResultEntry collectCachedEntries(long initialOffset, ReadResult readResult,
            ArrayList<ReadResultEntryContents> cachedEntries) {
        long expectedOffset = initialOffset;
        while (readResult.hasNext()) {
            ReadResultEntry entry = readResult.next();
            if (entry.getType() == Cache) {
                Preconditions.checkState(entry.getStreamSegmentOffset() == expectedOffset,
                                         "Data returned from read was not contigious.");
                ReadResultEntryContents content = entry.getContent().getNow(null);
                expectedOffset += content.getLength();
                cachedEntries.add(content);
            } else {
                return entry;
            }
        }
        return null;
    }

    /**
     * Copy all of the contents provided into a byteBuffer and return it.
     */
    private ByteBuffer copyData(List<ReadResultEntryContents> contents) {
        int totalSize = contents.stream().mapToInt(ReadResultEntryContents::getLength).sum();

        Metrics.READ_BYTES_STATS.registerSuccessfulValue(totalSize);
        Metrics.READ_BYTES.add(totalSize);

        ByteBuffer data = ByteBuffer.allocate(totalSize);
        int bytesCopied = 0;
        for (ReadResultEntryContents content : contents) {
            try {
                int copied = content.getData().read(data.array(), bytesCopied, totalSize - bytesCopied);
                Preconditions.checkState(copied == content.getLength());
                bytesCopied += copied;
            } catch (IOException e) {
                //Not possible
                throw new RuntimeException(e);
            }
        }
        return data;
    }

    @Override
    public void getStreamSegmentInfo(GetStreamSegmentInfo getStreamSegmentInfo) {
        String segmentName = getStreamSegmentInfo.getSegmentName();
        CompletableFuture<SegmentProperties> future = segmentStore.getStreamSegmentInfo(segmentName, TIMEOUT);
        future.thenApply(properties -> {
            if (properties != null) {
                StreamSegmentInfo result = new StreamSegmentInfo(properties.getName(),
                        true,
                        properties.isSealed(),
                        properties.isDeleted(),
                        properties.getLastModified().getTime(),
                        properties.getLength());
                connection.send(result);
            } else {
                connection.send(new StreamSegmentInfo(segmentName, false, true, true, 0, 0));
            }
            return null;
        }).exceptionally((Throwable e) -> {
            handleException(segmentName, "Get segment info", e);
            return null;
        });
    }
    
    @Override
    public void getTransactionInfo(GetTransactionInfo request) {
        String transactionName = StreamSegmentNameUtils.getTransactionNameFromId(request.getSegment(), request.getTxid());
        CompletableFuture<SegmentProperties> future = segmentStore.getStreamSegmentInfo(transactionName, TIMEOUT);
        future.thenApply(properties -> {
            if (properties != null) {
                TransactionInfo result = new TransactionInfo(request.getSegment(),
                        request.getTxid(),
                        transactionName,
                        !properties.isDeleted(),
                        properties.isSealed(),
                        properties.getLastModified().getTime(),
                        properties.getLength());
                connection.send(result);
            } else {
                connection.send(new TransactionInfo(request.getSegment(), request.getTxid(), transactionName, false, true, 0, 0));
            }
            return null;
        }).exceptionally((Throwable e) -> {
            handleException(transactionName, "Get transaction info", e);
            return null;
        });
    }

    @Override
    public void createSegment(CreateSegment createStreamsSegment) {
        Timer timer = new Timer();
        CompletableFuture<Void> future = segmentStore.createStreamSegment(createStreamsSegment.getSegment(), TIMEOUT);
        future.thenApply((Void v) -> {
            Metrics.CREATE_STREAM_SEGMENT.reportSuccess(timer.getElapsedNanos());
            connection.send(new SegmentCreated(createStreamsSegment.getSegment()));
            return null;
        }).exceptionally((Throwable e) -> {
            Metrics.CREATE_STREAM_SEGMENT.reportFailure(timer.getElapsedNanos());
            handleException(createStreamsSegment.getSegment(), "Create segment", e);
            return null;
        });
    }

    // TODO: Duplicated in AppendProcessor.
    private void handleException(String segment, String operation, Throwable u) {
        if (u == null) {
            throw new IllegalStateException("Neither offset nor exception!?");
        }
        if (u instanceof CompletionException) {
            u = u.getCause();
        }
        if (u instanceof StreamSegmentExistsException) {
            connection.send(new SegmentAlreadyExists(segment));
        } else if (u instanceof StreamSegmentNotExistsException) {
            connection.send(new NoSuchSegment(segment));
        } else if (u instanceof StreamSegmentSealedException) {
            connection.send(new SegmentIsSealed(segment));
        } else if (u instanceof WrongHostException) {
            WrongHostException wrongHost = (WrongHostException) u;
            connection.send(new WrongHost(wrongHost.getStreamSegmentName(), wrongHost.getCorrectHost()));
        } else {
            // TODO: don't know what to do here...
            connection.close();
            log.error("Unknown exception on " + operation + " for segment " + segment, u);
            throw new IllegalStateException("Unknown exception.", u);
        }
    }

    @Override
    public void createTransaction(CreateTransaction createTransaction) {
        CompletableFuture<String> future = segmentStore.createTransaction(createTransaction.getSegment(), createTransaction.getTxid(), TIMEOUT);
        future.thenApply((String txName) -> {
            connection.send(new TransactionCreated(createTransaction.getSegment(), createTransaction.getTxid()));
            return null;
        }).exceptionally((Throwable e) -> {
            handleException(createTransaction.getSegment(), "Create transaction", e);
            return null;
        });
    }
    
    @Override
    public void commitTransaction(CommitTransaction commitTx) {
        String transactionName = StreamSegmentNameUtils.getTransactionNameFromId(commitTx.getSegment(), commitTx.getTxid());
        segmentStore.sealStreamSegment(transactionName, TIMEOUT).thenApply((Long length) -> {
             segmentStore.mergeTransaction(transactionName, TIMEOUT).thenApply((Long offset) -> {
                 connection.send(new TransactionCommitted(commitTx.getSegment(), commitTx.getTxid()));
                 return null;
             }).exceptionally((Throwable e) -> {
                 handleException(transactionName, "Commit transaction", e);
                 return null;
             });
             return null;
        }).exceptionally((Throwable e) -> {
          handleException(transactionName, "Commit transaction", e);
            return null;
        });
    }

    @Override
    public void abortTransaction(AbortTransaction abortTx) {
        String transactionName = StreamSegmentNameUtils.getTransactionNameFromId(abortTx.getSegment(), abortTx.getTxid());
        CompletableFuture<Void> future = segmentStore.deleteStreamSegment(transactionName, TIMEOUT);
        future.thenRun(() -> {
            connection.send(new TransactionAborted(abortTx.getSegment(), abortTx.getTxid()));
        }).exceptionally((Throwable e) -> {
            if (e instanceof CompletionException && e.getCause() instanceof StreamSegmentNotExistsException) {
                connection.send(new TransactionAborted(abortTx.getSegment(), abortTx.getTxid()));
            } else {
                handleException(transactionName, "Drop transaction", e);
            }
            return null;
        });
    }

    @Override
    public void sealSegment(SealSegment sealSegment) {
        String segment = sealSegment.getSegment();
        CompletableFuture<Long> future = segmentStore.sealStreamSegment(segment, TIMEOUT);
        future.thenAccept(size -> {
            connection.send(new SegmentSealed(segment));
        }).exceptionally(e -> {
            handleException(segment, "Seal segment", e);
            return null;
        });
    }

    @Override
    public void deleteSegment(DeleteSegment deleteSegment) {
        String segment = deleteSegment.getSegment();
        CompletableFuture<Void> future = segmentStore.deleteStreamSegment(segment, TIMEOUT);
        future.thenRun(() -> {
            connection.send(new SegmentDeleted(segment));
        }).exceptionally(e -> {
            handleException(segment, "Delete segment", e);
            return null;
        });
    }
}<|MERGE_RESOLUTION|>--- conflicted
+++ resolved
@@ -80,10 +80,6 @@
 import static java.lang.Math.max;
 import static java.lang.Math.min;
 
-<<<<<<< HEAD
-
-=======
->>>>>>> ddb0e793
 @Slf4j
 public class PravegaRequestProcessor extends FailingRequestProcessor implements RequestProcessor {
 
