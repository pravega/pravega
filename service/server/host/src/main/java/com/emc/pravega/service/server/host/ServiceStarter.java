/**
 *
 *  Copyright (c) 2017 Dell Inc., or its subsidiaries.
 *
 */
package com.emc.pravega.service.server.host;

import com.emc.pravega.common.Exceptions;
import com.emc.pravega.common.cluster.Host;
import com.emc.pravega.common.metrics.MetricsConfig;
import com.emc.pravega.common.metrics.MetricsProvider;
import com.emc.pravega.common.metrics.StatsProvider;
import com.emc.pravega.service.contracts.StreamSegmentStore;
import com.emc.pravega.service.server.host.handler.PravegaConnectionListener;
import com.emc.pravega.service.server.host.stat.SegmentStatsFactory;
import com.emc.pravega.service.server.host.stat.SegmentStatsRecorder;
import com.emc.pravega.service.server.store.ServiceBuilder;
import com.emc.pravega.service.server.store.ServiceBuilderConfig;
import com.emc.pravega.service.server.store.ServiceConfig;
import com.emc.pravega.service.storage.impl.distributedlog.DistributedLogConfig;
import com.emc.pravega.service.storage.impl.distributedlog.DistributedLogDataLogFactory;
import com.emc.pravega.service.storage.impl.hdfs.HDFSStorageConfig;
import com.emc.pravega.service.storage.impl.hdfs.HDFSStorageFactory;
import com.emc.pravega.service.storage.impl.rocksdb.RocksDBCacheFactory;
import com.emc.pravega.service.storage.impl.rocksdb.RocksDBConfig;
import java.net.URI;
import java.util.concurrent.CompletionException;
import java.util.concurrent.atomic.AtomicReference;

import lombok.Builder;
import lombok.extern.slf4j.Slf4j;
import org.apache.curator.framework.CuratorFramework;
import org.apache.curator.framework.CuratorFrameworkFactory;
import org.apache.curator.retry.ExponentialBackoffRetry;

/**
 * Starts the Pravega Service.
 */
@Slf4j
public final class ServiceStarter {
    //region Members

    private final ServiceBuilderConfig builderConfig;
    private final ServiceConfig serviceConfig;
    private final ServiceBuilder serviceBuilder;
    private StatsProvider statsProvider;
    private PravegaConnectionListener listener;
    private SegmentStatsFactory segmentStatsFactory;
    private boolean closed;

    //endregion

    //region Constructor

    public ServiceStarter(ServiceBuilderConfig config, Options options) {
        this.builderConfig = config;
<<<<<<< HEAD
        this.serviceConfig = this.builderConfig.getConfig(ServiceConfig::new);
        this.serviceBuilder = createServiceBuilder(options);
=======
        this.serviceConfig = this.builderConfig.getConfig(ServiceConfig::builder);
        Options opt = new Options();
        opt.distributedLog = true;
        opt.hdfs = true;
        opt.rocksDb = true;
        opt.zkSegmentManager = true;
        this.serviceBuilder = createServiceBuilder(opt);
>>>>>>> 8f294633
    }

    private ServiceBuilder createServiceBuilder(Options options) {
        ServiceBuilder builder = ServiceBuilder.newInMemoryBuilder(this.builderConfig);
        if (options.distributedLog) {
            attachDistributedLog(builder);
        }

        if (options.rocksDb) {
            attachRocksDB(builder);
        }

        if (options.hdfs) {
            attachHDFS(builder);
        }

        if (options.zkSegmentManager) {
            attachZKSegmentManager(builder);
        }

        return builder;
    }

    //endregion

    //region Service Operation

    public void start() {
        Exceptions.checkNotClosed(this.closed, this);

        log.info("Initializing metrics provider ...");
        MetricsProvider.initialize(builderConfig.getConfig(MetricsConfig::new));
        statsProvider = MetricsProvider.getMetricsProvider();
        statsProvider.start();

        log.info("Initializing Service Builder ...");
        this.serviceBuilder.initialize().join();

        log.info("Creating StreamSegmentService ...");
        StreamSegmentStore service = this.serviceBuilder.createStreamSegmentService();

        segmentStatsFactory = new SegmentStatsFactory();
        SegmentStatsRecorder statsRecorder = segmentStatsFactory
                .createSegmentStatsRecorder(service,
                this.serviceConfig.getInternalScope(),
                this.serviceConfig.getInternalRequestStream(),
                URI.create(this.serviceConfig.getControllerUri()));

        this.listener = new PravegaConnectionListener(false, this.serviceConfig.getListeningPort(), service, statsRecorder);
        this.listener.startListening();
        log.info("PravegaConnectionListener started successfully.");
        log.info("StreamSegmentService started.");
    }

    public void shutdown() {
        if (!this.closed) {
            this.serviceBuilder.close();
            log.info("StreamSegmentService shut down.");

            if (this.listener != null) {
                this.listener.close();
                log.info("PravegaConnectionListener closed.");
            }

            if (this.statsProvider != null) {
                statsProvider.close();
                statsProvider = null;
                log.info("Metrics statsProvider is now closed.");
            }

            if (this.segmentStatsFactory != null) {
                segmentStatsFactory.close();
            }

            this.closed = true;
        }
    }

    private void attachDistributedLog(ServiceBuilder builder) {
        builder.withDataLogFactory(setup -> {
            try {
                DistributedLogConfig dlConfig = setup.getConfig(DistributedLogConfig::builder);
                String clientId = String.format("%s-%s", this.serviceConfig.getListeningIPAddress(), this.serviceConfig.getListeningPort());
                DistributedLogDataLogFactory factory = new DistributedLogDataLogFactory(clientId, dlConfig, setup.getExecutor());
                factory.initialize();
                return factory;
            } catch (Exception ex) {
                throw new CompletionException(ex);
            }
        });
    }

    private void attachRocksDB(ServiceBuilder builder) {
        builder.withCacheFactory(setup -> new RocksDBCacheFactory(setup.getConfig(RocksDBConfig::builder)));
    }

    private void attachHDFS(ServiceBuilder builder) {
        builder.withStorageFactory(setup -> {
            try {
                HDFSStorageConfig hdfsConfig = setup.getConfig(HDFSStorageConfig::builder);
                HDFSStorageFactory factory = new HDFSStorageFactory(hdfsConfig);
                factory.initialize();
                return factory;
            } catch (Exception ex) {
                throw new CompletionException(ex);
            }
        });
    }

    private void attachZKSegmentManager(ServiceBuilder builder) {
        builder.withContainerManager(setup -> {
            CuratorFramework zkClient = createZKClient();
            return new ZKSegmentContainerManager(setup.getContainerRegistry(),
                    setup.getSegmentToContainerMapper(),
                    zkClient,
                    new Host(this.serviceConfig.getListeningIPAddress(), this.serviceConfig.getListeningPort()));
        });
    }

    private CuratorFramework createZKClient() {
        CuratorFramework zkClient = CuratorFrameworkFactory.builder()
                .connectString(this.serviceConfig.getZkURL())
                .namespace("pravega/" + this.serviceConfig.getClusterName())
                .retryPolicy(new ExponentialBackoffRetry(this.serviceConfig.getZkRetrySleepMs(), this.serviceConfig.getZkRetryCount()))
                .build();
        zkClient.start();
        return zkClient;
    }

    //endregion

    //region main()

    public static void main(String[] args) {
        AtomicReference<ServiceStarter> serviceStarter = new AtomicReference<>();
        try {
<<<<<<< HEAD
            serviceStarter.set(new ServiceStarter(ServiceBuilderConfig.getConfigFromFile(), Options.builder().
                                    distributedLog(true).hdfs(true).rocksDb(true).zkSegmentManager(true).build()));
=======
            // Load up the ServiceBuilderConfig, using this priority order:
            // 1. Configuration file
            // 2. System Properties overrides (these will be passed in via the command line or inherited from the JVM)
            ServiceBuilderConfig config = ServiceBuilderConfig
                    .builder()
                    .include("config.properties")
                    .include(System.getProperties())
                    .build();
            serviceStarter.set(new ServiceStarter(config));
>>>>>>> 8f294633
        } catch (Throwable e) {
            log.error("Could not create a Service with default config, Aborting.", e);
            System.exit(1);
        }

        try {
            serviceStarter.get().start();
            Runtime.getRuntime().addShutdownHook(new Thread() {
                @Override
                public void run() {
                    try {
                        log.info("Caught interrupt signal...");
                        serviceStarter.get().shutdown();
                    } catch (Exception e) {
                        // do nothing
                    }
                }
            });

            Thread.sleep(Long.MAX_VALUE);
        } catch (InterruptedException ex) {
            log.info("Caught interrupt signal...");
        } finally {
            serviceStarter.get().shutdown();
        }
    }

    //endregion

    //region Options
    @Builder
    public static class Options {
        boolean distributedLog;
        boolean hdfs;
        boolean rocksDb;
        boolean zkSegmentManager;
    }

    //endregion
}<|MERGE_RESOLUTION|>--- conflicted
+++ resolved
@@ -26,8 +26,6 @@
 import java.net.URI;
 import java.util.concurrent.CompletionException;
 import java.util.concurrent.atomic.AtomicReference;
-
-import lombok.Builder;
 import lombok.extern.slf4j.Slf4j;
 import org.apache.curator.framework.CuratorFramework;
 import org.apache.curator.framework.CuratorFrameworkFactory;
@@ -54,18 +52,8 @@
 
     public ServiceStarter(ServiceBuilderConfig config, Options options) {
         this.builderConfig = config;
-<<<<<<< HEAD
         this.serviceConfig = this.builderConfig.getConfig(ServiceConfig::new);
         this.serviceBuilder = createServiceBuilder(options);
-=======
-        this.serviceConfig = this.builderConfig.getConfig(ServiceConfig::builder);
-        Options opt = new Options();
-        opt.distributedLog = true;
-        opt.hdfs = true;
-        opt.rocksDb = true;
-        opt.zkSegmentManager = true;
-        this.serviceBuilder = createServiceBuilder(opt);
->>>>>>> 8f294633
     }
 
     private ServiceBuilder createServiceBuilder(Options options) {
@@ -147,7 +135,7 @@
     private void attachDistributedLog(ServiceBuilder builder) {
         builder.withDataLogFactory(setup -> {
             try {
-                DistributedLogConfig dlConfig = setup.getConfig(DistributedLogConfig::builder);
+                DistributedLogConfig dlConfig = setup.getConfig(DistributedLogConfig::new);
                 String clientId = String.format("%s-%s", this.serviceConfig.getListeningIPAddress(), this.serviceConfig.getListeningPort());
                 DistributedLogDataLogFactory factory = new DistributedLogDataLogFactory(clientId, dlConfig, setup.getExecutor());
                 factory.initialize();
@@ -159,13 +147,13 @@
     }
 
     private void attachRocksDB(ServiceBuilder builder) {
-        builder.withCacheFactory(setup -> new RocksDBCacheFactory(setup.getConfig(RocksDBConfig::builder)));
+        builder.withCacheFactory(setup -> new RocksDBCacheFactory(setup.getConfig(RocksDBConfig::new)));
     }
 
     private void attachHDFS(ServiceBuilder builder) {
         builder.withStorageFactory(setup -> {
             try {
-                HDFSStorageConfig hdfsConfig = setup.getConfig(HDFSStorageConfig::builder);
+                HDFSStorageConfig hdfsConfig = setup.getConfig(HDFSStorageConfig::new);
                 HDFSStorageFactory factory = new HDFSStorageFactory(hdfsConfig);
                 factory.initialize();
                 return factory;
@@ -202,10 +190,6 @@
     public static void main(String[] args) {
         AtomicReference<ServiceStarter> serviceStarter = new AtomicReference<>();
         try {
-<<<<<<< HEAD
-            serviceStarter.set(new ServiceStarter(ServiceBuilderConfig.getConfigFromFile(), Options.builder().
-                                    distributedLog(true).hdfs(true).rocksDb(true).zkSegmentManager(true).build()));
-=======
             // Load up the ServiceBuilderConfig, using this priority order:
             // 1. Configuration file
             // 2. System Properties overrides (these will be passed in via the command line or inherited from the JVM)
@@ -214,8 +198,8 @@
                     .include("config.properties")
                     .include(System.getProperties())
                     .build();
-            serviceStarter.set(new ServiceStarter(config));
->>>>>>> 8f294633
+            serviceStarter.set(new ServiceStarter(config), Options.builder().
+                    distributedLog(true).hdfs(true).rocksDb(true).zkSegmentManager(true).build()));
         } catch (Throwable e) {
             log.error("Could not create a Service with default config, Aborting.", e);
             System.exit(1);
