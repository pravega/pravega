--- conflicted
+++ resolved
@@ -169,11 +169,7 @@
             return new ZKSegmentContainerManager(setup.getContainerRegistry(),
                     setup.getSegmentToContainerMapper(),
                     zkClient,
-<<<<<<< HEAD
-                    new Host(this.serviceConfig.getListeningIPAddress(), this.serviceConfig.getListeningPort(), null));
-=======
-                    new Host(this.serviceConfig.getPublishedIPAddress(), this.serviceConfig.getPublishedPort()));
->>>>>>> f043dc72
+                    new Host(this.serviceConfig.getPublishedIPAddress(), this.serviceConfig.getPublishedPort(), null));
         });
     }
 
