--- conflicted
+++ resolved
@@ -68,13 +68,8 @@
         opt.distributedLog = true;
         opt.hdfs = true;
         opt.rocksDb = true;
-<<<<<<< HEAD
         opt.zkSegmentManager = true;
         this.serviceBuilder = createServiceBuilder(this.serviceConfig, opt);
-=======
-        opt.zkSegmentManager = false;
-        this.serviceBuilder = createServiceBuilder(opt);
->>>>>>> 1c8c470a
     }
 
     private ServiceBuilder createServiceBuilder(Options options) {
@@ -106,7 +101,7 @@
         Exceptions.checkNotClosed(this.closed, this);
 
         LoggerContext context = (LoggerContext) LoggerFactory.getILoggerFactory();
-        context.getLoggerList().get(0).setLevel(Level.ALL);
+        context.getLoggerList().get(0).setLevel(Level.INFO);
 
         log.info("Initializing Service Builder ...");
         this.serviceBuilder.initialize().join();
