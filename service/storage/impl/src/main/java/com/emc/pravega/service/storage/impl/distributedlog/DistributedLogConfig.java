/**
 * Copyright (c) 2017 Dell Inc., or its subsidiaries.
 */
package com.emc.pravega.service.storage.impl.distributedlog;

import com.emc.pravega.common.util.ConfigBuilder;
import com.emc.pravega.common.util.ConfigurationException;
<<<<<<< HEAD
import com.emc.pravega.common.util.Property;
import com.emc.pravega.common.util.TypedProperties;
=======
import com.emc.pravega.common.util.Retry;
import java.util.Properties;
>>>>>>> 298163fd
import lombok.Getter;

/**
 * General configuration for DistributedLog Client.
 */
<<<<<<< HEAD
public class DistributedLogConfig {
    //region Config Names

    public static final Property<String> HOSTNAME = new Property<>("hostname", "zk1");
    public static final Property<Integer> PORT = new Property<>("port", 2181);
    public static final Property<String> NAMESPACE = new Property<>("namespace", "pravega/segmentstore/containers");
    private static final String COMPONENT_CODE = "dlog";
=======
public class DistributedLogConfig extends ComponentConfig {
    //region Members

    public static final String COMPONENT_CODE = "dlog";
    public static final String PROPERTY_HOSTNAME = "hostname";
    public static final String PROPERTY_PORT = "port";
    public static final String PROPERTY_NAMESPACE = "namespace";
    public static final String PROPERTY_RETRY_POLICY = "retryPolicy";

    private static final String DEFAULT_HOSTNAME = "zk1";
    private static final int DEFAULT_PORT = 2181;
    private static final String DEFAULT_NAMESPACE = "pravega/segmentstore/containers";
    private static final Retry.RetryWithBackoff DEFAULT_RETRY_POLICY = Retry.withExpBackoff(100, 4, 5, 30000);

    /**
     * The host name (no port) where DistributedLog is listening.
     */
    @Getter
    private String distributedLogHost;

    /**
     * The port where DistributedLog is listening.
     */
    @Getter
    private int distributedLogPort;

    /**
     * The DistributedLog Namespace to use.
     */
    @Getter
    private String distributedLogNamespace;
>>>>>>> 298163fd

    /**
     * The Retry Policy base to use for all DistributedLog parameters.
     */
    @Getter
    private Retry.RetryWithBackoff retryPolicy;

    //endregion

    //region Members

    /**
     * The host name (no port) where DistributedLog is listening.
     */
<<<<<<< HEAD
    @Getter
    private final String distributedLogHost;

    /**
     * The port where DistributedLog is listening.
     */
    @Getter
    private final int distributedLogPort;

    /**
     * The DistributedLog Namespace to use.
     */
    @Getter
    private final String distributedLogNamespace;

    //endregion

    //region Constructor

    /**
     * Creates a new instance of the DistributedLogConfig class.
     *
     * @param properties The TypedProperties object to read Properties from.
     */
    private DistributedLogConfig(TypedProperties properties) throws ConfigurationException {
        this.distributedLogHost = properties.get(HOSTNAME);
        this.distributedLogPort = properties.getInt32(PORT);
        this.distributedLogNamespace = properties.get(NAMESPACE);
    }

    /**
     * Creates a Builder that can be used to programmatically create instances of this class.
     *
     * @return A new Builder for this class.
     */
    public static ConfigBuilder<DistributedLogConfig> builder() {
        return new ConfigBuilder<>(COMPONENT_CODE, DistributedLogConfig::new);
=======
    public DistributedLogConfig(Properties properties) throws ConfigurationException {
        super(properties, COMPONENT_CODE);
    }

    //endregion

    //region ComponentConfig Implementation

    @Override
    protected void refresh() throws ConfigurationException {
        this.distributedLogHost = getProperty(PROPERTY_HOSTNAME, DEFAULT_HOSTNAME);
        this.distributedLogPort = getInt32Property(PROPERTY_PORT, DEFAULT_PORT);
        this.distributedLogNamespace = getProperty(PROPERTY_NAMESPACE, DEFAULT_NAMESPACE);
        this.retryPolicy = getRetryWithBackoffProperty(PROPERTY_RETRY_POLICY, DEFAULT_RETRY_POLICY);
>>>>>>> 298163fd
    }

    //endregion
}<|MERGE_RESOLUTION|>--- conflicted
+++ resolved
@@ -5,65 +5,24 @@
 
 import com.emc.pravega.common.util.ConfigBuilder;
 import com.emc.pravega.common.util.ConfigurationException;
-<<<<<<< HEAD
 import com.emc.pravega.common.util.Property;
 import com.emc.pravega.common.util.TypedProperties;
-=======
+import lombok.Getter;
 import com.emc.pravega.common.util.Retry;
 import java.util.Properties;
->>>>>>> 298163fd
 import lombok.Getter;
 
 /**
  * General configuration for DistributedLog Client.
  */
-<<<<<<< HEAD
 public class DistributedLogConfig {
     //region Config Names
 
     public static final Property<String> HOSTNAME = new Property<>("hostname", "zk1");
     public static final Property<Integer> PORT = new Property<>("port", 2181);
     public static final Property<String> NAMESPACE = new Property<>("namespace", "pravega/segmentstore/containers");
+    public static final Property<Retry.RetryWithBackoff> RETRY_POLICY = new Property<>("retryPolicy", Retry.withExpBackoff(100, 4, 5, 30000));
     private static final String COMPONENT_CODE = "dlog";
-=======
-public class DistributedLogConfig extends ComponentConfig {
-    //region Members
-
-    public static final String COMPONENT_CODE = "dlog";
-    public static final String PROPERTY_HOSTNAME = "hostname";
-    public static final String PROPERTY_PORT = "port";
-    public static final String PROPERTY_NAMESPACE = "namespace";
-    public static final String PROPERTY_RETRY_POLICY = "retryPolicy";
-
-    private static final String DEFAULT_HOSTNAME = "zk1";
-    private static final int DEFAULT_PORT = 2181;
-    private static final String DEFAULT_NAMESPACE = "pravega/segmentstore/containers";
-    private static final Retry.RetryWithBackoff DEFAULT_RETRY_POLICY = Retry.withExpBackoff(100, 4, 5, 30000);
-
-    /**
-     * The host name (no port) where DistributedLog is listening.
-     */
-    @Getter
-    private String distributedLogHost;
-
-    /**
-     * The port where DistributedLog is listening.
-     */
-    @Getter
-    private int distributedLogPort;
-
-    /**
-     * The DistributedLog Namespace to use.
-     */
-    @Getter
-    private String distributedLogNamespace;
->>>>>>> 298163fd
-
-    /**
-     * The Retry Policy base to use for all DistributedLog parameters.
-     */
-    @Getter
-    private Retry.RetryWithBackoff retryPolicy;
 
     //endregion
 
@@ -72,7 +31,6 @@
     /**
      * The host name (no port) where DistributedLog is listening.
      */
-<<<<<<< HEAD
     @Getter
     private final String distributedLogHost;
 
@@ -88,6 +46,12 @@
     @Getter
     private final String distributedLogNamespace;
 
+    /**
+     * The Retry Policy base to use for all DistributedLog parameters.
+     */
+    @Getter
+    private Retry.RetryWithBackoff retryPolicy;
+
     //endregion
 
     //region Constructor
@@ -101,6 +65,7 @@
         this.distributedLogHost = properties.get(HOSTNAME);
         this.distributedLogPort = properties.getInt32(PORT);
         this.distributedLogNamespace = properties.get(NAMESPACE);
+        this.retryPolicy = properties.getRetryWithBackoff(RETRY_POLICY);
     }
 
     /**
@@ -110,22 +75,6 @@
      */
     public static ConfigBuilder<DistributedLogConfig> builder() {
         return new ConfigBuilder<>(COMPONENT_CODE, DistributedLogConfig::new);
-=======
-    public DistributedLogConfig(Properties properties) throws ConfigurationException {
-        super(properties, COMPONENT_CODE);
-    }
-
-    //endregion
-
-    //region ComponentConfig Implementation
-
-    @Override
-    protected void refresh() throws ConfigurationException {
-        this.distributedLogHost = getProperty(PROPERTY_HOSTNAME, DEFAULT_HOSTNAME);
-        this.distributedLogPort = getInt32Property(PROPERTY_PORT, DEFAULT_PORT);
-        this.distributedLogNamespace = getProperty(PROPERTY_NAMESPACE, DEFAULT_NAMESPACE);
-        this.retryPolicy = getRetryWithBackoffProperty(PROPERTY_RETRY_POLICY, DEFAULT_RETRY_POLICY);
->>>>>>> 298163fd
     }
 
     //endregion
