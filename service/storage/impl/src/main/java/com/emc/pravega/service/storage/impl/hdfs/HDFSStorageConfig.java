--- conflicted
+++ resolved
@@ -53,20 +53,14 @@
     @Override
     protected void refresh() throws ConfigurationException {
         this.hdfsHostURL = getProperty(PROPERTY_HDFSURL);
-<<<<<<< HEAD
-        this.hdfsRoot = getProperty(PROPERTY_HDFSROOT);
-        this.pravegaID = getInt32Property(PROPERTY_PRAVEGAID);
-=======
         this.hdfsRoot    = getProperty(PROPERTY_HDFSROOT);
         this.pravegaId   = getInt32Property(PROPERTY_PRAVEGAID);
->>>>>>> 846047fd
         this.replication = (short) getInt32Property(PROPERTY_REPLICATION);
-        this.blocksize = getInt32Property(PROPERTY_BLOCKSIZE);
+        this.blocksize   = getInt32Property(PROPERTY_BLOCKSIZE);
     }
 
     /**
      * HDFS host URL. This is generally in host:port format
-     *
      * @return URL pointing to the HDFS host.
      */
     public String getHDFSHostURL() {
@@ -76,7 +70,6 @@
     /**
      * Root of the Pravega owned HDFS path. All the directories/files under this path will be exclusively
      * owned by Pravega.
-     *
      * @return path at which all the HDFS data is stored.
      */
     public String getHdfsRoot() {
@@ -90,7 +83,6 @@
     /**
      * Decides the replication factor of the data stored on HDFS.
      * This can be used to control availability of HDFS data.
-     *
      * @return Replication factor for HDFS storage
      */
     public short getReplication() {
@@ -99,7 +91,6 @@
 
     /**
      * The default blocksize that will be used to exchange data with HDFS.
-     *
      * @return blocksize for HDFS
      */
     public long getBlockSize() {
