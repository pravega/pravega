--- conflicted
+++ resolved
@@ -102,10 +102,7 @@
     }
 
     private static Map<UUID, Long> getAttributes(Map<UUID, Long> input) {
-<<<<<<< HEAD
+        return input == null ? Collections.emptyMap() : Collections.unmodifiableMap(input);
         return input == null || input.size() == 0 ? Collections.emptyMap() : Collections.unmodifiableMap(new HashMap<>(input));
-=======
-        return input == null ? Collections.emptyMap() : Collections.unmodifiableMap(input);
->>>>>>> 88b0af61
     }
 }