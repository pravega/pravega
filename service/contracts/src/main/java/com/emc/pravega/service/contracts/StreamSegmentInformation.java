/**
 *
 *  Copyright (c) 2017 Dell Inc., or its subsidiaries.
 *
 */
package com.emc.pravega.service.contracts;

import com.emc.pravega.common.util.ImmutableDate;
import java.util.Collections;
import java.util.Map;
import java.util.UUID;
import lombok.Getter;

/**
 * General Stream Segment Information.
 */
public class StreamSegmentInformation implements SegmentProperties {
    //region Members

    @Getter
    private final String name;
    @Getter
    private final long length;
    @Getter
    private final boolean sealed;
    @Getter
    private final boolean deleted;
    @Getter
    private final ImmutableDate lastModified;
    @Getter
    private final Map<UUID, Long> attributes;

    //endregion

    //region Constructor

    /**
     * Creates a new instance of the StreamSegmentInformation class with no attributes.
     *
     * @param streamSegmentName The name of the StreamSegment.
     * @param length            The length of the StreamSegment.
     * @param isSealed          Whether the StreamSegment is sealed (for modifications).
     * @param isDeleted         Whether the StreamSegment is deleted (does not exist).
     * @param lastModified      The last time the StreamSegment was modified.
     */
    public StreamSegmentInformation(String streamSegmentName, long length, boolean isSealed, boolean isDeleted, ImmutableDate lastModified) {
        this(streamSegmentName, length, isSealed, isDeleted, null, lastModified);
    }

    /**
     * Creates a new instance of the StreamSegmentInformation class with attributes.
     *
     * @param streamSegmentName The name of the StreamSegment.
     * @param length            The length of the StreamSegment.
     * @param isSealed          Whether the StreamSegment is sealed (for modifications).
     * @param isDeleted         Whether the StreamSegment is deleted (does not exist).
     * @param attributes        The attributes of this StreamSegment.
     * @param lastModified      The last time the StreamSegment was modified.
     */
    public StreamSegmentInformation(String streamSegmentName, long length, boolean isSealed, boolean isDeleted, Map<UUID, Long> attributes, ImmutableDate lastModified) {
        this.name = streamSegmentName;
        this.length = length;
        this.sealed = isSealed;
        this.deleted = isDeleted;
        this.lastModified = lastModified;
        this.attributes = getAttributes(attributes);
<<<<<<< HEAD
    }

    /**
     * Creates a new instance of the StreamSegmentInformation class from a base SegmentProperties with replacement attributes.
     *
     * @param baseProperties The SegmentProperties to copy. Attributes will be ignored.
     * @param attributes     The attributes of this StreamSegment.
     */
    public StreamSegmentInformation(SegmentProperties baseProperties, Map<UUID, Long> attributes) {
        this.name = baseProperties.getName();
        this.length = baseProperties.getLength();
        this.sealed = baseProperties.isSealed();
        this.deleted = baseProperties.isDeleted();
        this.lastModified = baseProperties.getLastModified();
        this.attributes = getAttributes(attributes);
    }

=======
    }

    /**
     * Creates a new instance of the StreamSegmentInformation class from a base SegmentProperties with replacement attributes.
     *
     * @param baseProperties The SegmentProperties to copy. Attributes will be ignored.
     * @param attributes     The attributes of this StreamSegment.
     */
    public StreamSegmentInformation(SegmentProperties baseProperties, Map<UUID, Long> attributes) {
        this.name = baseProperties.getName();
        this.length = baseProperties.getLength();
        this.sealed = baseProperties.isSealed();
        this.deleted = baseProperties.isDeleted();
        this.lastModified = baseProperties.getLastModified();
        this.attributes = getAttributes(attributes);
    }

>>>>>>> 7518eb47
    //endregion

    @Override
    public String toString() {
        return String.format("Name = %s, Length = %d, Sealed = %s, Deleted = %s, LastModified = %s", getName(), getLength(), isSealed(), isDeleted(), getLastModified());
    }

    private static Map<UUID, Long> getAttributes(Map<UUID, Long> input) {
        return input == null ? Collections.emptyMap() : Collections.unmodifiableMap(input);
    }
}<|MERGE_RESOLUTION|>--- conflicted
+++ resolved
@@ -64,7 +64,6 @@
         this.deleted = isDeleted;
         this.lastModified = lastModified;
         this.attributes = getAttributes(attributes);
-<<<<<<< HEAD
     }
 
     /**
@@ -82,25 +81,6 @@
         this.attributes = getAttributes(attributes);
     }
 
-=======
-    }
-
-    /**
-     * Creates a new instance of the StreamSegmentInformation class from a base SegmentProperties with replacement attributes.
-     *
-     * @param baseProperties The SegmentProperties to copy. Attributes will be ignored.
-     * @param attributes     The attributes of this StreamSegment.
-     */
-    public StreamSegmentInformation(SegmentProperties baseProperties, Map<UUID, Long> attributes) {
-        this.name = baseProperties.getName();
-        this.length = baseProperties.getLength();
-        this.sealed = baseProperties.isSealed();
-        this.deleted = baseProperties.isDeleted();
-        this.lastModified = baseProperties.getLastModified();
-        this.attributes = getAttributes(attributes);
-    }
-
->>>>>>> 7518eb47
     //endregion
 
     @Override
