/**
 *
 *  Copyright (c) 2017 Dell Inc., or its subsidiaries.
 *
 */
package com.emc.pravega.service.contracts;

import java.time.Duration;
import java.util.Collection;
import java.util.UUID;
import java.util.concurrent.CompletableFuture;

/**
 * Defines all operations that are supported on a StreamSegment.
 */
public interface StreamSegmentStore {
    /**
     * Appends a range of bytes at the end of a StreamSegment. The byte range will be appended as a
     * contiguous block, however there is no guarantee of ordering between different calls to this
     * method.
     *
     * @param streamSegmentName The name of the StreamSegment to add to.
     * @param data              The data to add.
     * @param attributeUpdates  A Collection of Attribute-Values to set or update.
     * @param timeout           Timeout for the operation
     * @return A CompletableFuture that, will completed normally, if the add was added. If the
     * operation failed, the future will be failed with the causing exception.
     * @throws NullPointerException     If any of the arguments are null.
     * @throws IllegalArgumentException If the StreamSegment Name is invalid (NOTE: this doesn't
     *                                  check if the StreamSegment does not exist - that exception will be set in the
     *                                  returned CompletableFuture).
     */
    CompletableFuture<Void> append(String streamSegmentName, byte[] data, Collection<AttributeUpdate> attributeUpdates, Duration timeout);

    /**
     * Appends a range of bytes at the end of a StreamSegment, but only if the current length of the StreamSegment equals
     * a certain value. The byte range will be appended as a contiguous block. This method guarantees ordering (among
     * subsequent calls).
     *
     * @param streamSegmentName The name of the StreamSegment to add to.
     * @param offset            The offset at which to append. If the current length of the StreamSegment does not equal
     *                          this value, the operation will fail with a BadOffsetException.
     * @param data              The data to add.
     * @param attributeUpdates  A Collection of Attribute-Values to set or update.
     * @param timeout           Timeout for the operation
     * @return A CompletableFuture that, when completed normally, will indicate the append completed successfully.
     * If the operation failed, the future will be failed with the causing exception.
     * @throws NullPointerException     If any of the arguments are null.
     * @throws IllegalArgumentException If the StreamSegment Name is invalid (NOTE: this doesn't check if the StreamSegment
     *                                  does not exist - that exception will be set in the returned CompletableFuture).
     */
    CompletableFuture<Void> append(String streamSegmentName, long offset, byte[] data, Collection<AttributeUpdate> attributeUpdates, Duration timeout);

    /**
     * Initiates a Read operation on a particular StreamSegment and returns a ReadResult which can be used to consume the
     * read data.
     *
     * @param streamSegmentName The name of the StreamSegment to read from.
     * @param offset            The offset within the stream to start reading at.
     * @param maxLength         The maximum number of bytes to read.
     * @param timeout           Timeout for the operation.
     * @return A CompletableFuture that, when completed normally, will contain a ReadResult instance that can be used to
     * consume the read data. If the operation failed, the future will be failed with the causing exception.
     * @throws NullPointerException     If any of the arguments are null.
     * @throws IllegalArgumentException If any of the arguments are invalid.
     */
    CompletableFuture<ReadResult> read(String streamSegmentName, long offset, int maxLength, Duration timeout);

    /**
     * Gets information about a StreamSegment.
     *
     * @param streamSegmentName The name of the StreamSegment.
     * @param waitForPendingOps If true, it waits for all operations that are currently pending to complete before returning
     *                          the result. Use this parameter if you need consistency with respect to operation order
     *                          (for example, if a series of Appends were just added but not yet processed, a call to
     *                          this method with isSync==false would not guarantee those appends are taken into consideration).
     *                          A side effect of setting this to true is that the operation may take longer to process
     *                          because it needs to wait for pending ops to complete.
     * @param timeout           Timeout for the operation.
     * @return A CompletableFuture that, when completed normally, will contain the result. If the operation failed, the
     * future will be failed with the causing exception.
     * @throws IllegalArgumentException If any of the arguments are invalid.
     */
    CompletableFuture<SegmentProperties> getStreamSegmentInfo(String streamSegmentName, boolean waitForPendingOps, Duration timeout);

    /**
     * Creates a new StreamSegment.
     *
     * @param streamSegmentName The name of the StreamSegment to create.
     * @param attributes        A Collection of Attribute-Values to set on the newly created StreamSegment.
     * @param timeout           Timeout for the operation.
     * @return A CompletableFuture that, when completed normally, will indicate the operation completed. If the operation
     * failed, the future will be failed with the causing exception.
     * @throws IllegalArgumentException If any of the arguments are invalid.
     */
    CompletableFuture<Void> createStreamSegment(String streamSegmentName, Collection<AttributeUpdate> attributes, Duration timeout);

    /**
     * Creates a new Transaction and maps it to a Parent StreamSegment.
     *
     * @param parentStreamSegmentName The name of the Parent StreamSegment to create a transaction for.
     * @param transactionId           A unique identifier for the transaction to be created.
     * @param attributes              A Collection of Attribute-Values to set on the newly created Transaction.
     * @param timeout                 Timeout for the operation.
     * @return A CompletableFuture that, when completed normally, will contain the name of the newly created transaction.
     * If the operation failed, the future will be failed with the causing exception.
     * @throws IllegalArgumentException If any of the arguments are invalid.
     */
    CompletableFuture<String> createTransaction(String parentStreamSegmentName, UUID transactionId, Collection<AttributeUpdate> attributes, Duration timeout);

    /**
     * Merges a Transaction into its parent StreamSegment.
     *
     * @param transactionName The name of the Transaction StreamSegment to merge.
     * @param timeout         Timeout for the operation.
     * @return A CompletableFuture that, when completed normally, will contain the offset within the parent StreamSegment
     * where the transaction has been merged at. If the operation failed, the future will be failed with the causing exception.
     * @throws IllegalArgumentException If any of the arguments are invalid.
     */
    CompletableFuture<Long> mergeTransaction(String transactionName, Duration timeout);

    /**
     * Seals a StreamSegment for modifications.
     *
     * @param streamSegmentName The name of the StreamSegment to seal.
     * @param timeout           Timeout for the operation
     * @return A CompletableFuture that, when completed normally, will contain the final length of the StreamSegment.
     * If the operation failed, the future will be failed with the causing exception.
     * @throws IllegalArgumentException If any of the arguments are invalid.
     */
    CompletableFuture<Long> sealStreamSegment(String streamSegmentName, Duration timeout);

    /**
     * Deletes a StreamSegment.
     *
     * @param streamSegmentName The name of the StreamSegment to delete.
     * @param timeout           Timeout for the operation.
     * @return A CompletableFuture that, when completed normally, will indicate the operation completed. If the operation
     * failed, the future will be failed with the causing exception.
     * @throws IllegalArgumentException If any of the arguments are invalid.
     */
    CompletableFuture<Void> deleteStreamSegment(String streamSegmentName, Duration timeout);
<<<<<<< HEAD

    /**
     * Update policy associated with StreamSegment.
     *
     * @param streamSegmentName The name of the StreamSegment to create.
     * @param attributes        A Collection of Attribute-Values to set on the newly created StreamSegment.
     * @param timeout           Timeout for the operation.
     * @return A CompletableFuture that, when completed normally, will indicate the operation completed. If the operation
     * failed, the future will be failed with the causing exception.
     * @throws IllegalArgumentException If any of the arguments are invalid.
     */
    CompletableFuture<Void> updateStreamSegmentPolicy(String streamSegmentName, Collection<AttributeUpdate> attributes, Duration timeout);
=======
>>>>>>> 7518eb47
}<|MERGE_RESOLUTION|>--- conflicted
+++ resolved
@@ -140,7 +140,6 @@
      * @throws IllegalArgumentException If any of the arguments are invalid.
      */
     CompletableFuture<Void> deleteStreamSegment(String streamSegmentName, Duration timeout);
-<<<<<<< HEAD
 
     /**
      * Update policy associated with StreamSegment.
@@ -153,6 +152,4 @@
      * @throws IllegalArgumentException If any of the arguments are invalid.
      */
     CompletableFuture<Void> updateStreamSegmentPolicy(String streamSegmentName, Collection<AttributeUpdate> attributes, Duration timeout);
-=======
->>>>>>> 7518eb47
 }