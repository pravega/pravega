/**
 * Licensed to the Apache Software Foundation (ASF) under one or more contributor license
 * agreements. See the NOTICE file distributed with this work for additional information regarding
 * copyright ownership. The ASF licenses this file to you under the Apache License, Version 2.0 (the
 * "License"); you may not use this file except in compliance with the License. You may obtain a
 * copy of the License at
 * <p>
 * http://www.apache.org/licenses/LICENSE-2.0
 * <p>
 * Unless required by applicable law or agreed to in writing, software distributed under the License
 * is distributed on an "AS IS" BASIS, WITHOUT WARRANTIES OR CONDITIONS OF ANY KIND, either express
 * or implied. See the License for the specific language governing permissions and limitations under
 * the License.
 */
package com.emc.pravega.common.netty;

import com.emc.pravega.common.netty.WireCommands.KeepAlive;
import com.emc.pravega.common.netty.WireCommands.SetupAppend;

import java.util.ArrayList;
import java.util.Arrays;
import java.util.List;
import java.util.UUID;

import org.junit.After;
import org.junit.Before;
import org.junit.Test;

import static com.emc.pravega.common.netty.WireCommandType.EVENT;
import static com.emc.pravega.common.netty.WireCommands.TYPE_PLUS_LENGTH_SIZE;
import static org.junit.Assert.assertEquals;
import static org.junit.Assert.assertTrue;

import io.netty.buffer.ByteBuf;
import io.netty.buffer.ByteBufAllocator;
import io.netty.buffer.Unpooled;
import io.netty.channel.ChannelHandlerContext;
import io.netty.handler.codec.LengthFieldBasedFrameDecoder;
import io.netty.util.ResourceLeakDetector;
import io.netty.util.ResourceLeakDetector.Level;
import lombok.Cleanup;
import lombok.RequiredArgsConstructor;

public class AppendEncodeDecodeTest {

    private final int appendBlockSize = 1024;  
    private final UUID connectionId = new UUID(1, 2);
    private final String streamName = "Test Stream Name";
    private final CommandEncoder encoder = new CommandEncoder(new FixedBatchSizeTracker(appendBlockSize));
    private final FakeLengthDecoder lengthDecoder = new FakeLengthDecoder();
    private final AppendDecoder appendDecoder = new AppendDecoder();
    private Level origionalLogLevel;
<<<<<<< HEAD

    /**
     * Sets up the Append Tester.
     */
=======
    
>>>>>>> e1cece5f
    @Before
    public void setup() {
        origionalLogLevel = ResourceLeakDetector.getLevel();
        ResourceLeakDetector.setLevel(Level.PARANOID);
    }

    /**
     * Destroys the Append Tester.
     */
    @After
    public void teardown() {
        ResourceLeakDetector.setLevel(origionalLogLevel);
    }

    @RequiredArgsConstructor
    private final class FixedBatchSizeTracker implements AppendBatchSizeTracker {
        private final int appendBlockSize;  

        @Override
        public int getAppendBlockSize() {
            return appendBlockSize;
        }

        @Override
        public void recordAppend(long eventNumber, int size) {

        }

        @Override
        public void recordAck(long eventNumber) {
        }

        @Override
        public int getBatchTimeout() {
            return 10;
        }
        
    }
    
    private final class FakeLengthDecoder extends LengthFieldBasedFrameDecoder {
        FakeLengthDecoder() {
            super(1024 * 1024, 4, 4);
        }

        @Override
        protected Object decode(ChannelHandlerContext ctx, ByteBuf in) throws Exception {
            return super.decode(ctx, in);
        }
    }

    /**
     * Attempts to send invalid message.
     * @throws Exception is thrown if operation fails.
     */
    @Test(expected = InvalidMessageException.class)
    public void testAppendWithoutSetup() throws Exception {
        int size = 10;
        @Cleanup("release")
        ByteBuf fakeNetwork = ByteBufAllocator.DEFAULT.buffer();
        append(streamName, connectionId, 0, 1, size, fakeNetwork);
    }
    
    @Test
    public void testVerySmallBlockSize() throws Exception {
        ByteBuf fakeNetwork = ByteBufAllocator.DEFAULT.buffer();
        byte[] content = new byte[100];
        Arrays.fill(content, (byte) 1);
        ByteBuf buffer = Unpooled.wrappedBuffer(content);
        Append msg = new Append("segment", connectionId, 1, buffer, null);
        CommandEncoder commandEncoder = new CommandEncoder(new FixedBatchSizeTracker(3));
        SetupAppend setupAppend = new SetupAppend(connectionId, "segment");
        commandEncoder.encode(null, setupAppend, fakeNetwork);
        appendDecoder.processCommand(setupAppend);
        
        ArrayList<Object> received = new ArrayList<>();
        commandEncoder.encode(null, msg, fakeNetwork);
        read(fakeNetwork, received);
        assertEquals(2, received.size());
        Append readAppend = (Append) received.get(1);
        assertEquals(msg.data.readableBytes() + TYPE_PLUS_LENGTH_SIZE, readAppend.data.readableBytes());
    }

    /**
     * Send events and read back to verify, while switching streams.
     * @throws Exception is thrown if operation fails.
     */
    @Test
    public void testSwitchingStream() throws Exception {
        int size = appendBlockSize;
        int numEvents = 2;
        UUID c1 = new UUID(1, 1);
        UUID c2 = new UUID(2, 2);
        String s1 = "Stream 1";
        String s2 = "Stream 2";
        sendAndVerifyEvents(s1, c1, numEvents, size, numEvents);
        sendAndVerifyEvents(s2, c2, numEvents, size, numEvents);
    }

    /**
     * Send events and read back to verify.
     * @throws Exception is thrown if operation fails.
     */
    private void sendAndVerifyEvents(String segment, UUID connectionId, int numEvents, int eventSize,
            int expectedMessages) throws Exception {
        @Cleanup("release")
        ByteBuf fakeNetwork = ByteBufAllocator.DEFAULT.buffer();
        ArrayList<Object> received = setupAppend(segment, connectionId, fakeNetwork);
        for (int i = 0; i < numEvents; i++) {
            append(segment, connectionId, eventSize * (i + 1), i, eventSize, fakeNetwork);
            read(fakeNetwork, received);
        }
        KeepAlive keepAlive = new KeepAlive();
        encoder.encode(null, keepAlive, fakeNetwork);
        read(fakeNetwork, received);

        assertEquals(expectedMessages + 1, received.size());
        assertEquals(received.get(received.size() - 1), keepAlive);
        received.remove(received.size() - 1);
        verify(received, numEvents, eventSize);
    }

    /**
     * Attempts to flush messages before end of block.
     * @throws Exception is thrown if operation fails.
     */
    @Test
    public void testFlushBeforeEndOfBlock() throws Exception {
        testFlush(appendBlockSize / 2);
    }

    /**
     * Attempts to flush messages when it is at block boundry.
     * @throws Exception is thrown if operation fails.
     */
    @Test
    public void testFlushWhenAtBlockBoundry() throws Exception {
        testFlush(appendBlockSize);
    }

    /**
     * Attempts to flush messages.
     * @throws Exception is thrown if operation fails.
     */
    private void testFlush(int size) throws Exception {
        @Cleanup("release")
        ByteBuf fakeNetwork = ByteBufAllocator.DEFAULT.buffer();
        ArrayList<Object> received = setupAppend(streamName, connectionId, fakeNetwork);

        append(streamName, connectionId, size, 0, size, fakeNetwork);
        read(fakeNetwork, received);

        KeepAlive keepAlive = new KeepAlive();
        encoder.encode(null, keepAlive, fakeNetwork);
        read(fakeNetwork, received);
        assertEquals(2, received.size());

        Append one = (Append) received.get(0);
        assertEquals(size + TYPE_PLUS_LENGTH_SIZE, one.getData().readableBytes());
        KeepAlive two = (KeepAlive) received.get(1);
        assertEquals(keepAlive, two);
    }

    /**
     * Attempts to append 10000 small events events each of size 10 bytes.
     *
     * @throws Exception is thrown if operation fails.
     */
    @Test
    public void testSmallAppends() throws Exception {
        int eventSize = 10;
        int numEvents = 10000;
        sendAndVerifyEvents(streamName,
                            connectionId,
                            numEvents,
                            eventSize,
                            numEvents * (eventSize + TYPE_PLUS_LENGTH_SIZE) / appendBlockSize + 1);
    }

    /**
     * Attempts to append 4 events with spanning block size .
     * @throws Exception is thrown if operation fails.
     */
    @Test
    public void testAppendSpanningBlockBound() throws Exception {
        int numEvents = 4;
        int size = (appendBlockSize * 3) / numEvents;
        sendAndVerifyEvents(streamName, connectionId, numEvents, size, 2);
    }

    /**
     * Attempts to append 4 events with actual block size .
     * @throws Exception is thrown if operation fails.
     */
    @Test
    public void testBlockSizeAppend() throws Exception {
        int numEvents = 4;
        int size = appendBlockSize;
        sendAndVerifyEvents(streamName, connectionId, numEvents, size, numEvents);
    }

    /**
     * Attempts to append 4 events with block size with 1 byte less.
     * @throws Exception is thrown if operation fails.
     */
    @Test
    public void testAlmostBlockSizeAppend1() throws Exception {
        int numEvents = 4;
        int size = appendBlockSize - 1;
        sendAndVerifyEvents(streamName, connectionId, numEvents, size, numEvents);
    }

    /**
     * Attempts to append 4 events with block size with 8 bytes less.
     * @throws Exception is thrown if operation fails.
     */
    @Test
    public void testAlmostBlockSizeAppend8() throws Exception {
        int numEvents = 4;
        int size = appendBlockSize - 8;
        sendAndVerifyEvents(streamName, connectionId, numEvents, size, numEvents);
    }

    /**
     * Attempts to append 4 events with block size with 16 bytes less.
     * @throws Exception is thrown if operation fails.
     */

    @Test
    public void testAlmostBlockSizeAppend16() throws Exception {
        int numEvents = 4;
        int size = appendBlockSize - 16;
        sendAndVerifyEvents(streamName, connectionId, numEvents, size, numEvents);
    }

    /**
     * Attempts to append at block bound.
     * @throws Exception is thrown if operation fails.
     */

    @Test
    public void testAppendAtBlockBound() throws Exception {
        int size = appendBlockSize;
        @Cleanup("release")
        ByteBuf fakeNetwork = ByteBufAllocator.DEFAULT.buffer();
        ArrayList<Object> received = setupAppend(streamName, connectionId, fakeNetwork);

        append(streamName, connectionId, size, 1, size, fakeNetwork);
        read(fakeNetwork, received);
        assertEquals(1, received.size());

        append(streamName, connectionId, size + size / 2, 2, size / 2, fakeNetwork);
        read(fakeNetwork, received);
        assertEquals(1, received.size());

        KeepAlive keepAlive = new KeepAlive();
        encoder.encode(null, keepAlive, fakeNetwork);
        read(fakeNetwork, received);
        assertEquals(3, received.size());

        Append one = (Append) received.get(0);
        Append two = (Append) received.get(1);
        assertEquals(size + TYPE_PLUS_LENGTH_SIZE, one.getData().readableBytes());
        assertEquals(size / 2 + TYPE_PLUS_LENGTH_SIZE, two.getData().readableBytes());
        KeepAlive three = (KeepAlive) received.get(2);
        assertEquals(keepAlive, three);
    }

    /**
     * Attempts to append as large message as 10* APPEND_BLOCK_SIZE.
     * @throws Exception is thrown if operation fails.
     */
    @Test
    public void testLargeAppend() throws Exception {
        int size = 10 * appendBlockSize;
        sendAndVerifyEvents(streamName, connectionId, 2, size, 2);
    }

    private ArrayList<Object> setupAppend(String testStream, UUID connectionId, ByteBuf fakeNetwork) throws Exception {
        SetupAppend setupAppend = new SetupAppend(connectionId, testStream);
        encoder.encode(null, setupAppend, fakeNetwork);
        ArrayList<Object> received = new ArrayList<>();
        WireCommand command = CommandDecoder.parseCommand(fakeNetwork);
        assertTrue(appendDecoder.acceptInboundMessage(command));
        assertEquals(setupAppend, appendDecoder.processCommand(command));
        return received;
    }

    private long append(String segment, UUID connectionId, long offset, int messageNumber, int length, ByteBuf out)
            throws Exception {
        byte[] content = new byte[length];
        Arrays.fill(content, (byte) messageNumber);
        ByteBuf buffer = Unpooled.wrappedBuffer(content);
        Append msg = new Append(segment, connectionId, messageNumber, buffer, null);
        encoder.encode(null, msg, out);
        return offset + length;
    }

    private void read(ByteBuf in, List<Object> results) throws Exception {
        ByteBuf segmented = (ByteBuf) lengthDecoder.decode(null, in);
        while (segmented != null) {
            int before = results.size();
            WireCommand command = CommandDecoder.parseCommand(segmented);
            if (appendDecoder.acceptInboundMessage(command)) {
                Request request = appendDecoder.processCommand(command);
                if (request != null) {
                    results.add(request);
                }
            } else {
                results.add(command);
            }
            assertTrue(results.size() == before || results.size() == before + 1);
            segmented.release();
            segmented = (ByteBuf) lengthDecoder.decode(null, in);
        }
    }

    private void verify(List<Object> results, int numValues, int sizeOfEachValue) {
        int currentValue = -1;
        int currentCount = sizeOfEachValue;
        for (Object r : results) {
            Append append = (Append) r;
            assertEquals("Append split mid event", sizeOfEachValue, currentCount);
            while (append.getData().isReadable()) {
                if (currentCount == sizeOfEachValue) {
                    assertEquals(EVENT.getCode(), append.getData().readInt());
                    assertEquals(sizeOfEachValue, append.getData().readInt());
                    currentCount = 0;
                    currentValue++;
                }
                byte readByte = append.getData().readByte();
                assertEquals((byte) currentValue, readByte);
                currentCount++;
            }
            assertEquals(currentValue, append.getEventNumber());
        }
        assertEquals(numValues - 1, currentValue);
        assertEquals(currentCount, sizeOfEachValue);
    }

}<|MERGE_RESOLUTION|>--- conflicted
+++ resolved
@@ -50,14 +50,10 @@
     private final FakeLengthDecoder lengthDecoder = new FakeLengthDecoder();
     private final AppendDecoder appendDecoder = new AppendDecoder();
     private Level origionalLogLevel;
-<<<<<<< HEAD
 
     /**
      * Sets up the Append Tester.
      */
-=======
-    
->>>>>>> e1cece5f
     @Before
     public void setup() {
         origionalLogLevel = ResourceLeakDetector.getLevel();
