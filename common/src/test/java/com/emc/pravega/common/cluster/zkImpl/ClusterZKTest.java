/**
 *
 *  Copyright (c) 2017 Dell Inc., or its subsidiaries.
 *
 */
package com.emc.pravega.common.cluster.zkImpl;

import com.emc.pravega.common.cluster.Cluster;
import com.emc.pravega.common.cluster.ClusterType;
import com.emc.pravega.common.cluster.Host;

import java.io.IOException;
import java.util.concurrent.LinkedBlockingQueue;
import java.util.concurrent.TimeUnit;
import lombok.Cleanup;
import org.apache.curator.framework.CuratorFramework;
import org.apache.curator.framework.CuratorFrameworkFactory;
import org.apache.curator.retry.ExponentialBackoffRetry;
import org.apache.curator.test.TestingServer;
import org.junit.After;
import org.junit.Before;
import org.junit.Test;

import static org.junit.Assert.assertEquals;


public class ClusterZKTest {
    private final static int TEST_TIMEOUT = 30000;

    private final static String HOST_1 = "host1";
    private final static String HOST_2 = "host2";
    private final static int PORT = 1234;
    private final static String CLUSTER_NAME = "cluster-1";
    private final static String CLUSTER_NAME_2 = "cluster-2";

    private final static int RETRY_SLEEP_MS = 100;
    private final static int MAX_RETRY = 5;

    private TestingServer zkTestServer;
    private String zkUrl;

    @Before
    public void startZookeeper() throws Exception {
        zkTestServer = new TestingServer();
        zkUrl = zkTestServer.getConnectString();
    }

    @After
    public void stopZookeeper() throws IOException {
        zkTestServer.close();
    }

    @Test(timeout = TEST_TIMEOUT)
    public void registerNode() throws Exception {
        LinkedBlockingQueue<String> nodeAddedQueue = new LinkedBlockingQueue<>();
        LinkedBlockingQueue<String> nodeRemovedQueue = new LinkedBlockingQueue<>();
        LinkedBlockingQueue<Exception> exceptionsQueue = new LinkedBlockingQueue<>();

        //ClusterListener for testing purposes
        CuratorFramework client2 = CuratorFrameworkFactory.builder()
                .connectString(zkUrl)
                .retryPolicy(new ExponentialBackoffRetry(
                        RETRY_SLEEP_MS, MAX_RETRY))
                .namespace(CLUSTER_NAME)
                .build();
        @Cleanup
        Cluster clusterListener = new ClusterZKImpl(client2, ClusterType.HOST);
        clusterListener.addListener((eventType, host) -> {
            switch (eventType) {
                case HOST_ADDED:
                    nodeAddedQueue.offer(host.getIpAddr());
                    break;
                case HOST_REMOVED:
                    nodeRemovedQueue.offer(host.getIpAddr());
                    break;
                case ERROR:
                    exceptionsQueue.offer(new RuntimeException("Encountered error"));
                    break;
                default:
                    exceptionsQueue.offer(new RuntimeException("Unhandled case"));
                    break;
            }
        });

        CuratorFramework client = CuratorFrameworkFactory.builder()
                .connectString(zkUrl)
                .retryPolicy(new ExponentialBackoffRetry(
                        RETRY_SLEEP_MS, MAX_RETRY))
                .namespace(CLUSTER_NAME)
                .build();

        //Create Add a node to the cluster.
        @Cleanup
        Cluster clusterZKInstance1 = new ClusterZKImpl(client, ClusterType.HOST);
<<<<<<< HEAD
        clusterZKInstance1.registerHost(new Host(HOST_1, PORT));
=======
        clusterZKInstance1.registerHost(new Host(HOST_1, PORT, null));
>>>>>>> 1aca9ed4
        assertEquals(HOST_1, nodeAddedQueue.poll(5, TimeUnit.SECONDS));

        //Create a separate instance of Cluster and add node to same Cluster
        @Cleanup
        Cluster clusterZKInstance2 = new ClusterZKImpl(client, ClusterType.HOST);
<<<<<<< HEAD
        clusterZKInstance1.registerHost(new Host(HOST_2, PORT));
=======
        clusterZKInstance1.registerHost(new Host(HOST_2, PORT, null));
>>>>>>> 1aca9ed4
        assertEquals(HOST_2, nodeAddedQueue.poll(5, TimeUnit.SECONDS));
        assertEquals(2, clusterListener.getClusterMembers().size());

        Exception exception = exceptionsQueue.poll();
        if (exception != null) {
            throw exception;
        }
    }

    @Test(timeout = TEST_TIMEOUT)
    public void deregisterNode() throws Exception {
        LinkedBlockingQueue<String> nodeAddedQueue = new LinkedBlockingQueue<>();
        LinkedBlockingQueue<String> nodeRemovedQueue = new LinkedBlockingQueue<>();
        LinkedBlockingQueue<Exception> exceptionsQueue = new LinkedBlockingQueue<>();

        CuratorFramework client2 = CuratorFrameworkFactory.builder()
                .connectString(zkUrl)
                .retryPolicy(new ExponentialBackoffRetry(
                        RETRY_SLEEP_MS, MAX_RETRY))
                .namespace(CLUSTER_NAME_2)
                .build();
        @Cleanup
        Cluster clusterListener = new ClusterZKImpl(client2, ClusterType.HOST);
        clusterListener.addListener((eventType, host) -> {
            switch (eventType) {
                case HOST_ADDED:
                    nodeAddedQueue.offer(host.getIpAddr());
                    break;
                case HOST_REMOVED:
                    nodeRemovedQueue.offer(host.getIpAddr());
                    break;
                case ERROR:
                    exceptionsQueue.offer(new RuntimeException("Encountered error"));
                    break;
                default:
                    exceptionsQueue.offer(new RuntimeException("Unhandled case"));
                    break;
            }
        });

        CuratorFramework client = CuratorFrameworkFactory.builder()
                .connectString(zkUrl)
                .retryPolicy(new ExponentialBackoffRetry(
                        RETRY_SLEEP_MS, MAX_RETRY))
                .namespace(CLUSTER_NAME_2)
                .build();
        //Create Add a node to the cluster.
        @Cleanup
        Cluster clusterZKInstance1 = new ClusterZKImpl(client, ClusterType.HOST);
<<<<<<< HEAD
        clusterZKInstance1.registerHost(new Host(HOST_1, PORT));
=======
        clusterZKInstance1.registerHost(new Host(HOST_1, PORT, null));
>>>>>>> 1aca9ed4
        assertEquals(HOST_1, nodeAddedQueue.poll(5, TimeUnit.SECONDS));

        clusterZKInstance1.deregisterHost(new Host(HOST_1, PORT, null));
        assertEquals(HOST_1, nodeRemovedQueue.poll(5, TimeUnit.SECONDS));

        Exception exception = exceptionsQueue.poll();
        if (exception != null) {
            throw exception;
        }
    }
}<|MERGE_RESOLUTION|>--- conflicted
+++ resolved
@@ -92,21 +92,13 @@
         //Create Add a node to the cluster.
         @Cleanup
         Cluster clusterZKInstance1 = new ClusterZKImpl(client, ClusterType.HOST);
-<<<<<<< HEAD
-        clusterZKInstance1.registerHost(new Host(HOST_1, PORT));
-=======
         clusterZKInstance1.registerHost(new Host(HOST_1, PORT, null));
->>>>>>> 1aca9ed4
         assertEquals(HOST_1, nodeAddedQueue.poll(5, TimeUnit.SECONDS));
 
         //Create a separate instance of Cluster and add node to same Cluster
         @Cleanup
         Cluster clusterZKInstance2 = new ClusterZKImpl(client, ClusterType.HOST);
-<<<<<<< HEAD
-        clusterZKInstance1.registerHost(new Host(HOST_2, PORT));
-=======
         clusterZKInstance1.registerHost(new Host(HOST_2, PORT, null));
->>>>>>> 1aca9ed4
         assertEquals(HOST_2, nodeAddedQueue.poll(5, TimeUnit.SECONDS));
         assertEquals(2, clusterListener.getClusterMembers().size());
 
@@ -156,11 +148,7 @@
         //Create Add a node to the cluster.
         @Cleanup
         Cluster clusterZKInstance1 = new ClusterZKImpl(client, ClusterType.HOST);
-<<<<<<< HEAD
-        clusterZKInstance1.registerHost(new Host(HOST_1, PORT));
-=======
         clusterZKInstance1.registerHost(new Host(HOST_1, PORT, null));
->>>>>>> 1aca9ed4
         assertEquals(HOST_1, nodeAddedQueue.poll(5, TimeUnit.SECONDS));
 
         clusterZKInstance1.deregisterHost(new Host(HOST_1, PORT, null));
