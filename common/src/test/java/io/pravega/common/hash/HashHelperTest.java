/**
 * Copyright Pravega Authors.
 *
 * Licensed under the Apache License, Version 2.0 (the "License");
 * you may not use this file except in compliance with the License.
 * You may obtain a copy of the License at
 *
 *     http://www.apache.org/licenses/LICENSE-2.0
 *
 * Unless required by applicable law or agreed to in writing, software
 * distributed under the License is distributed on an "AS IS" BASIS,
 * WITHOUT WARRANTIES OR CONDITIONS OF ANY KIND, either express or implied.
 * See the License for the specific language governing permissions and
 * limitations under the License.
 */
package io.pravega.common.hash;

import io.pravega.common.util.BufferView;
import io.pravega.common.util.ByteArraySegment;
import io.pravega.test.common.AssertExtensions;
import java.nio.ByteBuffer;
import java.util.ArrayList;
import java.util.HashMap;
import java.util.List;
import java.util.Random;
import java.util.UUID;
import java.util.function.BiFunction;
import java.util.function.Supplier;
import lombok.val;
import org.apache.commons.lang3.RandomStringUtils;
import org.junit.Assert;
import org.junit.Test;

import static org.junit.Assert.assertEquals;
import static org.junit.Assert.assertNotEquals;

public class HashHelperTest {

    @Test
    public void testLongBits() {
        assertEquals(1.0, HashHelper.longToDoubleFraction(-1), 0.0000001);
        assertEquals(0.0, HashHelper.longToDoubleFraction(0), 0.0000001);
        assertEquals(0.5, HashHelper.longToDoubleFraction(Long.reverse(1)), 0.0000001);
        assertEquals(0.25, HashHelper.longToDoubleFraction(Long.reverse(2)), 0.0000001);
        assertEquals(0.75, HashHelper.longToDoubleFraction(Long.reverse(3)), 0.0000001);
        assertEquals(0.125, HashHelper.longToDoubleFraction(Long.reverse(4)), 0.0000001);
        assertEquals(0.625, HashHelper.longToDoubleFraction(Long.reverse(5)), 0.0000001);
        assertEquals(0.375, HashHelper.longToDoubleFraction(Long.reverse(6)), 0.0000001);
        assertEquals(0.875, HashHelper.longToDoubleFraction(Long.reverse(7)), 0.0000001);
    }

    @Test
    public void testToUUID() {
        UUID uuid = HashHelper.seededWith("Test").toUUID("toUUID");
        assertNotEquals(0, uuid.getMostSignificantBits()); 
        assertNotEquals(0, uuid.getLeastSignificantBits());
        assertNotEquals(Long.MAX_VALUE, uuid.getMostSignificantBits()); 
        assertNotEquals(Long.MAX_VALUE, uuid.getLeastSignificantBits());
        assertNotEquals(-1, uuid.getMostSignificantBits()); 
        assertNotEquals(-1, uuid.getLeastSignificantBits());
        assertNotEquals(Long.MIN_VALUE, uuid.getMostSignificantBits()); 
        assertNotEquals(Long.MIN_VALUE, uuid.getLeastSignificantBits());
    }
    
    @Test
    public void testBytesToUUID() {
        byte[] bytes = new byte[] { 0, 1, 2, 3, 4, 5, 6, 7, 8, 9, 10, 11, 12, 13, 14, 15 };
        UUID uuid = HashHelper.bytesToUUID(bytes);
        assertEquals(uuid.getMostSignificantBits(), 0x0001020304050607L);
        assertEquals(uuid.getLeastSignificantBits(), 0x08090A0B0C0D0E0FL);
    }

    @Test
    public void testHashToBucketString() {
        testBucketUniformity(HashHelper::hashToBucket, () -> RandomStringUtils.randomAlphanumeric(16));
    }

    @Test
    public void testHashToBucketByteArray() {
        val rnd = new Random(0);
        testBucketUniformity(HashHelper::hashToBucket, () -> {
            byte[] r = new byte[16];
            rnd.nextBytes(r);
            return r;
        });
    }

    @Test
    public void testHashToBucketByteArrayView() {
        val rnd = new Random(0);
        testBucketUniformity(HashHelper::hashToBucket, () -> {
            byte[] r = new byte[16];
            rnd.nextBytes(r);
            return new ByteArraySegment(r);
        });
    }

    @Test
    public void testHashToBucketUUID() {
        val r = new Random(0);
        testBucketUniformity(HashHelper::hashToBucket, () -> new UUID(r.nextLong(), r.nextLong()));
    }

    @Test
    public void testHashToRangeStringUniformity() {
        val r = new Random(0);
        testHashToRangeUniformity(HashHelper::hashToRange,
                () -> {
                    byte[] array = new byte[16];
                    r.nextBytes(array);
                    return new String(array);
                });
    }

    @Test
    public void testHashToRangeByteBufUniformity() {
        val r = new Random(0);
        testHashToRangeUniformity(HashHelper::hashToRange,
                () -> {
                    byte[] array1 = new byte[8];
                    byte[] array2 = new byte[8];
                    r.nextBytes(array1);
                    r.nextBytes(array2);
                    return new ByteBuffer[]{ByteBuffer.wrap(array1), ByteBuffer.wrap(array2)};
                });
    }

    @Test
    public void testHashToRangeByteBuf() {
        val r = new Random(0);
        final int totalCount = 1000;
        val h = HashHelper.seededWith("Test");
        for (int i = 0; i < totalCount; i++) {
            byte[] array1 = new byte[r.nextInt(100)];
            byte[] array2 = new byte[r.nextInt(100)];
            r.nextBytes(array1);
            r.nextBytes(array2);
            byte[] array3 = new byte[array1.length + array2.length];
            System.arraycopy(array1, 0, array3, 0, array1.length);
            System.arraycopy(array2, 0, array3, array1.length, array2.length);

            double range1 = h.hashToRange(ByteBuffer.wrap(array1), ByteBuffer.wrap(array2));
            double range2 = h.hashToRange(ByteBuffer.wrap(array3));
            Assert.assertEquals(range2, range1, 0.01);
        }
    }
    
    @Test
<<<<<<< HEAD
    public void testSpeed() {
=======
    public void testMultipleParts() {
>>>>>>> 7d61ea2d
       val r = new Random(0);
       val bytes = new byte[1000];
       r.nextBytes(bytes);
       BufferView buffer = BufferView.wrap(bytes);
       BufferView part1 = buffer.slice(0, 10);
       BufferView part2 = buffer.slice(10, 100);
       BufferView part3 = buffer.slice(110, 500);
       BufferView part4 = buffer.slice(610, 380);
       BufferView part5 = buffer.slice(990, 10);
       List<BufferView> components = new ArrayList<>();
       components.add(part1);
       components.add(part2);
       components.add(part3);
       components.add(part4);
       components.add(part5);
       BufferView recombined = BufferView.wrap(components);
       assertEquals(buffer.hash(), recombined.hash());
       assertEquals(312908254654539963L, buffer.hash()); //Asserts that algorithm does not change.
    }
    
<<<<<<< HEAD
=======
    @Test
    public void testSlicedInput() {
        val r = new Random(0);
        val bytes = new byte[100];
        r.nextBytes(bytes);
        for (int i = 0; i < bytes.length; i++) {
            BufferView buffer = BufferView.wrap(bytes);
            BufferView part1 = buffer.slice(0, i);
            BufferView part2 = buffer.slice(i, bytes.length - i);
            List<BufferView> components = new ArrayList<>();
            components.add(part1);
            components.add(part2);
            BufferView combined = BufferView.wrap(components);
            assertEquals(buffer.hash(), combined.hash());
        }
    }
    
>>>>>>> 7d61ea2d
    private <T> void testHashToRangeUniformity(HashToRangeFunction<T> toTest, Supplier<T> generator) {
        testBucketUniformity(
                (hh, value, bucketCount) -> {
                    double d = toTest.apply(hh, value);
                    return (int) Math.floor(d * bucketCount);
                },
                generator);
    }

    private <T> void testBucketUniformity(HashBucketFunction<T> toTest, Supplier<T> generator) {
        final int elementsPerBucket = 100000;
        final int acceptedDeviation = (int) (0.05 * elementsPerBucket);
        final int bucketCount = 16;
        final int totalCount = bucketCount * elementsPerBucket;
        val h = HashHelper.seededWith("Test");
        val result = new HashMap<Integer, Integer>();
        for (int i = 0; i < totalCount; i++) {
            val u = generator.get();
            int b = toTest.apply(h, u, bucketCount);
            result.put(b, result.getOrDefault(b, 0) + 1);
        }

        result.forEach((bucket, count) ->
                AssertExtensions.assertLessThan("Too many or too few elements in bucket " + bucket,
                        acceptedDeviation, Math.abs(count - elementsPerBucket)));
    }

    @FunctionalInterface
    interface HashBucketFunction<T> {
        int apply(HashHelper hashHelper, T value, int bucketCount);
    }

    @FunctionalInterface
    interface HashToRangeFunction<T> extends BiFunction<HashHelper, T, Double> {
    }
}<|MERGE_RESOLUTION|>--- conflicted
+++ resolved
@@ -146,11 +146,7 @@
     }
     
     @Test
-<<<<<<< HEAD
-    public void testSpeed() {
-=======
     public void testMultipleParts() {
->>>>>>> 7d61ea2d
        val r = new Random(0);
        val bytes = new byte[1000];
        r.nextBytes(bytes);
@@ -171,8 +167,6 @@
        assertEquals(312908254654539963L, buffer.hash()); //Asserts that algorithm does not change.
     }
     
-<<<<<<< HEAD
-=======
     @Test
     public void testSlicedInput() {
         val r = new Random(0);
@@ -190,7 +184,6 @@
         }
     }
     
->>>>>>> 7d61ea2d
     private <T> void testHashToRangeUniformity(HashToRangeFunction<T> toTest, Supplier<T> generator) {
         testBucketUniformity(
                 (hh, value, bucketCount) -> {
