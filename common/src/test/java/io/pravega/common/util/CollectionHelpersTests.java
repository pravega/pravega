/**
 * Copyright (c) 2017 Dell Inc., or its subsidiaries. All Rights Reserved.
 *
 * Licensed under the Apache License, Version 2.0 (the "License");
 * you may not use this file except in compliance with the License.
 * You may obtain a copy of the License at
 *
 *     http://www.apache.org/licenses/LICENSE-2.0
 */
package io.pravega.common.util;

import com.google.common.collect.Lists;
import com.google.common.collect.Sets;
import io.pravega.test.common.AssertExtensions;
import java.util.ArrayList;
import java.util.Arrays;
import java.util.Collection;
import java.util.Collections;
import java.util.HashSet;
<<<<<<< HEAD
=======
import java.util.List;
import java.util.Map;
import java.util.Random;
>>>>>>> 5771701c
import java.util.concurrent.atomic.AtomicInteger;

import lombok.Data;
import lombok.val;
import org.junit.Assert;
import org.junit.Test;

import static org.junit.Assert.assertEquals;

/**
 * Unit tests for the CollectionHelpers class.
 */
public class CollectionHelpersTests {
    /**
     * Tests the binarySearch() method on a List.
     */
    @Test
    public void testBinarySearchList() {
        int maxSize = 100;
        int skip = 3;
        ArrayList<Integer> list = new ArrayList<>();
        for (int size = 0; size < maxSize; size++) {
            int maxSearchElement = (list.size() + 1) * skip;
            for (AtomicInteger search = new AtomicInteger(-1); search.incrementAndGet() < maxSearchElement; ) {
                int expectedIndex = list.indexOf(search.get());
                int actualIndex = CollectionHelpers.binarySearch(list, i -> Integer.compare(search.get(), i));
                Assert.assertEquals("Unexpected result for search = " + search + " for list of size " + list.size(), expectedIndex, actualIndex);
            }
            // Add an element.
            list.add(maxSearchElement);
        }
    }

    /**
<<<<<<< HEAD
=======
     * Tests the binarySearch() method on a IndexedMap.
     */
    @Test
    public void testBinarySearchSortedMap() {
        int maxSize = 100;
        int skip = 3;
        val m = new TestIndexedMap();
        val allValues = new HashMap<Integer, String>();
        val r = new Random(0);
        for (int size = 0; size < maxSize; size++) {
            // Generate search keys.
            int maxSearchElement = (m.getCount() + 1) * skip;
            val searchKeys = new ArrayList<Integer>();
            for (int i = 0; i < size; i += skip) {
                searchKeys.add(r.nextInt(size * 2));
            }

            val expectedValues = new HashMap<Integer, String>();
            searchKeys.stream()
                      .filter(allValues::containsKey)
                      .forEach(k -> expectedValues.put(k, allValues.get(k)));

            val actualValues = new HashMap<Integer, String>();
            val anythingFound = CollectionHelpers.binarySearch(m, searchKeys, actualValues);

            Assert.assertEquals("Unexpected return value for size " + size, expectedValues.size() > 0, anythingFound);
            AssertExtensions.assertMapEquals("Unexpected result contents for size " + size, expectedValues, actualValues);

            // Add new data.
            m.add(maxSearchElement, Integer.toString(maxSearchElement));
            allValues.put(maxSearchElement, Integer.toString(maxSearchElement));
        }
    }

    @Test
    public void testSearchGLB() {
        List<TestElement> list = Lists.newArrayList(new TestElement(10L), new TestElement(30L), new TestElement(75L), 
                new TestElement(100L), new TestElement(152L), new TestElement(200L), new TestElement(400L), new TestElement(700L));

        int index = CollectionHelpers.findGreatestLowerBound(list, x -> Long.compare(0L, x.getElement()));
        assertEquals(index, -1);
        index = CollectionHelpers.findGreatestLowerBound(list, x -> Long.compare(29, x.getElement()));
        assertEquals(index, 0);
        index = CollectionHelpers.findGreatestLowerBound(list, x -> Long.compare(100L, x.getElement()));
        assertEquals(index, 3);
        index = CollectionHelpers.findGreatestLowerBound(list, x -> Long.compare(Long.MAX_VALUE, x.getElement()));
        assertEquals(index, 7);
    }

    /**
>>>>>>> 5771701c
     * Tests the filterOut method.
     */
    @Test
    public void testFilterOut() {
        int size = 100;
        val collection = createCollection(0, size);

        val emptyRemoveResult = CollectionHelpers.filterOut(collection, Collections.emptySet());
        AssertExtensions.assertContainsSameElements("Unexpected result with empty toExclude.", collection, emptyRemoveResult);

        val noMatchResult = CollectionHelpers.filterOut(collection, Collections.singleton(size + 1));
        AssertExtensions.assertContainsSameElements("Unexpected result with no-match toExclude.", collection, noMatchResult);

        for (int i = 0; i < size; i++) {
            val toExclude = createCollection(0, i);
            val expectedResult = createCollection(i, size);
            val filterResult = CollectionHelpers.filterOut(collection, toExclude);
            AssertExtensions.assertContainsSameElements("Unexpected result from filterOut for i = " + i, expectedResult, filterResult);
        }
    }

    /**
     * Tests the joinSets() method.
     */
    @Test
    public void testJoinSets() {
        AssertExtensions.<Integer>assertContainsSameElements("Empty set.", Collections.emptySet(),
                CollectionHelpers.joinSets(Collections.emptySet(), Collections.emptySet()));
        AssertExtensions.assertContainsSameElements("Empty+non-empty.", Sets.newHashSet(1, 2, 3),
                CollectionHelpers.joinSets(Collections.emptySet(), Sets.newHashSet(1, 2, 3)));
        AssertExtensions.assertContainsSameElements("Non-empty+empty.", Sets.newHashSet(1, 2, 3),
                CollectionHelpers.joinSets(Sets.newHashSet(1, 2, 3), Collections.emptySet()));
        AssertExtensions.assertContainsSameElements("Non-empty+non-empty.", Sets.newHashSet(1, 2, 3),
                CollectionHelpers.joinSets(Sets.newHashSet(1, 3), Sets.newHashSet(2)));
        AssertExtensions.assertContainsSameElements("Non-empty+non-empty(duplicates).", Arrays.asList(1, 2, 2, 3),
                CollectionHelpers.joinSets(Sets.newHashSet(1, 2), Sets.newHashSet(2, 3)));
    }

    /**
     * Tests the joinCollections() method.
     */
    @Test
    public void testJoinCollections() {
        AssertExtensions.assertContainsSameElements("Empty set.", Collections.<Integer>emptySet(),
                CollectionHelpers.joinCollections(Collections.<Integer>emptySet(), i -> i, Collections.<Integer>emptySet(), i -> i));
        AssertExtensions.assertContainsSameElements("Empty+non-empty.", Arrays.asList(1, 2, 3),
                CollectionHelpers.joinCollections(Collections.<Integer>emptySet(), i -> i, Arrays.asList("1", "2", "3"), Integer::parseInt));
        AssertExtensions.assertContainsSameElements("Non-empty+empty.", Arrays.asList(1, 2, 3),
                CollectionHelpers.joinCollections(Arrays.asList("1", "2", "3"), Integer::parseInt, Collections.<Integer>emptySet(), i -> i));
        AssertExtensions.assertContainsSameElements("Non-empty+non-empty.", Arrays.asList(1, 2, 3),
                CollectionHelpers.joinCollections(Arrays.asList("1", "3"), Integer::parseInt, Arrays.asList("2"), Integer::parseInt));
        val c = CollectionHelpers.joinCollections(Arrays.asList("1", "2"), Integer::parseInt, Arrays.asList("2", "3"), Integer::parseInt);
        AssertExtensions.assertContainsSameElements("Non-empty+non-empty(duplicates).", Arrays.asList(1, 2, 2, 3), c);

        // Now test the iterator.
        val copy = new ArrayList<Integer>(c);
        AssertExtensions.assertContainsSameElements("Non-empty+non-empty(duplicates, copy).", c, copy);
    }

    private Collection<Integer> createCollection(int from, int upTo) {
        Collection<Integer> collection = new HashSet<>(upTo - from);
        for (int i = from; i < upTo; i++) {
            collection.add(i);
        }

        return collection;
    }
<<<<<<< HEAD
=======

    private static class TestIndexedMap implements IndexedMap<Integer, String> {
        private final ArrayList<Map.Entry<Integer, String>> entries = new ArrayList<>();

        void add(int key, String value) {
            this.entries.add(new AbstractMap.SimpleImmutableEntry<>(key, value));
        }

        @Override
        public int getCount() {
            return this.entries.size();
        }

        @Override
        public Integer getKey(int position) {
            return this.entries.get(position).getKey();
        }

        @Override
        public String getValue(int position) {
            return this.entries.get(position).getValue();
        }
    }
    
    @Data
    private static class TestElement {
        private final long element;
    }
>>>>>>> 5771701c
}<|MERGE_RESOLUTION|>--- conflicted
+++ resolved
@@ -17,12 +17,9 @@
 import java.util.Collection;
 import java.util.Collections;
 import java.util.HashSet;
-<<<<<<< HEAD
-=======
 import java.util.List;
 import java.util.Map;
 import java.util.Random;
->>>>>>> 5771701c
 import java.util.concurrent.atomic.AtomicInteger;
 
 import lombok.Data;
@@ -57,8 +54,6 @@
     }
 
     /**
-<<<<<<< HEAD
-=======
      * Tests the binarySearch() method on a IndexedMap.
      */
     @Test
@@ -95,7 +90,7 @@
 
     @Test
     public void testSearchGLB() {
-        List<TestElement> list = Lists.newArrayList(new TestElement(10L), new TestElement(30L), new TestElement(75L), 
+        List<TestElement> list = Lists.newArrayList(new TestElement(10L), new TestElement(30L), new TestElement(75L),
                 new TestElement(100L), new TestElement(152L), new TestElement(200L), new TestElement(400L), new TestElement(700L));
 
         int index = CollectionHelpers.findGreatestLowerBound(list, x -> Long.compare(0L, x.getElement()));
@@ -109,7 +104,6 @@
     }
 
     /**
->>>>>>> 5771701c
      * Tests the filterOut method.
      */
     @Test
@@ -177,8 +171,6 @@
 
         return collection;
     }
-<<<<<<< HEAD
-=======
 
     private static class TestIndexedMap implements IndexedMap<Integer, String> {
         private final ArrayList<Map.Entry<Integer, String>> entries = new ArrayList<>();
@@ -202,10 +194,9 @@
             return this.entries.get(position).getValue();
         }
     }
-    
+
     @Data
     private static class TestElement {
         private final long element;
     }
->>>>>>> 5771701c
 }