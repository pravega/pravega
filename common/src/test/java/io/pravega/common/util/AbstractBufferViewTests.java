--- conflicted
+++ resolved
@@ -71,16 +71,10 @@
         Assert.assertEquals(b.hashCode(), cb.hashCode());
         Assert.assertEquals(b, cb);
         Assert.assertEquals(cb, b);
-
         val b2Data = b.getCopy();
 
         // Verify the hashcode stays the same if we make a copy of the buffer.
-<<<<<<< HEAD
         Assert.assertEquals(b.hashCode(), (int) BufferView.wrap(b2Data).hash());
-=======
-        Assert.assertEquals(b.hash(), HashHelper.hashBufferView(BufferView.wrap(b2Data)));
->>>>>>> 592e14fd
-
         // Verify the hashcode changes if we alter the data.
         b2Data[1] = (byte) (b2Data[1] + 1);
         val b2 = new ByteArraySegment(b2Data);
