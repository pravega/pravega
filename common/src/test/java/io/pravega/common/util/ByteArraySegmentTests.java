/**
 * Copyright (c) Dell Inc., or its subsidiaries. All Rights Reserved.
 *
 * Licensed under the Apache License, Version 2.0 (the "License");
 * you may not use this file except in compliance with the License.
 * You may obtain a copy of the License at
 *
 *     http://www.apache.org/licenses/LICENSE-2.0
 */
package io.pravega.common.util;

import io.pravega.test.common.AssertExtensions;
import java.io.IOException;
import java.io.OutputStream;
import java.util.Arrays;
import lombok.val;
import org.junit.Assert;
import org.junit.Test;

/**
 * Unit tests for ByteArraySegment class.
 */
public class ByteArraySegmentTests extends BufferViewTestBase {

    /**
     * Tests the basic functionality of get() and set() methods.
     */
    @Test
    public void testGetSet() {
        final int incrementValue = 7;
        final int decrementValue = 11;
        final byte[] buffer = createFormattedBuffer();
        final int halfOffset = buffer.length / 2;
        ByteArraySegment s1 = new ByteArraySegment(buffer, 0, halfOffset);
        ByteArraySegment s2 = new ByteArraySegment(buffer, halfOffset, buffer.length - halfOffset);

        //s1 - increment by 7
        for (int i = 0; i < s1.getLength(); i++) {
            Assert.assertEquals("Unexpected value for initial get in first half of buffer at index " + i, i, s1.get(i));
            byte newValue = (byte) (s1.get(i) + incrementValue);
            s1.set(i, newValue);
            Assert.assertEquals("Unexpected value for updated get in first half of buffer at index " + i, newValue, s1.get(i));
            Assert.assertEquals("Unexpected value for the base buffer (first half) at index " + i, newValue, buffer[i]);
        }

        //s2 - decrement by 11
        for (int i = 0; i < s2.getLength(); i++) {
            Assert.assertEquals("Unexpected value for initial get in second half of buffer at index " + i, i + halfOffset, s2.get(i));
            byte newValue = (byte) (s2.get(i) - decrementValue);
            s2.set(i, newValue);
            Assert.assertEquals("Unexpected value for updated get in second half of buffer at index " + i, newValue, s2.get(i));
            Assert.assertEquals("Unexpected value for the base buffer (second half) at index " + (i - halfOffset), newValue, buffer[i + halfOffset]);
        }
    }

    /**
     * Tests the functionality of copyFrom.
     */
    @Test
    public void testCopyFrom() {
        final byte[] sourceBuffer = createFormattedBuffer();
        final int targetOffset = 11;
        final byte[] targetBuffer = new byte[sourceBuffer.length + targetOffset];
        final int copyLength = sourceBuffer.length - 7;

        ByteArraySegment source = new ByteArraySegment(sourceBuffer);
        ByteArraySegment target = new ByteArraySegment(targetBuffer);

        // Copy second part.
        target.copyFrom(source, targetOffset, copyLength);
        for (int i = 0; i < targetBuffer.length; i++) {
            int expectedValue = i < targetOffset || i >= targetOffset + copyLength ? 0 : i - targetOffset;
            Assert.assertEquals("Unexpected value after copyFrom (1) in segment at offset " + i, expectedValue, target.get(i));
            Assert.assertEquals("Unexpected value after copyFrom (1) in base buffer at offset " + i, expectedValue, targetBuffer[i]);
        }

        // Test copyFrom with source offset.
        Arrays.fill(targetBuffer, (byte) 0);
        final int sourceOffset = 3;
        target.copyFrom(source, sourceOffset, targetOffset, copyLength);
        for (int i = 0; i < targetBuffer.length; i++) {
            int expectedValue = i < targetOffset || i >= targetOffset + copyLength ? 0 : (i - targetOffset + sourceOffset);
            Assert.assertEquals("Unexpected value after copyFrom (2) in segment at offset " + i, expectedValue, target.get(i));
            Assert.assertEquals("Unexpected value after copyFrom (2) in base buffer at offset " + i, expectedValue, targetBuffer[i]);
        }
    }

    /**
     * Tests the functionality of copyTo(array).
     */
    @Test
    public void testCopyToArray() {
        final byte[] sourceBuffer = createFormattedBuffer();
        final int targetOffset = 10;
        final byte[] targetBuffer = new byte[sourceBuffer.length + targetOffset];
        final int copyLength = sourceBuffer.length - 7;

        ByteArraySegment source = new ByteArraySegment(sourceBuffer);

        // Copy second part.
        source.copyTo(targetBuffer, targetOffset, copyLength);
        for (int i = 0; i < targetBuffer.length; i++) {
            int expectedValue = i < targetOffset || i >= targetOffset + copyLength ? 0 : i - targetOffset;
            Assert.assertEquals("Unexpected value after copyFrom (second half) in base buffer at offset " + i, expectedValue, targetBuffer[i]);
        }
    }

    /**
<<<<<<< HEAD
     * Tests the functionality of copyTo(array).
     */
    @Test
    public void testCopyToByteBuffer() {
        final byte[] sourceBuffer = createFormattedBuffer();
        final int targetOffset = 10;
        final byte[] targetBuffer = new byte[sourceBuffer.length + targetOffset];
        final int copyLength = sourceBuffer.length - 7;

        ByteArraySegment source = new ByteArraySegment(sourceBuffer);

        // Copy second part.
        source.copyTo(ByteBuffer.wrap(targetBuffer, targetOffset, copyLength));
        for (int i = 0; i < targetBuffer.length; i++) {
            int expectedValue = i < targetOffset || i >= targetOffset + copyLength ? 0 : i - targetOffset;
            Assert.assertEquals("Unexpected value after copyFrom (second half) in base buffer at offset " + i, expectedValue, targetBuffer[i]);
        }
    }

    /**
     * Tests the functionality of copyTo(OutputStream).
     */
    @Test
    public void testCopyToStream() throws IOException {
        ByteArrayOutputStream outputStream = new ByteArrayOutputStream();
        int count = 10;
        ArrayList<ByteArraySegment> sourceSegments = new ArrayList<>();
        for (int i = 0; i < count; i++) {
            ByteArraySegment s = new ByteArraySegment(createFormattedBuffer());
            sourceSegments.add(s);
            s.copyTo(outputStream);
        }

        for (int i = 0; i < count; i++) {
            ByteArraySegment s = sourceSegments.get(i);
            ByteArraySegment t = new ByteArraySegment(new byte[s.getLength()]);
            t.copyFrom(s, 0, t.getLength());

            Assert.assertEquals("Source and target lengths differ.", s.getLength(), t.getLength());
            for (int j = 0; j < s.getLength(); j++) {
                if (t.get(j) != s.get(j)) {
                    Assert.fail(String.format("Source at target differ at index %d.", j));
                }
            }
        }
    }

    /**
     * Tests the functionality of getBufferViewReader.
     */
    @Test
    public void testGetBufferViewReader() {
        final byte[] buffer = createFormattedBuffer();
        ByteArraySegment segment = new ByteArraySegment(buffer);

        for (int offset = 0; offset < buffer.length / 2; offset++) {
            int length = buffer.length - offset * 2;
            BufferView.Reader reader = segment.slice(offset, length).getBufferViewReader();
            ByteArraySegment readBuffer = reader.readFully(2);
            for (int i = 0; i < length; i++) {
                Assert.assertEquals("Unexpected value at index " + i + " after reading from offset " + offset, segment.get(i + offset), readBuffer.get(i));
            }
            Assert.assertEquals(0, reader.readBytes(new ByteArraySegment(new byte[1])));
        }
    }

    /**
     * Tests the functionality of getReader (the ability to return an InputStream from a sub-segment of the main buffer).
     */
    @Test
    public void testGetReader() throws IOException {
        final byte[] buffer = createFormattedBuffer();
        ByteArraySegment segment = new ByteArraySegment(buffer);

        for (int offset = 0; offset < buffer.length / 2; offset++) {
            int length = buffer.length - offset * 2;
            byte[] readBuffer = new byte[length];
            try (InputStream stream = segment.getReader(offset, length)) {
                int readBytes = StreamHelpers.readAll(stream, readBuffer, 0, readBuffer.length);
                Assert.assertEquals("Unexpected number of bytes read from the InputStream at offset " + offset, length, readBytes);
            }

            for (int i = 0; i < length; i++) {
                Assert.assertEquals("Unexpected value at index " + i + " after reading from offset " + offset, segment.get(i + offset), readBuffer[i]);
            }
        }
    }

    /**
=======
>>>>>>> 15b0f5eb
     * Tests the functionality of getWriter (the ability to return an OutputStream that can be used to write to the main buffer).
     */
    @Test
    public void testGetWriter() throws IOException {
        final byte[] buffer = new byte[Byte.MAX_VALUE];
        ByteArraySegment segment = new ByteArraySegment(buffer);
        try (OutputStream writer = segment.getWriter()) {
            for (int i = 0; i < buffer.length; i++) {
                writer.write(i);
            }
        }
        for (int i = 0; i < buffer.length; i++) {
            Assert.assertEquals("Unexpected value in segment at index " + i, i, segment.get(i));
            Assert.assertEquals("Unexpected value in source buffer at index " + i, i, buffer[i]);
        }
    }

    /**
     * Tests the behavior of the ByteArraySegment in read-only mode.
     */
    @Test
    public void testReadOnly() {
        final byte[] buffer = createFormattedBuffer();
        ByteArraySegment segment = new ByteArraySegment(buffer, 0, buffer.length, true);

        // Check the isReadonly flag
        Assert.assertTrue("Unexpected value for isReadOnly() for read-only segment.", segment.isReadOnly());
        Assert.assertFalse("Unexpected value for isReadOnly() for non-read-only segment.", new ByteArraySegment(buffer).isReadOnly());

        // Verify that "mutator" methods do not work.
        checkReadOnlyException("copyFrom", () -> segment.copyFrom(new ByteArraySegment(new byte[10], 0, 10), 0, 10));
        checkReadOnlyException("getWriter", segment::getWriter);
        checkReadOnlyException("set", () -> segment.set(0, (byte) 0));

        // Check to see that, even though we did get an exception, the buffer was not modified.
        for (int i = 0; i < buffer.length; i++) {
            Assert.assertEquals("One of the 'mutator' methods modified the buffer at index " + i, i, buffer[i]);
        }

        // Check that a sub-segment is also read-only.
        Assert.assertTrue("Unexpected value for isReadOnly() for read-only sub-segment.", segment.slice(0, 1).isReadOnly());
        Assert.assertTrue("Unexpected value for isReadOnly() for read-only sub-segment from non-read-only segment (when attempting to create a non-read-only segment).", segment.subSegment(0, 1, false).isReadOnly());
        Assert.assertTrue("Unexpected value for isReadOnly() for read-only sub-segment from non-read-only segment.", new ByteArraySegment(buffer).subSegment(0, 1, true).isReadOnly());
    }

    @Test
    public void testGetContents() {
        final byte[] buffer = createFormattedBuffer();
        val segment = new ByteArraySegment(buffer, 1, buffer.length - 3, true);
        val contents = segment.getContents();
        Assert.assertEquals(1, contents.size());
        val b = contents.get(0);
        Assert.assertEquals(segment.getLength(), b.remaining());
        AssertExtensions.assertArrayEquals("", segment.array(), segment.arrayOffset(),
                b.array(), b.arrayOffset() + b.position(), b.remaining());
    }

    private void checkReadOnlyException(String methodName, AssertExtensions.RunnableWithException code) {
        AssertExtensions.assertThrows(IllegalStateException.class, code);
    }

    @Override
    protected BufferView toBufferView(ArrayView data) {
        return new ByteArraySegment(data.array(), data.arrayOffset(), data.getLength());
    }

    private byte[] createFormattedBuffer() {
        byte[] buffer = new byte[Byte.MAX_VALUE];
        for (int i = 0; i < buffer.length; i++) {
            buffer[i] = (byte) i;
        }

        return buffer;
    }
}<|MERGE_RESOLUTION|>--- conflicted
+++ resolved
@@ -106,98 +106,6 @@
     }
 
     /**
-<<<<<<< HEAD
-     * Tests the functionality of copyTo(array).
-     */
-    @Test
-    public void testCopyToByteBuffer() {
-        final byte[] sourceBuffer = createFormattedBuffer();
-        final int targetOffset = 10;
-        final byte[] targetBuffer = new byte[sourceBuffer.length + targetOffset];
-        final int copyLength = sourceBuffer.length - 7;
-
-        ByteArraySegment source = new ByteArraySegment(sourceBuffer);
-
-        // Copy second part.
-        source.copyTo(ByteBuffer.wrap(targetBuffer, targetOffset, copyLength));
-        for (int i = 0; i < targetBuffer.length; i++) {
-            int expectedValue = i < targetOffset || i >= targetOffset + copyLength ? 0 : i - targetOffset;
-            Assert.assertEquals("Unexpected value after copyFrom (second half) in base buffer at offset " + i, expectedValue, targetBuffer[i]);
-        }
-    }
-
-    /**
-     * Tests the functionality of copyTo(OutputStream).
-     */
-    @Test
-    public void testCopyToStream() throws IOException {
-        ByteArrayOutputStream outputStream = new ByteArrayOutputStream();
-        int count = 10;
-        ArrayList<ByteArraySegment> sourceSegments = new ArrayList<>();
-        for (int i = 0; i < count; i++) {
-            ByteArraySegment s = new ByteArraySegment(createFormattedBuffer());
-            sourceSegments.add(s);
-            s.copyTo(outputStream);
-        }
-
-        for (int i = 0; i < count; i++) {
-            ByteArraySegment s = sourceSegments.get(i);
-            ByteArraySegment t = new ByteArraySegment(new byte[s.getLength()]);
-            t.copyFrom(s, 0, t.getLength());
-
-            Assert.assertEquals("Source and target lengths differ.", s.getLength(), t.getLength());
-            for (int j = 0; j < s.getLength(); j++) {
-                if (t.get(j) != s.get(j)) {
-                    Assert.fail(String.format("Source at target differ at index %d.", j));
-                }
-            }
-        }
-    }
-
-    /**
-     * Tests the functionality of getBufferViewReader.
-     */
-    @Test
-    public void testGetBufferViewReader() {
-        final byte[] buffer = createFormattedBuffer();
-        ByteArraySegment segment = new ByteArraySegment(buffer);
-
-        for (int offset = 0; offset < buffer.length / 2; offset++) {
-            int length = buffer.length - offset * 2;
-            BufferView.Reader reader = segment.slice(offset, length).getBufferViewReader();
-            ByteArraySegment readBuffer = reader.readFully(2);
-            for (int i = 0; i < length; i++) {
-                Assert.assertEquals("Unexpected value at index " + i + " after reading from offset " + offset, segment.get(i + offset), readBuffer.get(i));
-            }
-            Assert.assertEquals(0, reader.readBytes(new ByteArraySegment(new byte[1])));
-        }
-    }
-
-    /**
-     * Tests the functionality of getReader (the ability to return an InputStream from a sub-segment of the main buffer).
-     */
-    @Test
-    public void testGetReader() throws IOException {
-        final byte[] buffer = createFormattedBuffer();
-        ByteArraySegment segment = new ByteArraySegment(buffer);
-
-        for (int offset = 0; offset < buffer.length / 2; offset++) {
-            int length = buffer.length - offset * 2;
-            byte[] readBuffer = new byte[length];
-            try (InputStream stream = segment.getReader(offset, length)) {
-                int readBytes = StreamHelpers.readAll(stream, readBuffer, 0, readBuffer.length);
-                Assert.assertEquals("Unexpected number of bytes read from the InputStream at offset " + offset, length, readBytes);
-            }
-
-            for (int i = 0; i < length; i++) {
-                Assert.assertEquals("Unexpected value at index " + i + " after reading from offset " + offset, segment.get(i + offset), readBuffer[i]);
-            }
-        }
-    }
-
-    /**
-=======
->>>>>>> 15b0f5eb
      * Tests the functionality of getWriter (the ability to return an OutputStream that can be used to write to the main buffer).
      */
     @Test
