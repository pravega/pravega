/**
 * Copyright (c) 2017 Dell Inc., or its subsidiaries. All Rights Reserved.
 *
 * Licensed under the Apache License, Version 2.0 (the "License");
 * you may not use this file except in compliance with the License.
 * You may obtain a copy of the License at
 *
 *     http://www.apache.org/licenses/LICENSE-2.0
 */
package io.pravega.common.util.btree;

import com.google.common.base.Preconditions;
import io.pravega.common.concurrent.Futures;
import io.pravega.common.io.EnhancedByteArrayOutputStream;
import io.pravega.common.util.ByteArraySegment;
import io.pravega.test.common.AssertExtensions;
import io.pravega.test.common.IntentionalException;
import io.pravega.test.common.ThreadPooledTestSuite;
import java.time.Duration;
import java.util.ArrayList;
import java.util.Arrays;
import java.util.Collection;
import java.util.Collections;
import java.util.HashMap;
import java.util.List;
import java.util.Map;
import java.util.Random;
import java.util.concurrent.CompletableFuture;
import java.util.concurrent.CompletionException;
import java.util.concurrent.atomic.AtomicBoolean;
import java.util.concurrent.atomic.AtomicInteger;
import java.util.concurrent.atomic.AtomicReference;
import java.util.stream.Collectors;
import javax.annotation.concurrent.GuardedBy;
import javax.annotation.concurrent.ThreadSafe;
import lombok.val;
import org.junit.Assert;
import org.junit.Test;

/**
 * Unit tests for the BTreeIndex class.
 */
public class BTreeIndexTests extends ThreadPooledTestSuite {
    private static final ByteArrayComparator KEY_COMPARATOR = new ByteArrayComparator();
    private static final int KEY_LENGTH = 4;
    private static final int VALUE_LENGTH = 2;
    private static final int MAX_PAGE_SIZE = 128;

    private static final Duration TIMEOUT = Duration.ofSeconds(30);

    @Override
    protected int getThreadPoolSize() {
        return 3;
    }

    /**
     * Tests the put() method sequentially making sure we do not split the root page.
     */
    @Test
    public void testInsertNoSplitSequential() {
        final int count = MAX_PAGE_SIZE / (KEY_LENGTH + VALUE_LENGTH) - 2;
        testInsert(count, false, false);
    }

    /**
     * Tests the put() method using bulk-loading making sure we do not split the root page.
     */
    @Test
    public void testInsertNoSplitBulk() {
        final int count = MAX_PAGE_SIZE / (KEY_LENGTH + VALUE_LENGTH) - 2;
        testInsert(count, false, true);
    }

    /**
     * Tests the put() method sequentially using already sorted entries.
     */
    @Test
    public void testInsertSortedSequential() {
        testInsert(10000, true, false);
    }

    /**
     * Tests the put() method sequentially using unsorted entries.
     */
    @Test
    public void testInsertRandomSequential() {
        testInsert(10000, false, false);
    }

    /**
     * Tests the put() method using bulk-loading with sorted entries.
     */
    @Test
    public void testInsertSortedBulk() {
        testInsert(10000, true, true);
    }

    /**
     * Tests the put() method using bulk-loading with unsorted entries.
     */
    @Test
    public void testInsertRandomBulk() {
        testInsert(10000, false, true);
    }

    /**
     * Tests the remove() method sequentially.
     */
    @Test
    public void testRemoveSequential() {
        testDelete(1000, 1);
    }

    /**
     * Tests the remove() method using multiple keys at once.
     */
    @Test
    public void testRemoveBulk() {
        testDelete(10000, 123);
    }

    /**
     * Tests the remove() method for all the keys at once.
     */
    @Test
    public void testRemoveAll() {
        final int count = 10000;
        testDelete(count, count);
    }

    /**
     * Tests the put() method with the ability to replace entries.
     */
    @Test
    public void testUpdate() {
        final int count = 10000;
        val ds = new DataSource();
        val index = defaultBuilder(ds).build();
        index.initialize(TIMEOUT).join();
        val entries = generate(count);
        sort(entries);
        index.update(entries, TIMEOUT).join();

        // Delete every 1/3 of the keys
        val toUpdate = new ArrayList<PageEntry>();
        val expectedEntries = new ArrayList<PageEntry>(entries);
        val rnd = new Random(0);
        for (int i = entries.size() - 1; i >= 0; i--) {
            PageEntry e = expectedEntries.get(i);
            boolean delete = i % 3 == 0;
            boolean update = i % 2 == 0;
            if (delete && !update) {
                // Delete about 1/3 of the entries.
                toUpdate.add(PageEntry.noValue(expectedEntries.get(i).getKey()));
                    expectedEntries.remove(i);
            }

            if (update) {
                // Update (reinsert or update) 1/2 of the entries.
                val newValue = new byte[VALUE_LENGTH];
                rnd.nextBytes(newValue);
                e = new PageEntry(e.getKey(), new ByteArraySegment(newValue));
                toUpdate.add(e);
                expectedEntries.set(i, e);
            }
        }

        // Perform the removals and updates.
        index.update(toUpdate, TIMEOUT).join();

        // Verify final result.
        check("Unexpected index contents.", index, expectedEntries, 0);
    }

    /**
     * Tests the get() method. getBulk() is already extensively tested in other tests, so we are not explicitly testing it here.
     */
    @Test
    public void testGet() {
        final int count = 500;
        val ds = new DataSource();
        val index = defaultBuilder(ds).build();
        index.initialize(TIMEOUT).join();
        val entries = generate(count);
        for (val e : entries) {
            index.update(Collections.singleton(e), TIMEOUT).join();
            val value = index.get(e.getKey(), TIMEOUT).join();
            assertEquals("Unexpected key.", e.getValue(), value);
        }
    }

    /**
     * Tests the ability to iterate through entries using {@link BTreeIndex#iterator}.
     */
    @Test
    public void testIterator() {
        final int count = 1000;
        val ds = new DataSource();
        val index = defaultBuilder(ds).build();
        index.initialize(TIMEOUT).join();
        val entries = generate(count);
<<<<<<< HEAD
        index.update(entries, TIMEOUT).join();
=======
        index.put(entries, TIMEOUT).join();

        // Sort the entries after we insert them. We want to make sure we get them back in sorted order.
>>>>>>> 2034c949
        sort(entries);

        for (int i = 0; i < entries.size() / 2; i++) {
            int startIndex = i;
            int endIndex = entries.size() - i - 1;
            ByteArraySegment firstKey = entries.get(startIndex).getKey();
            ByteArraySegment lastKey = entries.get(endIndex).getKey();

            // We make sure that throughout the test we check all possible combinations of firstInclusive & lastInclusive.
            boolean firstInclusive = i % 2 == 0;
            boolean lastInclusive = i % 4 < 2;
            if (i == entries.size() / 2) {
                // For same keys, they must both be inclusive.
                firstInclusive = true;
                lastInclusive = true;
            }

            val iterator = index.iterator(firstKey, firstInclusive, lastKey, lastInclusive, TIMEOUT);
            val actualEntries = new ArrayList<PageEntry>();
            iterator.forEachRemaining(actualEntries::addAll, executorService()).join();

            // Determine expected keys.
            if (!firstInclusive) {
                startIndex++;
            }
            if (!lastInclusive) {
                endIndex--;
            }

            val expectedEntries = entries.subList(startIndex, endIndex + 1);
            AssertExtensions.assertListEquals("Wrong result for " + i + ".", expectedEntries, actualEntries,
                    (e, a) -> KEY_COMPARATOR.compare(e.getKey(), a.getKey()) == 0 && KEY_COMPARATOR.compare(e.getValue(), a.getValue()) == 0);
        }
    }

    /**
     * Tests the behavior of the index when there are data source write errors.
     */
    @Test
    public void testWriteErrors() {
        final int count = 1000;
        val ds = new DataSource();
        val index = defaultBuilder(ds).build();
        index.initialize(TIMEOUT).join();
        val entries = generate(count);
        index.update(entries, TIMEOUT).join();

        val newEntry = generateEntry(Byte.MAX_VALUE, (byte) 0);
        ds.setWriteInterceptor(Futures.failedFuture(new IntentionalException()));
        AssertExtensions.assertThrows(
                "Expected an exception during write.",
                () -> index.update(Collections.singleton(newEntry), TIMEOUT),
                ex -> ex instanceof IntentionalException);

        check("Not expecting any change after failed write.", index, entries, 0);
        ds.setWriteInterceptor(null);
        index.update(Collections.singleton(newEntry), TIMEOUT).join();
        entries.add(newEntry);
        check("Expecting the new entry to have been added.", index, entries, 0);
    }

    /**
     * Tests the behavior of the BTreeIndex when there are more than one writers modifying the index at the same time.
     */
    @Test
    public void testConcurrentModification() {
        final int count = 1000;
        val ds1 = new DataSource();
        ds1.setCheckOffsets(false); // Disable offset checking in this case; it's really hard to keep track of the right values.
        val index1 = defaultBuilder(ds1).build();
        index1.initialize(TIMEOUT).join();
        val entries1 = generate(count);
        long version = index1.update(entries1, TIMEOUT).join();

        // Create a second index using a cloned DataSource, but which share the exact storage (same EnhancedByteArrayOutputStream).
        val ds2 = new DataSource(ds1);
        ds2.setCheckOffsets(false);
        val index2 = defaultBuilder(ds2).build();
        index2.initialize(TIMEOUT).join();
        check("Expected second index to be identical prior to any change.", index2, entries1, 0);

        // We will try to add one entry to one index, and another to the second index. Both have the same keys but different values.
        val newEntry1 = generateEntry(Byte.MAX_VALUE, (byte) 1);
        val newEntry2 = generateEntry(Byte.MAX_VALUE, (byte) 2);

        // We initiate the update on the first index, but delay it. At this point, the first index should have made
        // the modification "in memory", but not persist it yet.
        CompletableFuture<Void> writeDelay = new CompletableFuture<>();
        ds1.setWriteInterceptor(writeDelay);
        CompletableFuture<Long> update1 = index1.update(Collections.singleton(newEntry1), TIMEOUT);
        Assert.assertFalse("Not expecting first index's update to be completed yet.", update1.isDone());

        // We initiate the update on the second index. This should succeed right away.
        long version2 = index2.update(Collections.singleton(newEntry2), TIMEOUT).join();
        AssertExtensions.assertGreaterThan("Expected a larger version.", version, version2);
        val entries2 = new ArrayList<PageEntry>(entries1);
        entries2.add(newEntry2);
        check("Expected second index to reflect changes.", index2, entries2, 0);
        check("Expected first index to not reflect changes yet.", index1, entries1, 0);

        // "Release" the first write.
        writeDelay.complete(null);
        AssertExtensions.assertThrows(
                "Expected the first update to have failed.",
                update1::join,
                ex -> ex instanceof IllegalArgumentException);

        // Verify that the first index is now in a bad state. This is by design, as we don't want it to auto-pick up the
        // correct index state and thus allow possibly out-of-date updates to occur. The solution in that case is to
        // reinstantiate the BTreeIndex which will force a refresh.
        AssertExtensions.assertThrows(
                "Expected the first index be in a bad state.",
                update1::join,
                ex -> ex instanceof IllegalArgumentException);

        // Verify that only the correct updates made it to the data source.
        val index3 = defaultBuilder(ds1).build();
        index3.initialize(TIMEOUT).join();
        check("Expected recovered index to reflect changes now", index3, entries2, 0);
    }

    private void testDelete(int count, int deleteBatchSize) {
        final int checkEvery = count / 10; // checking is very expensive; we don't want to do it every time.
        val ds = new DataSource();
        val index = defaultBuilder(ds).build();
        index.initialize(TIMEOUT).join();
        val entries = generate(count);
        long lastRetVal = index.update(entries, TIMEOUT).join();

        int firstIndex = 0;
        int lastCheck = -1;
        while (firstIndex < count) {
            int batchSize = Math.min(deleteBatchSize, count - firstIndex);
            val toDelete = entries.subList(firstIndex, firstIndex + batchSize)
                    .stream().map(e -> PageEntry.noValue(e.getKey())).collect(Collectors.toList());
            long retVal = index.update(toDelete, TIMEOUT).join();
            AssertExtensions.assertGreaterThan("Expecting return value to increase.", lastRetVal, retVal);

            // Determine if it's time to check the index.
            if (firstIndex - lastCheck > checkEvery) {
                // Search for all entries, and make sure only the ones we care about are still there.
                check("after deleting " + (firstIndex + 1), index, entries, firstIndex + batchSize);
                int keyCount = getKeyCount(index);
                Assert.assertEquals("Unexpected index key count after deleting " + (firstIndex + 1),
                        entries.size() - firstIndex - batchSize, keyCount);
                lastCheck = firstIndex;
            }

            firstIndex += batchSize;
        }

        // Verify again, now that we have an empty index.
        check("at the end", index, entries, entries.size());
        val finalKeyCount = getKeyCount(index);
        Assert.assertEquals("Not expecting any keys after deleting everything.", 0, finalKeyCount);

        // Verify again, after a full recovery.
        val recoveredIndex = defaultBuilder(ds).build();
        recoveredIndex.initialize(TIMEOUT).join();
        check("after recovery", recoveredIndex, entries, entries.size());
    }

    private int getKeyCount(BTreeIndex index) {
        val minKey = new byte[KEY_LENGTH];
        Arrays.fill(minKey, ByteArrayComparator.MIN_VALUE);
        val maxKey = new byte[KEY_LENGTH];
        Arrays.fill(maxKey, ByteArrayComparator.MAX_VALUE);

        val count = new AtomicInteger();
        index.iterator(new ByteArraySegment(minKey), true, new ByteArraySegment(maxKey), true, TIMEOUT)
             .forEachRemaining(k -> count.addAndGet(k.size()), executorService()).join();
        return count.get();
    }

    private void testInsert(int count, boolean sorted, boolean bulk) {
        val ds = new DataSource();
        val index = defaultBuilder(ds).build();
        index.initialize(TIMEOUT).join();
        val entries = generate(count);
        if (sorted) {
            sort(entries);
        }

        if (bulk) {
            index.update(entries, TIMEOUT).join();
        } else {
            long lastRetVal = 0;
            for (val e : entries) {
                long retVal = index.update(Collections.singleton(e), TIMEOUT).join();
                AssertExtensions.assertGreaterThan("Expecting return value to increase.", lastRetVal, retVal);
                lastRetVal = retVal;
            }
        }

        // Verify index.
        check("after insert", index, entries, 0);

        // Verify index after a full recovery.
        val recoveredIndex = defaultBuilder(ds).build();
        recoveredIndex.initialize(TIMEOUT).join();
        check("after recovery", recoveredIndex, entries, 0);
    }

    private void check(String message, BTreeIndex index, List<PageEntry> entries, int firstValidEntryIndex) {
        val keys = entries.stream().map(PageEntry::getKey).collect(Collectors.toList());
        val actualValues = index.get(keys, TIMEOUT).join();

        // Bulk-get returns a list of values in the same order as the keys, so we need to match up on the indices.
        Assert.assertEquals("Unexpected key count.", keys.size(), actualValues.size());
        for (int i = 0; i < keys.size(); i++) {
            val av = actualValues.get(i);
            if (i < firstValidEntryIndex) {
                Assert.assertNull("Not expecting a result for index " + i, av);
            } else {
                val expectedValue = entries.get(i).getValue();
                assertEquals(message + ": value mismatch for entry index " + i, expectedValue, av);
            }
        }
    }

    private ArrayList<PageEntry> generate(int count) {
        val result = new ArrayList<PageEntry>(count);
        val rnd = new Random(count);
        for (int i = 0; i < count; i++) {
            val key = new byte[KEY_LENGTH];
            val value = new byte[VALUE_LENGTH];
            rnd.nextBytes(key);
            rnd.nextBytes(value);
            result.add(new PageEntry(new ByteArraySegment(key), new ByteArraySegment(value)));
        }

        return result;
    }

    private void sort(List<PageEntry> entries) {
        entries.sort((e1, e2) -> KEY_COMPARATOR.compare(e1.getKey(), e2.getKey()));
    }

    private PageEntry generateEntry(byte keyByte, byte valueByte) {
        val key = new ByteArraySegment(new byte[KEY_LENGTH]);
        Arrays.fill(key.array(), keyByte);
        val newValue = new ByteArraySegment(new byte[VALUE_LENGTH]);
        Arrays.fill(newValue.array(), valueByte);
        return new PageEntry(key, newValue);
    }

    private BTreeIndex.BTreeIndexBuilder defaultBuilder(DataSource ds) {
        return BTreeIndex.builder()
                .maxPageSize(MAX_PAGE_SIZE)
                .keyLength(KEY_LENGTH)
                .valueLength(VALUE_LENGTH)
                .readPage(ds::read)
                .writePages(ds::write)
                .getLength(ds::getLength)
                .executor(executorService());
    }

    private void assertEquals(String message, ByteArraySegment expected, ByteArraySegment actual) {
        Assert.assertNotNull(message, expected);
        Assert.assertNotNull(message, actual);
        if (expected.getLength() != actual.getLength() || KEY_COMPARATOR.compare(expected, actual) != 0) {
            Assert.fail(message);
        }
    }

    @ThreadSafe
    private class DataSource {
        @GuardedBy("data")
        private final EnhancedByteArrayOutputStream data;
        @GuardedBy("data")
        private final HashMap<Long, Boolean> offsets; // Key: Offset, Value: valid(true), obsolete(false).
        private final AtomicReference<CompletableFuture<Void>> writeInterceptor = new AtomicReference<>();
        private final AtomicBoolean checkOffsets = new AtomicBoolean(true);

        DataSource() {
            this.data = new EnhancedByteArrayOutputStream();
            this.offsets = new HashMap<>();
        }

        DataSource(DataSource other) {
            this.data = other.data;
            this.offsets = new HashMap<>();
        }

        void setWriteInterceptor(CompletableFuture<Void> wi) {
            this.writeInterceptor.set(wi);
        }

        void setCheckOffsets(boolean check) {
            this.checkOffsets.set(check);
        }

        CompletableFuture<Long> getLength(Duration timeout) {
            return CompletableFuture.supplyAsync(() -> {
                synchronized (this.data) {
                    return (long) this.data.size();
                }
            }, executorService());
        }

        CompletableFuture<ByteArraySegment> read(long offset, int length, Duration timeout) {
            return CompletableFuture.supplyAsync(() -> {
                synchronized (this.data) {
                    if (this.checkOffsets.get()) {
                        // We want to make sure that we actually read pages that we wrote, and not from arbitrary locations
                        // in the data source.
                        Preconditions.checkArgument(this.offsets.isEmpty() || this.offsets.getOrDefault(offset, false),
                                "Offset not registered or already obsolete: " + offset);
                    }

                    return new ByteArraySegment(this.data.getData().subSegment((int) offset, length).getCopy());

                }
            }, executorService());
        }

        CompletableFuture<Long> write(List<Map.Entry<Long, ByteArraySegment>> toWrite, Collection<Long> obsoleteOffsets,
                                      long truncateOffset, Duration timeout) {
            val wi = this.writeInterceptor.get();
            if (wi != null) {
                return wi.thenCompose(v -> writeInternal(toWrite, obsoleteOffsets, truncateOffset));
            } else {
                return writeInternal(toWrite, obsoleteOffsets, truncateOffset);
            }
        }

        private CompletableFuture<Long> writeInternal(List<Map.Entry<Long, ByteArraySegment>> toWrite,
                                                      Collection<Long> obsoleteOffsets, long truncateOffset) {
            return CompletableFuture.supplyAsync(() -> {
                synchronized (this.data) {
                    if (toWrite.isEmpty()) {
                        return (long) this.data.size();
                    }

                    long originalOffset = this.data.size();
                    long expectedOffset = this.data.size();
                    for (val e : toWrite) {
                        Preconditions.checkArgument(expectedOffset == e.getKey(), "Bad Offset. Expected %s, given %s.",
                                expectedOffset, e.getKey());
                        try {
                            e.getValue().writeTo(this.data);
                        } catch (Exception ex) {
                            throw new CompletionException(ex);
                        }

                        this.offsets.put(e.getKey(), true);
                        expectedOffset += e.getValue().getLength();
                    }

                    assert expectedOffset == this.data.size() : "unexpected number of bytes copied";

                    // Now, validate and clear obsolete offsets.
                    if (this.checkOffsets.get()) {
                        for (long offset : obsoleteOffsets) {
                            boolean exists = this.offsets.isEmpty() || this.offsets.getOrDefault(offset, false);
                            Assert.assertTrue("Unexpected offset removed: " + offset, exists || offset < originalOffset);
                            if (this.offsets.containsKey(offset)) {
                                // Mark as obsolete.
                                this.offsets.put(offset, false);
                            }
                        }

                        // Validate that the given truncation offset is correct - we do not want to truncate live data.
                        long expectedTruncationOffset = this.offsets.entrySet().stream()
                                .filter(Map.Entry::getValue)
                                .map(Map.Entry::getKey)
                                .min(Long::compare)
                                .orElse((long) this.data.size());
                        Assert.assertEquals("Unexpected truncation offset.", expectedTruncationOffset, truncateOffset);
                    }

                    // Truncate data out of the data source.
                    val toRemove = this.offsets.keySet().stream()
                            .filter(offset -> offset < truncateOffset)
                            .collect(Collectors.toList());
                    toRemove.forEach(this.offsets::remove);
                    return (long) this.data.size();
                }
            }, executorService());
        }
    }
}<|MERGE_RESOLUTION|>--- conflicted
+++ resolved
@@ -199,13 +199,7 @@
         val index = defaultBuilder(ds).build();
         index.initialize(TIMEOUT).join();
         val entries = generate(count);
-<<<<<<< HEAD
         index.update(entries, TIMEOUT).join();
-=======
-        index.put(entries, TIMEOUT).join();
-
-        // Sort the entries after we insert them. We want to make sure we get them back in sorted order.
->>>>>>> 2034c949
         sort(entries);
 
         for (int i = 0; i < entries.size() / 2; i++) {
