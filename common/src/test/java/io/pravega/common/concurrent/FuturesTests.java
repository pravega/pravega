/**
 * Copyright (c) Dell Inc., or its subsidiaries. All Rights Reserved.
 *
 * Licensed under the Apache License, Version 2.0 (the "License");
 * you may not use this file except in compliance with the License.
 * You may obtain a copy of the License at
 *
 *     http://www.apache.org/licenses/LICENSE-2.0
 */
package io.pravega.common.concurrent;

import io.pravega.common.Exceptions;
import io.pravega.common.hash.RandomFactory;
import io.pravega.test.common.AssertExtensions;
import io.pravega.test.common.IntentionalException;

import java.time.Duration;
import java.util.ArrayList;
import java.util.Arrays;
import java.util.Collection;
import java.util.Collections;
import java.util.HashMap;
import java.util.List;
import java.util.Map;
import java.util.concurrent.CompletableFuture;
import java.util.concurrent.ExecutionException;
<<<<<<< HEAD
import java.util.concurrent.Executors;
import java.util.concurrent.ForkJoinPool;
import java.util.concurrent.Executor;
import java.util.concurrent.TimeUnit;
=======
import java.util.concurrent.ForkJoinPool;
>>>>>>> 4aebd1ba
import java.util.concurrent.TimeoutException;
import java.util.concurrent.atomic.AtomicInteger;
import java.util.concurrent.atomic.AtomicReference;
import java.util.function.Function;
import java.util.function.Predicate;
import java.util.function.Supplier;
import java.util.stream.Collectors;
import java.util.stream.IntStream;

import io.pravega.test.common.ThreadPooledTestSuite;
import lombok.val;
import org.junit.Assert;
import org.junit.Test;

/**
 * Unit tests for the Futures class.
 */
public class FuturesTests extends ThreadPooledTestSuite {
    @Override
    protected int getThreadPoolSize() {
        return 1;
    }

    /**
     * Tests the failedFuture() method.
     */
    @Test
    public void testFailedFuture() {
        Throwable ex = new IntentionalException();
        CompletableFuture<Void> cf = Futures.failedFuture(ex);
        Assert.assertTrue("failedFuture() did not create a failed future.", cf.isCompletedExceptionally());
        AssertExtensions.assertThrows(
                "failedFuture() did not complete the future with the expected exception.",
                cf::join,
                e -> e.equals(ex));
    }

    /**
     * Tests {@link Futures#cancellableFuture}.
     */
    @Test
    public void testCancellableFuture() {
        // Null input.
        Assert.assertNull(Futures.cancellableFuture(null, AtomicInteger::incrementAndGet));

        // Input completes first.
        val f1 = new CompletableFuture<AtomicInteger>();
        val f1r1 = Futures.cancellableFuture(f1, i -> i.addAndGet(10));
        val f1r2 = Futures.cancellableFuture(f1, i -> i.addAndGet(100));
        f1.complete(new AtomicInteger(1));
        Assert.assertEquals(f1.join(), f1r1.join());
        f1r2.cancel(true);
        Assert.assertEquals(f1.join(), f1r2.join());
        Assert.assertEquals(1, f1.join().get());

        // Input is completed exceptionally.
        val f2 = new CompletableFuture<AtomicInteger>();
        val f2r1 = Futures.cancellableFuture(f2, i -> i.addAndGet(20));
        val f2r2 = Futures.cancellableFuture(f2, i -> i.addAndGet(200));
        f2.completeExceptionally(new IntentionalException());
        Assert.assertTrue(f2r1.isCompletedExceptionally() && Futures.getException(f2r1) instanceof IntentionalException);
        f2r2.cancel(true);
        Assert.assertTrue(f2r2.isCompletedExceptionally() && Futures.getException(f2r2) instanceof IntentionalException);

        // Result is cancelled.
        val f3 = new CompletableFuture<AtomicInteger>();
        val f3r1 = Futures.cancellableFuture(f3, i -> i.addAndGet(1000)); // This one won't be cancelled.
        val f3r2 = Futures.cancellableFuture(f3, i -> i.addAndGet(100)); // This one will be cancelled.

        f3r2.cancel(true);
        Assert.assertFalse(f3.isDone() || f3r1.isDone());
        f3.complete(new AtomicInteger(1));
        Assert.assertEquals(101, f3.join().get());
        Assert.assertEquals(f3.join(), f3r1.join());
    }

    /**
     * Tests the exceptionListener() method.
     */
    @Test
    public void testExceptionListener() {
        AtomicReference<Throwable> thrownException = new AtomicReference<>();
        CompletableFuture<Void> cf = new CompletableFuture<>();
        Futures.exceptionListener(cf, thrownException::set);
        cf.complete(null);
        Assert.assertNull("exceptionListener invoked the callback when the future was completed normally.", thrownException.get());

        thrownException.set(null);
        cf = new CompletableFuture<>();
        Exception ex = new IntentionalException();
        Futures.exceptionListener(cf, thrownException::set);
        cf.completeExceptionally(ex);
        Assert.assertNotNull("exceptionListener did not invoke the callback when the future was completed exceptionally.", thrownException.get());
        Assert.assertEquals("Unexpected exception was passed to the callback from exceptionListener when the future was completed exceptionally.", ex, thrownException.get());
    }

    /**
     * Tests the exceptionallyCompose method.
     */
    @Test
    public void testExceptionallyCompose() {
        // When applied to a CompletableFuture that completes normally.
        val successfulFuture = new CompletableFuture<Integer>();
        val f1 = Futures.<Integer>exceptionallyCompose(successfulFuture, ex -> CompletableFuture.completedFuture(2));
        successfulFuture.complete(1);
        Assert.assertEquals("Unexpected completion value for successful future.", 1, (int) f1.join());

        // When applied to a CompletableFuture that completes exceptionally.
        val failedFuture = new CompletableFuture<Integer>();
        val f2 = Futures.<Integer>exceptionallyCompose(failedFuture, ex -> CompletableFuture.completedFuture(2));
        failedFuture.completeExceptionally(new IntentionalException());
        Assert.assertEquals("Unexpected completion value for failed future that handled the exception.", 2, (int) f2.join());

        // When applied to a CompletableFuture that completes exceptionally and the handler also throws.
        val f3 = Futures.<Integer>exceptionallyCompose(failedFuture, ex -> {
            throw new IntentionalException();
        });
        AssertExtensions.assertSuppliedFutureThrows(
                "Unexpected completion for failed future whose handler also threw an exception.",
                () -> f3,
                ex -> ex instanceof IntentionalException);
    }

    /**
     * Tests the allOf() method.
     */
    @Test
    public void testAllOf() {
        int count = 10;

        // Already completed futures.
        List<CompletableFuture<Integer>> futures = createNumericFutures(count);
        completeFutures(futures);
        CompletableFuture<Void> allFuturesComplete = Futures.allOf(futures);
        Assert.assertTrue("allOf() did not create a completed future when all futures were previously complete.", allFuturesComplete.isDone() && !allFuturesComplete.isCompletedExceptionally());

        // Not completed futures.
        futures = createNumericFutures(count);
        allFuturesComplete = Futures.allOf(futures);
        Assert.assertFalse("allOf() created a completed future when none of the futures were previously complete.", allFuturesComplete.isDone());
        completeFutures(futures);
        Assert.assertTrue("The result of allOf() complete when all its futures completed.", allFuturesComplete.isDone() && !allFuturesComplete.isCompletedExceptionally());

        // At least one failed & completed future.
        futures = createNumericFutures(count);
        failRandomFuture(futures);
        allFuturesComplete = Futures.allOf(futures);
        Assert.assertFalse("allOf() created a completed future when not all of the futures were previously complete (but one failed).", allFuturesComplete.isDone());
        completeFutures(futures);
        Assert.assertTrue("The result of allOf() did not complete exceptionally when at least one of the futures failed.", allFuturesComplete.isCompletedExceptionally());

        // At least one failed future.
        futures = createNumericFutures(count);
        allFuturesComplete = Futures.allOf(futures);
        failRandomFuture(futures);
        Assert.assertFalse("The result of allOf() completed when not all the futures completed (except one that failed).", allFuturesComplete.isDone());
        completeFutures(futures);
        Assert.assertTrue("The result of allOf() did not complete exceptionally when at least one of the futures failed.", allFuturesComplete.isCompletedExceptionally());
    }

    /**
     * Tests the allOfWithResults(List) method.
     */
    @Test
    public void testAllOfWithResultsList() {
        int count = 10;

        // Already completed futures.
        List<CompletableFuture<Integer>> futures = createNumericFutures(count);
        completeFutures(futures);
        CompletableFuture<List<Integer>> allFuturesComplete = Futures.allOfWithResults(futures);
        Assert.assertTrue("allOfWithResults() did not create a completed future when all futures were previously complete.",
                allFuturesComplete.isDone() && !allFuturesComplete.isCompletedExceptionally());
        checkResults(allFuturesComplete.join());

        // Not completed futures.
        futures = createNumericFutures(count);
        allFuturesComplete = Futures.allOfWithResults(futures);
        Assert.assertFalse("allOfWithResults() created a completed future when none of the futures were previously complete.", allFuturesComplete.isDone());
        completeFutures(futures);
        Assert.assertTrue("The result of allOfWithResults() complete when all its futures completed.",
                allFuturesComplete.isDone() && !allFuturesComplete.isCompletedExceptionally());
        checkResults(allFuturesComplete.join());

        // At least one failed & completed future.
        futures = createNumericFutures(count);
        failRandomFuture(futures);
        allFuturesComplete = Futures.allOfWithResults(futures);
        Assert.assertFalse("allOfWithResults() created a completed future when not all of the futures were previously complete (but one failed).",
                allFuturesComplete.isDone());
        completeFutures(futures);
        Assert.assertTrue("The result of allOfWithResults() did not complete exceptionally when at least one of the futures failed.",
                allFuturesComplete.isCompletedExceptionally());

        // At least one failed future.
        futures = createNumericFutures(count);
        allFuturesComplete = Futures.allOfWithResults(futures);
        failRandomFuture(futures);
        Assert.assertFalse("The result of allOfWithResults() completed when not all the futures completed (except one that failed).",
                allFuturesComplete.isDone());
        completeFutures(futures);
        Assert.assertTrue("The result of allOfWithResults() did not complete exceptionally when at least one of the futures failed.",
                allFuturesComplete.isCompletedExceptionally());
    }

    /**
     * Tests the allOfWithResults(Map) method.
     */
    @Test
    public void testAllOfWithResultsMap() {
        int count = 10;

        // Already completed futures.
        Map<Integer, CompletableFuture<Integer>> futures = createMappedNumericFutures(count);
        completeFutures(futures);
        CompletableFuture<Map<Integer, Integer>> allFuturesComplete = Futures.allOfWithResults(futures);
        Assert.assertTrue("allOfWithResults() did not create a completed future when all futures were previously complete.",
                allFuturesComplete.isDone() && !allFuturesComplete.isCompletedExceptionally());
        checkResults(allFuturesComplete.join());

        // Not completed futures.
        futures = createMappedNumericFutures(count);
        allFuturesComplete = Futures.allOfWithResults(futures);
        Assert.assertFalse("allOfWithResults() created a completed future when none of the futures were previously complete.",
                allFuturesComplete.isDone());
        completeFutures(futures);
        Assert.assertTrue("The result of allOfWithResults() complete when all its futures completed.",
                allFuturesComplete.isDone() && !allFuturesComplete.isCompletedExceptionally());
        checkResults(allFuturesComplete.join());

        // At least one failed & completed future.
        futures = createMappedNumericFutures(count);
        failRandomFuture(new ArrayList<>(futures.values()));
        allFuturesComplete = Futures.allOfWithResults(futures);
        Assert.assertFalse("allOfWithResults() created a completed future when not all of the futures were previously complete (but one failed).",
                allFuturesComplete.isDone());
        completeFutures(futures);
        Assert.assertTrue("The result of allOfWithResults() did not complete exceptionally when at least one of the futures failed.",
                allFuturesComplete.isCompletedExceptionally());

        // At least one failed future.
        futures = createMappedNumericFutures(count);
        allFuturesComplete = Futures.allOfWithResults(futures);
        failRandomFuture(new ArrayList<>(futures.values()));
        Assert.assertFalse("The result of allOfWithResults() completed when not all the futures completed (except one that failed).",
                allFuturesComplete.isDone());
        completeFutures(futures);
        Assert.assertTrue("The result of allOfWithResults() did not complete exceptionally when at least one of the futures failed.",
                allFuturesComplete.isCompletedExceptionally());
    }

    /**
     * Tests the allOfWithResults(Map) method.
     */
    @Test
    public void testKeysAllOfWithResults() {
        int count = 10;

        // Already completed futures.
        Map<CompletableFuture<Integer>, Integer> futures = createMappedNumericKeyFutures(count);
        completeKeyFutures(futures);
        CompletableFuture<Map<Integer, Integer>> allFuturesComplete = Futures.keysAllOfWithResults(futures);
        Assert.assertTrue("keysAllOfWithResults() did not create a completed future when all futures were previously complete.",
                allFuturesComplete.isDone() && !allFuturesComplete.isCompletedExceptionally());
        checkKeyResults(allFuturesComplete.join());

        // Not completed futures.
        futures = createMappedNumericKeyFutures(count);
        allFuturesComplete = Futures.keysAllOfWithResults(futures);
        Assert.assertFalse("keysAllOfWithResults() created a completed future when none of the futures were previously complete.",
                allFuturesComplete.isDone());
        completeKeyFutures(futures);
        Assert.assertTrue("The result of keysAllOfWithResults() complete when all its futures completed.",
                allFuturesComplete.isDone() && !allFuturesComplete.isCompletedExceptionally());
        checkKeyResults(allFuturesComplete.join());

        // At least one failed & completed future.
        futures = createMappedNumericKeyFutures(count);
        failRandomFuture(new ArrayList<>(futures.keySet()));
        allFuturesComplete = Futures.keysAllOfWithResults(futures);
        Assert.assertFalse("keysAllOfWithResults() created a completed future when not all of the futures were previously complete (but one failed).",
                allFuturesComplete.isDone());
        completeKeyFutures(futures);
        Assert.assertTrue("The result of keysAllOfWithResults() did not complete exceptionally when at least one of the futures failed.",
                allFuturesComplete.isCompletedExceptionally());

        // At least one failed future.
        futures = createMappedNumericKeyFutures(count);
        allFuturesComplete = Futures.keysAllOfWithResults(futures);
        failRandomFuture(new ArrayList<>(futures.keySet()));
        Assert.assertFalse("The result of keysAllOfWithResults() completed when not all the futures completed (except one that failed).",
                allFuturesComplete.isDone());
        completeKeyFutures(futures);
        Assert.assertTrue("The result of keysAllOfWithResults() did not complete exceptionally when at least one of the futures failed.",
                allFuturesComplete.isCompletedExceptionally());
    }

    /**
     * Test method for Futures.filter.
     *
     * @throws InterruptedException when future is interrupted
     * @throws ExecutionException   when future is interrupted
     */
    @Test
    public void testFilter() throws ExecutionException, InterruptedException {
        List<Integer> list = Arrays.asList(1, 2, 3, 4, 5, 6, 7);

        Predicate<Integer> evenFilter = (Integer x) -> x % 2 == 0;
        Function<Integer, CompletableFuture<Boolean>> futureEvenFilter = x -> CompletableFuture.completedFuture(x % 2 == 0);

        CompletableFuture<List<Integer>> filteredList = Futures.filter(list, futureEvenFilter);

        Assert.assertEquals("Unexpected filtered list size.", filteredList.get().size(), 3);
        Assert.assertEquals("Unexpected filtered list contents.", filteredList.get(), list.stream().filter(evenFilter).collect(Collectors.toList()));
    }

    /**
     * Test method for Futures.filter when the FuturePredicate completes exceptionally in future.
     */
    @Test
    public void testFilterException() {
        List<Integer> list = Arrays.asList(1, 2, 3, 4, 5, 6, 7);

        Function<Integer, CompletableFuture<Boolean>> futureEvenFilter =
                x -> Futures.failedFuture(new IntentionalException("intentional"));

        AssertExtensions.assertSuppliedFutureThrows(
                "Unexpected behavior when filter threw an exception.",
                () -> Futures.filter(list, futureEvenFilter),
                ex -> ex instanceof IntentionalException);
    }

    @Test
    public void testCompleteAfter() {
        // Async exceptions (before call to completeAfter).
        val toFail1 = new CompletableFuture<Integer>();
        Futures.completeAfter(() -> Futures.failedFuture(new IntentionalException()), toFail1);
        Assert.assertTrue("Async exceptions were not propagated properly (before).", toFail1.isCompletedExceptionally());
        AssertExtensions.assertThrows(
                "Unexpected async exception got propagated (before).",
                toFail1::join,
                ex -> ex instanceof IntentionalException);

        // Async exceptions (after call to completeAfter).
        val sourceToFail2 = new CompletableFuture<Integer>();
        val toFail2 = new CompletableFuture<Integer>();
        Futures.completeAfter(() -> sourceToFail2, toFail2);
        sourceToFail2.completeExceptionally(new IntentionalException());
        Assert.assertTrue("Async exceptions were not propagated properly (after).", toFail2.isCompletedExceptionally());
        AssertExtensions.assertThrows(
                "Unexpected async exception got propagated (after).",
                toFail2::join,
                ex -> ex instanceof IntentionalException);

        // Sync exceptions.
        val toFail3 = new CompletableFuture<Integer>();
        AssertExtensions.assertThrows(
                "Sync exception did not get rethrown.",
                () -> Futures.completeAfter(() -> {
                    throw new IntentionalException();
                }, toFail3),
                ex -> ex instanceof IntentionalException);
        Assert.assertTrue("Sync exceptions were not propagated properly.", toFail3.isCompletedExceptionally());
        AssertExtensions.assertThrows(
                "Unexpected sync exception got propagated.",
                toFail3::join,
                ex -> ex instanceof IntentionalException);

        // Normal completion (before call to completeAfter).
        val toComplete1 = new CompletableFuture<Integer>();
        Futures.completeAfter(() -> CompletableFuture.completedFuture(1), toComplete1);
        Assert.assertTrue("Normal completion did not happen (before).", Futures.isSuccessful(toComplete1));
        Assert.assertEquals("Unexpected value from normal completion (before).", 1, (int) toComplete1.join());

        // Normal completion (after call to completeAfter).
        val sourceToComplete2 = new CompletableFuture<Integer>();
        val toComplete2 = new CompletableFuture<Integer>();
        Futures.completeAfter(() -> sourceToComplete2, toComplete2);
        sourceToComplete2.complete(2);
        Assert.assertTrue("Normal completion did not happen (after).", Futures.isSuccessful(toComplete2));
        Assert.assertEquals("Unexpected value from normal completion (after).", 2, (int) toComplete2.join());
    }

    @Test
    public void testLoop() {
        final int maxLoops = 10;
        final int expectedResult = maxLoops * (maxLoops - 1) / 2;
        AtomicInteger loopCounter = new AtomicInteger();
        AtomicInteger accumulator = new AtomicInteger();

        // 1. With no specific accumulator.
        Futures.loop(
                () -> loopCounter.incrementAndGet() < maxLoops,
                () -> {
                    accumulator.addAndGet(loopCounter.get());
                    return CompletableFuture.completedFuture(null);
                },
                ForkJoinPool.commonPool()).join();
        Assert.assertEquals("Unexpected result for loop without a specific accumulator.", expectedResult, accumulator.get());

        //2. With specific accumulator.
        loopCounter.set(0);
        accumulator.set(0);
        Futures.loop(
                () -> loopCounter.incrementAndGet() < maxLoops,
                () -> CompletableFuture.completedFuture(loopCounter.get()),
                accumulator::addAndGet,
                ForkJoinPool.commonPool()).join();
        Assert.assertEquals("Unexpected result for loop with a specific accumulator.", expectedResult, accumulator.get());

        //3. With exceptions.
        loopCounter.set(0);
        accumulator.set(0);
        CompletableFuture<Void> loopFuture = Futures.loop(
                () -> loopCounter.incrementAndGet() < maxLoops,
                () -> {
                    if (loopCounter.get() % 3 == 0) {
                        throw new IntentionalException();
                    } else {
                        accumulator.addAndGet(loopCounter.get());
                        return CompletableFuture.completedFuture(null);
                    }
                },
                ForkJoinPool.commonPool());

        AssertExtensions.assertThrows(
                "loop() did not return a failed Future when one of the loopBody calls returned a failed Future.",
                loopFuture::join,
                ex -> ex instanceof IntentionalException);
        Assert.assertEquals("Unexpected value accumulated until loop was interrupted.", 3, accumulator.get());
    }

    @Test
    public void testLoopIterable() {
        val list = IntStream.range(1, 10000).boxed().collect(Collectors.toList());
        val processedList = Collections.synchronizedList(new ArrayList<Integer>());
        Futures.loop(
                list,
                item -> {
                    processedList.add(item);
                    return CompletableFuture.completedFuture(true);
                },
                ForkJoinPool.commonPool()).join();
        AssertExtensions.assertListEquals("Unexpected result.", list, processedList, Integer::equals);
    }

    @Test
    public void testDoWhileLoopWithCondition() {
        final int maxLoops = 10;
        final int expectedResult = maxLoops * (maxLoops - 1) / 2;
        AtomicInteger loopCounter = new AtomicInteger();
        AtomicInteger accumulator = new AtomicInteger();

        // 1. Verify this is actually a do-while loop vs a regular while loop.
        Futures.doWhileLoop(
                () -> {
                    accumulator.incrementAndGet();
                    return CompletableFuture.completedFuture(0);
                },
                x -> false, // Only one iteration.
                ForkJoinPool.commonPool()
        ).join();
        Assert.assertEquals("Unexpected result for loop without a specific accumulator.", 1, accumulator.get());

        // 2. Successful execution.
        loopCounter.set(0);
        accumulator.set(0);
        Futures.doWhileLoop(
                () -> {
                    int i = loopCounter.get();
                    accumulator.addAndGet(i);
                    return CompletableFuture.completedFuture(loopCounter.incrementAndGet());
                },
                x -> x < maxLoops,
                ForkJoinPool.commonPool()
        ).join();

        Assert.assertEquals("Unexpected result for loop without a specific accumulator.", expectedResult, accumulator.get());

        // 3. With exceptions.
        loopCounter.set(0);
        accumulator.set(0);
        CompletableFuture<Void> loopFuture = Futures.doWhileLoop(
                () -> {
                    if (loopCounter.incrementAndGet() % 3 == 0) {
                        throw new IntentionalException();
                    } else {
                        accumulator.addAndGet(loopCounter.get());
                        return CompletableFuture.completedFuture(loopCounter.get());
                    }
                },
                x -> x < maxLoops, ForkJoinPool.commonPool());

        AssertExtensions.assertThrows(
                "doWhileLoop() did not return a failed Future when one of the loopBody calls returned a failed Future.",
                loopFuture::join,
                ex -> ex instanceof IntentionalException);
        Assert.assertEquals("Unexpected value accumulated until loop was interrupted.", 3, accumulator.get());
    }

    @Test
    public void testHandleCompose() {
        // When applied to a CompletableFuture that completes normally.
        val successfulFuture = new CompletableFuture<Integer>();
        val f1 = Futures.<Integer, String>handleCompose(successfulFuture, (r, ex) -> CompletableFuture.completedFuture("2"));
        successfulFuture.complete(1);
        Assert.assertEquals("Unexpected completion value for successful future.", "2", f1.join());

        // When applied to a CompletableFuture that completes exceptionally.
        val failedFuture = new CompletableFuture<Integer>();
        val f2 = Futures.<Integer, Integer>handleCompose(failedFuture, (r, ex) -> CompletableFuture.completedFuture(2));
        failedFuture.completeExceptionally(new IntentionalException());
        Assert.assertEquals("Unexpected completion value for failed future that handled the exception.", 2, (int) f2.join());

        // When applied to a CompletableFuture that completes exceptionally and the handler also throws.
        val f3 = Futures.<Integer, Integer>handleCompose(failedFuture, (r, ex) -> {
            throw new IntentionalException();
        });
        AssertExtensions.assertSuppliedFutureThrows(
                "Unexpected completion for failed future whose handler also threw an exception.",
                () -> f3,
                ex -> ex instanceof IntentionalException);
    }

    @Test
    public void testTimeout() {
        Supplier<CompletableFuture<Integer>> supplier = CompletableFuture::new;
        CompletableFuture<Integer> f1 = Futures.futureWithTimeout(supplier, Duration.ofMillis(10), "", executorService());
        AssertExtensions.assertFutureThrows("Future should have timedout. ", f1, e -> Exceptions.unwrap(e) instanceof TimeoutException);
    }

    public void testCompleteOn() {
        val successfulFuture = new CompletableFuture<Integer>();
        CompletableFuture<Integer> result = Futures.completeOn(successfulFuture, executorService());
        successfulFuture.complete(1);
        Assert.assertEquals("Expected completion value for successful future.", Integer.valueOf(1), result.join());

        val failedFuture = new CompletableFuture<Integer>();
        CompletableFuture<Integer> failedResult = Futures.completeOn(failedFuture, executorService());
        failedFuture.completeExceptionally(new IntentionalException());
        AssertExtensions.assertSuppliedFutureThrows(
                "Failed future throws exception.",
                () -> failedResult,
                ex -> ex instanceof IntentionalException);
    }
<<<<<<< HEAD

    @Test
    public void testOnTimeoutWithCallback() {
        AtomicInteger count = new AtomicInteger(0);
        val timeoutFuture = new CompletableFuture<Integer>();

        // 1. Verify when future completes successfully, the callback is not called.
        val successfulFuture = new CompletableFuture<Integer>();
        val executor = Executors.newScheduledThreadPool(10);
        Futures.onTimeout(successfulFuture, Duration.ofSeconds(1), executor, e -> count.getAndIncrement());
        successfulFuture.complete(0);
        Assert.assertEquals(count.get(), 0);

        // 2. Verify after timeout the attached callback is actually called.
        val failedFuture = new CompletableFuture<Integer>();
        Futures.onTimeout(failedFuture, Duration.ofSeconds(0), executor, e -> count.getAndIncrement());
        executor.shutdown();
        try {
            executor.awaitTermination(10, TimeUnit.SECONDS);
        } catch (Exception e) {
            Assert.fail();
        }
        Assert.assertTrue(executor.isShutdown());
        Assert.assertTrue(failedFuture.isCompletedExceptionally());
        AssertExtensions.assertSuppliedFutureThrows(
                "timeout future should fail with TimeoutException",
                () -> failedFuture,
                ex -> ex instanceof TimeoutException);
        Assert.assertEquals(count.get(), 1);
    }

=======
    
>>>>>>> 4aebd1ba
    private List<CompletableFuture<Integer>> createNumericFutures(int count) {
        ArrayList<CompletableFuture<Integer>> result = new ArrayList<>();
        for (int i = 0; i < count; i++) {
            result.add(new CompletableFuture<>());
        }

        return result;
    }

    private Map<Integer, CompletableFuture<Integer>> createMappedNumericFutures(int count) {
        HashMap<Integer, CompletableFuture<Integer>> result = new HashMap<>();
        for (int i = 0; i < count; i++) {
            result.put(i, new CompletableFuture<>());
        }

        return result;
    }

    private Map<CompletableFuture<Integer>, Integer> createMappedNumericKeyFutures(int count) {
        HashMap<CompletableFuture<Integer>, Integer> result = new HashMap<>();
        for (int i = 0; i < count; i++) {
            result.put( new CompletableFuture<>(), i);
        }

        return result;
    }

    private void completeFutures(List<CompletableFuture<Integer>> futures) {
        for (int i = 0; i < futures.size(); i++) {
            if (!futures.get(i).isDone()) {
                futures.get(i).complete(i); // It may have previously been completed exceptionally.
            }
        }
    }

    private void completeFutures(Map<Integer, CompletableFuture<Integer>> futures) {
        for (int i = 0; i < futures.size(); i++) {
            if (!futures.get(i).isDone()) {
                futures.get(i).complete(i * i); // It may have previously been completed exceptionally.
            }
        }
    }

    private void completeKeyFutures(Map<CompletableFuture<Integer>, Integer> futures) {
        futures.forEach((future, value) -> {
            if (!future.isDone()) {
                future.complete( value * value); // It may have previously been completed exceptionally.
            }
        } );
    }

    private void failRandomFuture(List<CompletableFuture<Integer>> futures) {
        int index = RandomFactory.create().nextInt(futures.size());
        futures.get(index).completeExceptionally(new IntentionalException());
    }

    private void checkResults(Collection<Integer> results) {
        int expected = 0;
        for (int result : results) {
            Assert.assertEquals("Unexpected result for future " + expected, expected, result);
            expected++;
        }
    }

    private void checkResults(Map<Integer, Integer> results) {
        int expected = 0;
        for (Map.Entry<Integer, Integer> entry : results.entrySet()) {
            Assert.assertEquals("Unexpected result for future " + expected, entry.getKey() * entry.getKey(), (int) entry.getValue());
            expected++;
        }
    }

    private void checkKeyResults(Map<Integer, Integer> results) {
        int expected = 0;
        for (Map.Entry<Integer, Integer> entry : results.entrySet()) {
            Assert.assertEquals("Unexpected result for future " + expected, entry.getValue() * entry.getValue(), (int) entry
                    .getKey());
            expected++;
        }
    }
}<|MERGE_RESOLUTION|>--- conflicted
+++ resolved
@@ -24,14 +24,10 @@
 import java.util.Map;
 import java.util.concurrent.CompletableFuture;
 import java.util.concurrent.ExecutionException;
-<<<<<<< HEAD
 import java.util.concurrent.Executors;
 import java.util.concurrent.ForkJoinPool;
 import java.util.concurrent.Executor;
 import java.util.concurrent.TimeUnit;
-=======
-import java.util.concurrent.ForkJoinPool;
->>>>>>> 4aebd1ba
 import java.util.concurrent.TimeoutException;
 import java.util.concurrent.atomic.AtomicInteger;
 import java.util.concurrent.atomic.AtomicReference;
@@ -577,7 +573,6 @@
                 () -> failedResult,
                 ex -> ex instanceof IntentionalException);
     }
-<<<<<<< HEAD
 
     @Test
     public void testOnTimeoutWithCallback() {
@@ -609,9 +604,6 @@
         Assert.assertEquals(count.get(), 1);
     }
 
-=======
-    
->>>>>>> 4aebd1ba
     private List<CompletableFuture<Integer>> createNumericFutures(int count) {
         ArrayList<CompletableFuture<Integer>> result = new ArrayList<>();
         for (int i = 0; i < count; i++) {
