--- conflicted
+++ resolved
@@ -25,13 +25,8 @@
 import java.util.concurrent.ExecutionException;
 import java.util.concurrent.Executors;
 import java.util.concurrent.ForkJoinPool;
-<<<<<<< HEAD
-import java.util.concurrent.TimeoutException;
-import java.util.concurrent.TimeUnit;
-=======
 import java.util.concurrent.Executors;
 import java.util.concurrent.Executor;
->>>>>>> b4cd6677
 import java.util.concurrent.atomic.AtomicInteger;
 import java.util.concurrent.atomic.AtomicReference;
 import java.util.function.Function;
@@ -548,34 +543,6 @@
     }
 
     @Test
-<<<<<<< HEAD
-    public void testOnTimeoutWithCallback() {
-        AtomicInteger count = new AtomicInteger(0);
-
-        // 1. Verify when future completes successfully, the callback is not called.
-        val successfulFuture = new CompletableFuture<Integer>();
-        val executor = Executors.newScheduledThreadPool(1);
-        Futures.onTimeout(successfulFuture, Duration.ofSeconds(1), executor, e -> count.getAndIncrement());
-        successfulFuture.complete(0);
-        Assert.assertEquals(count.get(), 0);
-
-        // 2. Verify after timeout the attached callback is actually called
-        val failedFuture = new CompletableFuture<Integer>();
-        Futures.onTimeout(failedFuture, Duration.ofSeconds(0), executor, e -> count.getAndIncrement());
-        executor.shutdown();
-        try {
-            executor.awaitTermination(10, TimeUnit.SECONDS);
-        } catch (Exception e) {
-            Assert.fail();
-        }
-        Assert.assertTrue(executor.isShutdown());
-        Assert.assertTrue(failedFuture.isCompletedExceptionally());
-        AssertExtensions.assertSuppliedFutureThrows(
-                "timeout future should fail with TimeoutException",
-                () -> failedFuture,
-                ex -> ex instanceof TimeoutException);
-        Assert.assertEquals(count.get(), 1);
-=======
     public void testCompleteOn() {
         val successfulFuture = new CompletableFuture<Integer>();
         Executor executor = Executors.newSingleThreadExecutor();
@@ -590,7 +557,6 @@
                 "Failed future throws exception.",
                 () -> failedResult,
                 ex -> ex instanceof IntentionalException);
->>>>>>> b4cd6677
     }
 
     private List<CompletableFuture<Integer>> createNumericFutures(int count) {
