/**
 * Copyright Pravega Authors.
 *
 * Licensed under the Apache License, Version 2.0 (the "License");
 * you may not use this file except in compliance with the License.
 * You may obtain a copy of the License at
 *
 *     http://www.apache.org/licenses/LICENSE-2.0
 *
 * Unless required by applicable law or agreed to in writing, software
 * distributed under the License is distributed on an "AS IS" BASIS,
 * WITHOUT WARRANTIES OR CONDITIONS OF ANY KIND, either express or implied.
 * See the License for the specific language governing permissions and
 * limitations under the License.
 */
package io.pravega.common.tracing;

import com.google.common.annotations.VisibleForTesting;
import com.google.common.base.Preconditions;
import com.google.common.cache.Cache;
import com.google.common.cache.CacheBuilder;
import java.util.ArrayList;
import java.util.List;
import java.util.concurrent.TimeUnit;
import java.util.stream.Collectors;
import java.util.stream.Stream;
import javax.annotation.concurrent.GuardedBy;
import lombok.Getter;
import lombok.extern.slf4j.Slf4j;

/**
 * This class is a helper for multiple classes to get the client-generated id for a request (requestId) based on the
 * available information of the request itself (requestDescriptor) in multiple methods. The objective is to cache such
 * requestDescriptor and requestId pairs to allow classes within a component (Controller, Segment Store) to also log the
 * client-generated ids, making it easier to trace the lifecycle of a request across multiple logs.
 */
@Slf4j
public final class RequestTracker {

    @VisibleForTesting
    static final int MAX_PARALLEL_REQUESTS = 10;
    private static final String INTER_FIELD_DELIMITER = "-";
    private static final int MAX_CACHE_SIZE = 100000;
    private static final int EVICTION_PERIOD_MINUTES = 10;

    private final Object lock = new Object();
    @GuardedBy("lock")
    private final Cache<String, List<Long>> ongoingRequests;
    @Getter
    private final boolean tracingEnabled;

    public RequestTracker(boolean tracingEnabled) {
        this.tracingEnabled = tracingEnabled;

        // Clean request tags after a certain amount of time.
        if (tracingEnabled) {
            ongoingRequests = CacheBuilder.newBuilder()
                                          .maximumSize(MAX_CACHE_SIZE)
                                          .expireAfterWrite(EVICTION_PERIOD_MINUTES, TimeUnit.MINUTES)
                                          .build();
        } else {
            ongoingRequests = null;
        }
    }

    /**
     * Creates a request descriptor or key to locate the client request id.
     *
     * @param requestInfo Fields to form the request descriptor.
     * @return Request descriptor.
     */
    public static String buildRequestDescriptor(String...requestInfo) {
        return Stream.of(requestInfo).collect(Collectors.joining(INTER_FIELD_DELIMITER));
    }

    /**
     * Retrieves a {@link RequestTag} object formed by a request descriptor and request id by means of using method
     * {@link #getRequestTagFor(String...)}. In addition, this method transforms a set of input string parameters into
     * a single request descriptor.
     *
     * @param requestInfo Fields to form the request descriptor.
     * @return Request descriptor and request id pair embedded in a {@link RequestTag} object.
     */
    public RequestTag getRequestTagFor(String...requestInfo) {
        return getRequestTagFor(RequestTracker.buildRequestDescriptor(requestInfo));
    }

    /**
     * Retrieves a {@link RequestTag} object formed by a request descriptor and request id. If the request descriptor
     * does not exist or tracing is disabled, a new {@link RequestTag} object with a default request id is returned. In
     * the case of concurrent requests with the same descriptor, multiple request ids will be associated to that request
     * descriptor. The policy adopted is to retrieve the first one that was stored in the cache. Given that tracing is
     * applied to idempotent operations, this allows us to consistently trace the operation that actually changes the
     * state of the system. The rest of concurrent operations will be rejected and their response will be logged with a
     * different requestId, as an indicator that another client request was ongoing. For more information, we refer to
     * this PDP: https://github.com/pravega/pravega/wiki/PDP-31:-End-to-end-Request-Tags
     *
     * @param requestDescriptor Request descriptor as a single string.
     * @return Request descriptor and request id pair embedded in a {@link RequestTag} object.
     */
    public RequestTag getRequestTagFor(String requestDescriptor) {
        Preconditions.checkNotNull(requestDescriptor, "Attempting to get a null request descriptor.");
        if (!tracingEnabled) {
            return new RequestTag(requestDescriptor, RequestTag.NON_EXISTENT_ID);
        }

        long requestId;
        List<Long> descriptorIds;
        synchronized (lock) {
            descriptorIds = ongoingRequests.getIfPresent(requestDescriptor);
            // If there are multiple parallel requests for the same descriptor, the first one will be the primary (i.e., the one
            // used to log the lifecycle of the request).
            requestId = (descriptorIds == null || descriptorIds.size() == 0) ? RequestTag.NON_EXISTENT_ID : descriptorIds.get(0);
            if (descriptorIds == null) {
                log.debug("Attempting to get a non-existing tag: {}.", requestDescriptor);
            } else if (descriptorIds.size() > 1) {
                log.debug("{} request ids associated with same descriptor: {}. Propagating only first one: {}.",
                        descriptorIds, requestDescriptor, requestId);
            }
        }

        return new RequestTag(requestDescriptor, requestId);
    }

    /**
     * Retrieves a request id associated to a request descriptor. This method overloads {@link #getRequestTagFor(String)}
     * by transforming a set of input string parameters into a single request descriptor.
     *
     * @param requestInfo Fields to form the request descriptor.
     * @return Request descriptor and request id pair embedded in a RequestTag object.
     */
    public long getRequestIdFor(String...requestInfo) {
        return getRequestIdFor(RequestTracker.buildRequestDescriptor(requestInfo));
    }

    /**
     * Retrieves the requestId associated to a request descriptor by means of using {@link #getRequestTagFor(String...)}.
     *
     * @param requestDescriptor Request descriptor as a single string.
     * @return Request id associated to the given descriptor.
     */
    public long getRequestIdFor(String requestDescriptor) {
        return getRequestTagFor(requestDescriptor).getRequestId();
    }

    /**
     * Adds a request descriptor and request id pair in the cache based on an input {@link RequestTag} object by
     * overloading {{@link #trackRequest(String, long)}}.
     *
     * @param requestTag Request tag to be cached for further tracing.
     */
    public void trackRequest(RequestTag requestTag) {
        trackRequest(requestTag.getRequestDescriptor(), requestTag.getRequestId());
    }

    /**
     * Adds a request descriptor and request id pair in the cache if tracing is enabled. In the case of tracking a
     * request with an existing descriptor, this method adds the request id to the list associated to the descriptor.
     *
     * @param requestDescriptor Request descriptor as a single string.
     * @param requestId Request id associated to the given descriptor.
     */
    public void trackRequest(String requestDescriptor, long requestId) {
        Preconditions.checkNotNull(requestDescriptor, "Attempting to track a null request descriptor.");
        if (!tracingEnabled) {
            return;
        }

        synchronized (lock) {
            List<Long> requestIds = ongoingRequests.getIfPresent(requestDescriptor);
            if (requestIds == null) {
<<<<<<< HEAD
                requestIds = new ArrayList<>();
=======
                requestIds = Collections.synchronizedList(new ArrayList<>());
                ongoingRequests.put(requestDescriptor, requestIds);
>>>>>>> d57bc8b4
            }

            requestIds.add(requestId);
            if (requestIds.size() > MAX_PARALLEL_REQUESTS) {
                // Delete the oldest parallel that is not the primary (first) one request id to bound the size of this list.
                requestIds.remove(1);
            }
        }

        log.debug("Tracking request {} with id {}.", requestDescriptor, requestId);
    }

    /**
     * Remove a request id from an associated request descriptor within a {@link RequestTag} object by overloading
     * {{@link #untrackRequest(String)}}.
     *
     * @param requestTag Request tag to remove from cache.
     * @return Request id removed from cache.
     */
    public long untrackRequest(RequestTag requestTag) {
        return untrackRequest(requestTag.getRequestDescriptor());
    }

    /**
     * Removes and returns a request id from an associated request descriptor. If the request descriptor does not exist
     * or tracing is disabled, a default request id is returned. In the case that there is only one request id, the
     * whole entry is evicted from cache. If there are multiple request ids for a given descriptor, the last request id
     * in the list is deleted from the cache.
     *
     * @param requestDescriptor Request tag to remove from cache.
     * @return Request id removed from cache.
     */
    public long untrackRequest(String requestDescriptor) {
        Preconditions.checkNotNull(requestDescriptor, "Attempting to untrack a null request descriptor.");
        if (!tracingEnabled) {
            return RequestTag.NON_EXISTENT_ID;
        }

        long removedRequestId;
        List<Long> requestIds;
        synchronized (lock) {
            requestIds = ongoingRequests.getIfPresent(requestDescriptor);
            if (requestIds == null || requestIds.size() == 0) {
                log.debug("Attempting to untrack a non-existing key: {}.", requestDescriptor);
                return RequestTag.NON_EXISTENT_ID;
            }

            if (requestIds.size() > 1) {
                removedRequestId = requestIds.remove(requestIds.size() - 1);
                log.debug("{} concurrent requests with same descriptor: {}. Untracking the last of them {}.", requestIds,
                        requestDescriptor, removedRequestId);
                ongoingRequests.put(requestDescriptor, requestIds);
            } else {
                ongoingRequests.invalidate(requestDescriptor);
                removedRequestId = requestIds.get(0);
            }
        }

        log.debug("Untracking request {} with id {}.", requestDescriptor, requestIds);
        return removedRequestId;
    }

    /**
     * This method first attempts to load a {@link RequestTag} from a request that is assumed to exist. However, if we
     * work with clients or channels that do not attach tags to requests, then we initialize and track the request at
     * the server side. In the worst case, we will have the ability of tracking a request from the server entry point
     * onwards.
     *
     * @param requestId Alternative request id in the case there is no request id in headers.
     * @param requestInfo Alternative descriptor to identify the call in the case there is no descriptor in headers.
     * @return Request tag formed either from request headers or from arguments given.
     */
    public RequestTag initializeAndTrackRequestTag(long requestId, String...requestInfo) {
        RequestTag requestTag = getRequestTagFor(requestInfo);
        if (tracingEnabled && !requestTag.isTracked()) {
            log.debug("Tags not found for this request: requestId={}, descriptor={}. Create request tag at this point.",
                    requestId, RequestTracker.buildRequestDescriptor(requestInfo));
            requestTag = new RequestTag(RequestTracker.buildRequestDescriptor(requestInfo), requestId);
            trackRequest(requestTag);
        }

        return requestTag;
    }

    /**
     * Returns the number of descriptors in the cache.
     *
     * @return Number of request descriptors in the cache.
     */
    @VisibleForTesting
    public long getNumDescriptors() {
        synchronized (lock) {
            return ongoingRequests.size();
        }
    }
}<|MERGE_RESOLUTION|>--- conflicted
+++ resolved
@@ -169,12 +169,8 @@
         synchronized (lock) {
             List<Long> requestIds = ongoingRequests.getIfPresent(requestDescriptor);
             if (requestIds == null) {
-<<<<<<< HEAD
                 requestIds = new ArrayList<>();
-=======
-                requestIds = Collections.synchronizedList(new ArrayList<>());
                 ongoingRequests.put(requestDescriptor, requestIds);
->>>>>>> d57bc8b4
             }
 
             requestIds.add(requestId);
