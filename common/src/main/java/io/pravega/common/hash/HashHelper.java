--- conflicted
+++ resolved
@@ -79,13 +79,10 @@
         return Hashing.consistentHash(hash.hashBytes(array), numBuckets);
     }
 
-<<<<<<< HEAD
-=======
     public int hashToBucket(ArrayView array, int numBuckets) {
         return Hashing.consistentHash(hash.hashBytes(array.array(), array.arrayOffset(), array.getLength()), numBuckets);
     }
 
->>>>>>> c916ec2e
     /**
      * Returns a double uniformly randomly distributed between 0 and 1 using the hash function.
      *
