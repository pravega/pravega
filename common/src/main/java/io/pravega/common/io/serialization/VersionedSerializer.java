/**
 * Copyright (c) 2017 Dell Inc., or its subsidiaries. All Rights Reserved.
 *
 * Licensed under the Apache License, Version 2.0 (the "License");
 * you may not use this file except in compliance with the License.
 * You may obtain a copy of the License at
 *
 *     http://www.apache.org/licenses/LICENSE-2.0
 */
package io.pravega.common.io.serialization;

import com.google.common.base.Preconditions;
import io.pravega.common.ObjectBuilder;
import io.pravega.common.io.EnhancedByteArrayOutputStream;
import io.pravega.common.io.SerializationException;
import io.pravega.common.util.ArrayView;
import io.pravega.common.util.ByteArraySegment;
import java.io.ByteArrayInputStream;
import java.io.DataInputStream;
import java.io.DataOutputStream;
import java.io.IOException;
import java.io.InputStream;
import java.io.OutputStream;
import java.util.ArrayList;
import java.util.HashMap;
import lombok.Getter;
import lombok.RequiredArgsConstructor;
import lombok.val;

/**
 * Custom serializer base class that supports backward and forward compatibility.
 * Subclass one of the following based on your needs:
 * <ul>
 *  <li> VersionedSerializer.Direct for mutable objects.
 *  <li> VersionedSerializer.WithBuilder for immutable objects with Builders.
 *  <li> VersionedSerializer.MultiType for objects of multiple types inheriting from a common base type.
 * </ul>
 *
 * @param <T> Type of the object to serialize.
 */
public abstract class VersionedSerializer<T> {
    //region Serialization primitives

    /**
     * The Version of the Serializer format itself.
     * ALL               : Header|Version(1)|RevisionCount(1)|Revision1|...|Revision[RevisionCount]
     * HEADER(SingleType): SFV(1)
     * HEADER(MultiType) : SFV(1)|ObjectType(1)
     * REVISION          : RevisionId(1)|Length(4)|Data(Length)
     */
    private static final int SERIALIZER_VERSION = 0;

    /**
     * Serializes the given object to the given RevisionDataOutput. This overload is usually invoked for serializing
     * nested classes or collections.
     *
     * @param dataOutput The RevisionDataOutput to serialize to.
     * @param object     The object to serialize.
     * @throws IOException If an IO Exception occurred.
     */
    public void serialize(RevisionDataOutput dataOutput, T object) throws IOException {
        serialize(dataOutput.getBaseStream(), object);
    }

    /**
     * Serializes the given object to an in-memory buffer (RandomOutput) and returns a view of it.
     *
     * @param object The object to serialize.
     * @return An ArrayView which represents the serialized data. This provides a view (offset+length) into a Java byte
     * array and has APIs to extract or copy the data out of there.
     * @throws IOException If an IO Exception occurred.
     */
<<<<<<< HEAD
    public ByteArraySegment serialize(TargetType o) throws IOException {
=======
    public ByteArraySegment serialize(T object) throws IOException {
>>>>>>> 7451c990
        val result = new EnhancedByteArrayOutputStream();
        serialize(result, object);
        return result.getData();
    }

    /**
     * Serializes the given object to the given OutputStream.
     *
     * @param stream The OutputStream to serialize to.
     * @param object The object to serialize.
     * @throws IOException If an IO Exception occurred.
     */
    public void serialize(OutputStream stream, T object) throws IOException {
        // Wrap the given stream in a DataOutputStream, but make sure we don't close it, since we don't own it.
        DataOutputStream dataOutput = stream instanceof DataOutputStream ? (DataOutputStream) stream : new DataOutputStream(stream);

        dataOutput.writeByte(SERIALIZER_VERSION);

        // Write contents.
        writeContents(dataOutput, stream, object);
    }

    /**
     * When implemented in a derived class, this method will write the serialization contents, excluding the Header.
     * Refer to the format above for contents.
     * @param dataOutput The DataOutputStream to write to.
     * @param baseStream The OutputStream that dataOutput wraps.
     * @param object     The object to serialize.
     * @throws IOException If an IO Exception occurred.
     */
    abstract void writeContents(DataOutputStream dataOutput, OutputStream baseStream, T object) throws IOException;

    /**
     * Reads a single unsigned byte from the given InputStream and interprets it as a Serializer Format Version, after
     * which it validates that it is supported.
     *
     * @param dataInput The DataInputStream to read from.
     * @throws IOException If an IO Exception occurred.
     */
    void processHeader(DataInputStream dataInput) throws IOException {
        int formatVersion = dataInput.readUnsignedByte();
        ensureCondition(formatVersion == SERIALIZER_VERSION, "Unsupported format version %d.", formatVersion);
    }

    /**
     * Verifies that the given condition is true. If not, throws a SerializationException.
     */
    void ensureCondition(boolean condition, String messageFormat, Object... args) throws SerializationException {
        if (!condition) {
            throw new SerializationException(String.format(messageFormat, args));
        }
    }

    //endregion

    //region Versions and Revisions

    /**
     * Represents a Version of a Format. A Version has multiple Revisions that are built incrementally on top of each other,
     * starting with base revision 0 and going up to a maximum revision 127.
     *
     * @param <TargetType> Type of the object to serialize.
     * @param <ReaderType> Type of the object to deserialize to.
     */
    @Getter
    protected static class FormatVersion<TargetType, ReaderType> {
        private final byte version;
        private final ArrayList<FormatRevision<TargetType, ReaderType>> revisions = new ArrayList<>();

        private FormatVersion(int version) {
            Preconditions.checkArgument(version >= 0 && version <= Byte.MAX_VALUE, "Version must be a value between 0 and ", Byte.MAX_VALUE);
            this.version = (byte) version;
        }

        /**
         * Creates a new Revision and registers it.
         *
         * @param revision The Revision Id. If the first revision in the Version, this must be 0. If not, it must be the next
         *                 number higher than the previous Revision Id (revisions ids are incremental numbers).
         * @param writer   A Function that will serialize the contents of the target object into this Revision's Format.
         * @param reader   A Function that will deserialize data pertaining to this Revision's Format into the target object.
         * @return This object.
         */
        public FormatVersion<TargetType, ReaderType> revision(int revision, StreamWriter<TargetType> writer, StreamReader<ReaderType> reader) {
            Preconditions.checkNotNull(writer, "writer");
            Preconditions.checkNotNull(reader, "reader");
            Preconditions.checkArgument(revision >= 0 && revision <= Byte.MAX_VALUE,
                    "Revision must be a non-negative value and less than or equal to %s.", Byte.MAX_VALUE);
            Preconditions.checkArgument(this.revisions.isEmpty() || revision == this.revisions.get(this.revisions.size() - 1).getRevision() + 1,
                    "Expected revision to be incremental.");
            this.revisions.add(new FormatRevision<>((byte) revision, writer, reader));
            return this;
        }

        /**
         * Gets the revision with the given Id, or null if this revision does not exist.
         */
        private FormatRevision<TargetType, ReaderType> get(int revisionId) {
            return revisionId < this.revisions.size() ? this.revisions.get(revisionId) : null;
        }
    }

    /**
     * A FormatRevision, mapping the Revision Id to its Writer and Reader methods.
     */
    @RequiredArgsConstructor
    @Getter
    private static class FormatRevision<TargetType, ReaderType> {
        private final byte revision;
        private final StreamWriter<TargetType> writer;
        private final StreamReader<ReaderType> reader;
    }

    /**
     * Defines a Function that serializes an Object to a RevisionDataOutput.
     *
     * @param <TargetType> The type of the object to serialize.
     */
    @FunctionalInterface
    protected interface StreamWriter<TargetType> {
        void accept(TargetType source, RevisionDataOutput output) throws IOException;
    }

    /**
     * Defines a Function that deserializes data from a RevisionDataInput into a target Object.
     *
     * @param <ReaderType> The type of the object to deserialize into.
     */
    @FunctionalInterface
    protected interface StreamReader<ReaderType> {
        void accept(RevisionDataInput input, ReaderType target) throws IOException;
    }

    //endregion

    //region SingleType

    /**
     * VersionedSerializer base that supports serializing objects of a single type.
     *
     * @param <TargetType> Type of the object to serialize.
     * @param <ReaderType> Type of the object to deserialize.
     */
    private static abstract class SingleType<TargetType, ReaderType> extends VersionedSerializer<TargetType> {
        // Since Version is a byte, we can use a small array here instead of HashMap which provides better runtime performance.
        private final FormatVersion<TargetType, ReaderType>[] versions;

        /**
         * Creates a new instance of the VersionedSerializer. Registers all versions and validates the write version is defined
         * correctly.
         */
        @SuppressWarnings("unchecked")
        SingleType() {
            this.versions = (FormatVersion<TargetType, ReaderType>[]) new FormatVersion[Byte.MAX_VALUE];
            declareVersions();
            Preconditions.checkArgument(this.versions[writeVersion()] != null, "Write version %s is not defined.", writeVersion());
        }

        /**
         * Gets a value indicating the Version to use for serializing. This will be invoked once during the Constructor (for
         * validation purposes) and once per invocation of serialize().
         */
        protected abstract byte writeVersion();

        /**
         * When implemented in a derived class, this method will declare the FormatVersions that are supported for reading and
         * writing. This method will be invoked once during the constructor.
         */
        protected abstract void declareVersions();

        /**
         * Gets or Creates a FormatVersion with given version. If new, the version will also be registered internally.
         *
         * @param version The version to seek/create.
         * @return A new or existing instance of the FormatVersion class.
         */
        protected FormatVersion<TargetType, ReaderType> version(int version) {
            FormatVersion<TargetType, ReaderType> v = this.versions[version];
            if (v == null) {
                v = new FormatVersion<>(version);
                this.versions[v.getVersion()] = v;
            }

            return v;
        }

        @Override
        void writeContents(DataOutputStream dataOutput, OutputStream baseStream, TargetType o) throws IOException {
            val writeVersion = this.versions[writeVersion()];
            dataOutput.writeByte(writeVersion.getVersion());
            dataOutput.writeByte(writeVersion.getRevisions().size());

            // Write each Revision for this Version, in turn.
            for (val r : writeVersion.getRevisions()) {
                dataOutput.writeByte(r.getRevision());
                try (val revisionOutput = RevisionDataOutputStream.wrap(baseStream)) {
                    r.getWriter().accept(o, revisionOutput);
                }
            }
        }

        /**
         * Deserializes data from the given RevisionDataInput into the given object. This overload is usually invoked for
         * deserializing nested classes or collections.
         *
         * @param dataInput The RevisionDataInput to deserialize from.
         * @param target    The target object to apply the deserialization to.
         * @throws IOException If an IO Exception occurred.
         */
        public void deserialize(RevisionDataInput dataInput, ReaderType target) throws IOException {
            deserialize(dataInput.getBaseStream(), target);
        }

        /**
         * Deserializes data from the given ArrayView into the given object.
         *
         * @param data   The ArrayView to deserialize from.
         * @param target The target object to apply the deserialization to.
         * @throws IOException If an IO Exception occurred.
         */
        public void deserialize(ArrayView data, ReaderType target) throws IOException {
            deserialize(data.getReader(), target);
        }

        /**
         * Deserializes data from the given InputStream into the given object.
         *
         * @param stream The InputStream to deserialize from.
         * @param target The target object to apply the deserialization to.
         * @throws IOException If an IO Exception occurred.
         */
        public void deserialize(InputStream stream, ReaderType target) throws IOException {
            DataInputStream dataInput = stream instanceof DataInputStream ? (DataInputStream) stream : new DataInputStream(stream);
            processHeader(dataInput);
            deserializeContents(dataInput, stream, target);
        }

        /**
         * Deserializes data from the given InputStream into the given object. This does not attempt to read the serialization
         * header.
         *
         * @param dataInput  The DataInputStream to deserialize from.
         * @param baseStream The InputStream that dataInput wraps.
         * @param target     The target object to apply the deserialization to.
         * @throws IOException If an IO Exception occurred.
         */
        void deserializeContents(DataInputStream dataInput, InputStream baseStream, ReaderType target) throws IOException {
            byte version = dataInput.readByte();
            val readVersion = this.versions[version];
            ensureCondition(readVersion != null, "Unsupported version %d.", version);

            byte revisionCount = dataInput.readByte();
            ensureCondition(revisionCount >= 0, "Data corruption: negative revision count.");

            int revisionIndex = 0;
            for (int i = 0; i < revisionCount; i++) {
                byte revision = dataInput.readByte();
                val rd = readVersion.get(revisionIndex++);
                try (RevisionDataInputStream revisionInput = RevisionDataInputStream.wrap(baseStream)) {
                    if (rd != null) {
                        // We've encountered an unknown revision; we cannot read anymore.
                        ensureCondition(revision == rd.getRevision(),
                                "Unexpected revision. Expected %d, found %d.", rd.getRevision(), revision);
                        rd.getReader().accept(revisionInput, target);
                    }
                }
            }
        }
    }

    //endregion

    //region Direct

    /**
     * A Single-Type VersionedDeserializer that serializes and deserializes into the same object.
     *
     * This should be used in those cases when we already have an instance of the target object available during
     * deserialization and we only need to update its state.
     *
     * Example:
     * * <pre>
     * {@code
     * class Segment { ... }
     *
     * class SegmentSerializer extends VersionedSerializer.Direct<Segment> {
     *    @Override
     *    protected byte writeVersion() { return 0; } // This is the version we'll be serializing now.
     *
     *    @Override
     *    protected void declareVersions() {
     *      // We define all supported versions and their revisions here.
     *      version(0).revision(0, this::write00, this::read00)
     *                .revision(1, this::write01, this::read01);
     *      version(1).revision(0, this::write10, this::read10);
     *    }
     *
     *    // Serializes V0.0; this is the first method to be invoked when serializing V0.
     *    private void write00(Segment source, RevisionDataOutput output) throws IOException { ... }
     *
     *    // Deserializes V0.0 into target; this is the first method to be invoked when deserializing V0.
     *    private void read00(RevisionDataInput input, Segment target) throws IOException { ... }
     *
     *    // Serializes V0.1; this will be invoked after write00() and is an incremental update (only what's new in V0.1).
     *    private void write01(Segment source, RevisionDataOutput output) throws IOException { ... }
     *
     *    // Deserializes V0.1 into target; will be invoked after read00().
     *    private void read01(RevisionDataInput input, Segment target) throws IOException { ... }
     *
     *    // Serializes V1.0; this will be invoked if we ever serialize V1. This will not be mixed with V0.
     *    private void write10(Segment source, RevisionDataOutput output) throws IOException { ... }
     *
     *    // Deserializes V1.0 into target; this will only be invoked for V1.
     *    private void read10(RevisionDataInput input, Segment target) throws IOException { ... }
     * }
     * }
     * </pre>
     *
     * @param <TargetType> Type of the object to serialize from and deserialize into.
     */
    public static abstract class Direct<TargetType> extends SingleType<TargetType, TargetType> {
    }

    //endregion

    //region WithBuilder

    /**
     * A Single-Type VersionedDeserializer that deserializes into a "Builder" object. A Builder object is a shadow object
     * that accumulates the deserialization changes and is able to create an object of TargetType when the build() method
     * is invoked.
     *
     * This should be used in those cases when we do not have an instance of the target object available during deserialization,
     * most likely because the object is immutable and needs to be created with its data.
     *
     * Example:
     * <pre>
     * {@code
     * class Attribute {
     *    private final Long value;
     *    private final Long lastUsed;
     *
     *    // Attribute class is immutable; it has a builder that helps create new instances (this can be generated with Lombok).
     *    static class AttributeBuilder implements ObjectBuilder<Attribute> { ... }
     * }
     *
     * class AttributeSerializer extends VersionedSerializer.WithBuilder<Attribute, Attribute.AttributeBuilder> {
     *    @Override
     *    protected byte writeVersion() { return 0; } // Version we're serializing at.
     *
     *    @Override
     *    protected Attribute.AttributeBuilder newBuilder() { return Attribute.builder(); }
     *
     *    @Override
     *    protected void declareVersions() {
     *        version(0).revision(0, this::write00, this::read00);
     *    }
     *
     *    private void write00(Attribute source, RevisionDataOutput output) throws IOException { ... }
     *
     *    private void read00(RevisionDataInput input, Attribute.AttributeBuilder target) throws IOException { ... }
     * }
     * }
     * </pre>
     *
     * @param <TargetType> Type of the object to serialize from.
     * @param <ReaderType> Type of the Builder object, which must implement ObjectBuilder(of TargetType). This will be used
     *                     for deserialization.
     */
    public static abstract class WithBuilder<TargetType, ReaderType extends ObjectBuilder<TargetType>> extends SingleType<TargetType, ReaderType> {
        /**
         * When implemented in a derived class, this method will return a new instance of the Builder each time it is invoked.
         *
         * @return A new instance of ReaderType.
         */
        protected abstract ReaderType newBuilder();

        /**
         * Deserializes data from the given RevisionDataInput and creates a new object with the result. This overload is
         * usually invoked for deserializing nested classes or collections.
         *
         * @param dataInput The RevisionDataInput to deserialize from.
         * @return A new instance of TargetType with the deserialized data.
         * @throws IOException If an IO Exception occurred.
         */
        public TargetType deserialize(RevisionDataInput dataInput) throws IOException {
            return deserialize(dataInput.getBaseStream());
        }

        /**
         * Deserializes data from the given InputStream and creates a new object with the result.
         *
         * @param stream The InputStream to deserialize from.
         * @return A new instance of TargetType with the deserialized data.
         * @throws IOException If an IO Exception occurred.
         */
        public TargetType deserialize(InputStream stream) throws IOException {
            ReaderType builder = newBuilder();
            deserialize(stream, builder);
            return builder.build();
        }

        /**
         * Deserializes data from the given byte array and creates a new object with the result.
         *
         * @param data The byte array to deserialize from.
         * @return A new instance of TargetType with the deserialized data.
         * @throws IOException If an IO Exception occurred.
         */
        public TargetType deserialize(byte[] data) throws IOException {
            return deserialize(new ByteArrayInputStream(data));
        }

        /**
         * Deserializes data from the given ArrayView and creates a new object with the result.
         *
         * @param data The ArrayView to deserialize from.
         * @return A new instance of TargetType with the deserialized data.
         * @throws IOException If an IO Exception occurred.
         */
        public TargetType deserialize(ArrayView data) throws IOException {
            return deserialize(data.getReader());
        }

        TargetType readContents(DataInputStream inputStream, InputStream baseStream) throws IOException {
            ReaderType builder = newBuilder();
            super.deserializeContents(inputStream, baseStream, builder);
            return builder.build();
        }
    }

    //endregion

    //region MultiType

    /**
     * A VersionedDeserializer that serializes deserializes objects instantiating different types that inherit from a single
     * base type. This is a meta-serializer in itself, as it composes various other Single-Type serializers into it.
     *
     * This should be used in those cases when we have a base (maybe abstract) type and multiple types inheriting from it
     * that need serialization. A Serializer needs to be implemented for each sub-type and registered into this instance.
     *
     * Currently only VersionedSerializer.WithBuilder sub-serializers are supported.
     *
     * Example:
     * <pre>
     * {@code
     * class BaseType { ... }
     *
     * class SubType1 extends BaseType {
     *     static class SubType1Builder implements ObjectBuilder<SubType1> { ... }
     *     static class SubType1Serializer extends VersionedSerializer.WithBuilder<SubType1, SubType1Builder> { ... }
     * }
     *
     * class SubType11 extends SubType1 {
     *     static class SubType11Builder implements ObjectBuilder<SubType11> { ... }
     *     static class SubType11Serializer extends VersionedSerializer.WithBuilder<SubType11, SubType11Builder> { ... }
     * }
     *
     * class SubType2 extends BaseType {
     *     static class SubType2Builder implements ObjectBuilder<SubType2> { ... }
     *     static class SubType2Serializer extends VersionedSerializer.WithBuilder<SubType2, SubType2Builder> { ... }
     * }
     *
     * class BaseTypeSerializer extends VersionedSerializer.MultiType<BaseType> {
     *    @Override
     *    protected void declareSerializers() {
     *        // Declare sub-serializers here. IDs must be unique, non-changeable (during refactoring) and not necessarily
     *        // sequential or contiguous.
     *        serializer(SubType1.class, 0, new SubType1.SubType1Serializer());
     *        serializer(SubType11.class, 10, new SubType11.SubType11Serializer());
     *        serializer(SubType2.class, 1, new SubType2.SubType2Serializer());
     *    }
     * }
     * }
     * </pre>
     *
     * @param <TargetType> Type of the object to serialize from.
     * @param <ReaderType> Type of the Builder object, which must implement ObjectBuilder(of TargetType). This will be used
     *                     for deserialization.
     */
    public static abstract class MultiType<BaseType> extends VersionedSerializer<BaseType> {
        private final HashMap<Byte, SerializerInfo> serializersById;
        private final HashMap<Class, SerializerInfo> serializersByType;

        /**
         * Creates a new instance of the MultiType class.
         */
        public MultiType() {
            this.serializersByType = new HashMap<>();
            this.serializersById = new HashMap<>();
            declareSerializers();
        }

        /**
         * When implemented in a derived class, this method will declare all supported serializers of subtypes of BaseType
         * by using the serializer() method.
         */
        protected abstract void declareSerializers();

        /**
         * Registers a new serializer for the given class.
         *
         * @param type                The type of the class to register. Must derive from BaseClass.
         * @param serializationTypeId A unique identifier associated with this serializer. This will be used to identify
         *                            object types upon deserialization, so it is very important for this value not to
         *                            change or be reused upon code refactoring. Valid range: [0, 127]
         * @param serializer          The serializer for the given type.
         * @param <TargetType>        Type of the object to serialize. Must derive from BaseType.
         * @param <ReaderType>        A type implementing ObjectBuilder(of TargetType) that can be used to create new objects.
         * @return This instance.
         */
        protected <TargetType extends BaseType, ReaderType extends ObjectBuilder<TargetType>> MultiType<BaseType> serializer(
                Class<TargetType> type, int serializationTypeId, VersionedSerializer.WithBuilder<TargetType, ReaderType> serializer) {
            Preconditions.checkArgument(serializationTypeId >= 0 && serializationTypeId <= Byte.MAX_VALUE,
                    "SerializationTypeId must be a value between 0 and ", Byte.MAX_VALUE);
            Preconditions.checkArgument(!this.serializersById.containsKey((byte) serializationTypeId),
                    "SerializationTypeId %s already has a serializer registered.", serializationTypeId);
            Preconditions.checkArgument(!this.serializersByType.containsKey(type),
                    "Type %s already has a serializer registered.", type);
            val si = new SerializerInfo(type, (byte) serializationTypeId, serializer);
            this.serializersById.put(si.id, si);
            this.serializersByType.put(si.type, si);
            return this;
        }

        @Override
        @SuppressWarnings("unchecked")
        public void writeContents(DataOutputStream dataOutput, OutputStream baseStream, BaseType o) throws IOException {
            Class c = o.getClass();
            val si = this.serializersByType.get(c);
            ensureCondition(si != null, "No serializer found for %s.", c.getName());

            // Encode the Object type; this will be used upon deserialization.
            dataOutput.writeByte(si.id);

            // Write contents.
            si.serializer.writeContents(dataOutput, baseStream, o);
        }

        /**
         * Deserializes data from the given InputStream into an object of type BaseType. This will use one of the registered
         * serializers to instantiate an instance of the correct type (derived from BaseType), as specified in declareSerializers().
         *
         * @param stream The InputStream to deserialize from.
         * @return The deserialized instance.
         * @throws IOException If an IO Exception occurred.
         */
        @SuppressWarnings("unchecked")
        public BaseType deserialize(InputStream stream) throws IOException {
            DataInputStream dataInput = stream instanceof DataInputStream ? (DataInputStream) stream : new DataInputStream(stream);
            processHeader(dataInput);
            byte type = dataInput.readByte();
            val si = this.serializersById.get(type);
            ensureCondition(si != null, "No serializer found for object type %s.", type);

            return (BaseType) si.serializer.readContents(dataInput, stream);
        }

        @RequiredArgsConstructor
        private static class SerializerInfo {
            final Class type;
            final byte id;
            final VersionedSerializer.WithBuilder serializer;
        }
    }

    //endregion
}<|MERGE_RESOLUTION|>--- conflicted
+++ resolved
@@ -70,11 +70,7 @@
      * array and has APIs to extract or copy the data out of there.
      * @throws IOException If an IO Exception occurred.
      */
-<<<<<<< HEAD
-    public ByteArraySegment serialize(TargetType o) throws IOException {
-=======
     public ByteArraySegment serialize(T object) throws IOException {
->>>>>>> 7451c990
         val result = new EnhancedByteArrayOutputStream();
         serialize(result, object);
         return result.getData();
