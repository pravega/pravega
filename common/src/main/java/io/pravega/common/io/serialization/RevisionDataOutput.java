--- conflicted
+++ resolved
@@ -9,11 +9,7 @@
  */
 package io.pravega.common.io.serialization;
 
-<<<<<<< HEAD
-import io.pravega.common.util.BufferView;
-=======
 import io.pravega.common.util.ByteArraySegment;
->>>>>>> 38a40f37
 import java.io.DataInput;
 import java.io.DataOutput;
 import java.io.IOException;
@@ -129,7 +125,6 @@
     /**
      * Calculates the length, in bytes, of the given signed Long as serialized by using {@link #writeCompactSignedLong}.
      * Invoking this method will not actually write the value.
-<<<<<<< HEAD
      *
      * @param value The value to measure.
      * @return The {@link #writeCompactSignedLong} length of the value. This is a value between 1 and {@link Long#BYTES} (inclusive).
@@ -156,34 +151,6 @@
      * will not actually write the value.
      *
      * @param value The value to measure.
-=======
-     *
-     * @param value The value to measure.
-     * @return The {@link #writeCompactSignedLong} length of the value. This is a value between 1 and {@link Long#BYTES} (inclusive).
-     * @throws IllegalArgumentException If value is not in the interval [-2^61, 2^61).
-     */
-    int getCompactSignedLongLength(long value);
-
-    /**
-     * Encodes the given signed Long into a compact serialization of 1, 2, 4 or 8 bytes. The actual number of bytes can be
-     * calculated using {@link #getCompactSignedLongLength}. The first three bits of the given value are ignored and will
-     * be reserved for serialization, hence this can only serialize values in the interval [-2^61, 2^61).
-     * <p>
-     * This value must be read using {@link RevisionDataInput#readCompactSignedLong}. It cannot be read using
-     * {@link DataInput#readLong} or using {@link RevisionDataInput#readCompactLong}.
-     *
-     * @param value The value to serialize.
-     * @throws IOException              If an IO Exception occurred.
-     * @throws IllegalArgumentException If value is not in the interval [-2^61, 2^61).
-     */
-    void writeCompactSignedLong(long value) throws IOException;
-
-    /**
-     * Calculates the length, in bytes, of the given Integer as serialized by using {@link #writeCompactInt}. Invoking this method
-     * will not actually write the value.
-     *
-     * @param value The value to measure.
->>>>>>> 38a40f37
      * @return The {@link #writeCompactInt} length of the value. This is a value between 1 and {@link Integer#BYTES} (inclusive).
      * @throws IllegalArgumentException If value is not in the interval [0, 2^30).
      */
@@ -282,8 +249,6 @@
     }
 
     /**
-<<<<<<< HEAD
-=======
      * Serializes the given byte array segment. Equivalent to calling {@link #writeArray}(segment, segment.arrayOffset(), segment.getLength()).
      *
      * @param segment The byte array segment to serialize. Can be null (in which case an Empty array will be deserialized
@@ -299,7 +264,6 @@
     }
     
     /**
->>>>>>> 38a40f37
      * Serializes the given byte array. It first writes a Compact Integer representing the length to serialize, followed
      * by the actual array elements being written.
      *
@@ -310,19 +274,6 @@
      * @throws IOException If an IO Exception occurred.
      */
     void writeArray(byte[] array, int offset, int length) throws IOException;
-
-    /**
-     * Serializes the given {@link BufferView}. It first writes a Compact Integer representing {@link BufferView#getLength()},
-     * followed by {@link BufferView#getLength()} bytes representing the data from the {@link BufferView}.
-     *
-     * This can be read back using {@link RevisionDataInput#readArray()} as this method serializes the data in the same
-     * ways as {@link #writeArray}.
-     *
-     * @param buffer The {@link BufferView} to serialize. Can be null (in which case an Empty array will be deserialized
-     *               by {@link RevisionDataInput#readArray})).
-     * @throws IOException If an IO Exception occurred.
-     */
-    void writeBuffer(BufferView buffer) throws IOException;
 
     /**
      * Calculates the number of bytes required to serialize a Map.
