--- conflicted
+++ resolved
@@ -114,11 +114,7 @@
      * @param elementDeserializer A Function that will decode a single element of the Collection from the given RevisionDataInput.
      * @param newCollectionBuilder A Builder that will create a new instance of the ImmutableCollection of desired type.
      * @param <T>                 Type of the elements in the Collection.
-<<<<<<< HEAD
-     * @param <C>                 Type of the Collection desired to be instantiated.
-=======
      * @param <C>                 Type of the Collection whose builder needs to be populated.
->>>>>>> 1f0674b0
      * @throws IOException If an IO Exception occurred.
      */
     <T, C extends ImmutableCollection<T>> void readCollection(
@@ -193,20 +189,12 @@
      * @param newMapBuilder     An ImmutableMapBuilder that will create a new instance of the ImmutableMap type desired.
      * @param <K>               Type of the Keys in the Map.
      * @param <V>               Type of the Values in the Map.
-<<<<<<< HEAD
-     * @return A new Map. If the original Map passed to RevisionDataOutput.writeMap() was null, this will return an empty map.
-     * @throws IOException If an IOException occurred.
-     */
-    <K, V> ImmutableMap<K, V> readMap(ElementDeserializer<K> keyDeserializer, ElementDeserializer<V> valueDeserializer, 
-                                          ImmutableMap.Builder<K, V> newMapBuilder) throws IOException;
-=======
      * @param <M>               Type of Map whose builder needs to be populated. 
      * @return A new Map. If the original Map passed to RevisionDataOutput.writeMap() was null, this will return an empty map.
      * @throws IOException If an IOException occurred.
      */
     <K, V, M extends ImmutableMap<K, V>> void readMap(ElementDeserializer<K> keyDeserializer, ElementDeserializer<V> valueDeserializer, 
                                           M.Builder<K, V> newMapBuilder) throws IOException;
->>>>>>> 1f0674b0
 
     /**
      * Defines a Function signature that can deserialize an element from a RevisionDataInput.
