/**
 * Copyright Pravega Authors.
 *
 * Licensed under the Apache License, Version 2.0 (the "License");
 * you may not use this file except in compliance with the License.
 * You may obtain a copy of the License at
 *
 *     http://www.apache.org/licenses/LICENSE-2.0
 *
 * Unless required by applicable law or agreed to in writing, software
 * distributed under the License is distributed on an "AS IS" BASIS,
 * WITHOUT WARRANTIES OR CONDITIONS OF ANY KIND, either express or implied.
 * See the License for the specific language governing permissions and
 * limitations under the License.
 */
package io.pravega.common.concurrent;

import com.google.common.annotations.VisibleForTesting;
import java.util.concurrent.BlockingQueue;
import java.util.concurrent.ExecutorService;
import java.util.concurrent.LinkedBlockingQueue;
import java.util.concurrent.RejectedExecutionHandler;
import java.util.concurrent.ScheduledExecutorService;
import java.util.concurrent.ThreadFactory;
import java.util.concurrent.ThreadPoolExecutor;
import java.util.concurrent.ThreadPoolExecutor.AbortPolicy;
import java.util.concurrent.TimeUnit;
import java.util.concurrent.atomic.AtomicInteger;
import lombok.Data;
import lombok.NonNull;
import lombok.extern.slf4j.Slf4j;

/**
 * Creates Thread Pools for use within Pravega codebase.
 */
@Slf4j
final class ExecutorServiceFactory {
    //region Members

    @VisibleForTesting
    static final String DETECTION_LEVEL_PROPERTY_NAME = "ThreadLeakDetectionLevel";
    @VisibleForTesting
    private final ThreadLeakDetectionLevel detectionLevel;
    private final CreateScheduledExecutor createScheduledExecutor;
    private final CreateShrinkingExecutor createShrinkingExecutor;
    private final Runnable onLeakDetected;

    //endregion

    //region Constructor

    /**
     * Creates a new instance of the {@link ExecutorServiceFactory} which extracts the {@link ThreadLeakDetectionLevel}
     * from system properties and halts the VM if a leak is detected and {@link ThreadLeakDetectionLevel} is set to
     * {@link ThreadLeakDetectionLevel#Aggressive}.
     */
    ExecutorServiceFactory() {
        this(getDetectionLevel(), () -> System.exit(99));
    }

    /**
     * Creates a new instance of the {@link ExecutorServiceFactory}.
     *
     * @param level          The {@link ThreadLeakDetectionLevel} to use.
     * @param onLeakDetected A {@link Runnable} that will be invoked if {@link ThreadLeakDetectionLevel} is set to
     *                       {@link ThreadLeakDetectionLevel#Aggressive} and a leak is detected.
     */
    @VisibleForTesting
    ExecutorServiceFactory(@NonNull ThreadLeakDetectionLevel level, @NonNull Runnable onLeakDetected) {
        this.detectionLevel = level;
        this.onLeakDetected = onLeakDetected;

        // In all of the below, the ThreadFactory is created in this class, and its toString() returns the pool name.
        if (this.detectionLevel == ThreadLeakDetectionLevel.None) {
            this.createScheduledExecutor = (size, factory) -> new ThreadPoolScheduledExecutorService(size, factory, new AbortPolicy());
            this.createShrinkingExecutor = (maxThreadCount, threadTimeout, factory) ->
                    new ThreadPoolExecutor(0, maxThreadCount, threadTimeout, TimeUnit.MILLISECONDS,
                            new LinkedBlockingQueue<>(), factory, new CallerRuns(factory.toString()));
        } else {
            // Light and Aggressive need a special executor that overrides the finalize() method.
            this.createScheduledExecutor = (size, factory) -> {
                logNewThreadPoolCreated(factory.toString());
                return new LeakDetectorScheduledExecutorService(size, factory, new AbortPolicy());
            };
            this.createShrinkingExecutor = (maxThreadCount, threadTimeout, factory) -> {
                logNewThreadPoolCreated(factory.toString());
                return new LeakDetectorThreadPoolExecutor(0, maxThreadCount, threadTimeout, TimeUnit.MILLISECONDS,
                        new LinkedBlockingQueue<>(), factory, new CallerRuns(factory.toString()));
            };
        }
    }

    /**
     * Gets the {@link ThreadLeakDetectionLevel} from System Properties (Key = {@link #DETECTION_LEVEL_PROPERTY_NAME}).
     *
     * @return The {@link ThreadLeakDetectionLevel}, or {@link ThreadLeakDetectionLevel#None} if not defined in System
     * Properties.
     * @throws IllegalArgumentException If the system property defines a value is not valid.
     */
    @VisibleForTesting
    static ThreadLeakDetectionLevel getDetectionLevel() {
        return ThreadLeakDetectionLevel.valueOf(
                System.getProperty("ThreadLeakDetectionLevel", ThreadLeakDetectionLevel.None.name()));
    }

    //endregion

    //region Factory Methods

    /**
     * Creates and returns a thread factory that will create threads with the given name prefix.
     *
     * @param groupName the name of the threads
     * @return a thread factory
     */
    ThreadFactory getThreadFactory(String groupName) {
        return getThreadFactory(groupName, Thread.NORM_PRIORITY);
    }

    /**
     * Creates and returns a thread factory that will create threads with the given name prefix and thread priority.
     *
     * @param groupName the name of the threads
     * @param priority  the priority to be assigned to the thread.
     * @return a thread factory
     */
    ThreadFactory getThreadFactory(String groupName, int priority) {
        return new ThreadFactory() {
            final AtomicInteger threadCount = new AtomicInteger();

            @Override
            public String toString() {
                return groupName;
            }

            @Override
            public Thread newThread(Runnable r) {
                Thread thread = new Thread(r, groupName + "-" + threadCount.incrementAndGet());
                thread.setUncaughtExceptionHandler(new LogUncaughtExceptions());
                thread.setDaemon(true);
                thread.setPriority(priority);
                return thread;
            }
        };
    }

    /**
     * Creates a new ScheduledExecutorService that will use daemon threads with specified priority and names.
     *
     * @param size           The number of threads in the threadpool
     * @param poolName       The name of the pool (this will be printed in logs)
     * @param threadPriority The priority to be assigned to the threads
     * @return A new executor service.
     */
    ScheduledExecutorService newScheduledThreadPool(int size, String poolName, int threadPriority) {
        ThreadFactory threadFactory = getThreadFactory(poolName, threadPriority);

        // Caller runs only occurs after shutdown, as queue size is unbounded.
        ThreadPoolScheduledExecutorService result = this.createScheduledExecutor.apply(size, threadFactory);
        // ThreadPoolScheduledExecutorService implies:
        // setContinueExistingPeriodicTasksAfterShutdownPolicy(false),
        // setExecuteExistingDelayedTasksAfterShutdownPolicy(false),
        // setRemoveOnCancelPolicy(true);
        return result;
    }

    /**
     * Operates like Executors.cachedThreadPool but with a custom thread timeout and pool name.
     *
     * @param maxThreadCount The maximum number of threads to allow in the pool.
     * @param threadTimeout  the number of milliseconds that a thread should sit idle before shutting down.
     * @param poolName       The name of the threadpool.
     * @return A new threadPool
     */
    ThreadPoolExecutor newShrinkingExecutor(int maxThreadCount, int threadTimeout, String poolName) {
        ThreadFactory factory = getThreadFactory(poolName);
        return this.createShrinkingExecutor.apply(maxThreadCount, threadTimeout, factory);
    }

    //endregion

    //region ThreadFactory Helper Classes

    private static final class LogUncaughtExceptions implements Thread.UncaughtExceptionHandler {
        @Override
        public void uncaughtException(Thread t, Throwable e) {
            log.error("Exception thrown out of root of thread: " + t.getName(), e);
        }
    }

    @Data
    private static class CallerRuns implements RejectedExecutionHandler {
        private final String poolName;

        @Override
        public void rejectedExecution(Runnable r, ThreadPoolExecutor executor) {
            log.debug("Caller to executor: " + poolName + " rejected and run in the caller.");
            if (!executor.isShutdown()) {
                r.run();
            }
        }
    }

    //endregion

    //region Leak Detection Pools

    private class LeakDetectorScheduledExecutorService extends ThreadPoolScheduledExecutorService {
        private final Exception stackTraceEx;

        LeakDetectorScheduledExecutorService(int corePoolSize, ThreadFactory threadFactory, RejectedExecutionHandler handler) {
            super(corePoolSize, threadFactory, handler);
            this.stackTraceEx = new Exception();
        }

<<<<<<< HEAD
        @Override
        protected void finalize() throws Throwable {
=======
        @SuppressWarnings("deprecation")
        @Override
        protected void finalize() {
>>>>>>> 5a3dc6c3
            checkThreadPoolLeak(this, this.stackTraceEx);
            super.finalize();
        }
    }

    private class LeakDetectorThreadPoolExecutor extends ThreadPoolExecutor {
        private final Exception stackTraceEx;

        LeakDetectorThreadPoolExecutor(int corePoolSize, int maximumPoolSize, long keepAliveTime, TimeUnit unit, BlockingQueue<Runnable> workQueue,
                                       ThreadFactory threadFactory, RejectedExecutionHandler handler) {
            super(corePoolSize, maximumPoolSize, keepAliveTime, unit, workQueue, threadFactory, handler);
            this.stackTraceEx = new Exception();
        }

<<<<<<< HEAD
=======
        @SuppressWarnings("deprecation")
>>>>>>> 5a3dc6c3
        @Override
        protected void finalize() {
            checkThreadPoolLeak(this, this.stackTraceEx);
            super.finalize();
        }
    }

    private void logNewThreadPoolCreated(String poolName) {
        if (this.detectionLevel == ThreadLeakDetectionLevel.Light) {
            log.debug("Created Thread Pool '{}' with leak detection level set to '{}'.", poolName, this.detectionLevel);
        } else if (this.detectionLevel == ThreadLeakDetectionLevel.Aggressive) {
            log.warn("Created Thread Pool '{}' with leak detection level set to '{}'. THE VM WILL BE HALTED IF A LEAK IS DETECTED. DO NOT USE IN PRODUCTION.", poolName, this.detectionLevel);
        }
    }

    @VisibleForTesting
    void checkThreadPoolLeak(ExecutorService e, Exception stackTraceEx) {
        if (this.detectionLevel == ThreadLeakDetectionLevel.None) {
            // Not doing anything in this case.
            return;
        }

        if (!e.isShutdown()) {
            log.warn("THREAD POOL LEAK: {} (ShutDown={}, Terminated={}) finalized without being properly shut down.",
                    e, e.isShutdown(), e.isTerminated(), stackTraceEx);
            if (this.detectionLevel == ThreadLeakDetectionLevel.Aggressive) {
                // Not pretty, but outputting this stack trace on System.err helps with those unit tests that turned off
                // logging.
                stackTraceEx.printStackTrace(System.err);
                log.error("THREAD POOL LEAK DETECTED WITH LEVEL SET TO {}. SHUTTING DOWN.", ThreadLeakDetectionLevel.Aggressive);
                this.onLeakDetected.run();
            }
        }
    }

    enum ThreadLeakDetectionLevel {
        /**
         * No detection. All Executors created are from the JDK.
         */
        None,
        /**
         * Lightweight detection. All Executors are decorated with non-invasive wrapper that collects the stack trace
         * at (Executor) construction time and overrides the {@link #finalize()} method to detect leaks.
         * <p>
         * Logs an ERROR log message, along with a stack trace indicating the place where the thread pool was created.
         */
        Light,
        /**
         * Same as {@link #Light}, but additionally halts the VM if a thread pool leak is detected.
         * DO NOT RUN IN A PRODUCTION ENVIRONMENT.
         */
        Aggressive
    }

    @FunctionalInterface
    private interface CreateScheduledExecutor {
        ThreadPoolScheduledExecutorService apply(int size, ThreadFactory factory);
    }

    @FunctionalInterface
    private interface CreateShrinkingExecutor {
        ThreadPoolExecutor apply(int maxThreadCount, int threadTimeout, ThreadFactory factory);
    }

    //endregion
}<|MERGE_RESOLUTION|>--- conflicted
+++ resolved
@@ -213,14 +213,9 @@
             this.stackTraceEx = new Exception();
         }
 
-<<<<<<< HEAD
+        @SuppressWarnings("deprecation")
         @Override
         protected void finalize() throws Throwable {
-=======
-        @SuppressWarnings("deprecation")
-        @Override
-        protected void finalize() {
->>>>>>> 5a3dc6c3
             checkThreadPoolLeak(this, this.stackTraceEx);
             super.finalize();
         }
@@ -235,10 +230,7 @@
             this.stackTraceEx = new Exception();
         }
 
-<<<<<<< HEAD
-=======
         @SuppressWarnings("deprecation")
->>>>>>> 5a3dc6c3
         @Override
         protected void finalize() {
             checkThreadPoolLeak(this, this.stackTraceEx);
