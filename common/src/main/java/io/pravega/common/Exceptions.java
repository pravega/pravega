/**
 * Copyright (c) 2017 Dell Inc., or its subsidiaries. All Rights Reserved.
 *
 * Licensed under the Apache License, Version 2.0 (the "License");
 * you may not use this file except in compliance with the License.
 * You may obtain a copy of the License at
 *
 *     http://www.apache.org/licenses/LICENSE-2.0
 */
package io.pravega.common;

import com.google.common.base.Preconditions;
import java.util.Collection;
<<<<<<< HEAD
=======
import java.util.Map;

>>>>>>> de488b0c
import java.util.concurrent.CompletionException;
import java.util.concurrent.ExecutionException;
import lombok.SneakyThrows;

/**
 * Helper methods that perform various checks and throw exceptions if certain conditions are met.
 */
public final class Exceptions {

    /**
     * Determines if the given Throwable represents a fatal exception and cannot be handled.
     *
     * @param ex The Throwable to inspect.
     * @return True if a fatal error which must be rethrown, false otherwise (it can be handled in a catch block).
     */
    public static boolean mustRethrow(Throwable ex) {
        return ex instanceof VirtualMachineError;
    }

    /**
     * If the provided exception is a CompletionException or ExecutionException which need be unwrapped.
     *
     * @param ex The exception to be unwrapped.
     * @return The cause or the exception provided.
     */
    public static Throwable unwrap(Throwable ex) {
        if (canInspectCause(ex)) {
            Throwable cause = ex.getCause();
            if (cause != null) {
                return unwrap(cause);
            }
        }

        return ex;
    }

    /**
     * Returns true if the provided class is CompletionException or ExecutionException which need to be unwrapped.
     * @param c The class to be tested
     * @return True if {@link #unwrap(Throwable)} should be called on exceptions of this type
     */
    public static boolean shouldUnwrap(Class<? extends Exception> c) {
        return c.equals(CompletionException.class) || c.equals(ExecutionException.class);
    }

    private static boolean canInspectCause(Throwable ex) {
        return ex instanceof CompletionException
                || ex instanceof ExecutionException;
    }

    @FunctionalInterface
    public interface InterruptibleRun<ExceptionT extends Exception> {
        void run() throws InterruptedException, ExceptionT;
    }

    @FunctionalInterface
    public interface InterruptibleCall<ExceptionT extends Exception, ResultT> {
        ResultT call() throws InterruptedException, ExceptionT;
    }

    /**
     * Eliminates boilerplate code of catching and re-interrupting the thread.
     * <p>
     * NOTE: This method currently has the limitation that it can only handle functions that throw up to one additional
     * exception besides {@link InterruptedException}. This is a limitation of the Compiler.
     *
     * @param run          A method that should be run handling interrupts automatically
     * @param <ExceptionT> The type of exception.
     * @throws ExceptionT If thrown by run.
     */
    @SneakyThrows(InterruptedException.class)
    public static <ExceptionT extends Exception> void handleInterrupted(InterruptibleRun<ExceptionT> run)
            throws ExceptionT {
        try {
            run.run();
        } catch (InterruptedException e) {
            Thread.currentThread().interrupt();
            throw e;
        }
    }

    /**
     * Eliminates boilerplate code of catching and re-interrupting the thread.
     * <p>
     * NOTE: This method currently has the limitation that it can only handle functions that throw up to one additional
     * exception besides {@link InterruptedException}. This is a limitation of the Compiler.
     *
     * @param call         A method that should be run handling interrupts automatically
     * @param <ExceptionT> The type of exception.
     * @param <ResultT>    The type of the result.
     * @throws ExceptionT If thrown by call.
     * @return The result of the call.
     */
    @SneakyThrows(InterruptedException.class)
    public static <ExceptionT extends Exception, ResultT> ResultT handleInterrupted(InterruptibleCall<ExceptionT, ResultT> call)
            throws ExceptionT {
        try {
            return call.call();
        } catch (InterruptedException e) {
            Thread.currentThread().interrupt();
            throw e;
        }
    }

    /**
     * Throws a NullPointerException if the arg argument is null. Throws an IllegalArgumentException if the String arg
     * argument has a length of zero.
     *
     * @param arg     The argument to check.
     * @param argName The name of the argument (to be included in the exception message).
     * @return The arg.
     * @throws NullPointerException     If arg is null.
     * @throws IllegalArgumentException If arg is not null, but has a length of zero.
     */
    public static String checkNotNullOrEmpty(String arg, String argName) throws NullPointerException, IllegalArgumentException {
        Preconditions.checkNotNull(arg, argName);
        checkArgument(arg.length() > 0, argName, "Cannot be an empty string.");
        return arg;
    }
    
    /**
     * Throws a NullPointerException if the arg argument is null. Throws an IllegalArgumentException if the Collections arg
     * argument has a size of zero.
     *
     * @param <T>     The type of elements in the provided collection.
     * @param <V>     The actual type of the collection.
     * @param arg     The argument to check.
     * @param argName The name of the argument (to be included in the exception message).
     * @return The arg.
     * @throws NullPointerException     If arg is null.
     * @throws IllegalArgumentException If arg is not null, but has a length of zero.
     */
    public static <T, V extends Collection<T>> V checkNotNullOrEmpty(V arg, String argName) throws NullPointerException, IllegalArgumentException {
        Preconditions.checkNotNull(arg, argName);
        checkArgument(!arg.isEmpty(), argName, "Cannot be an empty collection.");
        return arg;
    }
    
    /**
     * Throws a NullPointerException if the arg argument is null. Throws an IllegalArgumentException
     * if the Map arg argument has a size of zero.
     *
     * @param <K> The type of keys in the provided map.
     * @param <V> The type of keys in the provided map.
     * @param arg The argument to check.
     * @param argName The name of the argument (to be included in the exception message).
     * @return The arg.
     * @throws NullPointerException If arg is null.
     * @throws IllegalArgumentException If arg is not null, but has a length of zero.
     */
    public static <K, V> Map<K, V> checkNotNullOrEmpty(Map<K, V> arg, String argName) throws NullPointerException,
                                                                                      IllegalArgumentException {
        Preconditions.checkNotNull(arg, argName);
        checkArgument(!arg.isEmpty(), argName, "Cannot be an empty map.");
        return arg;
    }

    /**
     * Throws an IllegalArgumentException if the validCondition argument is false.
     *
     * @param validCondition The result of the condition to validate.
     * @param argName        The name of the argument (to be included in the exception message).
     * @param message        The message to include in the exception. This should not include the name of the argument,
     *                       as that is already prefixed.
     * @param args           Format args for message. These must correspond to String.format() args.
     * @throws IllegalArgumentException If validCondition is false.
     */
    public static void checkArgument(boolean validCondition, String argName, String message, Object... args) throws IllegalArgumentException {
        if (!validCondition) {
            throw new IllegalArgumentException(badArgumentMessage(argName, message, args));
        }
    }

    /**
     * Throws an appropriate exception if the given range is not included in the given array interval.
     *
     * @param startIndex        The First index in the range.
     * @param length            The number of items in the range.
     * @param arrayLength       The length of the array.
     * @param startIndexArgName The name of the start index argument.
     * @param lengthArgName     The name of the length argument.
     * @throws ArrayIndexOutOfBoundsException If startIndex is less than lowBoundInclusive or if startIndex+length is
     *                                        greater than upBoundExclusive.
     * @throws IllegalArgumentException       If length is a negative number.
     */
    public static void checkArrayRange(long startIndex, int length, long arrayLength, String startIndexArgName, String lengthArgName) throws ArrayIndexOutOfBoundsException, IllegalArgumentException {
        // Check for non-negative length.
        if (length < 0) {
            throw new IllegalArgumentException(badArgumentMessage(lengthArgName, "length must be a non-negative integer."));
        }

        // Check for valid start index.
        if (startIndex < 0 || startIndex >= arrayLength) {
            // The only valid case here is if the range has zero elements and the array bounds also has zero elements.
            if (!(startIndex == 0 && length == 0 && arrayLength == 0)) {
                throw new ArrayIndexOutOfBoundsException(badStartOffsetMessage(startIndex, arrayLength, startIndexArgName));
            }
        }

        // Check for valid end offset. Note that end offset can be equal to upBoundExclusive, because this is a range.
        if (startIndex + length > arrayLength) {
            throw new ArrayIndexOutOfBoundsException(badLengthMessage(startIndex, length, arrayLength, startIndexArgName, lengthArgName));
        }
    }

    /**
     * Throws an ObjectClosedException if the closed argument is true.
     *
     * @param closed       The result of the condition to check. True if object is closed, false otherwise.
     * @param targetObject The object itself.
     * @throws ObjectClosedException If closed is true.
     */
    public static void checkNotClosed(boolean closed, Object targetObject) throws ObjectClosedException {
        if (closed) {
            throw new ObjectClosedException(targetObject);
        }
    }

    private static String badArgumentMessage(String argName, String message, Object... args) {
        return argName + ": " + String.format(message, args);
    }

    private static String badStartOffsetMessage(long startIndex, long arrayLength, String startIndexArgName) {
        return String.format("%s: value must be in interval [0, %d), given %d.", startIndexArgName, arrayLength, startIndex);
    }

    private static String badLengthMessage(long startIndex, int length, long arrayLength, String startIndexArgName, String lengthArgName) {
        return String.format("%s + %s: value must be in interval [0, %d], actual %d.", startIndexArgName, lengthArgName, arrayLength, startIndex + length);
    }
}<|MERGE_RESOLUTION|>--- conflicted
+++ resolved
@@ -11,11 +11,8 @@
 
 import com.google.common.base.Preconditions;
 import java.util.Collection;
-<<<<<<< HEAD
-=======
 import java.util.Map;
 
->>>>>>> de488b0c
 import java.util.concurrent.CompletionException;
 import java.util.concurrent.ExecutionException;
 import lombok.SneakyThrows;
@@ -153,7 +150,7 @@
         checkArgument(!arg.isEmpty(), argName, "Cannot be an empty collection.");
         return arg;
     }
-    
+
     /**
      * Throws a NullPointerException if the arg argument is null. Throws an IllegalArgumentException
      * if the Map arg argument has a size of zero.
