--- conflicted
+++ resolved
@@ -17,10 +17,7 @@
 import java.io.SequenceInputStream;
 import java.nio.ByteBuffer;
 import java.util.ArrayList;
-<<<<<<< HEAD
-=======
 import java.util.Collections;
->>>>>>> 15b0f5eb
 import java.util.Iterator;
 import java.util.List;
 import lombok.AccessLevel;
@@ -274,45 +271,4 @@
     }
 
     //endregion
-
-    //region Reader
-
-    private static class Reader implements BufferView.Reader {
-        private final Iterator<BufferView.Reader> readers;
-        private BufferView.Reader current;
-        private int available;
-
-        Reader(Iterator<BufferView.Reader> readers, int available) {
-            this.readers = readers;
-            this.available = available;
-        }
-
-        @Override
-        public int available() {
-            return this.available;
-        }
-
-        @Override
-        public int readBytes(ByteArraySegment segment) {
-            BufferView.Reader current = getCurrent();
-            if (current != null) {
-                int len = current.readBytes(segment);
-                this.available -= len;
-                assert this.available >= 0;
-                return len;
-            }
-
-            return 0;
-        }
-
-        private BufferView.Reader getCurrent() {
-            if (this.current == null || this.current.available() == 0) {
-                this.current = this.readers.hasNext() ? this.readers.next() : null;
-            }
-
-            return this.current;
-        }
-    }
-
-    //endregion
 }