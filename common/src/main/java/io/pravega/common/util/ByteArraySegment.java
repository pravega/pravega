/**
 * Copyright (c) Dell Inc., or its subsidiaries. All Rights Reserved.
 *
 * Licensed under the Apache License, Version 2.0 (the "License");
 * you may not use this file except in compliance with the License.
 * You may obtain a copy of the License at
 *
 *     http://www.apache.org/licenses/LICENSE-2.0
 */
package io.pravega.common.util;

import com.google.common.base.Preconditions;
import io.pravega.common.Exceptions;
import io.pravega.common.io.FixedByteArrayOutputStream;
import java.io.ByteArrayInputStream;
import java.io.IOException;
import java.io.InputStream;
import java.io.OutputStream;
import java.nio.ByteBuffer;
import java.util.stream.Collectors;
import java.util.stream.IntStream;
import lombok.SneakyThrows;

/**
 * Allows segmenting a byte array and operating only on that segment.
 */
public class ByteArraySegment extends AbstractBufferView implements ArrayView {
    //region Members

    private final byte[] array;
    private final int startOffset;
    private final int length;
    private final boolean readOnly;

    //endregion

    //region Constructor

    /**
     * Creates a new instance of the ByteArraySegment class that wraps the entire given array.
     *
     * @param array The array to wrap.
     * @throws NullPointerException If the array is null.
     */
    public ByteArraySegment(byte[] array) {
        this(array, 0, array.length);
    }

    /**
     * Creates a new instance of the ByteArraySegment class that wraps the given array range.
     *
     * @param array       The array to wrap.
     * @param startOffset The offset within the array to start the segment at.
     * @param length      The length of the segment.
     * @throws NullPointerException           If the array is null.
     * @throws ArrayIndexOutOfBoundsException If StartOffset or Length have invalid values.
     */
    public ByteArraySegment(byte[] array, int startOffset, int length) {
        this(array, startOffset, length, false);
    }
    
    /**
     * Creates a new instance of the ByteArraySegment class that wraps an array backed ByteBuffer.
     *
     * @param buff       The ByteBuffer to wrap.
     * @throws NullPointerException           If the array is null.
     * @throws UnsupportedOperationException  If buff is not backed by an array.
     */
    public ByteArraySegment(ByteBuffer buff) {
        this(buff.array(), buff.arrayOffset() + buff.position(), buff.remaining(), false);
    }

    /**
     * Creates a new instance of the ByteArraySegment class that wraps the given array range.
     *
     * @param array       The array to wrap.
     * @param startOffset The offset within the array to start the segment at.
     * @param length      The length of the segment.
     * @param readOnly    If true, no modifications will be allowed on the segment.
     * @throws NullPointerException           If the array is null.
     * @throws ArrayIndexOutOfBoundsException If StartOffset or Length have invalid values.
     */
    public ByteArraySegment(byte[] array, int startOffset, int length, boolean readOnly) {
        Preconditions.checkNotNull(array, "array");
        Exceptions.checkArrayRange(startOffset, length, array.length, "startOffset", "length");

        this.array = array;
        this.startOffset = startOffset;
        this.length = length;
        this.readOnly = readOnly;
    }

    //endregion

    //region ArrayView Implementation

    @Override
    public byte get(int index) {
        Preconditions.checkElementIndex(index, this.length, "index");
        return this.array[index + this.startOffset];
    }

    @Override
    public int getLength() {
        return this.length;
    }

    @Override
    public byte[] array() {
        return this.array;
    }

    @Override
    public int arrayOffset() {
        return this.startOffset;
    }

    @Override
    public Reader getBufferViewReader() {
        return new Reader();
    }

    @Override
    public InputStream getReader() {
        return new ByteArrayInputStream(this.array, this.startOffset, this.length);
    }

    @Override
    public InputStream getReader(int offset, int length) {
        Exceptions.checkArrayRange(offset, length, this.length, "offset", "length");
        return new ByteArrayInputStream(this.array, this.startOffset + offset, length);
    }

    @Override
    public ByteArraySegment slice(int offset, int length) {
        return subSegment(offset, length, this.readOnly);
    }

    @Override
    public byte[] getCopy() {
        byte[] buffer = new byte[this.length];
        System.arraycopy(this.array, this.startOffset, buffer, 0, this.length);
        return buffer;
    }

    @Override
    public void copyTo(byte[] target, int targetOffset, int length) {
        Preconditions.checkElementIndex(length, this.length + 1, "length");
        Exceptions.checkArrayRange(targetOffset, length, target.length, "index", "values.length");

        System.arraycopy(this.array, this.startOffset, target, targetOffset, length);
    }

    @Override
    public int copyTo(ByteBuffer target) {
        int length = Math.min(this.length, target.remaining());
        target.put(this.array, this.startOffset, length);
        return length;
    }

    /**
     * Writes the entire contents of this ByteArraySegment to the given OutputStream. Only copies the contents of the
     * ByteArraySegment, and writes no other data (such as the length of the Segment or any other info).
     *
     * @param stream The OutputStream to write to.
     * @throws IOException If the OutputStream threw one.
     */
    @Override
    public void copyTo(OutputStream stream) throws IOException {
        stream.write(this.array, this.startOffset, this.length);
    }

    @Override
    @SneakyThrows(IOException.class)
    public boolean equals(BufferView other) {
        if (this.length != other.getLength()) {
            return false;
        } else if (other instanceof ArrayView) {
            return equals((ArrayView) other);
        }

        InputStream otherReader = other.getReader();
        for (int i = 0; i < this.length; i++) {
            if ((byte) otherReader.read() != this.array[this.startOffset + i]) {
                return false;
            }
        }
        return true;
    }

    private boolean equals(ArrayView other) {
        if (this.length != other.getLength()) {
            return false;
        }

        byte[] otherArray = other.array();
        int otherOffset = other.arrayOffset();
        for (int i = 0; i < this.length; i++) {
            if (this.array[this.startOffset + i] != otherArray[otherOffset + i]) {
                return false;
            }
        }

        return true;
    }

    @Override
    public <ExceptionT extends Exception> void collect(Collector<ExceptionT> bufferCollector) throws ExceptionT {
        bufferCollector.accept(ByteBuffer.wrap(this.array, this.startOffset, this.length));
    }

    //endregion

    //region Operations

    /**
     * Sets the value at the specified index.
     *
     * @param index The index to set the value at.
     * @param value The value to set.
     * @throws IllegalStateException          If the ByteArraySegment is readonly.
     * @throws ArrayIndexOutOfBoundsException If index is invalid.
     */
    public void set(int index, byte value) {
        Preconditions.checkState(!this.readOnly, "Cannot modify a read-only ByteArraySegment.");
        Preconditions.checkElementIndex(index, this.length, "index");
        this.array[index + this.startOffset] = value;
    }

    /**
     * Gets a value indicating whether the ByteArraySegment is read-only.
     *
     * @return The value.
     */
    public boolean isReadOnly() {
        return this.readOnly;
    }

    /**
     * Copies a specified number of bytes from the given ByteArraySegment into this ByteArraySegment.
     *
     * @param source       The ByteArraySegment to copy bytes from.
     * @param targetOffset The offset within this ByteArraySegment to start copying at.
     * @param length       The number of bytes to copy.
     * @throws IllegalStateException          If the ByteArraySegment is readonly.
     * @throws ArrayIndexOutOfBoundsException If targetOffset or length are invalid.
     */
    public void copyFrom(ByteArraySegment source, int targetOffset, int length) {
        Preconditions.checkState(!this.readOnly, "Cannot modify a read-only ByteArraySegment.");
        Exceptions.checkArrayRange(targetOffset, length, this.length, "index", "values.length");
        Preconditions.checkElementIndex(length, source.getLength() + 1, "length");

        System.arraycopy(source.array, source.startOffset, this.array, targetOffset + this.startOffset, length);
    }

    /**
     * Copies a specified number of bytes from the given ByteArraySegment into this ByteArraySegment.
     *
     * @param source       The ByteArraySegment to copy bytes from.
     * @param sourceOffset The offset within source to start copying from.
     * @param targetOffset The offset within this ByteArraySegment to start copying at.
     * @param length       The number of bytes to copy.
     * @throws IllegalStateException          If the ByteArraySegment is readonly.
     * @throws ArrayIndexOutOfBoundsException If targetOffset or length are invalid.
     */
    public void copyFrom(ByteArraySegment source, int sourceOffset, int targetOffset, int length) {
        Preconditions.checkState(!this.readOnly, "Cannot modify a read-only ByteArraySegment.");
        Exceptions.checkArrayRange(sourceOffset, length, source.length, "index", "values.length");
        Exceptions.checkArrayRange(targetOffset, length, this.length, "index", "values.length");
        Preconditions.checkElementIndex(length, source.getLength() + 1, "length");

        System.arraycopy(source.array, source.startOffset + sourceOffset, this.array, this.startOffset + targetOffset, length);
    }

    /**
     * Creates an OutputStream that can be used to write contents to this ByteArraySegment. The OutputStream returned
     * is a FixedByteArrayOutputStream (ByteArrayOutputStream that cannot expand) that spans the entire ByteArraySegment.
     *
     * @return The OutputStream.
     * @throws IllegalStateException If the ByteArraySegment is readonly.
     */
    public OutputStream getWriter() {
        Preconditions.checkState(!this.readOnly, "Cannot modify a read-only ByteArraySegment.");
        return new FixedByteArrayOutputStream(this.array, this.startOffset, this.length);
    }

    /**
     * Returns a new ByteArraySegment that is a sub-segment of this ByteArraySegment. The new ByteArraySegment wraps
     * the same underlying byte array that this ByteArraySegment does.
     *
     * @param offset   The offset within this ByteArraySegment where the new ByteArraySegment starts.
     * @param length   The length of the new ByteArraySegment.
     * @param readOnly Whether the resulting sub-segment should be read-only.
     *                 Note: if this ByteArraySegment is already read-only, this argument is ignored and the resulting
     *                 segment is read-only
     * @return The new ByteArraySegment.
     * @throws ArrayIndexOutOfBoundsException If offset or length are invalid.
     */
    public ByteArraySegment subSegment(int offset, int length, boolean readOnly) {
        Exceptions.checkArrayRange(offset, length, this.length, "offset", "length");
        return new ByteArraySegment(this.array, this.startOffset + offset, length, readOnly || this.readOnly);
    }

    @Override
    public String toString() {
        if (getLength() > 128) {
            return String.format("Length = %s", getLength());
        } else {
            return String.format("{%s}", IntStream.range(arrayOffset(), arrayOffset() + getLength()).boxed()
                    .map(i -> Byte.toString(this.array[i]))
                    .collect(Collectors.joining(",")));
        }
    }

    //endregion

    //region Reader

<<<<<<< HEAD
    private class Reader implements BufferView.Reader {
=======
    private class Reader extends AbstractReader implements BufferView.Reader {
>>>>>>> 15b0f5eb
        private int position = 0;

        @Override
        public int available() {
            return ByteArraySegment.this.length - this.position;
        }

        @Override
        public int readBytes(ByteArraySegment segment) {
            int len = Math.min(available(), segment.getLength());
            System.arraycopy(array(), arrayOffset() + this.position, segment.array(), segment.arrayOffset(), len);
            this.position += len;
            return len;
        }
<<<<<<< HEAD
=======

        @Override
        public byte readByte() {
            if (position >= ByteArraySegment.this.length) {
                throw new OutOfBoundsException();
            }

            byte result = ByteArraySegment.this.array[ByteArraySegment.this.startOffset + this.position];
            this.position++;
            return result;
        }

        @Override
        public int readInt() {
            int nextPos = this.position + Integer.BYTES;
            if (nextPos > ByteArraySegment.this.length) {
                throw new OutOfBoundsException();
            }
            int r = BitConverter.readInt(ByteArraySegment.this.array, ByteArraySegment.this.startOffset + this.position);
            this.position = nextPos;
            return r;
        }

        @Override
        public long readLong() {
            int nextPos = this.position + Long.BYTES;
            if (nextPos > ByteArraySegment.this.length) {
                throw new OutOfBoundsException();
            }

            long r = BitConverter.readLong(ByteArraySegment.this.array, ByteArraySegment.this.startOffset + this.position);
            this.position = nextPos;
            return r;
        }

        @Override
        public BufferView readSlice(int length) {
            try {
                BufferView result = ByteArraySegment.this.slice(this.position, length);
                this.position += length;
                return result;
            } catch (IndexOutOfBoundsException ex) {
                throw new OutOfBoundsException();
            }
        }
>>>>>>> 15b0f5eb
    }

    //endregion
}<|MERGE_RESOLUTION|>--- conflicted
+++ resolved
@@ -316,11 +316,7 @@
 
     //region Reader
 
-<<<<<<< HEAD
-    private class Reader implements BufferView.Reader {
-=======
     private class Reader extends AbstractReader implements BufferView.Reader {
->>>>>>> 15b0f5eb
         private int position = 0;
 
         @Override
@@ -335,8 +331,6 @@
             this.position += len;
             return len;
         }
-<<<<<<< HEAD
-=======
 
         @Override
         public byte readByte() {
@@ -382,7 +376,6 @@
                 throw new OutOfBoundsException();
             }
         }
->>>>>>> 15b0f5eb
     }
 
     //endregion
