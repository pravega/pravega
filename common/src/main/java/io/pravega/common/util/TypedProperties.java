--- conflicted
+++ resolved
@@ -11,10 +11,7 @@
 
 import com.google.common.base.Preconditions;
 import io.pravega.common.Exceptions;
-<<<<<<< HEAD
-=======
 import lombok.extern.slf4j.Slf4j;
->>>>>>> 15b0f5eb
 
 import java.util.Properties;
 import java.util.function.Function;
@@ -148,16 +145,8 @@
             propValue = this.properties.getProperty(propNewName, null);
         }
 
-<<<<<<< HEAD
-        if (value == null && property.hasLegacyName()) {
-            value = this.properties.getProperty(this.keyPrefix + property.getLegacyName(), null);
-        }
-        if (value == null) {
-            // 2. Nothing in the configuration for this Property.
-=======
         // This property wasn't specified using either new or old name, so the property value is still null
         if (propValue == null) {
->>>>>>> 15b0f5eb
             if (property.hasDefaultValue()) {
                 return property.getDefaultValue();
             } else {
