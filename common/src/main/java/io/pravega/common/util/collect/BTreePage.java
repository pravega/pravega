/**
 * Copyright (c) 2017 Dell Inc., or its subsidiaries. All Rights Reserved.
 *
 * Licensed under the Apache License, Version 2.0 (the "License");
 * you may not use this file except in compliance with the License.
 * You may obtain a copy of the License at
 *
 *     http://www.apache.org/licenses/LICENSE-2.0
 */
package io.pravega.common.util.collect;

import com.google.common.base.Preconditions;
import io.pravega.common.util.BitConverter;
import io.pravega.common.util.ByteArraySegment;
import io.pravega.common.util.IllegalDataFormatException;
import java.util.AbstractMap;
import java.util.ArrayList;
import java.util.Collection;
import java.util.List;
import java.util.Map;
import java.util.Random;
import javax.annotation.concurrent.NotThreadSafe;
import lombok.AccessLevel;
import lombok.Getter;
import lombok.RequiredArgsConstructor;
import lombok.val;

/**
<<<<<<< HEAD
 * A Page (Node) within a B+Tree Index.
=======
 * B+Tree Page containing raw data. Wraps around a ByteArraySegment and formats it using a special layout.
>>>>>>> 921eae1f
 *
 * Format: Header|Data|Footer
 * * Header: FormatVersion(1)|Flags(1)|Id(4)|Count(4)
 * * Data: List{Key(KL)|Value(VL)}
 * * Footer: Id(4)
 *
 * The Header contains:
 * * The current format version
 * * A set of flags that apply to this Page. Currently the only one used is to identify if it is an Index or Leaf page.
 * * A randomly generated Page Identifier.
 * * The number of items in the Page.
 *
 * The Data contains:
 * * A list of Keys and Values, sorted by Key (using ByteArrayComparator). The length of this list is defined in the Header.
 *
 * The Footer contains:
 * * The same Page Identifier as in the Header. When wrapping an existing ByteArraySegment, this value is matched to the
 * one in the Header to ensure the Page was loaded correctly.
 *
 */
@NotThreadSafe
class BTreePage {
    //region Format

    /**
     * Format Version related fields.
     */
    private static final byte CURRENT_VERSION = 0;
    private static final int VERSION_OFFSET = 0;
    private static final int VERSION_LENGTH = 1; // Maximum 256 versions.

    /**
     * Page Flags.
     */
    private static final int FLAGS_OFFSET = VERSION_OFFSET + VERSION_LENGTH;
    private static final int FLAGS_LENGTH = 1; // Maximum 8 flags.
    private static final byte FLAG_NONE = 0;
    private static final byte FLAG_INDEX_PAGE = 1;

    /**
     * Page Id.
     */
    private static final int ID_OFFSET = FLAGS_OFFSET + FLAGS_LENGTH;
    private static final int ID_LENGTH = 4; //

    /**
     * Element Count.
     */
    private static final int COUNT_OFFSET = ID_OFFSET + ID_LENGTH;
    private static final int COUNT_LENGTH = 4; // Allows overflowing, but needed in order to do splits.

    /**
     * Data (contents).
     */
    private static final int DATA_OFFSET = COUNT_OFFSET + COUNT_LENGTH; // Also doubles for Header Length.
    private static final int FOOTER_LENGTH = ID_LENGTH;

    //endregion

    //region Members

    private static final ByteArrayComparator KEY_COMPARATOR = new ByteArrayComparator();
    private static final Random ID_GENERATOR = new Random();

    /**
     * The entire ByteArraySegment that makes up this BTreePage. This includes header, data and footer.
     */
    @Getter
    private ByteArraySegment contents;
    private ByteArraySegment header;
    private ByteArraySegment data;
    private ByteArraySegment footer;
    @Getter
    private final Config config;
    private int count;

    //endregion

    //region Constructor

    /**
<<<<<<< HEAD
     * Creates a new empty instance of the BTreePage class with given configuration.
     *
     * @param config BTreePage Configuration.
     */
    BTreePage(Config config) {
        this(config, new ByteArraySegment(new byte[DATA_OFFSET + FOOTER_LENGTH]), false);
        formatHeaderAndFooter(0, ID_GENERATOR.nextInt());
    }

    /**
     * Creates a new instance of the BTreePage class from the given ByteArraySegment.
     *
     * @param config   BTreePage Configuration.
     * @param contents The ByteArraySegment to wrap. This may be modified based on changes applied to this BTreePage.
=======
     * Creates a new instance of the BTreePage class representing a blank page that can fit a number of items.
     *
     * @param config Page Configuration.
     * @param count  The number of items to fit.
     */
    BTreePage(Config config, int count) {
        this(config, new ByteArraySegment(new byte[DATA_OFFSET + count * config.entryLength + FOOTER_LENGTH]), false);
        formatHeaderAndFooter(count, ID_GENERATOR.nextInt());
    }

    /**
     * Creates a new instance of the BTreePage class wrapping an existing ByteArraySegment.
     *
     * @param config   Page Configuration.
     * @param contents The ByteArraySegment to wrap. Changes to this BTreePage may change the values in the array backing
     *                 this ByteArraySegment.
     * @throws IllegalDataFormatException If the given contents is not a valid BTreePage format.
>>>>>>> 921eae1f
     */
    BTreePage(Config config, ByteArraySegment contents) {
        this(config, contents, true);
    }

    /**
<<<<<<< HEAD
     * Creates a new instance of the BTreePage class using the given Configuration, existing data and count.
     *
     * @param config BTreePage Configuration.
     * @param count  Number of elements in data.
     * @param data   Source Element data. This will be copied into a new buffer and will not be modified based on changes
     *               applied to this BTreePage.
=======
     * Creates a new instance of the BTreePage class wrapping the given Data Items (no header or footer).
     *
     * @param config Page Configuration.
     * @param count  Number of items in data.
     * @param data   A ByteArraySegment containing a list of Key-Value pairs to include. The contents of this ByteArraySegment
     *               will be copied into a new buffer, so changes to this BTreePage will not affect it.
>>>>>>> 921eae1f
     */
    private BTreePage(Config config, int count, ByteArraySegment data) {
        this(config, new ByteArraySegment(new byte[DATA_OFFSET + data.getLength() + FOOTER_LENGTH]), false);
        Preconditions.checkArgument(count * config.entryLength == data.getLength(), "Unexpected data length given the count.");
        formatHeaderAndFooter(count, ID_GENERATOR.nextInt());
        this.data.copyFrom(data, 0, data.getLength());
    }

    /**
<<<<<<< HEAD
     * Creates a new instance of the BTreePage class using the given Configuration and existing Contents.
     *
     * @param config   BTreePage Configuration.
     * @param contents A ByteArraySegment to wrap/parse. This may be modified based on changes applied to this BTreePage.
     * @param validate If true, the contents will be validated for consistency.
=======
     * Creates a new instance of the BTreePage class wrapping an existing ByteArraySegment.
     *
     * @param config   Page Configuration.
     * @param contents The ByteArraySegment to wrap. Changes to this BTreePage may change the values in the array backing
     *                 this ByteArraySegment.
     * @param validate If true, will perform validation.
     * @throws IllegalDataFormatException If the given contents is not a valid BTreePage format and validate == true.
>>>>>>> 921eae1f
     */
    private BTreePage(Config config, ByteArraySegment contents, boolean validate) {
        Preconditions.checkArgument(!contents.isReadOnly(), "Cannot wrap a read-only ByteArraySegment.");
        this.config = Preconditions.checkNotNull(config, "config");
        this.contents = Preconditions.checkNotNull(contents, "contents");
        this.header = contents.subSegment(0, DATA_OFFSET);
        this.data = contents.subSegment(DATA_OFFSET, contents.getLength() - DATA_OFFSET - FOOTER_LENGTH);
        this.footer = contents.subSegment(contents.getLength() - FOOTER_LENGTH, FOOTER_LENGTH);
        if (validate) {
            int headerId = getHeaderId();
<<<<<<< HEAD
            int footerId = getFooterId();
            Preconditions.checkArgument(headerId == footerId, "Invalid Page (id mismatch). HeaderId=%s, FooterId=%s.", headerId, footerId);
=======
            int footerId = BitConverter.readInt(this.footer, 0);
            if (headerId != footerId) {
                throw new IllegalDataFormatException("Invalid Page Format (id mismatch). HeaderId=%s, FooterId=%s.", headerId, footerId);
            }
>>>>>>> 921eae1f
        }

        // Cache the count value. It's used a lot.
        this.count = BitConverter.readInt(this.header, COUNT_OFFSET);
    }

    /**
     * Formats the Header and Footer of this BTreePage with the given information.
     *
     * @param itemCount The number of items in this BTreePage.
     * @param id        The Id of this BTreePage.
     */
    private void formatHeaderAndFooter(int itemCount, int id) {
        Preconditions.checkArgument(itemCount >= 0, "Count must be a non-negative integer.");

        this.header.set(VERSION_OFFSET, CURRENT_VERSION);
        this.header.set(FLAGS_OFFSET, getFlags(this.config.isIndexPage ? FLAG_INDEX_PAGE : FLAG_NONE));
        setCount(itemCount);
        setHeaderId(id);
        setFooterId(id);
    }

    //endregion

    //region Operations

    /**
<<<<<<< HEAD
     * Determines whether the given ByteArraySegment is an Index Page or not.
     *
     * @param pageContents A ByteArraySegment representing a BTreePage.
     * @return True if pageContents is an Index Page, false otherwise.
     */
    static boolean isIndexPage(ByteArraySegment pageContents) {
        return (pageContents.get(FLAGS_OFFSET) & FLAG_INDEX_PAGE) == FLAG_INDEX_PAGE;
    }

    /**
     * Updates the header of this BTreePage to reflect the given item count. This does not perform any resizing.
     *
     * @param itemCount The new item count.
     */
    void setCount(int itemCount) {
        Preconditions.checkArgument(itemCount >= 0, "itemCount must be a non-negative number.");
        BitConverter.writeInt(this.header, COUNT_OFFSET, itemCount);
    }

    /**
     * Gets a value indicating the number of items in this BTreePage, as reflected in its header.
     *
     * @return The number of items on this BTreePage.
     */
    int getCount() {
        return BitConverter.readInt(this.header, COUNT_OFFSET);
    }

    /**
     * Gets a value indicating the total number of bytes of this BTreePage (including header, data and footer).
     *
     * @return The length of this BTreePage.
     */
    int getLength(){
        return this.contents.getLength();
    }

    /**
     * Gets a ByteArraySegment representing the Value at the given position (not including the Key).
     *
     * @param pos The position to get the value at.
     * @return A ByteArraySegment.
     */
    ByteArraySegment getValueAt(int pos) {
        // Only validate lower bound; upper bound is checked implicitly when calling subSegment().
        Preconditions.checkArgument(pos >= 0, "pos must be a non-negative number");
=======
     * Determines whether the given ByteArraySegment represents an Index Page
     *
     * @param pageContents The ByteArraySegment to check.
     * @return True if Index Page, False if Leaf page.
     * @throws IllegalDataFormatException If the given contents is not a valid BTreePage format.
     */
    static boolean isIndexPage(ByteArraySegment pageContents) {
        // Check ID match.
        int headerId = BitConverter.readInt(pageContents, ID_OFFSET);
        int footerId = BitConverter.readInt(pageContents, pageContents.getLength() - FOOTER_LENGTH);
        if (headerId != footerId) {
            throw new IllegalDataFormatException("Invalid Page Format (id mismatch). HeaderId=%s, FooterId=%s.", headerId, footerId);
        }

        int flags = pageContents.get(FLAGS_OFFSET);
        return (flags & FLAG_INDEX_PAGE) == FLAG_INDEX_PAGE;
    }

    /**
     * Gets a value representing the number of bytes in this BTreePage (header and footer included).
     *
     * @return The number of bytes.
     */
    int getLength() {
        return this.contents.getLength();
    }

    /**
     * Gets a ByteArraySegment representing the value mapped to the given Key.
     *
     * @param key The Key to search.
     * @return A ByteArraySegment mapped to the given Key, or null if the Key does not exist.
     */
    ByteArraySegment getValue(ByteArraySegment key) {
        val pos = search(key, 0);
        if (!pos.isExactMatch()) {
            // Nothing found.
            return null;
        }

        return getValueAt(pos.getPosition());
    }

    /**
     * Gets a ByteArraySegment representing the value at the given Position.
     *
     * @param pos The position to get the value at.
     * @return A ByteArraySegment containing the value at the given Position.
     */
    ByteArraySegment getValueAt(int pos) {
        Preconditions.checkElementIndex(pos, getCount(), "pos must be non-negative and smaller than the number of items.");
>>>>>>> 921eae1f
        return this.data.subSegment(pos * this.config.entryLength + this.config.keyLength, this.config.valueLength);
    }

    /**
<<<<<<< HEAD
     * Updates the value at the given position.
     *
     * @param pos   The position to set the value at.
     * @param value A ByteArraySegment representing the value.
     */
    private void setValueAt(int pos, ByteArraySegment value) {
        // Only validate lower bound; upper bound is checked implicitly when calling subSegment().
        Preconditions.checkArgument(pos >= 0, "pos must be a non-negative number");
        Preconditions.checkArgument(value.getLength() == this.config.getValueLength(), "Unexpected value length.");
        this.data.copyFrom(value, pos * this.config.entryLength + this.config.keyLength, value.getLength());
    }

    /**
     * Gets a ByteArraySegment representing the Key at the given position (not including the Value).
     *
     * @param pos The position to get the Key at.
     * @return A ByteArraySegment.
     */
    ByteArraySegment getKeyAt(int pos) {
        // Only validate lower bound; upper bound is checked implicitly when calling subSegment().
        Preconditions.checkArgument(pos >= 0, "pos must be a non-negative number");
=======
     * Gets the Key at the given Position.
     *
     * @param pos The Position to get the Key at.
     * @return A ByteArraySegment containing the Key at the given Position.
     */
    ByteArraySegment getKeyAt(int pos) {
        Preconditions.checkElementIndex(pos, getCount(), "pos must be non-negative and smaller than the number of items.");
>>>>>>> 921eae1f
        return this.data.subSegment(pos * this.config.entryLength, this.config.keyLength);
    }

    /**
<<<<<<< HEAD
     * Splits this BTreePage into two or more BTreePages, if necessary. No changes are made to this BTreePage. A split is
     * needed only if this BTreePage's length exceeds the maximum page size, as defined in the Configuration.
     *
     * @return An ordered list of BTreePages containing about the same number of items, in the same order as in this BTreePage.
     * If no split is necessary, returns null.
=======
     * If necessary, splits the contents of this BTreePage instance into multiple BTreePages. This instance will not be
     * modified as a result of this operation (all new BTreePages will be copies).
     *
     * The resulting pages will be about half full each, and when combined in order, they will contain the same elements
     * as this BTreePage, in the same order.
     *
     * Split Conditions:
     * * Length > MaxPageSize
     *
     * @return If a split is made, an ordered List of BTreePage instances. If no split is necessary (condition is not met),
     * returns null.
>>>>>>> 921eae1f
     */
    List<BTreePage> splitIfNecessary() {
        if (this.contents.getLength() <= this.config.getMaxPageSize()) {
            // Nothing to do.
            return null;
        }

        ArrayList<BTreePage> result = new ArrayList<>();
        int readIndex = 0;
        int dataLength = this.data.getLength();
        while (readIndex < dataLength) {
            // Make sure we don't request more data than we need (for the last page).
            int splitLength = Math.min(this.config.getSplitSize(), dataLength - readIndex);
            assert splitLength % this.config.getEntryLength() == 0 : "entry misaligned";

            // Fetch data and compose new page.
            ByteArraySegment splitPageData = this.data.subSegment(readIndex, splitLength);
            int splitPageCount = splitPageData.getLength() / this.config.getEntryLength();
            BTreePage splitPage = new BTreePage(this.config, splitPageCount, splitPageData);
            result.add(splitPage);
            readIndex += splitLength;
        }

        return result;
    }

    /**
<<<<<<< HEAD
     * Updates the contents of this BTreePage to also include the given entries. Any existing keys will be overridden with
     * the new entry values.
     *
     * Note: this may cause the BTreePage to overflow (exceed maximum page size). It will not auto-split if that happens.
     *
     * @param entries A Collection of ArrayTuples, where Left is Key, and Right is Value.
     */
    void update(Collection<ArrayTuple> entries) {
=======
     * Updates the contents of this BTreePage with the given entries. Entries whose keys already exist will update the data,
     * while Entries whose keys do not already exist will be inserted.
     *
     * After this method completes, this BTreePage:
     * * May overflow (a split may be necessary)
     * * Will have all entries sorted by Key
     *
     * @param entries The Entries to insert or update. This collection need not be sorted.
     */
    void update(Collection<PageEntry> entries) {
>>>>>>> 921eae1f
        if (entries.isEmpty()) {
            // Nothing to do.
            return;
        }

        // Keep track of new keys to be added along with the offset (in the original page) where they would have belonged.
        val newEntries = new ArrayList<Map.Entry<Integer, PageEntry>>();

        // Process all the Entries, in order (by Key).
        int lastPos = 0;
        val entryIterator = entries.stream().sorted((e1, e2) -> KEY_COMPARATOR.compare(e1.getKey(), e2.getKey())).iterator();
        while (entryIterator.hasNext()) {
            val e = entryIterator.next();
<<<<<<< HEAD
            Preconditions.checkArgument(e.getLeft().getLength() == this.config.getKeyLength() && e.getRight().getLength() == this.config.getValueLength(),
                    "Found an entry with unexpected Key or Value length.");

            val sr = search(e.getLeft(), lastPos);
            if (sr.isExactMatch()) {
                // Key already exists; update in-place.
                setValueAt(sr.getPosition(), e.getRight());
            } else {
                // This entry's key does not exist. We need to remember it for later. Since this was not an exact match,
                // binary search returned the position where it should have been.
                int dataIndex = sr.getPosition() * this.config.getEntryLength();
=======

            // Figure out if this entry exists already.
            val searchResult = search(e.getKey(), lastPos);
            if (searchResult.isExactMatch()) {
                // Keys already exists: update in-place.
                setValueAtPosition(searchResult.getPosition(), e.getValue());
            } else {
                // This entry's key does not exist. We need to remember it for later. Since this was not an exact match,
                // search() returned the position right before where it should be
                int dataIndex = (searchResult.getPosition() + 1) * this.config.getEntryLength();
>>>>>>> 921eae1f
                newEntries.add(new AbstractMap.SimpleImmutableEntry<>(dataIndex, e));
            }

            // Remember the last position so we may resume the next search from there.
            lastPos = searchResult.position;
        }

        if (newEntries.isEmpty()) {
            // Nothing else to change. We've already updated the keys in-place.
            return;
        }

        int newCount = getCount() + newEntries.size();

        // If we have extra entries: allocate new buffer of the correct size and start copying from the old one.
<<<<<<< HEAD
        val newPage = new BTreePage(this.config, new ByteArraySegment(new byte[DATA_OFFSET + newCount * this.config.entryLength + FOOTER_LENGTH]), false);
        newPage.formatHeaderAndFooter(newCount, ID_GENERATOR.nextInt());
=======
        // We cannot reuse the existing buffer because we need more space.
        val newPage = new BTreePage(this.config, newCount);
>>>>>>> 921eae1f
        int readIndex = 0;
        int writeIndex = 0;
        for (val e : newEntries) {
            int entryIndex = e.getKey();
            if (entryIndex > readIndex) {
                // Copy from source.
                int length = entryIndex - readIndex;
                assert length % this.config.entryLength == 0;
                newPage.data.copyFrom(this.data, readIndex, writeIndex, length);
                writeIndex += length;
            }

            // Write new Entry.
            PageEntry entryContents = e.getValue();
            newPage.setEntryAtIndex(writeIndex, entryContents);
            writeIndex += this.config.entryLength;
            readIndex = entryIndex;
        }

        if (readIndex < this.data.getLength()) {
            // Copy the last part that we may have missed.
            int length = this.data.getLength() - readIndex;
            newPage.data.copyFrom(this.data, readIndex, writeIndex, length);
        }

<<<<<<< HEAD
        // Re-point to use the new page's elements.
        this.header = newPage.header;
        this.data = newPage.data;
        this.contents = newPage.contents;
        this.footer = newPage.footer;
    }

    /**
     * Deletes the given Keys from the BTreePage.
     *
     * @param keys A Collection of Keys to delete.
=======
        // Make sure we swap all the segments with those from the new page. We need to release all pointers to our
        // existing buffers.
        this.data = newPage.data;
        this.contents = newPage.contents;
        this.footer = newPage.footer;
        this.count = newPage.getCount();
    }

    /**
     * Updates the contents of this BTreePage so that it does not contain any entry with the given Keys anymore.
     *
     * After this method completes, this BTreePage:
     * * May underflow (a merge may be necessary)
     * * Will have all entries sorted by Key
     * * Will reuse the same underlying buffer as before (no new buffers allocated). As such it may underutilize the buffer.
     *
     * @param keys A Collection of Keys to remove. The Keys need not be sorted.
>>>>>>> 921eae1f
     */
    void delete(Collection<byte[]> keys) {
        if (keys.isEmpty()) {
            // Nothing to do.
            return;
        }

        // Process all Keys, in order, record the position of any matches.
        int lastPos = 0;
        int initialCount = getCount();
        ArrayList<Integer> removedPositions = new ArrayList<>();
        val keyIterator = keys.stream().sorted(KEY_COMPARATOR).iterator();
        while (keyIterator.hasNext() && removedPositions.size() < initialCount) {
            val key = new ByteArraySegment(keyIterator.next());
            Preconditions.checkArgument(key.getLength() == this.config.getKeyLength(), "Found a key with unexpected length.");
            val sr = search(key, lastPos);
            if (!sr.exactMatch) {
                // Key does not exist.
                continue;
            }

<<<<<<< HEAD
            removedPositions.add(sr.getPosition());
            lastPos = sr.getPosition() + 1;
=======
            removedPositions.add(pos.getPosition());
            lastPos = pos.getPosition() + 1;
>>>>>>> 921eae1f
        }

        if (removedPositions.size() > 0) {
            // Remember the new count now, before we mess around with things.
            int newCount = initialCount - removedPositions.size();

<<<<<<< HEAD
            // Trim away the data buffer, move the footer back and trim the contents buffer.
            int writeIndex = removedPositions.get(0) * this.config.entryLength;
=======
            // Process each removal in order. Move the data that survives (from after the removed entry) to the correct
            // position.
            int writePos = removedPositions.get(0);
>>>>>>> 921eae1f
            removedPositions.add(initialCount); // Add a sentinel at the end to make this easier.
            for (int i = 1; i < removedPositions.size(); i++) {
                int removedPos = removedPositions.get(i);
                int prevRemovedPos = removedPositions.get(i - 1);
                int readIndex = (prevRemovedPos + 1) * this.config.entryLength;
                int readLength = removedPos * this.config.entryLength - readIndex;
                if (readLength == 0) {
                    // Nothing to do now.
                    continue;
                }

                // Copy the data.
                this.data.copyFrom(this.data, readIndex, writeIndex, readLength);
                writeIndex += readLength;
            }

<<<<<<< HEAD
            assert writeIndex == (initialCount - removedPositions.size() + 1) * this.config.entryLength : "unexpected number of bytes remaining";
            shrink(newCount);
        }
    }

    /**
     * Searches for the given Key in this BTreePage.
     *
     * @param key The Key to search for.
     * @return A SearchResult for the lookup.
     */
    SearchResult search(byte[] key) {
        return search(new ByteArraySegment(key), 0);
    }

    /**
     * Searches for the given Key in this BTreePage, starting at the given position.
     *
     * @param key      The Key to search for.
     * @param startPos The starting position.
     * @return A SearchResult for the lookup.
=======
            // Trim away the data buffer, move the footer back and trim the contents buffer.
            assert writePos == (initialCount - removedPositions.size() - 1) * this.config.entryLength : "unexpected number of bytes remaining";
            downsize(newCount);
        }
    }

    /**
     * Performs a (binary) search for the given Key in this BTreePage.
     *
     * @param key      A ByteArraySegment that represents the key to search.
     * @param startPos The starting position (not array index) to begin the search at. Any positions prior to this one
     *                 will be ignored.
     * @return A SearchResult instance with the result of the search.
>>>>>>> 921eae1f
     */
    SearchResult search(ByteArraySegment key, int startPos) {
        // Positions here are not indices into "source", rather they are entry positions, which is why we always need
        // to adjust by using entryLength.
<<<<<<< HEAD
        int endPos = this.data.getLength() / this.config.entryLength;
        Preconditions.checkArgument(startPos >= 0 && startPos <= endPos, "startPos (%s) is greater than the number of items in this page (%s).", startPos, endPos);
=======
        int endPos = getCount();
        Preconditions.checkElementIndex(startPos, getCount(), "pos must be non-negative and smaller than the number of items.");
>>>>>>> 921eae1f
        while (startPos < endPos) {
            // Locate the Key in the middle.
            int midPos = startPos + (endPos - startPos) / 2;

            // Compare it to the sought key.
            int c = KEY_COMPARATOR.compare(key.array(), key.arrayOffset(),
                    this.data.array(), this.data.arrayOffset() + midPos * this.config.entryLength, this.config.keyLength);
            if (c == 0) {
                // Exact match.
                return new SearchResult(midPos, true);
            } else if (c < 0) {
                // Search again to the left.
                endPos = midPos;
            } else {
                // Search again to the right.
                startPos = midPos + 1;
            }
        }

        // Return an inexact search result with the position for the key that is right before the sought key.
        return new SearchResult(startPos, false);
    }

    /**
<<<<<<< HEAD
     * Shrinks this BTreePage to only contain the given number of elements.
     *
     * @param itemCount The new number of items in this BTreePage.
     */
    private void shrink(int itemCount) {
        Preconditions.checkArgument(itemCount >= 0 && itemCount <= getCount(), "itemCount must be non-negative and at most the current element count");
=======
     * Resizes this BTreePage to fit the number of items.
     *
     * @param itemCount The new number of items. Must bel less than the current number.
     */
    private void downsize(int itemCount) {
        assert itemCount <= getCount() : "cannot upsize";
>>>>>>> 921eae1f
        int dataLength = itemCount * this.config.entryLength;
        this.data = new ByteArraySegment(this.contents.array(), this.data.arrayOffset(), dataLength);
        this.footer = new ByteArraySegment(this.contents.array(), this.data.arrayOffset() + this.data.getLength(), FOOTER_LENGTH);
        this.contents = new ByteArraySegment(this.contents.array(), this.contents.arrayOffset(), this.footer.arrayOffset() + this.footer.getLength());
        setCount(itemCount);
        setFooterId(getHeaderId());
    }

    /**
<<<<<<< HEAD
     * Combines the given flags into a single value.
     */
=======
     * Updates the Header of this BTreePage to reflect that it contains the given number of items. This does not perform
     * any resizing.
     *
     * @param itemCount The count to set.
     */
    private void setCount(int itemCount) {
        BitConverter.writeInt(this.header, COUNT_OFFSET, itemCount);
        this.count = itemCount;
    }

    /**
     * Gets the number of items in this BTreePage as reflected in its header.
     */
    private int getCount() {
        return this.count;
    }

    /**
     * Sets the Value at the given position.
     *
     * @param pos   The Position to set the value at.
     * @param value A ByteArraySegment representing the value to set.
     */
    private void setValueAtPosition(int pos, ByteArraySegment value) {
        Preconditions.checkElementIndex(pos, getCount(), "pos must be non-negative and smaller than the number of items.");
        Preconditions.checkArgument(value.getLength() == this.config.valueLength, "Given value has incorrect length.");
        this.data.copyFrom(value, pos * this.config.entryLength + this.config.keyLength, value.getLength());
    }

    private void setEntryAtIndex(int dataIndex, PageEntry entry) {
        Preconditions.checkElementIndex(dataIndex, this.data.getLength(), "dataIndex must be non-negative and smaller than the size of the data.");
        Preconditions.checkArgument(entry.getKey().getLength() == this.config.keyLength, "Given entry key has incorrect length.");
        Preconditions.checkArgument(entry.getValue().getLength() == this.config.valueLength, "Given entry value has incorrect length.");

        this.data.copyFrom(entry.getKey(), dataIndex, entry.getKey().getLength());
        this.data.copyFrom(entry.getValue(), dataIndex + this.config.keyLength, entry.getValue().getLength());
    }

>>>>>>> 921eae1f
    private byte getFlags(byte... flags) {
        byte result = 0;
        for (byte f : flags) {
            result |= f;
        }
        return result;
    }

    /**
     * Gets this BTreePage's Id from its header.
     */
    private int getHeaderId() {
        return BitConverter.readInt(this.header, ID_OFFSET);
    }

    /**
     * Gets this BTreePage's Id from its footer.
     */
    private int getFooterId() {
        return BitConverter.readInt(this.footer, 0);
    }

    /**
     * Updates the Header to contain the given id.
     */
    private void setHeaderId(int id) {
        BitConverter.writeInt(this.header, ID_OFFSET, id);
    }

    /**
     * Updates the Footer to contain the given id.
     */
    private void setFooterId(int id) {
        BitConverter.writeInt(this.footer, 0, id);
    }

    //endregion

    //region Config

    /**
     * BTreePage Configuration.
     */
<<<<<<< HEAD

=======
    @RequiredArgsConstructor
>>>>>>> 921eae1f
    @Getter
    static class Config {
        /**
         * The length, in bytes, for all Keys.
         */
        private final int keyLength;
        /**
         * The length, in bytes, for all Values.
         */
        private final int valueLength;
        /**
         * The length, in bytes, for all Entries (KeyLength + ValueLength).
         */
        private final int entryLength;
        /**
         * Maximum length, in bytes, of any BTreePage (including header, data and footer).
         */
        private final int maxPageSize;
        /**
         * The maximum length, in bytes, of a BTreePage that is the result of a split.
         */
        private final int splitSize;
        /**
         * Whether this is an Index Page or not.
         */
        private final boolean isIndexPage;

        /**
         * Creates a new instance of the BTreePage.Config class.
         *
         * @param keyLength   The length, in bytes, of all Keys.
         * @param valueLength The length, in bytes, of all Values.
         * @param maxPageSize Maximum length, in bytes, of any BTreePage.
         * @param isIndexPage Whether this is an Index Page or not.
         */
        Config(int keyLength, int valueLength, int maxPageSize, boolean isIndexPage) {
            Preconditions.checkArgument(keyLength > 0, "keyLength must be a positive integer.");
            Preconditions.checkArgument(valueLength > 0, "valueLength must be a positive integer.");
            Preconditions.checkArgument(keyLength + valueLength + DATA_OFFSET + FOOTER_LENGTH <= maxPageSize,
                    "maxPageSize must be able to fit at least one entry.");
            this.keyLength = keyLength;
            this.valueLength = valueLength;
            this.entryLength = this.keyLength + this.valueLength;
            this.maxPageSize = maxPageSize;
            this.isIndexPage = isIndexPage;
            this.splitSize = calculateSplitSize();
        }

        private int calculateSplitSize() {
            // Calculate the maximum number of elements that fit in a full page.
            int maxCount = (this.maxPageSize - DATA_OFFSET) / this.entryLength;

            // A Split page will have about half the original number of elements. Also make sure it is aligned to an
            // entry boundary.
            return (maxCount / 2 + 1) * this.entryLength;
        }
    }

    //endregion

    //region SearchResult

    /**
<<<<<<< HEAD
     * The result of a Search.
=======
     * The result of a BTreePage Search.
>>>>>>> 921eae1f
     */
    @Getter
    @RequiredArgsConstructor(access = AccessLevel.PRIVATE)
    static class SearchResult {
        /**
<<<<<<< HEAD
         * The position this SearchResult points to.
         */
        final int position;

        /**
         * If true, an exact match was found, and getPosition() points to it.
         * If false, no exact match was found, and getPosition() points to the location where it should have been.
         */
        final boolean exactMatch;
=======
         * The resulting position.
         */
        private final int position;
        /**
         * Indicates whether an exact match for the sought key was found. If so, position refers to that key. If not,
         * position refers to the location just before where the sought key would have been.
         */
        private final boolean exactMatch;
>>>>>>> 921eae1f
    }

    //endregion
}<|MERGE_RESOLUTION|>--- conflicted
+++ resolved
@@ -26,11 +26,7 @@
 import lombok.val;
 
 /**
-<<<<<<< HEAD
- * A Page (Node) within a B+Tree Index.
-=======
  * B+Tree Page containing raw data. Wraps around a ByteArraySegment and formats it using a special layout.
->>>>>>> 921eae1f
  *
  * Format: Header|Data|Footer
  * * Header: FormatVersion(1)|Flags(1)|Id(4)|Count(4)
@@ -112,22 +108,6 @@
     //region Constructor
 
     /**
-<<<<<<< HEAD
-     * Creates a new empty instance of the BTreePage class with given configuration.
-     *
-     * @param config BTreePage Configuration.
-     */
-    BTreePage(Config config) {
-        this(config, new ByteArraySegment(new byte[DATA_OFFSET + FOOTER_LENGTH]), false);
-        formatHeaderAndFooter(0, ID_GENERATOR.nextInt());
-    }
-
-    /**
-     * Creates a new instance of the BTreePage class from the given ByteArraySegment.
-     *
-     * @param config   BTreePage Configuration.
-     * @param contents The ByteArraySegment to wrap. This may be modified based on changes applied to this BTreePage.
-=======
      * Creates a new instance of the BTreePage class representing a blank page that can fit a number of items.
      *
      * @param config Page Configuration.
@@ -145,28 +125,18 @@
      * @param contents The ByteArraySegment to wrap. Changes to this BTreePage may change the values in the array backing
      *                 this ByteArraySegment.
      * @throws IllegalDataFormatException If the given contents is not a valid BTreePage format.
->>>>>>> 921eae1f
      */
     BTreePage(Config config, ByteArraySegment contents) {
         this(config, contents, true);
     }
 
     /**
-<<<<<<< HEAD
-     * Creates a new instance of the BTreePage class using the given Configuration, existing data and count.
-     *
-     * @param config BTreePage Configuration.
-     * @param count  Number of elements in data.
-     * @param data   Source Element data. This will be copied into a new buffer and will not be modified based on changes
-     *               applied to this BTreePage.
-=======
      * Creates a new instance of the BTreePage class wrapping the given Data Items (no header or footer).
      *
      * @param config Page Configuration.
      * @param count  Number of items in data.
      * @param data   A ByteArraySegment containing a list of Key-Value pairs to include. The contents of this ByteArraySegment
      *               will be copied into a new buffer, so changes to this BTreePage will not affect it.
->>>>>>> 921eae1f
      */
     private BTreePage(Config config, int count, ByteArraySegment data) {
         this(config, new ByteArraySegment(new byte[DATA_OFFSET + data.getLength() + FOOTER_LENGTH]), false);
@@ -176,13 +146,6 @@
     }
 
     /**
-<<<<<<< HEAD
-     * Creates a new instance of the BTreePage class using the given Configuration and existing Contents.
-     *
-     * @param config   BTreePage Configuration.
-     * @param contents A ByteArraySegment to wrap/parse. This may be modified based on changes applied to this BTreePage.
-     * @param validate If true, the contents will be validated for consistency.
-=======
      * Creates a new instance of the BTreePage class wrapping an existing ByteArraySegment.
      *
      * @param config   Page Configuration.
@@ -190,7 +153,6 @@
      *                 this ByteArraySegment.
      * @param validate If true, will perform validation.
      * @throws IllegalDataFormatException If the given contents is not a valid BTreePage format and validate == true.
->>>>>>> 921eae1f
      */
     private BTreePage(Config config, ByteArraySegment contents, boolean validate) {
         Preconditions.checkArgument(!contents.isReadOnly(), "Cannot wrap a read-only ByteArraySegment.");
@@ -201,21 +163,15 @@
         this.footer = contents.subSegment(contents.getLength() - FOOTER_LENGTH, FOOTER_LENGTH);
         if (validate) {
             int headerId = getHeaderId();
-<<<<<<< HEAD
             int footerId = getFooterId();
-            Preconditions.checkArgument(headerId == footerId, "Invalid Page (id mismatch). HeaderId=%s, FooterId=%s.", headerId, footerId);
-=======
-            int footerId = BitConverter.readInt(this.footer, 0);
             if (headerId != footerId) {
                 throw new IllegalDataFormatException("Invalid Page Format (id mismatch). HeaderId=%s, FooterId=%s.", headerId, footerId);
             }
->>>>>>> 921eae1f
         }
 
         // Cache the count value. It's used a lot.
         this.count = BitConverter.readInt(this.header, COUNT_OFFSET);
     }
-
     /**
      * Formats the Header and Footer of this BTreePage with the given information.
      *
@@ -223,12 +179,13 @@
      * @param id        The Id of this BTreePage.
      */
     private void formatHeaderAndFooter(int itemCount, int id) {
-        Preconditions.checkArgument(itemCount >= 0, "Count must be a non-negative integer.");
-
+        // Header.
         this.header.set(VERSION_OFFSET, CURRENT_VERSION);
         this.header.set(FLAGS_OFFSET, getFlags(this.config.isIndexPage ? FLAG_INDEX_PAGE : FLAG_NONE));
+        BitConverter.writeInt(this.header, ID_OFFSET, id);
         setCount(itemCount);
-        setHeaderId(id);
+
+        // Matching footer.
         setFooterId(id);
     }
 
@@ -237,54 +194,6 @@
     //region Operations
 
     /**
-<<<<<<< HEAD
-     * Determines whether the given ByteArraySegment is an Index Page or not.
-     *
-     * @param pageContents A ByteArraySegment representing a BTreePage.
-     * @return True if pageContents is an Index Page, false otherwise.
-     */
-    static boolean isIndexPage(ByteArraySegment pageContents) {
-        return (pageContents.get(FLAGS_OFFSET) & FLAG_INDEX_PAGE) == FLAG_INDEX_PAGE;
-    }
-
-    /**
-     * Updates the header of this BTreePage to reflect the given item count. This does not perform any resizing.
-     *
-     * @param itemCount The new item count.
-     */
-    void setCount(int itemCount) {
-        Preconditions.checkArgument(itemCount >= 0, "itemCount must be a non-negative number.");
-        BitConverter.writeInt(this.header, COUNT_OFFSET, itemCount);
-    }
-
-    /**
-     * Gets a value indicating the number of items in this BTreePage, as reflected in its header.
-     *
-     * @return The number of items on this BTreePage.
-     */
-    int getCount() {
-        return BitConverter.readInt(this.header, COUNT_OFFSET);
-    }
-
-    /**
-     * Gets a value indicating the total number of bytes of this BTreePage (including header, data and footer).
-     *
-     * @return The length of this BTreePage.
-     */
-    int getLength(){
-        return this.contents.getLength();
-    }
-
-    /**
-     * Gets a ByteArraySegment representing the Value at the given position (not including the Key).
-     *
-     * @param pos The position to get the value at.
-     * @return A ByteArraySegment.
-     */
-    ByteArraySegment getValueAt(int pos) {
-        // Only validate lower bound; upper bound is checked implicitly when calling subSegment().
-        Preconditions.checkArgument(pos >= 0, "pos must be a non-negative number");
-=======
      * Determines whether the given ByteArraySegment represents an Index Page
      *
      * @param pageContents The ByteArraySegment to check.
@@ -336,34 +245,10 @@
      */
     ByteArraySegment getValueAt(int pos) {
         Preconditions.checkElementIndex(pos, getCount(), "pos must be non-negative and smaller than the number of items.");
->>>>>>> 921eae1f
         return this.data.subSegment(pos * this.config.entryLength + this.config.keyLength, this.config.valueLength);
     }
 
     /**
-<<<<<<< HEAD
-     * Updates the value at the given position.
-     *
-     * @param pos   The position to set the value at.
-     * @param value A ByteArraySegment representing the value.
-     */
-    private void setValueAt(int pos, ByteArraySegment value) {
-        // Only validate lower bound; upper bound is checked implicitly when calling subSegment().
-        Preconditions.checkArgument(pos >= 0, "pos must be a non-negative number");
-        Preconditions.checkArgument(value.getLength() == this.config.getValueLength(), "Unexpected value length.");
-        this.data.copyFrom(value, pos * this.config.entryLength + this.config.keyLength, value.getLength());
-    }
-
-    /**
-     * Gets a ByteArraySegment representing the Key at the given position (not including the Value).
-     *
-     * @param pos The position to get the Key at.
-     * @return A ByteArraySegment.
-     */
-    ByteArraySegment getKeyAt(int pos) {
-        // Only validate lower bound; upper bound is checked implicitly when calling subSegment().
-        Preconditions.checkArgument(pos >= 0, "pos must be a non-negative number");
-=======
      * Gets the Key at the given Position.
      *
      * @param pos The Position to get the Key at.
@@ -371,18 +256,10 @@
      */
     ByteArraySegment getKeyAt(int pos) {
         Preconditions.checkElementIndex(pos, getCount(), "pos must be non-negative and smaller than the number of items.");
->>>>>>> 921eae1f
         return this.data.subSegment(pos * this.config.entryLength, this.config.keyLength);
     }
 
     /**
-<<<<<<< HEAD
-     * Splits this BTreePage into two or more BTreePages, if necessary. No changes are made to this BTreePage. A split is
-     * needed only if this BTreePage's length exceeds the maximum page size, as defined in the Configuration.
-     *
-     * @return An ordered list of BTreePages containing about the same number of items, in the same order as in this BTreePage.
-     * If no split is necessary, returns null.
-=======
      * If necessary, splits the contents of this BTreePage instance into multiple BTreePages. This instance will not be
      * modified as a result of this operation (all new BTreePages will be copies).
      *
@@ -394,7 +271,6 @@
      *
      * @return If a split is made, an ordered List of BTreePage instances. If no split is necessary (condition is not met),
      * returns null.
->>>>>>> 921eae1f
      */
     List<BTreePage> splitIfNecessary() {
         if (this.contents.getLength() <= this.config.getMaxPageSize()) {
@@ -422,16 +298,6 @@
     }
 
     /**
-<<<<<<< HEAD
-     * Updates the contents of this BTreePage to also include the given entries. Any existing keys will be overridden with
-     * the new entry values.
-     *
-     * Note: this may cause the BTreePage to overflow (exceed maximum page size). It will not auto-split if that happens.
-     *
-     * @param entries A Collection of ArrayTuples, where Left is Key, and Right is Value.
-     */
-    void update(Collection<ArrayTuple> entries) {
-=======
      * Updates the contents of this BTreePage with the given entries. Entries whose keys already exist will update the data,
      * while Entries whose keys do not already exist will be inserted.
      *
@@ -442,7 +308,6 @@
      * @param entries The Entries to insert or update. This collection need not be sorted.
      */
     void update(Collection<PageEntry> entries) {
->>>>>>> 921eae1f
         if (entries.isEmpty()) {
             // Nothing to do.
             return;
@@ -456,19 +321,8 @@
         val entryIterator = entries.stream().sorted((e1, e2) -> KEY_COMPARATOR.compare(e1.getKey(), e2.getKey())).iterator();
         while (entryIterator.hasNext()) {
             val e = entryIterator.next();
-<<<<<<< HEAD
             Preconditions.checkArgument(e.getLeft().getLength() == this.config.getKeyLength() && e.getRight().getLength() == this.config.getValueLength(),
                     "Found an entry with unexpected Key or Value length.");
-
-            val sr = search(e.getLeft(), lastPos);
-            if (sr.isExactMatch()) {
-                // Key already exists; update in-place.
-                setValueAt(sr.getPosition(), e.getRight());
-            } else {
-                // This entry's key does not exist. We need to remember it for later. Since this was not an exact match,
-                // binary search returned the position where it should have been.
-                int dataIndex = sr.getPosition() * this.config.getEntryLength();
-=======
 
             // Figure out if this entry exists already.
             val searchResult = search(e.getKey(), lastPos);
@@ -477,9 +331,8 @@
                 setValueAtPosition(searchResult.getPosition(), e.getValue());
             } else {
                 // This entry's key does not exist. We need to remember it for later. Since this was not an exact match,
-                // search() returned the position right before where it should be
-                int dataIndex = (searchResult.getPosition() + 1) * this.config.getEntryLength();
->>>>>>> 921eae1f
+                // binary search returned the position where it should have been.
+                int dataIndex = searchResult.getPosition() * this.config.getEntryLength();
                 newEntries.add(new AbstractMap.SimpleImmutableEntry<>(dataIndex, e));
             }
 
@@ -495,13 +348,9 @@
         int newCount = getCount() + newEntries.size();
 
         // If we have extra entries: allocate new buffer of the correct size and start copying from the old one.
-<<<<<<< HEAD
+        // We cannot reuse the existing buffer because we need more space.
         val newPage = new BTreePage(this.config, new ByteArraySegment(new byte[DATA_OFFSET + newCount * this.config.entryLength + FOOTER_LENGTH]), false);
         newPage.formatHeaderAndFooter(newCount, ID_GENERATOR.nextInt());
-=======
-        // We cannot reuse the existing buffer because we need more space.
-        val newPage = new BTreePage(this.config, newCount);
->>>>>>> 921eae1f
         int readIndex = 0;
         int writeIndex = 0;
         for (val e : newEntries) {
@@ -527,8 +376,8 @@
             newPage.data.copyFrom(this.data, readIndex, writeIndex, length);
         }
 
-<<<<<<< HEAD
-        // Re-point to use the new page's elements.
+        // Make sure we swap all the segments with those from the new page. We need to release all pointers to our
+        // existing buffers.
         this.header = newPage.header;
         this.data = newPage.data;
         this.contents = newPage.contents;
@@ -536,19 +385,6 @@
     }
 
     /**
-     * Deletes the given Keys from the BTreePage.
-     *
-     * @param keys A Collection of Keys to delete.
-=======
-        // Make sure we swap all the segments with those from the new page. We need to release all pointers to our
-        // existing buffers.
-        this.data = newPage.data;
-        this.contents = newPage.contents;
-        this.footer = newPage.footer;
-        this.count = newPage.getCount();
-    }
-
-    /**
      * Updates the contents of this BTreePage so that it does not contain any entry with the given Keys anymore.
      *
      * After this method completes, this BTreePage:
@@ -557,7 +393,6 @@
      * * Will reuse the same underlying buffer as before (no new buffers allocated). As such it may underutilize the buffer.
      *
      * @param keys A Collection of Keys to remove. The Keys need not be sorted.
->>>>>>> 921eae1f
      */
     void delete(Collection<byte[]> keys) {
         if (keys.isEmpty()) {
@@ -568,7 +403,7 @@
         // Process all Keys, in order, record the position of any matches.
         int lastPos = 0;
         int initialCount = getCount();
-        ArrayList<Integer> removedPositions = new ArrayList<>();
+        val removedPositions = new ArrayList<Integer>();
         val keyIterator = keys.stream().sorted(KEY_COMPARATOR).iterator();
         while (keyIterator.hasNext() && removedPositions.size() < initialCount) {
             val key = new ByteArraySegment(keyIterator.next());
@@ -579,27 +414,16 @@
                 continue;
             }
 
-<<<<<<< HEAD
             removedPositions.add(sr.getPosition());
             lastPos = sr.getPosition() + 1;
-=======
-            removedPositions.add(pos.getPosition());
-            lastPos = pos.getPosition() + 1;
->>>>>>> 921eae1f
         }
 
         if (removedPositions.size() > 0) {
             // Remember the new count now, before we mess around with things.
             int newCount = initialCount - removedPositions.size();
 
-<<<<<<< HEAD
             // Trim away the data buffer, move the footer back and trim the contents buffer.
             int writeIndex = removedPositions.get(0) * this.config.entryLength;
-=======
-            // Process each removal in order. Move the data that survives (from after the removed entry) to the correct
-            // position.
-            int writePos = removedPositions.get(0);
->>>>>>> 921eae1f
             removedPositions.add(initialCount); // Add a sentinel at the end to make this easier.
             for (int i = 1; i < removedPositions.size(); i++) {
                 int removedPos = removedPositions.get(i);
@@ -616,9 +440,9 @@
                 writeIndex += readLength;
             }
 
-<<<<<<< HEAD
+            // Trim away the data buffer, move the footer back and trim the contents buffer.
             assert writeIndex == (initialCount - removedPositions.size() + 1) * this.config.entryLength : "unexpected number of bytes remaining";
-            shrink(newCount);
+            downsize(newCount);
         }
     }
 
@@ -630,19 +454,6 @@
      */
     SearchResult search(byte[] key) {
         return search(new ByteArraySegment(key), 0);
-    }
-
-    /**
-     * Searches for the given Key in this BTreePage, starting at the given position.
-     *
-     * @param key      The Key to search for.
-     * @param startPos The starting position.
-     * @return A SearchResult for the lookup.
-=======
-            // Trim away the data buffer, move the footer back and trim the contents buffer.
-            assert writePos == (initialCount - removedPositions.size() - 1) * this.config.entryLength : "unexpected number of bytes remaining";
-            downsize(newCount);
-        }
     }
 
     /**
@@ -652,18 +463,12 @@
      * @param startPos The starting position (not array index) to begin the search at. Any positions prior to this one
      *                 will be ignored.
      * @return A SearchResult instance with the result of the search.
->>>>>>> 921eae1f
      */
     SearchResult search(ByteArraySegment key, int startPos) {
         // Positions here are not indices into "source", rather they are entry positions, which is why we always need
         // to adjust by using entryLength.
-<<<<<<< HEAD
-        int endPos = this.data.getLength() / this.config.entryLength;
-        Preconditions.checkArgument(startPos >= 0 && startPos <= endPos, "startPos (%s) is greater than the number of items in this page (%s).", startPos, endPos);
-=======
         int endPos = getCount();
         Preconditions.checkElementIndex(startPos, getCount(), "pos must be non-negative and smaller than the number of items.");
->>>>>>> 921eae1f
         while (startPos < endPos) {
             // Locate the Key in the middle.
             int midPos = startPos + (endPos - startPos) / 2;
@@ -688,21 +493,12 @@
     }
 
     /**
-<<<<<<< HEAD
      * Shrinks this BTreePage to only contain the given number of elements.
      *
      * @param itemCount The new number of items in this BTreePage.
      */
     private void shrink(int itemCount) {
         Preconditions.checkArgument(itemCount >= 0 && itemCount <= getCount(), "itemCount must be non-negative and at most the current element count");
-=======
-     * Resizes this BTreePage to fit the number of items.
-     *
-     * @param itemCount The new number of items. Must bel less than the current number.
-     */
-    private void downsize(int itemCount) {
-        assert itemCount <= getCount() : "cannot upsize";
->>>>>>> 921eae1f
         int dataLength = itemCount * this.config.entryLength;
         this.data = new ByteArraySegment(this.contents.array(), this.data.arrayOffset(), dataLength);
         this.footer = new ByteArraySegment(this.contents.array(), this.data.arrayOffset() + this.data.getLength(), FOOTER_LENGTH);
@@ -712,10 +508,6 @@
     }
 
     /**
-<<<<<<< HEAD
-     * Combines the given flags into a single value.
-     */
-=======
      * Updates the Header of this BTreePage to reflect that it contains the given number of items. This does not perform
      * any resizing.
      *
@@ -754,7 +546,6 @@
         this.data.copyFrom(entry.getValue(), dataIndex + this.config.keyLength, entry.getValue().getLength());
     }
 
->>>>>>> 921eae1f
     private byte getFlags(byte... flags) {
         byte result = 0;
         for (byte f : flags) {
@@ -798,11 +589,7 @@
     /**
      * BTreePage Configuration.
      */
-<<<<<<< HEAD
-
-=======
     @RequiredArgsConstructor
->>>>>>> 921eae1f
     @Getter
     static class Config {
         /**
@@ -866,27 +653,12 @@
     //region SearchResult
 
     /**
-<<<<<<< HEAD
-     * The result of a Search.
-=======
      * The result of a BTreePage Search.
->>>>>>> 921eae1f
      */
     @Getter
     @RequiredArgsConstructor(access = AccessLevel.PRIVATE)
     static class SearchResult {
         /**
-<<<<<<< HEAD
-         * The position this SearchResult points to.
-         */
-        final int position;
-
-        /**
-         * If true, an exact match was found, and getPosition() points to it.
-         * If false, no exact match was found, and getPosition() points to the location where it should have been.
-         */
-        final boolean exactMatch;
-=======
          * The resulting position.
          */
         private final int position;
@@ -895,7 +667,6 @@
          * position refers to the location just before where the sought key would have been.
          */
         private final boolean exactMatch;
->>>>>>> 921eae1f
     }
 
     //endregion
