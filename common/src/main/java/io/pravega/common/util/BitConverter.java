/**
 * Copyright (c) 2017 Dell Inc., or its subsidiaries. All Rights Reserved.
 *
 * Licensed under the Apache License, Version 2.0 (the "License");
 * you may not use this file except in compliance with the License.
 * You may obtain a copy of the License at
 *
 *     http://www.apache.org/licenses/LICENSE-2.0
 */
package io.pravega.common.util;

import java.io.EOFException;
import java.io.IOException;
import java.io.InputStream;
<<<<<<< HEAD
=======
import java.io.OutputStream;
>>>>>>> 101b88ba

/**
 * Helper methods for various Number to Bit conversions.
 */
public final class BitConverter {
    /**
     * Writes the given 32-bit Integer to the given ArrayView at the given offset.
     *
     * @param target The ArrayView to write to.
     * @param offset The offset within the ArrayView to write at.
     * @param value  The value to write.
     * @return The number of bytes written.
     */
    public static int writeInt(ArrayView target, int offset, int value) {
        return writeInt(target.array(), target.arrayOffset() + offset, value);
    }

    /**
     * Writes the given 32-bit Integer to the given byte array at the given offset.
     *
     * @param target The byte array to write to.
     * @param offset The offset within the byte array to write at.
     * @param value  The value to write.
     * @return The number of bytes written.
     */
    public static int writeInt(byte[] target, int offset, int value) {
        target[offset] = (byte) (value >>> 24);
        target[offset + 1] = (byte) (value >>> 16);
        target[offset + 2] = (byte) (value >>> 8);
        target[offset + 3] = (byte) value;
        return Integer.BYTES;
    }

    /**
     * Writes the given 32-bit Integer to the given OutputStream.
     *
     * @param target The OutputStream to write to.
     * @param value  The value to write.
     * @return The number of bytes written.
     * @throws IOException If an exception got thrown.
     */
    public static int writeInt(OutputStream target, int value) throws IOException {
        target.write(value >>> 24);
        target.write(value >>> 16);
        target.write(value >>> 8);
        target.write(value);
        return Integer.BYTES;
    }

    /**
     * Reads a 32-bit integer from the given byte array starting at the given position.
     *
     * @param source   The byte array to read from.
     * @param position The position in the byte array to start reading at.
     * @return The read number.
     */
    public static int readInt(byte[] source, int position) {
        return (source[position] & 0xFF) << 24
                | (source[position + 1] & 0xFF) << 16
                | (source[position + 2] & 0xFF) << 8
                | (source[position + 3] & 0xFF);
    }

    /**
     * Reads a 32-bit integer from the given ArrayView starting at the given position.
     *
     * @param source   The ArrayView to read from.
     * @param position The position in the ArrayView to start reading at.
     * @return The read number.
     */
    public static int readInt(ArrayView source, int position) {
        return (source.get(position) & 0xFF) << 24
                | (source.get(position + 1) & 0xFF) << 16
                | (source.get(position + 2) & 0xFF) << 8
                | (source.get(position + 3) & 0xFF);
    }

    /**
     * Reads a 32-bit integer from the given InputStream that was encoded using BitConverter.writeInt.
     *
     * @param source The InputStream to read from.
     * @return The read number.
     * @throws IOException If an exception got thrown.
     */
    public static int readInt(InputStream source) throws IOException {
        int b1 = source.read();
        int b2 = source.read();
        int b3 = source.read();
        int b4 = source.read();
        if ((b1 | b2 | b3 | b4) < 0) {
            throw new EOFException();
        } else {
            return (b1 << 24) + (b2 << 16) + (b3 << 8) + b4;
        }
    }

    /**
     * Writes the given 64-bit Long to the given ArrayView at the given offset.
     *
     * @param target The ArrayView to write to.
     * @param offset The offset within the ArrayView to write at.
     * @param value  The value to write.
     * @return The number of bytes written.
     */
    public static int writeLong(ArrayView target, int offset, long value) {
        return writeLong(target.array(), target.arrayOffset() + offset, value);
    }

    /**
     * Writes the given 64-bit Long to the given byte array at the given offset.
     *
     * @param target The byte array to write to.
     * @param offset The offset within the byte array to write at.
     * @param value  The value to write.
     * @return The number of bytes written.
     */
    public static int writeLong(byte[] target, int offset, long value) {
        target[offset] = (byte) (value >>> 56);
        target[offset + 1] = (byte) (value >>> 48);
        target[offset + 2] = (byte) (value >>> 40);
        target[offset + 3] = (byte) (value >>> 32);
        target[offset + 4] = (byte) (value >>> 24);
        target[offset + 5] = (byte) (value >>> 16);
        target[offset + 6] = (byte) (value >>> 8);
        target[offset + 7] = (byte) value;
        return Long.BYTES;
    }

    /**
     * Reads a 64-bit long from the given ArrayView starting at the given position.
     *
     * @param source   The ArrayView to read from.
     * @param position The position in the ArrayView to start reading at.
     * @return The read number.
     */
    public static long readLong(ArrayView source, int position) {
        return (long) (source.get(position) & 0xFF) << 56
                | (long) (source.get(position + 1) & 0xFF) << 48
                | (long) (source.get(position + 2) & 0xFF) << 40
                | (long) (source.get(position + 3) & 0xFF) << 32
                | (long) (source.get(position + 4) & 0xFF) << 24
                | (source.get(position + 5) & 0xFF) << 16
                | (source.get(position + 6) & 0xFF) << 8
                | (source.get(position + 7) & 0xFF);
    }

    /**
     * Reads a 64-bit long from the given byte array starting at the given position.
     *
     * @param source   The byte array to read from.
     * @param position The position in the byte array to start reading at.
     * @return The read number.
     */
    public static long readLong(byte[] source, int position) {
        return (long) (source[position] & 0xFF) << 56
                | (long) (source[position + 1] & 0xFF) << 48
                | (long) (source[position + 2] & 0xFF) << 40
                | (long) (source[position + 3] & 0xFF) << 32
                | (long) (source[position + 4] & 0xFF) << 24
                | (source[position + 5] & 0xFF) << 16
                | (source[position + 6] & 0xFF) << 8
                | (source[position + 7] & 0xFF);
    }
}<|MERGE_RESOLUTION|>--- conflicted
+++ resolved
@@ -12,10 +12,7 @@
 import java.io.EOFException;
 import java.io.IOException;
 import java.io.InputStream;
-<<<<<<< HEAD
-=======
 import java.io.OutputStream;
->>>>>>> 101b88ba
 
 /**
  * Helper methods for various Number to Bit conversions.
