/**
 * Copyright (c) Dell Inc., or its subsidiaries. All Rights Reserved.
 *
 * Licensed under the Apache License, Version 2.0 (the "License");
 * you may not use this file except in compliance with the License.
 * You may obtain a copy of the License at
 *
 *     http://www.apache.org/licenses/LICENSE-2.0
 */
package io.pravega.common.util;

import com.google.common.annotations.VisibleForTesting;
import java.io.IOException;
import java.io.InputStream;
import java.io.OutputStream;
import java.nio.ByteBuffer;
import java.util.List;

/**
 * Defines a generic read-only view of a readable memory buffer with a known length.
 *
 * For array-backed Buffers, see {@link ArrayView}.
 *
 * For any implementations that wrap direct memory (a {@link java.nio.ByteBuffer} or Netty ByteBuf and thus support
 * reference counting, consider using {@link #retain()} {@link #release()} to ensure the underlying buffer is correctly
 * managed. Invoke {@link #retain()} if this {@link BufferView} instance is to be needed for more than the buffer creator
 * anticipates (i.e., a background async task) and invoke {@link #release()} to notify that it is no longer needed. The
 * behavior of these two methods are dependent on the actual buffer implementation; for example, Netty ByteBufs only
 * release the memory once the internal reference count reaches 0 (refer to Netty ByteBuf documentation for more details).
 */
public interface BufferView {
    /**
     * Gets a value representing the length of this {@link BufferView}.
     *
     * @return The length.
     */
    int getLength();

    /**
     * Creates a new {@link BufferView.Reader} that can be used to read this {@link BufferView}. This reader is
     * preferable to {@link #getReader()} that returns an {@link InputStream} as it contains optimized methods for copying
     * directly into other {@link BufferView} instances, such as {@link ByteArraySegment}s.
     *
     * @return A new {@link BufferView.Reader}.
     */
    BufferView.Reader getBufferViewReader();

    /**
     * Creates an InputStream that can be used to read the contents of this {@link BufferView}. The InputStream returned
     * spans the entire {@link BufferView}.
     *
     * @return The InputStream.
     */
    InputStream getReader();

    /**
     * Creates an InputStream that can be used to read the contents of this {@link BufferView}.
     *
     * @param offset The starting offset of the section to read.
     * @param length The length of the section to read.
     * @return The InputStream.
     */
    InputStream getReader(int offset, int length);

    /**
     * Equivalent to invoking {@link #slice(int, int)} with offset 0 and getLength(). Depending on the implementation,
     * this may return this instance or a new instance that is a duplicate of this one but pointing to the same backing buffer.
     * No data copies are being made as part of invoking this method.
     *
     * @return A {@link BufferView}.
     */
    default BufferView slice() {
        return this;
    }

    /**
     * Creates a new {@link BufferView} that represents a sub-range of this {@link BufferView} instance. The new instance
     * will share the same backing buffer as this one, so a change to one will be reflected in the other.
     *
     * @param offset The starting offset to begin the slice at.
     * @param length The sliced length.
     * @return A new {@link BufferView}.
     */
    BufferView slice(int offset, int length);

    /**
     * Returns a copy of the contents of this {@link BufferView}.
     *
     * @return A byte array with the same length as this ArrayView, containing a copy of the data within it.
     */
    byte[] getCopy();

    /**
     * Copies the contents of this {@link BufferView} to the given {@link OutputStream}.
     *
     * @param target The {@link OutputStream} to write to.
     * @throws IOException If an exception occurred while writing to the target {@link OutputStream}.
     */
    void copyTo(OutputStream target) throws IOException;

    /**
     * Copies the contents of this {@link BufferView} to the given {@link ByteBuffer}.
     *
     * @param byteBuffer The {@link ByteBuffer} to copy to. This buffer must have sufficient capacity to allow the entire
     *                   contents of the {@link BufferView} to be written. If less needs to be copied, consider using
     *                   {@link BufferView#slice} to select a sub-range of this {@link BufferView}.
     * @return The number of bytes copied.
     */
    int copyTo(ByteBuffer byteBuffer);

    /**
     * When implemented in a derived class, notifies any wrapped buffer that this {@link BufferView} has a need for it.
     * Use {@link #release()} to do the opposite. See the main documentation on this interface for recommendations on how
     * to use these to methods. Also refer to the implementing class' documentation for any additional details.
     */
    default void retain() {
        // Default implementation intentionally left blank. Any derived class may implement if needed.
    }

    /**
     * When implemented in a derived class, notifies any wrapped buffer that this {@link BufferView} no longer has a
     * need for it. After invoking this method, this object should no longer be considered safe to access as the underlying
     * buffer may have been deallocated (the actual behavior may vary based on the wrapped buffer, please refer to the
     * implementing class' documentation for any additional details).
     */
    default void release() {
        // Default implementation intentionally left blank. Any derived class may implement if needed.
    }

    /**
     * Gets a list of {@link ByteBuffer} that represent the contents of this {@link BufferView}. These buffer point
     * directly to the data contained within this buffer (i.e., they are not copies of the data).
     *
     * @return A List of {@link ByteBuffer}.
     */
    List<ByteBuffer> getContents();

    /**
     * Iterates through each of the buffers that make up this {@link BufferView}, in order, and invokes the given
     * {@link Collector} on each.
     *
     * @param bufferCollector A {@link Collector} function that will be invoked for each component. Each {@link ByteBuffer}
     *                        passed as an argument to this function is a direct pointer to the data contained within the
     *                        {@link BufferView} (i.e., they are not copies of the data).
     * @param <ExceptionT>    Type of exception that the {@link Collector} function throws, if any.
     * @throws ExceptionT If the {@link Collector} function throws an exception of this type, the iteration will end
     *                    and the exception will be bubbled up.
     */
    <ExceptionT extends Exception> void collect(Collector<ExceptionT> bufferCollector) throws ExceptionT;

    /**
     * Wraps the given {@link BufferView} into a single instance.
     *
     * @param components The components to wrap. These components will be added by reference, without making any data
     *                   copies. Any modifications made to these components will be reflected in the returned
     *                   {@link BufferView} and vice-versa.
     * @return An empty {@link BufferView} (if the component list is empty), the first item in the list (if the component
     * list has 1 element) or a {@link CompositeBufferView} wrapping all the given instances otherwise.
     */
    static BufferView wrap(List<BufferView> components) {
        if (components.size() == 0) {
            return empty();
        } else if (components.size() == 1) {
            return components.get(0).slice();
        } else {
            return new CompositeBufferView(components);
        }
    }

    /**
<<<<<<< HEAD
=======
     * Creates a new {@link BufferViewBuilder} that can be used to construct composite {@link BufferView} instances.
     *
     * @return A new {@link BufferViewBuilder} with default initial component count.
     */
    static BufferViewBuilder builder() {
        return builder(10);
    }

    /**
     * Creates a new {@link BufferViewBuilder} that can be used to construct composite {@link BufferView} instances.
     *
     * @param expectedComponentCount The initial component count. Knowing this value beforehand will avoid any list copies
     *                               that are done as the builder component list grows.
     * @return A new {@link BufferViewBuilder} with specified initial component count.
     */
    static BufferViewBuilder builder(int expectedComponentCount) {
        return new BufferViewBuilder(expectedComponentCount);
    }

    /**
     * Returns the empty {@link BufferView}.
     *
     * @return The empty {@link BufferView}.
     */
    static BufferView empty() {
        return AbstractBufferView.EMPTY;
    }

    /**
>>>>>>> 15b0f5eb
     * Defines a reader for a {@link BufferView}.
     */
    interface Reader {
        /**
         * Gets a value indicating the number of bytes available to read.
         *
         * @return The number of bytes available to read.
         */
        int available();

        /**
         * Reads a number of bytes into the given {@link ByteArraySegment} using the most efficient method for the
         * implementation of this {@link BufferView}.
         *
         * @param segment The target {@link ByteArraySegment}.
         * @return The number of bytes copied. This should be <pre><code>Math.min(available(), segment.getLength())</code></pre>.
         * If this returns 0, then either the given {@link ByteArraySegment} has {@link ByteArraySegment#getLength()} equal
         * to 0, or there are no more bytes to be read ({@link #available()} is 0).
         */
        int readBytes(ByteArraySegment segment);

        /**
<<<<<<< HEAD
         * Reads all the remaining bytes from this {@link BufferView.Reader} into a new {@link ByteArraySegment}.
=======
         * Reads one byte and advances the reader position by 1.
         *
         * @return The read byte.
         * @throws OutOfBoundsException If {@link #available()} is 0.
         */
        byte readByte();

        /**
         * Reads 4 bytes (and advances the reader position by 4) and composes a 32-bit Integer (Big-Endian).
         *
         * @return The read int.
         * @throws OutOfBoundsException If {@link #available()} is less than {@link Integer#BYTES}.
         */
        int readInt();

        /**
         * Reads 8 bytes (and advances the reader position by 4) and composes a 64-bit Long (Big-Endian).
         *
         * @return The read long.
         * @throws OutOfBoundsException If {@link #available()} is less than {@link Long#BYTES}.
         */
        long readLong();

        /**
         * Returns a {@link BufferView} that is a representation of the next bytes starting at the given position. The
         * reader position will be advanced by the requested number of bytes.
         *
         * @param length The number of bytes to slice out.
         * @return A {@link BufferView} that represents the given bytes. This {@link BufferView} represents a view into
         * the underlying {@link BufferView} and is not a copy of the given range.
         * @throws OutOfBoundsException If {@link #available()} is less than length.
         */
        BufferView readSlice(int length);

        /**
         * Copies all the remaining bytes from this {@link BufferView.Reader} into a new {@link ArrayView}. The reader
         * position will be set to the end of the {@link BufferView}.
>>>>>>> 15b0f5eb
         *
         * @param bufferSize The maximum number of bytes to copy at each iteration. Set to {@link Integer#MAX_VALUE}
         *                   to attempt to copy the whole buffer at once.
         * @return A new {@link ByteArraySegment} with the remaining contents of {@link BufferView.Reader}.
         */
        @VisibleForTesting
<<<<<<< HEAD
        default ByteArraySegment readFully(int bufferSize) {
            ByteArraySegment readBuffer = new ByteArraySegment(new byte[available()]);
            int readOffset = 0;
            while (readOffset < readBuffer.getLength()) {
                int readLength = Math.min(available(), readBuffer.getLength() - readOffset);
                int readBytes = readBytes(readBuffer.slice(readOffset, Math.min(bufferSize, readLength)));
                readOffset += readBytes;
            }
            assert available() == 0;
            return readBuffer;
        }
    }
=======
        ArrayView readFully(int bufferSize);

        /**
         * Exception that is thrown whenever an attempt is made to read beyond the bounds of a {@link BufferView}.
         */
        class OutOfBoundsException extends IndexOutOfBoundsException {
            public OutOfBoundsException() {
                super();
            }

            public OutOfBoundsException(String message) {
                super(message);
            }
        }
    }

    /**
     * Defines a collector function that can be applied to a ByteBuffer.
     *
     * @param <ExceptionT> Type of exception that this function can throw.
     */
    @FunctionalInterface
    interface Collector<ExceptionT extends Exception> {
        /**
         * Processes a ByteBuffer.
         *
         * @param buffer The ByteBuffer.
         * @throws ExceptionT (Optional) Any exception to throw.
         */
        void accept(ByteBuffer buffer) throws ExceptionT;
    }
>>>>>>> 15b0f5eb
}<|MERGE_RESOLUTION|>--- conflicted
+++ resolved
@@ -168,8 +168,6 @@
     }
 
     /**
-<<<<<<< HEAD
-=======
      * Creates a new {@link BufferViewBuilder} that can be used to construct composite {@link BufferView} instances.
      *
      * @return A new {@link BufferViewBuilder} with default initial component count.
@@ -199,7 +197,6 @@
     }
 
     /**
->>>>>>> 15b0f5eb
      * Defines a reader for a {@link BufferView}.
      */
     interface Reader {
@@ -222,9 +219,6 @@
         int readBytes(ByteArraySegment segment);
 
         /**
-<<<<<<< HEAD
-         * Reads all the remaining bytes from this {@link BufferView.Reader} into a new {@link ByteArraySegment}.
-=======
          * Reads one byte and advances the reader position by 1.
          *
          * @return The read byte.
@@ -262,27 +256,12 @@
         /**
          * Copies all the remaining bytes from this {@link BufferView.Reader} into a new {@link ArrayView}. The reader
          * position will be set to the end of the {@link BufferView}.
->>>>>>> 15b0f5eb
          *
          * @param bufferSize The maximum number of bytes to copy at each iteration. Set to {@link Integer#MAX_VALUE}
          *                   to attempt to copy the whole buffer at once.
          * @return A new {@link ByteArraySegment} with the remaining contents of {@link BufferView.Reader}.
          */
         @VisibleForTesting
-<<<<<<< HEAD
-        default ByteArraySegment readFully(int bufferSize) {
-            ByteArraySegment readBuffer = new ByteArraySegment(new byte[available()]);
-            int readOffset = 0;
-            while (readOffset < readBuffer.getLength()) {
-                int readLength = Math.min(available(), readBuffer.getLength() - readOffset);
-                int readBytes = readBytes(readBuffer.slice(readOffset, Math.min(bufferSize, readLength)));
-                readOffset += readBytes;
-            }
-            assert available() == 0;
-            return readBuffer;
-        }
-    }
-=======
         ArrayView readFully(int bufferSize);
 
         /**
@@ -314,5 +293,4 @@
          */
         void accept(ByteBuffer buffer) throws ExceptionT;
     }
->>>>>>> 15b0f5eb
 }