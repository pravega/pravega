/**
 * Copyright (c) Dell Inc., or its subsidiaries. All Rights Reserved.
 *
 * Licensed under the Apache License, Version 2.0 (the "License");
 * you may not use this file except in compliance with the License.
 * You may obtain a copy of the License at
 *
 *     http://www.apache.org/licenses/LICENSE-2.0
 */
package io.pravega.common.util;

import io.pravega.common.concurrent.Futures;
import io.pravega.common.concurrent.SequentialProcessor;
import java.util.concurrent.CompletableFuture;
import java.util.concurrent.Executor;
import java.util.concurrent.atomic.AtomicBoolean;
import java.util.function.Consumer;
import java.util.function.Function;
import java.util.function.Predicate;
import lombok.NonNull;

/**
 * Defines an Iterator for which every invocation results in an async call with a delayed response.
 *
 * @param <T> Element type.
 */
public interface AsyncIterator<T> {
    /**
     * Attempts to get the next element in the iteration.
     *
     * Note: since this is an async call, it is possible to invoke this method before the previous call to it completed;
     * in this case the behavior is undefined and, depending on the actual implementation, the internal state of the
     * {@link AsyncIterator} may get corrupted. Consider invoking {@link #asSequential(Executor)} which will provide a
     * thin wrapper on top of this instance that serializes calls to this method.
     *
     * @return A CompletableFuture that, when completed, will contain the next element in the iteration. If the iteration
     * has reached its end, this will complete with null. If an exception occurred, this will be completed exceptionally
     * with the causing exception, and the iteration will end.
     */
    CompletableFuture<T> getNext();

    /**
     * Processes the remaining elements in the AsyncIterator.
     *
     * @param consumer A Consumer that will be invoked for each remaining element. The consumer will be invoked using the
     *                 given Executor, but any new invocation will wait for the previous invocation to complete.
     * @param executor An Executor to run async tasks on.
     * @return A CompletableFuture that, when completed, will indicate that the processing is complete.
     */
    default CompletableFuture<Void> forEachRemaining(Consumer<? super T> consumer, Executor executor) {
        AtomicBoolean canContinue = new AtomicBoolean(true);
        return Futures.loop(
                canContinue::get,
                this::getNext,
                e -> {
                    if (e == null) {
                        canContinue.set(false);
                    } else {
                        consumer.accept(e);
                    }
                }, executor);
    }

    /**
     * Returns a new {@link AsyncIterator} that wraps this instance which serializes the execution of all calls to
     * {@link #getNext()} (no two executions of {@link #getNext()} will ever execute at the same time; they will be
     * run in the order of invocation, but only after the previous one completes).
     *
     * @param executor An Executor to run async tasks on.
     * @return A new {@link AsyncIterator}.
     */
    default AsyncIterator<T> asSequential(Executor executor) {
        SequentialProcessor processor = new SequentialProcessor(executor);
        return () -> {
            CompletableFuture<T> result = processor.add(AsyncIterator.this::getNext);
            result.thenAccept(r -> {
                if (r == null) {
                    processor.close();
                }
            });
            return result;
        };
    }

    /**
     * Processes the remaining elements in the AsyncIterator until the specified {@link Predicate} returns false.
     *
     * @param collector A {@link Predicate} that decides if iterating over the collection can continue.
     * @return A CompletableFuture that, when completed, will indicate that the processing is complete.
     */
    default CompletableFuture<Void> collectRemaining(Predicate<? super T> collector) {
        return getNext().thenCompose(e -> {
            boolean canContinue = e != null && collector.test(e);
            if (canContinue) {
                return collectRemaining(collector);
            } else {
                return CompletableFuture.completedFuture(null);
            }
        });
    }

    /**
     * Returns a new {@link AsyncIterator} that wraps this instane and converts all items from this one into items of a
     * new type.
     *
     * @param converter A {@link Function} that will convert {@link T} to {@link U}.
     * @param <U>       New type.
     * @return A new {@link AsyncIterator}.
     */
    default <U> AsyncIterator<U> thenApply(@NonNull Function<? super T, ? extends U> converter) {
        return () -> AsyncIterator.this.getNext().thenApply(item -> item == null ? null : converter.apply(item));
    }
<<<<<<< HEAD

    /**
     * Returns a new {@link AsyncIterator} that wraps this instance and converts all items from this one into items of a
     * new type using an async call.
     *
     * @param converter A {@link Function} that will convert {@link T} to {@link U}.
     * @param <U>       New type.
     * @return A new {@link AsyncIterator}.
     */
    default <U> AsyncIterator<U> thenCompose(@NonNull Function<? super T, CompletableFuture<U>> converter) {
        return () -> AsyncIterator.this.getNext()
                .thenCompose(item -> item == null ? CompletableFuture.completedFuture(null) : converter.apply(item));
    }
=======
>>>>>>> 1501607b
}<|MERGE_RESOLUTION|>--- conflicted
+++ resolved
@@ -100,7 +100,7 @@
     }
 
     /**
-     * Returns a new {@link AsyncIterator} that wraps this instane and converts all items from this one into items of a
+     * Returns a new {@link AsyncIterator} that wraps this instance and converts all items from this one into items of a
      * new type.
      *
      * @param converter A {@link Function} that will convert {@link T} to {@link U}.
@@ -110,7 +110,6 @@
     default <U> AsyncIterator<U> thenApply(@NonNull Function<? super T, ? extends U> converter) {
         return () -> AsyncIterator.this.getNext().thenApply(item -> item == null ? null : converter.apply(item));
     }
-<<<<<<< HEAD
 
     /**
      * Returns a new {@link AsyncIterator} that wraps this instance and converts all items from this one into items of a
@@ -124,6 +123,4 @@
         return () -> AsyncIterator.this.getNext()
                 .thenCompose(item -> item == null ? CompletableFuture.completedFuture(null) : converter.apply(item));
     }
-=======
->>>>>>> 1501607b
 }