--- conflicted
+++ resolved
@@ -81,21 +81,12 @@
  * such a decision.
  *
  * Compaction:
-<<<<<<< HEAD
- * * B+Trees on an append-only storage suffer from copy-on-write problems, which means every update will have to rewrite
- * the affected leaf page(s) and all their parent page(s), up to, and including the root. This can be cause for a very fast
- * growing index file.
- * * This B+Tree implementation keeps track of the page with smallest offset within the index, and every time it performs
- * an update (insert, update, delete) which causes pages to be written to the data source, it moves the page with the
- * smallest offset to the end of the index. This allows the external data source to truncate unused data out of the
-=======
  * * B+Trees on an append-only storage suffer from write amplification problems, which means every update will have to
  * rewrite the affected leaf page(s) and all their parent page(s), up to, and including the root. These updates cause the
  * index file to grow fast.
  * * This B+Tree implementation keeps track of the page with smallest offset within the index, and every time it performs
  * an update (insert, update, delete) which causes pages to be written to the data source, it moves the page with the
  * smallest offset to the tail of the index. This allows the external data source to truncate unused data out of the
->>>>>>> 571f284f
  * index file (every update also recalculates the smallest such offset, which is communicated to the data source).
  *
  * Versioning:
@@ -333,34 +324,7 @@
      * @param timer   Timer for the operation.
      * @return A CompletableFuture that will contain a PageCollection with all touched pages.
      */
-<<<<<<< HEAD
     private CompletableFuture<UpdateablePageCollection> applyUpdates(Iterator<PageEntry> updates, TimeoutTimer timer) {
-=======
-    private <T> CompletableFuture<Long> performUpdate(Iterator<T> updates, Function<T, ByteArraySegment> getKey,
-                                                      BiConsumer<BTreePage, Collection<T>> action, TimeoutTimer timer) {
-        return applyUpdates(updates, getKey, action, timer)
-                .thenComposeAsync(
-                        pageCollection -> loadSmallestOffsetPage(pageCollection, timer)
-                                .thenRun(() -> processModifiedPages(pageCollection))
-                                .thenComposeAsync(v -> writePages(pageCollection, timer.getRemaining()), this.executor),
-                        this.executor);
-    }
-
-    /**
-     * Executes the given updates on the index. Loads up any necessary BTreePage instances in memory but does not persist
-     * the changes to the external data source, nor does it reassign offsets to the modified pages, perform splits, etc.
-     *
-     * @param updates An Iterator of the updates to execute. The Iterator must return the updates in sorted order (by key).
-     * @param getKey  A Function that, when applied to an Update, will return the Key which it updates.
-     * @param action  A BiConsumer that, when applied to a BTreePage and a Collection of actions that need to operate on
-     *                that page, will apply the actions to that BTreePage.
-     * @param timer   Timer for the operation.
-     * @param <T>     Type of the action to execute.
-     * @return A CompletableFuture that will contain a PageCollection with all touched pages.
-     */
-    private <T> CompletableFuture<UpdateablePageCollection> applyUpdates(Iterator<T> updates, Function<T, ByteArraySegment> getKey,
-                                                                         BiConsumer<BTreePage, Collection<T>> action, TimeoutTimer timer) {
->>>>>>> 571f284f
         UpdateablePageCollection pageCollection = new UpdateablePageCollection(this.state.get().length);
         AtomicReference<PageWrapper> lastPage = new AtomicReference<>(null);
         val lastPageUpdates = new ArrayList<PageEntry>();
@@ -560,36 +524,7 @@
             context.pageCollection.complete(page);
             page.setMinOffset(calculateMinOffset(page));
             context.updatePagePointer(new PagePointer(pageKey, page.getOffset(), page.getPage().getLength(), page.getMinOffset()));
-<<<<<<< HEAD
-=======
-        }
-    }
-
-    /**
-     * Calculates the Minimum Page Offset for this PageWrapper.
-     * The Minimum Page Offset is the smallest of this PageWrapper's offset and the MinOffsets of all this PageWrapper's
-     * direct children.
-     *
-     * @param pageWrapper The PageWrapper to calculate the Minimum Page Offset for.
-     * @return The result.
-     */
-    private long calculateMinOffset(PageWrapper pageWrapper) {
-        // Minimum within {PageOffset, All PagePointers' MinLength fields}.
-        long min = pageWrapper.getOffset();
-        if (!pageWrapper.isIndexPage()) {
-            // Leaf pages do not have PagePointers, so the result is their actual offsets.
-            return min;
->>>>>>> 571f284f
-        }
-
-        BTreePage page = pageWrapper.getPage();
-        int count = page.getCount();
-        for (int pos = 0; pos < count; pos++) {
-            long ppMinOffset = deserializePointerMinOffset(page.getValueAt(pos));
-            min = Math.min(min, ppMinOffset);
-        }
-
-        return min;
+        }
     }
 
     /**
