/**
 * Copyright (c) Dell Inc., or its subsidiaries. All Rights Reserved.
 *
 * Licensed under the Apache License, Version 2.0 (the "License");
 * you may not use this file except in compliance with the License.
 * You may obtain a copy of the License at
 *
 *     http://www.apache.org/licenses/LICENSE-2.0
 */
package io.pravega.common.util.btree.sets;

import com.google.common.annotations.VisibleForTesting;
import com.google.common.base.Preconditions;
import io.pravega.common.util.ArrayView;
import io.pravega.common.util.BitConverter;
import io.pravega.common.util.ByteArrayComparator;
import io.pravega.common.util.ByteArraySegment;
import io.pravega.common.util.IllegalDataFormatException;
import io.pravega.common.util.btree.SearchResult;
import java.util.ArrayList;
import java.util.Collection;
import java.util.Comparator;
import java.util.HashSet;
import java.util.List;
import java.util.function.Supplier;
import javax.annotation.concurrent.NotThreadSafe;
import lombok.Getter;
import lombok.NonNull;
import lombok.RequiredArgsConstructor;
import lombok.val;

/**
 * Represents a Page (Node) within a {@link BTreeSet}. Pages can be of type {@link IndexPage} or {@link LeafPage}.
 */
@NotThreadSafe
abstract class BTreeSetPage {
    //region Serialization format

    /**
     * Format Version related fields. The version itself is the first byte of the serialization. When we will have to
     * support multiple versions, we will need to read this byte and choose the appropriate deserialization approach.
     * We cannot use VersionedSerializer in here - doing so would prevent us from efficiently querying and modifying the
     * page contents itself, as it would force us to load everything in memory (as objects) and then reserialize them.
     *
     * Serialization Format:
     * - Index Page: VFSC|I[0]...I[C-1]|K[0]P[0]..K[C-1]P[C-1]|PID
     * - Leaf Page: VFSC|I[0]...I[C-1]|K[0]..K[C-1]|PID
     * - Legend:
     * -- V: Version (1 byte)
     * -- F: Flags (1 byte)
     * -- S: Total Size of the buffer (4 bytes)
     * -- C: Item Count (4 bytes)
     * -- I[i]: Index of Item with offset 'i' (4 bytes)
     * -- K[i]: Item i (I[i+1]-I[i] bytes)
     * -- P[i]: Page Id associated with K[i] (2 bytes)
     * -- PID: This page's ID (8 bytes)
     */
    private static final byte CURRENT_VERSION = 0;
    private static final int VERSION_OFFSET = 0;
    private static final int VERSION_LENGTH = 1; // Maximum 256 versions.

    /**
     * Page Flags.
     */
    private static final int FLAGS_OFFSET = VERSION_OFFSET + VERSION_LENGTH;
    private static final int FLAGS_LENGTH = 1; // Maximum 8 flags.
    private static final byte FLAG_NONE = 0;
    private static final byte FLAG_INDEX_PAGE = 0x1; // If set, indicates this is an Index Page; if not, it's a Leaf Page.

    private static final int TOTAL_SIZE_OFFSET = FLAGS_OFFSET + FLAGS_LENGTH;
    private static final int TOTAL_SIZE_LENGTH = 4;

    /**
     * Item Count.
     */
    private static final int COUNT_OFFSET = TOTAL_SIZE_OFFSET + TOTAL_SIZE_LENGTH;
    private static final int COUNT_LENGTH = 4;

    /**
     * Item offsets (within the page).
     */
    private static final int ITEM_OFFSETS_OFFSET = COUNT_OFFSET + COUNT_LENGTH;
    private static final int ITEM_OFFSET_LENGTH = Integer.BYTES;
    private static final int PAGE_ID_LENGTH = Long.BYTES;
    @VisibleForTesting
    static final int HEADER_FOOTER_LENGTH = ITEM_OFFSETS_OFFSET + PAGE_ID_LENGTH;

    //endregion

    //region Members

    private static final Comparator<ArrayView> COMPARATOR = BTreeSet.COMPARATOR;
    @Getter
    private final PagePointer pagePointer;
    @Getter
    private ArrayView data;
    @Getter
    private int itemCount;
    @Getter
    private boolean modified;

    //endregion

    //region Constructor

    /**
     * Creates a new, empty {@link BTreeSetPage}.
     *
     * @param pagePointer {@link PagePointer} to the page.
     */
    private BTreeSetPage(@NonNull PagePointer pagePointer) {
        this.pagePointer = pagePointer;
        this.data = newContents(0, 0, this.pagePointer.getPageId());
        this.itemCount = 0;
        this.modified = false;
    }

    /**
     * Creates a new instance of a {@link BTreeSetPage} from an existing serialization.
     *
     * @param pagePointer {@link PagePointer} to the page.
     * @param data        The contents of a {@link BTreeSetPage} to wrap.
     */
    private BTreeSetPage(@NonNull PagePointer pagePointer, @NonNull ArrayView data) {
        this.pagePointer = pagePointer;
        loadContents(data);
        this.modified = false;
    }

    /**
     * Creates a new instance of a {@link BTreeSetPage} from an existing serialization.
     *
     * @param pagePointer {@link PagePointer} to the page.
     * @param contents    The contents of the {@link BTreeSetPage} to wrap.
     * @return A {@link IndexPage} or {@link LeafPage}, depending on what the serialization indicates.
     * @throws IllegalDataFormatException If the serialization is invalid.
     */
    static BTreeSetPage parse(PagePointer pagePointer, @NonNull ArrayView contents) {
        byte version = contents.get(0);
        if (version != CURRENT_VERSION) {
            throw new IllegalDataFormatException("Unsupported version. PageId=%s, Expected=%s, Actual=%s.",
                    pagePointer.getPageId(), CURRENT_VERSION, version);
        }

        int size = BitConverter.readInt(contents, TOTAL_SIZE_OFFSET);
        if (size < HEADER_FOOTER_LENGTH || size > contents.getLength()) {
            throw new IllegalDataFormatException("Invalid size. PageId=%s, Expected in range [%s, %s], actual=%s.",
                    pagePointer.getPageId(), TOTAL_SIZE_OFFSET, contents.getLength(), size);
        }

        if (size < contents.getLength()) {
            contents = contents.slice(0, size);
        }

        long serializedPageId = BitConverter.readLong(contents, contents.getLength() - PAGE_ID_LENGTH);
        if (pagePointer.getPageId() != serializedPageId) {
            throw new IllegalDataFormatException("Invalid serialized Page Id. Expected=%s, Actual=%s.",
                    pagePointer.getPageId(), serializedPageId);
        }

        byte flags = contents.get(1);
        boolean isIndex = (flags & FLAG_INDEX_PAGE) == FLAG_INDEX_PAGE;
        return isIndex
                ? new IndexPage(pagePointer, contents)
                : new LeafPage(pagePointer, contents);
    }

    /**
     * Creates a new instance of the {@link BTreeSetPage.LeafPage} with an empty contents and {@link #getPagePointer()}
     * configured as a Root Page.
     *
     * @return A new {@link BTreeSetPage.LeafPage}.
     */
    static BTreeSetPage.LeafPage emptyLeafRoot() {
        return new BTreeSetPage.LeafPage(PagePointer.root());
    }

    /**
     * Creates a new instance of the {@link BTreeSetPage.IndexPage} with an empty contents and {@link #getPagePointer()}
     * configured as a Root Page.
     *
     * @return A new {@link BTreeSetPage.IndexPage}.
     */
    static BTreeSetPage.IndexPage emptyIndexRoot() {
        return new BTreeSetPage.IndexPage(PagePointer.root());
    }

    /**
     * Creates a new {@link BTreeSetPage} buffer with the given args.
     *
     * @param itemCount    The number of items in the page.
     * @param contentsSize The total size of the items in the page.
     * @param pageId       The page Id.
     * @return The buffer.
     */
    private ArrayView newContents(int itemCount, int contentsSize, long pageId) {
        val contents = new ByteArraySegment(new byte[HEADER_FOOTER_LENGTH + itemCount * ITEM_OFFSET_LENGTH + contentsSize]);
        contents.set(0, CURRENT_VERSION);
        contents.set(1, getFlags());
        setSize(contents, contents.getLength());
        BitConverter.writeInt(contents, COUNT_OFFSET, itemCount);
        BitConverter.writeLong(contents, contents.getLength() - PAGE_ID_LENGTH, pageId);
        return contents;
    }

    /**
     * Loads the given buffer into this page, replacing what it already contained.
     *
     * @param contents The new contents.
     */
    private void loadContents(ArrayView contents) {
        // Version, Flags and PageId are already validated in parse(Long, Long, ArrayView).
        int itemCount = BitConverter.readInt(contents, COUNT_OFFSET);
        if (itemCount < 0) {
            throw new IllegalDataFormatException("Invalid ItemCount. PageId=%s, Actual=%s.", this.pagePointer.getPageId(), itemCount);
        }

        this.itemCount = itemCount;
        this.data = contents;
    }

    private byte getFlags() {
        byte result = FLAG_NONE;
        if (isIndexPage()) {
            result |= FLAG_INDEX_PAGE;
        }
        return result;
    }

    //endregion

    //region Operations

    /**
     * Gets a value indicating the size (in bytes) of the values associated with an item.
     *
     * @return The size.
     */
    abstract int getValueLength();

    /**
     * Gets a value indicating whether this is an Index page.
     *
     * @return True if Index page, false if Leaf Page.
     */
    abstract boolean isIndexPage();

    /**
     * Indicates that modifications to this page have concluded and performs any maintenance tasks that may be required.
     */
    abstract void seal();

    /**
     * Gets the size of this page's serialization, in bytes.
     *
     * @return The number of bytes in this page.
     */
    int size() {
        return this.data.getLength();
    }

    /**
     * Gets the size of the contents of this page (without header or footer), in bytes.
     *
     * @return The number of bytes occupied by the data in this page.
     */
    int getContentSize() {
        return size() - HEADER_FOOTER_LENGTH - this.itemCount * ITEM_OFFSET_LENGTH;
    }

    /**
     * Indicates that this page has been modified.
     */
    void markModified() {
        this.modified = true;
    }

    @Override
    public String toString() {
        return String.format("%s: %s, Size=%s, ContentSize=%s, Count=%s.", isIndexPage() ? "I" : "L",
                this.pagePointer, size(), getContentSize(), getItemCount());
    }

    /**
     * Gets the item at the given position.
     *
     * @param position The position to query.
     * @return An {@link ArrayView} representing the item at the given position.
     */
    ArrayView getItemAt(int position) {
        Preconditions.checkArgument(position >= 0 && position < this.itemCount,
                "position must be non-negative and smaller than the item count (%s). Given %s.", this.itemCount, position);
        int offset = getOffset(position);
        int length = getOffset(position + 1) - offset - getValueLength();
        return this.data.slice(offset, length);
    }

    /**
     * Sets the item at the given position.
     *
     * @param position The position to set the item at.
     * @param newItem  The new item. The new item must be shorter than or equal to in length to the current item at that
     *                 position.
     */
    private void setItemAt(int position, ArrayView newItem) {
        Preconditions.checkArgument(position >= 0 && position < this.itemCount,
                "position must be non-negative and smaller than the item count (%s). Given %s.", this.itemCount, position);
        int offset = getOffset(position);
        int length = getOffset(position + 1) - offset - getValueLength();
        int delta = newItem.getLength() - length;
        Preconditions.checkArgument(delta <= 0, "Cannot replace an item (%s) with a bigger one (%s).", length, newItem.getLength());

        // Copy new item data.
        copyData(newItem, this.data.slice(offset, newItem.getLength()));

        if (delta != 0) {
            // Update remaining offsets with delta
            for (int pos = position + 1; pos < this.itemCount; pos++) {
                setOffset(this.data, pos, getOffset(pos) + delta);
            }

            // Shift the remainder of the array down.
            byte[] array = this.data.array();
            int arrayOffset = this.data.arrayOffset();
            for (int index = offset + length; index < this.data.getLength(); index++) {
                array[arrayOffset + index + delta] = array[arrayOffset + index];
            }

            this.data = this.data.slice(0, this.data.getLength() + delta);
            setSize(this.data, this.data.getLength());
        }
    }

    /**
     * Gets an ordered list of {@link ArrayView}s representing the items between the two positions.
     *
     * @param firstPos The first position, inclusive.
     * @param lastPos  The last position, inclusive.
     * @return An ordered list of {@link ArrayView}s representing the items between the given positions.
     */
    List<ArrayView> getItems(int firstPos, int lastPos) {
        Preconditions.checkArgument(firstPos <= lastPos, "firstPos must be smaller than or equal to lastPos.");
        Preconditions.checkArgument(firstPos >= 0, "firstPos must be a non-negative integer.");
        Preconditions.checkArgument(lastPos < this.itemCount, "lastPos must be less than %s.", this.itemCount);

        val result = new ArrayList<ArrayView>();
        int offset = getOffset(firstPos);
        for (int pos = firstPos; pos <= lastPos; pos++) {
            int nextOffset = getOffset(pos + 1);
            result.add(this.data.slice(offset, nextOffset - offset - getValueLength()));
            offset = nextOffset;
        }

        return result;
    }

    /**
     * Performs a (binary) search for the given Key in this BTreePage and returns its position.
     *
     * @param item     A ByteArraySegment that represents the key to search.
     * @param startPos The starting position (not array index) to begin the search at. Any positions prior to this one
     *                 will be ignored.
     * @return A SearchResult instance with the result of the search.
     */
    SearchResult search(@NonNull ArrayView item, int startPos) {
        // Positions here are not indices into "source", rather they are entry positions, which is why we always need
        // to adjust by using entryLength.
        int endPos = getItemCount();
        Preconditions.checkArgument(startPos >= 0 && startPos <= endPos,
                "startPos must be non-negative and smaller than the number of items.");
        while (startPos < endPos) {
            // Locate the Item in the middle.
            int midPos = startPos + (endPos - startPos) / 2;

            // Compare it to the sought Item.
            int c = COMPARATOR.compare(item, getItemAt(midPos));
            if (c == 0) {
                // Exact match.
                return new SearchResult(midPos, true);
            } else if (c < 0) {
                // Search again to the left.
                endPos = midPos;
            } else {
                // Search again to the right.
                startPos = midPos + 1;
            }
        }

        // Return an inexact search result with the position where the sought item would have been.
        return new SearchResult(startPos, false);
    }

    //endregion

    //region Updates

    /**
     * Updates the {@link BTreeSetPage} with the given items.
     *
     * @param updates        A list of {@link UpdateItem} to process.
     * @param values         A list of values to associate with the new items. The values will be matched by index to
     *                       their updates. This parameter is not required for removals or leaf pages.
     * @param serializeValue A Function that will serialize a value to a sequence of bytes. This parameter is not required
     *                       for removals or leaf pages.
     * @param <T>            Type for values.
     */
    private <T> void update(List<UpdateItem> updates, List<T> values, SerializeValue<T> serializeValue) {
        assert updates.size() > 0;
        val updateInfo = preProcessUpdate(updates, values);
        assert getValueLength() == 0 || updateInfo.inserts.isEmpty() || (values.size() == updates.size() && serializeValue != null);
        this.data = applyUpdates(updateInfo, serializeValue);
        this.itemCount = updateInfo.newCount;
        assert this.getContentSize() == updateInfo.newContentSize;
        markModified();
    }

    /**
     * Pre-processes updates. Segregates into insertions and removals and excludes item updates.
     *
     * @param updates The updates to pre-process
     * @param values  The values to associate with the updates.
     * @param <T>     Type for values.
     * @return An {@link UpdateInfo} containing all insertions and removals.
     */
    private <T> UpdateInfo<T> preProcessUpdate(List<UpdateItem> updates, List<T> values) {
        Preconditions.checkArgument(updates.get(0).getItem().getLength() > 0, "No empty items allowed.");
        val removedPositions = new HashSet<Integer>(); // Positions in the BTreeSetPage.
        val inserts = new ArrayList<InsertInfo<T>>(); // Indices in updates.
        int sizeDelta = 0;

        ArrayView lastItem = null;
        int lastPos = 0;
        for (int i = 0; i < updates.size(); i++) {
            val u = updates.get(i);
            if (lastItem != null) {
                Preconditions.checkArgument(COMPARATOR.compare(lastItem, u.getItem()) < 0,
                        "Items must be sorted and no duplicates are allowed.");
            }

            // Figure out if this entry exists already.
            val searchResult = search(u.getItem(), lastPos);
            int itemLength = u.getItem().getLength() + getValueLength();
            if (searchResult.isExactMatch()) {
                if (u.isRemoval()) {
                    // Entry exists and we were asked to remove it. Collect its position in the page.
                    removedPositions.add(searchResult.getPosition());
                    sizeDelta -= itemLength;
                }
            } else if (!u.isRemoval()) {
                // Entry does not exist and we were asked to insert it. Collect its index in the list.
                int newPos = searchResult.getPosition() - removedPositions.size() + inserts.size();
<<<<<<< HEAD
                T value = values == null ? null : values.get(i);
                inserts.add(new InsertInfo<T>(updates.get(i).getItem(), value, newPos));
=======
                inserts.add(new InsertInfo<T>(updates.get(i).getItem(), (T) (values == null ? null : values.get(i)), newPos));
>>>>>>> 79c1df10
                sizeDelta += itemLength;
            }

            lastPos = searchResult.getPosition();
            lastItem = u.getItem();
        }

        int newCount = getItemCount() + inserts.size() - removedPositions.size();
        int newContentSize = getContentSize() + sizeDelta;
        assert newContentSize >= 0;
        return new UpdateInfo<>(removedPositions, inserts, newCount, newContentSize);
    }

    /**
     * Applies the given updates to this {@link BTreeSetPage} and returns a buffer with the changes. Does not alter the
     * current {@link BTreeSetPage}.
     *
     * @param updates        The {@link UpdateInfo} to apply.
     * @param serializeValue A Function to serialize values for insertions. This is not required for removals or leaf pages.
     * @param <T>            Type for values.
     * @return A new buffer that contains the updates. This buffer is constructed from the data in the current {@link BTreeSetPage},
     * to which all updates are applied.
     */
    private <T> ArrayView applyUpdates(UpdateInfo<T> updates, SerializeValue<T> serializeValue) {
        val newData = newContents(updates.newCount, updates.newContentSize, this.pagePointer.getPageId());
        if (updates.newCount == 0) {
            // Nothing more to do.
            return newData;
        }

        // We begin with the first position.
        int targetPos = 0;

        // The absolute offset to write at.
        int targetOffset = ITEM_OFFSETS_OFFSET + updates.newCount * ITEM_OFFSET_LENGTH;
        int insertIndex = 0;
        for (int sourcePos = 0; sourcePos < this.itemCount; sourcePos++) {
            val sourceItem = getItemAt(sourcePos);

            // Add all insertions prior to this one.
            while (insertIndex < updates.inserts.size()
                    && COMPARATOR.compare(sourceItem, updates.inserts.get(insertIndex).item) > 0) {
                InsertInfo<T> insert = updates.inserts.get(insertIndex);
                insert(insert, newData, targetPos, targetOffset, serializeValue);

                targetOffset += insert.item.getLength() + getValueLength();
                insertIndex++;
                targetPos++;
            }

            if (!updates.removedPositions.contains(sourcePos)) {
                // Then add this one (if not deleted).
                // Record it's offset.
                setOffset(newData, targetPos, targetOffset);

                // Copy it from the source to target.
                ArrayView sourceSlice = this.data.slice(getOffset(sourcePos), sourceItem.getLength() + getValueLength());
                ArrayView targetSlice = newData.slice(targetOffset, sourceSlice.getLength());
                copyData(sourceSlice, targetSlice);

                targetOffset += targetSlice.getLength();
                targetPos++;
            }
        }

        // Don't forget to add remaining insertions.
        while (insertIndex < updates.inserts.size()) {
            InsertInfo<T> insert = updates.inserts.get(insertIndex);
            insert(insert, newData, targetPos, targetOffset, serializeValue);

            targetOffset += insert.item.getLength() + getValueLength();
            insertIndex++;
            targetPos++;
        }

        return newData;
    }

    /**
     * Inserts an item.
     *
     * @param insert         The item to insert.
     * @param dataBuffer     The buffer to insert into.
     * @param targetPos      Position to insert at.
     * @param targetOffset   Index to insert at.
     * @param serializeValue A function to serialize values.
     * @param <T>            Type for values.
     */
    private <T> void insert(InsertInfo<T> insert, ArrayView dataBuffer, int targetPos, int targetOffset, SerializeValue<T> serializeValue) {
        // Record the Item's offset.
        setOffset(dataBuffer, targetPos, targetOffset);

        // Insert Item.
        copyData(insert.item, dataBuffer.slice(targetOffset, insert.item.getLength()));

        // Insert value (if any).
        if (insert.value != null) {
            serializeValue.accept(
                    dataBuffer.slice(targetOffset + insert.item.getLength(), getValueLength()), 0, insert.value);
        }
    }

    //endregion

    //region Splitting

    /**
     * Splits this page in multiple pages (if necessary), where each page's serialization will not exceed the given page size.
     * If no split is necessary, returns null.
     *
     * @param getNewPageId A Supplier that, when invoked, will return a new, unique page id.
     * @return A List of {@link BTreeSetPage} of the same type as this one. If null, then no split is necessary. If non-null,
     * then the current page
     */
    List<BTreeSetPage> split(int maxPageSize, @NonNull Supplier<Long> getNewPageId) {
        if (size() <= maxPageSize) {
            // No split necessary.
            return null;
        }

        // Include the offsets for each item.
        int itemCount = getItemCount();
        int adjustedContentLength = size() - HEADER_FOOTER_LENGTH;

        // Estimate the number of splits.
        int maxContentLength = maxPageSize - HEADER_FOOTER_LENGTH;
        int splitCount = adjustedContentLength / maxContentLength;
        if (adjustedContentLength % maxContentLength != 0) {
            splitCount++;
        }

        // Calculate a threshold for each new page. Once we exceed this we can add items to the next page.
        int splitThreshold = Math.min(maxContentLength, adjustedContentLength / splitCount);
        val result = new ArrayList<BTreeSetPage>();

        int sourcePos = 0;
        int currentPageSouceIndex = getOffset(sourcePos);
        while (sourcePos < itemCount) {
            // Each iteration of the outer loop is creating a new page.
            val newOffsets = new ArrayList<Integer>();
            ArrayView firstKey = null;
            int itemSourceIndex = currentPageSouceIndex;
            int newContentSize = 0;

            // Consider a new item for this page as long as we haven't processed all items and we can still add items
            // to this page.
            while (sourcePos < itemCount && newContentSize < splitThreshold) {
                int nextIndex = getOffset(sourcePos + 1);
                int itemLength = nextIndex - itemSourceIndex + ITEM_OFFSET_LENGTH;
                if (firstKey == null) {
                    firstKey = getItemAt(sourcePos);
                } else if (newContentSize + itemLength > maxContentLength) {
                    // Even though we haven't exceeded the threshold, we would be exceeding the max size for this page.
                    //    sourceIndex = nextIndex;
                    break;
                }

                newContentSize += itemLength; // Add the length of the next item.
                newOffsets.add(itemSourceIndex - currentPageSouceIndex);
                itemSourceIndex = nextIndex;
                sourcePos++;
            }

            // Sanity checks...
            assert firstKey != null;
            assert newOffsets.size() > 0;
            assert newContentSize <= maxContentLength;

            // Create the new page and add it to the result.
            // First page in split will replace this one, so we need to set the correct page pointer.
            val pagePointer = getSplitPagePointer(firstKey, getNewPageId, result.isEmpty());
            result.add(createSplitPage(pagePointer, currentPageSouceIndex, newContentSize, newOffsets));
            currentPageSouceIndex = itemSourceIndex;
        }

        return result;
    }

    private PagePointer getSplitPagePointer(ArrayView firstKey, Supplier<Long> getNewPageId, boolean isFirstItem) {
        if (isFirstItem) {
            firstKey = this.pagePointer.getKey() == null ? firstKey : this.pagePointer.getKey();
        }

        long parentId;
        long pageId;
        if (this.pagePointer.hasParent()) {
            // If we don't split the root, all new pages will branch out from this page's parent.
            parentId = this.pagePointer.getParentPageId();

            // ... and the first page in the split will replace this page (so preserve its id).
            pageId = isFirstItem ? this.pagePointer.getPageId() : getNewPageId.get();
        } else {
            // If we split the root, all new items will have the root as parent, and the root Id never changes.
            parentId = PagePointer.ROOT_PAGE_ID;

            // .. and all new pages get new ids.
            pageId = getNewPageId.get();
        }

        return new PagePointer(firstKey, pageId, parentId);
    }

    private BTreeSetPage createSplitPage(PagePointer pointer, int fromIndex, int length, List<Integer> relativeOffsets) {
        // Adjust offsets to the new page (they will be shifted over to the beginning).
        val offsetsLength = ITEM_OFFSET_LENGTH * relativeOffsets.size(); // Number of bytes occupied by the offsets part.
        val offsetAdjustment = ITEM_OFFSETS_OFFSET + offsetsLength;
        for (int i = 0; i < relativeOffsets.size(); i++) {
            relativeOffsets.set(i, relativeOffsets.get(i) + offsetAdjustment);
        }

        // Allocate a new buffer for the new page and format it.
        val actualContentLength = length - offsetsLength;
        val newPageContents = newContents(relativeOffsets.size(), actualContentLength, pointer.getPageId());
        for (int i = 0; i < relativeOffsets.size(); i++) {
            setOffset(newPageContents, i, relativeOffsets.get(i));
        }

        // Copy over data.
        val sourceSlice = this.data.slice(fromIndex, actualContentLength);
        val targetSlice = newPageContents.slice(relativeOffsets.get(0), actualContentLength);
        copyData(sourceSlice, targetSlice);
        BTreeSetPage result = BTreeSetPage.parse(pointer, newPageContents);
        Preconditions.checkState(result.getItemCount() > 0, "Page split resulted in empty page.");
        result.markModified();
        result.seal();
        return result;
    }

    //endregion

    //region Helpers

    private ArrayView getValueAt(int position) {
        Preconditions.checkArgument(position >= 0 && position < this.itemCount,
                "position must be non-negative and smaller than the item count (%s). Given %s.", this.itemCount, position);
        int offset = getOffset(position + 1) - getValueLength();
        return this.data.slice(offset, getValueLength());
    }

    private int getOffset(int position) {
        assert position >= 0 && position <= this.itemCount;
        if (position == this.itemCount) {
            return this.data.getLength() - PAGE_ID_LENGTH;
        } else {
            return BitConverter.readInt(this.data, ITEM_OFFSETS_OFFSET + position * ITEM_OFFSET_LENGTH);
        }
    }

    private void setOffset(ArrayView contents, int position, int offset) {
        BitConverter.writeInt(contents, ITEM_OFFSETS_OFFSET + position * ITEM_OFFSET_LENGTH, offset);
    }

    private void setSize(ArrayView contents, int size) {
        BitConverter.writeInt(contents, TOTAL_SIZE_OFFSET, size);
    }

    private void copyData(ArrayView from, ArrayView to) {
        from.copyTo(to.array(), to.arrayOffset(), from.getLength());
    }

    //endregion

    //region IndexPage

    /**
     * {@link BTreeSetPage} that contains pointers to other {@link BTreeSetPage}s.
     */
    static class IndexPage extends BTreeSetPage {
        IndexPage(PagePointer pagePointer) {
            super(pagePointer);
        }

        IndexPage(PagePointer pagePointer, ArrayView contents) {
            super(pagePointer, contents);
        }

        @Override
        int getValueLength() {
            return PAGE_ID_LENGTH;
        }

        @Override
        boolean isIndexPage() {
            return true;
        }

        @Override
        void seal() {
            // Index pages need to have their first item point to Min-Value. Otherwise we will not be able to include
            // items that are between this page's pointer to this page and this pages's first item.
            if (getItemCount() > 0) {
                super.setItemAt(0, new ByteArraySegment(ByteArrayComparator.getMinValue()));
            }
        }

        /**
         * Adds the given {@link BTreeSetPage} as a child.
         *
         * @param pages A list of {@link PagePointer} instances, sorted by {@link PagePointer#getKey()}.
         */
        void addChildren(@NonNull List<PagePointer> pages) {
            val updates = new ArrayList<UpdateItem>();
            val values = new ArrayList<Long>();
            pages.forEach(p -> {
                updates.add(new UpdateItem(p.getKey(), false));
                values.add(p.getPageId());
            });

            super.update(updates, values, BitConverter::writeLong);
        }

        /**
         * Removes the given {@link PagePointer} as a child.
         *
         * @param pages A list of {@link PagePointer} instances, sorted by {@link PagePointer#getKey()}.
         */
        void removeChildren(@NonNull List<PagePointer> pages) {
            val updates = new ArrayList<UpdateItem>();
            pages.forEach(p -> {
                updates.add(new UpdateItem(p.getKey(), true));
            });

            super.update(updates, null, null);
        }

        /**
         * Gets a {@link PagePointer} for a child page that meets the following conditions:
         * - The {@link PagePointer#getKey()} is smaller than or equal to 'forItem' (using {@link #COMPARATOR}.
         * - The {@link PagePointer} immediately succeeding this one (if any) will have its {@link PagePointer#getKey()}
         * larger than 'forItem' (using {@link #COMPARATOR}.
         *
         * @param forItem  The item to get the {@link PagePointer} for.
         * @param startPos The first position (in this page) to search at.
         * @return A {@link PagePointer}, or null if this page is empty or 'forItem' is smaller than the first {@link PagePointer#getKey()}.
         */
        PagePointer getChildPage(@NonNull ArrayView forItem, int startPos) {
            val searchResult = search(forItem, startPos);
            int position = searchResult.getPosition();
            if (!searchResult.isExactMatch()) {
                position--;
            }

            if (position >= 0) {
                // Found something.
                val serializedValue = super.getValueAt(position);
                val pageId = BitConverter.readLong(serializedValue, 0);
                return new PagePointer(getItemAt(position), pageId, getPagePointer().getPageId());
            }

            // Page is either empty or the sought item is less than the first item.
            return null;
        }
    }

    //endregion

    //region LeafPage

    /**
     * {@link BTreeSetPage} that contains items from the {@link BTreeSet}.
     */
    static class LeafPage extends BTreeSetPage {
        LeafPage(PagePointer pagePointer) {
            super(pagePointer);
        }

        LeafPage(PagePointer pagePointer, ArrayView contents) {
            super(pagePointer, contents);
        }

        @Override
        int getValueLength() {
            return 0; // There is no value associated with keys in leaf pages.
        }

        @Override
        boolean isIndexPage() {
            return false;
        }

        @Override
        void seal() {
            Preconditions.checkState(getItemCount() > 0, "Leaf Page split resulted in empty page.");
        }

        /**
         * Applies the given {@link UpdateItem}s to this page.
         *
         * @param updates The updates to apply.
         */
        void update(List<UpdateItem> updates) {
            super.update(updates, null, null);
        }
    }

    //endregion

    //region Helper Classes

    @RequiredArgsConstructor
    private static class UpdateInfo<T> {
        /**
         * Positions removed from the BTreeSetPage.
         */
        final Collection<Integer> removedPositions;
        /**
         * List of Index-to-Position mappings. Indices are in the UpdateList, Positions are from the BTreeSetPage.
         */
        final List<InsertInfo<T>> inserts;
        final int newCount;
        final int newContentSize;
    }

    @RequiredArgsConstructor
    private static class InsertInfo<T> {
        final ArrayView item;
        final T value;
        final int targetPos;
    }

    @FunctionalInterface
    private interface SerializeValue<T> {
        void accept(ArrayView target, int offset, T value);
    }

    //endregion
}<|MERGE_RESOLUTION|>--- conflicted
+++ resolved
@@ -449,12 +449,7 @@
             } else if (!u.isRemoval()) {
                 // Entry does not exist and we were asked to insert it. Collect its index in the list.
                 int newPos = searchResult.getPosition() - removedPositions.size() + inserts.size();
-<<<<<<< HEAD
-                T value = values == null ? null : values.get(i);
-                inserts.add(new InsertInfo<T>(updates.get(i).getItem(), value, newPos));
-=======
                 inserts.add(new InsertInfo<T>(updates.get(i).getItem(), (T) (values == null ? null : values.get(i)), newPos));
->>>>>>> 79c1df10
                 sizeDelta += itemLength;
             }
 
