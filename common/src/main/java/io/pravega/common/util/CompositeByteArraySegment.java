/**
 * Copyright (c) Dell Inc., or its subsidiaries. All Rights Reserved.
 *
 * Licensed under the Apache License, Version 2.0 (the "License");
 * you may not use this file except in compliance with the License.
 * You may obtain a copy of the License at
 *
 *     http://www.apache.org/licenses/LICENSE-2.0
 */
package io.pravega.common.util;

import com.google.common.annotations.VisibleForTesting;
import com.google.common.base.Preconditions;
import com.google.common.collect.Iterators;
import io.pravega.common.Exceptions;
import java.io.ByteArrayInputStream;
import java.io.IOException;
import java.io.InputStream;
import java.io.OutputStream;
import java.io.SequenceInputStream;
import java.nio.ByteBuffer;
import java.util.ArrayList;
import java.util.Arrays;
import java.util.List;
import java.util.Objects;
import lombok.Getter;
import lombok.NonNull;

/**
 * A composite, index-based array-like structure that is made up of one or more individual arrays of equal size. Each
 * component array maps to a contiguous offset range and is only allocated when the first index within its range needs
 * to be set (if unallocated, any index within its range will have a value of 0).
 */
public class CompositeByteArraySegment extends AbstractBufferView implements CompositeArrayView {
    //region Members
    /**
     * Default component array size. 4KB maps to the kernel's page size.
     */
    private static final int DEFAULT_ARRAY_SIZE = 4 * 1024;
    /**
     * The offset at which the {@link CompositeByteArraySegment} begins, counted from the first block. This is helpful
     * for slicing a {@link CompositeByteArraySegment}. See {@link #slice}.
     */
    private final int startOffset;
    /**
     * Size of each component array.
     */
    private final int arraySize;
    private final Object[] arrays;
    @Getter
    private final int length;
    //endregion

    /**
     * Creates a new instance of the {@link CompositeByteArraySegment} class with a default component array size.
     *
     * @param length The length of the {@link CompositeByteArraySegment}. This will determine the number of components
     *               to use, but doesn't allocate any of them yet.
     */
    public CompositeByteArraySegment(int length) {
        this(length, DEFAULT_ARRAY_SIZE);
    }

    /**
     * Creates a new instance of the {@link CompositeByteArraySegment} class with the given component array size.
     *
     * @param length    The length of the {@link CompositeByteArraySegment}. This will determine the number of components
     *                  to use, but doesn't allocate any of them yet.
     * @param arraySize The component array size.
     */
    public CompositeByteArraySegment(int length, int arraySize) {
        Preconditions.checkArgument(length >= 0, "length must be a non-negative number.");
        Preconditions.checkArgument(arraySize > 0, "arraySize must be a positive number.");

        this.length = length;
        this.arraySize = Math.min(length, arraySize); // No point in allocating more memory if total length is smaller than arraySize.
        this.startOffset = 0;
        int count = length / arraySize + (length % arraySize == 0 ? 0 : 1);
        this.arrays = new Object[count];
    }

    /**
     * Creates a new instance of the {@link CompositeByteArraySegment} class that wraps the given array. This instance
     * will have a single component array.
     *
     * @param source The byte array to wrap. Any changes made to this array will be reflected in this
     *               {@link CompositeByteArraySegment} instance and vice-versa.
     */
    @VisibleForTesting
    public CompositeByteArraySegment(@NonNull byte[] source) {
        this(new Object[]{source}, source.length, 0, source.length);
    }

    /**
     * Creates a new instance of the {@link CompositeByteArraySegment} that uses the given arguments. Useful for slicing.
     *
     * @param arrays      The array components to use.
     * @param arraySize   Size of each individual component.
     * @param startOffset Start offset.
     * @param length      Length of {@link CompositeByteArraySegment}.
     */
    private CompositeByteArraySegment(Object[] arrays, int arraySize, int startOffset, int length) {
        this.arrays = arrays;
        this.arraySize = arraySize;
        this.startOffset = startOffset;
        this.length = length;
    }

    //region CompositeArrayView Implementation

    @Override
    public byte get(int offset) {
        byte[] array = getArray(getArrayId(offset), false); // No need to allocate array if not allocated yet.
        return array == null ? 0 : array[getArrayOffset(offset)];
    }

    @Override
    public void set(int offset, byte value) {
        byte[] array = getArray(getArrayId(offset), true); // Need to allocate array if not allocated yet.
        array[getArrayOffset(offset)] = value;
    }

    @Override
    public CompositeReader getBufferViewReader() {
        return new CompositeReader();
    }

    @Override
    public InputStream getReader() {
        // Use the collector to create a list of ByteArrayInputStreams and then return them as combined.
        ArrayList<ByteArrayInputStream> streams = new ArrayList<>();
        collect((array, offset, length) -> streams.add(new ByteArrayInputStream(array, offset, length)), this.length);
        return new SequenceInputStream(Iterators.asEnumeration(streams.iterator()));
    }

    @Override
    public InputStream getReader(int offset, int length) {
        return slice(offset, length).getReader();
    }

    @Override
    public CompositeArrayView slice(int offset, int length) {
        Exceptions.checkArrayRange(offset, length, this.length, "offset", "length");
        if (offset == 0 && length == this.length) {
            // Nothing to slice.
            return this;
        }

        return new CompositeByteArraySegment(this.arrays, this.arraySize, this.startOffset + offset, length);
    }

    @Override
    public <ExceptionT extends Exception> void collect(Collector<ExceptionT> bufferCollector) throws ExceptionT {
        collect((array, offset, len) -> bufferCollector.accept(ByteBuffer.wrap(array, offset, len)), this.length);
    }

    private <ExceptionT extends Exception> void collect(ArrayCollector<ExceptionT> collectArray, int length) throws ExceptionT {
        if (length == 0) {
            // Nothing to collect.
            return;
        }

        // We only need to process a subset of our arrays (since we may be sliced from the original array list).
        int startId = getArrayId(0);
        int endId = getArrayId(length - 1);

        int arrayOffset = getArrayOffset(0); // The first array may need an offset, if this.startOffset > 0.
        for (int arrayId = startId; arrayId <= endId; arrayId++) {
            int arrayLength = Math.min(length, this.arraySize - arrayOffset);
            byte[] array = getArray(arrayId, false); // Don't allocate array if not allocated yet.
            if (array == null) {
                // Providing a dummy, empty array of the correct size is the easiest way to handle unallocated components
                // for all the cases this method is used for.
                collectArray.accept(new byte[arrayLength], 0, arrayLength);
            } else {
                collectArray.accept(array, arrayOffset, arrayLength);
            }

            length -= arrayLength;
            arrayOffset = 0; // After processing the first array (handling this.startOffset), all other array offsets are 0.
        }

        assert length == 0 : "Collection finished but " + length + " bytes remaining";
    }

    @Override
    public int getComponentCount() {
        return this.length == 0 ? 0 : (this.startOffset + this.length - 1) / this.arraySize - this.startOffset / this.arraySize + 1;
    }

    @Override
    public byte[] getCopy() {
        byte[] result = new byte[this.length];
        copyTo(ByteBuffer.wrap(result));
        return result;
    }

    @Override
    public void copyFrom(BufferView.Reader source, int targetOffset, int length) {
        Preconditions.checkArgument(length <= source.available(), "length exceeds source input's length.");
        Exceptions.checkArrayRange(targetOffset, length, this.length, "offset", "length");

        int arrayOffset = getArrayOffset(targetOffset);
        int arrayId = getArrayId(targetOffset);
        final int ol = length;
        while (length > 0) {
            byte[] array = getArray(arrayId, true); // Need to allocate if not already allocated.
            int copyLength = Math.min(array.length - arrayOffset, length);
            copyLength = source.readBytes(new ByteArraySegment(array, arrayOffset, copyLength));
            length -= copyLength;
            arrayOffset += copyLength;
            if (arrayOffset >= array.length) {
                arrayId++;
                arrayOffset = 0;
            }
        }
    }

    @Override
    public void copyTo(OutputStream target) throws IOException {
        collect(target::write, this.length);
    }

    @Override
    public int copyTo(ByteBuffer target) {
        int length = Math.min(this.length, target.remaining());
        collect(target::put, length);
        return length;
    }

    @Override
    public List<ByteBuffer> getContents() {
        ArrayList<ByteBuffer> result = new ArrayList<>();
        for (int i = 0; i < this.arrays.length; i++) {
            byte[] a = getArray(i, false);
            if (a == null) {
                int size = i == this.arrays.length - 1 ? this.length % this.arraySize : this.arraySize;
                result.add(ByteBuffer.allocate(size));
            } else {
                result.add(ByteBuffer.wrap(a));
            }
        }
        return result;
    }

    //endregion

    //region Helpers

    /**
     * Gets the number of arrays allocated.
     *
     * @return The number of arrays allocated.
     */
    @VisibleForTesting
    int getAllocatedArrayCount() {
        return (int) Arrays.stream(this.arrays).filter(Objects::nonNull).count();
    }

    /**
     * Calculates the offset within an array that the given external offset maps to.
     * Use {@link #getArrayId} to identify which array the offset maps to and to validate offset is a valid offset within
     * this {@link #CompositeByteArraySegment}.
     *
     * @param offset The external offset to map.
     * @return The offset within a component array.
     */
    private int getArrayOffset(int offset) {
        return (this.startOffset + offset) % this.arraySize;
    }

    /**
     * Calculates the component array id (index within {@link #arrays} that the given external offset maps to.
     * Use {@link #getArrayOffset} to identify the offset within this array.
     *
     * @param offset The external offset to map.
     * @return The component array id.
     */
    private int getArrayId(int offset) {
        Preconditions.checkElementIndex(offset, this.length, "offset");
        return (this.startOffset + offset) / this.arraySize;
    }

    /**
     * Gets the component array with given id.
     *
     * @param arrayId  The array id (index within {@link #arrays} to return.
     * @param allocate If true, then the component array is allocated (if not already) before returning. If false, the
     *                 component array is not allocated.
     * @return The component array with given id. May return null if allocate == false.
     */
    private byte[] getArray(int arrayId, boolean allocate) {
        Object a = this.arrays[arrayId];
        if (a == null && allocate) {
            a = new byte[this.arraySize];
            this.arrays[arrayId] = a;
        }

        return (byte[]) a;
    }

    //endregion

    //region Reader

<<<<<<< HEAD
    private class CompositeReader implements BufferView.Reader {
=======
    private class CompositeReader extends AbstractReader implements BufferView.Reader {
>>>>>>> 15b0f5eb
        private int position = 0;

        @Override
        public int available() {
            return CompositeByteArraySegment.this.length - this.position;
        }

        @Override
        public int readBytes(ByteArraySegment segment) {
            int len = Math.min(available(), segment.getLength());
            if (len > 0) {
                slice(this.position, len).copyTo(ByteBuffer.wrap(segment.array(), segment.arrayOffset(), len));
                this.position += len;
            }
            return len;
        }
<<<<<<< HEAD
    }

    //endregion
=======

        @Override
        public byte readByte() {
            try {
                return get(this.position++);
            } catch (IndexOutOfBoundsException ex) {
                throw new OutOfBoundsException();
            }
        }

        @Override
        public int readInt() {
            int arrayPos = getArrayOffset(this.position);
            if (CompositeByteArraySegment.this.arraySize - arrayPos >= Integer.BYTES) {
                int nextPos = this.position + Integer.BYTES;
                if (nextPos > length) {
                    throw new OutOfBoundsException();
                }

                byte[] array = getArray(getArrayId(this.position), false);
                int r = array == null ? 0 : BitConverter.readInt(array, arrayPos);
                this.position = nextPos;
                return r;
            }

            return super.readInt();
        }

        @Override
        public long readLong() {
            int arrayPos = getArrayOffset(this.position);
            if (CompositeByteArraySegment.this.arraySize - arrayPos >= Long.BYTES) {
                int nextPos = this.position + Long.BYTES;
                if (nextPos > length) {
                    throw new OutOfBoundsException();
                }

                byte[] array = getArray(getArrayId(this.position), false);
                long r = array == null ? 0 : BitConverter.readLong(array, arrayPos);
                this.position = nextPos;
                return r;
            }

            return super.readLong();
        }

        @Override
        public BufferView readSlice(int length) {
            try {
                BufferView result = slice(this.position, length);
                this.position += length;
                return result;
            } catch (IndexOutOfBoundsException ex) {
                throw new OutOfBoundsException();
            }
        }
    }

    //endregion

    @FunctionalInterface
    private interface ArrayCollector<ExceptionT extends Exception> {
        /**
         * Processes an array range.
         *
         * @param array       The array.
         * @param arrayOffset The start offset within the array.
         * @param length      The number of bytes, beginning at startOffset, that need to be processed.
         * @throws ExceptionT (Optional) Any exception to throw.
         */
        void accept(byte[] array, int arrayOffset, int length) throws ExceptionT;
    }
>>>>>>> 15b0f5eb
}<|MERGE_RESOLUTION|>--- conflicted
+++ resolved
@@ -303,11 +303,7 @@
 
     //region Reader
 
-<<<<<<< HEAD
     private class CompositeReader implements BufferView.Reader {
-=======
-    private class CompositeReader extends AbstractReader implements BufferView.Reader {
->>>>>>> 15b0f5eb
         private int position = 0;
 
         @Override
@@ -324,11 +320,29 @@
             }
             return len;
         }
-<<<<<<< HEAD
     }
 
     //endregion
-=======
+
+    //region Reader
+
+    private class CompositeReader extends AbstractReader implements BufferView.Reader {
+        private int position = 0;
+
+        @Override
+        public int available() {
+            return CompositeByteArraySegment.this.length - this.position;
+        }
+
+        @Override
+        public int readBytes(ByteArraySegment segment) {
+            int len = Math.min(available(), segment.getLength());
+            if (len > 0) {
+                slice(this.position, len).copyTo(ByteBuffer.wrap(segment.array(), segment.arrayOffset(), len));
+                this.position += len;
+            }
+            return len;
+        }
 
         @Override
         public byte readByte() {
@@ -401,5 +415,4 @@
          */
         void accept(byte[] array, int arrayOffset, int length) throws ExceptionT;
     }
->>>>>>> 15b0f5eb
 }