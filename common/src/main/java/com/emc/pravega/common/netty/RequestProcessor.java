/**
 * Licensed to the Apache Software Foundation (ASF) under one
 * or more contributor license agreements.  See the NOTICE file
 * distributed with this work for additional information
 * regarding copyright ownership.  The ASF licenses this file
 * to you under the Apache License, Version 2.0 (the
 * "License"); you may not use this file except in compliance
 * with the License.  You may obtain a copy of the License at
 * <p>
 * http://www.apache.org/licenses/LICENSE-2.0
 * <p>
 * Unless required by applicable law or agreed to in writing, software
 * distributed under the License is distributed on an "AS IS" BASIS,
 * WITHOUT WARRANTIES OR CONDITIONS OF ANY KIND, either express or implied.
 * See the License for the specific language governing permissions and
 * limitations under the License.
 */
package com.emc.pravega.common.netty;

import com.emc.pravega.common.netty.WireCommands.AbortTransaction;
import com.emc.pravega.common.netty.WireCommands.CommitTransaction;
import com.emc.pravega.common.netty.WireCommands.CreateSegment;
import com.emc.pravega.common.netty.WireCommands.CreateTransaction;
import com.emc.pravega.common.netty.WireCommands.DeleteSegment;
import com.emc.pravega.common.netty.WireCommands.GetStreamSegmentInfo;
import com.emc.pravega.common.netty.WireCommands.GetTransactionInfo;
import com.emc.pravega.common.netty.WireCommands.KeepAlive;
import com.emc.pravega.common.netty.WireCommands.ReadSegment;
import com.emc.pravega.common.netty.WireCommands.SealSegment;
import com.emc.pravega.common.netty.WireCommands.SetupAppend;

/**
 * A class that handles each type of Request. (Visitor pattern)
 */
public interface RequestProcessor {

    /**
     * A request to setup an append.
     *
     * @param setupAppend A wire command to setup an append.
     */
    void setupAppend(SetupAppend setupAppend);

    /**
     * A request to append to a segment.
     *
     * @param append A wire command to append to a segment.
     */
    void append(Append append);

    /**
     * A request to read a segment.
     *
     * @param readSegment A wire command to read a segment.
     */
    void readSegment(ReadSegment readSegment);

    /**
     * A request to get a stream information.
     *
     * @param getStreamInfo A wire command to get a stream info.
     */
    void getStreamSegmentInfo(GetStreamSegmentInfo getStreamInfo);

    /**
     * A request to get a transaction information.
     *
     * @param getTransactionInfo A wire command to get a transaction info.
     */
    void getTransactionInfo(GetTransactionInfo getTransactionInfo);

    /**
     * A request to create a segment.
     *
     * @param createSegment A wire command to create a segment.
     */
    void createSegment(CreateSegment createSegment);

    /**
     * A request to create a transaction.
     *
     * @param createTransaction A wire command to create a Transaction
     */
    void createTransaction(CreateTransaction createTransaction);

    /**
     * A request to commit a transaction.
     *
     * @param commitTransaction A wire command to commit a transaction.
     */
    void commitTransaction(CommitTransaction commitTransaction);
<<<<<<< HEAD

    /**
     * A request to drop a transaction.
     *
     * @param dropTransaction A wire command to drop a transaction.
     */
    void abortTransaction(AbortTransaction dropTransaction);
=======
    
    void abortTransaction(AbortTransaction abortTransaction);
>>>>>>> e1cece5f

    /**
     * A request to seal a segment.
     *
     * @param sealSegment A wire command to seal a segment
     */
    void sealSegment(SealSegment sealSegment);

    /**
     * A request to delete a segment.
     *
     * @param deleteSegment A wire command to delete a segment
     */
    void deleteSegment(DeleteSegment deleteSegment);

    /**
     * Keep Alive request type.
     *
     * @param keepAlive a wire command for keep alive.
     */
    void keepAlive(KeepAlive keepAlive);
}<|MERGE_RESOLUTION|>--- conflicted
+++ resolved
@@ -89,18 +89,13 @@
      * @param commitTransaction A wire command to commit a transaction.
      */
     void commitTransaction(CommitTransaction commitTransaction);
-<<<<<<< HEAD
 
     /**
      * A request to drop a transaction.
      *
      * @param dropTransaction A wire command to drop a transaction.
      */
-    void abortTransaction(AbortTransaction dropTransaction);
-=======
-    
     void abortTransaction(AbortTransaction abortTransaction);
->>>>>>> e1cece5f
 
     /**
      * A request to seal a segment.
