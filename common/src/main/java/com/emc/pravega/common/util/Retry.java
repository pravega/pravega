--- conflicted
+++ resolved
@@ -59,9 +59,6 @@
 @Slf4j
 public final class Retry {
 
-<<<<<<< HEAD
-    private Retry() {}
-
     /**
      * Initializes retry with back off instance with given configurations, but no delay.
      *
@@ -70,16 +67,13 @@
      * @param attempts Number of attempts of retry.
      * @return An Retry with back off instance.
      */
-=======
     private Retry() {
     }
 
->>>>>>> e1cece5f
     public static RetryWithBackoff withExpBackoff(long initialMillis, int multiplier, int attempts) {
         return withExpBackoff(initialMillis, multiplier, attempts, Long.MAX_VALUE);
     }
 
-<<<<<<< HEAD
     /**
      * Initializes retry with back off instance with given configurations.
      *
@@ -89,8 +83,6 @@
      * @param maxDelay Maximum delay between retries.
      * @return An Retry with back off instance.
      */
-=======
->>>>>>> e1cece5f
     public static RetryWithBackoff withExpBackoff(long initialMillis, int multiplier, int attempts, long maxDelay) {
         Preconditions.checkArgument(initialMillis >= 1, "InitialMillis must be a positive integer.");
         Preconditions.checkArgument(multiplier >= 1, "multiplier must be a positive integer.");
@@ -116,7 +108,6 @@
             this.maxDelay = maxDelay;
         }
 
-<<<<<<< HEAD
         /**
          * An exception that should result in a retry.
          *
@@ -124,8 +115,6 @@
          * @param <RetryT> Retry type.
          * @return Exception with all required retry params.
          */
-=======
->>>>>>> e1cece5f
         public <RetryT extends Exception> RetryingOnException<RetryT> retryingOn(Class<RetryT> retryType) {
             Preconditions.checkNotNull(retryType);
             return new RetryingOnException<>(retryType, this);
@@ -146,7 +135,6 @@
             this.params = params;
         }
 
-<<<<<<< HEAD
         /**
          * An exception that should result in a retry.
          *
@@ -154,8 +142,6 @@
          * @param <ThrowsT> Exception Type.
          * @return Exception with all required retry params.
          */
-=======
->>>>>>> e1cece5f
         public <ThrowsT extends Exception> ThrowingOnException<RetryT, ThrowsT> throwingOn(Class<ThrowsT> throwType) {
             Preconditions.checkNotNull(throwType);
             return new ThrowingOnException<>(retryType, throwType, params);
@@ -192,7 +178,6 @@
             this.params = params;
         }
 
-<<<<<<< HEAD
         /**
          * Attempts to run the given retryable job, and if failed, it schedules retry after 'delay'.
          *
@@ -201,8 +186,6 @@
          * @return Job execution status or exception.
          * @throws ThrowsT that attempt to run R has failed.
          */
-=======
->>>>>>> e1cece5f
         @SuppressWarnings("unchecked")
         public <ReturnT> ReturnT run(Retryable<ReturnT, RetryT, ThrowsT> r) throws ThrowsT {
             Preconditions.checkNotNull(r);
