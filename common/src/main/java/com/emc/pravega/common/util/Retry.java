--- conflicted
+++ resolved
@@ -23,49 +23,48 @@
 /**
  * A Utility class to support retrying something that can fail with exponential backoff.
  * The class is designed to have a declarative interface for ease of use. It can be used as follows:
- * <p>
+ * 
  * <pre>
  * <code>
  * Retry.withExpBackoff(1, 10, 5)
- * .retryingOn(FooException.class)
- * .throwingOn(RuntimeException.class).run(() -> {
- * //Do stuff here.
- * }
+            .retryingOn(FooException.class)
+            .throwingOn(RuntimeException.class).run(() -> {
+                //Do stuff here.
+             }
  * </code>
  * </pre>
- * <p>
+ * 
  * The above will retry the code in the block up to 5 times if it throws FooException. If it throws
  * a RuntimeException or returns successfully it will throw or return immediately. The delay
  * following each of the filed attempts would be 1, 10, 100, 1000, and 10000ms respectively. If all
  * retries fail {@link RetriesExaustedException} will be thrown.
- * <p>
+ * 
  * Note that the class is not a builder object, so the methods in the chain must be invoked in
  * order. The intermediate objects in the chain are reusable and threadsafe, so they can be shared
  * between
  * invocations.
- * <p>
+ * 
  * In the event that the exception passed to retryingOn() and throwingOn() are related. IE: In the
  * above example if FooException were to extend RuntimeException. Then the more specific exception
  * is given preference. (In the above case FooException would be retried).
  */
 public final class Retry {
 
-    private Retry() {
+    private Retry() {}
+    
+    public static RetryWithBackoff withExpBackoff(long initialMillis, int multiplier, int attempts) {
+       return withExpBackoff(initialMillis, multiplier, attempts, Long.MAX_VALUE);
     }
-
-    public static RetryWithBackoff withExpBackoff(long initialMillis, int multiplier, int attempts) {
-        return withExpBackoff(initialMillis, multiplier, attempts, Long.MAX_VALUE);
-    }
-
+    
     public static RetryWithBackoff withExpBackoff(long initialMillis, int multiplier, int attempts, long maxDelay) {
         Preconditions.checkArgument(initialMillis >= 1, "InitialMillis must be a positive integer.");
         Preconditions.checkArgument(multiplier >= 1, "multiplier must be a positive integer.");
         Preconditions.checkArgument(attempts >= 1, "attempts must be a positive integer.");
         Preconditions.checkArgument(maxDelay >= 1, "maxDelay must be a positive integer.");
         return new RetryWithBackoff(initialMillis, multiplier, attempts, maxDelay);
-
+        
     }
-
+    
     /**
      * Returned by {@link Retry#withExpBackoff(long, int, int)} to set the retry schedule.
      * Used to invoke {@link #retryingOn(Class)}. Note this object is reusable so this can be done more than once.
@@ -82,24 +81,17 @@
             this.attempts = attempts;
             this.maxDelay = maxDelay;
         }
-<<<<<<< HEAD
-
-        public <RetryT extends Exception> RetringOnException<RetryT> retryingOn(Class<RetryT> retryType) {
-=======
         
         public <RetryT extends Exception> RetryingOnException<RetryT> retryingOn(Class<RetryT> retryType) {
->>>>>>> f409667b
             Preconditions.checkNotNull(retryType);
             return new RetryingOnException<>(retryType, this);
         }
-
+        
     }
-
+    
     /**
-     * Returned by {@link RetryWithBackoff#retryingOn(Class)} to add the type of exception that should result in a
-     * retry.
-     * Any subtype of this exception will be retried unless the subtype is passed to
-     * {@link RetringOnException#throwingOn(Class)}
+     * Returned by {@link RetryWithBackoff#retryingOn(Class)} to add the type of exception that should result in a retry.
+     * Any subtype of this exception will be retried unless the subtype is passed to {@link #throwingOn()}.
      */
     public static final class RetryingOnException<RetryT extends Exception> {
         private final Class<RetryT> retryType;
@@ -109,18 +101,18 @@
             this.retryType = retryType;
             this.params = params;
         }
-
+        
         public <ThrowsT extends Exception> ThrowingOnException<RetryT, ThrowsT> throwingOn(Class<ThrowsT> throwType) {
             Preconditions.checkNotNull(throwType);
             return new ThrowingOnException<>(retryType, throwType, params);
         }
     }
-
+    
     @FunctionalInterface
     public interface Retryable<ReturnT, RetryableET extends Exception, NonRetryableET extends Exception> {
         ReturnT attempt() throws RetryableET, NonRetryableET;
     }
-
+    
     /**
      * Returned by {@link RetryingOnException#throwingOn(Class)} to add the type of exception that should cause the
      * method to throw right away. If any subtype of this exception occurs the method will throw it right away unless
@@ -130,13 +122,13 @@
         private final Class<RetryT> retryType;
         private final Class<ThrowsT> throwType;
         private final RetryWithBackoff params;
-
+        
         private ThrowingOnException(Class<RetryT> retryType, Class<ThrowsT> throwType, RetryWithBackoff params) {
             this.retryType = retryType;
             this.throwType = throwType;
             this.params = params;
         }
-
+        
         @SuppressWarnings("unchecked")
         public <ReturnT> ReturnT run(Retryable<ReturnT, RetryT, ThrowsT> r) throws ThrowsT {
             Preconditions.checkNotNull(r);
@@ -158,14 +150,14 @@
                         throw (ThrowsT) e;
                     }
                 }
-
+                
                 final long sleepFor = delay;
                 Exceptions.handleInterrupted(() -> Thread.sleep(sleepFor));
-
+ 
                 delay = Math.min(params.maxDelay, params.multiplier * delay);
             }
             throw new RetriesExaustedException(last);
         }
     }
-
+    
 }