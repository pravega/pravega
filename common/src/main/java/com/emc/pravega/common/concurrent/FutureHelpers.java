--- conflicted
+++ resolved
@@ -45,10 +45,7 @@
 
 import lombok.Data;
 import lombok.SneakyThrows;
-<<<<<<< HEAD
 import lombok.val;
-=======
->>>>>>> 01bcd3a5
 
 /**
  * Extensions to Future and CompletableFuture.
@@ -184,7 +181,7 @@
             }
         });
     }
-    
+
     /**
      * Returns a CompletableFuture that will end when the given future ends, but discards its result. If the given future
      * fails, the returned future will fail with the same exception.
@@ -196,6 +193,32 @@
      */
     public static <T> CompletableFuture<Void> toVoid(CompletableFuture<T> future) {
         return future.thenAccept(FutureHelpers::doNothing);
+    }
+
+    /**
+     * Returns a CompletableFuture that will end when the given future ends, expecting a certain
+     * result. If the supplied value is not the same (using .equals() comparison) as the result an
+     * exception from the supplier will be thrown. If the given future fails, the returned future
+     * will fail with the same exception.
+     *
+     * @param <T>                  The type of the value expected
+     * @param <E>                  The type of the exception to be throw if the value is not found.
+     * @param future               the CompletableFuture to attach to.
+     * @param expectedValue        The value expected
+     * @param exceptionConstructor Constructor for an exception in the event there is not a match.
+     * @return A void completable future.
+     */
+    public static <T, E extends Exception> CompletableFuture<Void> toVoidExpecting(CompletableFuture<T> future,
+                                                                                   T expectedValue, Supplier<E> exceptionConstructor) {
+        return future.thenApply(value -> expect(value, expectedValue, exceptionConstructor));
+    }
+
+    @SneakyThrows
+    private static <T, E extends Exception> Void expect(T value, T expected, Supplier<E> exceptionConstructor) {
+        if (!expected.equals(value)) {
+            throw exceptionConstructor.get();
+        }
+        return null;
     }
 
     private static <T> void doNothing(T ignored) {
@@ -449,52 +472,7 @@
         return result;
     }
 
-<<<<<<< HEAD
     //endregion
-=======
-    /**
-     * Returns a CompletableFuture that will end when the given future ends, but discards its result. If the given future
-     * fails, the returned future will fail with the same exception.
-     *
-     * @param future The CompletableFuture to attach to.
-     * @param <T>    The type of the input's future result.
-     * @return A CompletableFuture that will complete when the given future completes. If the given future fails, so will
-     * this future.
-     */
-    public static <T> CompletableFuture<Void> toVoid(CompletableFuture<T> future) {
-        return future.thenAccept(FutureHelpers::doNothing);
-    }
-    
-    private static <T> Void doNothing(T value) {
-        return null;
-    }
-    
-    /**
-     * Returns a CompletableFuture that will end when the given future ends, expecting a certain
-     * result. If the supplied value is not the same (using .equals() comparison) as the result an
-     * exception from the supplier will be thrown. If the given future fails, the returned future
-     * will fail with the same exception.
-     * 
-     * @param <T> The type of the value expected
-     * @param <E> The type of the exception to be throw if the value is not found.
-     * @param future the CompletableFuture to attach to.
-     * @param expectedValue The value expected
-     * @param exceptionConstructor Constructor for an exception in the event there is not a match.
-     * @return A void completable future.
-     */
-    public static <T, E extends Exception> CompletableFuture<Void> toVoidExpecting(CompletableFuture<T> future,
-            T expectedValue, Supplier<E> exceptionConstructor) {
-        return future.thenApply(value -> expect(value, expectedValue, exceptionConstructor));
-    }
-    
-    @SneakyThrows
-    private static <T, E extends Exception> Void expect(T value, T expected, Supplier<E> exceptionConstructor) {
-        if (!expected.equals(value)) {
-            throw exceptionConstructor.get();
-        }
-        return null;
-    }
->>>>>>> 01bcd3a5
 
     //region Loop Implementation
 
