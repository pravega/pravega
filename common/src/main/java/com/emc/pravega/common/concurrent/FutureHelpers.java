/**
 * Licensed to the Apache Software Foundation (ASF) under one
 * or more contributor license agreements.  See the NOTICE file
 * distributed with this work for additional information
 * regarding copyright ownership.  The ASF licenses this file
 * to you under the Apache License, Version 2.0 (the
 * "License"); you may not use this file except in compliance
 * with the License.  You may obtain a copy of the License at
 * <p>
 * http://www.apache.org/licenses/LICENSE-2.0
 * <p>
 * Unless required by applicable law or agreed to in writing, software
 * distributed under the License is distributed on an "AS IS" BASIS,
 * WITHOUT WARRANTIES OR CONDITIONS OF ANY KIND, either express or implied.
 * See the License for the specific language governing permissions and
 * limitations under the License.
 */

package com.emc.pravega.common.concurrent;

import com.emc.pravega.common.Exceptions;
import com.emc.pravega.common.function.CallbackHelpers;
import com.google.common.base.Preconditions;
import lombok.Data;
import lombok.SneakyThrows;

import java.time.Duration;
import java.util.Collection;
import java.util.concurrent.CompletableFuture;
import java.util.concurrent.CompletionException;
import java.util.concurrent.ExecutionException;
import java.util.concurrent.Executor;
import java.util.concurrent.ForkJoinPool;
import java.util.concurrent.Future;
import java.util.concurrent.ScheduledExecutorService;
import java.util.concurrent.ScheduledFuture;
import java.util.concurrent.TimeUnit;
import java.util.concurrent.TimeoutException;
import java.util.concurrent.atomic.AtomicBoolean;
import java.util.function.Consumer;
import java.util.function.Function;
import java.util.function.Predicate;
import java.util.function.Supplier;
import java.util.stream.Collectors;

/**
 * Extensions to Future and CompletableFuture.
 */
public final class FutureHelpers {
    /**
     * Waits for the provided future to be complete, and returns if it was successful, false otherwise.
     *
     * @param f   The future to wait for.
     * @param <T> The Type of the future's result.
     */
    public static <T> boolean await(CompletableFuture<T> f) {
        try {
            Exceptions.handleInterrupted(() -> f.get());
            return true;
        } catch (ExecutionException e) {
            return false;
        }
    }

    /**
     * Returns true if the future is done and successful.
     *
     * @param f   The future to inspect.
     * @param <T> The Type of the future's result.
     */
    public static <T> boolean isSuccessful(CompletableFuture<T> f) {
        return f.isDone() && !f.isCompletedExceptionally() && !f.isCancelled();
    }

    /**
     * Calls get on the provided future, handling interrupted, and transforming the executionException into an exception
     * of the type whose constructor is provided.
     *
     * @param future               The future whose result is wanted
     * @param exceptionConstructor This can be any function that either transforms an exception
     *                             i.e. Passing RuntimeException::new will wrap the exception in a new RuntimeException.
     *                             If null is returned from the function no exception will be thrown.
     * @param <ResultT>            Type of the result.
     * @param <ExceptionT>         Type of the Exception.
     * @return The result of calling future.get()
     * @throws ExceptionT If thrown by the future.
     */
    public static <ResultT, ExceptionT extends Exception> ResultT getAndHandleExceptions(Future<ResultT> future,
                                                                                         Function<Throwable, ExceptionT> exceptionConstructor) throws ExceptionT {
        Preconditions.checkNotNull(exceptionConstructor);
        try {
            return Exceptions.handleInterrupted(() -> future.get());
        } catch (ExecutionException e) {
            ExceptionT result = exceptionConstructor.apply(e.getCause());
            if (result == null) {
                return null;
            } else {
                throw result;
            }
        }
    }

    /**
     * Same as {@link #getAndHandleExceptions(Future, Function)} but with a timeout on get().
     *
     * @param future               The future whose result is wanted
     * @param exceptionConstructor This can be any function that either transforms an exception
     *                             i.e. Passing RuntimeException::new will wrap the exception in a new RuntimeException.
     *                             If null is returned from the function no exception will be thrown.
     * @param timeoutMillis        the timeout expressed in milliseconds before throwing {@link TimeoutException}
     * @param <ResultT>            Type of the result.
     * @param <ExceptionT>         Type of the Exception.
     * @throws ExceptionT       If thrown by the future.
     * @throws TimeoutException If the timeout expired prior to the future completing.
     */
    @SneakyThrows(InterruptedException.class)
    public static <ResultT, ExceptionT extends Exception> ResultT getAndHandleExceptions(Future<ResultT> future,
                                                                                         Function<Throwable, ExceptionT> exceptionConstructor, long timeoutMillis) throws TimeoutException, ExceptionT {
        try {
            return future.get(timeoutMillis, TimeUnit.MILLISECONDS);
        } catch (ExecutionException e) {
            ExceptionT result = exceptionConstructor.apply(e.getCause());
            if (result == null) {
                return null;
            } else {
                throw result;
            }
        } catch (InterruptedException e) {
            Thread.currentThread().interrupt();
            throw e;
        }
    }

    /**
     * Creates a new CompletableFuture that is failed with the given exception.
     *
     * @param exception The exception to fail the CompletableFuture.
     * @param <T>       The Type of the future's result.
     */
    public static <T> CompletableFuture<T> failedFuture(Throwable exception) {
        CompletableFuture<T> result = new CompletableFuture<>();
        result.completeExceptionally(exception);
        return result;
    }

    /**
     * Registers an exception listener to the given CompletableFuture.
     *
     * @param completableFuture The Future to register to.
     * @param exceptionListener The Listener to register.
     * @param <T>               The Type of the future's result.
     */
    public static <T> void exceptionListener(CompletableFuture<T> completableFuture, Consumer<Throwable> exceptionListener) {
        completableFuture.whenComplete((r, ex) -> {
            if (ex != null) {
                CallbackHelpers.invokeSafely(exceptionListener, ex, null);
            }
        });
    }

    /**
     * Registers an exception listener to the given CompletableFuture for a particular type of exception.
     *
     * @param completableFuture The Future to register to.
     * @param exceptionClass    The type of exception to listen to.
     * @param exceptionListener The Listener to register.
     * @param <T>               The Type of the future's result.
     * @param <E>               The Type of the exception.
     */
    @SuppressWarnings("unchecked")
    public static <T, E extends Throwable> void exceptionListener(CompletableFuture<T> completableFuture, Class<E> exceptionClass, Consumer<E> exceptionListener) {
        completableFuture.whenComplete((r, ex) -> {
            if (ex != null && exceptionClass.isAssignableFrom(ex.getClass())) {
                CallbackHelpers.invokeSafely(exceptionListener, (E) ex, null);
            }
        });
    }

    /**
     * Similar implementation to CompletableFuture.allOf(vararg) but that works on a Collection and that returns another
     * Collection which has the results of the given CompletableFutures.
     *
     * @param futures A Collection of CompletableFutures to wait on.
     * @param <T>     The type of the results items.
     */
    public static <T> CompletableFuture<Collection<T>> allOfWithResults(Collection<CompletableFuture<T>> futures) {
        CompletableFuture<Void> allDoneFuture = CompletableFuture.allOf(futures.toArray(new CompletableFuture[futures.size()]));
        return allDoneFuture.thenApply(v -> futures.stream().map(CompletableFuture::join).collect(Collectors.toList()));
    }

    /**
     * Similar implementation to CompletableFuture.allOf(vararg) but that works on a Collection.
     *
     * @param futures A Collection of CompletableFutures to wait on.
     * @param <T>     The type of the results items.
     */
    public static <T> CompletableFuture<Void> allOf(Collection<CompletableFuture<T>> futures) {
        return CompletableFuture.allOf(futures.toArray(new CompletableFuture[futures.size()]));
    }

    /**
     * Creates a new CompletableFuture that will timeout after the given amount of time.
     *
     * @param timeout         The timeout for the future.
     * @param executorService An ExecutorService that will be used to invoke the timeout on.
     * @param <T>             The Type argument for the CompletableFuture to create.
     */
    public static <T> CompletableFuture<T> futureWithTimeout(Duration timeout, ScheduledExecutorService executorService) {
        return futureWithTimeout(timeout, null, executorService);
    }

    /**
     * Creates a new CompletableFuture that will timeout after the given amount of time.
     *
     * @param timeout         The timeout for the future.
     * @param tag             A tag (identifier) to be used as a parameter to the TimeoutException.
     * @param executorService An ExecutorService that will be used to invoke the timeout on.
     * @param <T>             The Type argument for the CompletableFuture to create.
     * @return The result.
     */
    public static <T> CompletableFuture<T> futureWithTimeout(Duration timeout, String tag, ScheduledExecutorService executorService) {
        CompletableFuture<T> result = new CompletableFuture<T>();
        ScheduledFuture<Boolean> sf = executorService.schedule(() -> result.completeExceptionally(new TimeoutException(tag)), timeout.toMillis(), TimeUnit.MILLISECONDS);
        result.whenComplete((r, ex) -> sf.cancel(true));
        return result;
    }

    /**
     * Creates a CompletableFuture that will do nothing and complete after a specified delay, without using a thread during
     * the delay.
     *
     * @param delay           The duration of the delay (how much to wait until completing the Future).
     * @param executorService An ExecutorService that will be used to complete the Future on.
     * @return A CompletableFuture that will complete after the specified delay.
     */
    public static CompletableFuture<Void> delayedFuture(Duration delay, ScheduledExecutorService executorService) {
        CompletableFuture<Void> result = new CompletableFuture<>();
        if (delay.toMillis() == 0) {
            // Zero delay; no need to bother with scheduling a task in the future.
            result.complete(null);
        } else {
            ScheduledFuture<Boolean> sf = executorService.schedule(() -> result.complete(null), delay.toMillis(), TimeUnit.MILLISECONDS);
            result.whenComplete((r, ex) -> sf.cancel(true));
        }

        return result;
    }

    /**
<<<<<<< HEAD
     * Executes the asynchronous task returning a CompletableFuture<T> with specified delay and returns the task result.
     *
     * @param task            Asynchronous task.
     * @param delay           Delay in milliseconds.
=======
     * Executes the asynchronous task returning a CompletableFuture with specified delay and returns the task result.
     * @param task Asynchronous task.
     * @param delay Delay in milliseconds.
>>>>>>> 9d98f3fc
     * @param executorService Executor on which to execute the task.
     * @param <T>             Type parameter.
     * @return The result of task execution.
     */
    public static <T> CompletableFuture<T> delayedFuture(final Supplier<CompletableFuture<T>> task,
                                                         final long delay,
                                                         final ScheduledExecutorService executorService) {
        CompletableFuture<T> result = new CompletableFuture<>();
        executorService.schedule(
                () -> task.get().whenComplete((r, ex) -> complete(result, r, ex)),
                delay,
                TimeUnit.MILLISECONDS);
        return result;
    }

    /**
     * Completes the supplied CompletableFuture object with either the exception or a valid value. Preference is given
     * to exception e when both the exception e and result value are non-null.
     *
     * @param result The result object to complete.
     * @param value  The result value.
     * @param e      Exception.
     * @param <T>    Type parameter.
     */
    public static <T> void complete(final CompletableFuture<T> result, final T value, final Throwable e) {
        if (e != null) {
            result.completeExceptionally(e);
        } else {
            result.complete(value);
        }
    }

    /**
     * A variant of .exceptionally that admits an exception handler returning value of type T in future. Exceptionally
     * and flatExceptionally can be thought of as analogous to map and flatMap method for transforming Futures.
     *
<<<<<<< HEAD
     * @param input            The input future.
=======
     * @param input The input future.
>>>>>>> 9d98f3fc
     * @param exceptionHandler Exception handler.
     * @param <T>              Type parameter.
     * @return result of exceptionHandler if input completed exceptionally, otherwise input.
     */
    public static <T> CompletableFuture<T> flatExceptionally(final CompletableFuture<T> input,
                                                             final Function<Throwable, CompletableFuture<T>> exceptionHandler) {
        CompletableFuture<T> result = new CompletableFuture<>();
        input.whenComplete((r, e) -> {
            if (e != null) {
                exceptionHandler.apply(e)
                                .whenComplete((ir, ie) -> complete(result, ir, ie));
            } else {
                result.complete(r);
            }
        });
        return result;
    }

    /**
     * Attaches the given callback as an exception listener to the given CompletableFuture, which will be invoked when
     * the future times out (fails with a TimeoutException).
     *
     * @param future   The future to attach to.
     * @param callback The callback to invoke.
     * @param <T>      The Type of the future's result.
     */
    public static <T> void onTimeout(CompletableFuture<T> future, Consumer<TimeoutException> callback) {
        exceptionListener(future, TimeoutException.class, callback);
    }

    /**
     * Executes a loop using CompletableFutures, without invoking join()/get() on any of them or exclusively hogging a thread.
     *
     * @param condition A Supplier that indicates whether to proceed with the loop or not.
     * @param loopBody  A Supplier that returns a CompletableFuture which represents the body of the loop. This
     *                  supplier is invoked every time the loopBody needs to execute.
     * @param executor  An Executor that is used to execute the condition and the loop support code.
     * @return A CompletableFuture that, when completed, indicates the loop terminated without any exception. If
     * either the loopBody or condition throw/return Exceptions, these will be set as the result of this returned Future.
     */
    public static CompletableFuture<Void> loop(Supplier<Boolean> condition, Supplier<CompletableFuture<Void>> loopBody, Executor executor) {
        CompletableFuture<Void> result = new CompletableFuture<>();
        Loop<Void> loop = new Loop<>(condition, loopBody, null, result, executor);
        executor.execute(loop);
        return result;
    }

    /**
     * Executes a loop using CompletableFutures, without invoking join()/get() on any of them or exclusively hogging a thread.
     *
     * @param condition      A Supplier that indicates whether to proceed with the loop or not.
     * @param loopBody       A Supplier that returns a CompletableFuture which represents the body of the loop. This
     *                       supplier is invoked every time the loopBody needs to execute.
     * @param resultConsumer A Consumer that will be invoked with the result of every call to loopBody.
     * @param executor       An Executor that is used to execute the condition and the loop support code.
     * @param <T>            The Type of the future's result.
     * @return A CompletableFuture that, when completed, indicates the loop terminated without any exception. If
     * either the loopBody or condition throw/return Exceptions, these will be set as the result of this returned Future.
     */
    public static <T> CompletableFuture<Void> loop(Supplier<Boolean> condition, Supplier<CompletableFuture<T>> loopBody, Consumer<T> resultConsumer, Executor executor) {
        CompletableFuture<Void> result = new CompletableFuture<>();
        Loop<T> loop = new Loop<>(condition, loopBody, resultConsumer, result, executor);
        executor.execute(loop);
        return result;
    }

    /**
     * Executes a code fragment returning a CompletableFutures while a condition on the returned value is satisfied.
     *
     * @param condition Predicate that indicates whether to proceed with the loop or not.
     * @param loopBody  A Supplier that returns a CompletableFuture which represents the body of the loop. This
     *                  supplier is invoked every time the loopBody needs to execute.
     * @param <T>       Return type of the executor.
     * @return A CompletableFuture that, when completed, indicates the loop terminated without any exception. If
     * either the loopBody or condition throw/return Exceptions, these will be set as the result of this returned Future.
     */
    public static <T> CompletableFuture<Void> doWhileLoop(Supplier<CompletableFuture<T>> loopBody, Predicate<T> condition) {
<<<<<<< HEAD
        // TODO: this causes a memory leak by returning the first CompletableFuture in a chain. This should be fixed to
        // run just like loop(). See: https://github.com/emccode/pravega/issues/296.
        return loopBody.get().thenCompose(result ->
                condition.test(result)
                        ? doWhileLoop(loopBody, condition)
                        : CompletableFuture.completedFuture(null));
=======
        Executor executor = ForkJoinPool.commonPool(); // This method does not take an Executor, so use the default one.
        CompletableFuture<Void> result = new CompletableFuture<>();

        // We implement the do-while loop using a regular loop, but we execute one iteration before we create the actual Loop object.
        // Since this method has slightly different arguments than loop(), we need to make one adjustment:
        // * After each iteration, we get the result and run it through 'condition' and use that to decide whether to continue.
        AtomicBoolean canContinue = new AtomicBoolean();
        Consumer<T> iterationResultHandler = ir -> canContinue.set(condition.test(ir));
        loopBody.get()
                .thenAccept(iterationResultHandler)
                .thenRunAsync(() -> {
                    Loop<T> loop = new Loop<>(canContinue::get, loopBody, iterationResultHandler, result, executor);
                    executor.execute(loop);
                }, executor)
                .exceptionally(ex -> {
                    // Handle exceptions from the first iteration.
                    result.completeExceptionally(ex);
                    return null;
                });
        return result;
>>>>>>> 9d98f3fc
    }

    /**
     * Returns a CompletableFuture that will end when the given future ends, but discards its result. If the given future
     * fails, the returned future will fail with the same exception.
     *
     * @param future The CompletableFuture to attach to.
     * @param <T>    The type of the input's future result.
     * @return A CompletableFuture that will complete when the given future completes. If the given future fails, so will
     * this future.
     */
    public static <T> CompletableFuture<Void> toVoid(CompletableFuture<T> future) {
        return future.thenAccept(r -> {
        });
    }

    //region Loop Implementation

    /**
     * Implements an asynchronous While Loop using CompletableFutures.
     */
    @Data
    private static class Loop<T> implements Runnable {
        /**
         * The condition to evaluate at the beginning of each loop iteration.
         */
        final Supplier<Boolean> condition;

        /**
         * A supplier that creates a CompletableFuture which will indicate the end of an iteration when complete.
         */
        final Supplier<CompletableFuture<T>> loopBody;

        /**
         * An optional Consumer that will be passed the result of each loop iteration.
         */
        final Consumer<T> resultConsumer;

        /**
         * A CompletableFuture that will be completed, whether normally or exceptionally, when the loop completes.
         */
        final CompletableFuture<Void> result;

        /**
         * An Executor to run async tasks on.
         */
        final Executor executor;

        @Override
        public void run() {
            try {
                if (this.condition.get()) {
                    // Execute another iteration of the loop.
                    this.loopBody.get()
                                 .thenAccept(this::acceptIterationResult)
                                 .exceptionally(this::handleException)
                                 .thenRunAsync(this, this.executor);
                } else {
                    // We are done; set the result and don't loop again.
                    this.result.complete(null);
                }
            } catch (Throwable ex) {
                // Synchronous exception caught. Fail the result.
                this.result.completeExceptionally(ex);
            }
        }

        private Void handleException(Throwable ex) {
            this.result.completeExceptionally(ex);
            throw new CompletionException(ex);
        }

        private void acceptIterationResult(T iterationResult) {
            if (this.resultConsumer != null) {
                this.resultConsumer.accept(iterationResult);
            }
        }
    }

    //endregion
}<|MERGE_RESOLUTION|>--- conflicted
+++ resolved
@@ -247,18 +247,11 @@
     }
 
     /**
-<<<<<<< HEAD
-     * Executes the asynchronous task returning a CompletableFuture<T> with specified delay and returns the task result.
-     *
-     * @param task            Asynchronous task.
-     * @param delay           Delay in milliseconds.
-=======
      * Executes the asynchronous task returning a CompletableFuture with specified delay and returns the task result.
      * @param task Asynchronous task.
      * @param delay Delay in milliseconds.
->>>>>>> 9d98f3fc
      * @param executorService Executor on which to execute the task.
-     * @param <T>             Type parameter.
+     * @param <T> Type parameter.
      * @return The result of task execution.
      */
     public static <T> CompletableFuture<T> delayedFuture(final Supplier<CompletableFuture<T>> task,
@@ -277,9 +270,9 @@
      * to exception e when both the exception e and result value are non-null.
      *
      * @param result The result object to complete.
-     * @param value  The result value.
-     * @param e      Exception.
-     * @param <T>    Type parameter.
+     * @param value The result value.
+     * @param e Exception.
+     * @param <T> Type parameter.
      */
     public static <T> void complete(final CompletableFuture<T> result, final T value, final Throwable e) {
         if (e != null) {
@@ -293,13 +286,9 @@
      * A variant of .exceptionally that admits an exception handler returning value of type T in future. Exceptionally
      * and flatExceptionally can be thought of as analogous to map and flatMap method for transforming Futures.
      *
-<<<<<<< HEAD
-     * @param input            The input future.
-=======
      * @param input The input future.
->>>>>>> 9d98f3fc
      * @param exceptionHandler Exception handler.
-     * @param <T>              Type parameter.
+     * @param <T> Type parameter.
      * @return result of exceptionHandler if input completed exceptionally, otherwise input.
      */
     public static <T> CompletableFuture<T> flatExceptionally(final CompletableFuture<T> input,
@@ -308,7 +297,7 @@
         input.whenComplete((r, e) -> {
             if (e != null) {
                 exceptionHandler.apply(e)
-                                .whenComplete((ir, ie) -> complete(result, ir, ie));
+                        .whenComplete((ir, ie) -> complete(result, ir, ie));
             } else {
                 result.complete(r);
             }
@@ -375,14 +364,6 @@
      * either the loopBody or condition throw/return Exceptions, these will be set as the result of this returned Future.
      */
     public static <T> CompletableFuture<Void> doWhileLoop(Supplier<CompletableFuture<T>> loopBody, Predicate<T> condition) {
-<<<<<<< HEAD
-        // TODO: this causes a memory leak by returning the first CompletableFuture in a chain. This should be fixed to
-        // run just like loop(). See: https://github.com/emccode/pravega/issues/296.
-        return loopBody.get().thenCompose(result ->
-                condition.test(result)
-                        ? doWhileLoop(loopBody, condition)
-                        : CompletableFuture.completedFuture(null));
-=======
         Executor executor = ForkJoinPool.commonPool(); // This method does not take an Executor, so use the default one.
         CompletableFuture<Void> result = new CompletableFuture<>();
 
@@ -403,7 +384,6 @@
                     return null;
                 });
         return result;
->>>>>>> 9d98f3fc
     }
 
     /**
