/**
 * Licensed to the Apache Software Foundation (ASF) under one
 * or more contributor license agreements.  See the NOTICE file
 * distributed with this work for additional information
 * regarding copyright ownership.  The ASF licenses this file
 * to you under the Apache License, Version 2.0 (the
 * "License"); you may not use this file except in compliance
 * with the License.  You may obtain a copy of the License at
 * <p>
 * http://www.apache.org/licenses/LICENSE-2.0
 * <p>
 * Unless required by applicable law or agreed to in writing, software
 * distributed under the License is distributed on an "AS IS" BASIS,
 * WITHOUT WARRANTIES OR CONDITIONS OF ANY KIND, either express or implied.
 * See the License for the specific language governing permissions and
 * limitations under the License.
 */
package com.emc.pravega.common;

import com.google.common.base.Preconditions;

public class MathHelpers {

    /**
     * Returns absolute int value of given number.
     * @param in value to be absoluted
     * @return absolute value of in
     */
    public static int abs(int in) {
        return in & Integer.MAX_VALUE;
    }

    /**
     * Returns absolute long value of given number.
     * @param in number to needs to be converted to absolute value
     * @return absolute value of in
     */
    public static long abs(long in) {
        return in & Long.MAX_VALUE;
    }

<<<<<<< HEAD
    /**
     * Returns itself if it is between min and max, min if the value is less than min, or max if the value is greater than max.
     * @param value actual value
     * @param min minimum value to check against
     * @param max maximum value to check against
     * @return the middle value
     */
=======
    public static int minMax(int value, int min, int max) {
        Preconditions.checkArgument(min <= max, "min must be less than or equal to max");
        return Math.max(Math.min(value, max), min);
    }
    
>>>>>>> e1cece5f
    public static long minMax(long value, long min, long max) {
        Preconditions.checkArgument(min <= max, "min must be less than or equal to max");
        return Math.max(Math.min(value, max), min);
    }
}<|MERGE_RESOLUTION|>--- conflicted
+++ resolved
@@ -39,7 +39,6 @@
         return in & Long.MAX_VALUE;
     }
 
-<<<<<<< HEAD
     /**
      * Returns itself if it is between min and max, min if the value is less than min, or max if the value is greater than max.
      * @param value actual value
@@ -47,15 +46,8 @@
      * @param max maximum value to check against
      * @return the middle value
      */
-=======
     public static int minMax(int value, int min, int max) {
         Preconditions.checkArgument(min <= max, "min must be less than or equal to max");
         return Math.max(Math.min(value, max), min);
     }
-    
->>>>>>> e1cece5f
-    public static long minMax(long value, long min, long max) {
-        Preconditions.checkArgument(min <= max, "min must be less than or equal to max");
-        return Math.max(Math.min(value, max), min);
-    }
 }