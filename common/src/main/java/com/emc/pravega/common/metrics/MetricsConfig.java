--- conflicted
+++ resolved
@@ -14,7 +14,6 @@
 /**
  * General configuration for Metrics.
  */
-<<<<<<< HEAD
 public class MetricsConfig {
     //region Config Names
     public final static Property<Boolean> ENABLE_STATISTICS = Property.named("enableStatistics", true);
@@ -29,24 +28,13 @@
 
     //endregion
 
-=======
-@Slf4j
-public class MetricsConfig extends ComponentConfig {
->>>>>>> b4809e01
     //region Members
 
     /**
      * The status of enable statistics.
      */
-<<<<<<< HEAD
     @Getter
     private final boolean enableStatistics;
-=======
-    public MetricsConfig(Properties properties) throws ConfigurationException {
-        super(properties, COMPONENT_CODE);
-        refresh();
-    }
->>>>>>> b4809e01
 
     /**
      * Cache size for dynamic metrics.
