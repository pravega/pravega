--- conflicted
+++ resolved
@@ -22,59 +22,17 @@
     public final static Property<String> CSV_ENDPOINT = Property.named("yammerCSVEndpoint", "/tmp/csv");
     public final static Property<String> STATSD_HOST = Property.named("yammerStatsDHost", "localhost");
     public final static Property<Integer> STATSD_PORT = Property.named("yammerStatsDPort", 8125);
+    public final static Property<String> GRAPHITE_HOST = Property.named("yammerGraphiteHost", null);
+    public final static Property<Integer> GRAPHITE_PORT = Property.named("yammerGraphitePort", 2003);
+    public final static Property<String> JMX_DOMAIN = Property.named("yammerJMXDomain", null);
+    public final static Property<String> GANGLIA_HOST = Property.named("yammerGangliaHost", null);
+    public final static Property<Integer> GANGLIA_PORT = Property.named("yammerGangliaPort", 8649);
+    public final static Property<Boolean> ENABLE_CONSOLE_REPORTER = Property.named("enableConsoleReporter", false);
     private static final String COMPONENT_CODE = "metrics";
 
     //endregion
 
     //region Members
-<<<<<<< HEAD
-    public static final String COMPONENT_CODE = "metrics";
-    public final static String ENABLE_STATISTICS = "enableStatistics";
-    public final static String DYNAMIC_CACHE_SIZE = "dynamicCacheSize";
-    public final static String DYNAMIC_TTL_SECONDS = "dynamicTTLSeconds";
-    public final static String OUTPUT_FREQUENCY = "yammerStatsOutputFrequencySeconds";
-    public final static String METRICS_PREFIX = "yammerMetricsPrefix";
-    public final static String CSV_ENDPOINT = "yammerCSVEndpoint";
-    public final static String STATSD_HOST = "yammerStatsDHost";
-    public final static String STATSD_PORT = "yammerStatsDPort";
-    public final static String GRAPHITE_HOST = "yammerGraphiteHost";
-    public final static String GRAPHITE_PORT = "yammerGraphitePort";
-    public final static String JMX_DOMAIN = "yammerJMXDomain";
-    public final static String GANGLIA_HOST = "yammerGangliaHost";
-    public final static String GANGLIA_PORT = "yammerGangliaPort";
-    public final static String ENABLE_CONSOLE_REPORTER = "enableConsoleReporter";
-
-    public final static boolean DEFAULT_ENABLE_STATISTICS = true;
-    public final static long DEFAULT_DYNAMIC_CACHE_SIZE = 1000000L;
-    public final static long DEFAULT_DYNAMIC_TTL_SECONDS = 120L;
-    public final static int DEFAULT_OUTPUT_FREQUENCY = 60;
-    public final static String DEFAULT_METRICS_PREFIX = "pravega";
-    public final static String DEFAULT_CSV_ENDPOINT = "/tmp/csv";
-    public final static String DEFAULT_STATSD_HOST = "localhost";
-    public final static int DEFAULT_STATSD_PORT = 8125;
-    public final static String DEFAULT_GRAPHITE_HOST = null;
-    public final static int DEFAULT_GRAPHITE_PORT = 2003;
-    public final static String DEFAULT_JMX_DOMAIN = null;
-    public final static String DEFAULT_GANGLIA_HOST = null;
-    public final static int DEFAULT_GANGLIA_PORT = 8649;
-    public final static boolean DEFAULT_ENABLE_CONSOLE_REPORTER = false;
-
-    private boolean enableStatistics = true;
-    private long dynamicCacheSize = 1000000L;
-    private long dynamicTTLSeconds = 120L;
-    private int yammerStatsOutputFrequencySeconds;
-    private String yammerMetricsPrefix;
-    private String yammerCSVEndpoint;
-    private String yammerStatsDHost;
-    private int yammerStatsDPort;
-    private String yammerGraphiteHost;
-    private int yammerGraphitePort;
-    private String yammerJMXDomain;
-    private String yammerGangliaHost;
-    private int yammerGangliaPort;
-    private boolean enableConsoleReporter = false;
-=======
->>>>>>> 89bfb032
 
     /**
      * The status of enable statistics.
@@ -124,6 +82,42 @@
     @Getter
     private final int statsDPort;
 
+    /**
+     * The host name where Graphite is listening.
+     */
+    @Getter
+    private final String graphiteHost;
+
+    /**
+     * The port where Graphite is listening.
+     */
+    @Getter
+    private final int graphitePort;
+
+    /**
+     * The JMX domain.
+     */
+    @Getter
+    private final String jmxDomain;
+
+    /**
+     * The host where Ganglia is listening.
+     */
+    @Getter
+    private final String gangliaHost;
+
+    /**
+     * The port where Ganglia is listening.
+     */
+    @Getter
+    private final int gangliaPort;
+
+    /**
+     * The status of enable Console reporter.
+     */
+    @Getter
+    private final boolean enableConsoleReporter;
+
     //endregion
 
     //region Constructor
@@ -142,75 +136,21 @@
         this.csvEndpoint = properties.get(CSV_ENDPOINT);
         this.statsDHost = properties.get(STATSD_HOST);
         this.statsDPort = properties.getInt(STATSD_PORT);
+        this.graphiteHost = properties.get(GRAPHITE_HOST);
+        this.graphitePort = properties.getInt(GRAPHITE_PORT);
+        this.jmxDomain = properties.get(JMX_DOMAIN);
+        this.gangliaHost = properties.get(GANGLIA_HOST);
+        this.gangliaPort = properties.getInt(GANGLIA_PORT);
+        this.enableConsoleReporter = properties.getBoolean(ENABLE_CONSOLE_REPORTER);
     }
 
     /**
-<<<<<<< HEAD
-     * Gets a value indicating the host name (no port) where Graphite is listening.
-     */
-    public String getGraphiteHost() {
-        return this.yammerGraphiteHost;
-    }
-
-    /**
-     * Gets a value indicating the port where Graphite is listening.
-     */
-    public int getGraphitePort() {
-        return this.yammerGraphitePort;
-    }
-
-    /**
-     * Gets a value indicating the JMX Domain.
-     */
-    public String getJMXDomain() {
-        return this.yammerJMXDomain;
-    }
-
-    /**
-     * Gets a value indicating the host name (no port) of Ganglia.
-     */
-    public String getGangliaHost() {
-        return this.yammerGangliaHost;
-    }
-
-    /**
-     * Gets a value indicating the port of Ganglia.
-     */
-    public int getGangliaPort() {
-        return this.yammerGangliaPort;
-    }
-
-    /**
-     * Gets a value indicating the status of enable console reporter.
-     */
-    public boolean enableConsoleReporter() {
-        return enableConsoleReporter;
-    }
-
-    @Override
-    public void refresh() throws ConfigurationException {
-        this.enableStatistics = getBooleanProperty(ENABLE_STATISTICS, DEFAULT_ENABLE_STATISTICS);
-        this.dynamicCacheSize = getInt64Property(DYNAMIC_CACHE_SIZE, DEFAULT_DYNAMIC_CACHE_SIZE);
-        this.dynamicTTLSeconds = getInt64Property(DYNAMIC_TTL_SECONDS, DEFAULT_DYNAMIC_TTL_SECONDS);
-        this.yammerStatsOutputFrequencySeconds = getInt32Property(OUTPUT_FREQUENCY, DEFAULT_OUTPUT_FREQUENCY);
-        this.yammerMetricsPrefix = getProperty(METRICS_PREFIX, DEFAULT_METRICS_PREFIX);
-        this.yammerCSVEndpoint = getProperty(CSV_ENDPOINT, DEFAULT_CSV_ENDPOINT);
-        this.yammerStatsDHost = getProperty(STATSD_HOST, DEFAULT_STATSD_HOST);
-        this.yammerStatsDPort = getInt32Property(STATSD_PORT, DEFAULT_STATSD_PORT);
-        this.yammerGraphiteHost = getProperty(GRAPHITE_HOST, DEFAULT_GRAPHITE_HOST);
-        this.yammerGraphitePort = getInt32Property(GRAPHITE_PORT, DEFAULT_GRAPHITE_PORT);
-        this.yammerJMXDomain = getProperty(JMX_DOMAIN, DEFAULT_JMX_DOMAIN);
-        this.yammerGangliaHost = getProperty(GANGLIA_HOST, DEFAULT_GANGLIA_HOST);
-        this.yammerGangliaPort = getInt32Property(GANGLIA_PORT, DEFAULT_GANGLIA_PORT);
-        this.enableConsoleReporter = getBooleanProperty(ENABLE_CONSOLE_REPORTER, DEFAULT_ENABLE_CONSOLE_REPORTER);
-=======
      * Creates a new ConfigBuilder that can be used to create instances of this class.
      *
      * @return A new Builder for this class.
      */
     public static ConfigBuilder<MetricsConfig> builder() {
         return new ConfigBuilder<>(COMPONENT_CODE, MetricsConfig::new);
->>>>>>> 89bfb032
     }
 
     //endregion
