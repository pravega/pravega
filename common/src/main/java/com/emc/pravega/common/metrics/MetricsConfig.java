--- conflicted
+++ resolved
@@ -128,15 +128,9 @@
 
 
     @Override
-<<<<<<< HEAD
-    protected void refresh() throws ConfigurationException {
-        MetricsConfig.enableStatistics = getBooleanProperty(ENABLE_STATISTICS, DEFAULT_ENABLE_STATISTICS);
-        MetricsConfig.dynamicCacheSize = getInt64Property(DYNAMIC_CACHE_SIZE, DEFAULT_DYNAMIC_CACHE_SIZE);
-=======
     public void refresh() throws ConfigurationException {
         this.enableStatistics = getBooleanProperty(ENABLE_STATISTICS, DEFAULT_ENABLE_STATISTICS);
         this.dynamicCacheSize = getInt64Property(DYNAMIC_CACHE_SIZE, DEFAULT_DYNAMIC_CACHE_SIZE);
->>>>>>> daf051e9
         this.dynamicTTLSeconds = getInt64Property(DYNAMIC_TTL_SECONDS, DEFAULT_DYNAMIC_TTL_SECONDS);
         this.yammerStatsOutputFrequencySeconds = getInt32Property(OUTPUT_FREQUENCY, DEFAULT_OUTPUT_FREQUENCY);
         this.yammerMetricsPrefix = getProperty(METRICS_PREFIX, DEFAULT_METRICS_PREFIX);
