/**
 * Licensed to the Apache Software Foundation (ASF) under one
 * or more contributor license agreements.  See the NOTICE file
 * distributed with this work for additional information
 * regarding copyright ownership.  The ASF licenses this file
 * to you under the Apache License, Version 2.0 (the
 * "License"); you may not use this file except in compliance
 * with the License.  You may obtain a copy of the License at
 * <p>
 * http://www.apache.org/licenses/LICENSE-2.0
 * <p>
 * Unless required by applicable law or agreed to in writing, software
 * distributed under the License is distributed on an "AS IS" BASIS,
 * WITHOUT WARRANTIES OR CONDITIONS OF ANY KIND, either express or implied.
 * See the License for the specific language governing permissions and
 * limitations under the License.
 */

package com.emc.pravega.common;

/**
 * Allows easy measurement of elapsed time. All elapsed time reported by this class is by reference to the time of
 * this object's creation.
 */
<<<<<<< HEAD
public class Timer extends AbstractTimer {
    private final long startNanos;
=======
public class Timer {
    private static final int NANOS_TO_MILLIS = 1000 * 1000;
    private volatile long startNanos;
>>>>>>> c03ff17d

    /**
     * Creates a new instance of the Timer class.
     */
    public Timer() {
        this.startNanos = System.nanoTime();
    }

<<<<<<< HEAD
    @Override
=======
    /**
     * Resets the time so that zero time has elapsed.
     */
    public void reset() {
        startNanos = System.nanoTime();
    }
    
    /**
     * Gets the elapsed time, in milliseconds, since the creation of this Timer instance.
     */
    public long getElapsedMillis() {
        return getElapsedNanos() / NANOS_TO_MILLIS;
    }

    /**
     * Gets the elapsed time, in nanoseconds, since the creation of this Timer instance.
     */
>>>>>>> c03ff17d
    public long getElapsedNanos() {
        return Math.max(0, System.nanoTime() - this.startNanos);
    }
}<|MERGE_RESOLUTION|>--- conflicted
+++ resolved
@@ -22,14 +22,8 @@
  * Allows easy measurement of elapsed time. All elapsed time reported by this class is by reference to the time of
  * this object's creation.
  */
-<<<<<<< HEAD
 public class Timer extends AbstractTimer {
     private final long startNanos;
-=======
-public class Timer {
-    private static final int NANOS_TO_MILLIS = 1000 * 1000;
-    private volatile long startNanos;
->>>>>>> c03ff17d
 
     /**
      * Creates a new instance of the Timer class.
@@ -38,27 +32,7 @@
         this.startNanos = System.nanoTime();
     }
 
-<<<<<<< HEAD
     @Override
-=======
-    /**
-     * Resets the time so that zero time has elapsed.
-     */
-    public void reset() {
-        startNanos = System.nanoTime();
-    }
-    
-    /**
-     * Gets the elapsed time, in milliseconds, since the creation of this Timer instance.
-     */
-    public long getElapsedMillis() {
-        return getElapsedNanos() / NANOS_TO_MILLIS;
-    }
-
-    /**
-     * Gets the elapsed time, in nanoseconds, since the creation of this Timer instance.
-     */
->>>>>>> c03ff17d
     public long getElapsedNanos() {
         return Math.max(0, System.nanoTime() - this.startNanos);
     }
