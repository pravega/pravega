#
# Copyright (c) Dell Inc., or its subsidiaries. All Rights Reserved.
#
# Licensed under the Apache License, Version 2.0 (the "License");
# you may not use this file except in compliance with the License.
# You may obtain a copy of the License at
#
#     http://www.apache.org/licenses/LICENSE-2.0
#

## Instructions for using this file:
# 1. Settings are namespaced. The prefix indicates the component for which the configuration applies.
# 2. Most settings have default values hardcoded inside the code. Those are commented out (with the default value set)
#    in this file.
# 3. Some settings do not have overrides and require a value be set in this file (or via command-line). Those settings
#    are labeled with the label 'Required.' in this file.
# 4. Each setting (especially non-string ones) have a label named 'Valid values' which describes how a valid value should
#    look like.
# 5. Most settings have 'Recommended values'. These are guidelines (but not requirements) as to how to properly set the
#    values for those settings based on desired use cases.
#
# Each of these settings can be overridden from the command like by specifying a Java System Property.
# Example: setting 'pravegaservice.listeningPort' has a default value of 12345, but it can be overridden to a different
#          value via the command-line:
#                java -Dpravegaservice.listeningPort=5689 ...
#          which will set the value for that setting to 5689, regardless of what this file contains.

##region General Segment Store Settings

# Name of the cluster to which this instance of the SegmentStore belongs.
# Required.
pravegaservice.cluster.name=pravega-cluster

# Number of Segment Containers in the system. This value must be the same across all SegmentStore instances in this cluster.
# This value cannot be changed dynamically, it will require special administrative tasks when changing. See documentation
# for details.N
# Valid values: Positive integer.
# Required.
pravegaservice.container.count=4

# Maximum number of threads in the Core SegmentStore Thread Pool. This pool is used for all SegmentStore-related
# activities, except Netty-related tasks and Tier2 Storage activities. Examples include: handling inbound requests,
# processing reads, background maintenance operations and background operation processing.
# Valid values: Positive integer.
# Recommended setting: 2 * Number of containers per node, minimum 20.
#pravegaservice.threadPool.size=30

# Maximum number of threads in the Thread Pool used for Tier2 tasks (reading, writing, create, delete, etc.).
# Valid values: Positive integer.
# Recommended setting: reasonably large number which does not cause thrashing, minimum 20, recommended value 200.
#pravegaservice.storageThreadPool.size=200

# TCP port where the SegmentStore will be listening for incoming requests.
# Valid values: Positive integer in the valid TCP port ranges.
pravegaservice.service.listener.port=12345

<<<<<<< HEAD
# Number of Segment Containers that a Segment Store will start (and recover) in parallel. The main objective of this
# parameter is to prevent multiple Segment Container recoveries in parallel to overload the cache. A higher value may
# speed up recoveries, but sufficient cache size should be configured for safety.
#pravegaservice.container.parallelStarts.count=1

=======
>>>>>>> a24166a4
# Full URL (host:port) where to find a ZooKeeper that can be used for coordinating this Pravega Cluster.
# Required.
pravegaservice.zk.connect.uri=localhost:2181

# Number of milliseconds to wait between ZooKeeper retries.
# Valid values: Positive integer.
# Recommended values: Between 5000 and 10000 (too high will cause failover delays).
#pravegaservice.zk.connect.retries.interval.milliseconds=5000

# Number of times to retry a failed attempt to contact ZooKeeper.
# Valid values: Positive integer.
# Recommended values: Between 3 and 5.
#pravegaservice.zk.connect.retries.count.max=5

# Session timeout for ZooKeeper.
# Valid values: Positive integer.
#pravegaservice.zk.connect.sessionTimeout.milliseconds=10000

# Enable security for the ZK client.
#pravegaservice.zk.connect.security.enable=false

# Location of trust store for secure connection to ZK.
#pravegaservice.zk.connect.security.tls.trustStore.location=

#Location of password file to access the trust store.
#pravegaservice.zk.connect.security.tls.trustStore.pwd.location=

# DataLog implementation for Tier 1 storage.
# Valid values: BOOKKEEPER, INMEMORY.
# Default value: BOOKKEEPER
pravegaservice.dataLog.impl.name=BOOKKEEPER

# Storage implementation for Tier 2 storage.
# Valid values: HDFS, FILESYSTEM, EXTENDEDS3, INMEMORY.
# Default value: HDFS
# pravegaservice.storage.impl.name=HDFS

# Storage NO-OP Mode: in No-Op mode, user stream segment writing is no-oped; user stream segment reading is not supported.
# This mode is used to avoid storage interference in testing while still keep the system functioning as usual.
# NOTE: pravegaservice.storageImplementation is still used to store metadata and system segments, which are required for the functioning of the Pravega Cluster.
# WARNING: Do NOT set NO-OP Mode to true in production environment! Data loss will happen!
# Valid values: true, false
# Default value: false
#storageextra.noOpMode.enable=false

# When Storage NO-OP Mode is true, storageWriteNoOpModeLatencyMillis is applied to write operation.
# It is used to compensate the supposed latency if the storage is in operation, in order to make the test as real as possible.
# This latency has no effect if storage is not in No-Op mode.
# Valid values: non-negative integer
# Default vale: 20 (milliseconds)
#storageextra.write.noOp.latency.milliseconds=20

# Whether to start the SegmentStore in ReadOnly mode. ReadOnly mode means that only Read and GetSegmentInfo are allowed
# and all requests are served directly from Tier 2 Storage. There is no Tier 1 access, nor are any modify operations allowed.
# If set to 'true', the SegmentStore will not host any SegmentContainers and will register itself under the Controller
# as 'ReadOnly', so that the Client can request access to it when needed.
# NOTE: This is an experimental feature. Its behavior and/or API should be expected to be in flux until fully released.
# Valid values: true, false
# Default value: false
#pravegaservice.readOnly.enable=false

# Maximum size (in bytes) for the Local Shared Cache (shared by all Segment Containers on this Segment Store instance).
# Valid values: Positive integer.
# Recommended values: Multiples of 1GB, but less than XX:MaxDirectMemorySize. Choosing a lower size will conserve memory
# at the expense of a lot of cache misses (resulting in Tier2 reads and possibly high latencies). Choosing a higher size
# will keep data in the cache for longer, but at the expense of memory. The Segment Store uses a Direct Memory Cache backed
# by direct ByteBuffers, so if XX:MaxDirectMemorySize is not set to a value higher than this one, the process will
# eventually crash with an OutOfMemoryError.
#pravegaservice.cache.size.max=4294967296

# Percentage (of pravegaservice.cacheMaxSize) that defines target Local Shared Cache. The Segment Store will try to keep
# the cache utilization at or below this value, and may apply throttling on new operations if it exceeds it.
# Valid values: 1 to 100 (inclusive).
# Recommended values: Between 75 and 85. It is not recommended to choose a very high value as that may leave very little
# buffer for the Segment Store to attempt any cleaning, apply back-pressure or serve other random requests. Consequently,
# a very low value may have negative impact on the ingestion performance.
#pravegaservice.cache.utilization.percent.target=75

# Percentage (of pravegaservice.cacheMaxSize) that defines the maximum usable size of the Local Shared Cache. The Segment
# Store will apply full throttling if reaching or exceeding this value.
# Valid values: 1 to 100 (inclusive).
# Recommended values: Between {pravegaservice.cacheTargetUtilizationPercent + 10} and 95. Setting a value too close to
# pravegaservice.cacheTargetUtilizationPercent will cause the Segment Store to apply maximum throttling as soon as that
# limit is reached, which may cause it to have sudden, multi-second stalls in the ingestion pipeline. It is not recommended
# to set this value ever to 100, since that would mean the cache is already full when max throttling kicks in, and the
# Segment Store will likely shut down Segment Containers in order to alleviate cache pressure.
#pravegaservice.cache.utilization.percent.max=90

# Maximum amount of time (in seconds) to keep a block of data in the Cache.
# Valid values: Positive integer.
# Recommended values: Between 300 and 3600 seconds. Choosing lower values will keep the cache size low, ensuring that an
# eviction is less likely to happen should the load pick up quickly, at the expense of possibly increasing cache misses.
# Choosing a higher value will keep data in the cache for longer, reducing chances of cache misses, but possibly incurring
# cache evictions when load picks up again.
#pravegaservice.cache.time.seconds.max=1800

# The length of a Cache Generation, in seconds.
# Valid values: positive integer.
# Recommended values: multiples of 1 second. Choosing lower values will cause Cache evictions to happen more frequently,
# thus increasing overhead, but it will provide more granularity for busy systems.
#pravegaservice.cache.generation.duration.seconds=1

# This setting allows Pravega to send server-side stack traces to client as part of the response message on errors. This
# setting may be useful for debugging purposes, as users may understand the root cause of a server exception inspecting
# only client-side logs. However, we recommend to be conservative on activating this option as it exposes server-side
# information to clients, which may raise security concerns.
#pravegaservice.request.replyWithStackTraceOnError.enable=false

##endregion

##region AutoScaler Settings

# URI for the Pravega Controller
#autoScale.controller.connect.uri=pravega://localhost:9090

# A Stream name for internal purposes. Not externally visible.
#autoScale.requestStream.name=_requeststream

#autoScale.cooldown.time.seconds=600
#autoScale.mute.time.seconds=600
#autoScale.cache.cleanUp.interval.seconds=300
#autoScale.cache.expiry.seconds=1200

##endregion

##region Metrics Settings

# Whether to enable Metrics Reporting from this Pravega SegmentStore. This is the master switch for all metrics-related
# activities (if this is disabled, then all metrics-related services are too, regardless of their individual settings).
# Valid values: 'true' or 'false'.
metrics.statistics.enable=false

# Number of dynamic metrics statistic objects to keep in memory at once.
# Valid values: Positive integer.
# Recommended values: 10000 to 1000000. The higher the value, the more memory used, but it may improve performance slightly
# in scenarios where there are large number of active Stream Segments.
#metrics.dynamicCache.size=100000

# Number of minutes to keep dynamic metric statistic objects in memory.
# Valid values: Positive integer.
# Recommended values: 1 to 60. The higher the value, the more memory used, but it may improve performance slightly
# in scenarios where there are large number of active Stream Segments.
#metrics.dynamicCache.eviction.duration.minutes=3

# Number of seconds between statistics reports.
# Valid values: Positive integer.
# Recommended values: A smaller value will produce more fine-grained reports, at the possible expense of extra CPU and IO
# overhead, while larger values will reduce overhead at the expense of more coarse reports.
#metrics.output.frequency.seconds=60

# Prefix to add to all Metrics counters.
#metrics.metrics.prefix=pravega

# Whether to enable CSV reporting.
# Valid values: 'true' or 'false'.
#metrics.enableCSVReporter=true

# CSV reporter target.
# Valid values: write-accessible filesystem directory.
#metrics.csvEndpoint=/tmp/csv

# Whether to enable StatsD reporting.
# Valid values: 'true' or 'false'.
#metrics.statsD.reporter.enable=true

# StatsD endpoint host name.
#metrics.statsD.connect.host=localhost

# StatsD endpoint port.
# Valid values: Positive integer.
#metrics.statsD.connect.port=8125

# Whether to enable direct InfluxDB reporting (without local agent).
#metrics.influxDB.reporter.enable=true

# InfluxDB endpoint URI.
#metrics.influxDB.connect.uri=http://localhost:8086

# InfluxDB database name.
#metrics.influxDB.connect.db.name=pravega

# InfluxDB user name.
#metrics.influxDB.connect.credentials.username=

# InfluxDB password.
#metrics.influxDB.connect.credentials.pwd=

# InfluxDB retention policy (e.g. 2h, 52w).
#metrics.influxDB.retention=

# Whether to enable Graphite reporting.
# Valid values: 'true' or 'false'.
#metrics.enableGraphiteReporter=false

# Graphite endpoint host name.
#metrics.graphiteHost=localhost

# Graphite endpoint port.
# Valid values: Positive integer.
#metrics.graphitePort=2003

# Whether to enable JMX reporting.
# Valid values: 'true' or 'false'.
#metrics.enableJMXReporter=false

# JMX domain.
#metrics.jmxDomain=domain

# Whether to enable Ganglia reporting.
# Valid values: 'true' or 'false'.
#metrics.enableGangliaReporter=false

# Ganglia endpoint host name.
#metrics.gangliaHost=localhost

# Graphite endpoint port.
# Valid values: Positive integer.
#metrics.gangliaPort=8649

# Whether to enable Console reporting.
# Recommended values: 'false'. Set to 'true' only for debugging purposes.
#metrics.enableConsoleReporter=false

##endregion

##region BookKeeper Settings

# Endpoint address (hostname:port) where the ZooKeeper controlling BookKeeper for this cluster can be found at.
# This value must be the same for all Pravega SegmentStore instances in this cluster.
#bookkeeper.zk.connect.uri=localhost:2181

# Default root path for BookKeeper Ledger metadata.  This property tells the BookKeeper client where to look up
# Ledger Metadata for the BookKeeper cluster it is connecting to. If this property isn't uncommented, then the
# default value for the path is the Pravega cluster namespace ("/pravega/<cluster-name>/") with "ledgers" appended:
# "/pravega/<cluster-name>/ledgers". Otherwise, it will take the value specified below.
#bookkeeper.ledger.path=/pravega/bookkeeper/ledgers

# ZooKeeper session timeout (millis) for BookKeeper. This is only used for BookKeeper and has no influence on other
# components configured in this class.
#bookkeeper.zk.connect.sessionTimeout.milliseconds=10000

# ZooKeeper connection timeout (millis) for BookKeeper. This is only used for BookKeeper and has no influence on other
# components configured in this class.
#bookkeeper.zk.connect.sessionTimeout.milliseconds=10000

# Hierarchy depth used for storing BookKeeper log metadata in ZooKeeper. This value is not to be confused with the
# BookKeeper ledger node structure (which also has a flat/hierarchical structure) - that is configured in the BookKeeper
# configuration file and deals with Ledger metadata. This deals strictly with the information that the Pravega Segment
# Store keeps in ZooKeeper.
# The hierarchy is based off indexing the last digits in the log ids in reverse order (depth == 2 means there will be
# two levels, first one based off the last digit and the second one based off the second-to-last digit). This value
# should be set such that there are no more than 100 nodes at the terminal nodes (i.e., if container count == 1024, then
# depth 0 would mean 1024 sibling nodes, depth=1 would mean 103 sibling nodes, depth 3 would mean about 10, and depth=4+
# would mean 1).
# This value must be the same for all Pravega SegmentStore instances in this cluster.
#bookkeeper.zk.metadata.hierarchy.depth=2

# Ensemble size for BookKeeper ledgers.
# This value need not be the same for all Pravega SegmentStore instances in this cluster, but it highly recommended for
# consistency.
#bookkeeper.ensemble.size=3

# Write Ack Quorum size for BookKeeper ledgers.
# This value need not be the same for all Pravega SegmentStore instances in this cluster, but it highly recommended for
# consistency.
#bookkeeper.ack.quorum.size=3

# Write Quorum size for BookKeeper ledgers.
# This value need not be the same for all Pravega SegmentStore instances in this cluster, but it highly recommended for
# consistency.
#bookkeeper.write.quorum.size=3

# Write Timeout, in milliseconds.
# This value is also used for throttling purposes. Once BookKeeper Write Latencies exceed 10% of this value, the Segment
# Store will begin throttling in order to manage the BookKeeper write backlog and reduce the chance of write timeouts.
# Note: BookKeeper only allows multiples of 1 second (1000 millis). This value will be rounded up to the nearest second.
#bookkeeper.write.timeout.milliseconds=60000

# Read Timeout, in milliseconds.
# Note: BookKeeper only allows multiples of 1 second (1000 millis). This value will be rounded up to the nearest second.
#bookkeeper.read.timeout.milliseconds=30000

# Number of Ledger Entries to fetch from BookKeeper at once.
# Recommended values: between 32 and 256. The more items to read at once, the more Java Heap will be required during
# Segment Container recovery (hence the large likelihood of running out of Heap). Setting this to Integer.MAX_VALUE will
# essentially load the entire Ledger in memory before processing it.
# Valid values: at least 1.
#bookkeeper.read.batch.size=64

# Maximum number of bytes that can be outstanding per BookKeeperLog at any given time. This value is used for throttling
# purposes. This value is not set on the BookKeeper Client Configuration, rather it is used internally by the Segment
# Store throttler to manage the BookKeeper write backlog and reduce the chance of write timeouts.
# Recommended Value: 256MB. A smaller value will make throttling more aggressive but increase the overall stability of
# the system. A larger value will increase the likelihood of BookKeeper write timeouts if BookKeeper is unable to keep
# up with the load the Segment Store sends its way.
#bookkeeper.write.outstanding.bytes.max=268435456

# Maximum Ledger size (bytes) in BookKeeper. Once a Ledger reaches this size, it will be closed and another one open.
# Note that ledgers will not be cut off at this size, rather them reaching this size will trigger a rollover; in-flight
# writes will continue to get written to the previous ledger.
# Recommended values: at least 128MB, preferably 1GB.
# Maximum value: 2GB.
# This value need not be the same for all Pravega SegmentStore instances in this cluster, but it highly recommended for
# consistency.
#bookkeeper.ledger.size.max=1073741824

# The ZooKeeper sub-namespace where to store SegmentContainer Log Metadata. This will be rooted under the value of
# 'pravegaservice.clusterName' defined above.
# This value must be the same for all Pravega SegmentStore instances in this cluster.
#bookkeeper.zk.metadata.path=/segmentstore/containers

# The maximum number of times to attempt to write an entry to BookKeeper (for retriable errors).
#bookkeeper.write.attempts.count.max=5

# If Pravega uses a Bookkeeper deployment exploiting local disks, then it is desirable to use a data placement policy
# that takes into account the physical racks or nodes where Bookies are located. This can prevent data loss for a given
# piece of data in the case that all the Bookies are running on the same node/rack and there is a hardware failure. By
# default, we use org.apache.bookkeeper.client.RackawareEnsemblePlacementPolicy as the ensemble placement policy.

# Instructs the Bookkeeper client whether or not it should enforce writing data replicas on at least
# minNumRacksPerWriteQuorum different racks/nodes.
#bookkeeper.write.quorum.racks.minimumCount.enable=false

# Minimum number of physical racks/nodes that every entry replicas should be stored at.
#bookkeeper.write.quorum.racks.count.min=2

# The Bookkeeper client requires a script (or a class) that performs the actual mapping between Bookie IPs and their
# physical location. This script will get as input a (possibly empty) list of Bookie IPs and the expected output should
# be an equal list with their physical locations. For example, the sample file included (only for test purposes) outputs
# elements such as "/datacenter/rack-X", where "/datacenter" can be the datacenter prefix and "/rack-X" the actual
# rack/node where the Bookie is running. To create your own script that actually represents the location of Bookies,
# please refer to: https://github.com/apache/bookkeeper/blob/master/bookkeeper-server/src/main/java/org/apache/bookkeeper/net/DNSToSwitchMapping.java
#bookkeeper.networkTopology.scriptFileName=/opt/pravega/scripts/sample-bookkeeper-topology.sh

# Configure the digest type for messages sent to Bookkeeper. Note that there is a relevant computational cost associated
# to this option, which impacts on write throughput. Current options are: CRC32C (default), MAC, CRC32, DUMMY (no digest).
# Please, see https://bookkeeper.apache.org/docs/latest/api/ledger-api/
#bookkeeper.digest.type.name=CRC32C

##endregion

##region HDFS Settings

# URL where the HDFS cluster is accessible at.
# This value must be the same for all Pravega SegmentStore instances in this cluster.
hdfs.connect.uri=localhost:9000

# Root path in HDFS where all Pravega-related data for this cluster is located at.
# This value must be the same for all Pravega SegmentStore instances in this cluster.
# hdfs.root=

# The replication factor for all the data stored in HDFS. This can be used to control the availability of HDFS data.
# This value must be the same for all Pravega SegmentStore instances in this cluster.
# Valid values: Positive integer.
# Recommended values: At least 3.
#hdfs.replication.factor=3

# The default block size, in bytes, that will be used to exchange data with HDFS.
# This value must be the same for all Pravega SegmentStore instances in this cluster.
# Valid values: Positive integer.
# Recommended values: Multiples of 1MB.
#hdfs.block.size=1048576

# Whether to replace DataNodes on failure or not.
# Valid values: Boolean.
# Recommended values: false for small clusters, true otherwise. This should be set to true for deployments where
# sufficient data nodes are available(More than Max(3, replication)), otherwise set to false.
#hdfs.replaceDataNodesOnFailure.enable=false

##endregion

##region Extended S3 settings

# URI to specify the complete extended S3 client configurations (excludes bucket and prefix), in the format of
# <protocol>://<host>[:<port>][/path][?<param-key>=<param-value>][&<param-key>=<param-value>][...]
# Refer to https://github.com/EMCECS/ecs-object-client-java/wiki/Config-URI-format for more details.
# This value must be the same for all Pravega SegmentStore instances in this cluster.
#
# Supported parameters include but are not limited to:
#   url: where the extended S3 cluster is accessible at, e.g. http://localhost:9020
#   identity: the access key to access the extended S3 cluster, e.g. identity=user
#   secretKey: the secret key to access the extended S3 cluster, e.g. secretKey=password
extendeds3.connect.config.uri=http://localhost:9020?identity=user&secretKey=password

# Shared extended S3 bucket where the data is stored.
# This value must be the same for all Pravega SegmentStore instances in this cluster.
# extendeds3.bucket=

# Prefix of extended S3 is a prefix that will be added to every object created in the bucket by all the
# Pravega SegmentStore in this cluster.
# This value must be the same for all Pravega SegmentStore instances in this cluster.
# Prefix is optional.
# extendeds3.prefix=

# Size of ECS objects in bytes above which it is no longer considered a small object.
# This value is used to optimize transactions performance when size of transaction segments is small.
# For small transaction segments, to implement concat ExtendedS3Storage reads complete source segment and appends it to target
# instead of using multipart upload.
# smallObjectSizeLimitForConcat is optional.
# Valid values: Positive integer.
# Default value: 1048576 (1MB).
# Recommended values: 1 MB.
# extendeds3.concat.smallObject.threshold.size=1048576

##endregion

##region filesystem settings

# Root path where NFS shared directory needs to be mounted before segmentstore starts execution.
# filesystem.root=

##endregion

##region DurableLog Settings

# A Metadata Checkpoint is a special internal write inside the DurableLog (persisted to Tier1 DurableDataLog) that takes
# a snapshot of the current state of the Container Metadata (all active Stream Segments, with all of their states). This
# represents point in the Tier1 DurableDataLog where recovery can start from (recovery cannot start from an arbitrary
# location since we need to know the current state of the metadata before we begin that). As such, we can only truncate
# Tier1 DurableDataLog only where these Checkpoints are located. Serializing a Checkpoint will cause all outstanding
# write operations to wait on it, so when it does happen, it adds a bit of latency. They also have a direct effect on the
# recovery time (upon recovery, the entire Tier1 DurableDataLog needs to be processed, so the further apart such Checkpoints
# are, the more time it will take). Based on the application requirements, it may be desirable to choose more frequent
# Checkpoints (if a speedy recovery is desired and no discernible impact on online performance is noted), or less frequent
# Checkpoints should online performance play a very important factor.


# The minimum number of commits that must be to be accumulated in order to trigger a Metadata Checkpoint. This is used
# in case we have accumulated enough bytes to trigger a Checkpoint, but not enough commits (this is to ensure that a single
# large write doesn't trigger such a checkpoint by itself).
# Valid values: Positive integer.
# Recommended values: Larger than 100. Choosing a higher value will cause larger gaps between checkpoints, improving
# online performance but increasing failover recovery time.
#durablelog.checkpoint.commit.count.min=300

# The number of commits that would trigger a Checkpoint. This is used in case we were not able to accumulate enough bytes
# to trigger a Checkpoint, as we do want to eventually be able to truncate.
# Valid values: Positive integer, but larger than or equal to 'durablelog.checkpointMinCommitCount'.
# Recommended values: Larger than 100. Choosing a higher value will cause larger gaps between checkpoints, improving
# online performance but increasing failover recovery time.
#durablelog.checkpoint.commit.threshold.count=300

# The number of bytes written that would trigger a Checkpoint.
# Valid values: Positive integer.
# Recommended values: Larger than 100MB. Choosing a higher value will cause larger gaps between checkpoints, improving
# online performance but increasing failover recovery time.
#durablelog.checkpoint.commit.length.total=268435456

##endregion

##region ReadIndex Settings

# A note on Cache Management. Each append to a Stream Segment and each cache miss will cause an entry to be written to
# the Cache (as such, entries have a variable length). The Cache is shared across all Segment Containers in a Pravega
# SegmentStore instance and its entry lifecycle is determined by three major variables: cacheMaxSize, cacheMaxTimeMillis
# and cacheGenerationTimeMillis. A Cache Generation is a proxy for time passage (instead of using a single time-based stamp,
# each cache entry has a generation id. All hits (or additions) during a generation will get that generation id. The Cache
# Manager adjusts the current generation and oldest permissible generation to manage the cache (entries with a generation
# older than the oldest ones are candidates for eviction). The oldest generation is increased either when the physical
# amount of time between now and the oldest generation exceeds cacheMaxTimeMillis or when there is cache pressure and
# the maximum amount of data in the cache exceeds cacheMaxSize.

# A value to align all Tier2 Storage Reads to. When a Tier2 Storage Read is issued, the read length is adjusted (if possible)
# to end on a multiple of this value. This value can be used to configure read-ahead size.
# Valid values: Positive integer.
# Recommended values: Multiples of 1MB. The higher the value, the better the catch-up read-ahead performance will be, at
# the expense of the size of the initial read. However, choosing too large of a value may have adverse effects in case
# catch-up reads are not sequential.
#readindex.storageRead.alignment=1048576

# Minimum number of bytes to return from reads if all these bytes are readily available in memory. This value should only
# be changed if it is suspected that tail-read performance suffers because of an unusual high number of very small (<100b)
# appends.
# Valid values: Positive integer.
# Recommended values: Multiples of 1KB. The higher the value, the better the read performance will be in cases of very
# small tail writes.
#readindex.memoryRead.length.min=4096

##endregion

##region AttributeIndex Settings

# The maximum page size for the Attribute B+Tree index. Once a page (index or leaf) exceeds this limit, it will be split
# into two or more pages.
# Valid values: Positive integer, greater than or equal to 1024 and smaller than or equal to 32767.
# Recommended values: 16KB. Various load tests showed that this maximum page size produces the smallest B+Tree index
# segment when loaded with either sequential values (very rare) or arbitrary values in arbitrary order (most common); this
# value also produces the best balance between read/write performance and index fragmentation.
#attributeindex.index.page.size.bytes.max=32767

# The Attribute Rolling Segment Rolling Policy (size of each individual segment chunk, in bytes).
# Valid values: Positive integer.
# Recommended values: (approximately) 1000 x maxIndexPageSizeBytes.
#attributeindex.attributeSegment.rolling.size.bytes=33554432

##region Writer Settings

# The minimum number of bytes to wait for before flushing aggregated data for a Segment to Tier2 Storage. The trigger to
# flush is either when this condition is met or when the 'flushThresholdMillis' condition is met.
# Valid values: Positive integer.
# Recommended values: multiples of 1MB. A lower value will cause more frequent writes to Tier2 Storage, which could cause
# data to pile up if Tier2 Storage has a high per-write latency. A higher value will cause less frequent writes to Tier2
# Storage, which could cause less frequent truncations of Tier1 data (and as such, more time for failover recovery).
#writer.flush.threshold.bytes=4194304

# The minimum amount of time (in milliseconds) to wait for before flushing aggregated data for a Segment to Tier2 Storage.
# The trigger to flush is either when this condition is met or when the 'flushThresholdBytes' condition is met.
# Valid values: Positive integer.
# Recommended values: multiples of 1 second. A lower value will cause more frequent writes to Tier2 Storage, which could cause
# data to pile up if Tier2 Storage has a high per-write latency. A higher value will cause less frequent writes to Tier2
# Storage, which could cause less frequent truncations of Tier1 data (and as such, more time for failover recovery).
#writer.flush.threshold.milliseconds=30000

# The maximum number of bytes that can be flushed with a single write operation.
# Valid values: Positive integer.
#writer.flush.size.bytes.max=4194304

# The maximum number of items to read every time a read is issued to the DurableLog.
# Valid values: Positive integer.
# Recommended values: 100-1000. Lower values for systems where there is a high incidence of large appends, and higher values
# for systems where there is a high incidence of smaller appends.
#writer.itemsToReadAtOnce.max=1000

# The minimum timeout (in milliseconds) to wait for new items to come into the DurableLog (in case we reached the tail).
# Valid values: Positive integer.
#writer.read.timeout.milliseconds.min=2000

# The maximum timeout (in milliseconds) to wait for new items to come into the DurableLog (in case we reached the tail).
# Valid values: Positive integer.
#writer.read.timeout.milliseconds.max=1800000

# The amount of time to sleep (in milliseconds) if an exception was encountered during the execution of a Writer's iteration.
# This can be used as a way to "back off" in cases a transient error occurred and not go into a very tight loop while
# the exception condition is still active.
# Valid values: Positive integer.
#writer.error.sleep.milliseconds=1000

# The timeout (in milliseconds) for flushing data to Tier2 Storage.
# Valid values: Positive integer.
#writer.flush.timeout.milliseconds=60000

# The timeout (in milliseconds) for acknowledging data writes (and subsequently truncating Tier1 DurableDataLog).
# Valid values: Positive integer.
#writer.ack.timeout.milliseconds=15000

# The timeout (in milliseconds) for waiting for a proper shutdown.
# Valid values: Positive integer.
#writer.shutDown.timeout.milliseconds=10000

# The maximum size of a single Segment Chunk in Storage. While this can be configured on a per-segment basis via the
# Segment Store API, this setting establishes a ceiling to that value. No Segment Chunk may exceed this length regardless
# of how it was configured via the API (if at all). Use this setting if you need to meet some hardware limitation with
# the underlying Storage implementation (i.e., maximum file size).
# Valid values: Positive number.
#writer.rollover.size.bytes.max=9223372036854775807

##endregion<|MERGE_RESOLUTION|>--- conflicted
+++ resolved
@@ -33,7 +33,7 @@
 
 # Number of Segment Containers in the system. This value must be the same across all SegmentStore instances in this cluster.
 # This value cannot be changed dynamically, it will require special administrative tasks when changing. See documentation
-# for details.N
+# for details.
 # Valid values: Positive integer.
 # Required.
 pravegaservice.container.count=4
@@ -54,14 +54,6 @@
 # Valid values: Positive integer in the valid TCP port ranges.
 pravegaservice.service.listener.port=12345
 
-<<<<<<< HEAD
-# Number of Segment Containers that a Segment Store will start (and recover) in parallel. The main objective of this
-# parameter is to prevent multiple Segment Container recoveries in parallel to overload the cache. A higher value may
-# speed up recoveries, but sufficient cache size should be configured for safety.
-#pravegaservice.container.parallelStarts.count=1
-
-=======
->>>>>>> a24166a4
 # Full URL (host:port) where to find a ZooKeeper that can be used for coordinating this Pravega Cluster.
 # Required.
 pravegaservice.zk.connect.uri=localhost:2181
