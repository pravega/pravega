--- conflicted
+++ resolved
@@ -170,13 +170,6 @@
 # components configured in this class.
 #bookkeeper.zkConnectionTimeoutMillis=10000
 
-<<<<<<< HEAD
-# Hierarchy depth used for storing BookKeeper logs in ZooKeeper. The hierarchy is based off indexing the last digits in
-# the log ids in reverse order (depth == 2 means there will be two levels, first one based off the last digit and the
-# second one based off the second-to-last digit). This value should be set such that there are no more than 100 nodes at
-# the terminal nodes (i.e., if container count == 1024, then depth 0 would mean 1024 sibling nodes, depth=1 would mean
-# 103 sibling nodes, depth 3 would mean about 10, and depth=4+ would mean 1).
-=======
 # Hierarchy depth used for storing BookKeeper log metadata in ZooKeeper. This value is not to be confused with the
 # BookKeeper ledger node structure (which also has a flat/hierarchical structure) - that is configured in the BookKeeper
 # configuration file and deals with Ledger metadata. This deals strictly with the information that the Pravega Segment
@@ -186,7 +179,6 @@
 # should be set such that there are no more than 100 nodes at the terminal nodes (i.e., if container count == 1024, then
 # depth 0 would mean 1024 sibling nodes, depth=1 would mean 103 sibling nodes, depth 3 would mean about 10, and depth=4+
 # would mean 1).
->>>>>>> 996e920b
 # This value must be the same for all Pravega SegmentStore instances in this cluster.
 #bookkeeper.zkHierarchyDepth=2
 
