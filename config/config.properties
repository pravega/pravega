--- conflicted
+++ resolved
@@ -464,21 +464,12 @@
 # Recommended values: 16KB. Various load tests showed that this maximum page size produces the smallest B+Tree index
 # segment when loaded with either sequential values (very rare) or arbitrary values in arbitrary order (most common); this
 # value also produces the best balance between read/write performance and index fragmentation.
-<<<<<<< HEAD
-#attributeindex.maxIndexPageSizeBytes=16384
-
-# The Attribute Rolling Segment Rolling Policy (size of each individual segment chunk, in bytes).
-# Valid values: Positive integer.
-# Recommended values: 1000 x maxIndexPageSizeBytes.
-#attributeindex.attributeSegmentRollingSizeBytes=16777216
-=======
 #attributeindex.maxIndexPageSizeBytes=32767
 
 # The Attribute Rolling Segment Rolling Policy (size of each individual segment chunk, in bytes).
 # Valid values: Positive integer.
 # Recommended values: (approximately) 1000 x maxIndexPageSizeBytes.
 #attributeindex.attributeSegmentRollingSizeBytes=33554432
->>>>>>> 571f284f
 
 ##region Writer Settings
 
