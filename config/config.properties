--- conflicted
+++ resolved
@@ -418,37 +418,6 @@
 
 ##endregion
 
-##region AttributeIndex Settings
-
-# The maximum number of attribute updates processed before a Snapshot is triggered.
-# Valid values: Positive integer.
-<<<<<<< HEAD
-# Recommended values: Between 10000 and 100000. Smaller values will cause more frequent snapshots, leading to possibly
-=======
-# Recommended values: Between 10000 and 100000. Smaller values will increase the frequency of snapshots, leading to possibly
->>>>>>> e4ea00a4
-# more churn on the asynchronous StorageWriter but with faster reads, while higher values will cause less frequent snapshots,
-# which could cause increased seek times during reads.
-#attributeindex.updateCountThresholdForSnapshot=50000
-
-# The maximum read request length (bytes) to use when reading from Storage. Reads will be done by issuing sequential requests
-# with this value as a maximum read length. This is also used as a minimum bound for Attribute Segment Rolling Policy if
-# Auto-calculation was requested.
-# Valid values: positive integer.
-# Recommended values: multiples of 1MB. The higher the value, the better the read performance, at the expense of using a
-# single storage thread for longer periods of times, which may be unfair to other components waiting to work with Storage.
-#attributeindex.readBlockSize=1048576
-
-<<<<<<< HEAD
-# The Attribute Rolling Segment Rolling Policy (size of each individual segment chunk, in bytes).
-=======
-# The rolling policy of the attribute segment (size of each individual segment chunk, in bytes).
->>>>>>> e4ea00a4
-# Valid values: -1 or positive integer.
-# Recommended values: -1, which indicates it will be auto-calculated based on the values of updateCountThresholdForSnapshot
-# and readBlockSize.
-#attributeindex.attributeSegmentRollingSizeBytes=-1
-
 ##region Writer Settings
 
 # The minimum number of bytes to wait for before flushing aggregated data for a Segment to Tier2 Storage. The trigger to
