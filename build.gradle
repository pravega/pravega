--- conflicted
+++ resolved
@@ -695,18 +695,7 @@
         compile group: 'org.apache.hadoop', name: 'hadoop-hdfs', version: hadoopVersion
         compile group: 'org.apache.hadoop', name: 'hadoop-minicluster', version: hadoopVersion
 
-<<<<<<< HEAD
-        testCompile project(':testcommon')
-=======
-        compile(group: 'com.twitter', name:'distributedlog-core', version: distributedlogVersion) {
-            exclude group: 'org.slf4j', module: 'slf4j-log4j12'
-        }
-        compile(group: 'com.twitter', name: 'distributedlog-client', version: distributedlogVersion) {
-            exclude group: 'org.slf4j', module: 'slf4j-log4j12'
-        }
-
-        testCompile project(':test:common')
->>>>>>> a7fd888a
+        testCompile project(':test:common')
         testCompile files(project(':common').sourceSets.test.output)
         compile files(project(':clients:streaming').sourceSets.test.output)
         testCompile files(project(':service:server').sourceSets.test.output)
