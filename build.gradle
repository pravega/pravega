/**
 * Copyright (c) 2017 Dell Inc., or its subsidiaries. All Rights Reserved.
 *
 * Licensed under the Apache License, Version 2.0 (the "License");
 * you may not use this file except in compliance with the License.
 * You may obtain a copy of the License at
 *
 *     http://www.apache.org/licenses/LICENSE-2.0
 *
 */
// Apply the java plugin to add support for Java
buildscript {
    repositories {
        jcenter()
        maven {
            url "https://plugins.gradle.org/m2/"
        }
    }
    dependencies {
        classpath group: 'com.google.protobuf', name:'protobuf-gradle-plugin', version: protobufGradlePlugin
        classpath "gradle.plugin.org.nosphere.apache:creadur-rat-gradle:0.3.0"
        classpath group: 'org.hidetake', name: 'gradle-ssh-plugin', version: gradleSshPluginVersion
        classpath group: 'ru.vyarus', name: 'gradle-mkdocs-plugin', version: gradleMkdocsPluginVersion
        classpath group: 'gradle.plugin.com.github.spotbugs', name: 'spotbugs-gradle-plugin', version: spotbugsPluginVersion
        classpath "org.ajoberstar:grgit:${gradleGitPluginVersion}"
        classpath "io.franzbecker:gradle-lombok:${gradleLombokPluginVersion}"
    }
}

if (project.hasProperty("enableMkdocs")) {
    apply from: "$rootDir/gradle/mkdocs.gradle"
}

// apply the plugin outside of allProjects since the plugin attempts to set the grgit property for all the projects
// https://github.com/ajoberstar/grgit/blob/master/src/main/groovy/org/ajoberstar/grgit/gradle/GrgitPlugin.groovy#L27
apply plugin: 'org.ajoberstar.grgit'

allprojects {
    apply plugin: 'idea'
    apply plugin: 'eclipse'
    if (file("src/main/java").isDirectory()) {
        apply plugin: 'java'
        apply plugin: 'io.franzbecker.gradle-lombok'
        lombok {
            version = lombokVersion
        }
        dependencies {
            //These are compile time only dependencies needed accross all targets. Lombok uses them and may generate strange errors if they are missing.
            compileOnly group: 'com.github.spotbugs', name: 'spotbugs-annotations', version: spotbugsAnnotationsVersion
            testCompile group: 'com.github.spotbugs', name: 'spotbugs-annotations', version: spotbugsAnnotationsVersion
            compileOnly group: 'net.jcip', name: 'jcip-annotations', version: jcipAnnotationsVersion
            testCompile group: 'net.jcip', name: 'jcip-annotations', version: jcipAnnotationsVersion
        }
    }
    // Plugin configurations
    apply from: "$rootDir/gradle/application.gradle"
    apply from: "$rootDir/gradle/checkstyle.gradle"
    apply from: "$rootDir/gradle/eclipse.gradle"
    apply from: "$rootDir/gradle/spotbugs.gradle"
    apply from: "$rootDir/gradle/idea.gradle"
    apply from: "$rootDir/gradle/jacoco.gradle"
    apply from: "$rootDir/gradle/java.gradle"
    apply from: "$rootDir/gradle/maven.gradle"
    apply from: "$rootDir/gradle/protobuf.gradle"
    apply from: "$rootDir/gradle/rat.gradle"

    repositories {
        jcenter()
        mavenCentral()
        mavenLocal()
    }

    gradle.projectsEvaluated {
        tasks.withType(JavaCompile) {
            sourceCompatibility = "8"
            targetCompatibility = "8"
            options.compilerArgs << "-Xlint:unchecked" << "-Xlint:deprecation"
        }
    }
    tasks.withType(com.github.spotbugs.SpotBugsTask) {
      reports {
        xml.enabled = false
        html.enabled = true
      }
    }
    version = getProjectVersion()
    group = "io.pravega"

    configurations.all {
        resolutionStrategy {
            //failOnVersionConflict()
            force "org.slf4j:slf4j-api:" + slf4jApiVersion
            force "org.apache.commons:commons-lang3:" + commonsLang3Version
            force "org.apache.curator:curator-framework:" + apacheCuratorVersion
            force "com.google.protobuf:protobuf-java:" + protobufProtocVersion
            force "io.grpc:grpc-context:" + grpcVersion
            force "com.google.guava:guava:" + guavaVersion
            force "org.glassfish.jersey.core:jersey-common:" + jerseyVersion
            force "org.glassfish.jersey.core:jersey-server:" + jerseyVersion
            dependencySubstitution {
                substitute module("javax.ws.rs:jsr311-api") with module("javax.ws.rs:javax.ws.rs-api:" + javaxwsrsApiVersion)
            }
        }
    }
}

project('common') {
    dependencies {
        testCompile project(':test:testcommon')
        compile group: 'commons-io', name: 'commons-io', version: commonsioVersion
        compile group: 'com.google.guava', name: 'guava', version: guavaVersion
        //Do NOT add any additional dependencies here.
    }

    javadoc {
        title = "Pravega Common Libraries"
        failOnError = false
        source {
            project(':common').sourceSets.main.java
            project(':shared:protocol').sourceSets.main.java
        }
        dependencies {
<<<<<<< HEAD
            compile 'org.projectlombok:lombok:' + lombokVersion
            compile group: 'io.netty', name: 'netty-all', version:  nettyVersion   
=======
            compile 'org.projectlombok:lombok:' + lombokVersion   
>>>>>>> 4d22a4b3
        }
        options.addBooleanOption('html5', true)
        options.addBooleanOption("Xdoclint:none", true)
    }
}

def withoutLogger = { exclude group: 'org.slf4j', module: 'slf4j-log4j12'
                      exclude group: 'org.slf4j', module: 'slf4j-simple' }

project('shared:authplugin') {
    dependencies {
    }

    javadoc {
        title = "Pravega Auth API"
        failOnError = false
        dependencies {
            compile 'org.projectlombok:lombok:' + lombokVersion   
        }
        source {
            sourceSets.main.java
        }
        failOnError = false
        options.addBooleanOption('html5', true)
        options.addBooleanOption("Xdoclint:none", true)
    }
}

project ('shared:cluster') {
    dependencies {
        compile project(':common')
        compile group: 'com.google.guava', name: 'guava', version: guavaVersion
        compile group: 'org.apache.commons', name: 'commons-lang3', version: commonsLang3Version
        compile group: 'org.apache.curator', name: 'curator-recipes', version: apacheCuratorVersion
        testCompile group: 'org.apache.curator', name: 'curator-test', version: apacheCuratorVersion
        testCompile project(':test:testcommon')
    }
    javadoc {
        exclude 'io/pravega/shared/*'
        dependencies {
            compile 'org.projectlombok:lombok:' + lombokVersion   
        }
        failOnError = false
        options.addBooleanOption('html5', true)
        options.addBooleanOption("Xdoclint:none", true)
    }
}

project ('shared:metrics') {
    dependencies {
        compile group: 'com.readytalk', name :'metrics3-statsd', version : metrics3StatsdVersion
        // https://mvnrepository.com/artifact/io.dropwizard.metrics/metrics-core
        compile group: 'io.dropwizard.metrics', name: 'metrics-core', version: metricsVersion
        // https://mvnrepository.com/artifact/io.dropwizard.metrics/metrics-jvm
        compile group: 'io.dropwizard.metrics', name: 'metrics-jvm', version: metricsVersion
        // https://mvnrepository.com/artifact/io.dropwizard.metrics/metrics-graphite
        compile group: 'io.dropwizard.metrics', name: 'metrics-graphite', version: metricsVersion
        // https://mvnrepository.com/artifact/io.dropwizard.metrics/metrics-ganglia
        compile group: 'io.dropwizard.metrics', name: 'metrics-ganglia', version: metricsVersion
        // https://mvnrepository.com/artifact/info.ganglia.gmetric4j/gmetric4j
        compile group: 'info.ganglia.gmetric4j', name: 'gmetric4j', version: metricsGangliaVersion
        compile project(':common')
    }

    javadoc {
        exclude 'io/pravega/shared/*'
        dependencies {
            compile 'org.projectlombok:lombok:' + lombokVersion            
        }
        failOnError = false
        options.addBooleanOption('html5', true)
        options.addBooleanOption("Xdoclint:none", true)
    }
}

project('shared:protocol') {
    dependencies {
        compile project(':common')
        compile group: 'io.netty', name: 'netty-transport', version: nettyVersion
        compile group: 'io.netty', name: 'netty-handler', version: nettyVersion
        compile group: 'com.google.guava', name: 'guava', version: guavaVersion
        testCompile project(':test:testcommon')

     
    }
}

project('client') {
    dependencies {
        compile project(':common')
        compile project(':shared:authplugin')
        compile project(':shared:protocol')
        compile project(":shared:controller-api")
        compile group: 'io.netty', name: 'netty-transport-native-epoll', version: nettyVersion
        compile group: 'com.google.guava', name: 'guava', version: guavaVersion
        testCompile project(':test:testcommon')
        testCompile group: 'org.slf4j', name: 'log4j-over-slf4j', version: slf4jApiVersion
        testCompile group: 'ch.qos.logback', name: 'logback-classic', version: qosLogbackVersion
    }

    javadoc {
        title = "Pravega Client API"
        failOnError = false
        exclude "**/impl/**";
        options.addBooleanOption('html5', true)
        options.addBooleanOption("Xdoclint:all,-reference", true)
<<<<<<< HEAD
        apply plugin: 'io.franzbecker.gradle-lombok'
=======
>>>>>>> 4d22a4b3
    }
}

project('test:testcommon') {
    dependencies {
        compile group: 'junit', name :'junit', version: junitVersion
        compile group: 'com.google.guava', name: 'guava', version: guavaVersion
        compile group: 'org.apache.commons', name: 'commons-lang3', version: commonsLang3Version
        compile group: 'commons-io', name: 'commons-io', version: commonsioVersion
        compile group: 'io.netty', name: 'netty-all', version: nettyVersion
        compile group: 'org.apache.curator', name: 'curator-test', version: apacheCuratorVersion, withoutLogger
    }
    javadoc {
        dependencies {
            compile 'org.projectlombok:lombok:' + lombokVersion            
        }
        failOnError = false
        options.addBooleanOption('html5', true)
        options.addBooleanOption("Xdoclint:none", true)
    }
}

project('segmentstore:contracts') {
    dependencies {
        compile project(':common')
        testCompile project(':test:testcommon')
    }
    javadoc {
        dependencies {
            compile 'org.projectlombok:lombok:' + lombokVersion            
        }
        failOnError = false
        options.addBooleanOption('html5', true)
        options.addBooleanOption("Xdoclint:all,-reference", true)
<<<<<<< HEAD
        apply plugin: 'io.franzbecker.gradle-lombok'
=======
>>>>>>> 4d22a4b3
    }
}

project('segmentstore:storage') {
    dependencies {
        compile project(':common')
        compile project(':shared:protocol')
        compile project(':segmentstore:contracts')
        compile project(':shared:metrics')
        testCompile project(':test:testcommon')
    }
    javadoc {
        dependencies {
            compile 'org.projectlombok:lombok:' + lombokVersion            
        }
        failOnError = false
        options.addBooleanOption('html5', true)
        options.addBooleanOption("Xdoclint:none", true)
    }
}

project('segmentstore:storage:impl') {
    dependencies {
        compile project(':common')
        compile project(':segmentstore:storage')
        compile project(':shared:metrics')
        compile group: 'org.apache.curator', name: 'curator-framework', version: apacheCuratorVersion
        compile group: 'org.apache.bookkeeper', name: 'bookkeeper-server', version: bookKeeperVersion, withoutLogger
        compile group: 'org.rocksdb', name: 'rocksdbjni', version: rocksdbjniVersion
        testCompile project(':test:testcommon')
        testCompile project(path:':segmentstore:storage', configuration:'testRuntime')
    }
    javadoc {
        dependencies {
            compile 'org.projectlombok:lombok:' + lombokVersion            
        }
        failOnError = false
        options.addBooleanOption('html5', true)
        options.addBooleanOption("Xdoclint:none", true)
    }
}

project ('bindings') {
    dependencies {
        // For HDFS
        compile group: 'org.apache.hadoop', name: 'hadoop-common', version: hadoopVersion, withoutLogger
        compile group: 'org.apache.hadoop', name: 'hadoop-hdfs', version: hadoopVersion, withoutLogger
        testCompile group: 'org.apache.hadoop', name: 'hadoop-minicluster', version: hadoopVersion, withoutLogger
        testCompile group: 'ch.qos.logback', name: 'logback-classic', version: qosLogbackVersion

        //For Extended S3
        compile group: 'com.emc.ecs', name: 'object-client', version: ecsObjectClientVersion, withoutLogger
        testCompile group: 'org.gaul', name: 's3proxy', version: '1.5.5'
        testCompile group: 'commons-httpclient', name: 'commons-httpclient', version: '3.1'
        testCompile group: 'org.apache.jclouds.provider', name: 'google-cloud-storage', version: '2.1.1'

        compile project(':common')
        compile project(':segmentstore:storage')
        compile project(':shared:metrics')
        testCompile project(':test:testcommon')
        testCompile project(path: ':segmentstore:storage', configuration: 'testRuntime')
    }
    javadoc {
        dependencies {
            compile 'org.projectlombok:lombok:' + lombokVersion            
        }
        failOnError = false
        options.addBooleanOption('html5', true)
        options.addBooleanOption("Xdoclint:none", true)
    }
}

project('segmentstore:server') {
    dependencies {
        compile project(':common')
        compile project(':segmentstore:contracts')
        compile project(':segmentstore:storage')
        compile project(':shared:metrics')
        testCompile project(':test:testcommon')
    }
    javadoc {
        dependencies {
            compile 'org.projectlombok:lombok:' + lombokVersion            
        }
        failOnError = false
        options.addBooleanOption('html5', true)
        options.addBooleanOption("Xdoclint:all,-reference,-missing", true)
    }
}

project('segmentstore:server:host') {
    apply plugin: 'application'
    applicationName = "pravega-segmentstore"
    mainClassName = "io.pravega.segmentstore.server.host.ServiceStarter"

    startScripts {
        classpath += files('$APP_HOME/pluginlib')
        doLast {
            def scriptFile = file getUnixScript()
            scriptFile.text = scriptFile.text.replace('$APP_HOME/lib/pluginlib', '$APP_HOME/pluginlib/*')
            def winScriptFile = file getWindowsScript()
            winScriptFile.text = winScriptFile.text.replace('%APP_HOME%\\lib\\pluginlib', '%APP_HOME%\\pluginlib\\*')
        }
    }

    applicationDefaultJvmArgs = ["-server", "-Xms512m", "-XX:+HeapDumpOnOutOfMemoryError",
                                 "-Dlog.dir=PRAVEGA_APP_HOME/logs",
                                 "-Dlog.name=segmentstore",
                                 "-Dpravega.configurationFile=PRAVEGA_APP_HOME/conf/config.properties",
                                 "-Dlogback.configurationFile=PRAVEGA_APP_HOME/conf/logback.xml"]

    applicationDistribution.from('src/config') {
        into "conf"
    }

    dependencies {
        compile project(':common')
        compile project(":shared:authplugin")
        compile project(':shared:cluster')
        compile project(':segmentstore:contracts')
        compile project(':client')
        compile project(':segmentstore:storage')
        compile project(':segmentstore:storage:impl')
        compile project(':bindings')
        compile project(':segmentstore:server')
        compile 'io.jsonwebtoken:jjwt:0.9.0'
        compile group: 'ch.qos.logback', name: 'logback-classic', version: qosLogbackVersion
        testCompile project(':test:testcommon')
        testCompile group: 'org.apache.curator', name: 'curator-test', version: apacheCuratorVersion
        testCompile project(path:':segmentstore:server', configuration:'testRuntime')
        testCompile group: 'org.apache.hadoop', name: 'hadoop-minicluster', version: hadoopVersion, withoutLogger
        testCompile project(path:':segmentstore:storage:impl', configuration:'testRuntime')
        testCompile project(path:':bindings', configuration:'testRuntime')
        testCompile group: 'commons-httpclient', name: 'commons-httpclient', version: '3.1'
    }

    task createAppWithGCLogging(type: CreateStartScripts) {
        applicationName = "pravega-segmentstore-withGCLogging"
        mainClassName = "io.pravega.controller.server.Main"
        defaultJvmOpts = ["-server", "-Xms512m", "-XX:+HeapDumpOnOutOfMemoryError",
                          "-XX:+PrintGCDetails", "-XX:+PrintGCDateStamps",
                          "-Xloggc:PRAVEGA_APP_HOME/logs/gc.log", "-XX:+UseGCLogFileRotation",
                          "-XX:NumberOfGCLogFiles=2", "-XX:GCLogFileSize=64m",
                          "-Dlog.dir=PRAVEGA_APP_HOME/logs",
                          "-Dlog.name=segmentstore",
                          "-Dpravega.configurationFile=PRAVEGA_APP_HOME/conf/config.properties",
                          "-Dlogback.configurationFile=PRAVEGA_APP_HOME/conf/logback.xml"]
        classpath = startScripts.classpath
        outputDir = startScripts.outputDir
    }

    task admin(type: JavaExec) {
        main = "io.pravega.segmentstore.server.host.admin.AdminRunner"
        classpath = sourceSets.main.runtimeClasspath
        standardInput = System.in
        systemProperties System.getProperties()
    }

    applicationDistribution.into("bin") {
        from(createAppWithGCLogging)
    }
}

project('test:integration') {
    apply plugin: 'application'
    applicationName = "pravega-selftest"
    mainClassName = "io.pravega.test.integration.selftest.SelfTestRunner"

    applicationDefaultJvmArgs = ["-server", "-Xmx4g", "-XX:+HeapDumpOnOutOfMemoryError",
                                 "-Dlog.dir=PRAVEGA_APP_HOME/logs",
                                 "-Dlog.name=selftest"]

    applicationDistribution.from('src/config') {
        into "conf"
    }

    dependencies {
        compile project(':common')
        compile project(':client')
        compile project(':segmentstore:server')
        compile project(':segmentstore:server:host')
        compile project(':controller')
        compile project(':test:testcommon')
        compile group: 'junit', name:'junit', version: junitVersion
        compile group: 'org.apache.curator', name: 'curator-test', version: apacheCuratorVersion
        testCompile group: 'ch.qos.logback', name: 'logback-classic', version: qosLogbackVersion
        testCompile group: 'org.apache.commons', name: 'commons-csv', version: apacheCommonsCsvVersion
        testCompile project(path:':common', configuration:'testRuntime')
        testCompile project(path:':shared:protocol', configuration:'testRuntime')
        testCompile project(path:':segmentstore:server', configuration:'testRuntime')
        testCompile project(path:':segmentstore:server:host', configuration:'testRuntime')
        testCompile project(path:':shared:metrics', configuration:'testRuntime')

        // Workaround for intellij issue, since we cannot add both the compile dependency and the testRuntime
        // dependency of the client project into the compile scope of the integration tests
        compile files(project(':client').sourceSets.test.output)
    }

    task startServer(type: JavaExec) {
        main = "io.pravega.segmentstore.server.host.ServiceStarter"
        classpath = sourceSets.main.runtimeClasspath
        standardInput = System.in
    }

    task startBenchmark(type: JavaExec) {
        main = "io.pravega.segmentstore.server.host.ServiceBenchmark"
        classpath = sourceSets.main.runtimeClasspath
        standardInput = System.in
    }

    task startLocalService(type: JavaExec) {
        main = "io.pravega.test.integration.demo.StartLocalService"
        classpath = sourceSets.main.runtimeClasspath
        standardInput = System.in
    }

    task startWriter(type: JavaExec) {
        main = "io.pravega.test.integration.demo.StartWriter"
        classpath = sourceSets.main.runtimeClasspath
        standardInput = System.in
    }

    task startReader(type: JavaExec) {
        main = "io.pravega.test.integration.demo.StartReader"
        classpath = sourceSets.main.runtimeClasspath
        standardInput = System.in
    }

    task startController(type: JavaExec) {
        main = "io.pravega.controller.server.Main"
        classpath = sourceSets.main.runtimeClasspath
        standardInput = System.in
    }

    task startScaleTest(type: JavaExec) {
        main = "io.pravega.test.integration.demo.ScaleTest"
        classpath = sourceSets.main.runtimeClasspath
        standardInput = System.in
    }

    task startEndToEndTransactionTest(type: JavaExec) {
        main = "io.pravega.test.integration.demo.EndToEndTransactionTest"
        classpath = sourceSets.main.runtimeClasspath
        standardInput = System.in
    }

    task startEventProcessorTest(type: JavaExec) {
        main = "io.pravega.test.integration.demo.EventProcessorTest"
        classpath = sourceSets.main.runtimeClasspath
        standardInput = System.in
    }

    task selftest(type: JavaExec) {
        main = "io.pravega.test.integration.selftest.SelfTestRunner"
        classpath = sourceSets.main.runtimeClasspath
        standardInput = System.in
        systemProperties System.getProperties()
    }
}

project('shared:controller-api') {
    apply plugin: 'com.google.protobuf'

    dependencies {
        compile project(':common')

        compile group: 'org.apache.commons', name: 'commons-lang3', version: commonsLang3Version
        compile group: 'commons-io', name: 'commons-io', version: commonsioVersion
        compile group: 'io.netty', name: 'netty-all', version: nettyVersion
  

	
        compile "io.grpc:grpc-netty:" + grpcVersion
        compile "io.grpc:grpc-auth:" + grpcVersion
        compile "io.grpc:grpc-protobuf:" + grpcVersion
        compile "io.grpc:grpc-stub:" + grpcVersion
        compile group: 'io.netty', name: 'netty-tcnative-boringssl-static', version: nettyBoringSSLVersion
         // Since Java 10 javax.annotation is no more bundled with the JRE
        compileOnly group: 'javax.annotation', name: 'javax.annotation-api', version: javaxAnnotationVersion
    }

    javadoc {
        exclude 'io/pravega/controller/*'
        dependencies {
            compile 'org.projectlombok:lombok:' + lombokVersion            
        }
        failOnError = false
        options.addBooleanOption('html5', true)
        options.addBooleanOption("Xdoclint:none", true)
    }
}

project('controller') {
    sourceSets {
        main.resources.srcDirs += "$projectDir/src/conf"
        test.resources.srcDirs += "$rootDir/config"
    }

    apply plugin: 'application'
    applicationName = "pravega-controller"
    mainClassName = "io.pravega.controller.server.Main"
    applicationDefaultJvmArgs = ["-server", "-Xms128m", "-XX:+HeapDumpOnOutOfMemoryError",
                                 "-Dconfig.file=PRAVEGA_APP_HOME/conf/controller.conf",
                                 "-Dlogback.configurationFile=PRAVEGA_APP_HOME/conf/logback.xml",
                                 "-Dlog.dir=PRAVEGA_APP_HOME/logs",
                                 "-Dlog.name=controller"]
    startScripts {
        classpath += files('$APP_HOME/pluginlib')
        doLast {
            def scriptFile = file getUnixScript()
            scriptFile.text = scriptFile.text.replace('$APP_HOME/lib/pluginlib', '$APP_HOME/pluginlib/*')
            def winScriptFile = file getWindowsScript()
            winScriptFile.text = winScriptFile.text.replace('%APP_HOME%\\lib\\pluginlib', '%APP_HOME%\\pluginlib\\*')
        }
    }
    applicationDistribution.from('src/conf') {
        into "conf"
        rename "application.conf", "controller.conf"
    }

    applicationDistribution.into('') {
        def pluginDirBase = new File('/tmp/dummy-dir')
        pluginDirBase.mkdirs()
        def logDir = new File(pluginDirBase.absolutePath + '/pluginlib')
        logDir.mkdirs()

        from {pluginDirBase}
    }

    dependencies {
        compile project(':common')
        compile project(":shared:authplugin")
        compile project(":shared:controller-api")
        compile project(':shared:cluster')
        compile project(":client")
        compile project(":shared:metrics")
        runtime group: 'ch.qos.logback', name: 'logback-classic', version: qosLogbackVersion
        compile group: 'javax.servlet', name: 'javax.servlet-api', version: javaxServletApiVersion
        compile(group: 'io.swagger', name : 'swagger-jersey2-jaxrs', version :swaggerJersey2JaxrsVersion) {
            exclude group: 'com.google.guava', module: 'guava'
        }
        compile group: 'com.typesafe', name: 'config', version: typesafeConfigVersion
        compile group: 'org.apache.curator', name: 'curator-framework', version: apacheCuratorVersion
        compile group: 'org.apache.curator', name: 'curator-recipes', version: apacheCuratorVersion
        compile group: 'org.apache.curator', name: 'curator-client', version: apacheCuratorVersion
        compile group: 'org.apache.commons', name: 'commons-lang3', version: commonsLang3Version
        compile group: 'org.glassfish.jersey.containers', name: 'jersey-container-grizzly2-http', version: jerseyVersion
        compile group: 'org.glassfish.jersey.inject', name: 'jersey-hk2', version: jerseyVersion
        compile group: 'org.glassfish.jersey.media', name: 'jersey-media-json-jackson', version: jerseyVersion
        testCompile project(':test:testcommon')
        testCompile group: 'org.apache.curator', name: 'curator-test', version: apacheCuratorVersion
        compile 'io.jsonwebtoken:jjwt:0.9.0'
        compile group: 'io.netty', name: 'netty-tcnative-boringssl-static', version: nettyBoringSSLVersion
        // since Java 10 JAXB is not more bundled with the JRE
        compile group: 'javax.xml.bind', name: 'jaxb-api', version: jaxbVersion
        compile group: 'org.glassfish.jaxb', name: 'jaxb-runtime', version: jaxbVersion
    }

    task createAppWithGCLogging(type: CreateStartScripts) {
        applicationName = "pravega-controller-withGCLogging"
        mainClassName = "io.pravega.controller.server.Main"
        defaultJvmOpts = ["-server", "-Xms128m", "-XX:+HeapDumpOnOutOfMemoryError",
                          "-XX:+PrintGCDetails", "-XX:+PrintGCDateStamps",
                          "-Xloggc:PRAVEGA_APP_HOME/logs/gc.log", "-XX:+UseGCLogFileRotation",
                          "-XX:NumberOfGCLogFiles=2", "-XX:GCLogFileSize=64m",
                          "-Dconfig.file=PRAVEGA_APP_HOME/conf/controller.conf",
                          "-Dlogback.configurationFile=PRAVEGA_APP_HOME/conf/logback.xml",
                          "-Dlog.dir=PRAVEGA_APP_HOME/logs",
                          "-Dlog.name=controller"]
        classpath = startScripts.classpath
        outputDir = startScripts.outputDir
    }

    applicationDistribution.into("bin") {
        from(createAppWithGCLogging)
    }
}

project('standalone') {
    apply plugin: 'application'
    applicationName = "pravega-standalone"
    mainClassName = "io.pravega.local.LocalPravegaEmulator"
    applicationDefaultJvmArgs = ["-server", "-Xmx4g", "-XX:+HeapDumpOnOutOfMemoryError",
                                 "-Dlogback.configurationFile=PRAVEGA_APP_HOME/conf/logback.xml",
                                 "-Dsinglenode.configurationFile=PRAVEGA_APP_HOME/conf/standalone-config.properties",
                                 "-Dlog.dir=PRAVEGA_APP_HOME/logs",
                                 "-Dlog.name=pravega",
                                 "-Xdebug",
                                 "-Xrunjdwp:server=y,transport=dt_socket,address=8000,suspend=n"]
    startScripts {
        classpath += files('$APP_HOME/pluginlib')
        doLast {
            def scriptFile = file getUnixScript()
            scriptFile.text = scriptFile.text.replace('$APP_HOME/lib/pluginlib', '$APP_HOME/pluginlib/*')
            def winScriptFile = file getWindowsScript()
            winScriptFile.text = winScriptFile.text.replace('%APP_HOME%\\lib\\pluginlib', '%APP_HOME%\\pluginlib\\*')
        }
    }

    dependencies {
        runtime group: 'ch.qos.logback', name: 'logback-classic', version: qosLogbackVersion

        compile project(':common')
        compile project(':client')
        compile project(':segmentstore:server')
        compile project(':segmentstore:server:host')
        compile project(':controller')
        compile project(':segmentstore:contracts')
        compile project(':segmentstore:storage')
        compile project(':segmentstore:storage:impl')
        compile project(':bindings')

        compile group: 'org.glassfish.jersey.containers', name: 'jersey-container-grizzly2-http', version: jerseyVersion
        compile group: 'javax.ws.rs', name: 'javax.ws.rs-api', version: javaxwsrsApiVersion
        compile group: 'org.apache.curator', name: 'curator-test', version: apacheCuratorVersion
        // https://mvnrepository.com/artifact/org.apache.hadoop/hadoop-common
        compile group: 'org.apache.hadoop', name: 'hadoop-common', version: hadoopVersion, withoutLogger
        compile group: 'org.apache.hadoop', name: 'hadoop-hdfs', version: hadoopVersion, withoutLogger
        compile group: 'org.apache.hadoop', name: 'hadoop-minicluster', version: hadoopVersion, withoutLogger
        compile group: 'io.netty', name: 'netty-tcnative-boringssl-static', version: nettyBoringSSLVersion
        testCompile project(':test:testcommon')
        testCompile project(path:':common', configuration:'testRuntime')
        testCompile project(path:':segmentstore:server', configuration:'testRuntime')
        testCompile project(path:':segmentstore:server:host', configuration:'testRuntime')
    }

    configurations {
        runtime.exclude group: "com.sun.jersey", module: "jersey-core"
        runtime.exclude group: "com.sun.jersey", module: "jersey-server"
    }

    task startStandalone(type: JavaExec) {
        main = "io.pravega.local.LocalPravegaEmulator"
        classpath = sourceSets.main.runtimeClasspath
        systemProperties System.getProperties()
        systemProperties 'logback.configurationFile' : new File('config/logback.xml').absolutePath
        systemProperties 'singlenode.configurationFile' : new File("config/standalone-config.properties").absolutePath

        if (systemProperties.get("extDirs") != null) {
            classpath += files(systemProperties.get("extDirs"))
        }

        jvmArgs "-Xdebug", "-Xrunjdwp:server=y,transport=dt_socket,address=8000,suspend=n"
    }
}

project('test:system') {
    // Specifically publish this test project
    apply plugin: 'maven'

    // override the compile java options to disable -Werror this will remove once https://github.com/pravega/pravega/issues/3152 is resolved.
    compileJava {
        options.compilerArgs.remove("-Werror")
    }

    dependencies {
        // https://mvnrepository.com/artifact/com.mesosphere/marathon-client
        runtime group: 'ch.qos.logback', name: 'logback-classic', version: qosLogbackVersion
        compile group: 'com.mesosphere', name: 'marathon-client', version: marathonClientVersion, withoutLogger
        compile project(':controller')
        compile project(":client")
        compile project(":test:testcommon")
        compile group: 'junit', name: 'junit', version: junitVersion
        compile group: 'javax.ws.rs', name: 'javax.ws.rs-api', version: javaxwsrsApiVersion
        compile group: 'org.glassfish.jersey.core', name: 'jersey-client', version: jerseyVersion
        compile group: 'org.glassfish.jersey.media', name: 'jersey-media-json-jackson', version: jerseyVersion
        compile group: 'org.glassfish.jersey.connectors', name:'jersey-apache-connector', version:jerseyVersion
        compile group: 'com.spotify', name: 'docker-client', version: dockerClientVersion
        compile group: 'io.kubernetes', name: 'client-java', version: k8ClientVersion
    }
    //disable the default test task.
    test {
        exclude 'io/pravega/**'
    }

    jar { //create a fat jar
        archiveName = "test-collection.jar"
        from {
            (configurations.runtime).collect {
                it.isDirectory() ? it : zipTree(it)
            }
        }
        from sourceSets.test.output
        exclude 'META-INF/*.RSA', 'META-INF/*.SF', 'META-INF/*.DSA'
    }

    task testJarForDocker(type: Jar) {
        archiveName = "test-docker-collection.jar"
        from {
            (configurations.runtime).collect {
                it.isDirectory() ? it : zipTree(it)
            }
        }
        from sourceSets.test.output
        from sourceSets.main.output
        exclude 'META-INF/*.RSA', 'META-INF/*.SF', 'META-INF/*.DSA'
    }

    //This is  used to invoke systemTests
    task startSystemTests(type: Test) {

        ext.dockerRegistryUrl = project.hasProperty("dockerRegistryUrl") ? project.dockerRegistryUrl : ""
        ext.repoUrl = project.hasProperty("repoUrl") ? project.repoUrl : ""

        description 'Used to invoke system tests, example usage: gradle startSystemTests -DmasterIP=xx.xx.xx.xx'
        testClassesDirs = sourceSets.test.output.classesDirs
        classpath = sourceSets.test.runtimeClasspath

        systemProperty "test_collection_jar_path", "$jar.archivePath.path"
        systemProperty "execType", System.getProperty("execType")
        systemProperty "masterIP", System.getProperty("masterIP")
        systemProperty "imageVersion", System.getProperty("imageVersion")
        systemProperty "skipServiceInstallation", System.getProperty("skipServiceInstallation")
        systemProperty "segmentStoreExtraEnv", System.getProperty("segmentStoreExtraEnv")

        if (System.getProperty("execType") == null) {
            systemProperty "execType", "REMOTE_SEQUENTIAL"
        }
        if (System.getProperty("masterIP") == null) {
            systemProperty "masterIP", "INVALID_MASTER_IP"
        }
        if (System.getProperty("imageVersion") == null) {
            systemProperty "imageVersion", "INVALID_IMAGE_VERSION"
        }
        if (System.getProperty("skipServiceInstallation") == null) {
            //skipServiceInstallation by default.
            systemProperty "skipServiceInstallation", "true"
        }
        maxParallelForks = 1
        systemProperty "dockerImageRegistry", "${dockerRegistryUrl}"
        systemProperty "testVersion", pravegaVersion
        systemProperty "testArtifactUrl", "${repoUrl}/io/pravega/pravega-test-system/" +
                pravegaVersion+"/pravega-test-system-"+ pravegaVersion + ".jar"

        onlyIf { dockerRegistryUrl && repoUrl }
    }

    task copyTestsToK8sCluster(type: Exec) {
        description 'Used to copy test artifacts to the Kubernetes Cluster.'
        dependsOn 'jar'
        commandLine './kubernetes/setupTestPod.sh'
    }

    task startK8SystemTests(type: Test) {
        dependsOn 'copyTestsToK8sCluster' // ensure test artifacts are copied to the cluster.

        description 'Used to invoke K8s based System Tests, example usage: gradle startK8SystemTests'
        testClassesDirs = sourceSets.test.output.classesDirs
        classpath = sourceSets.test.runtimeClasspath

        ext.repoUrl = project.hasProperty("repoUrl") ? project.repoUrl : ""
        systemProperty "execType", "KUBERNETES"
        systemProperty "pravegaOperatorVersion", System.getProperty("pravegaOperatorVersion", "latest") // default value is "latest"
        // The below properties are used to to specify the pravega docker image properties
        // e.g: private-docker-repo/pravega-prefix/pravega:version
        if (System.getProperty("dockerRegistryUrl") != null) { // docker images are pulled from dockerhub if dockerRegistryUrl is not specified.
            systemProperty "dockerRegistryUrl", System.getProperty("dockerRegistryUrl") + "/"
        }
        systemProperty "imagePrefix", System.getProperty("imagePrefix", "pravega")  // the default value of imagePrefix is pravega.
        systemProperty "imageVersion", System.getProperty("imageVersion") // pravega version.
        // bookkeeper version defaults to pravega version.
        systemProperty "pravegaBookkeeperVersion", System.getProperty("pravegaBookkeeperVersion", System.getProperty("imageVersion"))
        systemProperty "segmentStoreExtraEnv", System.getProperty("segmentStoreExtraEnv")

        if (System.getProperty("imageVersion") == null) {
            systemProperty "imageVersion", "INVALID_IMAGE_VERSION"
        }

        maxParallelForks = 1
    }

    task execShellScript(type: Exec) {

        ext.awsExecution = project.hasProperty('awsExecution') ? project.awsExecution : 'false'

        if(ext.getProperty('awsExecution').toString().equals("true")) {
            commandLine './aws/preTestScript.sh'
            args "$aws_access_key", "$aws_secret_key", "$aws_region", "$aws_key_name", "$cred_path", "$config_path", "$pravega_org", "$pravega_branch"
        } else {
            commandLine "./preTestScript.sh"
            args "$CLUSTER_NAME", "$MASTER", "$NUM_SLAVES"
        }
    }

    String variable

    task setAwsMasterIp(type: Exec) {

        commandLine 'echo', 'setting master ip for system tests execution on AWS'

        doLast {
            def masterIpStdOut = new ByteArrayOutputStream()
            exec {
                workingDir "$rootDir/test/system/aws"
                executable = "terraform"
                args "output", "ip"
                standardOutput = masterIpStdOut
            }

            variable = masterIpStdOut.toString()
        }
    }


    //This is  used to invoke docker based systemTests
    task startSystemTestsWithDocker(type: Test) {

        dependsOn 'testJarForDocker', 'execShellScript'

        if (System.getProperty("awsExec").equals("true")) {
            setAwsMasterIp.outputs.upToDateWhen { false }
            dependsOn 'setAwsMasterIp'
        }

        doFirst {
                systemProperty "awsMasterIP", variable
        }

        ext.dockerRegistryUrl = project.hasProperty("dockerRegistryUrl") ? project.dockerRegistryUrl : ""

        description 'Used to invoke docker based system tests, example usage: gradle startSystemTests -DmasterIP=xx.xx.xx.xx'
        testClassesDirs = sourceSets.test.output.classesDirs
        classpath = sourceSets.test.runtimeClasspath

        systemProperty "execType", System.getProperty("execType")
        systemProperty "masterIP", System.getProperty("masterIP")
        systemProperty "imageVersion", System.getProperty("imageVersion")
        systemProperty "skipServiceInstallation", System.getProperty("skipServiceInstallation")
        systemProperty "segmentStoreExtraEnv", System.getProperty("segmentStoreExtraEnv")
        systemProperty "awsExec", System.getProperty("awsExec")

        if (System.getProperty("execType") == null) {
            systemProperty "execType", "DOCKER"
        }
        if (System.getProperty("masterIP") == null) {
            systemProperty "masterIP", "INVALID_MASTER_IP"
        }
        if (System.getProperty("imageVersion") == null) {
            systemProperty "imageVersion", "INVALID_IMAGE_VERSION"
        }
        if (System.getProperty("skipServiceInstallation") == null) {
            //skipServiceInstallation by default.
            systemProperty "skipServiceInstallation", "false"
        }
        if (System.getProperty("awsExec") == null) {
            systemProperty "awsExec", "false"
        }
        maxParallelForks = 1
        systemProperty "dockerImageRegistry", "${dockerRegistryUrl}"

    }

    task collectSystemTestLogsFromAws(type: Exec) {
        commandLine './aws/postTestScript.sh'
        args "$aws_access_key", "$aws_secret_key", "$aws_region", "$aws_key_name", "$cred_path", "$config_path", "$pravega_org", "$pravega_branch", "$travis_commit"
    }
}

def getProjectVersion() {
    String ver = pravegaVersion
    if (ver.contains("-SNAPSHOT")) {
        String versionLabel = ver.substring(0, ver.indexOf("-SNAPSHOT"))
        def count = grgit.log(includes:['HEAD']).size()
        def commitId = "${grgit.head().abbreviatedId}"
        ver = versionLabel + "-" + count + "." + commitId + "-SNAPSHOT"
    }
    return ver
}

subprojects {
    task allDeps(type: DependencyReportTask) {}
}

task publishAllJars() {
    dependsOn ':authplugin:publish'
    dependsOn ':client:publish'
    dependsOn ':common:publish'
    dependsOn ':shared:publish'
    dependsOn ':shared:protocol:publish'
    dependsOn ':segmentstore:contracts:publish'
    dependsOn ':segmentstore:storage:publish'
    dependsOn ':segmentstore:storage:impl:publish'
    dependsOn ':segmentstore:server:publish'
    dependsOn ':segmentstore:server:host:publish'
    dependsOn ':shared:metrics:publish'
    dependsOn ':shared:controller-api:publish'
    dependsOn ':controller:publish'
    dependsOn ':standalone:publish'
    dependsOn ':test:system:publish'
}

task sourceCopy(type: Copy) {
    from rootDir
    into 'source'
}

task sourceTar(type: Tar) {
    dependsOn 'sourceCopy'
    from  'source'
    destinationDir = file('sourceArtifacts')
    extension = 'tgz'
    compression = Compression.GZIP
}

task javadocs(type: Javadoc) {
    description = "Generate main pravega javadoc"

    // Include names of any project that is to be included in the javadoc distribution
    ext.projects = [':client']
    options.links("http://docs.oracle.com/javase/10/docs/api/");
    title = "Pravega API"
    destinationDir = file("${buildDir}/javadocs")
    source = files(projects.collect {
        project(it).sourceSets.main.allJava
    })
    classpath = files(projects.collect {
        project(it).sourceSets.main.output + project(it).sourceSets.main.compileClasspath
    })
    failOnError = true
    exclude "**/impl/**"
    options.addBooleanOption("Xdoclint:all,-reference", true)
}

apply plugin: 'distribution'
distributions {
    main {
        baseName = "pravega"
        contents {
            duplicatesStrategy = "exclude"
            from ("dist/conf") {
                into "conf"
            }
            from ("config") {
                into "conf"
            }
            from (project(":controller").installDist) {
                exclude "logback.xml"
            }
            from (project(":segmentstore:server:host").installDist) {
                exclude "logback.xml"
            }
            from (project(":standalone").installDist)
        }
    }
    client {
        baseName = "pravega-client"
        contents {
            from { project(":shared:authplugin").configurations.runtime }
            from { project(":shared:authplugin").configurations.runtime.allArtifacts.files }
            from { project(":client").configurations.runtime }
            from { project(":client").configurations.runtime.allArtifacts.files }
        }
    }
    javadoc {
        baseName = "pravega-javadoc"
        contents {
            from (javadocs)
        }
    }
}

tasks.withType(Tar) {
    compression = Compression.GZIP
}

task preparePravegaImage(type: Copy) {
    into "${buildDir}/docker/pravega"
    from "docker/pravega"
    from (installDist) {
        into "pravega"
        exclude "**/*.bat"
    }
}

task buildPravegaImage(type: DockerBuildTask, dependsOn: preparePravegaImage) {
    baseTag = pravegaBaseTag
    dockerDir = preparePravegaImage.destinationDir.absolutePath
}

task buildBookkeeperImage(type: DockerBuildTask) {
    baseTag = bookkeeperBaseTag
    dockerDir = "docker/bookkeeper"
}

task docker(dependsOn: [buildPravegaImage, buildBookkeeperImage]) {
    description = "Builds all docker images"
}

task pushPravegaImage(type: DockerPushTask) {
    // No explicit dependency on building the pravega image
    mustRunAfter buildPravegaImage
    tag = "${pravegaBaseTag}:${version}"
}

task pushBookkeeperImage(type: DockerPushTask) {
    // No explicit dependency on building the bookkeeper image
    mustRunAfter buildBookkeeperImage
    tag = "${bookkeeperBaseTag}:${version}"
}

task dockerPush(dependsOn: [pushPravegaImage, pushBookkeeperImage]) {
    description = "Push all docker images"
}

task distribution(dependsOn: [assembleDist, assembleClientDist, assembleJavadocDist]) {
    description = "Builds a distribution package"
}

/**
 * Task for building a docker image
 */
class DockerBuildTask extends Exec {
    String baseTag
    String dockerDir

    DockerBuildTask() {
        executable project.dockerExecutable
        args "build"
        args "--pull"
        args "-t", "${->baseTag}:${project.version}"
        args "-t", "${->baseTag}:latest"
        args "${->dockerDir}"
    }
}

/**
 * Task for pushing an image, which can either push to dockerhub or to a private registry.
 * If pushing to dockerhub, you must be logged using using `docker login` before running.
 */
class DockerPushTask extends Exec {
    String tag

    DockerPushTask() {
        executable project.dockerExecutable
        args "push", "${->getRemoteTag()}"
    }

    protected void exec() {
        // Tag the image with the remote image name first
        if (project.hasProperty('dockerRegistry')) {
            project.exec {
                commandLine project.dockerExecutable, "tag", tag, getRemoteTag()
            }
        }
        super.exec()
    }

    String getRemoteTag() {
        if (project.hasProperty('dockerRegistry')) {
            return "${project.property('dockerRegistry')}/${tag}"
        }
        else {
            return tag
        }
    }
}<|MERGE_RESOLUTION|>--- conflicted
+++ resolved
@@ -120,12 +120,8 @@
             project(':shared:protocol').sourceSets.main.java
         }
         dependencies {
-<<<<<<< HEAD
             compile 'org.projectlombok:lombok:' + lombokVersion
             compile group: 'io.netty', name: 'netty-all', version:  nettyVersion   
-=======
-            compile 'org.projectlombok:lombok:' + lombokVersion   
->>>>>>> 4d22a4b3
         }
         options.addBooleanOption('html5', true)
         options.addBooleanOption("Xdoclint:none", true)
@@ -232,10 +228,7 @@
         exclude "**/impl/**";
         options.addBooleanOption('html5', true)
         options.addBooleanOption("Xdoclint:all,-reference", true)
-<<<<<<< HEAD
         apply plugin: 'io.franzbecker.gradle-lombok'
-=======
->>>>>>> 4d22a4b3
     }
 }
 
@@ -270,10 +263,7 @@
         failOnError = false
         options.addBooleanOption('html5', true)
         options.addBooleanOption("Xdoclint:all,-reference", true)
-<<<<<<< HEAD
         apply plugin: 'io.franzbecker.gradle-lombok'
-=======
->>>>>>> 4d22a4b3
     }
 }
 
