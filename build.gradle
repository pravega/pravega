--- conflicted
+++ resolved
@@ -174,19 +174,10 @@
 
 project('shared:protocol') {
     dependencies {
-<<<<<<< HEAD
         compile project(':common')
         compile group: 'io.netty', name: 'netty-transport', version: nettyVersion
         compile group: 'io.netty', name: 'netty-handler', version: nettyVersion
-        compile group: 'org.projectlombok', name: 'lombok', version: lombokVersion
         compile group: 'com.google.guava', name: 'guava', version: guavaVersion
-        compile group: 'com.github.spotbugs', name: 'spotbugs-annotations', version: spotbugsAnnotationsVersion
-        compile group: 'net.jcip', name: 'jcip-annotations', version: jcipAnnotationsVersion
-        testCompile project(':test:testcommon')
-=======
-        compile group: 'io.netty', name: 'netty-all', version: nettyVersion
-        compile group: 'com.google.guava', name: 'guava', version: guavaVersion
->>>>>>> 8d4a12b8
     }
 }
 
@@ -196,11 +187,7 @@
         compile project(':shared:authplugin')
         compile project(':shared:protocol')
         compile project(":shared:controller-api")
-<<<<<<< HEAD
         compile group: 'io.netty', name: 'netty-transport-native-epoll', version: nettyVersion
-=======
-        compile group: 'io.netty', name: 'netty-all', version: nettyVersion
->>>>>>> 8d4a12b8
         compile group: 'com.google.guava', name: 'guava', version: guavaVersion
         testCompile project(':test:testcommon')
         testCompile group: 'org.slf4j', name: 'log4j-over-slf4j', version: slf4jApiVersion
