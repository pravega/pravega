--- conflicted
+++ resolved
@@ -1,3 +1,4 @@
+import com.github.spotbugs.SpotBugsTask
 import org.gradle.internal.jvm.Jvm
 
 /**
@@ -149,7 +150,7 @@
 }
 
 def withoutLogger = { exclude group: 'org.slf4j', module: 'slf4j-log4j12'
-    exclude group: 'org.slf4j', module: 'slf4j-simple' }
+                      exclude group: 'org.slf4j', module: 'slf4j-simple' }
 
 project('shared:authplugin') {
     dependencies {
@@ -482,15 +483,9 @@
     }
 
     test {
-<<<<<<< HEAD
         jvmArgs = ["-server", "-Xmx2g", "-XX:+HeapDumpOnOutOfMemoryError",
                    "-Dlog.dir=PRAVEGA_APP_HOME/logs",
                    "-Dlog.name=selftest"]
-=======
-		jvmArgs = ["-server", "-Xmx2g", "-XX:+HeapDumpOnOutOfMemoryError",
-				   "-Dlog.dir=PRAVEGA_APP_HOME/logs",
-                                   "-Dlog.name=selftest"]
->>>>>>> d09f01be
     }
 
     dependencies {
@@ -900,14 +895,8 @@
         systemProperty "zookeeperImageName", System.getProperty("zookeeperImageName", "zookeeper") // zookkeeper image name
         systemProperty "zookeeperImageVersion", System.getProperty("zookeeperImageVersion", "latest") // zookeeper image version
         systemProperty "imageVersion", System.getProperty("imageVersion") // pravega version.
-<<<<<<< HEAD
-        // bookkeeper version defaults to pravega version.
-        systemProperty "pravegaBookkeeperVersion", System.getProperty("pravegaBookkeeperVersion", bookKeeperVersion)
-
-=======
         // bookkeeper version can be different from pravega version.
         systemProperty "bookkeeperImageVersion", System.getProperty("bookkeeperImageVersion", "imageVersion") // // bookkeeper image version
->>>>>>> d09f01be
         // tier2Type , default is NFS.
         systemProperty "tier2Type", System.getProperty("tier2Type", "nfs")
         // tier2 Configuration, specified as comma seperated key values k1=v1,k2=v2
