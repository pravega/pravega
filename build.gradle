--- conflicted
+++ resolved
@@ -799,13 +799,8 @@
         maxParallelForks = 1
         systemProperty "dockerImageRegistry", project.property("dockerRegistryUrl")
         systemProperty "testVersion", project.property("pravegaVersion")
-<<<<<<< HEAD
-        systemProperty "testArtifactUrl", project.property('repoUrl') + "io/pravega/pravega-test-system/" +
+        systemProperty "testArtifactUrl", project.property('repoUrl') + "/io/pravega/pravega-test-system/" +
                 pravegaVersion+"/pravega-test-system-"+ pravegaVersion + ".jar"
-=======
-        systemProperty "testArtifactUrl", project.property('repoUrl') + "/io/pravega/pravega-systemtests/" +
-                pravegaVersion+"/pravega-systemtests-"+ pravegaVersion + ".jar"
->>>>>>> 48b83e92
     }
     publishing {
         publications {
