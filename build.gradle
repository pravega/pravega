/*
 * This build file was auto generated by running the Gradle 'init' task
 * by 'kandha' at '4/27/16 4:35 PM' with Gradle 2.11
 *
 * This generated file contains a commented-out sample Java project to get you started.
 * For more details take a look at the Java Quickstart chapter in the Gradle
 * user guide available at https://docs.gradle.org/2.11/userguide/tutorial_java_projects.html
 */

// Apply the java plugin to add support for Java
buildscript {
    repositories {
        jcenter()
    }
    dependencies {
<<<<<<< HEAD
        classpath 'com.bmuschko:gradle-docker-plugin:3.0.3'
        classpath 'com.google.protobuf:protobuf-gradle-plugin:0.8.0'
        classpath 'com.github.jengelman.gradle.plugins:shadow:1.2.4'
=======
        classpath group: 'com.bmuschko', name :'gradle-docker-plugin', version: gradleDockerPlugin
        classpath group: 'com.google.protobuf', name:'protobuf-gradle-plugin', version: protobufGradlePlugin
>>>>>>> 1e7618e8
    }
}

import com.bmuschko.gradle.docker.tasks.image.DockerBuildImage
import com.bmuschko.gradle.docker.tasks.image.DockerPushImage

allprojects {
    apply plugin: 'java'
    apply plugin: 'idea'
    apply plugin: 'eclipse'
    apply plugin: 'maven'
    apply plugin: 'signing'
    apply plugin: 'checkstyle'
    apply plugin: 'findbugs'
    apply plugin: 'maven-publish'
    apply plugin: 'jacoco'

    checkstyle {
        toolVersion = checkstyleToolVersion
    }

    jacocoTestReport {
        reports {
            xml.enabled true
            html.enabled false
        }
    }

    test { finalizedBy jacocoTestReport }

    javadoc {
        failOnError = false
        exclude "**/impl/**";
        source  =  project(':clients:streaming').sourceSets.main.java
        def javadocs = new File(rootDir, "javadocs")
        javadocs.mkdirs()
        destinationDir = javadocs
    }
    tasks.withType(FindBugs) {
        effort = "default"
        includeFilter = file("$rootDir/checkstyle/findbugs-include.xml")
        excludeFilter = file("$rootDir/checkstyle/findbugs-exclude.xml")
        reports {
            xml.enabled false
            html.enabled true
        }
    }
    compileJava { 
        options.compilerArgs << "-Xlint:deprecation" << "-Xlint:divzero" << "-Xlint:empty" << "-Xlint:fallthrough" << "-Xlint:finally" << "-Xlint:overrides" << "-Xlint:path" << "-Werror" 
    } 

    repositories {
        // Use 'jcenter' for resolving your dependencies.
        // You can declare any Maven/Ivy/file repository here.
        jcenter()
        mavenCentral()
        mavenLocal()
        maven {
            url "https://raw.github.com/twitter/bookkeeper/mvn-repo/"+ mvnRepoVersion
        }
        maven {
            url "http://maven.twttr.com"
        }
    }

    checkstyle {
        configFile = new File(rootDir, "checkstyle/checkstyle.xml")
        configProperties = [importControlFile: "$rootDir/checkstyle/import-control.xml"]
    }

    dependencies {
        // The production code uses the SLF4J logging API at compile time
<<<<<<< HEAD
        compile 'org.slf4j:slf4j-api:1.7.14'

        testCompile 'junit:junit:4.12'
        compile group: 'com.google.guava', name: 'guava', version: '20.0'
        compile group: 'commons-lang', name: 'commons-lang', version: '2.6'
        compile group: 'com.google.code.findbugs', name: 'jsr305', version: '1.3.9'
        compile group: 'org.projectlombok', name: 'lombok', version: '1.16.10'
        compile group: 'commons-io', name: 'commons-io', version: '2.5'
        compile 'io.netty:netty-all:4.1.8.Final'

        testCompile "org.mockito:mockito-core:2.+"
=======
        compile group: 'org.slf4j', name:'slf4j-api', version: slf4jApiVersion
        compile group: 'ch.qos.logback', name: 'logback-classic', version: qosLogbackVersion
        testCompile group: 'junit', name:'junit', version: junitVersion
        testCompile "org.mockito:mockito-core:${mockitoVersion}"
>>>>>>> 1e7618e8
    }

    publishing {
        repositories {
            maven {
                credentials {
                    username = "$repoUser"
                    password = "$repoPass"
                }
                url = "$repoUrl"
            }
        }
        publications {
            maven(MavenPublication) {
                groupId = System.properties['groupId'] ? System.properties['groupId'].toString() : "com.emc.pravega"
                version = pravegaVersion
            }
        }
    }

    tasks.withType(GroovyCompile) {
        groovyOptions.fork = false
    }

    tasks.withType(Test) {
        systemProperties 'logback.configurationFile' : new File(buildDir,'resources/test/logback.xml').absolutePath
        testLogging.showStandardStreams = false
        testLogging.exceptionFormat = "FULL"
        testLogging.showCauses = true
        testLogging.showExceptions = true
        testLogging.showStackTraces = true
        testLogging.events = ["PASSED", "FAILED"]
        maxParallelForks = System.properties['maxParallelForks'] ? System.properties['maxParallelForks'].toInteger() : 1
        minHeapSize = "128m"
        maxHeapSize = "512m"
    }
}

def pkgs = ['common', 'clients:streming', 'service:server', 'integrationtests']

project('common') {
    dependencies {
        testCompile project(':testcommon')
        testCompile group: 'org.apache.curator', name: 'curator-test', version: apacheCuratorVersion
        compile group: 'org.apache.curator', name: 'curator-recipes', version: apacheCuratorVersion
        compile group: 'commons-io', name: 'commons-io', version: commonsioVersion
        // for Metrics
        compile group: 'com.readytalk', name :'metrics3-statsd', version : metrics3StatsdVersion
        // https://mvnrepository.com/artifact/io.dropwizard.metrics/metrics-core
        compile group: 'io.dropwizard.metrics', name: 'metrics-core', version: metricsVersion
        // https://mvnrepository.com/artifact/io.dropwizard.metrics/metrics-jvm
        compile group: 'io.dropwizard.metrics', name: 'metrics-jvm', version: metricsVersion
        // https://mvnrepository.com/artifact/io.dropwizard.metrics/metrics-graphite
        compile group: 'io.dropwizard.metrics', name: 'metrics-graphite', version: metricsVersion
        // https://mvnrepository.com/artifact/io.dropwizard.metrics/metrics-ganglia
        compile group: 'io.dropwizard.metrics', name: 'metrics-ganglia', version: metricsVersion
        // https://mvnrepository.com/artifact/info.ganglia.gmetric4j/gmetric4j
        compile group: 'info.ganglia.gmetric4j', name: 'gmetric4j', version: metricsGangliaVersion
        compile group: 'com.google.guava', name: 'guava', version: guavaVersion
        compile group: 'commons-lang', name: 'commons-lang', version: commonsLangVersion
        compile group: 'com.google.code.findbugs', name: 'jsr305', version: googleCodeFindBugsJsr305Version
        compile group: 'org.projectlombok', name: 'lombok', version: lombokVersion
        compile group: 'io.netty', name: 'netty-all', version: nettyVersion
        jar {
            from project.sourceSets.main.output
            from project(":testcommon").sourceSets.main.output
        }
    }
    publishing {
        publications {
            maven(MavenPublication) {
                pom.withXml {
                    asNode().appendNode('repositories', '').appendNode('repository','').
                            appendNode('id','jcenter').parent().
                            appendNode('name','JCenter Repository').parent().
                            appendNode('url','http://jcenter.bintray.com')
                }
                artifactId 'pravega-common'
                from components.java
            }
        }
    }
}

project('clients:streaming') {
    dependencies {
        compile group: 'com.google.guava', name: 'guava', version: guavaVersion
        compile group: 'commons-lang', name: 'commons-lang', version: commonsLangVersion
        compile group: 'com.google.code.findbugs', name: 'jsr305', version: googleCodeFindBugsJsr305Version
        compile group: 'org.projectlombok', name: 'lombok', version: lombokVersion
        compile group: 'commons-io', name: 'commons-io', version: commonsioVersion
        compile group: 'io.netty', name: 'netty-all', version: nettyVersion
        compile project(':common')
        compile project(":controller:contract")
        testCompile project(':testcommon')
    }
    publishing {
        publications {
            maven(MavenPublication) {
                artifactId 'pravega-clients'
                from components.java
            }
        }
    }
}

project('testcommon') {
    dependencies {
        compile group: 'junit', name :'junit', version: junitVersion
        compile group: 'com.google.guava', name: 'guava', version: guavaVersion
        compile group: 'commons-lang', name: 'commons-lang', version: commonsLangVersion
        compile group: 'com.google.code.findbugs', name: 'jsr305', version: googleCodeFindBugsJsr305Version
        compile group: 'org.projectlombok', name: 'lombok', version: lombokVersion
        compile group: 'commons-io', name: 'commons-io', version: commonsioVersion
        compile group: 'io.netty', name: 'netty-all', version: nettyVersion
    }
}

project('service:contracts') {
    dependencies {
        compile project(':common')
        testCompile project(':testcommon')
    }
    publishing {
        publications {
            maven(MavenPublication) {
                artifactId 'pravega-service-contracts'
                from components.java
            }
        }
    }
}

project('service:storage') {
    dependencies {
        compile project(':common')
        compile project(':service:contracts')
        testCompile project(':testcommon')
    }
    publishing {
        publications {
            maven(MavenPublication) {
                artifactId 'pravega-service-storage'
                from components.java
            }
        }
    }
}

project('service:storage:impl') {
    dependencies {
        compile(group: 'com.twitter', name:'distributedlog-core', version: distributedlogVersion) {
            exclude group: 'org.slf4j', module: 'slf4j-log4j12'
        }
        compile(group: 'com.twitter', name: 'distributedlog-client', version: distributedlogVersion) {
            exclude group: 'org.slf4j', module: 'slf4j-log4j12'
        }
        testCompile ('com.twitter:distributedlog-service:0.3.51-RC1') {
            exclude group: 'org.slf4j', module: 'slf4j-log4j12'
        }

        test {
            // We use Guava 20.0, however DistributedLog use Guava 16.0. We cannot start DistributedLog in process or
            // using our own classpath because it can't find required classes. As such, we get the path to Guava 16.0
            // and pass it down via a System Property, so the DistributedLogDataLogTests can make use of it.
            // TODO: we should update this version when DistributedLog upgrades to the latest Guava or when we use
            // something else. See DistributedLog issue: https://issues.apache.org/jira/browse/DL-193
            configurations { guava16 }
            dependencies { guava16 "com.google.guava:guava:${guavaServiceStorageImplVersion}" }
            systemProperty "user.guava16", configurations.guava16.files
        }

        compile group: 'org.rocksdb', name: 'rocksdbjni', version: rocksdbjniVersion

        // https://mvnrepository.com/artifact/org.apache.hadoop/hadoop-common
        compile group: 'org.apache.hadoop', name: 'hadoop-common', version:hadoopVersion

<<<<<<< HEAD
        testCompile group: 'ch.qos.logback', name: 'logback-classic', version: '1.1.7'
        testCompile group: 'org.apache.hadoop', name: 'hadoop-minicluster', version: '2.7.3'
=======
        // https://mvnrepository.com/artifact/org.apache.hadoop/hadoop-common
        compile group: 'org.apache.hadoop', name: 'hadoop-hdfs', version: hadoopVersion
        testCompile group: 'org.apache.hadoop', name: 'hadoop-minicluster', version: hadoopVersion
>>>>>>> 1e7618e8

        compile project(':common')
        compile project(':service:storage')
        testCompile project(':testcommon')
        testCompile files(project(':service:storage').sourceSets.test.output)
    }
    publishing {
        publications {
            maven(MavenPublication) {
                artifactId 'pravega-service-storage-impl'
                from components.java
            }
        }
    }
}

project('service:server') {
    dependencies {
        compile project(':common')
        compile project(':service:contracts')
        compile project(':service:storage')
        testCompile project(':testcommon')
    }
    publishing {
        publications {
            maven(MavenPublication) {
                artifactId 'pravega-service-server'
                from components.java
            }
        }
    }
}

project('service:server:host') {
    apply plugin: 'application'
    apply plugin: 'com.bmuschko.docker-java-application'
    docker {
        url = dockerUrl
    }
    mainClassName = "com.emc.pravega.service.server.host.ServiceStarter"

    applicationDefaultJvmArgs = ["-server", "-Xms512m", "-XX:+HeapDumpOnOutOfMemoryError",
                                 "-Dlogback.configurationFile=SERVER_APP_HOME/config/logback.xml"]

    applicationDistribution.from('src/config') {
        into "config"
    }

    startScripts {
        doLast {
            unixScript.text = unixScript.text.replace('SERVER_APP_HOME', '\$APP_HOME')
            windowsScript.text = windowsScript.text.replace('SERVER_APP_HOME', '%~dp0..')
        }
    }
    dependencies {
        compile project(':common')
        compile project(':service:contracts')
        compile project(':clients:streaming')
        compile project(':service:storage')
        compile project(':service:storage:impl')
        compile project(':service:server')
        compile group: 'ch.qos.logback', name: 'logback-classic', version: '1.1.7'
        testCompile project(':testcommon')
        testCompile group: 'org.apache.curator', name: 'curator-test', version: apacheCuratorVersion
    }
    task buildPravegaHostImage(type: DockerBuildImage) {
        dependsOn 'distTar','distZip'
        dockerFile = file(dockerFilePravegaHost)
        inputDir = file(dockerDirPravegaHost)
        tag = "${pravegaHostBaseTag}:${pravegaVersion}"
    }
    task pushPravegaHostImage(type: DockerPushImage) {
        dependsOn buildPravegaHostImage
        conventionMapping.imageName = { buildPravegaHostImage.getTag() }
        docker {
            registryCredentials {
                url = "$dockerRegistryUrl"
                username = "$dockerRegistryUser"
                password = "$dockerRegistryPass"
            }
        }
    }
    publishing {
        publications {
            maven(MavenPublication) {
                artifactId 'pravega-service-server-host'
                from components.java
            }
        }
    }
}

project('integrationtests') {
    dependencies {
        compile project(':common')
        compile project(':clients:streaming')
        compile project(':service:server')
        compile project(':service:server:host')
        compile project(':controller:server')
        compile project(':connectors:flink')
<<<<<<< HEAD
        compile 'junit:junit:4.12'
        compile group: 'org.apache.curator', name: 'curator-test', version: '2.11.0'
        runtime group: 'ch.qos.logback', name: 'logback-classic', version: '1.1.7'
        testCompile group: 'org.apache.flink', name: 'flink-tests_2.11', version: '1.2.0'
        testCompile group: 'org.apache.flink', name: 'flink-test-utils_2.11', version: '1.2.0'
        testCompile group: 'org.apache.flink', name: 'flink-streaming-contrib_2.11', version: '1.2.0'
        testCompile project(':testcommon')
=======
        compile project(':testcommon')
        compile group: 'junit', name:'junit', version: junitVersion
        compile group: 'org.apache.curator', name: 'curator-test', version: apacheCuratorVersion
        testCompile group: 'org.apache.flink', name: 'flink-tests_2.11', version: flinkVersion
        testCompile group: 'org.apache.flink', name: 'flink-test-utils_2.11', version: flinkVersion
        testCompile group: 'org.apache.flink', name: 'flink-streaming-contrib_2.11', version: flinkVersion
>>>>>>> 1e7618e8
        testCompile files(project(':common').sourceSets.test.output)
        compile files(project(':clients:streaming').sourceSets.test.output)
        testCompile files(project(':service:server').sourceSets.test.output)
        testCompile files(project(':service:server:host').sourceSets.test.output)
    }

    task startServer(type: JavaExec) {
        main = "com.emc.pravega.service.server.host.ServiceStarter"
        classpath = sourceSets.main.runtimeClasspath
        standardInput = System.in
    }

    task startServerInteractive(type: JavaExec) {
        main = "com.emc.pravega.service.server.host.InteractiveStreamSegmentStoreTester"
        classpath = sourceSets.main.runtimeClasspath
        standardInput = System.in
    }

    task startBenchmark(type: JavaExec) {
        main = "com.emc.pravega.service.server.host.ServiceBenchmark"
        classpath = sourceSets.main.runtimeClasspath
        standardInput = System.in
    }

    task startLocalService(type: JavaExec) {
        main = "com.emc.pravega.demo.StartLocalService"
        classpath = sourceSets.main.runtimeClasspath
        standardInput = System.in
    }

    task startWriter(type: JavaExec) {
        main = "com.emc.pravega.demo.StartWriter"
        classpath = sourceSets.main.runtimeClasspath
        standardInput = System.in
    }

    task startReader(type: JavaExec) {
        main = "com.emc.pravega.demo.StartReader"
        classpath = sourceSets.main.runtimeClasspath
        standardInput = System.in
    }

    task startController(type: JavaExec) {
        main = "com.emc.pravega.controller.server.Main"
        classpath = sourceSets.main.runtimeClasspath
        standardInput = System.in
    }

    task startScaleTest(type: JavaExec) {
        main = "com.emc.pravega.demo.ScaleTest"
        classpath = sourceSets.main.runtimeClasspath
        standardInput = System.in
    }

    task startEndToEndTransactionTest(type: JavaExec) {
        main = "com.emc.pravega.demo.EndToEndTransactionTest"
        classpath = sourceSets.main.runtimeClasspath
        standardInput = System.in
    }

    task startEventProcessorTest(type: JavaExec) {
        main = "com.emc.pravega.demo.EventProcessorTest"
        classpath = sourceSets.main.runtimeClasspath
        standardInput = System.in
    }
}

project('controller') {
    dependencies {
        testCompile project(':testcommon')
    }
}

project('controller:contract') {
    apply plugin: 'com.google.protobuf'
    protobuf {
        protoc {
            artifact = "com.google.protobuf:protoc:${protobufProtocVersion}"
        }
        plugins {
            grpc {
                artifact = "io.grpc:protoc-gen-grpc-java:${grpcVersion}"
            }
        }
        generatedFilesBaseDir = "$projectDir/src/generated/grpc-java"
        generateProtoTasks {
            all()*.plugins {
                grpc {}
            }
        }
    }

    clean {
        delete protobuf.generatedFilesBaseDir
    }

    sourceSets {
        main.java.srcDirs "${protobuf.generatedFilesBaseDir}/main/java"
        main.java.srcDirs "${protobuf.generatedFilesBaseDir}/main/grpc"
    }

    dependencies {
        compile group: 'io.grpc', name: 'grpc-netty', version: grpcVersion
        compile group: 'io.grpc', name: 'grpc-protobuf', version: grpcVersion
        compile group: 'io.grpc', name: 'grpc-stub', version: grpcVersion
        compile group: 'org.apache.commons', name: 'commons-lang3', version: commonsLang3ControllerContractVersion
        compile group: 'commons-lang', name: 'commons-lang', version: commonsLangVersion
        compile group: 'org.projectlombok', name: 'lombok', version: lombokVersion
        compile group: 'commons-io', name: 'commons-io', version: commonsioVersion
        compile group: 'io.netty', name: 'netty-all', version: nettyVersion
    }
    publishing {
        publications {
            maven(MavenPublication) {
                artifactId 'pravega-controller-contract'
                from components.java
            }
        }
    }
}

project('controller:server') {
    apply plugin: 'com.bmuschko.docker-java-application'
    docker {
        url = dockerUrl
    }
    sourceSets {
        main.resources.srcDirs += "$projectDir/src/conf"
    }

    checkstyle {
        // Exclude generated code from Checkstyle checks
        checkstyleMain.exclude '**/rest/generated/**'
    }

    apply plugin: 'application'
    mainClassName = "com.emc.pravega.controller.server.Main"
    applicationDefaultJvmArgs = ["-server", "-Xms128m", "-XX:+HeapDumpOnOutOfMemoryError",
                                 "-Dconfig.file=CONTROLLER_APP_HOME/conf/application.conf",
                                 "-Dlogback.configurationFile=CONTROLLER_APP_HOME/conf/logback.xml"]

    applicationDistribution.from('src/conf') {
        into "conf"
    }

    startScripts {
        doLast {
            unixScript.text = unixScript.text.replace('CONTROLLER_APP_HOME', '\$APP_HOME')
            windowsScript.text = windowsScript.text.replace('CONTROLLER_APP_HOME', '%~dp0..')
        }
    }

    dependencies {
        compile project(':common')
        compile project(":controller:contract")
        compile project(":clients:streaming")
<<<<<<< HEAD
        runtime group: 'ch.qos.logback', name: 'logback-classic', version: '1.1.7'
        compile group: 'javax.servlet', name: 'servlet-api', version: '2.5'
        compile('io.swagger:swagger-jersey2-jaxrs:1.5.9') {
=======
        compile group: 'javax.servlet', name: 'servlet-api', version: javaxServletApiVersion
        compile(group: 'io.swagger', name : 'swagger-jersey2-jaxrs', version :swaggerJersey2JaxrsVersion) {
>>>>>>> 1e7618e8
            exclude group: 'com.google.guava', module: 'guava'
        }

        compile group: 'com.typesafe', name: 'config', version: typesafeConfigVersion
        compile group: 'org.apache.curator', name: 'curator-framework', version: apacheCuratorVersion
        compile group: 'org.apache.curator', name: 'curator-recipes', version: apacheCuratorVersion
        compile group: 'org.apache.curator', name: 'curator-client', version: apacheCuratorVersion
        compile group: 'org.apache.commons', name: 'commons-lang3', version: commonsLang3Version
        compile group: 'org.glassfish.jersey.containers', name: 'jersey-container-netty-http', version: jerseyVersion
        compile group: 'org.glassfish.jersey.media', name: 'jersey-media-json-jackson', version: jerseyVersion
        testCompile project(':testcommon')
        testCompile group: 'org.glassfish.jersey.test-framework.providers', name: 'jersey-test-framework-provider-netty', version: jerseyVersion
        testCompile group: 'org.apache.curator', name: 'curator-test', version: apacheCuratorVersion
    }

    task buildPravegaControllerImage(type: DockerBuildImage) {
        dependsOn 'distTar','distZip'
        dockerFile = file(dockerFilePravegaController)
        inputDir = file(dockerDirPravegaController)
        tag = "${pravegaControllerBaseTag}:${pravegaVersion}"
    }

    task pushPravegaControllerImage(type: DockerPushImage) {
        dependsOn buildPravegaControllerImage
        conventionMapping.imageName = { buildPravegaControllerImage.getTag() }
        docker {
            registryCredentials {
                url = "$dockerRegistryUrl"
                username = "$dockerRegistryUser"
                password = "$dockerRegistryPass"
            }
        }
    }
    publishing {
        publications {
            maven(MavenPublication) {
                artifactId 'pravega-controller-server'
                from components.java
            }
        }
    }
}

project('connectors:flink') {
    apply plugin: 'com.github.johnrengelman.shadow'

    dependencies {
        compile project(":clients:streaming")
<<<<<<< HEAD
        compileOnly group: 'org.apache.flink', name: 'flink-streaming-java_2.11', version: '1.2.0'

        //  configuring the shaded pom dependencies
        shadow 'org.slf4j:slf4j-api:1.7.14'
        shadow group: 'org.apache.flink', name: 'flink-streaming-java_2.11', version: '1.2.0'
    }

    shadowJar {
        dependencies {
            // 'include' specific dependencies in the shadow jar
            include dependency("com.google.guava:guava")
            include dependency("commons-lang:commons-lang")
            include dependency("org.apache.commons:commons-lang3")
            include dependency("commons-io:commons-io")
            include dependency("io.netty:netty-common")
            include dependency("io.netty:netty-buffer")
            include dependency("io.netty:netty-resolver")
            include dependency("io.netty:netty-transport")
            include dependency("io.netty:netty-codec")
            include dependency("io.netty:netty-codec-http")
            include dependency("io.netty:netty-codec-http2")
            include dependency("io.netty:netty-codec-socks")
            include dependency("io.netty:netty-handler")
            include dependency("io.netty:netty-handler-proxy")
            include dependency("io.grpc:grpc-core")
            include dependency("io.grpc:grpc-protobuf")
            include dependency("io.grpc:grpc-stub")
            include dependency("io.grpc:grpc-context")
            include dependency("io.grpc:grpc-netty")
            include dependency("io.grpc:grpc-protobuf-lite")
            include dependency("com.google.protobuf:protobuf-java-util")
            include dependency("com.google.protobuf:protobuf-java")
            include dependency("com.google.code.gson:gson")
            include dependency("com.google.instrumentation:instrumentation-api")
            include(project(":common"))
            include(project(":controller:contract"))
            include(project(":clients:streaming"))
        }

        // Shading the libraries which could cause potential version conflicts with flink.
        relocate "com.google", "com.emc.pravega.shaded.com.google"
        relocate "org.apache.commons", "com.emc.pravega.shaded.org.apache.commons"
        relocate "io.grpc", "com.emc.pravega.shaded.io.grpc"
        relocate "io.netty", "com.emc.pravega.shaded.io.netty"

        mergeServiceFiles()
    }

    // Publishing both shaded and non-shaded versions of the flink connector.
=======
        compile group: 'org.apache.flink', name: 'flink-streaming-java_2.11', version: flinkVersion
    }
>>>>>>> 1e7618e8
    publishing {
        publications {
            maven(MavenPublication) {
                artifactId 'pravega-connectors-flink_2.11'
                from components.java
            }
            shadow(MavenPublication) {
                groupId = System.properties['groupId'] ? System.properties['groupId'].toString() : "com.emc.pravega"
                version = pravegaVersion
                artifactId 'pravega-connectors-flink-shaded_2.11'
                from components.shadow
            }
        }
    }
}

project('singlenode') {
    apply plugin: 'application'
    mainClassName = "com.emc.pravega.local.LocalPravegaEmulator"
    applicationDefaultJvmArgs = ["-server", "-Xms4g", "-XX:+HeapDumpOnOutOfMemoryError", "-Xdebug",
                                 "-Xrunjdwp:server=y,transport=dt_socket,address=8000,suspend=y"]
    dependencies {
        compile project(':common')
        compile project(':clients:streaming')
        compile project(':service:server')
        compile project(':service:server:host')
        compile project(':controller:server')

        compile project(':service:contracts')
        compile project(':service:storage')
        compile project(':service:storage:impl')

<<<<<<< HEAD
        runtime group: 'ch.qos.logback', name: 'logback-classic', version: '1.1.7'
        compile group: 'org.apache.curator', name: 'curator-test', version: '2.11.0'
=======
        compile group: 'org.apache.curator', name: 'curator-test', version: apacheCuratorVersion
>>>>>>> 1e7618e8
        // https://mvnrepository.com/artifact/org.apache.hadoop/hadoop-common
        compile group: 'org.apache.hadoop', name: 'hadoop-common', version: hadoopVersion

        // https://mvnrepository.com/artifact/org.apache.hadoop/hadoop-common
        compile group: 'org.apache.hadoop', name: 'hadoop-hdfs', version: hadoopVersion

        compile group: 'org.apache.hadoop', name: 'hadoop-minicluster', version: hadoopVersion

        compile(group: 'com.twitter', name:'distributedlog-core', version: distributedlogVersion) {
            exclude group: 'org.slf4j', module: 'slf4j-log4j12'
        }
        compile(group: 'com.twitter', name: 'distributedlog-client', version: distributedlogVersion) {
            exclude group: 'org.slf4j', module: 'slf4j-log4j12'
        }

        testCompile project(':testcommon')
        testCompile files(project(':common').sourceSets.test.output)
        compile files(project(':clients:streaming').sourceSets.test.output)
        testCompile files(project(':service:server').sourceSets.test.output)
        testCompile files(project(':service:server:host').sourceSets.test.output)
    }

    task startSinglenode(type: JavaExec) {
        main = "com.emc.pravega.local.LocalPravegaEmulator"
        classpath = sourceSets.main.runtimeClasspath
        standardInput = System.in
        args = ["4000", "5000", "6000"]
    }
    publishing {
        publications {
            maven(MavenPublication) {
                artifactId 'pravega-singlenode'
                from components.java
            }
        }
    }
}


project('systemtests:tests') {
    dependencies {
        // https://mvnrepository.com/artifact/com.mesosphere/marathon-client
<<<<<<< HEAD
        runtime group: 'ch.qos.logback', name: 'logback-classic', version: '1.1.7'
        compile group: 'com.mesosphere', name: 'marathon-client', version: '0.3.0'
=======
        compile group: 'com.mesosphere', name: 'marathon-client', version: marathonClientVersion
        compile project(':controller:server')
>>>>>>> 1e7618e8
        compile project(":clients:streaming")
        compile group: 'junit', name: 'junit', version: junitVersion
        compile group: 'javax.ws.rs', name: 'javax.ws.rs-api', version: javaxwsrsApiVersion
        compile group: 'org.glassfish.jersey.core', name: 'jersey-client', version: jerseyVersion
        compile group: 'org.glassfish.jersey.media', name: 'jersey-media-json-jackson', version: jerseyVersion
    }
    //disable the default test task.
    test {
        exclude 'com/emc/pravega/**'
    }

    jar { //create a fat jar
        archiveName = "test-collection.jar"
        from {
            (configurations.runtime).collect {
                it.isDirectory() ? it : zipTree(it)
            }
        }
        from sourceSets.test.output
    }

    //This is  used to invoke systemTests
    task startSystemTests(type: Test) {
        dependsOn 'publish'
        description 'Used to invoke system tests, example usage: gradle startSystemTests -DmasterIP=xx.xx.xx.xx'
        testClassesDir = sourceSets.test.output.classesDir
        classpath = sourceSets.test.runtimeClasspath

        systemProperty "test_collection_jar_path", "$jar.archivePath.path"
        systemProperty "execType", System.getProperty("execType")
        systemProperty "masterIP", System.getProperty("masterIP")
        systemProperty "imageVersion", System.getProperty("imageVersion")
        systemProperty "skipServiceInstallation", System.getProperty("skipServiceInstallation")

        if (System.getProperty("execType") == null) {
            systemProperty "execType", "REMOTE_SEQUENTIAL"
        }
        if (System.getProperty("masterIP") == null) {
            systemProperty "masterIP", "INVALID_MASTER_IP"
        }
        if (System.getProperty("imageVersion") == null) {
            systemProperty "imageVersion", "INVALID_IMAGE_VERSION"
        }
        if (System.getProperty("skipServiceInstallation") == null) {
            //skipServiceInstallation by default.
            systemProperty "skipServiceInstallation", "true"
        }
        maxParallelForks = 1
        systemProperty "dockerImageRegistry", project.property("dockerRegistryUrl")
        systemProperty "testVersion", project.property("pravegaVersion")
        systemProperty "testArtifactUrl", project.property('repoUrl') + "/com/emc/pravega/pravega-systemtests/" +
                pravegaVersion+"/pravega-systemtests-"+ pravegaVersion + ".jar"
    }
    publishing {
        publications {
            maven(MavenPublication) {
                artifactId 'pravega-systemtests'
                from components.java
            }
        }
    }
}

subprojects {
    task allDeps(type: DependencyReportTask) {}
}

task publishAllJars() {
    dependsOn ':clients:streaming:publish'
    dependsOn ':common:publish'
    dependsOn ':service:contracts:publish'
    dependsOn ':service:storage:publish'
    dependsOn ':service:storage:impl:publish'
    dependsOn ':service:server:publish'
    dependsOn ':service:server:host:publish'
    dependsOn ':controller:contract:publish'
    dependsOn ':controller:server:publish'
    dependsOn ':connectors:flink:publish'
    dependsOn ':singlenode:publish'
    dependsOn ':systemtests:tests:publish'
}

task sourceCopy(type: Copy) {
    from rootDir
    into 'source'
}

task sourceTar(type: Tar) {
    dependsOn 'sourceCopy'
    from  'source'
    destinationDir = file('sourceArtifacts')
    extension = 'tgz'
    compression = Compression.GZIP
}<|MERGE_RESOLUTION|>--- conflicted
+++ resolved
@@ -13,14 +13,9 @@
         jcenter()
     }
     dependencies {
-<<<<<<< HEAD
-        classpath 'com.bmuschko:gradle-docker-plugin:3.0.3'
-        classpath 'com.google.protobuf:protobuf-gradle-plugin:0.8.0'
-        classpath 'com.github.jengelman.gradle.plugins:shadow:1.2.4'
-=======
         classpath group: 'com.bmuschko', name :'gradle-docker-plugin', version: gradleDockerPlugin
         classpath group: 'com.google.protobuf', name:'protobuf-gradle-plugin', version: protobufGradlePlugin
->>>>>>> 1e7618e8
+        classpath group: 'com.github.jengelman.gradle.plugins', name:'shadow', version: shadowGradlePlugin
     }
 }
 
@@ -93,24 +88,9 @@
 
     dependencies {
         // The production code uses the SLF4J logging API at compile time
-<<<<<<< HEAD
-        compile 'org.slf4j:slf4j-api:1.7.14'
-
-        testCompile 'junit:junit:4.12'
-        compile group: 'com.google.guava', name: 'guava', version: '20.0'
-        compile group: 'commons-lang', name: 'commons-lang', version: '2.6'
-        compile group: 'com.google.code.findbugs', name: 'jsr305', version: '1.3.9'
-        compile group: 'org.projectlombok', name: 'lombok', version: '1.16.10'
-        compile group: 'commons-io', name: 'commons-io', version: '2.5'
-        compile 'io.netty:netty-all:4.1.8.Final'
-
-        testCompile "org.mockito:mockito-core:2.+"
-=======
         compile group: 'org.slf4j', name:'slf4j-api', version: slf4jApiVersion
-        compile group: 'ch.qos.logback', name: 'logback-classic', version: qosLogbackVersion
         testCompile group: 'junit', name:'junit', version: junitVersion
         testCompile "org.mockito:mockito-core:${mockitoVersion}"
->>>>>>> 1e7618e8
     }
 
     publishing {
@@ -288,14 +268,10 @@
         // https://mvnrepository.com/artifact/org.apache.hadoop/hadoop-common
         compile group: 'org.apache.hadoop', name: 'hadoop-common', version:hadoopVersion
 
-<<<<<<< HEAD
-        testCompile group: 'ch.qos.logback', name: 'logback-classic', version: '1.1.7'
-        testCompile group: 'org.apache.hadoop', name: 'hadoop-minicluster', version: '2.7.3'
-=======
         // https://mvnrepository.com/artifact/org.apache.hadoop/hadoop-common
         compile group: 'org.apache.hadoop', name: 'hadoop-hdfs', version: hadoopVersion
         testCompile group: 'org.apache.hadoop', name: 'hadoop-minicluster', version: hadoopVersion
->>>>>>> 1e7618e8
+        testCompile group: 'ch.qos.logback', name: 'logback-classic', version: qosLogbackVersion
 
         compile project(':common')
         compile project(':service:storage')
@@ -396,22 +372,13 @@
         compile project(':service:server:host')
         compile project(':controller:server')
         compile project(':connectors:flink')
-<<<<<<< HEAD
-        compile 'junit:junit:4.12'
-        compile group: 'org.apache.curator', name: 'curator-test', version: '2.11.0'
-        runtime group: 'ch.qos.logback', name: 'logback-classic', version: '1.1.7'
-        testCompile group: 'org.apache.flink', name: 'flink-tests_2.11', version: '1.2.0'
-        testCompile group: 'org.apache.flink', name: 'flink-test-utils_2.11', version: '1.2.0'
-        testCompile group: 'org.apache.flink', name: 'flink-streaming-contrib_2.11', version: '1.2.0'
-        testCompile project(':testcommon')
-=======
         compile project(':testcommon')
         compile group: 'junit', name:'junit', version: junitVersion
         compile group: 'org.apache.curator', name: 'curator-test', version: apacheCuratorVersion
+        testCompile group: 'ch.qos.logback', name: 'logback-classic', version: qosLogbackVersion
         testCompile group: 'org.apache.flink', name: 'flink-tests_2.11', version: flinkVersion
         testCompile group: 'org.apache.flink', name: 'flink-test-utils_2.11', version: flinkVersion
         testCompile group: 'org.apache.flink', name: 'flink-streaming-contrib_2.11', version: flinkVersion
->>>>>>> 1e7618e8
         testCompile files(project(':common').sourceSets.test.output)
         compile files(project(':clients:streaming').sourceSets.test.output)
         testCompile files(project(':service:server').sourceSets.test.output)
@@ -568,14 +535,9 @@
         compile project(':common')
         compile project(":controller:contract")
         compile project(":clients:streaming")
-<<<<<<< HEAD
-        runtime group: 'ch.qos.logback', name: 'logback-classic', version: '1.1.7'
-        compile group: 'javax.servlet', name: 'servlet-api', version: '2.5'
-        compile('io.swagger:swagger-jersey2-jaxrs:1.5.9') {
-=======
+        runtime group: 'ch.qos.logback', name: 'logback-classic', version: qosLogbackVersion
         compile group: 'javax.servlet', name: 'servlet-api', version: javaxServletApiVersion
         compile(group: 'io.swagger', name : 'swagger-jersey2-jaxrs', version :swaggerJersey2JaxrsVersion) {
->>>>>>> 1e7618e8
             exclude group: 'com.google.guava', module: 'guava'
         }
 
@@ -624,12 +586,11 @@
 
     dependencies {
         compile project(":clients:streaming")
-<<<<<<< HEAD
-        compileOnly group: 'org.apache.flink', name: 'flink-streaming-java_2.11', version: '1.2.0'
+        compileOnly group: 'org.apache.flink', name: 'flink-streaming-java_2.11', version: flinkVersion
 
         //  configuring the shaded pom dependencies
-        shadow 'org.slf4j:slf4j-api:1.7.14'
-        shadow group: 'org.apache.flink', name: 'flink-streaming-java_2.11', version: '1.2.0'
+        shadow group: 'org.slf4j', name:'slf4j-api', version: slf4jApiVersion
+        shadow group: 'org.apache.flink', name: 'flink-streaming-java_2.11', version: flinkVersion
     }
 
     shadowJar {
@@ -674,10 +635,6 @@
     }
 
     // Publishing both shaded and non-shaded versions of the flink connector.
-=======
-        compile group: 'org.apache.flink', name: 'flink-streaming-java_2.11', version: flinkVersion
-    }
->>>>>>> 1e7618e8
     publishing {
         publications {
             maven(MavenPublication) {
@@ -710,12 +667,8 @@
         compile project(':service:storage')
         compile project(':service:storage:impl')
 
-<<<<<<< HEAD
-        runtime group: 'ch.qos.logback', name: 'logback-classic', version: '1.1.7'
-        compile group: 'org.apache.curator', name: 'curator-test', version: '2.11.0'
-=======
+        runtime group: 'ch.qos.logback', name: 'logback-classic', version: qosLogbackVersion
         compile group: 'org.apache.curator', name: 'curator-test', version: apacheCuratorVersion
->>>>>>> 1e7618e8
         // https://mvnrepository.com/artifact/org.apache.hadoop/hadoop-common
         compile group: 'org.apache.hadoop', name: 'hadoop-common', version: hadoopVersion
 
@@ -758,13 +711,8 @@
 project('systemtests:tests') {
     dependencies {
         // https://mvnrepository.com/artifact/com.mesosphere/marathon-client
-<<<<<<< HEAD
-        runtime group: 'ch.qos.logback', name: 'logback-classic', version: '1.1.7'
-        compile group: 'com.mesosphere', name: 'marathon-client', version: '0.3.0'
-=======
-        compile group: 'com.mesosphere', name: 'marathon-client', version: marathonClientVersion
+        runtime group: 'ch.qos.logback', name: 'logback-classic', version: qosLogbackVersion
         compile project(':controller:server')
->>>>>>> 1e7618e8
         compile project(":clients:streaming")
         compile group: 'junit', name: 'junit', version: junitVersion
         compile group: 'javax.ws.rs', name: 'javax.ws.rs-api', version: javaxwsrsApiVersion
