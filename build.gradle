/**
 * Copyright (c) 2017 Dell Inc., or its subsidiaries. All Rights Reserved.
 *
 * Licensed under the Apache License, Version 2.0 (the "License");
 * you may not use this file except in compliance with the License.
 * You may obtain a copy of the License at
 *
 *     http://www.apache.org/licenses/LICENSE-2.0
 *
 */

// Apply the java plugin to add support for Java
buildscript {
    repositories {
        jcenter()
        maven {
            url "https://plugins.gradle.org/m2/"
        }
    }
    dependencies {
        classpath group: 'com.google.protobuf', name:'protobuf-gradle-plugin', version: protobufGradlePlugin
        classpath "gradle.plugin.org.nosphere.apache:creadur-rat-gradle:0.3.0"
    }
}

allprojects {
    apply plugin: 'idea'
    apply plugin: 'eclipse'
    if (file("src/main/java").isDirectory()) {
        apply plugin: 'java'
    }

    // Plugin configurations
    apply from: "$rootDir/gradle/application.gradle"
    apply from: "$rootDir/gradle/checkstyle.gradle"
    apply from: "$rootDir/gradle/eclipse.gradle"
    apply from: "$rootDir/gradle/findbugs.gradle"
    apply from: "$rootDir/gradle/idea.gradle"
    apply from: "$rootDir/gradle/jacoco.gradle"
    apply from: "$rootDir/gradle/java.gradle"
    apply from: "$rootDir/gradle/maven.gradle"
    apply from: "$rootDir/gradle/protobuf.gradle"
    apply from: "$rootDir/gradle/rat.gradle"

    repositories {
        jcenter()
        mavenCentral()
        mavenLocal()
    }

    version = pravegaVersion
    group = "io.pravega"
<<<<<<< HEAD
=======



    rat {
        // List of exclude directives, defaults to ['**/.gradle/**']
        excludes = [ '**/build/**',
		     '**/.gradle/**',
                     '**/.idea/**',
                     '**/gradle/wrapper/**',
                     '**/.github/**',
                     '**/generated/**',
                     '**/checkstyle/**',
                     'PravegaGroup.json',
                     'deployment/aws/installer/hosts-template',
                     '**/*.log' ]
    }
>>>>>>> 752c93c3
}

project('common') {
    dependencies {
        testCompile project(':test:testcommon')
        testCompile group: 'org.apache.curator', name: 'curator-test', version: apacheCuratorVersion
        compile group: 'org.apache.curator', name: 'curator-recipes', version: apacheCuratorVersion
        compile group: 'commons-io', name: 'commons-io', version: commonsioVersion
        compile group: 'com.google.guava', name: 'guava', version: guavaVersion
        compile group: 'commons-lang', name: 'commons-lang', version: commonsLangVersion
        compile group: 'com.google.code.findbugs', name: 'jsr305', version: googleCodeFindBugsJsr305Version
        compile group: 'org.projectlombok', name: 'lombok', version: lombokVersion
        compile group: 'io.netty', name: 'netty-all', version: nettyVersion
    }

    javadoc {
        title = "Pravega Common Libraries"
        failOnError = false
        source {
            project(':common').sourceSets.main.java
            project(':shared:protocol').sourceSets.main.java
        }
    }
}


project ('shared') {
    dependencies {
        compile group: 'org.projectlombok', name: 'lombok', version: lombokVersion
        compile group: 'com.google.guava', name: 'guava', version: guavaVersion
    }
    javadoc {
        exclude 'io/pravega/shared/*'
    }
}

project ('shared:metrics') {
    dependencies {
        compile group: 'org.projectlombok', name: 'lombok', version: lombokVersion
        compile group: 'com.readytalk', name :'metrics3-statsd', version : metrics3StatsdVersion
        // https://mvnrepository.com/artifact/io.dropwizard.metrics/metrics-core
        compile group: 'io.dropwizard.metrics', name: 'metrics-core', version: metricsVersion
        // https://mvnrepository.com/artifact/io.dropwizard.metrics/metrics-jvm
        compile group: 'io.dropwizard.metrics', name: 'metrics-jvm', version: metricsVersion
        // https://mvnrepository.com/artifact/io.dropwizard.metrics/metrics-graphite
        compile group: 'io.dropwizard.metrics', name: 'metrics-graphite', version: metricsVersion
        // https://mvnrepository.com/artifact/io.dropwizard.metrics/metrics-ganglia
        compile group: 'io.dropwizard.metrics', name: 'metrics-ganglia', version: metricsVersion
        // https://mvnrepository.com/artifact/info.ganglia.gmetric4j/gmetric4j
        compile group: 'info.ganglia.gmetric4j', name: 'gmetric4j', version: metricsGangliaVersion
        compile project(':common')
    }

    javadoc {
        exclude 'io/pravega/shared/*'
    }
}

project('shared:protocol') {
    dependencies {
        compile group: 'io.netty', name: 'netty-all', version: nettyVersion
        compile group: 'org.projectlombok', name: 'lombok', version: lombokVersion
        compile group: 'com.google.guava', name: 'guava', version: guavaVersion
        compile group: 'com.google.code.findbugs', name: 'jsr305', version: googleCodeFindBugsJsr305Version
    }
}

project('client') {
    dependencies {
        compile group: 'com.google.guava', name: 'guava', version: guavaVersion
        compile group: 'com.google.code.findbugs', name: 'jsr305', version: googleCodeFindBugsJsr305Version
        compile group: 'org.projectlombok', name: 'lombok', version: lombokVersion
        compile group: 'io.netty', name: 'netty-all', version: nettyVersion
        compile project(':common')
        compile project(':shared')
        compile project(':shared:protocol')
        compile project(":shared:controller-api")
        testCompile project(':test:testcommon')
    }

    javadoc {
        title = "Pravega Client API"
        failOnError = false
        exclude "**/impl/**";
    }
}
project('test:testcommon') {
    dependencies {
        compile group: 'junit', name :'junit', version: junitVersion
        compile group: 'com.google.guava', name: 'guava', version: guavaVersion
        compile group: 'commons-lang', name: 'commons-lang', version: commonsLangVersion
        compile group: 'com.google.code.findbugs', name: 'jsr305', version: googleCodeFindBugsJsr305Version
        compile group: 'org.projectlombok', name: 'lombok', version: lombokVersion
        compile group: 'commons-io', name: 'commons-io', version: commonsioVersion
        compile group: 'io.netty', name: 'netty-all', version: nettyVersion
        compile group: 'org.apache.curator', name: 'curator-test', version: apacheCuratorVersion
    }
}

project('segmentstore:contracts') {
    dependencies {
        compile project(':common')
        testCompile project(':test:testcommon')
    }
}

project('segmentstore:storage') {
    dependencies {
        compile project(':common')
        compile project(':segmentstore:contracts')
        compile project(':shared:metrics')
        testCompile project(':test:testcommon')
    }
}

project('segmentstore:storage:impl') {
    dependencies {
        compile (group: 'org.apache.bookkeeper', name: 'bookkeeper-server', version: bookKeeperVersion) {
            exclude group: 'org.slf4j', module: 'slf4j-log4j12'
        }

        compile group: 'org.rocksdb', name: 'rocksdbjni', version: rocksdbjniVersion

        // https://mvnrepository.com/artifact/org.apache.hadoop/hadoop-common
        compile group: 'org.apache.hadoop', name: 'hadoop-common', version:hadoopVersion

        // https://mvnrepository.com/artifact/org.apache.hadoop/hadoop-common
        compile group: 'org.apache.hadoop', name: 'hadoop-hdfs', version: hadoopVersion
        testCompile group: 'org.apache.hadoop', name: 'hadoop-minicluster', version: hadoopVersion
        testCompile group: 'ch.qos.logback', name: 'logback-classic', version: qosLogbackVersion

        compile project(':common')
        compile project(':segmentstore:storage')
        compile project(':shared:metrics')
        testCompile project(':test:testcommon')
        testCompile project(path:':segmentstore:storage', configuration:'testRuntime')
    }
}

project('segmentstore:server') {
    dependencies {
        compile project(':common')
        compile project(':segmentstore:contracts')
        compile project(':segmentstore:storage')
        compile project(':shared:metrics')
        testCompile project(':test:testcommon')
    }
}

project('segmentstore:server:host') {
    apply plugin: 'application'
    applicationName = "pravega-segmentstore"
    mainClassName = "io.pravega.service.server.host.ServiceStarter"

    applicationDefaultJvmArgs = ["-server", "-Xms512m", "-XX:+HeapDumpOnOutOfMemoryError",
                                 "-Dlog.dir=PRAVEGA_APP_HOME/logs",
                                 "-Dlog.name=segmentstore",
                                 "-Dpravega.configurationFile=PRAVEGA_APP_HOME/conf/config.properties",
                                 "-Dlogback.configurationFile=PRAVEGA_APP_HOME/conf/logback.xml"]

    applicationDistribution.from('src/config') {
        into "conf"
    }

    dependencies {
        compile project(':common')
        compile project(':segmentstore:contracts')
        compile project(':client')
        compile project(':segmentstore:storage')
        compile project(':segmentstore:storage:impl')
        compile project(':segmentstore:server')
        compile group: 'ch.qos.logback', name: 'logback-classic', version: qosLogbackVersion
        testCompile project(':test:testcommon')
        testCompile group: 'org.apache.curator', name: 'curator-test', version: apacheCuratorVersion
        testCompile project(path:':segmentstore:server', configuration:'testRuntime')
        testCompile group: 'org.apache.hadoop', name: 'hadoop-minicluster', version: hadoopVersion
        testCompile project(path:':segmentstore:storage:impl', configuration:'testRuntime')
    }
}

project('test:integration') {
    dependencies {
        compile project(':common')
        compile project(':client')
        compile project(':segmentstore:server')
        compile project(':segmentstore:server:host')
        compile project(':controller')
        compile project(':test:testcommon')
        compile group: 'junit', name:'junit', version: junitVersion
        compile group: 'org.apache.curator', name: 'curator-test', version: apacheCuratorVersion
        testCompile group: 'ch.qos.logback', name: 'logback-classic', version: qosLogbackVersion
        testCompile group: 'org.apache.commons', name: 'commons-csv', version: apacheCommonsCsvVersion
        testCompile project(path:':common', configuration:'testRuntime')
        testCompile project(path:':shared:protocol', configuration:'testRuntime')
        testCompile project(path:':segmentstore:server', configuration:'testRuntime')
        testCompile project(path:':segmentstore:server:host', configuration:'testRuntime')

        // Workaround for intellij issue, since we cannot add both the compile dependency and the testRuntime
        // dependency of the client project into the compile scope of the integration tests
        compile files(project(':client').sourceSets.test.output)
    }

    task startServer(type: JavaExec) {
        main = "io.pravega.service.server.host.ServiceStarter"
        classpath = sourceSets.main.runtimeClasspath
        standardInput = System.in
    }

    task startServerInteractive(type: JavaExec) {
        main = "io.pravega.service.server.host.InteractiveStreamSegmentStoreTester"
        classpath = sourceSets.main.runtimeClasspath
        standardInput = System.in
    }

    task startBenchmark(type: JavaExec) {
        main = "io.pravega.service.server.host.ServiceBenchmark"
        classpath = sourceSets.main.runtimeClasspath
        standardInput = System.in
    }

    task startLocalService(type: JavaExec) {
        main = "io.pravega.test.integration.demo.StartLocalService"
        classpath = sourceSets.main.runtimeClasspath
        standardInput = System.in
    }

    task startWriter(type: JavaExec) {
        main = "io.pravega.test.integration.demo.StartWriter"
        classpath = sourceSets.main.runtimeClasspath
        standardInput = System.in
    }

    task startReader(type: JavaExec) {
        main = "io.pravega.test.integration.demo.StartReader"
        classpath = sourceSets.main.runtimeClasspath
        standardInput = System.in
    }

    task startController(type: JavaExec) {
        main = "io.pravega.controller.server.Main"
        classpath = sourceSets.main.runtimeClasspath
        standardInput = System.in
    }

    task startScaleTest(type: JavaExec) {
        main = "io.pravega.test.integration.demo.ScaleTest"
        classpath = sourceSets.main.runtimeClasspath
        standardInput = System.in
    }

    task startEndToEndTransactionTest(type: JavaExec) {
        main = "io.pravega.test.integration.demo.EndToEndTransactionTest"
        classpath = sourceSets.main.runtimeClasspath
        standardInput = System.in
    }

    task startEventProcessorTest(type: JavaExec) {
        main = "io.pravega.test.integration.demo.EventProcessorTest"
        classpath = sourceSets.main.runtimeClasspath
        standardInput = System.in
    }
}

project('shared:controller-api') {
    apply plugin: 'com.google.protobuf'

    dependencies {
        compile group: 'org.apache.commons', name: 'commons-lang3', version: commonsLang3ControllerContractVersion
        compile group: 'commons-lang', name: 'commons-lang', version: commonsLangVersion
        compile group: 'org.projectlombok', name: 'lombok', version: lombokVersion
        compile group: 'commons-io', name: 'commons-io', version: commonsioVersion
        compile group: 'io.netty', name: 'netty-all', version: nettyVersion
    }

    javadoc {
        exclude 'io/pravega/controller/*'
    }
}

project('controller') {
    sourceSets {
        main.resources.srcDirs += "$projectDir/src/conf"
    }

    apply plugin: 'application'
    applicationName = "pravega-controller"
    mainClassName = "io.pravega.controller.server.Main"
    applicationDefaultJvmArgs = ["-server", "-Xms128m", "-XX:+HeapDumpOnOutOfMemoryError",
                                 "-Dconfig.file=PRAVEGA_APP_HOME/conf/controller.conf",
                                 "-Dlogback.configurationFile=PRAVEGA_APP_HOME/conf/logback.xml",
                                 "-Dlog.dir=PRAVEGA_APP_HOME/logs",
                                 "-Dlog.name=controller"]

    applicationDistribution.from('src/conf') {
        into "conf"
        rename "application.conf", "controller.conf"
    }

    dependencies {
        compile project(':common')
        compile project(":shared:controller-api")
        compile project(":client")
        compile project(":shared:metrics")
        runtime group: 'ch.qos.logback', name: 'logback-classic', version: qosLogbackVersion
        compile group: 'javax.servlet', name: 'servlet-api', version: javaxServletApiVersion
        compile(group: 'io.swagger', name : 'swagger-jersey2-jaxrs', version :swaggerJersey2JaxrsVersion) {
            exclude group: 'com.google.guava', module: 'guava'
        }

        compile group: 'com.typesafe', name: 'config', version: typesafeConfigVersion
        compile group: 'org.apache.curator', name: 'curator-framework', version: apacheCuratorVersion
        compile group: 'org.apache.curator', name: 'curator-recipes', version: apacheCuratorVersion
        compile group: 'org.apache.curator', name: 'curator-client', version: apacheCuratorVersion
        compile group: 'org.apache.commons', name: 'commons-lang3', version: commonsLang3Version
        compile group: 'org.glassfish.jersey.containers', name: 'jersey-container-netty-http', version: jerseyVersion
        compile group: 'org.glassfish.jersey.media', name: 'jersey-media-json-jackson', version: jerseyVersion
        testCompile project(':test:testcommon')
        testCompile group: 'org.glassfish.jersey.test-framework.providers', name: 'jersey-test-framework-provider-netty', version: jerseyVersion
        testCompile group: 'org.apache.curator', name: 'curator-test', version: apacheCuratorVersion
    }
}

project('standalone') {
    apply plugin: 'application'
    applicationName = "pravega-standalone"
    mainClassName = "io.pravega.local.LocalPravegaEmulator"
    applicationDefaultJvmArgs = ["-server", "-Xmx4g", "-XX:+HeapDumpOnOutOfMemoryError",
                                 "-Dlogback.configurationFile=PRAVEGA_APP_HOME/conf/logback.xml",
                                 "-Dlog.dir=PRAVEGA_APP_HOME/logs",
                                 "-Dlog.name=pravega"]

    dependencies {
        compile project(':common')
        compile project(':client')
        compile project(':segmentstore:server')
        compile project(':segmentstore:server:host')
        compile project(':controller')
        compile project(':segmentstore:contracts')
        compile project(':segmentstore:storage')
        compile project(':segmentstore:storage:impl')

        runtime group: 'ch.qos.logback', name: 'logback-classic', version: qosLogbackVersion
        compile group: 'org.apache.curator', name: 'curator-test', version: apacheCuratorVersion
        // https://mvnrepository.com/artifact/org.apache.hadoop/hadoop-common
        compile group: 'org.apache.hadoop', name: 'hadoop-common', version: hadoopVersion
        compile group: 'org.apache.hadoop', name: 'hadoop-hdfs', version: hadoopVersion
        compile group: 'org.apache.hadoop', name: 'hadoop-minicluster', version: hadoopVersion

        testCompile project(':test:testcommon')
        testCompile project(path:':common', configuration:'testRuntime')
        testCompile project(path:':segmentstore:server', configuration:'testRuntime')
        testCompile project(path:':segmentstore:server:host', configuration:'testRuntime')
    }

    task startStandalone(type: JavaExec) {
        main = "io.pravega.local.LocalPravegaEmulator"
        classpath = sourceSets.main.runtimeClasspath
        systemProperties System.getProperties()
        systemProperties 'logback.configurationFile' : new File('config/logback.xml').absolutePath
        jvmArgs "-Xdebug", "-Xrunjdwp:server=y,transport=dt_socket,address=8000,suspend=n"
    }
}

project('test:system') {
    // Specifically publish this test project
    apply plugin: 'maven'

    dependencies {
        // https://mvnrepository.com/artifact/com.mesosphere/marathon-client
        runtime group: 'ch.qos.logback', name: 'logback-classic', version: qosLogbackVersion
        compile group: 'com.mesosphere', name: 'marathon-client', version: marathonClientVersion
        compile project(':controller')
        compile project(":client")
        compile project(":test:testcommon")
        compile group: 'junit', name: 'junit', version: junitVersion
        compile group: 'javax.ws.rs', name: 'javax.ws.rs-api', version: javaxwsrsApiVersion
        compile group: 'org.glassfish.jersey.core', name: 'jersey-client', version: jerseyVersion
        compile group: 'org.glassfish.jersey.media', name: 'jersey-media-json-jackson', version: jerseyVersion
    }
    //disable the default test task.
    test {
        exclude 'io/pravega/**'
    }

    jar { //create a fat jar
        archiveName = "test-collection.jar"
        from {
            (configurations.runtime).collect {
                it.isDirectory() ? it : zipTree(it)
            }
        }
        from sourceSets.test.output
    }

    //This is  used to invoke systemTests
    task startSystemTests(type: Test) {
        ext.dockerRegistryUrl = project.hasProperty("dockerRegistryUrl") ? project.dockerRegistryUrl : ""
        ext.repoUrl = project.hasProperty("repoUrl") ? project.repoUrl : ""

        description 'Used to invoke system tests, example usage: gradle startSystemTests -DmasterIP=xx.xx.xx.xx'
        testClassesDir = sourceSets.test.output.classesDir
        classpath = sourceSets.test.runtimeClasspath

        systemProperty "test_collection_jar_path", "$jar.archivePath.path"
        systemProperty "execType", System.getProperty("execType")
        systemProperty "masterIP", System.getProperty("masterIP")
        systemProperty "imageVersion", System.getProperty("imageVersion")
        systemProperty "skipServiceInstallation", System.getProperty("skipServiceInstallation")

        if (System.getProperty("execType") == null) {
            systemProperty "execType", "REMOTE_SEQUENTIAL"
        }
        if (System.getProperty("masterIP") == null) {
            systemProperty "masterIP", "INVALID_MASTER_IP"
        }
        if (System.getProperty("imageVersion") == null) {
            systemProperty "imageVersion", "INVALID_IMAGE_VERSION"
        }
        if (System.getProperty("skipServiceInstallation") == null) {
            //skipServiceInstallation by default.
            systemProperty "skipServiceInstallation", "true"
        }
        maxParallelForks = 1
        systemProperty "dockerImageRegistry", "${dockerRegistryUrl}"
        systemProperty "testVersion", pravegaVersion
        systemProperty "testArtifactUrl", "${repoUrl}/io/pravega/pravega-test-system/" +
                pravegaVersion+"/pravega-test-system-"+ pravegaVersion + ".jar"

        onlyIf { dockerRegistryUrl && repoUrl }
    }
}

subprojects {
    task allDeps(type: DependencyReportTask) {}
}

task publishAllJars() {
    dependsOn ':client:publish'
    dependsOn ':common:publish'
    dependsOn ':shared:publish'
    dependsOn ':shared:protocol:publish'
    dependsOn ':segmentstore:contracts:publish'
    dependsOn ':segmentstore:storage:publish'
    dependsOn ':segmentstore:storage:impl:publish'
    dependsOn ':segmentstore:server:publish'
    dependsOn ':segmentstore:server:host:publish'
    dependsOn ':shared:metrics:publish'
    dependsOn ':shared:controller-api:publish'
    dependsOn ':controller:publish'
    dependsOn ':standalone:publish'
    dependsOn ':test:system:publish'
}

task sourceCopy(type: Copy) {
    from rootDir
    into 'source'
}

task sourceTar(type: Tar) {
    dependsOn 'sourceCopy'
    from  'source'
    destinationDir = file('sourceArtifacts')
    extension = 'tgz'
    compression = Compression.GZIP
}

task javadocs(type: Javadoc) {
    description = "Generate main pravega javadoc"

    // Include names of any project that is to be included in the javadoc distribution
    ext.projects = [':client']
    options.links("http://docs.oracle.com/javase/8/docs/api/");
    title = "Pravega API"
    destinationDir = file("${buildDir}/javadocs")
    source = files(projects.collect {
        project(it).sourceSets.main.allJava
    })
    classpath = files(projects.collect {
        project(it).sourceSets.main.output + project(it).sourceSets.main.compileClasspath
    })
    failOnError = false
    exclude "**/impl/**"
}

apply plugin: 'distribution'
distributions {
    main {
        baseName = "pravega"
        contents {
            duplicatesStrategy = "exclude"
            from ("dist/conf") {
                into "conf"
            }
            from ("config") {
                into "conf"
            }
            from (project(":controller").installDist) {
                exclude "logback.xml"
            }
            from (project(":segmentstore:server:host").installDist) {
                exclude "logback.xml"
            }
            from (project(":standalone").installDist)
        }
    }
    client {
        baseName = "pravega-client"
        contents {
            from { project(":client").configurations.runtime }
            from { project(":client").configurations.runtime.allArtifacts.files }
        }
    }
    javadoc {
        baseName = "pravega-javadoc"
        contents {
            from (javadocs)
        }
    }
}

tasks.withType(Tar) {
    compression = Compression.GZIP
}

task preparePravegaImage(type: Copy) {
    into "${buildDir}/docker/pravega"
    from "docker/pravega"
    from (installDist) {
        into "pravega"
        exclude "**/*.bat"
    }
}

task buildPravegaImage(type: DockerBuildTask, dependsOn: preparePravegaImage) {
    baseTag = pravegaBaseTag
    dockerDir = preparePravegaImage.destinationDir.absolutePath
}

task buildBookkeeperImage(type: DockerBuildTask) {
    baseTag = bookkeeperBaseTag
    dockerDir = "docker/bookkeeper"
}

task docker(dependsOn: [buildPravegaImage, buildBookkeeperImage]) {
    description = "Builds all docker images"
}

task pushPravegaImage(type: DockerPushTask) {
    // No explicit dependency on building the pravega image
    mustRunAfter buildPravegaImage
    tag = "${pravegaBaseTag}:${version}"
}

task pushBookkeeperImage(type: DockerPushTask) {
    // No explicit dependency on building the bookkeeper image
    mustRunAfter buildBookkeeperImage
    tag = "${bookkeeperBaseTag}:${version}"
}

task dockerPush(dependsOn: [pushPravegaImage, pushBookkeeperImage]) {
    description = "Push all docker images"
}

task distribution(dependsOn: [assembleDist, assembleClientDist, assembleJavadocDist]) {
    description = "Builds a distribution package"
}

/**
 * Task for building a docker image
 */
class DockerBuildTask extends Exec {
    String baseTag
    String dockerDir

    DockerBuildTask() {
        executable project.dockerExecutable
        args "build"
        args "-t", "${->baseTag}:${project.version}"
        args "-t", "${->baseTag}:latest"
        args "${->dockerDir}"
    }
}

/**
 * Task for pushing an image, which can either push to dockerhub or to a private registry.
 * If pushing to dockerhub, you must be logged using using `docker login` before running.
 */
class DockerPushTask extends Exec {
    String tag

    DockerPushTask() {
        executable project.dockerExecutable
        args "push", "${->getRemoteTag()}"
    }

    protected void exec() {
        // Tag the image with the remote image name first
        if (project.hasProperty('dockerRegistry')) {
            project.exec {
                commandLine project.dockerExecutable, "tag", tag, getRemoteTag()
            }
        }
        super.exec()
    }

    String getRemoteTag() {
        if (project.hasProperty('dockerRegistry')) {
            return "${project.property('dockerRegistry')}/${tag}"
        }
        else {
            return tag
        }
    }
}<|MERGE_RESOLUTION|>--- conflicted
+++ resolved
@@ -50,25 +50,6 @@
 
     version = pravegaVersion
     group = "io.pravega"
-<<<<<<< HEAD
-=======
-
-
-
-    rat {
-        // List of exclude directives, defaults to ['**/.gradle/**']
-        excludes = [ '**/build/**',
-		     '**/.gradle/**',
-                     '**/.idea/**',
-                     '**/gradle/wrapper/**',
-                     '**/.github/**',
-                     '**/generated/**',
-                     '**/checkstyle/**',
-                     'PravegaGroup.json',
-                     'deployment/aws/installer/hosts-template',
-                     '**/*.log' ]
-    }
->>>>>>> 752c93c3
 }
 
 project('common') {
