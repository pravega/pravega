--- conflicted
+++ resolved
@@ -306,8 +306,6 @@
     }
 }
 
-<<<<<<< HEAD
-=======
 project ('shared:rest') {
     sourceSets {
         main.resources.srcDirs += "$projectDir/src/conf"
@@ -328,7 +326,6 @@
     }
 }
 
->>>>>>> 50a6ea19
 project ('shared:health') {
     dependencies {
         compile project(':common')
@@ -760,11 +757,8 @@
         compile project(':shared:cluster')
         compile project(":client")
         compile project(":shared:metrics")
-<<<<<<< HEAD
+        compile project(":shared:rest")
         compile project(":shared:health")
-=======
-        compile project(":shared:rest")
->>>>>>> 50a6ea19
         runtimeOnly group: 'ch.qos.logback', name: 'logback-classic', version: qosLogbackVersion
         compile group: 'javax.servlet', name: 'javax.servlet-api', version: javaxServletApiVersion
         compile(group: 'io.swagger', name : 'swagger-jersey2-jaxrs', version :swaggerJersey2JaxrsVersion) {
