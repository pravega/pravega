--- conflicted
+++ resolved
@@ -143,7 +143,7 @@
         createScopeStatus = result3.getResult().get();
         assertEquals("Create Scope", CreateScopeStatus.SUCCESS, createScopeStatus);
 
-        final ScalingPolicy policy1 = new ScalingPolicy(ScalingPolicy.Type.FIXED_NUM_SEGMENTS, 100L, 2, 2);
+        final ScalingPolicy policy1 = new ScalingPolicy(ScalingPolicy.Type.FIXED_NUM_SEGMENTS, 100, 2, 2);
         final StreamConfiguration configuration1 =
                 StreamConfiguration.builder().scope(SCOPE2).streamName(stream1).scalingPolicy(policy1).build();
         ThriftAsyncCallback<CreateStreamStatus> result4 = new ThriftAsyncCallback<>();
@@ -165,21 +165,12 @@
 
     @Test
     public void createStreamTests() throws TException, ExecutionException, InterruptedException {
-<<<<<<< HEAD
         final ScalingPolicy policy1 = new ScalingPolicy(ScalingPolicy.Type.FIXED_NUM_SEGMENTS, 100, 2, 2);
         final ScalingPolicy policy2 = new ScalingPolicy(ScalingPolicy.Type.FIXED_NUM_SEGMENTS, 100, 2, 3);
-        final StreamConfiguration configuration1 = StreamConfiguration.builder().scope(SCOPE).streamName(stream1).scalingPolicy(policy1).build();
-        final StreamConfiguration configuration2 = StreamConfiguration.builder().scope(SCOPE).streamName(stream2).scalingPolicy(policy2).build();
-=======
-        final ScalingPolicy policy1 = new ScalingPolicy(ScalingPolicy.Type.FIXED_NUM_SEGMENTS, 100L, 2, 2);
-        final ScalingPolicy policy2 = new ScalingPolicy(ScalingPolicy.Type.FIXED_NUM_SEGMENTS, 100L, 2, 3);
-        final StreamConfiguration configuration1 =
-                StreamConfiguration.builder().scope(SCOPE1).streamName(stream1).scalingPolicy(policy1).build();
-        final StreamConfiguration configuration2 =
-                StreamConfiguration.builder().scope(SCOPE1).streamName(stream2).scalingPolicy(policy2).build();
+        final StreamConfiguration configuration1 = StreamConfiguration.builder().scope(SCOPE1).streamName(stream1).scalingPolicy(policy1).build();
+        final StreamConfiguration configuration2 = StreamConfiguration.builder().scope(SCOPE1).streamName(stream2).scalingPolicy(policy2).build();
         final StreamConfiguration configuration3 =
                 StreamConfiguration.builder().scope("SCOPE3").streamName(stream2).scalingPolicy(policy2).build();
->>>>>>> 020ee8da
 
         CreateStreamStatus status;
 
