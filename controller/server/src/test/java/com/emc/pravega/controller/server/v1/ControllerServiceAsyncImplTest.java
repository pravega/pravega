/**
 *
 *  Copyright (c) 2017 Dell Inc., or its subsidiaries.
 *
 */
package com.emc.pravega.controller.server.v1;

import com.emc.pravega.controller.server.rpc.v1.ControllerService;
import com.emc.pravega.controller.server.rpc.v1.ControllerServiceAsyncImpl;
import com.emc.pravega.controller.server.rpc.v1.SegmentHelperMock;
import com.emc.pravega.controller.store.StoreClient;
import com.emc.pravega.controller.store.ZKStoreClient;
import com.emc.pravega.controller.store.host.HostControllerStore;
import com.emc.pravega.controller.store.host.HostStoreFactory;
import com.emc.pravega.controller.store.stream.StreamMetadataStore;
import com.emc.pravega.controller.store.stream.StreamStoreFactory;
import com.emc.pravega.controller.store.task.TaskMetadataStore;
import com.emc.pravega.controller.store.task.TaskStoreFactory;
import com.emc.pravega.controller.stream.api.v1.CreateStreamStatus;
import com.emc.pravega.controller.task.Stream.StreamMetadataTasks;
import com.emc.pravega.controller.task.Stream.StreamTransactionMetadataTasks;
import com.emc.pravega.controller.util.ThriftAsyncCallback;
import com.emc.pravega.stream.ScalingPolicy;
import com.emc.pravega.stream.StreamConfiguration;
import com.emc.pravega.stream.impl.ModelHelper;
import com.google.common.util.concurrent.ThreadFactoryBuilder;

import java.util.concurrent.ExecutionException;
import java.util.concurrent.Executors;
import java.util.concurrent.ScheduledExecutorService;

import org.apache.curator.framework.CuratorFramework;
import org.apache.curator.framework.CuratorFrameworkFactory;
import org.apache.curator.retry.ExponentialBackoffRetry;
import org.apache.curator.test.TestingServer;
import org.apache.thrift.TException;
import org.junit.Test;

import static org.junit.Assert.assertEquals;

/**
 * Async Controller Service Impl tests.
 */
public class ControllerServiceAsyncImplTest {

    private static final String SCOPE = "scope";
    private final String stream1 = "stream1";
    private final String stream2 = "stream2";
    private final ControllerServiceAsyncImpl controllerService;

    private final TestingServer zkServer;

    public ControllerServiceAsyncImplTest() throws Exception {
        zkServer = new TestingServer();
        zkServer.start();

        SegmentHelperMock.init();
        CuratorFramework zkClient = CuratorFrameworkFactory.newClient(zkServer.getConnectString(),
                new ExponentialBackoffRetry(200, 10, 5000));
        zkClient.start();

        final ScheduledExecutorService executor = Executors.newScheduledThreadPool(20,
                new ThreadFactoryBuilder().setNameFormat("testpool-%d").build());

        StoreClient storeClient = new ZKStoreClient(zkClient);

        final StreamMetadataStore streamStore = StreamStoreFactory.createStore(StreamStoreFactory.StoreType.InMemory,
                executor);

        final TaskMetadataStore taskMetadataStore = TaskStoreFactory.createStore(storeClient, executor);

        final HostControllerStore hostStore = HostStoreFactory.createStore(HostStoreFactory.StoreType.InMemory);

        StreamMetadataTasks streamMetadataTasks = new StreamMetadataTasks(streamStore, hostStore, taskMetadataStore,
                executor, "host");
        StreamTransactionMetadataTasks streamTransactionMetadataTasks =
                new StreamTransactionMetadataTasks(streamStore, hostStore, taskMetadataStore, executor, "host");

        this.controllerService = new ControllerServiceAsyncImpl(new ControllerService(streamStore, hostStore, streamMetadataTasks,
                streamTransactionMetadataTasks, executor));
    }

    @Test
    public void createStreamTests() throws TException, ExecutionException, InterruptedException {
<<<<<<< HEAD
        final ScalingPolicy policy1 = new ScalingPolicy(ScalingPolicy.Type.FIXED_NUM_SEGMENTS, 100, 2, 2);
        final ScalingPolicy policy2 = new ScalingPolicy(ScalingPolicy.Type.FIXED_NUM_SEGMENTS, 100, 2, 3);
        final StreamConfiguration configuration1 = new StreamConfigurationImpl(SCOPE, stream1, policy1);
        final StreamConfiguration configuration2 = new StreamConfigurationImpl(SCOPE, stream2, policy2);
=======
        final ScalingPolicy policy1 = new ScalingPolicy(ScalingPolicy.Type.FIXED_NUM_SEGMENTS, 100L, 2, 2);
        final ScalingPolicy policy2 = new ScalingPolicy(ScalingPolicy.Type.FIXED_NUM_SEGMENTS, 100L, 2, 3);
        final StreamConfiguration configuration1 = StreamConfiguration.builder().scope(SCOPE).streamName(stream1).scalingPolicy(policy1).build();
        final StreamConfiguration configuration2 = StreamConfiguration.builder().scope(SCOPE).streamName(stream2).scalingPolicy(policy2).build();
>>>>>>> 0b9e4083
        CreateStreamStatus status;

        // region checkStream
        ThriftAsyncCallback<CreateStreamStatus> result1 = new ThriftAsyncCallback<>();
        this.controllerService.createStream(ModelHelper.decode(configuration1), result1);
        status = result1.getResult().get();
        assertEquals(status, CreateStreamStatus.SUCCESS);

        ThriftAsyncCallback<CreateStreamStatus> result2 = new ThriftAsyncCallback<>();
        this.controllerService.createStream(ModelHelper.decode(configuration2), result2);
        status = result2.getResult().get();
        assertEquals(status, CreateStreamStatus.SUCCESS);
        // endregion

        // region duplicate create stream
        ThriftAsyncCallback<CreateStreamStatus> result3 = new ThriftAsyncCallback<>();
        this.controllerService.createStream(ModelHelper.decode(configuration1), result3);
        status = result3.getResult().get();
        assertEquals(status, CreateStreamStatus.STREAM_EXISTS);
        // endregion
    }
}<|MERGE_RESOLUTION|>--- conflicted
+++ resolved
@@ -82,17 +82,11 @@
 
     @Test
     public void createStreamTests() throws TException, ExecutionException, InterruptedException {
-<<<<<<< HEAD
         final ScalingPolicy policy1 = new ScalingPolicy(ScalingPolicy.Type.FIXED_NUM_SEGMENTS, 100, 2, 2);
         final ScalingPolicy policy2 = new ScalingPolicy(ScalingPolicy.Type.FIXED_NUM_SEGMENTS, 100, 2, 3);
-        final StreamConfiguration configuration1 = new StreamConfigurationImpl(SCOPE, stream1, policy1);
-        final StreamConfiguration configuration2 = new StreamConfigurationImpl(SCOPE, stream2, policy2);
-=======
-        final ScalingPolicy policy1 = new ScalingPolicy(ScalingPolicy.Type.FIXED_NUM_SEGMENTS, 100L, 2, 2);
-        final ScalingPolicy policy2 = new ScalingPolicy(ScalingPolicy.Type.FIXED_NUM_SEGMENTS, 100L, 2, 3);
         final StreamConfiguration configuration1 = StreamConfiguration.builder().scope(SCOPE).streamName(stream1).scalingPolicy(policy1).build();
         final StreamConfiguration configuration2 = StreamConfiguration.builder().scope(SCOPE).streamName(stream2).scalingPolicy(policy2).build();
->>>>>>> 0b9e4083
+
         CreateStreamStatus status;
 
         // region checkStream
