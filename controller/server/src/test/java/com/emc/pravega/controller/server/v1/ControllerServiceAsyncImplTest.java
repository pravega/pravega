/**
 * Copyright (c) 2017 Dell Inc., or its subsidiaries.
 */
package com.emc.pravega.controller.server.v1;

import com.emc.pravega.controller.mocks.SegmentHelperMock;
import com.emc.pravega.controller.server.rpc.v1.ControllerService;
import com.emc.pravega.controller.server.rpc.v1.ControllerServiceAsyncImpl;
import com.emc.pravega.controller.server.rpc.v1.SegmentHelper;
import com.emc.pravega.controller.store.StoreClient;
import com.emc.pravega.controller.store.ZKStoreClient;
import com.emc.pravega.controller.store.host.HostControllerStore;
import com.emc.pravega.controller.store.host.HostStoreFactory;
import com.emc.pravega.controller.store.stream.StreamMetadataStore;
import com.emc.pravega.controller.store.stream.StreamStoreFactory;
import com.emc.pravega.controller.store.task.TaskMetadataStore;
import com.emc.pravega.controller.store.task.TaskStoreFactory;
import com.emc.pravega.controller.stream.api.v1.CreateScopeStatus;
import com.emc.pravega.controller.stream.api.v1.CreateStreamStatus;
import com.emc.pravega.controller.stream.api.v1.DeleteScopeStatus;
import com.emc.pravega.controller.task.Stream.StreamMetadataTasks;
import com.emc.pravega.controller.task.Stream.StreamTransactionMetadataTasks;
import com.emc.pravega.controller.timeout.TimeoutService;
import com.emc.pravega.controller.timeout.TimerWheelTimeoutService;
import com.emc.pravega.controller.util.ThriftAsyncCallback;
import com.emc.pravega.stream.ScalingPolicy;
import com.emc.pravega.stream.StreamConfiguration;
import com.emc.pravega.stream.impl.ModelHelper;
import com.google.common.util.concurrent.ThreadFactoryBuilder;
import org.apache.curator.framework.CuratorFramework;
import org.apache.curator.framework.CuratorFrameworkFactory;
import org.apache.curator.retry.ExponentialBackoffRetry;
import org.apache.curator.test.TestingServer;
import org.apache.thrift.TException;
import org.junit.Test;

import java.util.concurrent.ExecutionException;
import java.util.concurrent.Executors;
import java.util.concurrent.ScheduledExecutorService;

import static org.junit.Assert.assertEquals;

/**
 * Async Controller Service Impl tests.
 */
public class ControllerServiceAsyncImplTest {

    private static final String SCOPE1 = "scope1";
    private static final String SCOPE2 = "scope2";
    private static final String SCOPE3 = "scope3";
    private final String stream1 = "stream1";
    private final String stream2 = "stream2";
    private final ControllerServiceAsyncImpl controllerService;
    private StreamMetadataStore streamStore;

    private final TestingServer zkServer;

    public ControllerServiceAsyncImplTest() throws Exception {
        zkServer = new TestingServer();
        zkServer.start();

        CuratorFramework zkClient = CuratorFrameworkFactory.newClient(zkServer.getConnectString(),
                new ExponentialBackoffRetry(200, 10, 5000));
        zkClient.start();

        final ScheduledExecutorService executor = Executors.newScheduledThreadPool(20,
                new ThreadFactoryBuilder().setNameFormat("testpool-%d").build());

        StoreClient storeClient = new ZKStoreClient(zkClient);

        streamStore = StreamStoreFactory.createStore(StreamStoreFactory.StoreType.InMemory, executor);

        final TaskMetadataStore taskMetadataStore = TaskStoreFactory.createStore(storeClient, executor);

        final HostControllerStore hostStore = HostStoreFactory.createStore(HostStoreFactory.StoreType.InMemory);

        SegmentHelper segmentHelper = SegmentHelperMock.getSegmentHelperMock();
        StreamMetadataTasks streamMetadataTasks = new StreamMetadataTasks(streamStore, hostStore, taskMetadataStore,
                segmentHelper, executor, "host");

        StreamTransactionMetadataTasks streamTransactionMetadataTasks =
<<<<<<< HEAD
                new StreamTransactionMetadataTasks(streamStore, hostStore, taskMetadataStore, executor, "host");
        TimeoutService timeoutService = new TimerWheelTimeoutService(streamTransactionMetadataTasks, 100000, 10000);

        this.controllerService = new ControllerServiceAsyncImpl(new ControllerService(streamStore, hostStore, streamMetadataTasks,
                streamTransactionMetadataTasks, timeoutService));
=======
                new StreamTransactionMetadataTasks(streamStore, hostStore, taskMetadataStore, segmentHelper, executor, "host");

        this.controllerService = new ControllerServiceAsyncImpl(new ControllerService(streamStore, hostStore, streamMetadataTasks,
                streamTransactionMetadataTasks, new SegmentHelper(), executor));
>>>>>>> 48343e2d
    }

    @Test
    public void createScopeTests() throws TException, ExecutionException, InterruptedException {
        CreateScopeStatus status;

        // region createScope
        ThriftAsyncCallback<CreateScopeStatus> result1 = new ThriftAsyncCallback<>();
        this.controllerService.createScope(SCOPE1, result1);
        status = result1.getResult().get();
        assertEquals(status, CreateScopeStatus.SUCCESS);

        ThriftAsyncCallback<CreateScopeStatus> result2 = new ThriftAsyncCallback<>();
        this.controllerService.createScope(SCOPE2, result2);
        status = result2.getResult().get();
        assertEquals(status, CreateScopeStatus.SUCCESS);
        // endregion

        // region duplicate create scope
        ThriftAsyncCallback<CreateScopeStatus> result3 = new ThriftAsyncCallback<>();
        this.controllerService.createScope(SCOPE2, result3);
        status = result3.getResult().get();
        assertEquals(status, CreateScopeStatus.SCOPE_EXISTS);
        // endregion

        // region with invalid scope with name "abc/def'
        ThriftAsyncCallback<CreateScopeStatus> result4 = new ThriftAsyncCallback<>();
        this.controllerService.createScope("abc/def", result4);
        status = result4.getResult().get();
        assertEquals(status, CreateScopeStatus.INVALID_SCOPE_NAME);
        // endregion
    }

    @Test
    public void deleteScopeTests() throws TException, ExecutionException, InterruptedException {
        CreateScopeStatus createScopeStatus;
        DeleteScopeStatus deleteScopeStatus;
        CreateStreamStatus createStreamStatus;

        // Delete empty scope (containing no streams) SCOPE3
        ThriftAsyncCallback<CreateScopeStatus> result1 = new ThriftAsyncCallback<>();
        this.controllerService.createScope(SCOPE3, result1);
        createScopeStatus = result1.getResult().get();
        assertEquals("Create Scope", CreateScopeStatus.SUCCESS, createScopeStatus);

        ThriftAsyncCallback<DeleteScopeStatus> result2 = new ThriftAsyncCallback<>();
        this.controllerService.deleteScope(SCOPE3, result2);
        deleteScopeStatus = result2.getResult().get();
        assertEquals("Delete Empty scope", DeleteScopeStatus.SUCCESS, deleteScopeStatus);

        // To verify that SCOPE3 is infact deleted in above delete call
        ThriftAsyncCallback<DeleteScopeStatus> result7 = new ThriftAsyncCallback<>();
        this.controllerService.deleteScope(SCOPE3, result7);
        deleteScopeStatus = result7.getResult().get();
        assertEquals("Verify that Scope3 is infact deleted", DeleteScopeStatus.SCOPE_NOT_FOUND, deleteScopeStatus);

        // Delete Non-empty Scope SCOPE2
        ThriftAsyncCallback<CreateScopeStatus> result3 = new ThriftAsyncCallback<>();
        this.controllerService.createScope(SCOPE2, result3);
        createScopeStatus = result3.getResult().get();
        assertEquals("Create Scope", CreateScopeStatus.SUCCESS, createScopeStatus);

        final ScalingPolicy policy1 = new ScalingPolicy(ScalingPolicy.Type.FIXED_NUM_SEGMENTS, 100, 2, 2);
        final StreamConfiguration configuration1 =
                StreamConfiguration.builder().scope(SCOPE2).streamName(stream1).scalingPolicy(policy1).build();
        ThriftAsyncCallback<CreateStreamStatus> result4 = new ThriftAsyncCallback<>();
        this.controllerService.createStream(ModelHelper.decode(configuration1), result4);
        createStreamStatus = result4.getResult().get();
        assertEquals(createStreamStatus, CreateStreamStatus.SUCCESS);

        ThriftAsyncCallback<DeleteScopeStatus> result5 = new ThriftAsyncCallback<>();
        this.controllerService.deleteScope(SCOPE2, result5);
        deleteScopeStatus = result5.getResult().get();
        assertEquals("Delete non empty scope", DeleteScopeStatus.SCOPE_NOT_EMPTY, deleteScopeStatus);

        // Delete Non-existent scope SCOPE3
        ThriftAsyncCallback<DeleteScopeStatus> result6 = new ThriftAsyncCallback<>();
        this.controllerService.deleteScope("SCOPE3", result6);
        deleteScopeStatus = result6.getResult().get();
        assertEquals("Delete non existent scope", DeleteScopeStatus.SCOPE_NOT_FOUND, deleteScopeStatus);
    }

    @Test
    public void createStreamTests() throws TException, ExecutionException, InterruptedException {
        final ScalingPolicy policy1 = new ScalingPolicy(ScalingPolicy.Type.FIXED_NUM_SEGMENTS, 100, 2, 2);
        final ScalingPolicy policy2 = new ScalingPolicy(ScalingPolicy.Type.FIXED_NUM_SEGMENTS, 100, 2, 3);
        final StreamConfiguration configuration1 = StreamConfiguration.builder().scope(SCOPE1).streamName(stream1).scalingPolicy(policy1).build();
        final StreamConfiguration configuration2 = StreamConfiguration.builder().scope(SCOPE1).streamName(stream2).scalingPolicy(policy2).build();
        final StreamConfiguration configuration3 =
                StreamConfiguration.builder().scope("SCOPE3").streamName(stream2).scalingPolicy(policy2).build();

        CreateStreamStatus status;

        // region checkStream
        ThriftAsyncCallback<CreateStreamStatus> result1 = new ThriftAsyncCallback<>();
        ThriftAsyncCallback<CreateScopeStatus> result = new ThriftAsyncCallback<>();
        this.controllerService.createScope(SCOPE1, result);
        result.getResult().get();
        this.controllerService.createStream(ModelHelper.decode(configuration1), result1);
        status = result1.getResult().get();
        assertEquals(status, CreateStreamStatus.SUCCESS);

        ThriftAsyncCallback<CreateStreamStatus> result2 = new ThriftAsyncCallback<>();
        this.controllerService.createStream(ModelHelper.decode(configuration2), result2);
        status = result2.getResult().get();
        assertEquals(status, CreateStreamStatus.SUCCESS);
        // endregion

        // region duplicate create stream
        ThriftAsyncCallback<CreateStreamStatus> result3 = new ThriftAsyncCallback<>();
        this.controllerService.createStream(ModelHelper.decode(configuration1), result3);
        status = result3.getResult().get();
        assertEquals(status, CreateStreamStatus.STREAM_EXISTS);
        // endregion

        // create stream for non-existent scope
        ThriftAsyncCallback<CreateStreamStatus> result4 = new ThriftAsyncCallback<>();
        this.controllerService.createStream(ModelHelper.decode(configuration3), result4);
        status = result4.getResult().get();
        assertEquals(status, CreateStreamStatus.SCOPE_NOT_FOUND);

        //create stream with invalid stream name "abc/def"
        ThriftAsyncCallback<CreateStreamStatus> result5 = new ThriftAsyncCallback<>();
        final StreamConfiguration configuration4 =
                StreamConfiguration.builder().scope("SCOPE3").streamName("abc/def").scalingPolicy(policy2).build();
        this.controllerService.createStream(ModelHelper.decode(configuration4), result5);
        status = result5.getResult().get();
        assertEquals(status, CreateStreamStatus.INVALID_STREAM_NAME);
    }
}<|MERGE_RESOLUTION|>--- conflicted
+++ resolved
@@ -79,18 +79,11 @@
                 segmentHelper, executor, "host");
 
         StreamTransactionMetadataTasks streamTransactionMetadataTasks =
-<<<<<<< HEAD
-                new StreamTransactionMetadataTasks(streamStore, hostStore, taskMetadataStore, executor, "host");
+                new StreamTransactionMetadataTasks(streamStore, hostStore, taskMetadataStore, segmentHelper, executor, "host");
         TimeoutService timeoutService = new TimerWheelTimeoutService(streamTransactionMetadataTasks, 100000, 10000);
 
         this.controllerService = new ControllerServiceAsyncImpl(new ControllerService(streamStore, hostStore, streamMetadataTasks,
-                streamTransactionMetadataTasks, timeoutService));
-=======
-                new StreamTransactionMetadataTasks(streamStore, hostStore, taskMetadataStore, segmentHelper, executor, "host");
-
-        this.controllerService = new ControllerServiceAsyncImpl(new ControllerService(streamStore, hostStore, streamMetadataTasks,
-                streamTransactionMetadataTasks, new SegmentHelper(), executor));
->>>>>>> 48343e2d
+                streamTransactionMetadataTasks, timeoutService, new SegmentHelper(), executor));
     }
 
     @Test
