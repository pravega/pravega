/**
 * Copyright (c) 2017 Dell Inc., or its subsidiaries.
 */
package com.emc.pravega.controller.server.v1;

import com.emc.pravega.common.cluster.Cluster;
import com.emc.pravega.common.cluster.Host;
import com.emc.pravega.common.cluster.zkImpl.ClusterZKImpl;
import com.emc.pravega.controller.mocks.SegmentHelperMock;
import com.emc.pravega.controller.server.ControllerService;
import com.emc.pravega.controller.server.SegmentHelper;
import com.emc.pravega.controller.server.rpc.grpc.v1.ControllerServiceImpl;
import com.emc.pravega.controller.store.client.StoreClient;
import com.emc.pravega.controller.store.client.StoreClientFactory;
import com.emc.pravega.controller.store.host.HostControllerStore;
import com.emc.pravega.controller.store.host.HostStoreFactory;
import com.emc.pravega.controller.store.host.impl.HostMonitorConfigImpl;
import com.emc.pravega.controller.store.stream.StreamMetadataStore;
import com.emc.pravega.controller.store.stream.StreamStoreFactory;
import com.emc.pravega.controller.store.task.TaskMetadataStore;
import com.emc.pravega.controller.store.task.TaskStoreFactory;
import com.emc.pravega.controller.task.Stream.StreamMetadataTasks;
import com.emc.pravega.controller.task.Stream.StreamTransactionMetadataTasks;
import com.emc.pravega.controller.timeout.TimeoutService;
import com.emc.pravega.controller.timeout.TimeoutServiceConfig;
import com.emc.pravega.controller.timeout.TimerWheelTimeoutService;
import com.emc.pravega.stream.impl.netty.ConnectionFactoryImpl;
import com.google.common.util.concurrent.ThreadFactoryBuilder;
import org.apache.curator.framework.CuratorFramework;
import org.apache.curator.framework.CuratorFrameworkFactory;
import org.apache.curator.retry.ExponentialBackoffRetry;
import org.apache.curator.test.TestingServer;

import java.util.concurrent.CountDownLatch;
import java.util.concurrent.Executors;
import java.util.concurrent.ScheduledExecutorService;

/**
 * Zookeeper stream store configuration.
 */
public class ZKControllerServiceAsyncImplTest extends ControllerServiceImplTest {

    private TestingServer zkServer;
    private CuratorFramework zkClient;
    private StoreClient storeClient;
    private TaskMetadataStore taskMetadataStore;
    private HostControllerStore hostStore;
    private StreamMetadataTasks streamMetadataTasks;
    private ScheduledExecutorService executorService;
    private StreamTransactionMetadataTasks streamTransactionMetadataTasks;
    private StreamMetadataStore streamStore;
    private SegmentHelper segmentHelper;
    private TimeoutService timeoutService;
    private Cluster cluster;

    @Override
    public void setup() throws Exception {
        zkServer = new TestingServer();
        zkServer.start();
        zkClient = CuratorFrameworkFactory.newClient(zkServer.getConnectString(),
                new ExponentialBackoffRetry(200, 10, 5000));
        zkClient.start();

        storeClient = StoreClientFactory.createZKStoreClient(zkClient);
        executorService = Executors.newScheduledThreadPool(20,
                new ThreadFactoryBuilder().setNameFormat("testpool-%d").build());
        taskMetadataStore = TaskStoreFactory.createStore(storeClient, executorService);
        hostStore = HostStoreFactory.createInMemoryStore(HostMonitorConfigImpl.dummyConfig());
        streamStore = StreamStoreFactory.createZKStore(zkClient, executorService);
        segmentHelper = SegmentHelperMock.getSegmentHelperMock();

        ConnectionFactoryImpl connectionFactory = new ConnectionFactoryImpl(false);
        streamMetadataTasks = new StreamMetadataTasks(streamStore, hostStore, taskMetadataStore, segmentHelper,
                executorService, "host", connectionFactory);

        streamTransactionMetadataTasks = new StreamTransactionMetadataTasks(
                streamStore, hostStore, taskMetadataStore, segmentHelper, executorService, "host", connectionFactory);
        timeoutService = new TimerWheelTimeoutService(streamTransactionMetadataTasks,
                TimeoutServiceConfig.defaultConfig());

        cluster = new ClusterZKImpl(zkClient);
        final CountDownLatch latch = new CountDownLatch(1);
        cluster.addListener((type, host) -> latch.countDown());
        cluster.registerHost(new Host("localhost", 9090));
        latch.await();

        controllerService = new ControllerServiceImpl(
                new ControllerService(streamStore, hostStore, streamMetadataTasks, streamTransactionMetadataTasks,
                                      timeoutService, new SegmentHelper(), executorService, cluster));
    }

    @Override
    public void tearDown() throws Exception {
<<<<<<< HEAD
        executorService.shutdown();
        if (cluster != null) {
            cluster.close();
=======
        if (executorService != null) {
            executorService.shutdown();
>>>>>>> 79495ef5
        }
        if (timeoutService != null) {
            timeoutService.stopAsync();
            timeoutService.awaitTerminated();
        }
        if (streamMetadataTasks != null) {
            streamMetadataTasks.close();
        }
        if (streamTransactionMetadataTasks != null) {
            streamTransactionMetadataTasks.close();
        }
        zkClient.close();
        zkServer.close();
    }
}<|MERGE_RESOLUTION|>--- conflicted
+++ resolved
@@ -91,14 +91,11 @@
 
     @Override
     public void tearDown() throws Exception {
-<<<<<<< HEAD
-        executorService.shutdown();
+        if (executorService != null) {
+            executorService.shutdown();
+        }
         if (cluster != null) {
             cluster.close();
-=======
-        if (executorService != null) {
-            executorService.shutdown();
->>>>>>> 79495ef5
         }
         if (timeoutService != null) {
             timeoutService.stopAsync();
