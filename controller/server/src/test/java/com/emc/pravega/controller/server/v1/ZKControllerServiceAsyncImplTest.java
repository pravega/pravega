--- conflicted
+++ resolved
@@ -70,14 +70,9 @@
                 executorService, "host", connectionFactory);
 
         streamTransactionMetadataTasks = new StreamTransactionMetadataTasks(
-<<<<<<< HEAD
-                streamStore, hostStore, taskMetadataStore, segmentHelper, executorService, "host");
+                streamStore, hostStore, taskMetadataStore, segmentHelper, executorService, "host", connectionFactory);
         timeoutService = new TimerWheelTimeoutService(streamTransactionMetadataTasks,
                 TimeoutServiceConfig.defaultConfig());
-=======
-                streamStore, hostStore, taskMetadataStore, segmentHelper, executorService, "host", connectionFactory);
-        timeoutService = new TimerWheelTimeoutService(streamTransactionMetadataTasks, 100000, 10000);
->>>>>>> 1e7618e8
 
         controllerService = new ControllerServiceImpl(
                 new ControllerService(streamStore, hostStore, streamMetadataTasks, streamTransactionMetadataTasks,
