--- conflicted
+++ resolved
@@ -13,10 +13,6 @@
 import com.emc.pravega.controller.store.host.HostControllerStore;
 import com.emc.pravega.controller.store.host.HostMonitorConfig;
 import com.emc.pravega.controller.store.host.HostStoreFactory;
-<<<<<<< HEAD
-import com.emc.pravega.controller.store.host.ZKHostStore;
-=======
->>>>>>> b655c5ce
 import com.emc.pravega.controller.store.host.impl.HostMonitorConfigImpl;
 import com.emc.pravega.controller.util.Config;
 import org.apache.curator.framework.CuratorFramework;
@@ -80,9 +76,6 @@
 
     @Test
     public void testMonitorWithInMemoryStore() throws Exception {
-<<<<<<< HEAD
-        HostControllerStore hostStore = HostStoreFactory.createInMemoryStore(HostMonitorConfigImpl.defaultConfig());
-=======
         HostMonitorConfig config = HostMonitorConfigImpl.builder()
                 .hostMonitorEnabled(false)
                 .containerCount(Config.HOST_STORE_CONTAINER_COUNT)
@@ -91,7 +84,6 @@
                         Config.SERVICE_PORT, Config.HOST_STORE_CONTAINER_COUNT))
                 .build();
         HostControllerStore hostStore = HostStoreFactory.createInMemoryStore(config);
->>>>>>> b655c5ce
         testMonitor(hostStore);
     }
 
