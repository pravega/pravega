/**
 * Copyright (c) 2017 Dell Inc., or its subsidiaries.
 */
package com.emc.pravega.controller.server.v1;

<<<<<<< HEAD
import com.emc.pravega.controller.server.ControllerService;
=======
import com.emc.pravega.controller.mocks.SegmentHelperMock;
import com.emc.pravega.controller.server.rpc.v1.ControllerService;
import com.emc.pravega.controller.server.rpc.v1.SegmentHelper;
>>>>>>> 48343e2d
import com.emc.pravega.controller.store.ZKStoreClient;
import com.emc.pravega.controller.store.host.HostControllerStore;
import com.emc.pravega.controller.store.host.HostStoreFactory;
import com.emc.pravega.controller.store.stream.StreamMetadataStore;
import com.emc.pravega.controller.store.stream.StreamStoreFactory;
import com.emc.pravega.controller.store.task.TaskMetadataStore;
import com.emc.pravega.controller.store.task.TaskStoreFactory;
import com.emc.pravega.controller.stream.api.grpc.v1.Controller.Position;
import com.emc.pravega.controller.task.Stream.StreamMetadataTasks;
import com.emc.pravega.controller.task.Stream.StreamTransactionMetadataTasks;
import com.emc.pravega.stream.ScalingPolicy;
import com.emc.pravega.stream.StreamConfiguration;
import org.apache.curator.framework.CuratorFramework;
import org.apache.curator.framework.CuratorFrameworkFactory;
import org.apache.curator.retry.ExponentialBackoffRetry;
import org.apache.curator.test.TestingServer;
import org.apache.thrift.TException;
import org.junit.After;
import org.junit.Before;
import org.junit.Test;

import java.io.IOException;
import java.util.AbstractMap.SimpleEntry;
import java.util.Arrays;
import java.util.Collections;
import java.util.List;
import java.util.concurrent.ExecutionException;
import java.util.concurrent.Executors;
import java.util.concurrent.ScheduledExecutorService;

<<<<<<< HEAD
import org.apache.curator.framework.CuratorFramework;
import org.apache.curator.framework.CuratorFrameworkFactory;
import org.apache.curator.retry.ExponentialBackoffRetry;
import org.apache.curator.test.TestingServer;
import org.junit.After;
import org.junit.Before;
import org.junit.Test;

=======
>>>>>>> 48343e2d
import static org.junit.Assert.assertEquals;

/**
 * Controller service implementation test.
 */
public class ControllerServiceTest {

    private static final String SCOPE = "scope";
    private final String stream1 = "stream1";
    private final String stream2 = "stream2";
    private final ScheduledExecutorService executor = Executors.newScheduledThreadPool(10);

    private final StreamMetadataStore streamStore = StreamStoreFactory.createStore(StreamStoreFactory.StoreType.InMemory, executor);

    private final ControllerService consumer;

    private final TestingServer zkServer;

    public ControllerServiceTest() throws Exception {
        zkServer = new TestingServer();
        zkServer.start();
        CuratorFramework zkClient = CuratorFrameworkFactory.newClient(zkServer.getConnectString(),
                new ExponentialBackoffRetry(200, 10, 5000));
        zkClient.start();

        final TaskMetadataStore taskMetadataStore = TaskStoreFactory.createStore(new ZKStoreClient(zkClient), executor);
        final HostControllerStore hostStore = HostStoreFactory.createStore(HostStoreFactory.StoreType.InMemory);

        SegmentHelper segmentHelper = SegmentHelperMock.getSegmentHelperMock();
        StreamMetadataTasks streamMetadataTasks = new StreamMetadataTasks(streamStore, hostStore,
                taskMetadataStore, segmentHelper, executor, "host");
        StreamTransactionMetadataTasks streamTransactionMetadataTasks = new StreamTransactionMetadataTasks(streamStore,
                hostStore, taskMetadataStore, segmentHelper, executor, "host");
        consumer = new ControllerService(streamStore, hostStore, streamMetadataTasks, streamTransactionMetadataTasks,
                new SegmentHelper(), executor);
    }

    @Before
    public void prepareStreamStore() throws ExecutionException, InterruptedException {

        final ScalingPolicy policy1 = new ScalingPolicy(ScalingPolicy.Type.FIXED_NUM_SEGMENTS, 100, 2, 2);
        final ScalingPolicy policy2 = new ScalingPolicy(ScalingPolicy.Type.FIXED_NUM_SEGMENTS, 100, 2, 3);
        final StreamConfiguration configuration1 = StreamConfiguration.builder().scope(SCOPE).streamName(stream1).scalingPolicy(policy1).build();
        final StreamConfiguration configuration2 = StreamConfiguration.builder().scope(SCOPE).streamName(stream2).scalingPolicy(policy2).build();

        // createScope
        streamStore.createScope(SCOPE).get();

        // region createStream
        streamStore.createStream(SCOPE, stream1, configuration1, System.currentTimeMillis(), null, executor).get();
        streamStore.createStream(SCOPE, stream2, configuration2, System.currentTimeMillis(), null, executor).get();
        // endregion

        // region scaleSegments

        SimpleEntry<Double, Double> segment1 = new SimpleEntry<>(0.5, 0.75);
        SimpleEntry<Double, Double> segment2 = new SimpleEntry<>(0.75, 1.0);
        streamStore.scale(SCOPE, stream1, Collections.singletonList(1), Arrays.asList(segment1, segment2), 20, null, executor).get();

        SimpleEntry<Double, Double> segment3 = new SimpleEntry<>(0.0, 0.5);
        SimpleEntry<Double, Double> segment4 = new SimpleEntry<>(0.5, 0.75);
        SimpleEntry<Double, Double> segment5 = new SimpleEntry<>(0.75, 1.0);
        streamStore.scale(SCOPE, stream2, Arrays.asList(0, 1, 2), Arrays.asList(segment3, segment4, segment5), 20, null, executor).get();
        // endregion
    }

    @After
    public void stopZKServer() throws IOException {
        zkServer.close();
    }

    @Test
    public void testMethods() throws InterruptedException, ExecutionException {
        List<Position> positions;

        positions = consumer.getPositions(SCOPE, stream1, 10, 3).get();
        assertEquals(2, positions.size());
        assertEquals(1, positions.get(0).getOwnedSegmentsCount());
        assertEquals(1, positions.get(1).getOwnedSegmentsCount());

        positions = consumer.getPositions(SCOPE, stream1, 10, 1).get();
        assertEquals(1, positions.size());
        assertEquals(2, positions.get(0).getOwnedSegmentsCount());

        positions = consumer.getPositions(SCOPE, stream2, 10, 3).get();
        assertEquals(3, positions.size());
        assertEquals(1, positions.get(0).getOwnedSegmentsCount());
        assertEquals(1, positions.get(1).getOwnedSegmentsCount());
        assertEquals(1, positions.get(2).getOwnedSegmentsCount());

        positions = consumer.getPositions(SCOPE, stream2, 10, 2).get();
        assertEquals(2, positions.size());
        assertEquals(2, positions.get(0).getOwnedSegmentsCount());
        assertEquals(1, positions.get(1).getOwnedSegmentsCount());

        positions = consumer.getPositions(SCOPE, stream1, 25, 3).get();
        assertEquals(3, positions.size());
        assertEquals(1, positions.get(0).getOwnedSegmentsCount());
        assertEquals(1, positions.get(1).getOwnedSegmentsCount());
        assertEquals(1, positions.get(2).getOwnedSegmentsCount());

        positions = consumer.getPositions(SCOPE, stream1, 25, 1).get();
        assertEquals(1, positions.size());
        assertEquals(3, positions.get(0).getOwnedSegmentsCount());

        positions = consumer.getPositions(SCOPE, stream2, 25, 3).get();
        assertEquals(3, positions.size());
        assertEquals(1, positions.get(0).getOwnedSegmentsCount());
        assertEquals(1, positions.get(1).getOwnedSegmentsCount());
        assertEquals(1, positions.get(2).getOwnedSegmentsCount());

        positions = consumer.getPositions(SCOPE, stream2, 25, 2).get();
        assertEquals(2, positions.size());
        assertEquals(2, positions.get(0).getOwnedSegmentsCount());
        assertEquals(1, positions.get(1).getOwnedSegmentsCount());
    }
}<|MERGE_RESOLUTION|>--- conflicted
+++ resolved
@@ -3,13 +3,9 @@
  */
 package com.emc.pravega.controller.server.v1;
 
-<<<<<<< HEAD
+import com.emc.pravega.controller.mocks.SegmentHelperMock;
 import com.emc.pravega.controller.server.ControllerService;
-=======
-import com.emc.pravega.controller.mocks.SegmentHelperMock;
-import com.emc.pravega.controller.server.rpc.v1.ControllerService;
-import com.emc.pravega.controller.server.rpc.v1.SegmentHelper;
->>>>>>> 48343e2d
+import com.emc.pravega.controller.server.SegmentHelper;
 import com.emc.pravega.controller.store.ZKStoreClient;
 import com.emc.pravega.controller.store.host.HostControllerStore;
 import com.emc.pravega.controller.store.host.HostStoreFactory;
@@ -26,7 +22,6 @@
 import org.apache.curator.framework.CuratorFrameworkFactory;
 import org.apache.curator.retry.ExponentialBackoffRetry;
 import org.apache.curator.test.TestingServer;
-import org.apache.thrift.TException;
 import org.junit.After;
 import org.junit.Before;
 import org.junit.Test;
@@ -40,17 +35,6 @@
 import java.util.concurrent.Executors;
 import java.util.concurrent.ScheduledExecutorService;
 
-<<<<<<< HEAD
-import org.apache.curator.framework.CuratorFramework;
-import org.apache.curator.framework.CuratorFrameworkFactory;
-import org.apache.curator.retry.ExponentialBackoffRetry;
-import org.apache.curator.test.TestingServer;
-import org.junit.After;
-import org.junit.Before;
-import org.junit.Test;
-
-=======
->>>>>>> 48343e2d
 import static org.junit.Assert.assertEquals;
 
 /**
@@ -85,7 +69,7 @@
         StreamTransactionMetadataTasks streamTransactionMetadataTasks = new StreamTransactionMetadataTasks(streamStore,
                 hostStore, taskMetadataStore, segmentHelper, executor, "host");
         consumer = new ControllerService(streamStore, hostStore, streamMetadataTasks, streamTransactionMetadataTasks,
-                new SegmentHelper(), executor);
+                                         new SegmentHelper(), executor);
     }
 
     @Before
