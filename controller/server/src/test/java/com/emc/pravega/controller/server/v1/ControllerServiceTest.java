--- conflicted
+++ resolved
@@ -3,6 +3,7 @@
  */
 package com.emc.pravega.controller.server.v1;
 
+import static org.junit.Assert.assertEquals;
 import com.emc.pravega.controller.mocks.SegmentHelperMock;
 import com.emc.pravega.controller.server.ControllerService;
 import com.emc.pravega.controller.server.SegmentHelper;
@@ -36,16 +37,11 @@
 import java.util.AbstractMap.SimpleEntry;
 import java.util.Arrays;
 import java.util.Collections;
-<<<<<<< HEAD
-=======
 import java.util.List;
->>>>>>> 9e48bebb
 import java.util.Map;
 import java.util.concurrent.ExecutionException;
 import java.util.concurrent.Executors;
 import java.util.concurrent.ScheduledExecutorService;
-
-import static org.junit.Assert.assertEquals;
 
 /**
  * Controller service implementation test.
@@ -67,7 +63,6 @@
 
     private final CuratorFramework zkClient;
     private final TestingServer zkServer;
-    private final long createTimestamp = System.currentTimeMillis();
 
     private long startTs;
 
@@ -106,44 +101,31 @@
         streamStore.createScope(SCOPE).get();
 
         // region createStream
-<<<<<<< HEAD
-        streamStore.createStream(SCOPE, stream1, configuration1, createTimestamp, null, executor).get();
+        startTs = System.currentTimeMillis();
+        streamStore.createStream(SCOPE, stream1, configuration1, startTs, null, executor).get();
         streamStore.setState(SCOPE, stream1, State.ACTIVE, null, executor).get();
-        streamStore.createStream(SCOPE, stream2, configuration2, createTimestamp, null, executor).get();
+        streamStore.createStream(SCOPE, stream2, configuration2, startTs, null, executor).get();
         streamStore.setState(SCOPE, stream2, State.ACTIVE, null, executor).get();
 
-=======
-        startTs = System.currentTimeMillis();
-        streamStore.createStream(SCOPE, stream1, configuration1, startTs, null, executor).get();
-        streamStore.createStream(SCOPE, stream2, configuration2, startTs, null, executor).get();
->>>>>>> 9e48bebb
         // endregion
 
         // region scaleSegments
 
         SimpleEntry<Double, Double> segment1 = new SimpleEntry<>(0.5, 0.75);
         SimpleEntry<Double, Double> segment2 = new SimpleEntry<>(0.75, 1.0);
-<<<<<<< HEAD
-        streamStore.scale(SCOPE, stream1, Collections.singletonList(1), Arrays.asList(segment1, segment2), createTimestamp + 20, null, executor).get();
-=======
         List<Integer> sealedSegments = Collections.singletonList(1);
 
         List<Segment> segmentCreated = streamStore.startScale(SCOPE, stream1, sealedSegments, Arrays.asList(segment1, segment2), startTs + 20, null, executor).get();
         streamStore.scaleNewSegmentsCreated(SCOPE, stream1, sealedSegments, segmentCreated, startTs + 20, null, executor).get();
         streamStore.scaleSegmentsSealed(SCOPE, stream1, sealedSegments, segmentCreated, startTs + 20, null, executor).get();
->>>>>>> 9e48bebb
 
         SimpleEntry<Double, Double> segment3 = new SimpleEntry<>(0.0, 0.5);
         SimpleEntry<Double, Double> segment4 = new SimpleEntry<>(0.5, 0.75);
         SimpleEntry<Double, Double> segment5 = new SimpleEntry<>(0.75, 1.0);
-<<<<<<< HEAD
-        streamStore.scale(SCOPE, stream2, Arrays.asList(0, 1, 2), Arrays.asList(segment3, segment4, segment5), createTimestamp + 20, null, executor).get();
-=======
         sealedSegments = Arrays.asList(0, 1, 2);
         segmentCreated = streamStore.startScale(SCOPE, stream2, sealedSegments, Arrays.asList(segment3, segment4, segment5), startTs + 20, null, executor).get();
         streamStore.scaleNewSegmentsCreated(SCOPE, stream2, sealedSegments, segmentCreated, startTs + 20, null, executor).get();
         streamStore.scaleSegmentsSealed(SCOPE, stream2, sealedSegments, segmentCreated, startTs + 20, null, executor).get();
->>>>>>> 9e48bebb
         // endregion
     }
 
@@ -163,40 +145,24 @@
     public void testMethods() throws InterruptedException, ExecutionException {
         Map<SegmentId, Long> segments;
 
-<<<<<<< HEAD
-        segments = consumer.getSegmentsAtTime(SCOPE, stream1, createTimestamp + 10).get();
-=======
         segments = consumer.getSegmentsAtTime(SCOPE, stream1, startTs + 10).get();
->>>>>>> 9e48bebb
         assertEquals(2, segments.size());
         assertEquals(Long.valueOf(0), segments.get(ModelHelper.createSegmentId(SCOPE, stream1, 0)));
         assertEquals(Long.valueOf(0), segments.get(ModelHelper.createSegmentId(SCOPE, stream1, 1)));
 
-<<<<<<< HEAD
-        segments = consumer.getSegmentsAtTime(SCOPE, stream2, createTimestamp + 10).get();
-=======
         segments = consumer.getSegmentsAtTime(SCOPE, stream2, startTs + 10).get();
->>>>>>> 9e48bebb
         assertEquals(3, segments.size());
         assertEquals(Long.valueOf(0), segments.get(ModelHelper.createSegmentId(SCOPE, stream2, 0)));
         assertEquals(Long.valueOf(0), segments.get(ModelHelper.createSegmentId(SCOPE, stream2, 1)));
         assertEquals(Long.valueOf(0), segments.get(ModelHelper.createSegmentId(SCOPE, stream2, 2)));
 
-<<<<<<< HEAD
-        segments = consumer.getSegmentsAtTime(SCOPE, stream1, createTimestamp + 25).get();
-=======
         segments = consumer.getSegmentsAtTime(SCOPE, stream1, startTs + 25).get();
->>>>>>> 9e48bebb
         assertEquals(3, segments.size());
         assertEquals(Long.valueOf(0), segments.get(ModelHelper.createSegmentId(SCOPE, stream1, 0)));
         assertEquals(Long.valueOf(0), segments.get(ModelHelper.createSegmentId(SCOPE, stream1, 2)));
         assertEquals(Long.valueOf(0), segments.get(ModelHelper.createSegmentId(SCOPE, stream1, 3)));
 
-<<<<<<< HEAD
-        segments = consumer.getSegmentsAtTime(SCOPE, stream2, createTimestamp + 25).get();
-=======
         segments = consumer.getSegmentsAtTime(SCOPE, stream2, startTs + 25).get();
->>>>>>> 9e48bebb
         assertEquals(3, segments.size());
         assertEquals(Long.valueOf(0), segments.get(ModelHelper.createSegmentId(SCOPE, stream2, 3)));
         assertEquals(Long.valueOf(0), segments.get(ModelHelper.createSegmentId(SCOPE, stream2, 4)));
