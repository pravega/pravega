--- conflicted
+++ resolved
@@ -73,11 +73,7 @@
         TimeoutService timeoutService = new TimerWheelTimeoutService(streamTransactionMetadataTasks, 100000, 100000);
 
         consumer = new ControllerService(streamStore, hostStore, streamMetadataTasks, streamTransactionMetadataTasks,
-<<<<<<< HEAD
-                                         new SegmentHelper(), executor);
-=======
                 timeoutService, new SegmentHelper(), executor);
->>>>>>> 2b96ccfe
     }
 
     @Before
