--- conflicted
+++ resolved
@@ -70,17 +70,11 @@
         StreamMetadataTasks streamMetadataTasks = new StreamMetadataTasks(streamStore, hostStore,
                 taskMetadataStore, segmentHelper, executor, "host");
         StreamTransactionMetadataTasks streamTransactionMetadataTasks = new StreamTransactionMetadataTasks(streamStore,
-<<<<<<< HEAD
-                hostStore, taskMetadataStore, executor, "host");
+                hostStore, taskMetadataStore, segmentHelper, executor, "host");
         TimeoutService timeoutService = new TimerWheelTimeoutService(streamTransactionMetadataTasks, 100000, 100000);
 
         consumer = new ControllerService(streamStore, hostStore, streamMetadataTasks, streamTransactionMetadataTasks,
-                timeoutService);
-=======
-                hostStore, taskMetadataStore, segmentHelper, executor, "host");
-        consumer = new ControllerService(streamStore, hostStore, streamMetadataTasks, streamTransactionMetadataTasks,
-                new SegmentHelper(), executor);
->>>>>>> 48343e2d
+                timeoutService, new SegmentHelper(), executor);
     }
 
     @Before
