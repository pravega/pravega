/**
 * Copyright (c) 2017 Dell Inc., or its subsidiaries.
 */
package com.emc.pravega.controller.server.v1;

import com.emc.pravega.controller.mocks.SegmentHelperMock;
import com.emc.pravega.controller.server.rpc.v1.ControllerService;
import com.emc.pravega.controller.server.rpc.v1.SegmentHelper;
import com.emc.pravega.controller.store.ZKStoreClient;
import com.emc.pravega.controller.store.host.HostControllerStore;
import com.emc.pravega.controller.store.host.HostStoreFactory;
import com.emc.pravega.controller.store.stream.StreamMetadataStore;
import com.emc.pravega.controller.store.stream.StreamStoreFactory;
import com.emc.pravega.controller.store.task.TaskMetadataStore;
import com.emc.pravega.controller.store.task.TaskStoreFactory;
import com.emc.pravega.controller.stream.api.v1.Position;
import com.emc.pravega.controller.task.Stream.StreamMetadataTasks;
import com.emc.pravega.controller.task.Stream.StreamTransactionMetadataTasks;
import com.emc.pravega.stream.ScalingPolicy;
import com.emc.pravega.stream.StreamConfiguration;
import org.apache.curator.framework.CuratorFramework;
import org.apache.curator.framework.CuratorFrameworkFactory;
import org.apache.curator.retry.ExponentialBackoffRetry;
import org.apache.curator.test.TestingServer;
import org.apache.thrift.TException;
import org.junit.After;
import org.junit.Before;
import org.junit.Test;

import java.io.IOException;
import java.util.AbstractMap.SimpleEntry;
import java.util.Arrays;
import java.util.Collections;
import java.util.List;
import java.util.concurrent.ExecutionException;
import java.util.concurrent.Executors;
import java.util.concurrent.ScheduledExecutorService;

import static org.junit.Assert.assertEquals;

/**
 * Controller service implementation test.
 */
public class ControllerServiceTest {

    private static final String SCOPE = "scope";
    private final String stream1 = "stream1";
    private final String stream2 = "stream2";
    private final ScheduledExecutorService executor = Executors.newScheduledThreadPool(10);

    private final StreamMetadataStore streamStore = StreamStoreFactory.createStore(StreamStoreFactory.StoreType.InMemory, executor);

    private final ControllerService consumer;

    private final TestingServer zkServer;

    public ControllerServiceTest() throws Exception {
        zkServer = new TestingServer();
        zkServer.start();
        CuratorFramework zkClient = CuratorFrameworkFactory.newClient(zkServer.getConnectString(),
                new ExponentialBackoffRetry(200, 10, 5000));
        zkClient.start();

        final TaskMetadataStore taskMetadataStore = TaskStoreFactory.createStore(new ZKStoreClient(zkClient), executor);
        final HostControllerStore hostStore = HostStoreFactory.createStore(HostStoreFactory.StoreType.InMemory);

        SegmentHelper segmentHelper = SegmentHelperMock.getSegmentHelperMock();
        StreamMetadataTasks streamMetadataTasks = new StreamMetadataTasks(streamStore, hostStore,
                taskMetadataStore, segmentHelper, executor, "host");
        StreamTransactionMetadataTasks streamTransactionMetadataTasks = new StreamTransactionMetadataTasks(streamStore,
                hostStore, taskMetadataStore, segmentHelper, executor, "host");
        consumer = new ControllerService(streamStore, hostStore, streamMetadataTasks, streamTransactionMetadataTasks,
                new SegmentHelper(), executor);
    }

    @Before
    public void prepareStreamStore() {

        final ScalingPolicy policy1 = new ScalingPolicy(ScalingPolicy.Type.FIXED_NUM_SEGMENTS, 100, 2, 2);
        final ScalingPolicy policy2 = new ScalingPolicy(ScalingPolicy.Type.FIXED_NUM_SEGMENTS, 100, 2, 3);
        final StreamConfiguration configuration1 = StreamConfiguration.builder().scope(SCOPE).streamName(stream1).scalingPolicy(policy1).build();
        final StreamConfiguration configuration2 = StreamConfiguration.builder().scope(SCOPE).streamName(stream2).scalingPolicy(policy2).build();

        // createScope
        streamStore.createScope(SCOPE);

        // region createStream
<<<<<<< HEAD
        streamStore.createStream(SCOPE, stream1, configuration1, System.currentTimeMillis(), null, executor);
        streamStore.createStream(SCOPE, stream2, configuration2, System.currentTimeMillis(), null, executor);
=======
        streamStore.createStream(SCOPE, stream1, configuration1, System.currentTimeMillis());
        streamStore.createStream(SCOPE, stream2, configuration2, System.currentTimeMillis());
>>>>>>> 020ee8da
        // endregion

        // region scaleSegments

        SimpleEntry<Double, Double> segment1 = new SimpleEntry<>(0.5, 0.75);
        SimpleEntry<Double, Double> segment2 = new SimpleEntry<>(0.75, 1.0);
<<<<<<< HEAD
        streamStore.scale(SCOPE, stream1, Collections.singletonList(1), Arrays.asList(segment1, segment2), 20, null, executor);
=======
        streamStore.scale(SCOPE, stream1, Collections.singletonList(1), Arrays.asList(segment1, segment2), 20);
>>>>>>> 020ee8da

        SimpleEntry<Double, Double> segment3 = new SimpleEntry<>(0.0, 0.5);
        SimpleEntry<Double, Double> segment4 = new SimpleEntry<>(0.5, 0.75);
        SimpleEntry<Double, Double> segment5 = new SimpleEntry<>(0.75, 1.0);
<<<<<<< HEAD
        streamStore.scale(SCOPE, stream2, Arrays.asList(0, 1, 2), Arrays.asList(segment3, segment4, segment5), 20, null, executor);
=======
        streamStore.scale(SCOPE, stream2, Arrays.asList(0, 1, 2), Arrays.asList(segment3, segment4, segment5), 20);
>>>>>>> 020ee8da
        // endregion
    }

    @After
    public void stopZKServer() throws IOException {
        zkServer.close();
    }

    @Test
    public void testMethods() throws InterruptedException, ExecutionException, TException {
        List<Position> positions;

        positions = consumer.getPositions(SCOPE, stream1, 10, 3).get();
        assertEquals(2, positions.size());
        assertEquals(1, positions.get(0).getOwnedSegments().size());
        assertEquals(1, positions.get(1).getOwnedSegments().size());

        positions = consumer.getPositions(SCOPE, stream1, 10, 1).get();
        assertEquals(1, positions.size());
        assertEquals(2, positions.get(0).getOwnedSegments().size());

        positions = consumer.getPositions(SCOPE, stream2, 10, 3).get();
        assertEquals(3, positions.size());
        assertEquals(1, positions.get(0).getOwnedSegments().size());
        assertEquals(1, positions.get(1).getOwnedSegments().size());
        assertEquals(1, positions.get(2).getOwnedSegments().size());

        positions = consumer.getPositions(SCOPE, stream2, 10, 2).get();
        assertEquals(2, positions.size());
        assertEquals(2, positions.get(0).getOwnedSegments().size());
        assertEquals(1, positions.get(1).getOwnedSegments().size());

        positions = consumer.getPositions(SCOPE, stream1, 25, 3).get();
        assertEquals(3, positions.size());
        assertEquals(1, positions.get(0).getOwnedSegments().size());
        assertEquals(1, positions.get(1).getOwnedSegments().size());
        assertEquals(1, positions.get(2).getOwnedSegments().size());

        positions = consumer.getPositions(SCOPE, stream1, 25, 1).get();
        assertEquals(1, positions.size());
        assertEquals(3, positions.get(0).getOwnedSegments().size());

        positions = consumer.getPositions(SCOPE, stream2, 25, 3).get();
        assertEquals(3, positions.size());
        assertEquals(1, positions.get(0).getOwnedSegments().size());
        assertEquals(1, positions.get(1).getOwnedSegments().size());
        assertEquals(1, positions.get(2).getOwnedSegments().size());

        positions = consumer.getPositions(SCOPE, stream2, 25, 2).get();
        assertEquals(2, positions.size());
        assertEquals(2, positions.get(0).getOwnedSegments().size());
        assertEquals(1, positions.get(1).getOwnedSegments().size());
    }
}<|MERGE_RESOLUTION|>--- conflicted
+++ resolved
@@ -74,7 +74,7 @@
     }
 
     @Before
-    public void prepareStreamStore() {
+    public void prepareStreamStore() throws ExecutionException, InterruptedException {
 
         final ScalingPolicy policy1 = new ScalingPolicy(ScalingPolicy.Type.FIXED_NUM_SEGMENTS, 100, 2, 2);
         final ScalingPolicy policy2 = new ScalingPolicy(ScalingPolicy.Type.FIXED_NUM_SEGMENTS, 100, 2, 3);
@@ -82,36 +82,23 @@
         final StreamConfiguration configuration2 = StreamConfiguration.builder().scope(SCOPE).streamName(stream2).scalingPolicy(policy2).build();
 
         // createScope
-        streamStore.createScope(SCOPE);
+        streamStore.createScope(SCOPE).get();
 
         // region createStream
-<<<<<<< HEAD
-        streamStore.createStream(SCOPE, stream1, configuration1, System.currentTimeMillis(), null, executor);
-        streamStore.createStream(SCOPE, stream2, configuration2, System.currentTimeMillis(), null, executor);
-=======
-        streamStore.createStream(SCOPE, stream1, configuration1, System.currentTimeMillis());
-        streamStore.createStream(SCOPE, stream2, configuration2, System.currentTimeMillis());
->>>>>>> 020ee8da
+        streamStore.createStream(SCOPE, stream1, configuration1, System.currentTimeMillis(), null, executor).get();
+        streamStore.createStream(SCOPE, stream2, configuration2, System.currentTimeMillis(), null, executor).get();
         // endregion
 
         // region scaleSegments
 
         SimpleEntry<Double, Double> segment1 = new SimpleEntry<>(0.5, 0.75);
         SimpleEntry<Double, Double> segment2 = new SimpleEntry<>(0.75, 1.0);
-<<<<<<< HEAD
-        streamStore.scale(SCOPE, stream1, Collections.singletonList(1), Arrays.asList(segment1, segment2), 20, null, executor);
-=======
-        streamStore.scale(SCOPE, stream1, Collections.singletonList(1), Arrays.asList(segment1, segment2), 20);
->>>>>>> 020ee8da
+        streamStore.scale(SCOPE, stream1, Collections.singletonList(1), Arrays.asList(segment1, segment2), 20, null, executor).get();
 
         SimpleEntry<Double, Double> segment3 = new SimpleEntry<>(0.0, 0.5);
         SimpleEntry<Double, Double> segment4 = new SimpleEntry<>(0.5, 0.75);
         SimpleEntry<Double, Double> segment5 = new SimpleEntry<>(0.75, 1.0);
-<<<<<<< HEAD
-        streamStore.scale(SCOPE, stream2, Arrays.asList(0, 1, 2), Arrays.asList(segment3, segment4, segment5), 20, null, executor);
-=======
-        streamStore.scale(SCOPE, stream2, Arrays.asList(0, 1, 2), Arrays.asList(segment3, segment4, segment5), 20);
->>>>>>> 020ee8da
+        streamStore.scale(SCOPE, stream2, Arrays.asList(0, 1, 2), Arrays.asList(segment3, segment4, segment5), 20, null, executor).get();
         // endregion
     }
 
