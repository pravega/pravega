/**
 * Copyright (c) 2017 Dell Inc., or its subsidiaries.
 */
package com.emc.pravega.controller.store.stream;

import com.emc.pravega.controller.store.stream.tables.SegmentRecord;
<<<<<<< HEAD
import com.emc.pravega.controller.store.stream.tables.State;
=======
import com.emc.pravega.controller.stream.api.v1.CreateScopeStatus;
import com.emc.pravega.controller.stream.api.v1.DeleteScopeStatus;
>>>>>>> 020ee8da
import com.emc.pravega.stream.ScalingPolicy;
import com.emc.pravega.stream.StreamConfiguration;
import com.emc.pravega.stream.impl.TxnStatus;
import com.google.common.collect.Lists;
import org.apache.curator.framework.CuratorFramework;
import org.apache.curator.framework.CuratorFrameworkFactory;
import org.apache.curator.retry.RetryOneTime;
import org.apache.curator.test.TestingServer;
import org.junit.After;
import org.junit.Before;
import org.junit.Ignore;
import org.junit.Test;

import java.util.AbstractMap;
import java.util.Arrays;
import java.util.Collections;
import java.util.List;
import java.util.UUID;
import java.util.concurrent.CompletableFuture;
import java.util.concurrent.ExecutionException;
import java.util.concurrent.Executors;
import java.util.concurrent.ScheduledExecutorService;
import java.util.stream.Collectors;
import java.util.stream.IntStream;

import static org.junit.Assert.assertEquals;
import static org.junit.Assert.assertFalse;
import static org.junit.Assert.assertNotEquals;
import static org.junit.Assert.assertTrue;
import static org.mockito.Mockito.spy;

public class ZkStreamTest {
    private static final String SCOPE = "scope";
    private TestingServer zkTestServer;
    private CuratorFramework cli;
    private StreamMetadataStore storePartialMock;

    private final ScheduledExecutorService executor = Executors.newScheduledThreadPool(10);

    @Before
    public void startZookeeper() throws Exception {
        zkTestServer = new TestingServer();
        cli = CuratorFrameworkFactory.newClient(zkTestServer.getConnectString(), new RetryOneTime(2000));
        cli.start();

        storePartialMock = spy(new ZKStreamMetadataStore(cli, executor));
    }

    @After
    public void stopZookeeper() throws Exception {
        cli.close();
        zkTestServer.close();
    }

    @Test
<<<<<<< HEAD
    public void testZkConnectionLoss() throws Exception {
        final ScalingPolicy policy = new ScalingPolicy(ScalingPolicy.Type.FIXED_NUM_SEGMENTS, 100, 2, 5);

        final String streamName = "testfail";

        final StreamConfiguration streamConfig = StreamConfiguration.builder().scope(streamName).streamName(streamName).scalingPolicy(policy).build();

        CompletableFuture<Boolean> createStream = storePartialMock.createStream(SCOPE, streamName, streamConfig, System.currentTimeMillis(), null, executor);

        zkTestServer.stop();

        try {
            createStream.get();
        } catch (ExecutionException e) {
            assert e.getCause() instanceof StoreConnectionException;
        }
        zkTestServer.start();
    }

    @Test
    public void testCreateStreamState() throws Exception {
        final ScalingPolicy policy = new ScalingPolicy(ScalingPolicy.Type.FIXED_NUM_SEGMENTS, 100, 2, 5);

        final StreamMetadataStore store = new ZKStreamMetadataStore(cli, executor);
        final String streamName = "testfail";

        StreamConfiguration streamConfig = StreamConfiguration.builder()
                .scope(streamName)
                .streamName(streamName)
                .scalingPolicy(policy)
                .build();

        store.createStream(SCOPE, streamName, streamConfig, System.currentTimeMillis(), null, executor).get();

        try {
            store.getConfiguration(SCOPE, streamName, null, executor).get();
        } catch (Exception e) {
            assert e.getCause() != null && e.getCause() instanceof IllegalStateException;
        }
=======
    public void testZkCreateScope() throws Exception {

        // create new scope test
        final StreamMetadataStore store = new ZKStreamMetadataStore(cli, executor);
        final String scopeName = "Scope1";
        CompletableFuture<CreateScopeStatus> createScopeStatus = store.createScope(scopeName);

        // createScope returns null on success, and exception on failure
        assertEquals("Create new scope :", CreateScopeStatus.SUCCESS, createScopeStatus.get());

        // create duplicate scope test
        createScopeStatus = store.createScope(scopeName);
        assertEquals("Create new scope :", CreateScopeStatus.SCOPE_EXISTS, createScopeStatus.get());

        //listStreamsInScope test
        final String streamName1 = "Stream1";
        final String streamName2 = "Stream2";
        final ScalingPolicy policy = new ScalingPolicy(ScalingPolicy.Type.FIXED_NUM_SEGMENTS, 100L, 2, 5);
        StreamConfiguration streamConfig =
                StreamConfiguration.builder().scope(scopeName).streamName(streamName1).scalingPolicy(policy).build();

        StreamConfiguration streamConfig2 =
                StreamConfiguration.builder().scope(scopeName).streamName(streamName2).scalingPolicy(policy).build();

        store.createStream(scopeName, streamName1, streamConfig, System.currentTimeMillis()).get();
        store.createStream(scopeName, streamName2, streamConfig2, System.currentTimeMillis()).get();

        List<String> listOfStreams = store.listStreamsInScope(scopeName).get();
        assertEquals("Size of list", 2, listOfStreams.size());
        assertEquals("Name of stream at index zero", "Stream1", listOfStreams.get(0));
        assertEquals("Name of stream at index one", "Stream2", listOfStreams.get(1));
    }

    @Test
    public void testZkDeleteScope() throws Exception {
        // create new scope
        final StreamMetadataStore store = new ZKStreamMetadataStore(cli, executor);
        final String scopeName = "Scope1";
        store.createScope(scopeName).get();

        // Delete empty scope Scope1
        CompletableFuture<DeleteScopeStatus> deleteScopeStatus = store.deleteScope(scopeName);
        assertEquals("Delete Empty Scope", DeleteScopeStatus.SUCCESS, deleteScopeStatus.get());

        // Delete non-existent scope Scope2
        CompletableFuture<DeleteScopeStatus> deleteScopeStatus2 = store.deleteScope("Scope2");
        assertEquals("Delete non-existent Scope", DeleteScopeStatus.SCOPE_NOT_FOUND, deleteScopeStatus2.get());

        // Delete non-empty scope Scope3
        store.createScope("Scope3").get();
        final ScalingPolicy policy = new ScalingPolicy(ScalingPolicy.Type.FIXED_NUM_SEGMENTS, 100L, 2, 5);
        final StreamConfiguration streamConfig =
                StreamConfiguration.builder().scope("Scope3").streamName("Stream3").scalingPolicy(policy).build();

        store.createStream("Scope3", "Stream3", streamConfig, System.currentTimeMillis()).get();
        CompletableFuture<DeleteScopeStatus> deleteScopeStatus3 = store.deleteScope("Scope3");
        assertEquals("Delete non-empty Scope", DeleteScopeStatus.SCOPE_NOT_EMPTY, deleteScopeStatus3.get());
    }

    @Test
    public void testZkListScope() throws Exception {
        // list scope test
        final StreamMetadataStore store = new ZKStreamMetadataStore(cli, executor);
        store.createScope("Scope1").get();
        store.createScope("Scope2").get();
        store.createScope("Scope3").get();

        List<String> listScopes = store.listScopes().get();
        assertEquals("List Scopes ", 3, listScopes.size());

        store.deleteScope("Scope3").get();
        listScopes = store.listScopes().get();
        assertEquals("List Scopes ", 2, listScopes.size());
>>>>>>> 020ee8da
    }

    @Test
    public void testZkStream() throws Exception {
        final ScalingPolicy policy = ScalingPolicy.fixed(5);

        final StreamMetadataStore store = new ZKStreamMetadataStore(cli, executor);
        final String streamName = "test";
        final String scopeName = "test";
        store.createScope(scopeName).get();

        StreamConfiguration streamConfig = StreamConfiguration.builder()
<<<<<<< HEAD
                .scope(streamName)
                .streamName(streamName)
                .scalingPolicy(policy)
                .build();

        store.createStream(SCOPE, streamName, streamConfig, System.currentTimeMillis(), null, executor).get();
        store.setState(SCOPE, streamName, State.ACTIVE, null, executor).get();
        OperationContext context = store.createContext(SCOPE, streamName);

        List<Segment> segments = store.getActiveSegments(SCOPE, streamName, context, executor).get();
=======
                                                              .scope(streamName)
                                                              .streamName(streamName)
                                                              .scalingPolicy(policy)
                                                              .build();
        store.createStream(scopeName, streamName, streamConfig, System.currentTimeMillis()).get();

        List<Segment> segments = store.getActiveSegments(scopeName, streamName).get();
>>>>>>> 020ee8da
        assertEquals(segments.size(), 5);
        assertTrue(segments.stream().allMatch(x -> Lists.newArrayList(0, 1, 2, 3, 4).contains(x.getNumber())));

        long start = segments.get(0).getStart();

<<<<<<< HEAD
        assertEquals(store.getConfiguration(SCOPE, streamName, context, executor).get(), streamConfig);
=======
        assertEquals(store.getConfiguration(scopeName, streamName).get(), streamConfig);
>>>>>>> 020ee8da

        List<AbstractMap.SimpleEntry<Double, Double>> newRanges;

        // existing range 0 = 0 - .2, 1 = .2 - .4, 2 = .4 - .6, 3 = .6 - .8, 4 = .8 - 1.0

        // 3, 4 -> 5 = .6 - 1.0
        newRanges = Collections.singletonList(
                new AbstractMap.SimpleEntry<>(0.6, 1.0));

        long scale1 = start + 10;
<<<<<<< HEAD
        store.scale(SCOPE, streamName, Lists.newArrayList(3, 4), newRanges, scale1, context, executor).get();

        segments = store.getActiveSegments(SCOPE, streamName, context, executor).get();
=======
        store.scale(scopeName, streamName, Lists.newArrayList(3, 4), newRanges, scale1).get();

        segments = store.getActiveSegments(scopeName, streamName).get();
>>>>>>> 020ee8da
        assertEquals(segments.size(), 4);
        assertTrue(segments.stream().allMatch(x -> Lists.newArrayList(0, 1, 2, 5).contains(x.getNumber())));

        // 1 -> 6 = 0.2 -.3, 7 = .3 - .4
        // 2,5 -> 8 = .4 - 1.0
        newRanges = Arrays.asList(
                new AbstractMap.SimpleEntry<>(0.2, 0.3),
                new AbstractMap.SimpleEntry<>(0.3, 0.4),
                new AbstractMap.SimpleEntry<>(0.4, 1.0));

        long scale2 = scale1 + 10;
<<<<<<< HEAD
        store.scale(SCOPE, streamName, Lists.newArrayList(1, 2, 5), newRanges, scale2, context, executor).get();

        segments = store.getActiveSegments(SCOPE, streamName, context, executor).get();
=======
        store.scale(scopeName, streamName, Lists.newArrayList(1, 2, 5), newRanges, scale2).get();

        segments = store.getActiveSegments(scopeName, streamName).get();
>>>>>>> 020ee8da
        assertEquals(segments.size(), 4);
        assertTrue(segments.stream().allMatch(x -> Lists.newArrayList(0, 6, 7, 8).contains(x.getNumber())));

        // 7 -> 9 = .3 - .35, 10 = .35 - .6
        // 8 -> 10 = .35 - .6, 11 = .6 - 1.0
        newRanges = Arrays.asList(
                new AbstractMap.SimpleEntry<>(0.3, 0.35),
                new AbstractMap.SimpleEntry<>(0.35, 0.6),
                new AbstractMap.SimpleEntry<>(0.6, 1.0));

        long scale3 = scale2 + 10;
<<<<<<< HEAD
        store.scale(SCOPE, streamName, Lists.newArrayList(7, 8), newRanges, scale3, context, executor).get();

        segments = store.getActiveSegments(SCOPE, streamName, context, executor).get();
=======
        store.scale(scopeName, streamName, Lists.newArrayList(7, 8), newRanges, scale3).get();

        segments = store.getActiveSegments(scopeName, streamName).get();
>>>>>>> 020ee8da
        assertEquals(segments.size(), 5);
        assertTrue(segments.stream().allMatch(x -> Lists.newArrayList(0, 6, 9, 10, 11).contains(x.getNumber())));

        // start -1
<<<<<<< HEAD
        SegmentFutures segmentFutures = store.getActiveSegments(SCOPE, streamName, start - 1, context, executor).get();
=======
        SegmentFutures segmentFutures = store.getActiveSegments(scopeName, streamName, start - 1).get();
>>>>>>> 020ee8da
        assertEquals(segmentFutures.getCurrent().size(), 5);
        assertTrue(segmentFutures.getCurrent().containsAll(Lists.newArrayList(0, 1, 2, 3, 4)));

        // start + 1
<<<<<<< HEAD
        segmentFutures = store.getActiveSegments(SCOPE, streamName, start + 1, context, executor).get();
=======
        segmentFutures = store.getActiveSegments(scopeName, streamName, start + 1).get();
>>>>>>> 020ee8da
        assertEquals(segmentFutures.getCurrent().size(), 5);
        assertTrue(segmentFutures.getCurrent().containsAll(Lists.newArrayList(0, 1, 2, 3, 4)));

        // scale1 + 1
<<<<<<< HEAD
        segmentFutures = store.getActiveSegments(SCOPE, streamName, scale1 + 1, context, executor).get();
=======
        segmentFutures = store.getActiveSegments(scopeName, streamName, scale1 + 1).get();
>>>>>>> 020ee8da
        assertEquals(segmentFutures.getCurrent().size(), 4);
        assertTrue(segmentFutures.getCurrent().containsAll(Lists.newArrayList(0, 1, 2, 5)));

        // scale2 + 1
<<<<<<< HEAD
        segmentFutures = store.getActiveSegments(SCOPE, streamName, scale2 + 1, context, executor).get();
=======
        segmentFutures = store.getActiveSegments(scopeName, streamName, scale2 + 1).get();
>>>>>>> 020ee8da
        assertEquals(segmentFutures.getCurrent().size(), 4);
        assertTrue(segmentFutures.getCurrent().containsAll(Lists.newArrayList(0, 6, 7, 8)));

        // scale3 + 1
<<<<<<< HEAD
        segmentFutures = store.getActiveSegments(SCOPE, streamName, scale3 + 1, context, executor).get();
=======
        segmentFutures = store.getActiveSegments(scopeName, streamName, scale3 + 1).get();
>>>>>>> 020ee8da
        assertEquals(segmentFutures.getCurrent().size(), 5);
        assertTrue(segmentFutures.getCurrent().containsAll(Lists.newArrayList(0, 6, 9, 10, 11)));

        // scale 3 + 100
<<<<<<< HEAD
        segmentFutures = store.getActiveSegments(SCOPE, streamName, scale3 + 100, context, executor).get();
        assertEquals(segmentFutures.getCurrent().size(), 5);
        assertTrue(segmentFutures.getCurrent().containsAll(Lists.newArrayList(0, 6, 9, 10, 11)));

        assertFalse(store.isSealed(SCOPE, streamName, context, executor).get());
        assertNotEquals(0, store.getActiveSegments(SCOPE, streamName, context, executor).get().size());
        Boolean sealOperationStatus = store.setSealed(SCOPE, streamName, context, executor).get();
        assertTrue(sealOperationStatus);
        assertTrue(store.isSealed(SCOPE, streamName, context, executor).get());
        assertEquals(0, store.getActiveSegments(SCOPE, streamName, context, executor).get().size());

        //seal an already sealed stream.
        Boolean sealOperationStatus1 = store.setSealed(SCOPE, streamName, context, executor).get();
        assertTrue(sealOperationStatus1);
        assertTrue(store.isSealed(SCOPE, streamName, context, executor).get());
        assertEquals(0, store.getActiveSegments(SCOPE, streamName, context, executor).get().size());

        //seal a non existing stream.
        try {
            store.setSealed(SCOPE, "nonExistentStream", null, executor).get();
        } catch (Exception e) {
            assertEquals(DataNotFoundException.class, e.getCause().getClass());
=======
        segmentFutures = store.getActiveSegments(scopeName, streamName, scale3 + 100).get();
        assertEquals(segmentFutures.getCurrent().size(), 5);
        assertTrue(segmentFutures.getCurrent().containsAll(Lists.newArrayList(0, 6, 9, 10, 11)));

        assertFalse(store.isSealed(scopeName, streamName).get());
        assertNotEquals(0, store.getActiveSegments(scopeName, streamName).get().size());
        Boolean sealOperationStatus = store.setSealed(scopeName, streamName).get();
        assertTrue(sealOperationStatus);
        assertTrue(store.isSealed(scopeName, streamName).get());
        assertEquals(0, store.getActiveSegments(scopeName, streamName).get().size());

        //seal an already sealed stream.
        Boolean sealOperationStatus1 = store.setSealed(scopeName, streamName).get();
        assertTrue(sealOperationStatus1);
        assertTrue(store.isSealed(scopeName, streamName).get());
        assertEquals(0, store.getActiveSegments(scopeName, streamName).get().size());

        //seal a non existing stream.
        try {
            Boolean sealOperationStatus2 = store.setSealed(scopeName, "nonExistentStream").get();
        } catch (Exception e) {
            assertEquals(StreamNotFoundException.class, e.getCause().getClass());
>>>>>>> 020ee8da
        }
    }

    @Ignore("run manually")
    //    @Test
    public void testZkStreamChunking() throws Exception {
        final ScalingPolicy policy = ScalingPolicy.fixed(6);

        final StreamMetadataStore store = new ZKStreamMetadataStore(cli, executor);
        final String streamName = "test2";
        final String scopeName = "test2";
        store.createScope(scopeName);

        StreamConfiguration streamConfig = StreamConfiguration.builder()
<<<<<<< HEAD
                .scope(streamName)
                .streamName(streamName)
                .scalingPolicy(policy)
                .build();

        store.createStream(SCOPE, streamName, streamConfig, System.currentTimeMillis(), null, executor).get();
        store.setState(SCOPE, streamName, State.ACTIVE, null, executor).get();
        OperationContext context = store.createContext(SCOPE, streamName);

        List<Segment> initial = store.getActiveSegments(SCOPE, streamName, context, executor).get();
=======
                                                              .scope(streamName)
                                                              .streamName(streamName)
                                                              .scalingPolicy(policy)
                                                              .build();
        store.createStream(scopeName, streamName, streamConfig, System.currentTimeMillis()).get();

        List<Segment> initial = store.getActiveSegments(scopeName, streamName).get();
>>>>>>> 020ee8da
        assertEquals(initial.size(), 6);
        assertTrue(initial.stream().allMatch(x -> Lists.newArrayList(0, 1, 2, 3, 4, 5).contains(x.getNumber())));

        long start = initial.get(0).getStart();

<<<<<<< HEAD
        assertEquals(store.getConfiguration(SCOPE, streamName, context, executor).get(), streamConfig);
=======
        assertEquals(store.getConfiguration(scopeName, streamName).get(), streamConfig);
>>>>>>> 020ee8da

        IntStream.range(0, SegmentRecord.SEGMENT_CHUNK_SIZE + 2).forEach(x -> {
            List<AbstractMap.SimpleEntry<Double, Double>> newRanges = Arrays.asList(
                    new AbstractMap.SimpleEntry<>(0.0, 0.2),
                    new AbstractMap.SimpleEntry<>(0.2, 0.4),
                    new AbstractMap.SimpleEntry<>(0.4, 0.6),
                    new AbstractMap.SimpleEntry<>(0.6, 0.8),
                    new AbstractMap.SimpleEntry<>(0.8, 0.9),
                    new AbstractMap.SimpleEntry<>(0.9, 1.0));

            long scaleTs = start + 10 * (x + 1);

            try {

                List<Integer> list = IntStream.range(x * 6, (x + 1) * 6).boxed().collect(Collectors.toList());
<<<<<<< HEAD
                store.scale(SCOPE, streamName, list, newRanges, scaleTs, context, executor).get();
=======
                store.scale(scopeName, streamName, list, newRanges, scaleTs).get();
>>>>>>> 020ee8da
            } catch (Exception e) {
                throw new RuntimeException(e);
            }
        });

        Thread.sleep(1000);

<<<<<<< HEAD
        List<Segment> segments = store.getActiveSegments(SCOPE, streamName, context, executor).get();
=======
        List<Segment> segments = store.getActiveSegments(scopeName, streamName).get();
>>>>>>> 020ee8da
        assertEquals(segments.size(), 6);

    }

    @Test
    public void testTransaction() throws Exception {
        final ScalingPolicy policy = ScalingPolicy.fixed(5);

        final StreamMetadataStore store = new ZKStreamMetadataStore(cli, executor);
        final String streamName = "testTx";
        final String scopeName = "testTx";
        store.createScope(scopeName).get();

        StreamConfiguration streamConfig = StreamConfiguration.builder()
<<<<<<< HEAD
                .scope(streamName)
                .streamName(streamName)
                .scalingPolicy(policy)
                .build();

        store.createStream(SCOPE, streamName, streamConfig, System.currentTimeMillis(), null, executor).get();
        store.setState(SCOPE, streamName, State.ACTIVE, null, executor).get();
=======
                                                              .scope(streamName)
                                                              .streamName(streamName)
                                                              .scalingPolicy(policy)
                                                              .build();
        store.createStream(scopeName, streamName, streamConfig, System.currentTimeMillis()).get();

        UUID tx = store.createTransaction(scopeName, streamName).get();
>>>>>>> 020ee8da

        OperationContext context = store.createContext(SCOPE, streamName);

<<<<<<< HEAD
        UUID tx = store.createTransaction(SCOPE, streamName, context, executor).get();
=======
        UUID tx2 = store.createTransaction(scopeName, streamName).get();
        y = store.getAllActiveTx().get();
>>>>>>> 020ee8da

        UUID tx2 = store.createTransaction(SCOPE, streamName, context, executor).get();

<<<<<<< HEAD
        store.sealTransaction(SCOPE, streamName, tx, context, executor).get();
        assert store.transactionStatus(SCOPE, streamName, tx, context, executor).get().equals(TxnStatus.SEALED);

        CompletableFuture<TxnStatus> f1 = store.commitTransaction(SCOPE, streamName, tx, null, executor);
        CompletableFuture<TxnStatus> f2 = store.abortTransaction(SCOPE, streamName, tx2, null, executor);

        CompletableFuture.allOf(f1, f2).get();

        assert store.transactionStatus(SCOPE, streamName, tx, context, executor).get().equals(TxnStatus.COMMITTED);
        assert store.transactionStatus(SCOPE, streamName, tx2, context, executor).get().equals(TxnStatus.ABORTED);

        assert store.commitTransaction(SCOPE, streamName, UUID.randomUUID(), context, executor)
=======
        store.sealTransaction(streamName, streamName, tx, true).get();
        assert store.transactionStatus(streamName, streamName, tx).get().equals(TxnStatus.COMMITTING);

        CompletableFuture<TxnStatus> f1 = store.commitTransaction(streamName, streamName, tx);

        store.sealTransaction(streamName, streamName, tx2, false).get();
        assert store.transactionStatus(streamName, streamName, tx2).get().equals(TxnStatus.ABORTING);

        CompletableFuture<TxnStatus> f2 = store.abortTransaction(streamName, streamName, tx2);

        CompletableFuture.allOf(f1, f2).get();

        assert store.transactionStatus(scopeName, streamName, tx).get().equals(TxnStatus.COMMITTED);
        assert store.transactionStatus(scopeName, streamName, tx2).get().equals(TxnStatus.ABORTED);

        assert store.commitTransaction(scopeName, streamName, UUID.randomUUID())
>>>>>>> 020ee8da
                .handle((ok, ex) -> {
                    if (ex.getCause() instanceof TransactionNotFoundException) {
                        return true;
                    } else {
                        throw new RuntimeException("assert failed");
                    }
                }).get();

<<<<<<< HEAD
        assert store.abortTransaction(SCOPE, streamName, UUID.randomUUID(), null, executor)
=======
        assert store.abortTransaction(scopeName, streamName, UUID.randomUUID())
>>>>>>> 020ee8da
                .handle((ok, ex) -> {
                    if (ex.getCause() instanceof TransactionNotFoundException) {
                        return true;
                    } else {
                        throw new RuntimeException("assert failed");
                    }
                }).get();

<<<<<<< HEAD
        assert store.transactionStatus(SCOPE, streamName, UUID.randomUUID(), context, executor).get().equals(TxnStatus.UNKNOWN);

        store.blockTransactions(SCOPE, streamName, null, executor).get();
        store.createTransaction(SCOPE, streamName, null, executor)
                .handle((r, ex) -> {
                    assert ex != null && ex.getCause() instanceof TransactionBlockedException;
                    return null;
                }).get();

        store.setMarker(SCOPE, streamName, 0, 1L, null, executor).get();

        assert store.getMarker(SCOPE, streamName, 0, null, executor).get().isPresent();

        store.removeMarker(SCOPE, streamName, 0, null, executor).get();

        assert !store.getMarker(SCOPE, streamName, 0, null, executor).get().isPresent();

=======
        assert store.transactionStatus(scopeName, streamName, UUID.randomUUID()).get().equals(TxnStatus.UNKNOWN);
>>>>>>> 020ee8da
    }
}<|MERGE_RESOLUTION|>--- conflicted
+++ resolved
@@ -4,12 +4,9 @@
 package com.emc.pravega.controller.store.stream;
 
 import com.emc.pravega.controller.store.stream.tables.SegmentRecord;
-<<<<<<< HEAD
 import com.emc.pravega.controller.store.stream.tables.State;
-=======
 import com.emc.pravega.controller.stream.api.v1.CreateScopeStatus;
 import com.emc.pravega.controller.stream.api.v1.DeleteScopeStatus;
->>>>>>> 020ee8da
 import com.emc.pravega.stream.ScalingPolicy;
 import com.emc.pravega.stream.StreamConfiguration;
 import com.emc.pravega.stream.impl.TxnStatus;
@@ -65,7 +62,6 @@
     }
 
     @Test
-<<<<<<< HEAD
     public void testZkConnectionLoss() throws Exception {
         final ScalingPolicy policy = new ScalingPolicy(ScalingPolicy.Type.FIXED_NUM_SEGMENTS, 100, 2, 5);
 
@@ -73,12 +69,10 @@
 
         final StreamConfiguration streamConfig = StreamConfiguration.builder().scope(streamName).streamName(streamName).scalingPolicy(policy).build();
 
-        CompletableFuture<Boolean> createStream = storePartialMock.createStream(SCOPE, streamName, streamConfig, System.currentTimeMillis(), null, executor);
-
         zkTestServer.stop();
 
         try {
-            createStream.get();
+            storePartialMock.createStream(SCOPE, streamName, streamConfig, System.currentTimeMillis(), null, executor).get();
         } catch (ExecutionException e) {
             assert e.getCause() instanceof StoreConnectionException;
         }
@@ -98,6 +92,7 @@
                 .scalingPolicy(policy)
                 .build();
 
+        store.createScope(SCOPE).get();
         store.createStream(SCOPE, streamName, streamConfig, System.currentTimeMillis(), null, executor).get();
 
         try {
@@ -105,7 +100,10 @@
         } catch (Exception e) {
             assert e.getCause() != null && e.getCause() instanceof IllegalStateException;
         }
-=======
+        store.deleteScope(SCOPE);
+    }
+
+    @Test
     public void testZkCreateScope() throws Exception {
 
         // create new scope test
@@ -123,15 +121,15 @@
         //listStreamsInScope test
         final String streamName1 = "Stream1";
         final String streamName2 = "Stream2";
-        final ScalingPolicy policy = new ScalingPolicy(ScalingPolicy.Type.FIXED_NUM_SEGMENTS, 100L, 2, 5);
+        final ScalingPolicy policy = new ScalingPolicy(ScalingPolicy.Type.FIXED_NUM_SEGMENTS, 100, 2, 5);
         StreamConfiguration streamConfig =
                 StreamConfiguration.builder().scope(scopeName).streamName(streamName1).scalingPolicy(policy).build();
 
         StreamConfiguration streamConfig2 =
                 StreamConfiguration.builder().scope(scopeName).streamName(streamName2).scalingPolicy(policy).build();
 
-        store.createStream(scopeName, streamName1, streamConfig, System.currentTimeMillis()).get();
-        store.createStream(scopeName, streamName2, streamConfig2, System.currentTimeMillis()).get();
+        store.createStream(scopeName, streamName1, streamConfig, System.currentTimeMillis(), null, executor).get();
+        store.createStream(scopeName, streamName2, streamConfig2, System.currentTimeMillis(), null, executor).get();
 
         List<String> listOfStreams = store.listStreamsInScope(scopeName).get();
         assertEquals("Size of list", 2, listOfStreams.size());
@@ -156,11 +154,11 @@
 
         // Delete non-empty scope Scope3
         store.createScope("Scope3").get();
-        final ScalingPolicy policy = new ScalingPolicy(ScalingPolicy.Type.FIXED_NUM_SEGMENTS, 100L, 2, 5);
+        final ScalingPolicy policy = new ScalingPolicy(ScalingPolicy.Type.FIXED_NUM_SEGMENTS, 100, 2, 5);
         final StreamConfiguration streamConfig =
                 StreamConfiguration.builder().scope("Scope3").streamName("Stream3").scalingPolicy(policy).build();
 
-        store.createStream("Scope3", "Stream3", streamConfig, System.currentTimeMillis()).get();
+        store.createStream("Scope3", "Stream3", streamConfig, System.currentTimeMillis(), null, executor).get();
         CompletableFuture<DeleteScopeStatus> deleteScopeStatus3 = store.deleteScope("Scope3");
         assertEquals("Delete non-empty Scope", DeleteScopeStatus.SCOPE_NOT_EMPTY, deleteScopeStatus3.get());
     }
@@ -179,7 +177,6 @@
         store.deleteScope("Scope3").get();
         listScopes = store.listScopes().get();
         assertEquals("List Scopes ", 2, listScopes.size());
->>>>>>> 020ee8da
     }
 
     @Test
@@ -189,10 +186,9 @@
         final StreamMetadataStore store = new ZKStreamMetadataStore(cli, executor);
         final String streamName = "test";
         final String scopeName = "test";
-        store.createScope(scopeName).get();
+        store.createScope(SCOPE).get();
 
         StreamConfiguration streamConfig = StreamConfiguration.builder()
-<<<<<<< HEAD
                 .scope(streamName)
                 .streamName(streamName)
                 .scalingPolicy(policy)
@@ -203,25 +199,12 @@
         OperationContext context = store.createContext(SCOPE, streamName);
 
         List<Segment> segments = store.getActiveSegments(SCOPE, streamName, context, executor).get();
-=======
-                                                              .scope(streamName)
-                                                              .streamName(streamName)
-                                                              .scalingPolicy(policy)
-                                                              .build();
-        store.createStream(scopeName, streamName, streamConfig, System.currentTimeMillis()).get();
-
-        List<Segment> segments = store.getActiveSegments(scopeName, streamName).get();
->>>>>>> 020ee8da
         assertEquals(segments.size(), 5);
         assertTrue(segments.stream().allMatch(x -> Lists.newArrayList(0, 1, 2, 3, 4).contains(x.getNumber())));
 
         long start = segments.get(0).getStart();
 
-<<<<<<< HEAD
         assertEquals(store.getConfiguration(SCOPE, streamName, context, executor).get(), streamConfig);
-=======
-        assertEquals(store.getConfiguration(scopeName, streamName).get(), streamConfig);
->>>>>>> 020ee8da
 
         List<AbstractMap.SimpleEntry<Double, Double>> newRanges;
 
@@ -232,15 +215,9 @@
                 new AbstractMap.SimpleEntry<>(0.6, 1.0));
 
         long scale1 = start + 10;
-<<<<<<< HEAD
         store.scale(SCOPE, streamName, Lists.newArrayList(3, 4), newRanges, scale1, context, executor).get();
 
         segments = store.getActiveSegments(SCOPE, streamName, context, executor).get();
-=======
-        store.scale(scopeName, streamName, Lists.newArrayList(3, 4), newRanges, scale1).get();
-
-        segments = store.getActiveSegments(scopeName, streamName).get();
->>>>>>> 020ee8da
         assertEquals(segments.size(), 4);
         assertTrue(segments.stream().allMatch(x -> Lists.newArrayList(0, 1, 2, 5).contains(x.getNumber())));
 
@@ -252,15 +229,9 @@
                 new AbstractMap.SimpleEntry<>(0.4, 1.0));
 
         long scale2 = scale1 + 10;
-<<<<<<< HEAD
         store.scale(SCOPE, streamName, Lists.newArrayList(1, 2, 5), newRanges, scale2, context, executor).get();
 
         segments = store.getActiveSegments(SCOPE, streamName, context, executor).get();
-=======
-        store.scale(scopeName, streamName, Lists.newArrayList(1, 2, 5), newRanges, scale2).get();
-
-        segments = store.getActiveSegments(scopeName, streamName).get();
->>>>>>> 020ee8da
         assertEquals(segments.size(), 4);
         assertTrue(segments.stream().allMatch(x -> Lists.newArrayList(0, 6, 7, 8).contains(x.getNumber())));
 
@@ -272,65 +243,38 @@
                 new AbstractMap.SimpleEntry<>(0.6, 1.0));
 
         long scale3 = scale2 + 10;
-<<<<<<< HEAD
         store.scale(SCOPE, streamName, Lists.newArrayList(7, 8), newRanges, scale3, context, executor).get();
 
         segments = store.getActiveSegments(SCOPE, streamName, context, executor).get();
-=======
-        store.scale(scopeName, streamName, Lists.newArrayList(7, 8), newRanges, scale3).get();
-
-        segments = store.getActiveSegments(scopeName, streamName).get();
->>>>>>> 020ee8da
         assertEquals(segments.size(), 5);
         assertTrue(segments.stream().allMatch(x -> Lists.newArrayList(0, 6, 9, 10, 11).contains(x.getNumber())));
 
         // start -1
-<<<<<<< HEAD
         SegmentFutures segmentFutures = store.getActiveSegments(SCOPE, streamName, start - 1, context, executor).get();
-=======
-        SegmentFutures segmentFutures = store.getActiveSegments(scopeName, streamName, start - 1).get();
->>>>>>> 020ee8da
         assertEquals(segmentFutures.getCurrent().size(), 5);
         assertTrue(segmentFutures.getCurrent().containsAll(Lists.newArrayList(0, 1, 2, 3, 4)));
 
         // start + 1
-<<<<<<< HEAD
         segmentFutures = store.getActiveSegments(SCOPE, streamName, start + 1, context, executor).get();
-=======
-        segmentFutures = store.getActiveSegments(scopeName, streamName, start + 1).get();
->>>>>>> 020ee8da
         assertEquals(segmentFutures.getCurrent().size(), 5);
         assertTrue(segmentFutures.getCurrent().containsAll(Lists.newArrayList(0, 1, 2, 3, 4)));
 
         // scale1 + 1
-<<<<<<< HEAD
         segmentFutures = store.getActiveSegments(SCOPE, streamName, scale1 + 1, context, executor).get();
-=======
-        segmentFutures = store.getActiveSegments(scopeName, streamName, scale1 + 1).get();
->>>>>>> 020ee8da
         assertEquals(segmentFutures.getCurrent().size(), 4);
         assertTrue(segmentFutures.getCurrent().containsAll(Lists.newArrayList(0, 1, 2, 5)));
 
         // scale2 + 1
-<<<<<<< HEAD
         segmentFutures = store.getActiveSegments(SCOPE, streamName, scale2 + 1, context, executor).get();
-=======
-        segmentFutures = store.getActiveSegments(scopeName, streamName, scale2 + 1).get();
->>>>>>> 020ee8da
         assertEquals(segmentFutures.getCurrent().size(), 4);
         assertTrue(segmentFutures.getCurrent().containsAll(Lists.newArrayList(0, 6, 7, 8)));
 
         // scale3 + 1
-<<<<<<< HEAD
         segmentFutures = store.getActiveSegments(SCOPE, streamName, scale3 + 1, context, executor).get();
-=======
-        segmentFutures = store.getActiveSegments(scopeName, streamName, scale3 + 1).get();
->>>>>>> 020ee8da
         assertEquals(segmentFutures.getCurrent().size(), 5);
         assertTrue(segmentFutures.getCurrent().containsAll(Lists.newArrayList(0, 6, 9, 10, 11)));
 
         // scale 3 + 100
-<<<<<<< HEAD
         segmentFutures = store.getActiveSegments(SCOPE, streamName, scale3 + 100, context, executor).get();
         assertEquals(segmentFutures.getCurrent().size(), 5);
         assertTrue(segmentFutures.getCurrent().containsAll(Lists.newArrayList(0, 6, 9, 10, 11)));
@@ -353,30 +297,6 @@
             store.setSealed(SCOPE, "nonExistentStream", null, executor).get();
         } catch (Exception e) {
             assertEquals(DataNotFoundException.class, e.getCause().getClass());
-=======
-        segmentFutures = store.getActiveSegments(scopeName, streamName, scale3 + 100).get();
-        assertEquals(segmentFutures.getCurrent().size(), 5);
-        assertTrue(segmentFutures.getCurrent().containsAll(Lists.newArrayList(0, 6, 9, 10, 11)));
-
-        assertFalse(store.isSealed(scopeName, streamName).get());
-        assertNotEquals(0, store.getActiveSegments(scopeName, streamName).get().size());
-        Boolean sealOperationStatus = store.setSealed(scopeName, streamName).get();
-        assertTrue(sealOperationStatus);
-        assertTrue(store.isSealed(scopeName, streamName).get());
-        assertEquals(0, store.getActiveSegments(scopeName, streamName).get().size());
-
-        //seal an already sealed stream.
-        Boolean sealOperationStatus1 = store.setSealed(scopeName, streamName).get();
-        assertTrue(sealOperationStatus1);
-        assertTrue(store.isSealed(scopeName, streamName).get());
-        assertEquals(0, store.getActiveSegments(scopeName, streamName).get().size());
-
-        //seal a non existing stream.
-        try {
-            Boolean sealOperationStatus2 = store.setSealed(scopeName, "nonExistentStream").get();
-        } catch (Exception e) {
-            assertEquals(StreamNotFoundException.class, e.getCause().getClass());
->>>>>>> 020ee8da
         }
     }
 
@@ -391,7 +311,6 @@
         store.createScope(scopeName);
 
         StreamConfiguration streamConfig = StreamConfiguration.builder()
-<<<<<<< HEAD
                 .scope(streamName)
                 .streamName(streamName)
                 .scalingPolicy(policy)
@@ -402,25 +321,12 @@
         OperationContext context = store.createContext(SCOPE, streamName);
 
         List<Segment> initial = store.getActiveSegments(SCOPE, streamName, context, executor).get();
-=======
-                                                              .scope(streamName)
-                                                              .streamName(streamName)
-                                                              .scalingPolicy(policy)
-                                                              .build();
-        store.createStream(scopeName, streamName, streamConfig, System.currentTimeMillis()).get();
-
-        List<Segment> initial = store.getActiveSegments(scopeName, streamName).get();
->>>>>>> 020ee8da
         assertEquals(initial.size(), 6);
         assertTrue(initial.stream().allMatch(x -> Lists.newArrayList(0, 1, 2, 3, 4, 5).contains(x.getNumber())));
 
         long start = initial.get(0).getStart();
 
-<<<<<<< HEAD
         assertEquals(store.getConfiguration(SCOPE, streamName, context, executor).get(), streamConfig);
-=======
-        assertEquals(store.getConfiguration(scopeName, streamName).get(), streamConfig);
->>>>>>> 020ee8da
 
         IntStream.range(0, SegmentRecord.SEGMENT_CHUNK_SIZE + 2).forEach(x -> {
             List<AbstractMap.SimpleEntry<Double, Double>> newRanges = Arrays.asList(
@@ -436,11 +342,7 @@
             try {
 
                 List<Integer> list = IntStream.range(x * 6, (x + 1) * 6).boxed().collect(Collectors.toList());
-<<<<<<< HEAD
                 store.scale(SCOPE, streamName, list, newRanges, scaleTs, context, executor).get();
-=======
-                store.scale(scopeName, streamName, list, newRanges, scaleTs).get();
->>>>>>> 020ee8da
             } catch (Exception e) {
                 throw new RuntimeException(e);
             }
@@ -448,11 +350,7 @@
 
         Thread.sleep(1000);
 
-<<<<<<< HEAD
         List<Segment> segments = store.getActiveSegments(SCOPE, streamName, context, executor).get();
-=======
-        List<Segment> segments = store.getActiveSegments(scopeName, streamName).get();
->>>>>>> 020ee8da
         assertEquals(segments.size(), 6);
 
     }
@@ -464,10 +362,9 @@
         final StreamMetadataStore store = new ZKStreamMetadataStore(cli, executor);
         final String streamName = "testTx";
         final String scopeName = "testTx";
-        store.createScope(scopeName).get();
+        store.createScope(SCOPE).get();
 
         StreamConfiguration streamConfig = StreamConfiguration.builder()
-<<<<<<< HEAD
                 .scope(streamName)
                 .streamName(streamName)
                 .scalingPolicy(policy)
@@ -475,58 +372,29 @@
 
         store.createStream(SCOPE, streamName, streamConfig, System.currentTimeMillis(), null, executor).get();
         store.setState(SCOPE, streamName, State.ACTIVE, null, executor).get();
-=======
-                                                              .scope(streamName)
-                                                              .streamName(streamName)
-                                                              .scalingPolicy(policy)
-                                                              .build();
-        store.createStream(scopeName, streamName, streamConfig, System.currentTimeMillis()).get();
-
-        UUID tx = store.createTransaction(scopeName, streamName).get();
->>>>>>> 020ee8da
 
         OperationContext context = store.createContext(SCOPE, streamName);
 
-<<<<<<< HEAD
         UUID tx = store.createTransaction(SCOPE, streamName, context, executor).get();
-=======
-        UUID tx2 = store.createTransaction(scopeName, streamName).get();
-        y = store.getAllActiveTx().get();
->>>>>>> 020ee8da
 
         UUID tx2 = store.createTransaction(SCOPE, streamName, context, executor).get();
 
-<<<<<<< HEAD
-        store.sealTransaction(SCOPE, streamName, tx, context, executor).get();
-        assert store.transactionStatus(SCOPE, streamName, tx, context, executor).get().equals(TxnStatus.SEALED);
+        store.sealTransaction(SCOPE, streamName, tx, true, context, executor).get();
+        assert store.transactionStatus(SCOPE, streamName, tx, context, executor).get().equals(TxnStatus.COMMITTING);
 
         CompletableFuture<TxnStatus> f1 = store.commitTransaction(SCOPE, streamName, tx, null, executor);
+
+        store.sealTransaction(SCOPE, streamName, tx2, false, null, executor).get();
+        assert store.transactionStatus(SCOPE, streamName, tx2, null, executor).get().equals(TxnStatus.ABORTING);
+
         CompletableFuture<TxnStatus> f2 = store.abortTransaction(SCOPE, streamName, tx2, null, executor);
 
         CompletableFuture.allOf(f1, f2).get();
 
-        assert store.transactionStatus(SCOPE, streamName, tx, context, executor).get().equals(TxnStatus.COMMITTED);
-        assert store.transactionStatus(SCOPE, streamName, tx2, context, executor).get().equals(TxnStatus.ABORTED);
-
-        assert store.commitTransaction(SCOPE, streamName, UUID.randomUUID(), context, executor)
-=======
-        store.sealTransaction(streamName, streamName, tx, true).get();
-        assert store.transactionStatus(streamName, streamName, tx).get().equals(TxnStatus.COMMITTING);
-
-        CompletableFuture<TxnStatus> f1 = store.commitTransaction(streamName, streamName, tx);
-
-        store.sealTransaction(streamName, streamName, tx2, false).get();
-        assert store.transactionStatus(streamName, streamName, tx2).get().equals(TxnStatus.ABORTING);
-
-        CompletableFuture<TxnStatus> f2 = store.abortTransaction(streamName, streamName, tx2);
-
-        CompletableFuture.allOf(f1, f2).get();
-
-        assert store.transactionStatus(scopeName, streamName, tx).get().equals(TxnStatus.COMMITTED);
-        assert store.transactionStatus(scopeName, streamName, tx2).get().equals(TxnStatus.ABORTED);
-
-        assert store.commitTransaction(scopeName, streamName, UUID.randomUUID())
->>>>>>> 020ee8da
+        assert store.transactionStatus(SCOPE, streamName, tx, null, executor).get().equals(TxnStatus.COMMITTED);
+        assert store.transactionStatus(SCOPE, streamName, tx2, null, executor).get().equals(TxnStatus.ABORTED);
+
+        assert store.commitTransaction(SCOPE, streamName, UUID.randomUUID(), null, executor)
                 .handle((ok, ex) -> {
                     if (ex.getCause() instanceof TransactionNotFoundException) {
                         return true;
@@ -535,11 +403,7 @@
                     }
                 }).get();
 
-<<<<<<< HEAD
         assert store.abortTransaction(SCOPE, streamName, UUID.randomUUID(), null, executor)
-=======
-        assert store.abortTransaction(scopeName, streamName, UUID.randomUUID())
->>>>>>> 020ee8da
                 .handle((ok, ex) -> {
                     if (ex.getCause() instanceof TransactionNotFoundException) {
                         return true;
@@ -548,7 +412,6 @@
                     }
                 }).get();
 
-<<<<<<< HEAD
         assert store.transactionStatus(SCOPE, streamName, UUID.randomUUID(), context, executor).get().equals(TxnStatus.UNKNOWN);
 
         store.blockTransactions(SCOPE, streamName, null, executor).get();
@@ -565,9 +428,5 @@
         store.removeMarker(SCOPE, streamName, 0, null, executor).get();
 
         assert !store.getMarker(SCOPE, streamName, 0, null, executor).get().isPresent();
-
-=======
-        assert store.transactionStatus(scopeName, streamName, UUID.randomUUID()).get().equals(TxnStatus.UNKNOWN);
->>>>>>> 020ee8da
     }
 }