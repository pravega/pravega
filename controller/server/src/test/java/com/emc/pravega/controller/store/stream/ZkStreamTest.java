--- conflicted
+++ resolved
@@ -73,8 +73,7 @@
     }
 
     @Test
-<<<<<<< HEAD
-    public void TestZkCreateScope() throws Exception {
+    public void testZkCreateScope() throws Exception {
 
         // create new scope test
         final StreamMetadataStore store = new ZKStreamMetadataStore(cli, executor);
@@ -107,7 +106,7 @@
     }
 
     @Test
-    public void TestZkDeleteScope() throws Exception {
+    public void testZkDeleteScope() throws Exception {
         // create new scope
         final StreamMetadataStore store = new ZKStreamMetadataStore(cli, executor);
         final String scopeName = "Scope1";
@@ -143,10 +142,7 @@
     }
 
     @Test
-    public void TestZkStream() throws Exception {
-=======
     public void testZkStream() throws Exception {
->>>>>>> 0897c540
         final ScalingPolicy policy = new ScalingPolicy(ScalingPolicy.Type.FIXED_NUM_SEGMENTS, 100L, 2, 5);
 
         final StreamMetadataStore store = new ZKStreamMetadataStore(cli, executor);
@@ -208,14 +204,9 @@
         assertTrue(segments.stream().allMatch(x -> Lists.newArrayList(0, 6, 9, 10, 11).contains(x.getNumber())));
 
         // start -1
-<<<<<<< HEAD
         SegmentFutures segmentFutures = store.getActiveSegments(scopeName, streamName, start - 1).get();
-        assertEquals(segmentFutures.getCurrent().size(), 0);
-=======
-        SegmentFutures segmentFutures = store.getActiveSegments(streamName, start - 1).get();
         assertEquals(segmentFutures.getCurrent().size(), 5);
         assertTrue(segmentFutures.getCurrent().containsAll(Lists.newArrayList(0, 1, 2, 3, 4)));
->>>>>>> 0897c540
 
         // start + 1
         segmentFutures = store.getActiveSegments(scopeName, streamName, start + 1).get();
