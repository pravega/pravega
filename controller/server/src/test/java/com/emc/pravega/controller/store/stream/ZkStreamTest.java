/**
 * Licensed to the Apache Software Foundation (ASF) under one
 * or more contributor license agreements.  See the NOTICE file
 * distributed with this work for additional information
 * regarding copyright ownership.  The ASF licenses this file
 * to you under the Apache License, Version 2.0 (the
 * "License"); you may not use this file except in compliance
 * with the License.  You may obtain a copy of the License at
 * <p>
 * http://www.apache.org/licenses/LICENSE-2.0
 * <p>
 * Unless required by applicable law or agreed to in writing, software
 * distributed under the License is distributed on an "AS IS" BASIS,
 * WITHOUT WARRANTIES OR CONDITIONS OF ANY KIND, either express or implied.
 * See the License for the specific language governing permissions and
 * limitations under the License.
 */
package com.emc.pravega.controller.store.stream;

import com.emc.pravega.controller.store.stream.tables.SegmentRecord;
import com.emc.pravega.stream.ScalingPolicy;
import com.emc.pravega.stream.impl.StreamConfigurationImpl;
import com.emc.pravega.stream.impl.TxnStatus;
import com.google.common.collect.Lists;
import org.apache.curator.framework.CuratorFramework;
import org.apache.curator.framework.CuratorFrameworkFactory;
import org.apache.curator.retry.RetryOneTime;
import org.apache.curator.test.TestingServer;
import org.junit.After;
import org.junit.Before;
import org.junit.Ignore;
import org.junit.Test;

import java.util.AbstractMap;
import java.util.Arrays;
import java.util.Collections;
import java.util.List;
import java.util.UUID;
import java.util.concurrent.CompletableFuture;
import java.util.concurrent.Executors;
import java.util.concurrent.ScheduledExecutorService;
import java.util.stream.Collectors;
import java.util.stream.IntStream;

import static org.junit.Assert.assertEquals;
import static org.junit.Assert.assertFalse;
import static org.junit.Assert.assertNotEquals;
import static org.junit.Assert.assertTrue;

public class ZkStreamTest {
    private static final String SCOPE = "scope";
    private TestingServer zkTestServer;
    private CuratorFramework cli;
    private final ScheduledExecutorService executor = Executors.newScheduledThreadPool(10);

    @Before
    public void startZookeeper() throws Exception {
        zkTestServer = new TestingServer();
        cli = CuratorFrameworkFactory.newClient(zkTestServer.getConnectString(), new RetryOneTime(2000));
        cli.start();
    }

    @After
    public void stopZookeeper() throws Exception {
        cli.close();
        zkTestServer.close();
    }

    @Test
    public void TestZkStream() throws Exception {
        final ScalingPolicy policy = new ScalingPolicy(ScalingPolicy.Type.FIXED_NUM_SEGMENTS, 100L, 2, 5);

        final StreamMetadataStore store = new ZKStreamMetadataStore(cli, executor);
        final String streamName = "test";

        StreamConfigurationImpl streamConfig = new StreamConfigurationImpl(streamName, streamName, policy);
        store.createStream(SCOPE, streamName, streamConfig, System.currentTimeMillis(), null).get();

        OperationContext context = store.createContext(SCOPE, streamName);

        List<Segment> segments = store.getActiveSegments(SCOPE, streamName, context).get();
        assertEquals(segments.size(), 5);
        assertTrue(segments.stream().allMatch(x -> Lists.newArrayList(0, 1, 2, 3, 4).contains(x.getNumber())));

        long start = segments.get(0).getStart();

        assertEquals(store.getConfiguration(SCOPE, streamName, context).get(), streamConfig);

        List<AbstractMap.SimpleEntry<Double, Double>> newRanges;

        // existing range 0 = 0 - .2, 1 = .2 - .4, 2 = .4 - .6, 3 = .6 - .8, 4 = .8 - 1.0

        // 3, 4 -> 5 = .6 - 1.0
        newRanges = Collections.singletonList(
                new AbstractMap.SimpleEntry<>(0.6, 1.0));

        long scale1 = start + 10;
        store.scale(SCOPE, streamName, Lists.newArrayList(3, 4), newRanges, scale1, context).get();

        segments = store.getActiveSegments(SCOPE, streamName, context).get();
        assertEquals(segments.size(), 4);
        assertTrue(segments.stream().allMatch(x -> Lists.newArrayList(0, 1, 2, 5).contains(x.getNumber())));

        // 1 -> 6 = 0.2 -.3, 7 = .3 - .4
        // 2,5 -> 8 = .4 - 1.0
        newRanges = Arrays.asList(
                new AbstractMap.SimpleEntry<>(0.2, 0.3),
                new AbstractMap.SimpleEntry<>(0.3, 0.4),
                new AbstractMap.SimpleEntry<>(0.4, 1.0));

        long scale2 = scale1 + 10;
        store.scale(SCOPE, streamName, Lists.newArrayList(1, 2, 5), newRanges, scale2, context).get();

        segments = store.getActiveSegments(SCOPE, streamName, context).get();
        assertEquals(segments.size(), 4);
        assertTrue(segments.stream().allMatch(x -> Lists.newArrayList(0, 6, 7, 8).contains(x.getNumber())));

        // 7 -> 9 = .3 - .35, 10 = .35 - .6
        // 8 -> 10 = .35 - .6, 11 = .6 - 1.0
        newRanges = Arrays.asList(
                new AbstractMap.SimpleEntry<>(0.3, 0.35),
                new AbstractMap.SimpleEntry<>(0.35, 0.6),
                new AbstractMap.SimpleEntry<>(0.6, 1.0));

        long scale3 = scale2 + 10;
        store.scale(SCOPE, streamName, Lists.newArrayList(7, 8), newRanges, scale3, context).get();

        segments = store.getActiveSegments(SCOPE, streamName, context).get();
        assertEquals(segments.size(), 5);
        assertTrue(segments.stream().allMatch(x -> Lists.newArrayList(0, 6, 9, 10, 11).contains(x.getNumber())));

        // start -1
        SegmentFutures segmentFutures = store.getActiveSegments(SCOPE, streamName, start - 1, context).get();
        assertEquals(segmentFutures.getCurrent().size(), 0);

        // start + 1
        segmentFutures = store.getActiveSegments(SCOPE, streamName, start + 1, context).get();
        assertEquals(segmentFutures.getCurrent().size(), 5);
        assertTrue(segmentFutures.getCurrent().containsAll(Lists.newArrayList(0, 1, 2, 3, 4)));

        // scale1 + 1
        segmentFutures = store.getActiveSegments(SCOPE, streamName, scale1 + 1, context).get();
        assertEquals(segmentFutures.getCurrent().size(), 4);
        assertTrue(segmentFutures.getCurrent().containsAll(Lists.newArrayList(0, 1, 2, 5)));

        // scale2 + 1
        segmentFutures = store.getActiveSegments(SCOPE, streamName, scale2 + 1, context).get();
        assertEquals(segmentFutures.getCurrent().size(), 4);
        assertTrue(segmentFutures.getCurrent().containsAll(Lists.newArrayList(0, 6, 7, 8)));

        // scale3 + 1
        segmentFutures = store.getActiveSegments(SCOPE, streamName, scale3 + 1, context).get();
        assertEquals(segmentFutures.getCurrent().size(), 5);
        assertTrue(segmentFutures.getCurrent().containsAll(Lists.newArrayList(0, 6, 9, 10, 11)));

        // scale 3 + 100
        segmentFutures = store.getActiveSegments(SCOPE, streamName, scale3 + 100, context).get();
        assertEquals(segmentFutures.getCurrent().size(), 5);
        assertTrue(segmentFutures.getCurrent().containsAll(Lists.newArrayList(0, 6, 9, 10, 11)));

        assertFalse(store.isSealed(SCOPE, streamName, context).get());
        assertNotEquals(0, store.getActiveSegments(SCOPE, streamName, context).get().size());
        Boolean sealOperationStatus = store.setSealed(SCOPE, streamName, context).get();
        assertTrue(sealOperationStatus);
        assertTrue(store.isSealed(SCOPE, streamName, context).get());
        assertEquals(0, store.getActiveSegments(SCOPE, streamName, context).get().size());

        //seal an already sealed stream.
        Boolean sealOperationStatus1 = store.setSealed(SCOPE, streamName, context).get();
        assertTrue(sealOperationStatus1);
        assertTrue(store.isSealed(SCOPE, streamName, context).get());
        assertEquals(0, store.getActiveSegments(SCOPE, streamName, context).get().size());

        //seal a non existing stream.
        try {
            Boolean sealOperationStatus2 = store.setSealed(SCOPE, "nonExistentStream", null).get();
        } catch (Exception e) {
            assertEquals(DataNotFoundException.class, e.getCause().getClass());
        }
    }

    @Ignore("run manually")
    //    @Test
    public void TestZkStreamChukning() throws Exception {
        final ScalingPolicy policy = new ScalingPolicy(ScalingPolicy.Type.FIXED_NUM_SEGMENTS, 100L, 2, 6);

        final StreamMetadataStore store = new ZKStreamMetadataStore(cli, executor);
        final String streamName = "test2";

        StreamConfigurationImpl streamConfig = new StreamConfigurationImpl(streamName, streamName, policy);
        store.createStream(SCOPE, streamName, streamConfig, System.currentTimeMillis(), null).get();

        OperationContext context = store.createContext(SCOPE, streamName);

        List<Segment> initial = store.getActiveSegments(SCOPE, streamName, context).get();
        assertEquals(initial.size(), 6);
        assertTrue(initial.stream().allMatch(x -> Lists.newArrayList(0, 1, 2, 3, 4, 5).contains(x.getNumber())));

        long start = initial.get(0).getStart();

        assertEquals(store.getConfiguration(SCOPE, streamName, context).get(), streamConfig);

        IntStream.range(0, SegmentRecord.SEGMENT_CHUNK_SIZE + 2).forEach(x -> {
            List<AbstractMap.SimpleEntry<Double, Double>> newRanges = Arrays.asList(
                    new AbstractMap.SimpleEntry<>(0.0, 0.2),
                    new AbstractMap.SimpleEntry<>(0.2, 0.4),
                    new AbstractMap.SimpleEntry<>(0.4, 0.6),
                    new AbstractMap.SimpleEntry<>(0.6, 0.8),
                    new AbstractMap.SimpleEntry<>(0.8, 0.9),
                    new AbstractMap.SimpleEntry<>(0.9, 1.0));

            long scaleTs = start + 10 * (x + 1);

            try {

                List<Integer> list = IntStream.range(x * 6, (x + 1) * 6).boxed().collect(Collectors.toList());
                store.scale(SCOPE, streamName, list, newRanges, scaleTs, context).get();
            } catch (Exception e) {
                throw new RuntimeException(e);
            }
        });

        Thread.sleep(1000);

        List<Segment> segments = store.getActiveSegments(SCOPE, streamName, context).get();
        assertEquals(segments.size(), 6);

    }

    @Test
    public void TestTransaction() throws Exception {
        final ScalingPolicy policy = new ScalingPolicy(ScalingPolicy.Type.FIXED_NUM_SEGMENTS, 100L, 2, 5);

        final StreamMetadataStore store = new ZKStreamMetadataStore(cli, executor);
        final String streamName = "testTx";

        StreamConfigurationImpl streamConfig = new StreamConfigurationImpl(streamName, streamName, policy);
        store.createStream(SCOPE, streamName, streamConfig, System.currentTimeMillis(), null).get();

        OperationContext context = store.createContext(SCOPE, streamName);

        UUID tx = store.createTransaction(SCOPE, streamName, context).get();

        UUID tx2 = store.createTransaction(SCOPE, streamName, context).get();

        store.sealTransaction(SCOPE, streamName, tx, context).get();
        assert store.transactionStatus(SCOPE, streamName, tx, context).get().equals(TxnStatus.SEALED);

<<<<<<< HEAD
        CompletableFuture<TxnStatus> f1 = store.commitTransaction(SCOPE, streamName, tx, context);
        CompletableFuture<TxnStatus> f2 = store.dropTransaction(SCOPE, streamName, tx2, context);
=======
        store.sealTransaction(streamName, streamName, tx).get();
        assert store.transactionStatus(streamName, streamName, tx).get().equals(TxnStatus.SEALED);

        CompletableFuture<TxnStatus> f1 = store.commitTransaction(streamName, streamName, tx);
        CompletableFuture<TxnStatus> f2 = store.abortTransaction(streamName, streamName, tx2);
>>>>>>> 01bcd3a5

        CompletableFuture.allOf(f1, f2).get();

        assert store.transactionStatus(SCOPE, streamName, tx, context).get().equals(TxnStatus.COMMITTED);
        assert store.transactionStatus(SCOPE, streamName, tx2, context).get().equals(TxnStatus.ABORTED);

        assert store.commitTransaction(SCOPE, streamName, UUID.randomUUID(), context)
                .handle((ok, ex) -> {
                    if (ex.getCause() instanceof TransactionNotFoundException) {
                        return true;
                    } else {
                        throw new RuntimeException("assert failed");
                    }
                }).get();

<<<<<<< HEAD
        assert store.dropTransaction(SCOPE, streamName, UUID.randomUUID(), context)
=======
        assert store.abortTransaction(streamName, streamName, UUID.randomUUID())
>>>>>>> 01bcd3a5
                .handle((ok, ex) -> {
                    if (ex.getCause() instanceof TransactionNotFoundException) {
                        return true;
                    } else {
                        throw new RuntimeException("assert failed");
                    }
                }).get();

        assert store.transactionStatus(SCOPE, streamName, UUID.randomUUID(), context).get().equals(TxnStatus.UNKNOWN);

        store.blockTransactions(SCOPE, streamName, null).get();
        store.createTransaction(SCOPE, streamName, null)
                .handle((r, ex) -> {
                    assert ex != null && ex.getCause() instanceof TransactionBlockedException;
                    return null;
                }).get();

        store.setMarker(SCOPE, streamName, 0, 1L, null).get();

        assert store.getMarker(SCOPE, streamName, 0, null).get().isPresent();

        store.removeMarker(SCOPE, streamName, 0, null).get();

        assert !store.getMarker(SCOPE, streamName, 0, null).get().isPresent();

    }
}<|MERGE_RESOLUTION|>--- conflicted
+++ resolved
@@ -246,16 +246,8 @@
         store.sealTransaction(SCOPE, streamName, tx, context).get();
         assert store.transactionStatus(SCOPE, streamName, tx, context).get().equals(TxnStatus.SEALED);
 
-<<<<<<< HEAD
-        CompletableFuture<TxnStatus> f1 = store.commitTransaction(SCOPE, streamName, tx, context);
-        CompletableFuture<TxnStatus> f2 = store.dropTransaction(SCOPE, streamName, tx2, context);
-=======
-        store.sealTransaction(streamName, streamName, tx).get();
-        assert store.transactionStatus(streamName, streamName, tx).get().equals(TxnStatus.SEALED);
-
-        CompletableFuture<TxnStatus> f1 = store.commitTransaction(streamName, streamName, tx);
-        CompletableFuture<TxnStatus> f2 = store.abortTransaction(streamName, streamName, tx2);
->>>>>>> 01bcd3a5
+        CompletableFuture<TxnStatus> f1 = store.commitTransaction(SCOPE, streamName, tx, null);
+        CompletableFuture<TxnStatus> f2 = store.abortTransaction(SCOPE, streamName, tx2, null);
 
         CompletableFuture.allOf(f1, f2).get();
 
@@ -271,11 +263,7 @@
                     }
                 }).get();
 
-<<<<<<< HEAD
-        assert store.dropTransaction(SCOPE, streamName, UUID.randomUUID(), context)
-=======
-        assert store.abortTransaction(streamName, streamName, UUID.randomUUID())
->>>>>>> 01bcd3a5
+        assert store.abortTransaction(SCOPE, streamName, UUID.randomUUID(), null)
                 .handle((ok, ex) -> {
                     if (ex.getCause() instanceof TransactionNotFoundException) {
                         return true;
