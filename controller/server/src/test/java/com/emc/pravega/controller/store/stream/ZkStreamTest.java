/**
 *
 *  Copyright (c) 2017 Dell Inc., or its subsidiaries.
 *
 */
package com.emc.pravega.controller.store.stream;

import com.emc.pravega.controller.store.stream.tables.ActiveTxRecordWithStream;
import com.emc.pravega.controller.store.stream.tables.SegmentRecord;
import com.emc.pravega.controller.stream.api.v1.CreateScopeStatus;
import com.emc.pravega.controller.stream.api.v1.DeleteScopeStatus;
import com.emc.pravega.stream.ScalingPolicy;
import com.emc.pravega.stream.StreamConfiguration;
import com.emc.pravega.stream.impl.TxnStatus;
import com.google.common.collect.Lists;

import java.util.AbstractMap;
import java.util.Arrays;
import java.util.Collections;
import java.util.List;
import java.util.UUID;
import java.util.concurrent.CompletableFuture;
import java.util.concurrent.Executors;
import java.util.concurrent.ScheduledExecutorService;
import java.util.stream.Collectors;
import java.util.stream.IntStream;

import org.apache.curator.framework.CuratorFramework;
import org.apache.curator.framework.CuratorFrameworkFactory;
import org.apache.curator.retry.RetryOneTime;
import org.apache.curator.test.TestingServer;
import org.junit.After;
import org.junit.Before;
import org.junit.Ignore;
import org.junit.Test;

import static org.junit.Assert.assertEquals;
import static org.junit.Assert.assertFalse;
import static org.junit.Assert.assertNotEquals;
import static org.junit.Assert.assertTrue;

public class ZkStreamTest {

    private TestingServer zkTestServer;
    private CuratorFramework cli;
    private final ScheduledExecutorService executor = Executors.newScheduledThreadPool(10);

    @Before
    public void startZookeeper() throws Exception {
        zkTestServer = new TestingServer();
        cli = CuratorFrameworkFactory.newClient(zkTestServer.getConnectString(), new RetryOneTime(2000));
        cli.start();
    }

    @After
    public void stopZookeeper() throws Exception {
        cli.close();
        zkTestServer.close();
    }

    @Test
    public void testZkCreateScope() throws Exception {

        // create new scope test
        final StreamMetadataStore store = new ZKStreamMetadataStore(cli, executor);
        final String scopeName = "Scope1";
        CompletableFuture<CreateScopeStatus> createScopeStatus = store.createScope(scopeName);

        // createScope returns null on success, and exception on failure
        assertEquals("Create new scope :", CreateScopeStatus.SUCCESS, createScopeStatus.get());

        // create duplicate scope test
        createScopeStatus = store.createScope(scopeName);
        assertEquals("Create new scope :", CreateScopeStatus.SCOPE_EXISTS, createScopeStatus.get());

        //listStreamsInScope test
        final String streamName1 = "Stream1";
        final String streamName2 = "Stream2";
        final ScalingPolicy policy = new ScalingPolicy(ScalingPolicy.Type.FIXED_NUM_SEGMENTS, 100L, 2, 5);
        StreamConfiguration streamConfig =
                StreamConfiguration.builder().scope(scopeName).streamName(streamName1).scalingPolicy(policy).build();

        StreamConfiguration streamConfig2 =
                StreamConfiguration.builder().scope(scopeName).streamName(streamName2).scalingPolicy(policy).build();

        store.createStream(scopeName, streamName1, streamConfig, System.currentTimeMillis()).get();
        store.createStream(scopeName, streamName2, streamConfig2, System.currentTimeMillis()).get();

        List<String> listOfStreams = store.listStreamsInScope(scopeName).get();
        assertEquals("Size of list", 2, listOfStreams.size());
        assertEquals("Name of stream at index zero", "Stream1", listOfStreams.get(0));
        assertEquals("Name of stream at index one", "Stream2", listOfStreams.get(1));
    }

    @Test
    public void testZkDeleteScope() throws Exception {
        // create new scope
        final StreamMetadataStore store = new ZKStreamMetadataStore(cli, executor);
        final String scopeName = "Scope1";
        store.createScope(scopeName).get();

        // Delete empty scope Scope1
        CompletableFuture<DeleteScopeStatus> deleteScopeStatus = store.deleteScope(scopeName);
        assertEquals("Delete Empty Scope", DeleteScopeStatus.SUCCESS, deleteScopeStatus.get());

        // Delete non-existent scope Scope2
        CompletableFuture<DeleteScopeStatus> deleteScopeStatus2 = store.deleteScope("Scope2");
        assertEquals("Delete non-existent Scope", DeleteScopeStatus.SCOPE_NOT_FOUND, deleteScopeStatus2.get());

        // Delete non-empty scope Scope3
        store.createScope("Scope3").get();
        final ScalingPolicy policy = new ScalingPolicy(ScalingPolicy.Type.FIXED_NUM_SEGMENTS, 100L, 2, 5);
        final StreamConfiguration streamConfig =
                StreamConfiguration.builder().scope("Scope3").streamName("Stream3").scalingPolicy(policy).build();

        store.createStream("Scope3", "Stream3", streamConfig, System.currentTimeMillis()).get();
        CompletableFuture<DeleteScopeStatus> deleteScopeStatus3 = store.deleteScope("Scope3");
        assertEquals("Delete non-empty Scope", DeleteScopeStatus.SCOPE_NOT_EMPTY, deleteScopeStatus3.get());
    }

    @Test
    public void testZkListScope() throws Exception {
        // list scope test
        final StreamMetadataStore store = new ZKStreamMetadataStore(cli, executor);
        store.createScope("Scope1").get();
        store.createScope("Scope2").get();
        store.createScope("Scope3").get();

        List<String> listScopes = store.listScopes().get();
        assertEquals("List Scopes ", 3, listScopes.size());

        store.deleteScope("Scope3").get();
        listScopes = store.listScopes().get();
        assertEquals("List Scopes ", 2, listScopes.size());
    }

    @Test
    public void testZkStream() throws Exception {
        final ScalingPolicy policy = ScalingPolicy.fixed(5);

        final StreamMetadataStore store = new ZKStreamMetadataStore(cli, executor);
        final String streamName = "test";
        final String scopeName = "test";
        store.createScope(scopeName).get();

        StreamConfiguration streamConfig = StreamConfiguration.builder()
                                                              .scope(streamName)
                                                              .streamName(streamName)
                                                              .scalingPolicy(policy)
                                                              .build();
        store.createStream(scopeName, streamName, streamConfig, System.currentTimeMillis()).get();

        List<Segment> segments = store.getActiveSegments(scopeName, streamName).get();
        assertEquals(segments.size(), 5);
        assertTrue(segments.stream().allMatch(x -> Lists.newArrayList(0, 1, 2, 3, 4).contains(x.getNumber())));

        long start = segments.get(0).getStart();

        assertEquals(store.getConfiguration(scopeName, streamName).get(), streamConfig);

        List<AbstractMap.SimpleEntry<Double, Double>> newRanges;

        // existing range 0 = 0 - .2, 1 = .2 - .4, 2 = .4 - .6, 3 = .6 - .8, 4 = .8 - 1.0

        // 3, 4 -> 5 = .6 - 1.0
        newRanges = Collections.singletonList(
                new AbstractMap.SimpleEntry<>(0.6, 1.0));

        long scale1 = start + 10;
        store.scale(scopeName, streamName, Lists.newArrayList(3, 4), newRanges, scale1).get();

        segments = store.getActiveSegments(scopeName, streamName).get();
        assertEquals(segments.size(), 4);
        assertTrue(segments.stream().allMatch(x -> Lists.newArrayList(0, 1, 2, 5).contains(x.getNumber())));

        // 1 -> 6 = 0.2 -.3, 7 = .3 - .4
        // 2,5 -> 8 = .4 - 1.0
        newRanges = Arrays.asList(
                new AbstractMap.SimpleEntry<>(0.2, 0.3),
                new AbstractMap.SimpleEntry<>(0.3, 0.4),
                new AbstractMap.SimpleEntry<>(0.4, 1.0));

        long scale2 = scale1 + 10;
        store.scale(scopeName, streamName, Lists.newArrayList(1, 2, 5), newRanges, scale2).get();

        segments = store.getActiveSegments(scopeName, streamName).get();
        assertEquals(segments.size(), 4);
        assertTrue(segments.stream().allMatch(x -> Lists.newArrayList(0, 6, 7, 8).contains(x.getNumber())));

        // 7 -> 9 = .3 - .35, 10 = .35 - .6
        // 8 -> 10 = .35 - .6, 11 = .6 - 1.0
        newRanges = Arrays.asList(
                new AbstractMap.SimpleEntry<>(0.3, 0.35),
                new AbstractMap.SimpleEntry<>(0.35, 0.6),
                new AbstractMap.SimpleEntry<>(0.6, 1.0));

        long scale3 = scale2 + 10;
        store.scale(scopeName, streamName, Lists.newArrayList(7, 8), newRanges, scale3).get();

        segments = store.getActiveSegments(scopeName, streamName).get();
        assertEquals(segments.size(), 5);
        assertTrue(segments.stream().allMatch(x -> Lists.newArrayList(0, 6, 9, 10, 11).contains(x.getNumber())));

        // start -1
        SegmentFutures segmentFutures = store.getActiveSegments(scopeName, streamName, start - 1).get();
        assertEquals(segmentFutures.getCurrent().size(), 5);
        assertTrue(segmentFutures.getCurrent().containsAll(Lists.newArrayList(0, 1, 2, 3, 4)));

        // start + 1
        segmentFutures = store.getActiveSegments(scopeName, streamName, start + 1).get();
        assertEquals(segmentFutures.getCurrent().size(), 5);
        assertTrue(segmentFutures.getCurrent().containsAll(Lists.newArrayList(0, 1, 2, 3, 4)));

        // scale1 + 1
        segmentFutures = store.getActiveSegments(scopeName, streamName, scale1 + 1).get();
        assertEquals(segmentFutures.getCurrent().size(), 4);
        assertTrue(segmentFutures.getCurrent().containsAll(Lists.newArrayList(0, 1, 2, 5)));

        // scale2 + 1
        segmentFutures = store.getActiveSegments(scopeName, streamName, scale2 + 1).get();
        assertEquals(segmentFutures.getCurrent().size(), 4);
        assertTrue(segmentFutures.getCurrent().containsAll(Lists.newArrayList(0, 6, 7, 8)));

        // scale3 + 1
        segmentFutures = store.getActiveSegments(scopeName, streamName, scale3 + 1).get();
        assertEquals(segmentFutures.getCurrent().size(), 5);
        assertTrue(segmentFutures.getCurrent().containsAll(Lists.newArrayList(0, 6, 9, 10, 11)));

        // scale 3 + 100
        segmentFutures = store.getActiveSegments(scopeName, streamName, scale3 + 100).get();
        assertEquals(segmentFutures.getCurrent().size(), 5);
        assertTrue(segmentFutures.getCurrent().containsAll(Lists.newArrayList(0, 6, 9, 10, 11)));

        assertFalse(store.isSealed(scopeName, streamName).get());
        assertNotEquals(0, store.getActiveSegments(scopeName, streamName).get().size());
        Boolean sealOperationStatus = store.setSealed(scopeName, streamName).get();
        assertTrue(sealOperationStatus);
        assertTrue(store.isSealed(scopeName, streamName).get());
        assertEquals(0, store.getActiveSegments(scopeName, streamName).get().size());

        //seal an already sealed stream.
        Boolean sealOperationStatus1 = store.setSealed(scopeName, streamName).get();
        assertTrue(sealOperationStatus1);
        assertTrue(store.isSealed(scopeName, streamName).get());
        assertEquals(0, store.getActiveSegments(scopeName, streamName).get().size());

        //seal a non existing stream.
        try {
            Boolean sealOperationStatus2 = store.setSealed(scopeName, "nonExistentStream").get();
        } catch (Exception e) {
            assertEquals(StreamNotFoundException.class, e.getCause().getClass());
        }
    }

    @Ignore("run manually")
    //    @Test
    public void testZkStreamChunking() throws Exception {
        final ScalingPolicy policy = ScalingPolicy.fixed(6);

        final StreamMetadataStore store = new ZKStreamMetadataStore(cli, executor);
        final String streamName = "test2";
        final String scopeName = "test2";
        store.createScope(scopeName);

        StreamConfiguration streamConfig = StreamConfiguration.builder()
                                                              .scope(streamName)
                                                              .streamName(streamName)
                                                              .scalingPolicy(policy)
                                                              .build();
        store.createStream(scopeName, streamName, streamConfig, System.currentTimeMillis()).get();

        List<Segment> initial = store.getActiveSegments(scopeName, streamName).get();
        assertEquals(initial.size(), 6);
        assertTrue(initial.stream().allMatch(x -> Lists.newArrayList(0, 1, 2, 3, 4, 5).contains(x.getNumber())));

        long start = initial.get(0).getStart();

        assertEquals(store.getConfiguration(scopeName, streamName).get(), streamConfig);

        IntStream.range(0, SegmentRecord.SEGMENT_CHUNK_SIZE + 2).forEach(x -> {
            List<AbstractMap.SimpleEntry<Double, Double>> newRanges = Arrays.asList(
                    new AbstractMap.SimpleEntry<>(0.0, 0.2),
                    new AbstractMap.SimpleEntry<>(0.2, 0.4),
                    new AbstractMap.SimpleEntry<>(0.4, 0.6),
                    new AbstractMap.SimpleEntry<>(0.6, 0.8),
                    new AbstractMap.SimpleEntry<>(0.8, 0.9),
                    new AbstractMap.SimpleEntry<>(0.9, 1.0));

            long scaleTs = start + 10 * (x + 1);

            try {

                List<Integer> list = IntStream.range(x * 6, (x + 1) * 6).boxed().collect(Collectors.toList());
                store.scale(scopeName, streamName, list, newRanges, scaleTs).get();
            } catch (Exception e) {
                throw new RuntimeException(e);
            }
        });

        Thread.sleep(1000);

        List<Segment> segments = store.getActiveSegments(scopeName, streamName).get();
        assertEquals(segments.size(), 6);

    }

    @Test
    public void testTransaction() throws Exception {
        final ScalingPolicy policy = ScalingPolicy.fixed(5);

        final StreamMetadataStore store = new ZKStreamMetadataStore(cli, executor);
        final String streamName = "testTx";
        final String scopeName = "testTx";
        store.createScope(scopeName).get();

        StreamConfiguration streamConfig = StreamConfiguration.builder()
                                                              .scope(streamName)
                                                              .streamName(streamName)
                                                              .scalingPolicy(policy)
                                                              .build();
        store.createStream(scopeName, streamName, streamConfig, System.currentTimeMillis()).get();

        UUID tx = store.createTransaction(scopeName, streamName).get();

        List<ActiveTxRecordWithStream> y = store.getAllActiveTx().get();
        ActiveTxRecordWithStream z = y.get(0);
        assert z.getTxid().equals(tx) && z.getTxRecord().getTxnStatus() == TxnStatus.OPEN;

        UUID tx2 = store.createTransaction(scopeName, streamName).get();
        y = store.getAllActiveTx().get();

        assert y.size() == 2;

<<<<<<< HEAD
        store.sealTransaction(streamName, streamName, tx, true).get();
        assert store.transactionStatus(streamName, streamName, tx).get().equals(TxnStatus.COMMITTING);

        CompletableFuture<TxnStatus> f1 = store.commitTransaction(streamName, streamName, tx);

        store.sealTransaction(streamName, streamName, tx2, false).get();
        assert store.transactionStatus(streamName, streamName, tx2).get().equals(TxnStatus.ABORTING);

        CompletableFuture<TxnStatus> f2 = store.abortTransaction(streamName, streamName, tx2);
=======
        store.sealTransaction(scopeName, streamName, tx).get();
        assert store.transactionStatus(scopeName, streamName, tx).get().equals(TxnStatus.SEALED);

        CompletableFuture<TxnStatus> f1 = store.commitTransaction(scopeName, streamName, tx);
        CompletableFuture<TxnStatus> f2 = store.abortTransaction(scopeName, streamName, tx2);
>>>>>>> 978e4c44

        CompletableFuture.allOf(f1, f2).get();

        assert store.transactionStatus(scopeName, streamName, tx).get().equals(TxnStatus.COMMITTED);
        assert store.transactionStatus(scopeName, streamName, tx2).get().equals(TxnStatus.ABORTED);

        assert store.commitTransaction(scopeName, streamName, UUID.randomUUID())
                .handle((ok, ex) -> {
                    if (ex.getCause() instanceof TransactionNotFoundException) {
                        return true;
                    } else {
                        throw new RuntimeException("assert failed");
                    }
                }).get();

        assert store.abortTransaction(scopeName, streamName, UUID.randomUUID())
                .handle((ok, ex) -> {
                    if (ex.getCause() instanceof TransactionNotFoundException) {
                        return true;
                    } else {
                        throw new RuntimeException("assert failed");
                    }
                }).get();

        assert store.transactionStatus(scopeName, streamName, UUID.randomUUID()).get().equals(TxnStatus.UNKNOWN);
    }
}<|MERGE_RESOLUTION|>--- conflicted
+++ resolved
@@ -331,7 +331,6 @@
 
         assert y.size() == 2;
 
-<<<<<<< HEAD
         store.sealTransaction(streamName, streamName, tx, true).get();
         assert store.transactionStatus(streamName, streamName, tx).get().equals(TxnStatus.COMMITTING);
 
@@ -341,13 +340,6 @@
         assert store.transactionStatus(streamName, streamName, tx2).get().equals(TxnStatus.ABORTING);
 
         CompletableFuture<TxnStatus> f2 = store.abortTransaction(streamName, streamName, tx2);
-=======
-        store.sealTransaction(scopeName, streamName, tx).get();
-        assert store.transactionStatus(scopeName, streamName, tx).get().equals(TxnStatus.SEALED);
-
-        CompletableFuture<TxnStatus> f1 = store.commitTransaction(scopeName, streamName, tx);
-        CompletableFuture<TxnStatus> f2 = store.abortTransaction(scopeName, streamName, tx2);
->>>>>>> 978e4c44
 
         CompletableFuture.allOf(f1, f2).get();
 
