--- conflicted
+++ resolved
@@ -151,14 +151,9 @@
         assertTrue(segments.stream().allMatch(x -> Lists.newArrayList(0, 6, 9, 10, 11).contains(x.getNumber())));
 
         // start -1
-<<<<<<< HEAD
         SegmentFutures segmentFutures = store.getActiveSegments(SCOPE, streamName, start - 1, context).get();
-        assertEquals(segmentFutures.getCurrent().size(), 0);
-=======
-        SegmentFutures segmentFutures = store.getActiveSegments(streamName, start - 1).get();
         assertEquals(segmentFutures.getCurrent().size(), 5);
         assertTrue(segmentFutures.getCurrent().containsAll(Lists.newArrayList(0, 1, 2, 3, 4)));
->>>>>>> 55a2f8fc
 
         // start + 1
         segmentFutures = store.getActiveSegments(SCOPE, streamName, start + 1, context).get();
@@ -200,7 +195,7 @@
 
         //seal a non existing stream.
         try {
-            Boolean sealOperationStatus2 = store.setSealed(SCOPE, "nonExistentStream", null).get();
+            store.setSealed(SCOPE, "nonExistentStream", null).get();
         } catch (Exception e) {
             assertEquals(DataNotFoundException.class, e.getCause().getClass());
         }
