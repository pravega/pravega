--- conflicted
+++ resolved
@@ -28,14 +28,10 @@
 import com.emc.pravega.stream.RetentionPolicy;
 import com.emc.pravega.stream.ScalingPolicy;
 import com.emc.pravega.stream.StreamConfiguration;
-<<<<<<< HEAD
-
-import java.time.Duration;
-=======
 import java.time.Duration;
 import java.util.Arrays;
 import java.util.List;
->>>>>>> 26bd0ea7
+
 import java.util.concurrent.CompletableFuture;
 import java.util.concurrent.ExecutionException;
 import java.util.concurrent.Future;
@@ -51,14 +47,7 @@
 import org.junit.Test;
 import org.junit.rules.Timeout;
 
-<<<<<<< HEAD
-import java.util.Arrays;
-import java.util.List;
-import java.util.concurrent.TimeUnit;
-
 import static com.emc.pravega.controller.server.rest.generated.model.RetentionConfig.TypeEnum;
-=======
->>>>>>> 26bd0ea7
 import static org.junit.Assert.assertEquals;
 import static org.junit.Assert.assertNotNull;
 import static org.mockito.ArgumentMatchers.any;
@@ -96,11 +85,7 @@
             .scope(scope1)
             .streamName(stream1)
             .scalingPolicy(ScalingPolicy.byEventRate(100, 2, 2))
-<<<<<<< HEAD
             .retentionPolicy(RetentionPolicy.byTime(Duration.ofDays(123L)))
-=======
-            .retentionPolicy(RetentionPolicy.byTime(Duration.ofMillis(123L)))
->>>>>>> 26bd0ea7
             .build();
 
     private final CreateStreamRequest createStreamRequest = new CreateStreamRequest();
@@ -456,22 +441,14 @@
                 .scope(scope1)
                 .streamName(stream1)
                 .scalingPolicy(ScalingPolicy.byEventRate(100, 2, 2))
-<<<<<<< HEAD
-                .retentionPolicy(RetentionPolicy.byTimeMillis(123L))
-=======
                 .retentionPolicy(RetentionPolicy.byTime(Duration.ofMillis(123L)))
->>>>>>> 26bd0ea7
                 .build();
 
         final StreamConfiguration streamConfiguration2 = StreamConfiguration.builder()
                 .scope(scope1)
                 .streamName(stream2)
                 .scalingPolicy(ScalingPolicy.byEventRate(100, 2, 2))
-<<<<<<< HEAD
-                .retentionPolicy(RetentionPolicy.byTimeMillis(123L))
-=======
                 .retentionPolicy(RetentionPolicy.byTime(Duration.ofMillis(123L)))
->>>>>>> 26bd0ea7
                 .build();
 
         // Test to list streams.
