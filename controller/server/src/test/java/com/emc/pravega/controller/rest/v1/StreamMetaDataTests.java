/**
 *
 *  Copyright (c) 2017 Dell Inc., or its subsidiaries.
 *
 */
package com.emc.pravega.controller.rest.v1;

import com.emc.pravega.controller.server.rest.CustomObjectMapperProvider;
import com.emc.pravega.controller.server.rest.generated.model.CreateScopeRequest;
import com.emc.pravega.controller.server.rest.generated.model.CreateStreamRequest;
import com.emc.pravega.controller.server.rest.generated.model.RetentionConfig;
import com.emc.pravega.controller.server.rest.generated.model.ScalingConfig;
import com.emc.pravega.controller.server.rest.generated.model.ScopesList;
import com.emc.pravega.controller.server.rest.generated.model.StreamProperty;
import com.emc.pravega.controller.server.rest.generated.model.StreamsList;
import com.emc.pravega.controller.server.rest.generated.model.UpdateStreamRequest;
import com.emc.pravega.controller.server.rest.resources.StreamMetadataResourceImpl;
import com.emc.pravega.controller.server.ControllerService;
import com.emc.pravega.controller.store.stream.DataNotFoundException;
import com.emc.pravega.controller.store.stream.StreamMetadataStore;
<<<<<<< HEAD
import com.emc.pravega.controller.stream.api.grpc.v1.Controller.CreateStreamStatus;
import com.emc.pravega.controller.stream.api.grpc.v1.Controller.UpdateStreamStatus;
=======
import com.emc.pravega.controller.stream.api.v1.CreateScopeStatus;
import com.emc.pravega.controller.stream.api.v1.CreateStreamStatus;
import com.emc.pravega.controller.stream.api.v1.DeleteScopeStatus;
import com.emc.pravega.controller.stream.api.v1.UpdateStreamStatus;
>>>>>>> c2260ff8
import com.emc.pravega.stream.RetentionPolicy;
import com.emc.pravega.stream.ScalingPolicy;
import com.emc.pravega.stream.ScalingPolicy.Type;
import com.emc.pravega.stream.StreamConfiguration;

import java.util.concurrent.CompletableFuture;
import java.util.concurrent.ExecutionException;
import java.util.concurrent.Future;

import javax.ws.rs.client.Entity;
import javax.ws.rs.core.Application;
import javax.ws.rs.core.Response;

import org.glassfish.hk2.utilities.binding.AbstractBinder;
import org.glassfish.jersey.server.ResourceConfig;
import org.glassfish.jersey.test.JerseyTest;
import org.junit.Before;
import org.junit.Rule;
import org.junit.Test;
import org.junit.rules.Timeout;

import java.util.Arrays;
import java.util.List;
import java.util.concurrent.TimeUnit;

import static org.junit.Assert.assertEquals;
import static org.junit.Assert.assertNotNull;
import static org.mockito.ArgumentMatchers.any;
import static org.mockito.ArgumentMatchers.anyLong;
import static org.mockito.Mockito.mock;
import static org.mockito.Mockito.when;

/**
 * Tests for Stream metadata REST APIs.
 */
public class StreamMetaDataTests extends JerseyTest {

    //Ensure each test completes within 5 seconds.
    @Rule
    public Timeout globalTimeout = new Timeout(5, TimeUnit.SECONDS);

    ControllerService mockControllerService;
    StreamMetadataStore mockStreamStore;
    StreamMetadataResourceImpl streamMetadataResource;
    Future<Response> response;
    StreamProperty streamResponseActual;

    private final String stream1 = "stream1";
    private final String stream2 = "stream2";
    private final String scope1 = "scope1";
    private final String resourceURI = "v1/scopes/" + scope1 + "/streams/" + stream1;
    private final String resourceURI2 = "v1/scopes/" + scope1 + "/streams/" + stream2;
    private final String streamResourceURI = "v1/scopes/" + scope1 + "/streams";
<<<<<<< HEAD
    private final ScalingPolicyCommon scalingPolicyCommon = new ScalingPolicyCommon(
            ScalingPolicyCommon.Type.FIXED_NUM_SEGMENTS, 100L, 2, 2);
    private final RetentionPolicyCommon retentionPolicyCommon = new RetentionPolicyCommon(123L);
    private final StreamResponse streamResponseExpected = new StreamResponse(
            new StreamProperty(scope1, stream1, scalingPolicyCommon, retentionPolicyCommon));
    private final StreamConfiguration streamConfiguration = new StreamConfigurationImpl(scope1, stream1,
            new ScalingPolicy(FIXED_NUM_SEGMENTS, 100L, 2, 2), new RetentionPolicy(123L));

    private final CreateStreamRequest createStreamRequest = new CreateStreamRequest(
            stream1, scalingPolicyCommon, retentionPolicyCommon);
    private final UpdateStreamRequest updateStreamRequest = new UpdateStreamRequest(
            scalingPolicyCommon, retentionPolicyCommon);
    private final UpdateStreamRequest updateStreamRequest2 = new UpdateStreamRequest(
            scalingPolicyCommon, retentionPolicyCommon);

    private final CompletableFuture<StreamConfiguration> streamConfigFuture = CompletableFuture.supplyAsync(
            () -> streamConfiguration);
    private final CompletableFuture<CreateStreamStatus> createStreamStatus = CompletableFuture.supplyAsync(
            () -> CreateStreamStatus.newBuilder().setStatus(CreateStreamStatus.Status.SUCCESS).build());
    private final CompletableFuture<CreateStreamStatus> createStreamStatus2 = CompletableFuture.supplyAsync(
            () -> CreateStreamStatus.newBuilder().setStatus(CreateStreamStatus.Status.STREAM_EXISTS).build());
    private CompletableFuture<UpdateStreamStatus> updateStreamStatus = CompletableFuture.supplyAsync(
            () -> UpdateStreamStatus.newBuilder().setStatus(UpdateStreamStatus.Status.SUCCESS).build());
    private CompletableFuture<UpdateStreamStatus> updateStreamStatus2 = CompletableFuture.supplyAsync(
            () -> UpdateStreamStatus.newBuilder().setStatus(UpdateStreamStatus.Status.STREAM_NOT_FOUND).build());
=======

    private final ScalingConfig scalingPolicyCommon = new ScalingConfig();
    private final RetentionConfig retentionPolicyCommon = new RetentionConfig();
    private final RetentionConfig retentionPolicyCommon2 = new RetentionConfig();
    private final StreamProperty streamResponseExpected = new StreamProperty();
    private final StreamConfiguration streamConfiguration = StreamConfiguration.builder()
            .scope(scope1)
            .streamName(stream1)
            .scalingPolicy(ScalingPolicy.builder()
                           .type(Type.BY_RATE_IN_EVENTS)
                           .targetRate(100)
                           .scaleFactor(2)
                           .minNumSegments(2)
                           .build())
            .retentionPolicy(RetentionPolicy.builder()
                             .retentionTimeMillis(123L)
                             .build())
            .build();

    private final CreateStreamRequest createStreamRequest = new CreateStreamRequest();
    private final CreateStreamRequest createStreamRequest2 = new CreateStreamRequest();
    private final CreateStreamRequest createStreamRequest3 = new CreateStreamRequest();
    private final UpdateStreamRequest updateStreamRequest = new UpdateStreamRequest();
    private final UpdateStreamRequest updateStreamRequest2 = new UpdateStreamRequest();
    private final UpdateStreamRequest updateStreamRequest3 = new UpdateStreamRequest();

    private final CompletableFuture<StreamConfiguration> streamConfigFuture = CompletableFuture.
            completedFuture(streamConfiguration);
    private final CompletableFuture<CreateStreamStatus> createStreamStatus = CompletableFuture.
            completedFuture(CreateStreamStatus.SUCCESS);
    private final CompletableFuture<CreateStreamStatus> createStreamStatus2 = CompletableFuture.
            completedFuture(CreateStreamStatus.STREAM_EXISTS);
    private final CompletableFuture<CreateStreamStatus> createStreamStatus3 = CompletableFuture.
            completedFuture(CreateStreamStatus.FAILURE);
    private final CompletableFuture<CreateStreamStatus> createStreamStatus4 = CompletableFuture.
            completedFuture(CreateStreamStatus.SCOPE_NOT_FOUND);
    private CompletableFuture<UpdateStreamStatus> updateStreamStatus = CompletableFuture.
            completedFuture(UpdateStreamStatus.SUCCESS);
    private CompletableFuture<UpdateStreamStatus> updateStreamStatus2 = CompletableFuture.
            completedFuture(UpdateStreamStatus.STREAM_NOT_FOUND);
    private CompletableFuture<UpdateStreamStatus> updateStreamStatus3 = CompletableFuture.
            completedFuture(UpdateStreamStatus.FAILURE);
    private CompletableFuture<UpdateStreamStatus> updateStreamStatus4 = CompletableFuture.
            completedFuture(UpdateStreamStatus.SCOPE_NOT_FOUND);

    @Before
    public void initialize() {
        scalingPolicyCommon.setType(ScalingConfig.TypeEnum.BY_RATE_IN_EVENTS);
        scalingPolicyCommon.setTargetRate(100L);
        scalingPolicyCommon.setScaleFactor(2);
        scalingPolicyCommon.setMinSegments(2);
        retentionPolicyCommon.setRetentionTimeMillis(123L);
        retentionPolicyCommon2.setRetentionTimeMillis(null);
        streamResponseExpected.setScopeName(scope1);
        streamResponseExpected.setStreamName(stream1);
        streamResponseExpected.setScalingPolicy(scalingPolicyCommon);
        streamResponseExpected.setRetentionPolicy(retentionPolicyCommon);

        createStreamRequest.setStreamName(stream1);
        createStreamRequest.setScalingPolicy(scalingPolicyCommon);
        createStreamRequest.setRetentionPolicy(retentionPolicyCommon);

        createStreamRequest2.setStreamName(stream1);
        createStreamRequest2.setScalingPolicy(scalingPolicyCommon);
        createStreamRequest2.setRetentionPolicy(retentionPolicyCommon2);

        createStreamRequest3.setStreamName(stream1);
        createStreamRequest3.setScalingPolicy(scalingPolicyCommon);
        createStreamRequest3.setRetentionPolicy(retentionPolicyCommon);

        updateStreamRequest.setScalingPolicy(scalingPolicyCommon);
        updateStreamRequest.setRetentionPolicy(retentionPolicyCommon);
        updateStreamRequest2.setScalingPolicy(scalingPolicyCommon);
        updateStreamRequest2.setRetentionPolicy(retentionPolicyCommon);
        updateStreamRequest3.setScalingPolicy(scalingPolicyCommon);
        updateStreamRequest3.setRetentionPolicy(retentionPolicyCommon2);

        mockStreamStore = mock(StreamMetadataStore.class);
    }
>>>>>>> c2260ff8

    /**
     * Configure resource class.
     *
     * @return JAX-RS application
     */
    @Override
    protected Application configure() {
        mockControllerService = mock(ControllerService.class);
        streamMetadataResource = new StreamMetadataResourceImpl(mockControllerService);

        final ResourceConfig resourceConfig = new ResourceConfig().register(streamMetadataResource)
                .register(new AbstractBinder() {
                    @Override
                    protected void configure() {
                        bind(mockControllerService).to(ControllerService.class);
                    }
                });
        resourceConfig.register(new CustomObjectMapperProvider());
        return resourceConfig;
    }

    /**
     * Test for createStream REST API.
     *
     * @throws ExecutionException
     * @throws InterruptedException
     */
    @Test
    public void testCreateStream() throws ExecutionException, InterruptedException {
        // Test to create a stream which doesn't exist
        when(mockControllerService.createStream(any(), anyLong())).thenReturn(createStreamStatus);
        response = target(streamResourceURI).request().async().post(Entity.json(createStreamRequest));
        assertEquals("Create Stream Status", 201, response.get().getStatus());
        streamResponseActual = response.get().readEntity(StreamProperty.class);
        testExpectedVsActualObject(streamResponseExpected, streamResponseActual);

        // Test to create a stream that already exists
        when(mockControllerService.createStream(any(), anyLong())).thenReturn(createStreamStatus2);
        response = target(streamResourceURI).request().async().post(Entity.json(createStreamRequest));
        assertEquals("Create Stream Status", 409, response.get().getStatus());

        // Test for validation of create stream request object
        when(mockControllerService.createStream(any(), anyLong())).thenReturn(createStreamStatus3);
        response = target(streamResourceURI).request().async().post(Entity.json(createStreamRequest2));
        // TODO: Server should be returning 400 here, change this once issue
        // https://github.com/pravega/pravega/issues/531 is fixed.
        assertEquals("Create Stream Status", 500, response.get().getStatus());

        // Test create stream for non-existent scope
        when(mockControllerService.createStream(any(), anyLong())).thenReturn(createStreamStatus4);
        response = target(streamResourceURI).request().async().post(Entity.json(createStreamRequest3));
        assertEquals("Create Stream Status for non-existent scope", 404, response.get().getStatus());
    }

    /**
     * Test for updateStreamConfig REST API
     *
     * @throws ExecutionException
     * @throws InterruptedException
     */
    @Test
    public void testUpdateStream() throws ExecutionException, InterruptedException {
        // Test to update an existing stream
        when(mockControllerService.alterStream(any())).thenReturn(updateStreamStatus);
        response = target(resourceURI).request().async().put(Entity.json(updateStreamRequest));
        assertEquals("Update Stream Status", 200, response.get().getStatus());
        streamResponseActual = response.get().readEntity(StreamProperty.class);
        testExpectedVsActualObject(streamResponseExpected, streamResponseActual);

        // Test sending extra fields in the request object to check if json parser can handle it.
        response = target(resourceURI).request().async().put(Entity.json(createStreamRequest));
        assertEquals("Update Stream Status", 200, response.get().getStatus());
        streamResponseActual = response.get().readEntity(StreamProperty.class);
        testExpectedVsActualObject(streamResponseExpected, streamResponseActual);

        // Test to update an non-existing stream
        when(mockControllerService.alterStream(any())).thenReturn(updateStreamStatus2);
        response = target(resourceURI).request().async().put(Entity.json(updateStreamRequest2));
        assertEquals("Update Stream Status", 404, response.get().getStatus());

        // Test for validation of request object
        when(mockControllerService.alterStream(any())).thenReturn(updateStreamStatus3);
        response = target(resourceURI).request().async().put(Entity.json(updateStreamRequest3));
        // TODO: Server should be returning 400 here, change this once issue
        // https://github.com/pravega/pravega/issues/531 is fixed.
        assertEquals("Update Stream Status", 500, response.get().getStatus());

        // Test to update stream for non-existent scope
        when(mockControllerService.alterStream(any())).thenReturn(updateStreamStatus4);
        response = target(resourceURI).request().async().put(Entity.json(updateStreamRequest));
        assertEquals("Update Stream Status", 404, response.get().getStatus());
    }

    /**
     * Test for getStreamConfig REST API
     *
     * @throws ExecutionException
     * @throws InterruptedException
     */
    @Test
    public void testGetStream() throws ExecutionException, InterruptedException {
        when(mockControllerService.getStream(scope1, stream1)).thenReturn(streamConfigFuture);

        // Test to get an existing stream
        response = target(resourceURI).request().async().get();
        streamResponseActual = response.get().readEntity(StreamProperty.class);
        assertEquals("Get Stream Config Status", 200, response.get().getStatus());
        testExpectedVsActualObject(streamResponseExpected, streamResponseActual);

        // Get a non-existent stream
        when(mockControllerService.getStream(scope1, stream2)).thenReturn(CompletableFuture.supplyAsync(() -> {
            throw new DataNotFoundException("Stream Not Found");
        }));
        response = target(resourceURI2).request().async().get();
        streamResponseActual = response.get().readEntity(StreamProperty.class);
        assertEquals("Get Stream Config Status", 404, response.get().getStatus());
    }

    /**
     * Test for createScope REST API
     *
     * @throws ExecutionException
     * @throws InterruptedException
     */
    @Test
    public void testCreateScope() throws ExecutionException, InterruptedException {
        final CreateScopeRequest createScopeRequest = new CreateScopeRequest().scopeName(scope1);
        final String resourceURI = "v1/scopes/";

        // Test to create a new scope.
        when(mockControllerService.createScope(scope1)).thenReturn(CompletableFuture.completedFuture(
                CreateScopeStatus.SUCCESS));
        response = target(resourceURI).request().async().post(Entity.json(createScopeRequest));
        assertEquals("Create Scope response code", 201, response.get().getStatus());

        // Test to create an existing scope.
        when(mockControllerService.createScope(scope1)).thenReturn(CompletableFuture.completedFuture(
                CreateScopeStatus.SCOPE_EXISTS));
        response = target(resourceURI).request().async().post(Entity.json(createScopeRequest));
        assertEquals("Create Scope response code", 409, response.get().getStatus());

        // create scope failure.
        when(mockControllerService.createScope(scope1)).thenReturn(CompletableFuture.completedFuture(
                CreateScopeStatus.FAILURE));
        response = target(resourceURI).request().async().post(Entity.json(createScopeRequest));
        assertEquals("Create Scope response code", 500, response.get().getStatus());
    }

    /**
     * Test for deleteScope REST API
     *
     * @throws ExecutionException
     * @throws InterruptedException
     */
    @Test
    public void testDeleteScope() throws ExecutionException, InterruptedException {
        final String resourceURI = "v1/scopes/scope1";

        // Test to delete a scope.
        when(mockControllerService.deleteScope(scope1)).thenReturn(CompletableFuture.completedFuture(
                DeleteScopeStatus.SUCCESS));
        response = target(resourceURI).request().async().delete();
        assertEquals("Delete Scope response code", 204, response.get().getStatus());

        // Test to delete scope with existing streams.
        when(mockControllerService.deleteScope(scope1)).thenReturn(CompletableFuture.completedFuture(
                DeleteScopeStatus.SCOPE_NOT_EMPTY));
        response = target(resourceURI).request().async().delete();
        assertEquals("Delete Scope response code", 412, response.get().getStatus());

        // Test to delete non-existing scope.
        when(mockControllerService.deleteScope(scope1)).thenReturn(CompletableFuture.completedFuture(
                DeleteScopeStatus.SCOPE_NOT_FOUND));
        response = target(resourceURI).request().async().delete();
        assertEquals("Delete Scope response code", 404, response.get().getStatus());

        // Test delete scope failure.
        when(mockControllerService.deleteScope(scope1)).thenReturn(CompletableFuture.completedFuture(
                DeleteScopeStatus.FAILURE));
        response = target(resourceURI).request().async().delete();
        assertEquals("Delete Scope response code", 500, response.get().getStatus());
    }

    /**
     * Test for listScopes REST API.
     *
     * @throws ExecutionException
     * @throws InterruptedException
     */
    @Test
    public void testListScopes() throws ExecutionException, InterruptedException {
        final String resourceURI = "v1/scopes";

        // Test to list scopes.
        List<String> scopesList = Arrays.asList("scope1", "scope2");
        when(mockControllerService.listScopes()).thenReturn(CompletableFuture.completedFuture(scopesList));
        response = target(resourceURI).request().async().get();
        final ScopesList scopesList1 = response.get().readEntity(ScopesList.class);
        assertEquals("List Scopes response code", 200, response.get().getStatus());
        assertEquals("List count", scopesList1.getScopes().size(), 2);
        assertEquals("List element", scopesList1.getScopes().get(0).getScopeName(), "scope1");
        assertEquals("List element", scopesList1.getScopes().get(1).getScopeName(), "scope2");

        // Test for list scopes failure.
        final CompletableFuture<List<String>> completableFuture = new CompletableFuture<>();
        completableFuture.completeExceptionally(new Exception());
        when(mockControllerService.listScopes()).thenReturn(completableFuture);
        response = target(resourceURI).request().async().get();
        assertEquals("List Scopes response code", 500, response.get().getStatus());
    }

    /**
     * Test for listStreams REST API.
     *
     * @throws ExecutionException
     * @throws InterruptedException
     */
    @Test
    public void testListStreams() throws ExecutionException, InterruptedException {
        final String resourceURI = "v1/scopes/scope1/streams";

        final StreamConfiguration streamConfiguration1 = StreamConfiguration.builder()
                .scope(scope1)
                .streamName(stream1)
                .scalingPolicy(ScalingPolicy.builder()
                                       .type(Type.BY_RATE_IN_EVENTS)
                                       .targetRate(100)
                                       .scaleFactor(2)
                                       .minNumSegments(2)
                                       .build())
                .retentionPolicy(RetentionPolicy.builder()
                                         .retentionTimeMillis(123L)
                                         .build())
                .build();

        final StreamConfiguration streamConfiguration2 = StreamConfiguration.builder()
                .scope(scope1)
                .streamName(stream2)
                .scalingPolicy(ScalingPolicy.builder()
                                       .type(Type.BY_RATE_IN_EVENTS)
                                       .targetRate(100)
                                       .scaleFactor(2)
                                       .minNumSegments(2)
                                       .build())
                .retentionPolicy(RetentionPolicy.builder()
                                         .retentionTimeMillis(123L)
                                         .build())
                .build();

        // Test to list streams.
        List<StreamConfiguration> streamsList = Arrays.asList(streamConfiguration1, streamConfiguration2);

        when(mockControllerService.listStreamsInScope("scope1")).thenReturn(CompletableFuture.completedFuture(streamsList));
        response = target(resourceURI).request().async().get();
        final StreamsList streamsList1 = response.get().readEntity(StreamsList.class);
        assertEquals("List Streams response code", 200, response.get().getStatus());
        assertEquals("List count", streamsList1.getStreams().size(), 2);
        assertEquals("List element", streamsList1.getStreams().get(0).getStreamName(), "stream1");
        assertEquals("List element", streamsList1.getStreams().get(1).getStreamName(), "stream2");

        // Test for list streams for invalid scope.
        final CompletableFuture<List<StreamConfiguration>> completableFuture1 = new CompletableFuture<>();
        completableFuture1.completeExceptionally(new DataNotFoundException(""));
        when(mockControllerService.listStreamsInScope("scope1")).thenReturn(completableFuture1);
        response = target(resourceURI).request().async().get();
        assertEquals("List Streams response code", 404, response.get().getStatus());

        // Test for list streams failure.
        final CompletableFuture<List<StreamConfiguration>> completableFuture = new CompletableFuture<>();
        completableFuture.completeExceptionally(new Exception());
        when(mockControllerService.listStreamsInScope("scope1")).thenReturn(completableFuture);
        response = target(resourceURI).request().async().get();
        assertEquals("List Streams response code", 500, response.get().getStatus());
    }

    private static void testExpectedVsActualObject(final StreamProperty expected, final StreamProperty actual) {
        assertNotNull(expected);
        assertNotNull(actual);
        assertEquals("StreamConfig: Scope Name ", expected.getScopeName(), actual.getScopeName());
        assertEquals("StreamConfig: Stream Name ",
                expected.getStreamName(), actual.getStreamName());
        assertEquals("StreamConfig: Scaling Policy: Type",
                expected.getScalingPolicy().getType(), actual.getScalingPolicy().getType());
        assertEquals("StreamConfig: Scaling Policy: Target Rate",
                expected.getScalingPolicy().getTargetRate(),
                actual.getScalingPolicy().getTargetRate());
        assertEquals("StreamConfig: Scaling Policy: Scale Factor",
                expected.getScalingPolicy().getScaleFactor(),
                actual.getScalingPolicy().getScaleFactor());
        assertEquals("StreamConfig: Scaling Policy: MinNumSegments",
                expected.getScalingPolicy().getMinSegments(),
                actual.getScalingPolicy().getMinSegments());
        assertEquals("StreamConfig: Retention Policy: MinNumSegments",
                expected.getRetentionPolicy().getRetentionTimeMillis(),
                actual.getRetentionPolicy().getRetentionTimeMillis());
    }
}
<|MERGE_RESOLUTION|>--- conflicted
+++ resolved
@@ -18,15 +18,10 @@
 import com.emc.pravega.controller.server.ControllerService;
 import com.emc.pravega.controller.store.stream.DataNotFoundException;
 import com.emc.pravega.controller.store.stream.StreamMetadataStore;
-<<<<<<< HEAD
+import com.emc.pravega.controller.stream.api.grpc.v1.Controller.CreateScopeStatus;
 import com.emc.pravega.controller.stream.api.grpc.v1.Controller.CreateStreamStatus;
+import com.emc.pravega.controller.stream.api.grpc.v1.Controller.DeleteScopeStatus;
 import com.emc.pravega.controller.stream.api.grpc.v1.Controller.UpdateStreamStatus;
-=======
-import com.emc.pravega.controller.stream.api.v1.CreateScopeStatus;
-import com.emc.pravega.controller.stream.api.v1.CreateStreamStatus;
-import com.emc.pravega.controller.stream.api.v1.DeleteScopeStatus;
-import com.emc.pravega.controller.stream.api.v1.UpdateStreamStatus;
->>>>>>> c2260ff8
 import com.emc.pravega.stream.RetentionPolicy;
 import com.emc.pravega.stream.ScalingPolicy;
 import com.emc.pravega.stream.ScalingPolicy.Type;
@@ -80,33 +75,6 @@
     private final String resourceURI = "v1/scopes/" + scope1 + "/streams/" + stream1;
     private final String resourceURI2 = "v1/scopes/" + scope1 + "/streams/" + stream2;
     private final String streamResourceURI = "v1/scopes/" + scope1 + "/streams";
-<<<<<<< HEAD
-    private final ScalingPolicyCommon scalingPolicyCommon = new ScalingPolicyCommon(
-            ScalingPolicyCommon.Type.FIXED_NUM_SEGMENTS, 100L, 2, 2);
-    private final RetentionPolicyCommon retentionPolicyCommon = new RetentionPolicyCommon(123L);
-    private final StreamResponse streamResponseExpected = new StreamResponse(
-            new StreamProperty(scope1, stream1, scalingPolicyCommon, retentionPolicyCommon));
-    private final StreamConfiguration streamConfiguration = new StreamConfigurationImpl(scope1, stream1,
-            new ScalingPolicy(FIXED_NUM_SEGMENTS, 100L, 2, 2), new RetentionPolicy(123L));
-
-    private final CreateStreamRequest createStreamRequest = new CreateStreamRequest(
-            stream1, scalingPolicyCommon, retentionPolicyCommon);
-    private final UpdateStreamRequest updateStreamRequest = new UpdateStreamRequest(
-            scalingPolicyCommon, retentionPolicyCommon);
-    private final UpdateStreamRequest updateStreamRequest2 = new UpdateStreamRequest(
-            scalingPolicyCommon, retentionPolicyCommon);
-
-    private final CompletableFuture<StreamConfiguration> streamConfigFuture = CompletableFuture.supplyAsync(
-            () -> streamConfiguration);
-    private final CompletableFuture<CreateStreamStatus> createStreamStatus = CompletableFuture.supplyAsync(
-            () -> CreateStreamStatus.newBuilder().setStatus(CreateStreamStatus.Status.SUCCESS).build());
-    private final CompletableFuture<CreateStreamStatus> createStreamStatus2 = CompletableFuture.supplyAsync(
-            () -> CreateStreamStatus.newBuilder().setStatus(CreateStreamStatus.Status.STREAM_EXISTS).build());
-    private CompletableFuture<UpdateStreamStatus> updateStreamStatus = CompletableFuture.supplyAsync(
-            () -> UpdateStreamStatus.newBuilder().setStatus(UpdateStreamStatus.Status.SUCCESS).build());
-    private CompletableFuture<UpdateStreamStatus> updateStreamStatus2 = CompletableFuture.supplyAsync(
-            () -> UpdateStreamStatus.newBuilder().setStatus(UpdateStreamStatus.Status.STREAM_NOT_FOUND).build());
-=======
 
     private final ScalingConfig scalingPolicyCommon = new ScalingConfig();
     private final RetentionConfig retentionPolicyCommon = new RetentionConfig();
@@ -136,21 +104,21 @@
     private final CompletableFuture<StreamConfiguration> streamConfigFuture = CompletableFuture.
             completedFuture(streamConfiguration);
     private final CompletableFuture<CreateStreamStatus> createStreamStatus = CompletableFuture.
-            completedFuture(CreateStreamStatus.SUCCESS);
+            completedFuture(CreateStreamStatus.newBuilder().setStatus(CreateStreamStatus.Status.SUCCESS).build());
     private final CompletableFuture<CreateStreamStatus> createStreamStatus2 = CompletableFuture.
-            completedFuture(CreateStreamStatus.STREAM_EXISTS);
+            completedFuture(CreateStreamStatus.newBuilder().setStatus(CreateStreamStatus.Status.STREAM_EXISTS).build());
     private final CompletableFuture<CreateStreamStatus> createStreamStatus3 = CompletableFuture.
-            completedFuture(CreateStreamStatus.FAILURE);
+            completedFuture(CreateStreamStatus.newBuilder().setStatus(CreateStreamStatus.Status.FAILURE).build());
     private final CompletableFuture<CreateStreamStatus> createStreamStatus4 = CompletableFuture.
-            completedFuture(CreateStreamStatus.SCOPE_NOT_FOUND);
+            completedFuture(CreateStreamStatus.newBuilder().setStatus(CreateStreamStatus.Status.SCOPE_NOT_FOUND).build());
     private CompletableFuture<UpdateStreamStatus> updateStreamStatus = CompletableFuture.
-            completedFuture(UpdateStreamStatus.SUCCESS);
+            completedFuture(UpdateStreamStatus.newBuilder().setStatus(UpdateStreamStatus.Status.SUCCESS).build());
     private CompletableFuture<UpdateStreamStatus> updateStreamStatus2 = CompletableFuture.
-            completedFuture(UpdateStreamStatus.STREAM_NOT_FOUND);
+            completedFuture(UpdateStreamStatus.newBuilder().setStatus(UpdateStreamStatus.Status.STREAM_NOT_FOUND).build());
     private CompletableFuture<UpdateStreamStatus> updateStreamStatus3 = CompletableFuture.
-            completedFuture(UpdateStreamStatus.FAILURE);
+            completedFuture(UpdateStreamStatus.newBuilder().setStatus(UpdateStreamStatus.Status.FAILURE).build());
     private CompletableFuture<UpdateStreamStatus> updateStreamStatus4 = CompletableFuture.
-            completedFuture(UpdateStreamStatus.SCOPE_NOT_FOUND);
+            completedFuture(UpdateStreamStatus.newBuilder().setStatus(UpdateStreamStatus.Status.SCOPE_NOT_FOUND).build());
 
     @Before
     public void initialize() {
@@ -186,7 +154,6 @@
 
         mockStreamStore = mock(StreamMetadataStore.class);
     }
->>>>>>> c2260ff8
 
     /**
      * Configure resource class.
@@ -319,19 +286,19 @@
 
         // Test to create a new scope.
         when(mockControllerService.createScope(scope1)).thenReturn(CompletableFuture.completedFuture(
-                CreateScopeStatus.SUCCESS));
+                CreateScopeStatus.newBuilder().setStatus(CreateScopeStatus.Status.SUCCESS).build()));
         response = target(resourceURI).request().async().post(Entity.json(createScopeRequest));
         assertEquals("Create Scope response code", 201, response.get().getStatus());
 
         // Test to create an existing scope.
         when(mockControllerService.createScope(scope1)).thenReturn(CompletableFuture.completedFuture(
-                CreateScopeStatus.SCOPE_EXISTS));
+                CreateScopeStatus.newBuilder().setStatus(CreateScopeStatus.Status.SCOPE_EXISTS).build()));
         response = target(resourceURI).request().async().post(Entity.json(createScopeRequest));
         assertEquals("Create Scope response code", 409, response.get().getStatus());
 
         // create scope failure.
         when(mockControllerService.createScope(scope1)).thenReturn(CompletableFuture.completedFuture(
-                CreateScopeStatus.FAILURE));
+                CreateScopeStatus.newBuilder().setStatus(CreateScopeStatus.Status.FAILURE).build()));
         response = target(resourceURI).request().async().post(Entity.json(createScopeRequest));
         assertEquals("Create Scope response code", 500, response.get().getStatus());
     }
@@ -348,25 +315,25 @@
 
         // Test to delete a scope.
         when(mockControllerService.deleteScope(scope1)).thenReturn(CompletableFuture.completedFuture(
-                DeleteScopeStatus.SUCCESS));
+                DeleteScopeStatus.newBuilder().setStatus(DeleteScopeStatus.Status.SUCCESS).build()));
         response = target(resourceURI).request().async().delete();
         assertEquals("Delete Scope response code", 204, response.get().getStatus());
 
         // Test to delete scope with existing streams.
         when(mockControllerService.deleteScope(scope1)).thenReturn(CompletableFuture.completedFuture(
-                DeleteScopeStatus.SCOPE_NOT_EMPTY));
+                DeleteScopeStatus.newBuilder().setStatus(DeleteScopeStatus.Status.SCOPE_NOT_EMPTY).build()));
         response = target(resourceURI).request().async().delete();
         assertEquals("Delete Scope response code", 412, response.get().getStatus());
 
         // Test to delete non-existing scope.
         when(mockControllerService.deleteScope(scope1)).thenReturn(CompletableFuture.completedFuture(
-                DeleteScopeStatus.SCOPE_NOT_FOUND));
+                DeleteScopeStatus.newBuilder().setStatus(DeleteScopeStatus.Status.SCOPE_NOT_FOUND).build()));
         response = target(resourceURI).request().async().delete();
         assertEquals("Delete Scope response code", 404, response.get().getStatus());
 
         // Test delete scope failure.
         when(mockControllerService.deleteScope(scope1)).thenReturn(CompletableFuture.completedFuture(
-                DeleteScopeStatus.FAILURE));
+                DeleteScopeStatus.newBuilder().setStatus(DeleteScopeStatus.Status.FAILURE).build()));
         response = target(resourceURI).request().async().delete();
         assertEquals("Delete Scope response code", 500, response.get().getStatus());
     }
