--- conflicted
+++ resolved
@@ -259,21 +259,13 @@
         when(mockControllerService.getStream(scope1, stream1)).thenReturn(streamConfigFuture);
 
         // Test to get an existing stream
-<<<<<<< HEAD
-        when(mockControllerService.getStreamConfiguration(scope1, stream1)).thenReturn(streamConfigFuture);
-=======
->>>>>>> e4402a0b
         response = target(resourceURI).request().async().get();
         streamResponseActual = response.get().readEntity(StreamProperty.class);
         assertEquals("Get Stream Config Status", 200, response.get().getStatus());
         testExpectedVsActualObject(streamResponseExpected, streamResponseActual);
 
         // Get a non-existent stream
-<<<<<<< HEAD
-        when(mockControllerService.getStreamConfiguration(scope1, stream2)).thenReturn(CompletableFuture.supplyAsync(() -> {
-=======
         when(mockControllerService.getStream(scope1, stream2)).thenReturn(CompletableFuture.supplyAsync(() -> {
->>>>>>> e4402a0b
             throw new DataNotFoundException("Stream Not Found");
         }));
         response = target(resourceURI2).request().async().get();
@@ -388,7 +380,7 @@
                 .scope(scope1)
                 .streamName(stream1)
                 .scalingPolicy(ScalingPolicy.builder()
-                                       .type(Type.BY_RATE_IN_EVENTS)
+                                       .type(Type.BY_RATE_IN_EVENTS_PER_SEC)
                                        .targetRate(100)
                                        .scaleFactor(2)
                                        .minNumSegments(2)
@@ -402,7 +394,7 @@
                 .scope(scope1)
                 .streamName(stream2)
                 .scalingPolicy(ScalingPolicy.builder()
-                                       .type(Type.BY_RATE_IN_EVENTS)
+                                       .type(Type.BY_RATE_IN_EVENTS_PER_SEC)
                                        .targetRate(100)
                                        .scaleFactor(2)
                                        .minNumSegments(2)
