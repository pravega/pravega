--- conflicted
+++ resolved
@@ -236,22 +236,14 @@
         when(mockControllerService.getStreamStore()).thenReturn(mockStreamStore);
 
         // Test to get an existing stream
-<<<<<<< HEAD
         when(mockControllerService.getStreamConfiguration(scope1, stream1)).thenReturn(streamConfigFuture);
-=======
-        when(mockStreamStore.getConfiguration(scope1, stream1)).thenReturn(streamConfigFuture);
->>>>>>> 020ee8da
         response = target(resourceURI).request().async().get();
         streamResponseActual = response.get().readEntity(StreamProperty.class);
         assertEquals("Get Stream Config Status", 200, response.get().getStatus());
         testExpectedVsActualObject(streamResponseExpected, streamResponseActual);
 
         // Get a non-existent stream
-<<<<<<< HEAD
         when(mockControllerService.getStreamConfiguration(scope1, stream2)).thenReturn(CompletableFuture.supplyAsync(() -> {
-=======
-        when(mockStreamStore.getConfiguration(scope1, stream2)).thenReturn(CompletableFuture.supplyAsync(() -> {
->>>>>>> 020ee8da
             throw new DataNotFoundException("Stream Not Found");
         }));
         response = target(resourceURI2).request().async().get();
