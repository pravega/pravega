/**
 * Copyright (c) 2017 Dell Inc., or its subsidiaries.
 */
package com.emc.pravega.controller.store.stream;

import com.emc.pravega.controller.store.stream.tables.State;
import com.emc.pravega.controller.stream.api.grpc.v1.Controller.DeleteScopeStatus;
import com.emc.pravega.stream.ScalingPolicy;
import com.emc.pravega.stream.StreamConfiguration;
import com.emc.pravega.testcommon.AssertExtensions;
import org.junit.After;
import org.junit.Before;
import org.junit.Test;

import java.io.IOException;
import java.util.AbstractMap.SimpleEntry;
import java.util.Arrays;
import java.util.Collections;
import java.util.List;
import java.util.concurrent.CompletionException;
import java.util.concurrent.ExecutionException;
import java.util.concurrent.Executors;
import java.util.concurrent.ScheduledExecutorService;

import static org.junit.Assert.assertEquals;
import static org.junit.Assert.assertFalse;
import static org.junit.Assert.assertNotEquals;
import static org.junit.Assert.assertNull;
import static org.junit.Assert.assertTrue;

/**
 * Stream metadata test.
 */
public abstract class StreamMetadataStoreTest {

    protected StreamMetadataStore store;
    protected final ScheduledExecutorService executor = Executors.newScheduledThreadPool(10);
    private final String scope = "scope";
    private final String stream1 = "stream1";
    private final String stream2 = "stream2";
    private final ScalingPolicy policy1 = new ScalingPolicy(ScalingPolicy.Type.FIXED_NUM_SEGMENTS, 100, 2, 2);
    private final ScalingPolicy policy2 = new ScalingPolicy(ScalingPolicy.Type.FIXED_NUM_SEGMENTS, 100, 2, 3);
    private final StreamConfiguration configuration1 = StreamConfiguration.builder().scope(scope).streamName(stream1).scalingPolicy(policy1).build();
    private final StreamConfiguration configuration2 = StreamConfiguration.builder().scope(scope).streamName(stream2).scalingPolicy(policy2).build();

<<<<<<< HEAD
    private final StreamMetadataStore store = StreamStoreFactory.createInMemoryStore(executor);
=======
    @Before
    public abstract void setupTaskStore() throws Exception;

    @After
    public abstract void cleanupTaskStore() throws IOException;
>>>>>>> f27a4128

    @Test
    public void testStreamMetadataStore() throws InterruptedException, ExecutionException {

        // region createStream
        store.createScope(scope).get();

        store.createStream(scope, stream1, configuration1, 5, null, executor).get();
        store.setState(scope, stream1, State.ACTIVE, null, executor).get();
        store.createStream(scope, stream2, configuration2, 5, null, executor).get();
        store.setState(scope, stream2, State.ACTIVE, null, executor).get();

        assertEquals(stream1, store.getConfiguration(scope, stream1, null, executor).get().getStreamName());
        // endregion

        // region checkSegments
        List<Segment> segments = store.getActiveSegments(scope, stream1, null, executor).get();
        assertEquals(2, segments.size());

        SegmentFutures segmentFutures = store.getActiveSegments(scope, stream1, 10, null, executor).get();
        assertEquals(2, segmentFutures.getCurrent().size());
        assertEquals(0, segmentFutures.getFutures().size());

        segments = store.getActiveSegments(scope, stream2, null, executor).get();
        assertEquals(3, segments.size());

        segmentFutures = store.getActiveSegments(scope, stream2, 10, null, executor).get();
        assertEquals(3, segmentFutures.getCurrent().size());
        assertEquals(0, segmentFutures.getFutures().size());

        // endregion

        // region scaleSegments
        SimpleEntry<Double, Double> segment1 = new SimpleEntry<>(0.5, 0.75);
        SimpleEntry<Double, Double> segment2 = new SimpleEntry<>(0.75, 1.0);
        store.scale(scope, stream1, Collections.singletonList(1), Arrays.asList(segment1, segment2), 20, null, executor).join();

        segments = store.getActiveSegments(scope, stream1, null, executor).get();
        assertEquals(3, segments.size());

        segmentFutures = store.getActiveSegments(scope, stream1, 30, null, executor).get();
        assertEquals(3, segmentFutures.getCurrent().size());
        assertEquals(0, segmentFutures.getFutures().size());

        segmentFutures = store.getActiveSegments(scope, stream1, 10, null, executor).get();
        assertEquals(2, segmentFutures.getCurrent().size());
        assertEquals(2, segmentFutures.getFutures().size());

        SimpleEntry<Double, Double> segment3 = new SimpleEntry<>(0.0, 0.5);
        SimpleEntry<Double, Double> segment4 = new SimpleEntry<>(0.5, 0.75);
        SimpleEntry<Double, Double> segment5 = new SimpleEntry<>(0.75, 1.0);
        store.scale(scope, stream2, Arrays.asList(0, 1, 2), Arrays.asList(segment3, segment4, segment5), 20, null, executor).get();

        segments = store.getActiveSegments(scope, stream1, null, executor).get();
        assertEquals(3, segments.size());

        segmentFutures = store.getActiveSegments(scope, stream2, 10, null, executor).get();
        assertEquals(3, segmentFutures.getCurrent().size());
        assertEquals(1, segmentFutures.getFutures().size());

        // endregion

        // region seal stream

        assertFalse(store.isSealed(scope, stream1, null, executor).get());
        assertNotEquals(0, store.getActiveSegments(scope, stream1, null, executor).get().size());
        Boolean sealOperationStatus = store.setSealed(scope, stream1, null, executor).get();
        assertTrue(sealOperationStatus);
        assertTrue(store.isSealed(scope, stream1, null, executor).get());
        assertEquals(0, store.getActiveSegments(scope, stream1, null, executor).get().size());

        //Sealing an already seal stream should return success.
        Boolean sealOperationStatus1 = store.setSealed(scope, stream1, null, executor).get();
        assertTrue(sealOperationStatus1);
        assertTrue(store.isSealed(scope, stream1, null, executor).get());
        assertEquals(0, store.getActiveSegments(scope, stream1, null, executor).get().size());

        // seal a non-existent stream.
        try {
            store.setSealed(scope, "streamNonExistent", null, executor).join();
        } catch (CompletionException e) {
            assertEquals(DataNotFoundException.class, e.getCause().getClass());
        }
        // endregion

        // region delete scope and stream
        assertEquals(DeleteScopeStatus.Status.SCOPE_NOT_EMPTY, store.deleteScope(scope).join().getStatus());

        // Deleting a stream should succeed.
        assertNull(store.deleteStream(scope, stream1, null, executor).join());

        // Delete a deleted stream, should fail with node not found error.
        AssertExtensions.assertThrows("Should throw StoreException",
                store.deleteStream(scope, stream1, null, executor),
                (Throwable t) -> checkStoreExceptionType(t, StoreException.Type.NODE_NOT_FOUND));

        // Delete other stream from the scope.
        assertNull(store.deleteStream(scope, stream2, null, executor).join());

        // Delete scope should succeed now.
        assertEquals(DeleteScopeStatus.Status.SUCCESS, store.deleteScope(scope).join().getStatus());

        // Deleting deleted scope should return Scope_Not_Found.
        assertEquals(DeleteScopeStatus.Status.SCOPE_NOT_FOUND, store.deleteScope(scope).join().getStatus());

        // Deleting non-existing stream should return null.
        AssertExtensions.assertThrows("Should throw StoreException",
                store.deleteStream(scope, "nonExistent", null, executor),
                (Throwable t) -> checkStoreExceptionType(t, StoreException.Type.NODE_NOT_FOUND));
        // endregion
    }

    @Test
    public void listStreamsInScope() throws Exception {
        // list stream in scope
        store.createScope("Scope").get();
        store.createStream("Scope", stream1, configuration1, System.currentTimeMillis(), null, executor).get();
        store.setState("Scope", stream1, State.ACTIVE, null, executor).get();
        store.createStream("Scope", stream2, configuration2, System.currentTimeMillis(), null, executor).get();
        store.setState("Scope", stream2, State.ACTIVE, null, executor).get();
        List<StreamConfiguration> streamInScope = store.listStreamsInScope("Scope").get();
        assertEquals("List streams in scope", 2, streamInScope.size());
        assertEquals("List streams in scope", stream1, streamInScope.get(0).getStreamName());
        assertEquals("List streams in scope", stream2, streamInScope.get(1).getStreamName());

        // List streams in non-existent scope 'Scope1'
        try {
            store.listStreamsInScope("Scope1").join();
        } catch (StoreException se) {
            assertTrue("List streams in non-existent scope Scope1",
                    se.getType() == StoreException.Type.NODE_NOT_FOUND);
        } catch (CompletionException ce) {
            checkStoreExceptionType(ce.getCause(), StoreException.Type.NODE_NOT_FOUND);
        }
    }

    @Test
    public void listScopes() throws Exception {
        // list scopes test
        List<String> list = store.listScopes().get();
        assertEquals("List Scopes size", 0, list.size());

        store.createScope("Scope1").get();
        store.createScope("Scope2").get();
        store.createScope("Scope3").get();
        store.createScope("Scope4").get();

        list = store.listScopes().get();
        assertEquals("List Scopes size", 4, list.size());

        store.deleteScope("Scope1").get();
        store.deleteScope("Scope2").get();
        list = store.listScopes().get();
        assertEquals("List Scopes size", 2, list.size());
    }

    public void getScopeTest() throws  Exception {
        final String scope1 = "Scope1";
        final String scope2 = "Scope2";
        String scopeName;

        // get existent scope
        store.createScope(scope1).get();
        scopeName = store.getScopeConfiguration(scope1).get();
        assertEquals("Get existent scope", scope1, scopeName);

        // get non-existent scope
        try {
            store.getScopeConfiguration(scope2).get();
        } catch (Exception e) {
            assertTrue("Get non existent scope", e instanceof StoreException);
            assertTrue("Get non existent scope", ((StoreException) e).getType() == StoreException.Type.NODE_NOT_FOUND);
        }
    }

    private boolean checkStoreExceptionType(Throwable t, StoreException.Type type) {
        return t instanceof StoreException && ((StoreException) t).getType() == type;
    }
}<|MERGE_RESOLUTION|>--- conflicted
+++ resolved
@@ -43,15 +43,11 @@
     private final StreamConfiguration configuration1 = StreamConfiguration.builder().scope(scope).streamName(stream1).scalingPolicy(policy1).build();
     private final StreamConfiguration configuration2 = StreamConfiguration.builder().scope(scope).streamName(stream2).scalingPolicy(policy2).build();
 
-<<<<<<< HEAD
-    private final StreamMetadataStore store = StreamStoreFactory.createInMemoryStore(executor);
-=======
     @Before
     public abstract void setupTaskStore() throws Exception;
 
     @After
     public abstract void cleanupTaskStore() throws IOException;
->>>>>>> f27a4128
 
     @Test
     public void testStreamMetadataStore() throws InterruptedException, ExecutionException {
