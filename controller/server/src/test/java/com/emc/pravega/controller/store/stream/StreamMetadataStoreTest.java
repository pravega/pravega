--- conflicted
+++ resolved
@@ -8,12 +8,8 @@
 import com.emc.pravega.controller.store.stream.tables.State;
 import com.emc.pravega.stream.ScalingPolicy;
 import com.emc.pravega.stream.StreamConfiguration;
-<<<<<<< HEAD
-import com.emc.pravega.stream.impl.StreamConfigurationImpl;
 import org.junit.Before;
 import org.junit.Test;
-=======
->>>>>>> 0b9e4083
 
 import java.util.AbstractMap.SimpleEntry;
 import java.util.Arrays;
@@ -37,17 +33,10 @@
     private final String scope = "scope";
     private final String stream1 = "stream1";
     private final String stream2 = "stream2";
-<<<<<<< HEAD
     private final ScalingPolicy policy1 = new ScalingPolicy(ScalingPolicy.Type.FIXED_NUM_SEGMENTS, 100, 2, 2);
     private final ScalingPolicy policy2 = new ScalingPolicy(ScalingPolicy.Type.FIXED_NUM_SEGMENTS, 100, 2, 3);
-    private final StreamConfiguration configuration1 = new StreamConfigurationImpl(scope, stream1, policy1);
-    private final StreamConfiguration configuration2 = new StreamConfigurationImpl(scope, stream2, policy2);
-=======
-    private final ScalingPolicy policy1 = new ScalingPolicy(ScalingPolicy.Type.FIXED_NUM_SEGMENTS, 100L, 2, 2);
-    private final ScalingPolicy policy2 = new ScalingPolicy(ScalingPolicy.Type.FIXED_NUM_SEGMENTS, 100L, 2, 3);
     private final StreamConfiguration configuration1 = StreamConfiguration.builder().scope(scope).streamName(stream1).scalingPolicy(policy1).build();
     private final StreamConfiguration configuration2 = StreamConfiguration.builder().scope(scope).streamName(stream2).scalingPolicy(policy2).build();
->>>>>>> 0b9e4083
     private final ScheduledExecutorService executor = Executors.newScheduledThreadPool(10);
 
     private final StreamMetadataStore store =
@@ -65,11 +54,7 @@
         store.createStream(scope, stream1, configuration1, System.currentTimeMillis(), null, executor);
         store.createStream(scope, stream2, configuration2, System.currentTimeMillis(), null, executor);
 
-<<<<<<< HEAD
-        assertEquals(stream1, store.getConfiguration(scope, stream1, null, executor).get().getName());
-=======
-        assertEquals(stream1, store.getConfiguration(stream1).get().getStreamName());
->>>>>>> 0b9e4083
+        assertEquals(stream1, store.getConfiguration(scope, stream1, null, executor).get().getStreamName());
         // endregion
 
         // region checkSegments
