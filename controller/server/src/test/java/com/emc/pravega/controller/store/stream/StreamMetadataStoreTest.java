/**
 *
 *  Copyright (c) 2017 Dell Inc., or its subsidiaries.
 *
 */
package com.emc.pravega.controller.store.stream;

import com.emc.pravega.stream.ScalingPolicy;
import com.emc.pravega.stream.StreamConfiguration;

import java.util.AbstractMap.SimpleEntry;
import java.util.Arrays;
import java.util.Collections;
import java.util.List;
import java.util.concurrent.ExecutionException;
import java.util.concurrent.Executors;
import java.util.concurrent.ScheduledExecutorService;

import org.junit.Test;

import static org.junit.Assert.assertEquals;
import static org.junit.Assert.assertFalse;
import static org.junit.Assert.assertNotEquals;
import static org.junit.Assert.assertTrue;


/**
 * Stream metadata test.
 */
public class StreamMetadataStoreTest {

    private final String scope = "scope";
    private final String stream1 = "stream1";
    private final String stream2 = "stream2";
    private final ScalingPolicy policy1 = new ScalingPolicy(ScalingPolicy.Type.FIXED_NUM_SEGMENTS, 100L, 2, 2);
    private final ScalingPolicy policy2 = new ScalingPolicy(ScalingPolicy.Type.FIXED_NUM_SEGMENTS, 100L, 2, 3);
    private final StreamConfiguration configuration1 = StreamConfiguration.builder().scope(scope).streamName(stream1).scalingPolicy(policy1).build();
    private final StreamConfiguration configuration2 = StreamConfiguration.builder().scope(scope).streamName(stream2).scalingPolicy(policy2).build();
    private final ScheduledExecutorService executor = Executors.newScheduledThreadPool(10);

    private final StreamMetadataStore store =
            StreamStoreFactory.createStore(StreamStoreFactory.StoreType.InMemory, executor);

    @Test
    public void testStreamMetadataStore() throws InterruptedException, ExecutionException {

        // region createStream
        store.createScope(scope).get();
        store.createStream(scope, stream1, configuration1, System.currentTimeMillis());
        store.createStream(scope, stream2, configuration2, System.currentTimeMillis());

        assertEquals(stream1, store.getConfiguration(scope, stream1).get().getStreamName());
        // endregion

        // region checkSegments
        List<Segment> segments = store.getActiveSegments(scope, stream1).get();
        assertEquals(2, segments.size());

        SegmentFutures segmentFutures = store.getActiveSegments(scope, stream1, 10).get();
        assertEquals(2, segmentFutures.getCurrent().size());
        assertEquals(0, segmentFutures.getFutures().size());

        segments = store.getActiveSegments(scope, stream2).get();
        assertEquals(3, segments.size());

        segmentFutures = store.getActiveSegments(scope, stream2, 10).get();
        assertEquals(3, segmentFutures.getCurrent().size());
        assertEquals(0, segmentFutures.getFutures().size());

        // endregion

        // region scaleSegments
        SimpleEntry<Double, Double> segment1 = new SimpleEntry<>(0.5, 0.75);
        SimpleEntry<Double, Double> segment2 = new SimpleEntry<>(0.75, 1.0);
        store.scale(scope, stream1, Collections.singletonList(1), Arrays.asList(segment1, segment2), 20);

        segments = store.getActiveSegments(scope, stream1).get();
        assertEquals(3, segments.size());

        segmentFutures = store.getActiveSegments(scope, stream1, 30).get();
        assertEquals(3, segmentFutures.getCurrent().size());
        assertEquals(0, segmentFutures.getFutures().size());

        segmentFutures = store.getActiveSegments(scope, stream1, 10).get();
        assertEquals(2, segmentFutures.getCurrent().size());
        assertEquals(2, segmentFutures.getFutures().size());

        SimpleEntry<Double, Double> segment3 = new SimpleEntry<>(0.0, 0.5);
        SimpleEntry<Double, Double> segment4 = new SimpleEntry<>(0.5, 0.75);
        SimpleEntry<Double, Double> segment5 = new SimpleEntry<>(0.75, 1.0);
        store.scale(scope, stream2, Arrays.asList(0, 1, 2), Arrays.asList(segment3, segment4, segment5), 20);

        segments = store.getActiveSegments(scope, stream1).get();
        assertEquals(3, segments.size());

        segmentFutures = store.getActiveSegments(scope, stream2, 10).get();
        assertEquals(3, segmentFutures.getCurrent().size());
        assertEquals(1, segmentFutures.getFutures().size());

        // endregion

        // region seal stream

        assertFalse(store.isSealed(scope, stream2).get());
        assertNotEquals(0, store.getActiveSegments(scope, stream2).get().size());
        Boolean sealOperationStatus = store.setSealed(scope, stream2).get();
        assertTrue(sealOperationStatus);
        assertTrue(store.isSealed(scope, stream2).get());
        assertEquals(0, store.getActiveSegments(scope, stream2).get().size());

        //Sealing an already seal stream should return success.
        Boolean sealOperationStatus1 = store.setSealed(scope, stream2).get();
        assertTrue(sealOperationStatus1);
        assertTrue(store.isSealed(scope, stream2).get());
        assertEquals(0, store.getActiveSegments(scope, stream2).get().size());

        // seal a non-existent stream.
        try {
            store.setSealed(scope, "streamNonExistent").get();
        } catch (Exception e) {
            assertEquals(StreamNotFoundException.class, e.getCause().getCause().getClass());
        }
        // endregion
    }


    @Test
    public void listStreamsInScope() throws Exception {
        // list stream in scope
        store.createScope("Scope").get();
        store.createStream("Scope", stream1, configuration1, System.currentTimeMillis());
        store.createStream("Scope", stream2, configuration2, System.currentTimeMillis());
        List<String> streamInScope = store.listStreamsInScope("Scope").get();
        assertEquals("List streams in scope", 2, streamInScope.size());
        assertEquals("List streams in scope", stream1, streamInScope.get(0));
        assertEquals("List streams in scope", stream2, streamInScope.get(1));
<<<<<<< HEAD
=======

        // List streams in non-existent scope 'Scope1'
        try {
            store.listStreamsInScope("Scope1").get();
        } catch (StoreException se) {
            assertTrue("List streams in non-existent scope Scope1",
                    se.getType() == StoreException.Type.NODE_NOT_FOUND);
        }
>>>>>>> 5b3f2584
    }

    @Test
    public void listScopes() throws Exception {
        // list scopes test
        List<String> list = store.listScopes().get();
        assertEquals("List Scopes size", 0, list.size());

        store.createScope("Scope1").get();
        store.createScope("Scope2").get();
        store.createScope("Scope3").get();
        store.createScope("Scope4").get();

        list = store.listScopes().get();
        assertEquals("List Scopes size", 4, list.size());

        store.deleteScope("Scope1").get();
        store.deleteScope("Scope2").get();
        list = store.listScopes().get();
        assertEquals("List Scopes size", 2, list.size());
    }
}<|MERGE_RESOLUTION|>--- conflicted
+++ resolved
@@ -134,8 +134,6 @@
         assertEquals("List streams in scope", 2, streamInScope.size());
         assertEquals("List streams in scope", stream1, streamInScope.get(0));
         assertEquals("List streams in scope", stream2, streamInScope.get(1));
-<<<<<<< HEAD
-=======
 
         // List streams in non-existent scope 'Scope1'
         try {
@@ -144,7 +142,6 @@
             assertTrue("List streams in non-existent scope Scope1",
                     se.getType() == StoreException.Type.NODE_NOT_FOUND);
         }
->>>>>>> 5b3f2584
     }
 
     @Test
