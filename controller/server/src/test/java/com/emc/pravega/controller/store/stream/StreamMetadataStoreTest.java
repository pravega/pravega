--- conflicted
+++ resolved
@@ -207,11 +207,6 @@
         assertEquals("List Scopes size", 2, list.size());
     }
 
-<<<<<<< HEAD
-    private boolean checkStoreExceptionType(Throwable t, StoreException.Type type) {
-        return t instanceof StoreException && ((StoreException) t).getType() == type;
-=======
-    @Test
     public void getScopeTest() throws  Exception {
         final String scope1 = "Scope1";
         final String scope2 = "Scope2";
@@ -229,6 +224,9 @@
             assertTrue("Get non existent scope", e instanceof StoreException);
             assertTrue("Get non existent scope", ((StoreException) e).getType() == StoreException.Type.NODE_NOT_FOUND);
         }
->>>>>>> e0b89b48
+    }
+
+    private boolean checkStoreExceptionType(Throwable t, StoreException.Type type) {
+        return t instanceof StoreException && ((StoreException) t).getType() == type;
     }
 }