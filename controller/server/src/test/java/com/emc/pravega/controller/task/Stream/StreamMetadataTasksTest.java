/**
 * Copyright (c) 2017 Dell Inc., or its subsidiaries.
 */
package com.emc.pravega.controller.task.Stream;

import com.emc.pravega.controller.mocks.SegmentHelperMock;
import com.emc.pravega.controller.server.ControllerService;
import com.emc.pravega.controller.server.SegmentHelper;
import com.emc.pravega.controller.store.host.HostControllerStore;
import com.emc.pravega.controller.store.host.HostStoreFactory;
import com.emc.pravega.controller.store.host.impl.HostMonitorConfigImpl;
import com.emc.pravega.controller.store.stream.Segment;
import com.emc.pravega.controller.store.stream.StreamMetadataStore;
import com.emc.pravega.controller.store.stream.StreamStoreFactory;
import com.emc.pravega.controller.store.stream.tables.State;
import com.emc.pravega.controller.store.task.TaskMetadataStore;
import com.emc.pravega.controller.store.task.TaskStoreFactory;
import com.emc.pravega.controller.stream.api.grpc.v1.Controller.ScaleResponse;
import com.emc.pravega.controller.stream.api.grpc.v1.Controller.ScaleResponse.ScaleStreamStatus;
import com.emc.pravega.controller.stream.api.grpc.v1.Controller.UpdateStreamStatus;
import com.emc.pravega.controller.timeout.TimeoutService;
import com.emc.pravega.controller.timeout.TimeoutServiceConfig;
import com.emc.pravega.controller.timeout.TimerWheelTimeoutService;
import com.emc.pravega.stream.ScalingPolicy;
import com.emc.pravega.stream.StreamConfiguration;
import com.emc.pravega.stream.impl.netty.ConnectionFactoryImpl;
import org.apache.curator.framework.CuratorFramework;
import org.apache.curator.framework.CuratorFrameworkFactory;
import org.apache.curator.retry.ExponentialBackoffRetry;
import org.apache.curator.test.TestingServer;
import org.junit.After;
import org.junit.Before;
import org.junit.Test;

import java.util.AbstractMap;
import java.util.Arrays;
import java.util.Collections;
import java.util.List;
import java.util.concurrent.CompletableFuture;
import java.util.concurrent.Executors;
import java.util.concurrent.ScheduledExecutorService;

import static org.junit.Assert.assertEquals;
import static org.junit.Assert.assertNotEquals;
import static org.junit.Assert.assertTrue;
import static org.mockito.ArgumentMatchers.any;
import static org.mockito.ArgumentMatchers.anyString;
import static org.mockito.Mockito.doReturn;
import static org.mockito.Mockito.spy;


public class StreamMetadataTasksTest {

    private static final String SCOPE = "scope";
    private final String stream1 = "stream1";
    private final ScheduledExecutorService executor = Executors.newScheduledThreadPool(10);

    private ControllerService consumer;

    private CuratorFramework zkClient;
    private TestingServer zkServer;

    private StreamMetadataStore streamStorePartialMock;
    private StreamMetadataTasks streamMetadataTasks;
    private StreamTransactionMetadataTasks streamTransactionMetadataTasks;
    private TimeoutService timeoutService;
    private ConnectionFactoryImpl connectionFactory;

    @Before
    public void setup() throws Exception {
        zkServer = new TestingServer();
        zkServer.start();
        zkClient = CuratorFrameworkFactory.newClient(zkServer.getConnectString(),
                new ExponentialBackoffRetry(200, 10, 5000));
        zkClient.start();

        StreamMetadataStore streamStore = StreamStoreFactory.createInMemoryStore(executor);
        streamStorePartialMock = spy(streamStore); //create a partial mock.
        doReturn(CompletableFuture.completedFuture(false)).when(streamStorePartialMock).isTransactionOngoing(
                anyString(), anyString(), any(), any()); //mock only isTransactionOngoing call.

        TaskMetadataStore taskMetadataStore = TaskStoreFactory.createZKStore(zkClient, executor);
        HostControllerStore hostStore = HostStoreFactory.createInMemoryStore(HostMonitorConfigImpl.dummyConfig());

        SegmentHelper segmentHelperMock = SegmentHelperMock.getSegmentHelperMock();
        connectionFactory = new ConnectionFactoryImpl(false);
        streamMetadataTasks = new StreamMetadataTasks(streamStorePartialMock, hostStore,
                taskMetadataStore, segmentHelperMock,
                executor, "host", connectionFactory);

        streamTransactionMetadataTasks = new StreamTransactionMetadataTasks(
                streamStorePartialMock, hostStore, taskMetadataStore, segmentHelperMock, executor, "host", connectionFactory);
        timeoutService = new TimerWheelTimeoutService(streamTransactionMetadataTasks,
                TimeoutServiceConfig.defaultConfig());

        consumer = new ControllerService(streamStorePartialMock, hostStore, streamMetadataTasks,
                streamTransactionMetadataTasks, timeoutService, segmentHelperMock, executor);

        final ScalingPolicy policy1 = ScalingPolicy.fixed(2);
        final StreamConfiguration configuration1 = StreamConfiguration.builder().scope(SCOPE).streamName(stream1).scalingPolicy(policy1).build();
        streamStorePartialMock.createScope(SCOPE).get();

<<<<<<< HEAD
        streamStorePartialMock.createStream(SCOPE, stream1, configuration1, System.currentTimeMillis(), null, executor).get();
        streamStorePartialMock.setState(SCOPE, stream1, State.ACTIVE, null, executor).get();

        AbstractMap.SimpleEntry<Double, Double> segment1 = new AbstractMap.SimpleEntry<>(0.5, 0.75);
        AbstractMap.SimpleEntry<Double, Double> segment2 = new AbstractMap.SimpleEntry<>(0.75, 1.0);
        streamStorePartialMock.scale(SCOPE, stream1, Collections.singletonList(1), Arrays.asList(segment1, segment2), System.currentTimeMillis(), null, executor).get();
=======
        long start = System.currentTimeMillis();
        streamStorePartialMock.createStream(SCOPE, stream1, configuration1, start, null, executor);

        AbstractMap.SimpleEntry<Double, Double> segment1 = new AbstractMap.SimpleEntry<>(0.5, 0.75);
        AbstractMap.SimpleEntry<Double, Double> segment2 = new AbstractMap.SimpleEntry<>(0.75, 1.0);
        List<Integer> sealedSegments = Collections.singletonList(1);
        List<Segment> segmentsCreated = streamStorePartialMock.startScale(SCOPE, stream1, sealedSegments, Arrays.asList(segment1, segment2), start + 20, null, executor).get();
        streamStorePartialMock.scaleNewSegmentsCreated(SCOPE, stream1, sealedSegments, segmentsCreated, start + 20, null, executor).get();
        streamStorePartialMock.scaleSegmentsSealed(SCOPE, stream1, sealedSegments, segmentsCreated, start + 20, null, executor).get();
>>>>>>> 9e48bebb
    }

    @After
    public void tearDown() throws Exception {
        timeoutService.stopAsync();
        timeoutService.awaitTerminated();
        streamMetadataTasks.close();
        streamTransactionMetadataTasks.close();
        zkClient.close();
        zkServer.close();
        connectionFactory.close();
        executor.shutdown();
    }

    @Test
    public void sealStreamTest() throws Exception {
        assertNotEquals(0, consumer.getCurrentSegments(SCOPE, stream1).get().size());

        //seal a stream.
        UpdateStreamStatus.Status sealOperationResult = streamMetadataTasks.sealStreamBody(SCOPE, stream1, null).get();
        assertEquals(UpdateStreamStatus.Status.SUCCESS, sealOperationResult);

        //a sealed stream should have zero active/current segments
        assertEquals(0, consumer.getCurrentSegments(SCOPE, stream1).get().size());
        assertTrue(streamStorePartialMock.isSealed(SCOPE, stream1, null, executor).get());

        //reseal a sealed stream.
        assertEquals(UpdateStreamStatus.Status.SUCCESS, streamMetadataTasks.sealStreamBody(SCOPE, stream1, null).get());

        //scale operation on the sealed stream.
        AbstractMap.SimpleEntry<Double, Double> segment3 = new AbstractMap.SimpleEntry<>(0.0, 0.2);
        AbstractMap.SimpleEntry<Double, Double> segment4 = new AbstractMap.SimpleEntry<>(0.3, 0.4);
        AbstractMap.SimpleEntry<Double, Double> segment5 = new AbstractMap.SimpleEntry<>(0.4, 0.5);

        ScaleResponse scaleOpResult = streamMetadataTasks.scaleBody(SCOPE, stream1, Collections
                        .singletonList(0),
                Arrays.asList(segment3, segment4, segment5), 30, null).get();

        //scaling operation fails once a stream is sealed.
        assertEquals(ScaleStreamStatus.PRECONDITION_FAILED, scaleOpResult.getStatus());
    }
}<|MERGE_RESOLUTION|>--- conflicted
+++ resolved
@@ -3,6 +3,13 @@
  */
 package com.emc.pravega.controller.task.Stream;
 
+import static org.junit.Assert.assertEquals;
+import static org.junit.Assert.assertNotEquals;
+import static org.junit.Assert.assertTrue;
+import static org.mockito.ArgumentMatchers.any;
+import static org.mockito.ArgumentMatchers.anyString;
+import static org.mockito.Mockito.doReturn;
+import static org.mockito.Mockito.spy;
 import com.emc.pravega.controller.mocks.SegmentHelperMock;
 import com.emc.pravega.controller.server.ControllerService;
 import com.emc.pravega.controller.server.SegmentHelper;
@@ -39,14 +46,6 @@
 import java.util.concurrent.CompletableFuture;
 import java.util.concurrent.Executors;
 import java.util.concurrent.ScheduledExecutorService;
-
-import static org.junit.Assert.assertEquals;
-import static org.junit.Assert.assertNotEquals;
-import static org.junit.Assert.assertTrue;
-import static org.mockito.ArgumentMatchers.any;
-import static org.mockito.ArgumentMatchers.anyString;
-import static org.mockito.Mockito.doReturn;
-import static org.mockito.Mockito.spy;
 
 
 public class StreamMetadataTasksTest {
@@ -100,16 +99,9 @@
         final StreamConfiguration configuration1 = StreamConfiguration.builder().scope(SCOPE).streamName(stream1).scalingPolicy(policy1).build();
         streamStorePartialMock.createScope(SCOPE).get();
 
-<<<<<<< HEAD
-        streamStorePartialMock.createStream(SCOPE, stream1, configuration1, System.currentTimeMillis(), null, executor).get();
+        long start = System.currentTimeMillis();
+        streamStorePartialMock.createStream(SCOPE, stream1, configuration1, start, null, executor).get();
         streamStorePartialMock.setState(SCOPE, stream1, State.ACTIVE, null, executor).get();
-
-        AbstractMap.SimpleEntry<Double, Double> segment1 = new AbstractMap.SimpleEntry<>(0.5, 0.75);
-        AbstractMap.SimpleEntry<Double, Double> segment2 = new AbstractMap.SimpleEntry<>(0.75, 1.0);
-        streamStorePartialMock.scale(SCOPE, stream1, Collections.singletonList(1), Arrays.asList(segment1, segment2), System.currentTimeMillis(), null, executor).get();
-=======
-        long start = System.currentTimeMillis();
-        streamStorePartialMock.createStream(SCOPE, stream1, configuration1, start, null, executor);
 
         AbstractMap.SimpleEntry<Double, Double> segment1 = new AbstractMap.SimpleEntry<>(0.5, 0.75);
         AbstractMap.SimpleEntry<Double, Double> segment2 = new AbstractMap.SimpleEntry<>(0.75, 1.0);
@@ -117,7 +109,6 @@
         List<Segment> segmentsCreated = streamStorePartialMock.startScale(SCOPE, stream1, sealedSegments, Arrays.asList(segment1, segment2), start + 20, null, executor).get();
         streamStorePartialMock.scaleNewSegmentsCreated(SCOPE, stream1, sealedSegments, segmentsCreated, start + 20, null, executor).get();
         streamStorePartialMock.scaleSegmentsSealed(SCOPE, stream1, sealedSegments, segmentsCreated, start + 20, null, executor).get();
->>>>>>> 9e48bebb
     }
 
     @After
