--- conflicted
+++ resolved
@@ -85,20 +85,13 @@
 
         final ScalingPolicy policy1 = ScalingPolicy.fixed(2);
         final StreamConfiguration configuration1 = StreamConfiguration.builder().scope(SCOPE).streamName(stream1).scalingPolicy(policy1).build();
-<<<<<<< HEAD
+        streamStorePartialMock.createScope(SCOPE);
+
         streamStorePartialMock.createStream(SCOPE, stream1, configuration1, System.currentTimeMillis(), null, executor);
 
         AbstractMap.SimpleEntry<Double, Double> segment1 = new AbstractMap.SimpleEntry<>(0.5, 0.75);
         AbstractMap.SimpleEntry<Double, Double> segment2 = new AbstractMap.SimpleEntry<>(0.75, 1.0);
         streamStorePartialMock.scale(SCOPE, stream1, Collections.singletonList(1), Arrays.asList(segment1, segment2), 20, null, executor);
-=======
-        streamStorePartialMock.createScope(SCOPE);
-        streamStorePartialMock.createStream(SCOPE, stream1, configuration1, System.currentTimeMillis());
-
-        AbstractMap.SimpleEntry<Double, Double> segment1 = new AbstractMap.SimpleEntry<>(0.5, 0.75);
-        AbstractMap.SimpleEntry<Double, Double> segment2 = new AbstractMap.SimpleEntry<>(0.75, 1.0);
-        streamStorePartialMock.scale(SCOPE, stream1, Collections.singletonList(1), Arrays.asList(segment1, segment2), 20);
->>>>>>> 020ee8da
     }
 
     @After
@@ -116,11 +109,7 @@
 
         //a sealed stream should have zero active/current segments
         assertEquals(0, consumer.getCurrentSegments(SCOPE, stream1).get().size());
-<<<<<<< HEAD
         assertTrue(streamStorePartialMock.isSealed(SCOPE, stream1, null, executor).get());
-=======
-        assertTrue(streamStorePartialMock.isSealed(SCOPE, stream1).get());
->>>>>>> 020ee8da
 
         //reseal a sealed stream.
         assertEquals(UpdateStreamStatus.SUCCESS, streamMetadataTasks.sealStreamBody(SCOPE, stream1, null).get());
