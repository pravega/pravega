--- conflicted
+++ resolved
@@ -81,17 +81,11 @@
                 executor, "host");
 
         StreamTransactionMetadataTasks streamTransactionMetadataTasks = new StreamTransactionMetadataTasks(
-<<<<<<< HEAD
-                streamStorePartialMock, hostStore, taskMetadataStore, executor, "host");
+                streamStorePartialMock, hostStore, taskMetadataStore, segmentHelperMock, executor, "host");
         TimeoutService timeoutService = new TimerWheelTimeoutService(streamTransactionMetadataTasks, 100000, 100000);
 
-        consumer = new ControllerService(streamStorePartialMock, hostStore, streamMetadataTasksPartialMock,
-                streamTransactionMetadataTasks, timeoutService);
-=======
-                streamStorePartialMock, hostStore, taskMetadataStore, segmentHelperMock, executor, "host");
         consumer = new ControllerService(streamStorePartialMock, hostStore, streamMetadataTasks,
-                streamTransactionMetadataTasks, segmentHelperMock, executor);
->>>>>>> 48343e2d
+                streamTransactionMetadataTasks, timeoutService, segmentHelperMock, executor);
 
         final ScalingPolicy policy1 = ScalingPolicy.fixed(2);
         final StreamConfiguration configuration1 = StreamConfiguration.builder().scope(SCOPE).streamName(stream1).scalingPolicy(policy1).build();
