/**
 * Copyright (c) 2017 Dell Inc., or its subsidiaries.
 */
package com.emc.pravega.controller.task.Stream;

import com.emc.pravega.controller.server.ControllerService;
import com.emc.pravega.controller.mocks.SegmentHelperMock;
import com.emc.pravega.controller.server.SegmentHelper;
import com.emc.pravega.controller.store.host.HostControllerStore;
import com.emc.pravega.controller.store.host.HostStoreFactory;
import com.emc.pravega.controller.store.host.impl.HostMonitorConfigImpl;
import com.emc.pravega.controller.store.stream.StreamMetadataStore;
import com.emc.pravega.controller.store.stream.StreamStoreFactory;
import com.emc.pravega.controller.store.task.TaskMetadataStore;
import com.emc.pravega.controller.store.task.TaskStoreFactory;
import com.emc.pravega.controller.stream.api.grpc.v1.Controller.ScaleResponse;
import com.emc.pravega.controller.stream.api.grpc.v1.Controller.ScaleResponse.ScaleStreamStatus;
import com.emc.pravega.controller.stream.api.grpc.v1.Controller.UpdateStreamStatus;
import com.emc.pravega.controller.timeout.TimeoutService;
import com.emc.pravega.controller.timeout.TimeoutServiceConfig;
import com.emc.pravega.controller.timeout.TimerWheelTimeoutService;
import com.emc.pravega.stream.ScalingPolicy;
import com.emc.pravega.stream.StreamConfiguration;
import com.emc.pravega.stream.impl.netty.ConnectionFactoryImpl;
import org.apache.curator.framework.CuratorFramework;
import org.apache.curator.framework.CuratorFrameworkFactory;
import org.apache.curator.retry.ExponentialBackoffRetry;
import org.apache.curator.test.TestingServer;
import org.junit.After;
import org.junit.Before;
import org.junit.Test;

import java.io.IOException;
import java.util.AbstractMap;
import java.util.Arrays;
import java.util.Collections;
import java.util.concurrent.CompletableFuture;
import java.util.concurrent.Executors;
import java.util.concurrent.ScheduledExecutorService;

import static org.junit.Assert.assertEquals;
import static org.junit.Assert.assertNotEquals;
import static org.junit.Assert.assertTrue;
import static org.mockito.ArgumentMatchers.any;
import static org.mockito.ArgumentMatchers.anyString;
import static org.mockito.Mockito.doReturn;
import static org.mockito.Mockito.spy;


public class StreamMetadataTasksTest {

    private static final String SCOPE = "scope";
    private final String stream1 = "stream1";
    private final ScheduledExecutorService executor = Executors.newScheduledThreadPool(10);

    private ControllerService consumer;

    private TestingServer zkServer;

    private StreamMetadataStore streamStorePartialMock;
    private StreamMetadataTasks streamMetadataTasks;

    @Before
    public void initialize() throws Exception {
        zkServer = new TestingServer();
        zkServer.start();
        CuratorFramework zkClient = CuratorFrameworkFactory.newClient(zkServer.getConnectString(),
                new ExponentialBackoffRetry(200, 10, 5000));
        zkClient.start();

        StreamMetadataStore streamStore = StreamStoreFactory.createInMemoryStore(executor);
        streamStorePartialMock = spy(streamStore); //create a partial mock.
        doReturn(CompletableFuture.completedFuture(false)).when(streamStorePartialMock).isTransactionOngoing(
                anyString(), anyString(), any(), any()); //mock only isTransactionOngoing call.

        TaskMetadataStore taskMetadataStore = TaskStoreFactory.createZKStore(zkClient, executor);
        HostControllerStore hostStore = HostStoreFactory.createInMemoryStore(HostMonitorConfigImpl.defaultConfig());

        SegmentHelper segmentHelperMock = SegmentHelperMock.getSegmentHelperMock();
        ConnectionFactoryImpl connectionFactory = new ConnectionFactoryImpl(false);
        streamMetadataTasks = new StreamMetadataTasks(streamStorePartialMock, hostStore,
                taskMetadataStore, segmentHelperMock,
                executor, "host", connectionFactory);

        StreamTransactionMetadataTasks streamTransactionMetadataTasks = new StreamTransactionMetadataTasks(
<<<<<<< HEAD
                streamStorePartialMock, hostStore, taskMetadataStore, segmentHelperMock, executor, "host");
        TimeoutService timeoutService = new TimerWheelTimeoutService(streamTransactionMetadataTasks,
                TimeoutServiceConfig.defaultConfig());
=======
                streamStorePartialMock, hostStore, taskMetadataStore, segmentHelperMock, executor, "host", connectionFactory);
        TimeoutService timeoutService = new TimerWheelTimeoutService(streamTransactionMetadataTasks, 100000, 100000);
>>>>>>> 1e7618e8

        consumer = new ControllerService(streamStorePartialMock, hostStore, streamMetadataTasks,
                streamTransactionMetadataTasks, timeoutService, segmentHelperMock, executor);

        final ScalingPolicy policy1 = ScalingPolicy.fixed(2);
        final StreamConfiguration configuration1 = StreamConfiguration.builder().scope(SCOPE).streamName(stream1).scalingPolicy(policy1).build();
        streamStorePartialMock.createScope(SCOPE);

        streamStorePartialMock.createStream(SCOPE, stream1, configuration1, System.currentTimeMillis(), null, executor);

        AbstractMap.SimpleEntry<Double, Double> segment1 = new AbstractMap.SimpleEntry<>(0.5, 0.75);
        AbstractMap.SimpleEntry<Double, Double> segment2 = new AbstractMap.SimpleEntry<>(0.75, 1.0);
        streamStorePartialMock.scale(SCOPE, stream1, Collections.singletonList(1), Arrays.asList(segment1, segment2), 20, null, executor);
    }

    @After
    public void tearDown() throws IOException {
        zkServer.close();
    }

    @Test
    public void sealStreamTest() throws Exception {
        assertNotEquals(0, consumer.getCurrentSegments(SCOPE, stream1).get().size());

        //seal a stream.
        UpdateStreamStatus.Status sealOperationResult = streamMetadataTasks.sealStreamBody(SCOPE, stream1, null).get();
        assertEquals(UpdateStreamStatus.Status.SUCCESS, sealOperationResult);

        //a sealed stream should have zero active/current segments
        assertEquals(0, consumer.getCurrentSegments(SCOPE, stream1).get().size());
        assertTrue(streamStorePartialMock.isSealed(SCOPE, stream1, null, executor).get());

        //reseal a sealed stream.
        assertEquals(UpdateStreamStatus.Status.SUCCESS, streamMetadataTasks.sealStreamBody(SCOPE, stream1, null).get());

        //scale operation on the sealed stream.
        AbstractMap.SimpleEntry<Double, Double> segment3 = new AbstractMap.SimpleEntry<>(0.0, 0.2);
        AbstractMap.SimpleEntry<Double, Double> segment4 = new AbstractMap.SimpleEntry<>(0.3, 0.4);
        AbstractMap.SimpleEntry<Double, Double> segment5 = new AbstractMap.SimpleEntry<>(0.4, 0.5);

        ScaleResponse scaleOpResult = streamMetadataTasks.scaleBody(SCOPE, stream1, Collections
                        .singletonList(0),
                Arrays.asList(segment3, segment4, segment5), 30, null).get();

        //scaling operation fails once a stream is sealed.
        assertEquals(ScaleStreamStatus.PRECONDITION_FAILED, scaleOpResult.getStatus());
    }
}<|MERGE_RESOLUTION|>--- conflicted
+++ resolved
@@ -83,14 +83,9 @@
                 executor, "host", connectionFactory);
 
         StreamTransactionMetadataTasks streamTransactionMetadataTasks = new StreamTransactionMetadataTasks(
-<<<<<<< HEAD
-                streamStorePartialMock, hostStore, taskMetadataStore, segmentHelperMock, executor, "host");
+                streamStorePartialMock, hostStore, taskMetadataStore, segmentHelperMock, executor, "host", connectionFactory);
         TimeoutService timeoutService = new TimerWheelTimeoutService(streamTransactionMetadataTasks,
                 TimeoutServiceConfig.defaultConfig());
-=======
-                streamStorePartialMock, hostStore, taskMetadataStore, segmentHelperMock, executor, "host", connectionFactory);
-        TimeoutService timeoutService = new TimerWheelTimeoutService(streamTransactionMetadataTasks, 100000, 100000);
->>>>>>> 1e7618e8
 
         consumer = new ControllerService(streamStorePartialMock, hostStore, streamMetadataTasks,
                 streamTransactionMetadataTasks, timeoutService, segmentHelperMock, executor);
