/**
 *
 *  Copyright (c) 2017 Dell Inc., or its subsidiaries.
 *
 */
package com.emc.pravega.controller.task;

import com.emc.pravega.controller.server.rpc.v1.SegmentHelperMock;
import com.emc.pravega.controller.store.ZKStoreClient;
import com.emc.pravega.controller.store.host.HostControllerStore;
import com.emc.pravega.controller.store.host.HostStoreFactory;
import com.emc.pravega.controller.store.stream.StreamAlreadyExistsException;
import com.emc.pravega.controller.store.stream.StreamMetadataStore;
import com.emc.pravega.controller.store.stream.StreamStoreFactory;
import com.emc.pravega.controller.store.task.LockFailedException;
import com.emc.pravega.controller.store.task.Resource;
import com.emc.pravega.controller.store.task.TaggedResource;
import com.emc.pravega.controller.store.task.TaskMetadataStore;
import com.emc.pravega.controller.store.task.TaskStoreFactory;
import com.emc.pravega.controller.stream.api.v1.CreateStreamStatus;
import com.emc.pravega.controller.task.Stream.StreamMetadataTasks;
import com.emc.pravega.controller.task.Stream.TestTasks;
import com.emc.pravega.stream.ScalingPolicy;
import com.emc.pravega.stream.StreamConfiguration;
<<<<<<< HEAD
import com.emc.pravega.stream.impl.StreamConfigurationImpl;
import lombok.Data;
import lombok.EqualsAndHashCode;
import lombok.extern.slf4j.Slf4j;
import org.apache.curator.framework.CuratorFramework;
import org.apache.curator.framework.CuratorFrameworkFactory;
import org.apache.curator.retry.RetryOneTime;
import org.apache.curator.test.TestingServer;
import org.junit.After;
import org.junit.Before;
import org.junit.Test;
=======
>>>>>>> 0b9e4083

import java.io.IOException;
import java.io.Serializable;
import java.util.AbstractMap;
import java.util.Arrays;
import java.util.Collections;
import java.util.Optional;
import java.util.UUID;
import java.util.concurrent.CompletableFuture;
import java.util.concurrent.CompletionException;
import java.util.concurrent.ExecutionException;
import java.util.concurrent.Executors;
import java.util.concurrent.ScheduledExecutorService;

<<<<<<< HEAD
=======
import lombok.Data;
import lombok.EqualsAndHashCode;
import lombok.extern.slf4j.Slf4j;

import org.apache.curator.framework.CuratorFramework;
import org.apache.curator.framework.CuratorFrameworkFactory;
import org.apache.curator.retry.RetryOneTime;
import org.apache.curator.test.TestingServer;
import org.junit.After;
import org.junit.Before;
import org.junit.Test;

>>>>>>> 0b9e4083
import static org.junit.Assert.assertEquals;
import static org.junit.Assert.assertFalse;
import static org.junit.Assert.assertTrue;


/**
 * Task test cases.
 */
@Slf4j
public class TaskTest {
    private static final String HOSTNAME = "host-1234";
    private static final String SCOPE = "scope";
    private final String stream1 = "stream1";
    private final String stream2 = "stream2";
<<<<<<< HEAD
    private final ScalingPolicy policy1 = new ScalingPolicy(ScalingPolicy.Type.FIXED_NUM_SEGMENTS, 100, 2, 2);
    private final StreamConfiguration configuration1 = new StreamConfigurationImpl(SCOPE, stream1, policy1);
=======
    private final ScalingPolicy policy1 = new ScalingPolicy(ScalingPolicy.Type.FIXED_NUM_SEGMENTS, 100L, 2, 2);
    private final StreamConfiguration configuration1 = StreamConfiguration.builder().scope(SCOPE).streamName(stream1).scalingPolicy(policy1).build();
>>>>>>> 0b9e4083
    private final ScheduledExecutorService executor = Executors.newScheduledThreadPool(10);

    private final StreamMetadataStore streamStore =

            StreamStoreFactory.createStore(StreamStoreFactory.StoreType.InMemory, executor);

    private final HostControllerStore hostStore = HostStoreFactory.createStore(HostStoreFactory.StoreType.InMemory);

    private final TaskMetadataStore taskMetadataStore;

    private final TestingServer zkServer;

    private final StreamMetadataTasks streamMetadataTasks;

    public TaskTest() throws Exception {
        zkServer = new TestingServer();
        zkServer.start();

        SegmentHelperMock.init();

        CuratorFramework cli = CuratorFrameworkFactory.newClient(zkServer.getConnectString(), new RetryOneTime(2000));
        cli.start();
        taskMetadataStore = TaskStoreFactory.createStore(new ZKStoreClient(cli), executor);
        streamMetadataTasks = new StreamMetadataTasks(streamStore, hostStore, taskMetadataStore, executor, HOSTNAME);
    }

    @Before
    public void prepareStreamStore() {

<<<<<<< HEAD
        final ScalingPolicy policy1 = new ScalingPolicy(ScalingPolicy.Type.FIXED_NUM_SEGMENTS, 100, 2, 2);
        final ScalingPolicy policy2 = new ScalingPolicy(ScalingPolicy.Type.FIXED_NUM_SEGMENTS, 100, 2, 3);
        final StreamConfiguration configuration1 = new StreamConfigurationImpl(SCOPE, stream1, policy1);
        final StreamConfiguration configuration2 = new StreamConfigurationImpl(SCOPE, stream2, policy2);
=======
        final ScalingPolicy policy1 = new ScalingPolicy(ScalingPolicy.Type.FIXED_NUM_SEGMENTS, 100L, 2, 2);
        final ScalingPolicy policy2 = new ScalingPolicy(ScalingPolicy.Type.FIXED_NUM_SEGMENTS, 100L, 2, 3);
        final StreamConfiguration configuration1 = StreamConfiguration.builder().scope(SCOPE).streamName(stream1).scalingPolicy(policy1).build();
        final StreamConfiguration configuration2 = StreamConfiguration.builder().scope(SCOPE).streamName(stream2).scalingPolicy(policy2).build();
>>>>>>> 0b9e4083

        // region createStream
        streamStore.createStream(SCOPE, stream1, configuration1, System.currentTimeMillis(), null, executor);
        streamStore.createStream(SCOPE, stream2, configuration2, System.currentTimeMillis(), null, executor);
        // endregion

        // region scaleSegments

        AbstractMap.SimpleEntry<Double, Double> segment1 = new AbstractMap.SimpleEntry<>(0.5, 0.75);
        AbstractMap.SimpleEntry<Double, Double> segment2 = new AbstractMap.SimpleEntry<>(0.75, 1.0);
        streamStore.scale(SCOPE, stream1, Collections.singletonList(1), Arrays.asList(segment1, segment2), 20, null, executor);

        AbstractMap.SimpleEntry<Double, Double> segment3 = new AbstractMap.SimpleEntry<>(0.0, 0.5);
        AbstractMap.SimpleEntry<Double, Double> segment4 = new AbstractMap.SimpleEntry<>(0.5, 0.75);
        AbstractMap.SimpleEntry<Double, Double> segment5 = new AbstractMap.SimpleEntry<>(0.75, 1.0);
        streamStore.scale(SCOPE, stream2, Arrays.asList(0, 1, 2), Arrays.asList(segment3, segment4, segment5), 20, null, executor);
        // endregion
    }

    @After
    public void stopZKServer() throws IOException {
        zkServer.stop();
        zkServer.close();
    }

    @Test
    public void testMethods() throws InterruptedException, ExecutionException {
        try {
            streamMetadataTasks.createStream(SCOPE, stream1, configuration1, System.currentTimeMillis()).join();
        } catch (CompletionException e) {
            assertTrue(e.getCause() instanceof StreamAlreadyExistsException);
        }

        CreateStreamStatus result = streamMetadataTasks.createStream(SCOPE, "dummy", configuration1,
                System.currentTimeMillis()).join();
        assertEquals(result, CreateStreamStatus.SUCCESS);
    }

    @Test
    public void testTaskSweeper() throws ExecutionException, InterruptedException {
        final String deadHost = "deadHost";
        final String deadThreadId = UUID.randomUUID().toString();
        final String scope = SCOPE;
        final String stream = "streamSweeper";
        final StreamConfiguration configuration = StreamConfiguration.builder().scope(SCOPE).streamName(stream1).scalingPolicy(policy1).build();

        final Resource resource = new Resource(scope, stream);
        final long timestamp = System.currentTimeMillis();
        final TaskData taskData = new TaskData("createStream", "1.0", new Serializable[]{scope, stream, configuration, timestamp});

        for (int i = 0; i < 5; i++) {
            final TaggedResource taggedResource = new TaggedResource(UUID.randomUUID().toString(), resource);
            taskMetadataStore.putChild(deadHost, taggedResource).join();
        }
        final TaggedResource taggedResource = new TaggedResource(deadThreadId, resource);
        taskMetadataStore.putChild(deadHost, taggedResource).join();

        taskMetadataStore.lock(resource, taskData, deadHost, deadThreadId, null, null).join();

        TaskSweeper taskSweeper = new TaskSweeper(taskMetadataStore, HOSTNAME, streamMetadataTasks);
        taskSweeper.sweepOrphanedTasks(deadHost).get();

        Optional<TaskData> data = taskMetadataStore.getTask(resource, deadHost, deadThreadId).get();
        assertFalse(data.isPresent());

        Optional<TaggedResource> child = taskMetadataStore.getRandomChild(deadHost).get();
        assertFalse(child.isPresent());

        // ensure that the stream streamSweeper is created
<<<<<<< HEAD
        StreamConfiguration config = streamStore.getConfiguration(SCOPE, stream, null, executor).get();
        assertTrue(config.getName().equals(configuration.getName()));
=======
        StreamConfiguration config = streamStore.getConfiguration(stream).get();
        assertTrue(config.getStreamName().equals(configuration.getStreamName()));
>>>>>>> 0b9e4083
        assertTrue(config.getScope().equals(configuration.getScope()));
        assertTrue(config.getScalingPolicy().equals(configuration.getScalingPolicy()));
    }

    @Test
    public void parallelTaskSweeperTest() throws InterruptedException, ExecutionException {
        final String deadHost = "deadHost";
        final String deadThreadId1 = UUID.randomUUID().toString();
        final String deadThreadId2 = UUID.randomUUID().toString();

        final String scope = SCOPE;
        final String stream1 = "parallelSweeper1";
        final String stream2 = "parallelSweeper2";

        final StreamConfiguration config1 = StreamConfiguration.builder().scope(SCOPE).streamName(stream1).scalingPolicy(policy1).build();
        final StreamConfiguration config2 = StreamConfiguration.builder().scope(SCOPE).streamName(stream2).scalingPolicy(policy1).build();

        final Resource resource1 = new Resource(scope, stream1);
        final long timestamp1 = System.currentTimeMillis();
        final TaskData taskData1 = new TaskData("createStream", "1.0", new Serializable[]{scope, stream1, config1, timestamp1});

        final Resource resource2 = new Resource(scope, stream2);
        final long timestamp2 = System.currentTimeMillis();
        final TaskData taskData2 = new TaskData("createStream", "1.0", new Serializable[]{scope, stream2, config2, timestamp2});

        for (int i = 0; i < 5; i++) {
            final TaggedResource taggedResource = new TaggedResource(UUID.randomUUID().toString(), resource1);
            taskMetadataStore.putChild(deadHost, taggedResource).join();
        }
        final TaggedResource taggedResource1 = new TaggedResource(deadThreadId1, resource1);
        taskMetadataStore.putChild(deadHost, taggedResource1).join();

        final TaggedResource taggedResource2 = new TaggedResource(deadThreadId2, resource2);
        taskMetadataStore.putChild(deadHost, taggedResource2).join();

        taskMetadataStore.lock(resource1, taskData1, deadHost, deadThreadId1, null, null).join();
        taskMetadataStore.lock(resource2, taskData2, deadHost, deadThreadId2, null, null).join();

        final SweeperThread sweeperThread1 = new SweeperThread(HOSTNAME, taskMetadataStore, streamMetadataTasks,
                deadHost);
        final SweeperThread sweeperThread2 = new SweeperThread(HOSTNAME, taskMetadataStore, streamMetadataTasks,
                deadHost);

        sweeperThread1.start();
        sweeperThread2.start();

        sweeperThread1.getResult().join();
        sweeperThread2.getResult().join();

        Optional<TaskData> data = taskMetadataStore.getTask(resource1, deadHost, deadThreadId1).get();
        assertFalse(data.isPresent());

        data = taskMetadataStore.getTask(resource2, deadHost, deadThreadId2).get();
        assertFalse(data.isPresent());

        Optional<TaggedResource> child = taskMetadataStore.getRandomChild(deadHost).get();
        assertFalse(child.isPresent());

        // ensure that the stream streamSweeper is created
<<<<<<< HEAD
        StreamConfiguration config = streamStore.getConfiguration(SCOPE, stream1, null, executor).get();
        assertTrue(config.getName().equals(stream1));

        config = streamStore.getConfiguration(SCOPE, stream2, null, executor).get();
        assertTrue(config.getName().equals(stream2));
=======
        StreamConfiguration config = streamStore.getConfiguration(stream1).get();
        assertTrue(config.getStreamName().equals(stream1));

        config = streamStore.getConfiguration(stream2).get();
        assertTrue(config.getStreamName().equals(stream2));
>>>>>>> 0b9e4083

    }

    @Test
    public void testLocking() {
        TestTasks testTasks = new TestTasks(taskMetadataStore, executor, HOSTNAME);

        CompletableFuture<Void> first = testTasks.testStreamLock(SCOPE, stream1);
        CompletableFuture<Void> second = testTasks.testStreamLock(SCOPE, stream1);
        try {
            first.getNow(null);
            second.getNow(null);
        } catch (CompletionException ce) {
            assertTrue(ce.getCause() instanceof LockFailedException);
        }
    }

    @Data
    @EqualsAndHashCode(callSuper = false)
    static class SweeperThread extends Thread {

        private final CompletableFuture<Void> result;
        private final String deadHostId;
        private final TaskSweeper taskSweeper;

        public SweeperThread(String hostId, TaskMetadataStore taskMetadataStore,
                             StreamMetadataTasks streamMetadataTasks, String deadHostId) {
            this.result = new CompletableFuture<>();
            this.taskSweeper = new TaskSweeper(taskMetadataStore, hostId, streamMetadataTasks);
            this.deadHostId = deadHostId;
        }

        @Override
        public void run() {
            taskSweeper.sweepOrphanedTasks(this.deadHostId)
                    .whenComplete((value, e) -> {
                        if (e != null) {
                            result.completeExceptionally(e);
                        } else {
                            result.complete(value);
                        }
                    });
        }
    }
}
<|MERGE_RESOLUTION|>--- conflicted
+++ resolved
@@ -1,7 +1,5 @@
 /**
- *
- *  Copyright (c) 2017 Dell Inc., or its subsidiaries.
- *
+ * Copyright (c) 2017 Dell Inc., or its subsidiaries.
  */
 package com.emc.pravega.controller.task;
 
@@ -22,8 +20,6 @@
 import com.emc.pravega.controller.task.Stream.TestTasks;
 import com.emc.pravega.stream.ScalingPolicy;
 import com.emc.pravega.stream.StreamConfiguration;
-<<<<<<< HEAD
-import com.emc.pravega.stream.impl.StreamConfigurationImpl;
 import lombok.Data;
 import lombok.EqualsAndHashCode;
 import lombok.extern.slf4j.Slf4j;
@@ -34,8 +30,6 @@
 import org.junit.After;
 import org.junit.Before;
 import org.junit.Test;
-=======
->>>>>>> 0b9e4083
 
 import java.io.IOException;
 import java.io.Serializable;
@@ -50,21 +44,6 @@
 import java.util.concurrent.Executors;
 import java.util.concurrent.ScheduledExecutorService;
 
-<<<<<<< HEAD
-=======
-import lombok.Data;
-import lombok.EqualsAndHashCode;
-import lombok.extern.slf4j.Slf4j;
-
-import org.apache.curator.framework.CuratorFramework;
-import org.apache.curator.framework.CuratorFrameworkFactory;
-import org.apache.curator.retry.RetryOneTime;
-import org.apache.curator.test.TestingServer;
-import org.junit.After;
-import org.junit.Before;
-import org.junit.Test;
-
->>>>>>> 0b9e4083
 import static org.junit.Assert.assertEquals;
 import static org.junit.Assert.assertFalse;
 import static org.junit.Assert.assertTrue;
@@ -79,18 +58,11 @@
     private static final String SCOPE = "scope";
     private final String stream1 = "stream1";
     private final String stream2 = "stream2";
-<<<<<<< HEAD
-    private final ScalingPolicy policy1 = new ScalingPolicy(ScalingPolicy.Type.FIXED_NUM_SEGMENTS, 100, 2, 2);
-    private final StreamConfiguration configuration1 = new StreamConfigurationImpl(SCOPE, stream1, policy1);
-=======
-    private final ScalingPolicy policy1 = new ScalingPolicy(ScalingPolicy.Type.FIXED_NUM_SEGMENTS, 100L, 2, 2);
+    private final ScalingPolicy policy1 = ScalingPolicy.fixed(2);
     private final StreamConfiguration configuration1 = StreamConfiguration.builder().scope(SCOPE).streamName(stream1).scalingPolicy(policy1).build();
->>>>>>> 0b9e4083
     private final ScheduledExecutorService executor = Executors.newScheduledThreadPool(10);
 
-    private final StreamMetadataStore streamStore =
-
-            StreamStoreFactory.createStore(StreamStoreFactory.StoreType.InMemory, executor);
+    private final StreamMetadataStore streamStore = StreamStoreFactory.createStore(StreamStoreFactory.StoreType.InMemory, executor);
 
     private final HostControllerStore hostStore = HostStoreFactory.createStore(HostStoreFactory.StoreType.InMemory);
 
@@ -115,17 +87,10 @@
     @Before
     public void prepareStreamStore() {
 
-<<<<<<< HEAD
-        final ScalingPolicy policy1 = new ScalingPolicy(ScalingPolicy.Type.FIXED_NUM_SEGMENTS, 100, 2, 2);
-        final ScalingPolicy policy2 = new ScalingPolicy(ScalingPolicy.Type.FIXED_NUM_SEGMENTS, 100, 2, 3);
-        final StreamConfiguration configuration1 = new StreamConfigurationImpl(SCOPE, stream1, policy1);
-        final StreamConfiguration configuration2 = new StreamConfigurationImpl(SCOPE, stream2, policy2);
-=======
-        final ScalingPolicy policy1 = new ScalingPolicy(ScalingPolicy.Type.FIXED_NUM_SEGMENTS, 100L, 2, 2);
-        final ScalingPolicy policy2 = new ScalingPolicy(ScalingPolicy.Type.FIXED_NUM_SEGMENTS, 100L, 2, 3);
+        final ScalingPolicy policy1 = ScalingPolicy.fixed(2);
+        final ScalingPolicy policy2 = ScalingPolicy.fixed(3);
         final StreamConfiguration configuration1 = StreamConfiguration.builder().scope(SCOPE).streamName(stream1).scalingPolicy(policy1).build();
         final StreamConfiguration configuration2 = StreamConfiguration.builder().scope(SCOPE).streamName(stream2).scalingPolicy(policy2).build();
->>>>>>> 0b9e4083
 
         // region createStream
         streamStore.createStream(SCOPE, stream1, configuration1, System.currentTimeMillis(), null, executor);
@@ -195,13 +160,8 @@
         assertFalse(child.isPresent());
 
         // ensure that the stream streamSweeper is created
-<<<<<<< HEAD
         StreamConfiguration config = streamStore.getConfiguration(SCOPE, stream, null, executor).get();
-        assertTrue(config.getName().equals(configuration.getName()));
-=======
-        StreamConfiguration config = streamStore.getConfiguration(stream).get();
         assertTrue(config.getStreamName().equals(configuration.getStreamName()));
->>>>>>> 0b9e4083
         assertTrue(config.getScope().equals(configuration.getScope()));
         assertTrue(config.getScalingPolicy().equals(configuration.getScalingPolicy()));
     }
@@ -261,20 +221,11 @@
         assertFalse(child.isPresent());
 
         // ensure that the stream streamSweeper is created
-<<<<<<< HEAD
         StreamConfiguration config = streamStore.getConfiguration(SCOPE, stream1, null, executor).get();
-        assertTrue(config.getName().equals(stream1));
+        assertTrue(config.getStreamName().equals(stream1));
 
         config = streamStore.getConfiguration(SCOPE, stream2, null, executor).get();
-        assertTrue(config.getName().equals(stream2));
-=======
-        StreamConfiguration config = streamStore.getConfiguration(stream1).get();
-        assertTrue(config.getStreamName().equals(stream1));
-
-        config = streamStore.getConfiguration(stream2).get();
         assertTrue(config.getStreamName().equals(stream2));
->>>>>>> 0b9e4083
-
     }
 
     @Test
