--- conflicted
+++ resolved
@@ -26,15 +26,7 @@
 import java.util.AbstractMap;
 import java.util.Arrays;
 import java.util.Collections;
-<<<<<<< HEAD
 import java.util.Optional;
-=======
-import java.util.HashMap;
-import java.util.HashSet;
-import java.util.Map;
-import java.util.Optional;
-import java.util.Set;
->>>>>>> 7d724d46
 import java.util.UUID;
 import java.util.concurrent.CompletableFuture;
 import java.util.concurrent.CompletionException;
@@ -42,6 +34,9 @@
 import java.util.concurrent.Executors;
 import java.util.concurrent.ScheduledExecutorService;
 
+import org.apache.curator.framework.CuratorFramework;
+import org.apache.curator.framework.CuratorFrameworkFactory;
+import org.apache.curator.retry.RetryOneTime;
 import org.apache.curator.test.TestingServer;
 import org.junit.After;
 import org.junit.Before;
@@ -68,12 +63,7 @@
 import lombok.Data;
 import lombok.EqualsAndHashCode;
 import lombok.extern.slf4j.Slf4j;
-<<<<<<< HEAD
-import org.apache.curator.framework.CuratorFramework;
-import org.apache.curator.framework.CuratorFrameworkFactory;
-import org.apache.curator.retry.RetryOneTime;
-=======
->>>>>>> 7d724d46
+
 
 /**
  * Task test cases.
@@ -89,21 +79,11 @@
     private final ScheduledExecutorService executor = Executors.newScheduledThreadPool(10);
 
     private final StreamMetadataStore streamStore =
-<<<<<<< HEAD
+
             StreamStoreFactory.createStore(StreamStoreFactory.StoreType.InMemory, executor);
 
     private final HostControllerStore hostStore = HostStoreFactory.createStore(HostStoreFactory.StoreType.InMemory);
-=======
-            StreamStoreFactory.createStore(StreamStoreFactory.StoreType.InMemory, null, executor);
-
-    private final Map<Host, Set<Integer>> hostContainerMap = new HashMap<>();
-    {
-        Host host = new Host("localhost", 9090);
-        hostContainerMap.put(host, new HashSet<>(Collections.singletonList(0)));
-    }
-    private final HostControllerStore hostStore = HostStoreFactory.createStore(HostStoreFactory.StoreType.InMemory,
-            new InMemoryHostControllerStoreConfig(hostContainerMap, 1));
->>>>>>> 7d724d46
+
 
     private final TaskMetadataStore taskMetadataStore;
 
