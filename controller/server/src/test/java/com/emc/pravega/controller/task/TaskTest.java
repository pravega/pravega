/**
 * Copyright (c) 2017 Dell Inc., or its subsidiaries.
 */
package com.emc.pravega.controller.task;

import com.emc.pravega.controller.mocks.SegmentHelperMock;
import com.emc.pravega.controller.server.rpc.v1.SegmentHelper;
import com.emc.pravega.controller.store.ZKStoreClient;
import com.emc.pravega.controller.store.host.HostControllerStore;
import com.emc.pravega.controller.store.host.HostStoreFactory;
import com.emc.pravega.controller.store.stream.StreamAlreadyExistsException;
import com.emc.pravega.controller.store.stream.StreamMetadataStore;
import com.emc.pravega.controller.store.stream.StreamStoreFactory;
import com.emc.pravega.controller.store.task.LockFailedException;
import com.emc.pravega.controller.store.task.Resource;
import com.emc.pravega.controller.store.task.TaggedResource;
import com.emc.pravega.controller.store.task.TaskMetadataStore;
import com.emc.pravega.controller.store.task.TaskStoreFactory;
import com.emc.pravega.controller.stream.api.v1.CreateStreamStatus;
import com.emc.pravega.controller.task.Stream.StreamMetadataTasks;
import com.emc.pravega.controller.task.Stream.TestTasks;
import com.emc.pravega.stream.ScalingPolicy;
import com.emc.pravega.stream.StreamConfiguration;
import lombok.Data;
import lombok.EqualsAndHashCode;
import lombok.extern.slf4j.Slf4j;
import org.apache.curator.framework.CuratorFramework;
import org.apache.curator.framework.CuratorFrameworkFactory;
import org.apache.curator.retry.RetryOneTime;
import org.apache.curator.test.TestingServer;
import org.junit.After;
import org.junit.Before;
import org.junit.Test;

import java.io.IOException;
import java.io.Serializable;
import java.util.AbstractMap;
import java.util.Arrays;
import java.util.Collections;
import java.util.Optional;
import java.util.UUID;
import java.util.concurrent.CompletableFuture;
import java.util.concurrent.CompletionException;
import java.util.concurrent.ExecutionException;
import java.util.concurrent.Executors;
import java.util.concurrent.ScheduledExecutorService;

import static org.junit.Assert.assertEquals;
import static org.junit.Assert.assertFalse;
import static org.junit.Assert.assertTrue;

/**
 * Task test cases.
 */
@Slf4j
public class TaskTest {
    private static final String HOSTNAME = "host-1234";
    private static final String SCOPE = "scope";
    private final String stream1 = "stream1";
    private final String stream2 = "stream2";
    private final ScalingPolicy policy1 = ScalingPolicy.fixed(2);
    private final StreamConfiguration configuration1 = StreamConfiguration.builder().scope(SCOPE).streamName(stream1).scalingPolicy(policy1).build();
    private final ScheduledExecutorService executor = Executors.newScheduledThreadPool(10);

    private final StreamMetadataStore streamStore = StreamStoreFactory.createStore(StreamStoreFactory.StoreType.InMemory, executor);

    private final HostControllerStore hostStore = HostStoreFactory.createStore(HostStoreFactory.StoreType.InMemory);

    private final TaskMetadataStore taskMetadataStore;

    private final TestingServer zkServer;

    private final StreamMetadataTasks streamMetadataTasks;
    private final SegmentHelper segmentHelperMock;

    public TaskTest() throws Exception {
        zkServer = new TestingServer();
        zkServer.start();

        CuratorFramework cli = CuratorFrameworkFactory.newClient(zkServer.getConnectString(), new RetryOneTime(2000));
        cli.start();
        taskMetadataStore = TaskStoreFactory.createStore(new ZKStoreClient(cli), executor);

        segmentHelperMock = SegmentHelperMock.getSegmentHelperMock();

        streamMetadataTasks = new StreamMetadataTasks(streamStore, hostStore, taskMetadataStore, segmentHelperMock,
                executor, HOSTNAME);
    }


    @Before
    public void prepareStreamStore() {

        final ScalingPolicy policy1 = ScalingPolicy.fixed(2);
        final ScalingPolicy policy2 = ScalingPolicy.fixed(3);
        final StreamConfiguration configuration1 = StreamConfiguration.builder().scope(SCOPE).streamName(stream1).scalingPolicy(policy1).build();
        final StreamConfiguration configuration2 = StreamConfiguration.builder().scope(SCOPE).streamName(stream2).scalingPolicy(policy2).build();

        // region createStream
<<<<<<< HEAD
        streamStore.createStream(SCOPE, stream1, configuration1, System.currentTimeMillis(), null, executor);
        streamStore.createStream(SCOPE, stream2, configuration2, System.currentTimeMillis(), null, executor);
=======
        streamStore.createScope(SCOPE);
        streamStore.createStream(SCOPE, stream1, configuration1, System.currentTimeMillis());
        streamStore.createStream(SCOPE, stream2, configuration2, System.currentTimeMillis());
>>>>>>> 020ee8da
        // endregion

        // region scaleSegments

        AbstractMap.SimpleEntry<Double, Double> segment1 = new AbstractMap.SimpleEntry<>(0.5, 0.75);
        AbstractMap.SimpleEntry<Double, Double> segment2 = new AbstractMap.SimpleEntry<>(0.75, 1.0);
<<<<<<< HEAD
        streamStore.scale(SCOPE, stream1, Collections.singletonList(1), Arrays.asList(segment1, segment2), 20, null, executor);
=======
        streamStore.scale(SCOPE, stream1, Collections.singletonList(1), Arrays.asList(segment1, segment2), 20);
>>>>>>> 020ee8da

        AbstractMap.SimpleEntry<Double, Double> segment3 = new AbstractMap.SimpleEntry<>(0.0, 0.5);
        AbstractMap.SimpleEntry<Double, Double> segment4 = new AbstractMap.SimpleEntry<>(0.5, 0.75);
        AbstractMap.SimpleEntry<Double, Double> segment5 = new AbstractMap.SimpleEntry<>(0.75, 1.0);
<<<<<<< HEAD
        streamStore.scale(SCOPE, stream2, Arrays.asList(0, 1, 2), Arrays.asList(segment3, segment4, segment5), 20, null, executor);
=======
        streamStore.scale(SCOPE, stream2, Arrays.asList(0, 1, 2), Arrays.asList(segment3, segment4, segment5), 20);
>>>>>>> 020ee8da
        // endregion
    }

    @After
    public void stopZKServer() throws IOException {
        zkServer.stop();
        zkServer.close();
    }

    @Test
    public void testMethods() throws InterruptedException, ExecutionException {
        try {
            streamMetadataTasks.createStream(SCOPE, stream1, configuration1, System.currentTimeMillis()).join();
        } catch (CompletionException e) {
            assertTrue(e.getCause() instanceof StreamAlreadyExistsException);
        }

        streamStore.createScope(SCOPE);
        CreateStreamStatus result = streamMetadataTasks.createStream(SCOPE, "dummy", configuration1,
                System.currentTimeMillis()).join();
        assertEquals(result, CreateStreamStatus.SUCCESS);
    }

    @Test
    public void testTaskSweeper() throws ExecutionException, InterruptedException {
        final String deadHost = "deadHost";
        final String deadThreadId = UUID.randomUUID().toString();
        final String scope = SCOPE;
        final String stream = "streamSweeper";
        final StreamConfiguration configuration = StreamConfiguration.builder().scope(SCOPE).streamName(stream1).scalingPolicy(policy1).build();

        final Resource resource = new Resource(scope, stream);
        final long timestamp = System.currentTimeMillis();
        final TaskData taskData = new TaskData("createStream", "1.0", new Serializable[]{scope, stream, configuration, timestamp});

        for (int i = 0; i < 5; i++) {
            final TaggedResource taggedResource = new TaggedResource(UUID.randomUUID().toString(), resource);
            taskMetadataStore.putChild(deadHost, taggedResource).join();
        }
        final TaggedResource taggedResource = new TaggedResource(deadThreadId, resource);
        taskMetadataStore.putChild(deadHost, taggedResource).join();

        taskMetadataStore.lock(resource, taskData, deadHost, deadThreadId, null, null).join();

        TaskSweeper taskSweeper = new TaskSweeper(taskMetadataStore, HOSTNAME, streamMetadataTasks);
        taskSweeper.sweepOrphanedTasks(deadHost).get();

        Optional<TaskData> data = taskMetadataStore.getTask(resource, deadHost, deadThreadId).get();
        assertFalse(data.isPresent());

        Optional<TaggedResource> child = taskMetadataStore.getRandomChild(deadHost).get();
        assertFalse(child.isPresent());

        // ensure that the stream streamSweeper is created
<<<<<<< HEAD
        StreamConfiguration config = streamStore.getConfiguration(SCOPE, stream, null, executor).get();
=======
        StreamConfiguration config = streamStore.getConfiguration(SCOPE, stream).get();
>>>>>>> 020ee8da
        assertTrue(config.getStreamName().equals(configuration.getStreamName()));
        assertTrue(config.getScope().equals(configuration.getScope()));
        assertTrue(config.getScalingPolicy().equals(configuration.getScalingPolicy()));
    }

    @Test
    public void parallelTaskSweeperTest() throws InterruptedException, ExecutionException {
        final String deadHost = "deadHost";
        final String deadThreadId1 = UUID.randomUUID().toString();
        final String deadThreadId2 = UUID.randomUUID().toString();

        final String scope = SCOPE;
        final String stream1 = "parallelSweeper1";
        final String stream2 = "parallelSweeper2";

        final StreamConfiguration config1 = StreamConfiguration.builder().scope(SCOPE).streamName(stream1).scalingPolicy(policy1).build();
        final StreamConfiguration config2 = StreamConfiguration.builder().scope(SCOPE).streamName(stream2).scalingPolicy(policy1).build();

        final Resource resource1 = new Resource(scope, stream1);
        final long timestamp1 = System.currentTimeMillis();
        final TaskData taskData1 = new TaskData("createStream", "1.0", new Serializable[]{scope, stream1, config1, timestamp1});

        final Resource resource2 = new Resource(scope, stream2);
        final long timestamp2 = System.currentTimeMillis();
        final TaskData taskData2 = new TaskData("createStream", "1.0", new Serializable[]{scope, stream2, config2, timestamp2});

        for (int i = 0; i < 5; i++) {
            final TaggedResource taggedResource = new TaggedResource(UUID.randomUUID().toString(), resource1);
            taskMetadataStore.putChild(deadHost, taggedResource).join();
        }
        final TaggedResource taggedResource1 = new TaggedResource(deadThreadId1, resource1);
        taskMetadataStore.putChild(deadHost, taggedResource1).join();

        final TaggedResource taggedResource2 = new TaggedResource(deadThreadId2, resource2);
        taskMetadataStore.putChild(deadHost, taggedResource2).join();

        taskMetadataStore.lock(resource1, taskData1, deadHost, deadThreadId1, null, null).join();
        taskMetadataStore.lock(resource2, taskData2, deadHost, deadThreadId2, null, null).join();

        final SweeperThread sweeperThread1 = new SweeperThread(HOSTNAME, taskMetadataStore, streamMetadataTasks,
                deadHost);
        final SweeperThread sweeperThread2 = new SweeperThread(HOSTNAME, taskMetadataStore, streamMetadataTasks,
                deadHost);

        sweeperThread1.start();
        sweeperThread2.start();

        sweeperThread1.getResult().join();
        sweeperThread2.getResult().join();

        Optional<TaskData> data = taskMetadataStore.getTask(resource1, deadHost, deadThreadId1).get();
        assertFalse(data.isPresent());

        data = taskMetadataStore.getTask(resource2, deadHost, deadThreadId2).get();
        assertFalse(data.isPresent());

        Optional<TaggedResource> child = taskMetadataStore.getRandomChild(deadHost).get();
        assertFalse(child.isPresent());

        // ensure that the stream streamSweeper is created
<<<<<<< HEAD
        StreamConfiguration config = streamStore.getConfiguration(SCOPE, stream1, null, executor).get();
        assertTrue(config.getStreamName().equals(stream1));

        config = streamStore.getConfiguration(SCOPE, stream2, null, executor).get();
=======
        StreamConfiguration config = streamStore.getConfiguration(SCOPE, stream1).get();
        assertTrue(config.getStreamName().equals(stream1));

        config = streamStore.getConfiguration(SCOPE, stream2).get();
>>>>>>> 020ee8da
        assertTrue(config.getStreamName().equals(stream2));
    }

    @Test
    public void testLocking() {
        TestTasks testTasks = new TestTasks(taskMetadataStore, executor, HOSTNAME);

        CompletableFuture<Void> first = testTasks.testStreamLock(SCOPE, stream1);
        CompletableFuture<Void> second = testTasks.testStreamLock(SCOPE, stream1);
        try {
            first.getNow(null);
            second.getNow(null);
        } catch (CompletionException ce) {
            assertTrue(ce.getCause() instanceof LockFailedException);
        }
    }

    @Data
    @EqualsAndHashCode(callSuper = false)
    static class SweeperThread extends Thread {

        private final CompletableFuture<Void> result;
        private final String deadHostId;
        private final TaskSweeper taskSweeper;

        public SweeperThread(String hostId, TaskMetadataStore taskMetadataStore,
                             StreamMetadataTasks streamMetadataTasks, String deadHostId) {
            this.result = new CompletableFuture<>();
            this.taskSweeper = new TaskSweeper(taskMetadataStore, hostId, streamMetadataTasks);
            this.deadHostId = deadHostId;
        }

        @Override
        public void run() {
            taskSweeper.sweepOrphanedTasks(this.deadHostId)
                    .whenComplete((value, e) -> {
                        if (e != null) {
                            result.completeExceptionally(e);
                        } else {
                            result.complete(value);
                        }
                    });
        }
    }
}
<|MERGE_RESOLUTION|>--- conflicted
+++ resolved
@@ -97,34 +97,21 @@
         final StreamConfiguration configuration2 = StreamConfiguration.builder().scope(SCOPE).streamName(stream2).scalingPolicy(policy2).build();
 
         // region createStream
-<<<<<<< HEAD
+        streamStore.createScope(SCOPE);
         streamStore.createStream(SCOPE, stream1, configuration1, System.currentTimeMillis(), null, executor);
         streamStore.createStream(SCOPE, stream2, configuration2, System.currentTimeMillis(), null, executor);
-=======
-        streamStore.createScope(SCOPE);
-        streamStore.createStream(SCOPE, stream1, configuration1, System.currentTimeMillis());
-        streamStore.createStream(SCOPE, stream2, configuration2, System.currentTimeMillis());
->>>>>>> 020ee8da
         // endregion
 
         // region scaleSegments
 
         AbstractMap.SimpleEntry<Double, Double> segment1 = new AbstractMap.SimpleEntry<>(0.5, 0.75);
         AbstractMap.SimpleEntry<Double, Double> segment2 = new AbstractMap.SimpleEntry<>(0.75, 1.0);
-<<<<<<< HEAD
         streamStore.scale(SCOPE, stream1, Collections.singletonList(1), Arrays.asList(segment1, segment2), 20, null, executor);
-=======
-        streamStore.scale(SCOPE, stream1, Collections.singletonList(1), Arrays.asList(segment1, segment2), 20);
->>>>>>> 020ee8da
 
         AbstractMap.SimpleEntry<Double, Double> segment3 = new AbstractMap.SimpleEntry<>(0.0, 0.5);
         AbstractMap.SimpleEntry<Double, Double> segment4 = new AbstractMap.SimpleEntry<>(0.5, 0.75);
         AbstractMap.SimpleEntry<Double, Double> segment5 = new AbstractMap.SimpleEntry<>(0.75, 1.0);
-<<<<<<< HEAD
         streamStore.scale(SCOPE, stream2, Arrays.asList(0, 1, 2), Arrays.asList(segment3, segment4, segment5), 20, null, executor);
-=======
-        streamStore.scale(SCOPE, stream2, Arrays.asList(0, 1, 2), Arrays.asList(segment3, segment4, segment5), 20);
->>>>>>> 020ee8da
         // endregion
     }
 
@@ -179,11 +166,7 @@
         assertFalse(child.isPresent());
 
         // ensure that the stream streamSweeper is created
-<<<<<<< HEAD
         StreamConfiguration config = streamStore.getConfiguration(SCOPE, stream, null, executor).get();
-=======
-        StreamConfiguration config = streamStore.getConfiguration(SCOPE, stream).get();
->>>>>>> 020ee8da
         assertTrue(config.getStreamName().equals(configuration.getStreamName()));
         assertTrue(config.getScope().equals(configuration.getScope()));
         assertTrue(config.getScalingPolicy().equals(configuration.getScalingPolicy()));
@@ -244,17 +227,10 @@
         assertFalse(child.isPresent());
 
         // ensure that the stream streamSweeper is created
-<<<<<<< HEAD
         StreamConfiguration config = streamStore.getConfiguration(SCOPE, stream1, null, executor).get();
         assertTrue(config.getStreamName().equals(stream1));
 
         config = streamStore.getConfiguration(SCOPE, stream2, null, executor).get();
-=======
-        StreamConfiguration config = streamStore.getConfiguration(SCOPE, stream1).get();
-        assertTrue(config.getStreamName().equals(stream1));
-
-        config = streamStore.getConfiguration(SCOPE, stream2).get();
->>>>>>> 020ee8da
         assertTrue(config.getStreamName().equals(stream2));
     }
 
