--- conflicted
+++ resolved
@@ -122,11 +122,7 @@
 
         protected void beforeStart() {
             for (int i : testEvents) {
-<<<<<<< HEAD
-                this.getSelfWriter().writeEvent(new TestEvent(i));
-=======
                 this.getSelfWriter().write(new TestEvent(i));
->>>>>>> bd91ece2
             }
         }
     }
@@ -296,13 +292,8 @@
                 .config(config)
                 .build();
         checkpointStore.addReader(PROCESS, READER_GROUP, READER_ID);
-<<<<<<< HEAD
-        EventProcessorCell<TestEvent> cell = new EventProcessorCell<>(eventProcessorConfig, reader, null,
-                system.getProcess(), READER_ID, 0, checkpointStore);
-=======
         EventProcessorCell<TestEvent> cell = new EventProcessorCell<>(eventProcessorConfig, reader,
                 new EventStreamWriterMock<>(), system.getProcess(), READER_ID, 0, checkpointStore);
->>>>>>> bd91ece2
         cell.startAsync();
         cell.awaitTerminated();
         Assert.assertTrue(true);
@@ -369,11 +360,7 @@
         EventProcessorGroupConfig config = createEventProcessorGroupConfig(initialCount);
 
         EventProcessorSystemImpl system = createMockSystem(systemName, PROCESS, SCOPE, createEventReaders(count, input),
-<<<<<<< HEAD
-                null, readerGroupName);
-=======
                 new EventStreamWriterMock<>(), readerGroupName);
->>>>>>> bd91ece2
 
         EventProcessorConfig<TestEvent> eventProcessorConfig = EventProcessorConfig.<TestEvent>builder()
                 .supplier(() -> new TestEventProcessor(false))
@@ -471,13 +458,8 @@
                                     final CheckpointStore checkpointStore,
                                     final int expectedSum) throws CheckpointStoreException {
         checkpointStore.addReader(PROCESS, READER_GROUP, readerId);
-<<<<<<< HEAD
-        EventProcessorCell<TestEvent> cell = new EventProcessorCell<>(eventProcessorConfig, reader, null,
-                system.getProcess(), readerId, 0, checkpointStore);
-=======
         EventProcessorCell<TestEvent> cell = new EventProcessorCell<>(eventProcessorConfig, reader,
                 new EventStreamWriterMock<>(), system.getProcess(), readerId, 0, checkpointStore);
->>>>>>> bd91ece2
 
         cell.startAsync();
 
