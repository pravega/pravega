--- conflicted
+++ resolved
@@ -17,7 +17,7 @@
     cluster = "pravega-cluster"
 
     #Enable the Zookeeper based segment container monitor.
-    hostMonitorEnabled = true
+    hostMonitorEnabled = false
 
     #Minimum time between any two rebalance operation in seconds. 0 indicates no waits.
     minRebalanceInterval = 10
@@ -39,11 +39,7 @@
       }
       host {
         #Host Store related configuration.
-<<<<<<< HEAD
         type = Zookeeper
-=======
-        type = InMemory
->>>>>>> 2721927a
         containerCount = 4
       }
     }
