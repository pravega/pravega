--- conflicted
+++ resolved
@@ -17,36 +17,27 @@
  */
 package com.emc.pravega.controller.store.host;
 
-import com.emc.pravega.common.cluster.Host;
-import com.emc.pravega.controller.util.Config;
-import com.google.common.base.Preconditions;
-import lombok.Synchronized;
-import lombok.extern.slf4j.Slf4j;
-
+import java.util.Collections;
 import java.util.HashMap;
 import java.util.Map;
 import java.util.Optional;
 import java.util.Set;
-<<<<<<< HEAD
 
+import com.emc.pravega.common.cluster.Host;
 import com.emc.pravega.common.segment.SegmentToContainerMapper;
+import com.emc.pravega.controller.util.Config;
 import com.emc.pravega.stream.Segment;
-=======
+import com.google.common.base.Preconditions;
 
-import com.emc.pravega.common.segment.SegmentToContainerMapper;
-import com.emc.pravega.stream.Segment;
+import lombok.Synchronized;
+import lombok.extern.slf4j.Slf4j;
 
-public class InMemoryHostStore implements HostControllerStore {
-    private final Map<Host, Set<Integer>> hostContainerMap;
-    private final SegmentToContainerMapper segmentMapper;
->>>>>>> 7d724d46
 
 @Slf4j
 public class InMemoryHostStore implements HostControllerStore {
     private Map<Host, Set<Integer>> hostContainerMap;
     private final SegmentToContainerMapper segmentMapper;
 
-<<<<<<< HEAD
     /**
      * Creates an in memory based host store. The data is not persisted across restarts. Useful for dev and single node
      * deployment purposes.
@@ -57,11 +48,6 @@
         Preconditions.checkNotNull(hostContainerMap, "hostContainerMap");
         this.hostContainerMap = hostContainerMap;
         segmentMapper = new SegmentToContainerMapper(Config.HOST_STORE_CONTAINER_COUNT);
-=======
-    public InMemoryHostStore(Map<Host, Set<Integer>> hostContainerMap, int containerCount) {
-        this.hostContainerMap = hostContainerMap;
-        segmentMapper = new SegmentToContainerMapper(containerCount);
->>>>>>> 7d724d46
     }
 
     @Override
@@ -71,7 +57,6 @@
     }
 
     @Override
-<<<<<<< HEAD
     @Synchronized
     public void updateHostContainersMap(Map<Host, Set<Integer>> newMapping) {
         Preconditions.checkNotNull(newMapping, "newMapping");
@@ -79,11 +64,6 @@
         hostContainerMap = new HashMap<>(newMapping);
     }
 
-    @Override
-    @Synchronized
-    public Host getHostForContainer(int containerId) {
-        Optional<Host> host = hostContainerMap.entrySet().stream()
-=======
     public Set<Integer> getContainersForHost(Host host) {
         if (hostContainerMap.containsKey(host)) {
             return Collections.unmodifiableSet(hostContainerMap.get(host));
@@ -93,8 +73,7 @@
     }  
 
     private Host getHostForContainer(int containerId) {
-        Optional<Host> hosts = hostContainerMap.entrySet().stream()
->>>>>>> 7d724d46
+        Optional<Host> host = hostContainerMap.entrySet().stream()
                 .filter(x -> x.getValue().contains(containerId)).map(x -> x.getKey()).findAny();
         if (host.isPresent()) {
             log.debug("Found owning host: {} for containerId: {}", host.get(), containerId);
@@ -105,16 +84,7 @@
     }
 
     @Override
-<<<<<<< HEAD
     @Synchronized
-    public int getContainerCount() {
-        return (int) hostContainerMap.values().stream().flatMap(f -> f.stream()).count();
-    }
-
-    @Override
-    @Synchronized
-=======
->>>>>>> 7d724d46
     public Host getHostForSegment(String scope, String stream, int segmentNumber) {
         String qualifiedName = Segment.getQualifiedName(scope, stream, segmentNumber);
         return getHostForContainer(segmentMapper.getContainerId(qualifiedName));
