--- conflicted
+++ resolved
@@ -3,11 +3,8 @@
  */
 package com.emc.pravega.controller.store.stream;
 
-<<<<<<< HEAD
 import com.emc.pravega.common.ExceptionHelpers;
 import com.emc.pravega.common.concurrent.FutureHelpers;
-=======
->>>>>>> f0152f84
 import com.emc.pravega.controller.store.stream.tables.ActiveTxRecord;
 import com.emc.pravega.controller.store.stream.tables.Cache;
 import com.emc.pravega.controller.store.stream.tables.CompletedTxRecord;
@@ -19,7 +16,6 @@
 import com.emc.pravega.controller.store.stream.tables.Utilities;
 import com.emc.pravega.stream.StreamConfiguration;
 import com.emc.pravega.stream.impl.TxnStatus;
-<<<<<<< HEAD
 import lombok.extern.slf4j.Slf4j;
 import org.apache.commons.lang.SerializationUtils;
 import org.apache.curator.framework.CuratorFramework;
@@ -27,19 +23,14 @@
 import org.apache.curator.framework.api.CuratorEvent;
 import org.apache.curator.utils.ZKPaths;
 import org.apache.zookeeper.KeeperException;
-=======
->>>>>>> f0152f84
 
 import java.time.Duration;
 import java.util.AbstractMap;
-<<<<<<< HEAD
 import java.util.Collections;
 import java.util.List;
 import java.util.Map;
 import java.util.Optional;
-=======
 import java.util.List;
->>>>>>> f0152f84
 import java.util.UUID;
 import java.util.concurrent.CompletableFuture;
 import java.util.concurrent.Executor;
@@ -47,12 +38,9 @@
 import java.util.stream.Collectors;
 import java.util.stream.IntStream;
 
-<<<<<<< HEAD
-=======
 import org.apache.commons.lang.SerializationUtils;
 import org.apache.curator.utils.ZKPaths;
 
->>>>>>> f0152f84
 /**
  * ZK Stream. It understands the following.
  * 1. underlying file organization/object structure of stream metadata store.
@@ -71,12 +59,6 @@
     private static final String HISTORY_PATH = STREAM_PATH + "/history";
     private static final String INDEX_PATH = STREAM_PATH + "/index";
 
-<<<<<<< HEAD
-    private static final String TRANSACTION_ROOT_PATH = "/transactions";
-    private static final String ACTIVE_TX_ROOT_PATH = TRANSACTION_ROOT_PATH + "/activeTx";
-    private static final String ACTIVE_TX_PATH = ACTIVE_TX_ROOT_PATH + "/%s";
-    private static final String COMPLETED_TX_ROOT_PATH = TRANSACTION_ROOT_PATH + "/completedTx";
-    private static final String COMPLETED_TX_PATH = COMPLETED_TX_ROOT_PATH + "/%s";
     private static final String MARKER_PATH = STREAM_PATH + "/markers";
     private static final String BLOCKER_PATH = STREAM_PATH + "/blocker";
 
@@ -85,9 +67,7 @@
 
     private static CuratorFramework client;
 
-=======
     private final ZKStoreHelper store;
->>>>>>> f0152f84
     private final String creationPath;
     private final String configurationPath;
     private final String statePath;
@@ -101,13 +81,9 @@
     private final String blockerPath;
     private final String scopePath;
 
-<<<<<<< HEAD
     private final Cache<Integer> cache;
 
-    ZKStream(final String scopeName, final String streamName) {
-=======
     public ZKStream(final String scopeName, final String streamName, ZKStoreHelper storeHelper) {
->>>>>>> f0152f84
         super(scopeName, streamName);
         store = storeHelper;
         scopePath = String.format(SCOPE_PATH, scopeName);
@@ -121,14 +97,10 @@
         activeTxPath = String.format(ZKStoreHelper.ACTIVE_TX_PATH, streamName);
         completedTxPath = String.format(ZKStoreHelper.COMPLETED_TX_PATH, streamName);
 
-<<<<<<< HEAD
         markerPath = String.format(MARKER_PATH, scopeName, streamName);
         blockerPath = String.format(BLOCKER_PATH, scopeName, streamName);
 
-        cache = new Cache<>(ZKStream::getData);
-=======
         cache = new Cache<>(store::getData);
->>>>>>> f0152f84
     }
 
     // region overrides
@@ -147,12 +119,7 @@
 
     @Override
     public CompletableFuture<Void> checkStreamExists(final Create create) throws StreamAlreadyExistsException {
-<<<<<<< HEAD
-        return checkExists(creationPath)
-=======
-
         return store.checkExists(creationPath)
->>>>>>> f0152f84
                 .thenCompose(x -> {
                     if (x) {
                         return cache.getCachedData(creationPath)
@@ -186,12 +153,7 @@
 
     @Override
     CompletableFuture<Void> storeCreationTime(final Create create) {
-<<<<<<< HEAD
-        return createZNodeIfNotExist(creationPath, Utilities.toByteArray(create.getEventTime()))
-                .thenAccept(x -> cache.invalidateCache(creationPath));
-=======
         return store.createZNodeIfNotExist(creationPath, Utilities.toByteArray(create.getEventTime()));
->>>>>>> f0152f84
     }
 
     @Override
@@ -238,12 +200,7 @@
 
     @Override
     public CompletableFuture<Void> updateHistoryTable(final Data<Integer> updated) {
-<<<<<<< HEAD
-        return setData(historyPath, updated)
-                .thenApply(x -> cache.invalidateCache(historyPath));
-=======
         return store.setData(historyPath, updated).thenApply(x -> cache.invalidateCache(historyPath));
->>>>>>> f0152f84
     }
 
     @Override
@@ -275,7 +232,7 @@
     public CompletableFuture<Void> createMarkerData(int segmentNumber, long timestamp) {
         final String path = ZKPaths.makePath(markerPath, String.format("%d", segmentNumber));
 
-        return createZNodeIfNotExist(path, Utilities.toByteArray(timestamp))
+        return store.createZNodeIfNotExist(path, Utilities.toByteArray(timestamp))
                 .thenAccept(x -> cache.invalidateCache(markerPath));
     }
 
@@ -283,7 +240,7 @@
     CompletableFuture<Void> updateMarkerData(int segmentNumber, Data<Integer> data) {
         final String path = ZKPaths.makePath(markerPath, String.format("%d", segmentNumber));
 
-        return setData(path, data)
+        return store.setData(path, data)
                 .thenAccept(x -> cache.invalidateCache(path));
     }
 
@@ -312,13 +269,13 @@
     CompletableFuture<Void> removeMarkerData(int segmentNumber) {
         final String path = ZKPaths.makePath(markerPath, String.format("%d", segmentNumber));
 
-        return deletePath(path, false)
+        return store.deletePath(path, false)
                 .thenAccept(x -> cache.invalidateCache(path));
     }
 
     @Override
     CompletableFuture<Void> setBlockFlag() {
-        return checkExists(blockerPath)
+        return store.checkExists(blockerPath)
                 .thenCompose(x -> {
                     if (x) {
                         return cache.getCachedData(blockerPath);
@@ -327,9 +284,9 @@
                     }
                 }).thenCompose(x -> {
                     if (x == null) {
-                        return createZNodeIfNotExist(blockerPath, Utilities.toByteArray(System.currentTimeMillis()));
+                        return store.createZNodeIfNotExist(blockerPath, Utilities.toByteArray(System.currentTimeMillis()));
                     } else if (System.currentTimeMillis() - Utilities.toLong(x.getData()) > BLOCK_VALIDITY_PERIOD) {
-                        return setData(blockerPath, new Data<>(Utilities.toByteArray(System.currentTimeMillis()), x.getVersion()));
+                        return store.setData(blockerPath, new Data<>(Utilities.toByteArray(System.currentTimeMillis()), x.getVersion()));
                     } else {
                         return CompletableFuture.completedFuture(null);
                     }
@@ -339,14 +296,14 @@
 
     @Override
     CompletableFuture<Void> unsetBlockFlag() {
-        return deletePath(blockerPath, false)
+        return store.deletePath(blockerPath, false)
                 .thenAccept(x -> cache.invalidateCache(blockerPath));
     }
 
     @Override
     CompletableFuture<Boolean> isBlocked() {
 
-        return checkExists(blockerPath)
+        return store.checkExists(blockerPath)
                 .thenCompose(x -> {
                     if (x) {
                         return cache.getCachedData(blockerPath);
@@ -359,7 +316,7 @@
 
     @Override
     public CompletableFuture<Map<String, Data<Integer>>> getCurrentTxns() {
-        return getChildren(activeTxPath)
+        return store.getChildren(activeTxPath)
                 .thenCompose(txIds -> FutureHelpers.allOfWithResults(txIds.stream().collect(
                         Collectors.toMap(txId -> txId, txId -> cache.getCachedData(ZKPaths.makePath(activeTxPath, txId)))
                 )));
@@ -377,11 +334,7 @@
     CompletableFuture<Data<Integer>> getActiveTx(final UUID txId) {
         final String activeTxPath = getActiveTxPath(txId.toString());
 
-<<<<<<< HEAD
-        return cache.getCachedData(activeTxPath);
-=======
         return store.getData(activeTxPath);
->>>>>>> f0152f84
     }
 
     @Override
@@ -409,12 +362,8 @@
         return store.checkExists(activePath)
                 .thenCompose(x -> {
                     if (x) {
-<<<<<<< HEAD
-                        return deletePath(activePath, true)
+                        return store.deletePath(activePath, true)
                                 .thenAccept(y -> cache.invalidateCache(activePath));
-=======
-                        return store.deletePath(activePath, true);
->>>>>>> f0152f84
                     } else {
                         return CompletableFuture.completedFuture(null);
                     }
@@ -431,13 +380,8 @@
 
     @Override
     public CompletableFuture<Void> setConfigurationData(final StreamConfiguration configuration) {
-<<<<<<< HEAD
-        return setData(configurationPath, new Data<>(SerializationUtils.serialize(configuration), null))
-                .thenAccept(x -> cache.invalidateCache(configurationPath));
-=======
         return store.setData(configurationPath, new Data<>(SerializationUtils.serialize(configuration), null))
                 .thenApply(x -> cache.invalidateCache(configurationPath));
->>>>>>> f0152f84
     }
 
     @Override
@@ -509,234 +453,4 @@
     private String getCompletedTxPath(final String txId) {
         return ZKPaths.makePath(completedTxPath, txId);
     }
-
-<<<<<<< HEAD
-    public static void initialize(final CuratorFramework cf, final Executor executor) {
-        ZKStream.executor = executor;
-        ZKStream.client = cf;
-    }
-
-    // region curator client store access
-
-    private static CompletableFuture<Void> deletePath(final String path, final boolean deleteEmptyContainer) {
-        final CompletableFuture<Void> result = new CompletableFuture<>();
-        final CompletableFuture<Void> deleteNode = new CompletableFuture<>();
-
-        try {
-            client.delete().inBackground(
-                    callback(event -> deleteNode.complete(null),
-                            e -> {
-                                if (e instanceof DataNotFoundException) { // deleted already
-                                    deleteNode.complete(null);
-                                } else {
-                                    deleteNode.completeExceptionally(e);
-                                }
-                            }), executor).forPath(path);
-        } catch (KeeperException.ConnectionLossException | KeeperException.SessionExpiredException | KeeperException.OperationTimeoutException e) {
-            deleteNode.completeExceptionally(new StoreConnectionException(e));
-        } catch (Exception e) {
-            deleteNode.completeExceptionally(e);
-        }
-
-        deleteNode.whenComplete((res, ex) -> {
-            if (ex != null) {
-                result.completeExceptionally(ex);
-            } else if (deleteEmptyContainer) {
-                final String container = ZKPaths.getPathAndNode(path).getPath();
-                try {
-                    client.delete().inBackground(
-                            callback(event -> result.complete(null),
-                                    e -> {
-                                        if (e instanceof DataNotFoundException) { // deleted already
-                                            result.complete(null);
-                                        } else if (e instanceof DataExistsException) { // non empty dir
-                                            result.complete(null);
-                                        } else {
-                                            result.completeExceptionally(e);
-                                        }
-                                    }), executor).forPath(container);
-                } catch (KeeperException.ConnectionLossException | KeeperException.SessionExpiredException | KeeperException.OperationTimeoutException e) {
-                    result.completeExceptionally(new StoreConnectionException(e));
-                } catch (Exception e) {
-                    result.completeExceptionally(e);
-                }
-            } else {
-                result.complete(null);
-            }
-        });
-
-        return result;
-    }
-
-    private static CompletableFuture<Data<Integer>> getData(final String path) throws DataNotFoundException {
-        final CompletableFuture<Data<Integer>> result = new CompletableFuture<>();
-
-        checkExists(path)
-                .whenComplete((exists, ex) -> {
-                    if (ex != null) {
-                        result.completeExceptionally(ex);
-                    } else if (exists) {
-                        try {
-                            client.getData().inBackground(
-                                    callback(event -> result.complete(new Data<>(event.getData(), event.getStat().getVersion())),
-                                            result::completeExceptionally), executor).forPath(path);
-                        } catch (KeeperException.ConnectionLossException | KeeperException.SessionExpiredException | KeeperException.OperationTimeoutException e) {
-                            result.completeExceptionally(new StoreConnectionException(e));
-                        } catch (Exception e) {
-                            result.completeExceptionally(e);
-                        }
-                    } else {
-                        result.completeExceptionally(new DataNotFoundException(path));
-                    }
-                });
-
-        return result;
-    }
-
-    private static CompletableFuture<List<String>> getChildren(final String path) {
-        final CompletableFuture<List<String>> result = new CompletableFuture<>();
-
-        try {
-            client.getChildren().inBackground(
-                    callback(event -> result.complete(event.getChildren()),
-                            e -> {
-                                if (e instanceof DataNotFoundException) {
-                                    result.complete(Collections.emptyList());
-                                } else {
-                                    result.completeExceptionally(e);
-                                }
-                            }), executor).forPath(path);
-        } catch (KeeperException.ConnectionLossException | KeeperException.SessionExpiredException | KeeperException.OperationTimeoutException e) {
-            result.completeExceptionally(new StoreConnectionException(e));
-        } catch (Exception e) {
-            result.completeExceptionally(e);
-        }
-
-        return result;
-    }
-
-    private static CompletableFuture<Void> setData(final String path, final Data<Integer> data) {
-        final CompletableFuture<Void> result = new CompletableFuture<>();
-
-        checkExists(path)
-                .whenComplete((exists, ex) -> {
-                    if (ex != null) {
-                        result.completeExceptionally(ex);
-                    } else if (exists) {
-                        try {
-                            if (data.getVersion() == null) {
-                                client.setData().inBackground(
-                                        callback(event -> result.complete(null), result::completeExceptionally), executor)
-                                        .forPath(path, data.getData());
-                            } else {
-                                client.setData().withVersion(data.getVersion()).inBackground(
-                                        callback(event -> result.complete(null), result::completeExceptionally), executor)
-                                        .forPath(path, data.getData());
-                            }
-                        } catch (KeeperException.ConnectionLossException | KeeperException.SessionExpiredException | KeeperException.OperationTimeoutException e) {
-                            result.completeExceptionally(new StoreConnectionException(e));
-                        } catch (Exception e) {
-                            result.completeExceptionally(e);
-                        }
-                    } else {
-                        log.error("Failed to write data. path {}", path);
-                        result.completeExceptionally(new DataNotFoundException(path));
-                    }
-                });
-
-        return result;
-    }
-
-    private static CompletableFuture<Void> createZNodeIfNotExist(final String path, final byte[] data) {
-        final CompletableFuture<Void> result = new CompletableFuture<>();
-        try {
-            client.create().creatingParentsIfNeeded().inBackground(
-                    callback(x -> result.complete(null),
-                            e -> {
-                                if (e instanceof DataExistsException) {
-                                    result.complete(null);
-                                } else {
-                                    result.completeExceptionally(e);
-                                }
-                            }), executor).forPath(path, data);
-        } catch (KeeperException.ConnectionLossException | KeeperException.SessionExpiredException | KeeperException.OperationTimeoutException e) {
-            result.completeExceptionally(new StoreConnectionException(e));
-        } catch (Exception e) {
-            result.completeExceptionally(e);
-        }
-
-        return result;
-    }
-
-    private static CompletableFuture<Void> createZNodeIfNotExist(final String path) {
-        final CompletableFuture<Void> result = new CompletableFuture<>();
-
-        try {
-            client.create().creatingParentsIfNeeded().inBackground(
-                    callback(x -> result.complete(null),
-                            e -> {
-                                if (e instanceof DataExistsException) {
-                                    result.complete(null);
-                                } else {
-                                    result.completeExceptionally(e);
-                                }
-                            }), executor).forPath(path);
-        } catch (KeeperException.ConnectionLossException | KeeperException.SessionExpiredException | KeeperException.OperationTimeoutException e) {
-            result.completeExceptionally(new StoreConnectionException(e));
-        } catch (Exception e) {
-            result.completeExceptionally(e);
-        }
-
-        return result;
-    }
-
-    private static CompletableFuture<Boolean> checkExists(final String path) {
-        final CompletableFuture<Boolean> result = new CompletableFuture<>();
-
-        try {
-            client.checkExists().inBackground(
-                    callback(x -> result.complete(x.getStat() != null),
-                            ex -> {
-                                if (ex instanceof DataNotFoundException) {
-                                    result.complete(false);
-                                } else {
-                                    result.completeExceptionally(ex);
-                                }
-                            }), executor).forPath(path);
-
-        } catch (KeeperException.ConnectionLossException | KeeperException.SessionExpiredException | KeeperException.OperationTimeoutException e) {
-            result.completeExceptionally(new StoreConnectionException(e));
-        } catch (Exception e) {
-            result.completeExceptionally(e);
-        }
-
-        return result;
-    }
-
-    private static BackgroundCallback callback(Consumer<CuratorEvent> result, Consumer<Throwable> exception) {
-        return (client, event) -> {
-            if (event.getResultCode() == KeeperException.Code.OK.intValue()) {
-                result.accept(event);
-            } else if (event.getResultCode() == KeeperException.Code.CONNECTIONLOSS.intValue() ||
-                    event.getResultCode() == KeeperException.Code.SESSIONEXPIRED.intValue() ||
-                    event.getResultCode() == KeeperException.Code.SESSIONMOVED.intValue() ||
-                    event.getResultCode() == KeeperException.Code.OPERATIONTIMEOUT.intValue()) {
-                exception.accept(new StoreConnectionException("" + event.getResultCode()));
-            } else if (event.getResultCode() == KeeperException.Code.NODEEXISTS.intValue()) {
-                exception.accept(new DataExistsException(event.getPath()));
-            } else if (event.getResultCode() == KeeperException.Code.BADVERSION.intValue()) {
-                exception.accept(new WriteConflictException(event.getPath()));
-            } else if (event.getResultCode() == KeeperException.Code.NONODE.intValue()) {
-                exception.accept(new DataNotFoundException(event.getPath()));
-            } else if (event.getResultCode() == KeeperException.Code.NOTEMPTY.intValue()) {
-                exception.accept(new DataExistsException(event.getPath()));
-            } else {
-                exception.accept(new RuntimeException("Curator background task errorCode:" + event.getResultCode()));
-            }
-        };
-    }
-
-    // endregion
-=======
->>>>>>> f0152f84
 }