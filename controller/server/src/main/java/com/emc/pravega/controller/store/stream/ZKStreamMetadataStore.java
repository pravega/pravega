/**
 * Licensed to the Apache Software Foundation (ASF) under one
 * or more contributor license agreements.  See the NOTICE file
 * distributed with this work for additional information
 * regarding copyright ownership.  The ASF licenses this file
 * to you under the Apache License, Version 2.0 (the
 * "License"); you may not use this file except in compliance
 * with the License.  You may obtain a copy of the License at
 * <p>
 * http://www.apache.org/licenses/LICENSE-2.0
 * <p>
 * Unless required by applicable law or agreed to in writing, software
 * distributed under the License is distributed on an "AS IS" BASIS,
 * WITHOUT WARRANTIES OR CONDITIONS OF ANY KIND, either express or implied.
 * See the License for the specific language governing permissions and
 * limitations under the License.
 */
package com.emc.pravega.controller.store.stream;

<<<<<<< HEAD
=======
import com.emc.pravega.common.metrics.MetricsConfig;
import com.emc.pravega.controller.store.stream.tables.ActiveTxRecordWithStream;
import com.emc.pravega.controller.store.stream.tables.CompletedTxRecord;
>>>>>>> db75d507
import com.emc.pravega.controller.util.ZKUtils;
import com.google.common.annotations.VisibleForTesting;
import lombok.extern.slf4j.Slf4j;
import org.apache.curator.framework.CuratorFramework;

<<<<<<< HEAD
=======
import lombok.extern.slf4j.Slf4j;

import java.util.List;
import java.util.concurrent.CompletableFuture;
>>>>>>> db75d507
import java.util.concurrent.ScheduledExecutorService;
import java.util.concurrent.atomic.AtomicReference;

/**
 * ZK stream metadata store.
 */
@Slf4j
public class ZKStreamMetadataStore extends AbstractStreamMetadataStore {

<<<<<<< HEAD
    private static final AtomicReference<ZKStreamMetadataStore> SINGLETON = new AtomicReference<>();

    private ZKStreamMetadataStore(ScheduledExecutorService executor) {
        this(ZKUtils.CuratorSingleton.CURATOR_INSTANCE.getCuratorClient(), executor);
=======
    public ZKStreamMetadataStore(ScheduledExecutorService executor) {
        this.executor = executor;
        initialize(ZKUtils.getCuratorClient(), ZKUtils.getMetricsConfig());
>>>>>>> db75d507
    }

    @VisibleForTesting
    public ZKStreamMetadataStore(CuratorFramework client, ScheduledExecutorService executor) {
<<<<<<< HEAD
        ZKStream.initialize(client, executor);
=======
        this.executor = executor;
        initialize(client, ZKUtils.getMetricsConfig());
    }

    private void initialize(CuratorFramework client, MetricsConfig metricsConfig) {

        // Garbage collector for completed transactions
        ZKStream.initialize(client);

        this.executor.scheduleAtFixedRate(() -> {
            // find completed transactions to be gc'd
            try {
                final long currentTime = System.currentTimeMillis();

                ZKStream.getAllCompletedTx().get().entrySet().stream()
                        .forEach(x -> {
                            CompletedTxRecord completedTxRecord = CompletedTxRecord.parse(x.getValue().getData());
                            if (currentTime - completedTxRecord.getCompleteTime() > TIMEOUT) {
                                try {
                                    ZKStream.deletePath(x.getKey(), true);
                                } catch (Exception e) {
                                    // TODO: log and ignore
                                }
                            }
                        });
            } catch (Exception e) {
                log.error("Caught exception while attempting to find completed transactions in zookeeper store.", e);
            }
            // find completed transactions to be gc'd
        }, INITIAL_DELAY, PERIOD, TimeUnit.HOURS);
        if (metricsConfig != null) {
            METRICS_PROVIDER.start(metricsConfig);
        }
>>>>>>> db75d507
    }

    @Override
    ZKStream newStream(final String scope, final String name) {
        return new ZKStream(scope, name);
    }

    static ZKStreamMetadataStore getSingleton(ScheduledExecutorService executor) {
        if (SINGLETON.get() == null) {
            SINGLETON.compareAndSet(null, new ZKStreamMetadataStore(executor));
        }
        return SINGLETON.get();
    }

}<|MERGE_RESOLUTION|>--- conflicted
+++ resolved
@@ -17,24 +17,15 @@
  */
 package com.emc.pravega.controller.store.stream;
 
-<<<<<<< HEAD
-=======
 import com.emc.pravega.common.metrics.MetricsConfig;
-import com.emc.pravega.controller.store.stream.tables.ActiveTxRecordWithStream;
 import com.emc.pravega.controller.store.stream.tables.CompletedTxRecord;
->>>>>>> db75d507
 import com.emc.pravega.controller.util.ZKUtils;
 import com.google.common.annotations.VisibleForTesting;
 import lombok.extern.slf4j.Slf4j;
 import org.apache.curator.framework.CuratorFramework;
 
-<<<<<<< HEAD
-=======
-import lombok.extern.slf4j.Slf4j;
-
 import java.util.List;
 import java.util.concurrent.CompletableFuture;
->>>>>>> db75d507
 import java.util.concurrent.ScheduledExecutorService;
 import java.util.concurrent.atomic.AtomicReference;
 
@@ -44,57 +35,23 @@
 @Slf4j
 public class ZKStreamMetadataStore extends AbstractStreamMetadataStore {
 
-<<<<<<< HEAD
     private static final AtomicReference<ZKStreamMetadataStore> SINGLETON = new AtomicReference<>();
 
     private ZKStreamMetadataStore(ScheduledExecutorService executor) {
-        this(ZKUtils.CuratorSingleton.CURATOR_INSTANCE.getCuratorClient(), executor);
-=======
-    public ZKStreamMetadataStore(ScheduledExecutorService executor) {
-        this.executor = executor;
+        this(ZKUtils.getCuratorClient(), executor);
         initialize(ZKUtils.getCuratorClient(), ZKUtils.getMetricsConfig());
->>>>>>> db75d507
     }
 
     @VisibleForTesting
     public ZKStreamMetadataStore(CuratorFramework client, ScheduledExecutorService executor) {
-<<<<<<< HEAD
         ZKStream.initialize(client, executor);
-=======
-        this.executor = executor;
         initialize(client, ZKUtils.getMetricsConfig());
     }
 
     private void initialize(CuratorFramework client, MetricsConfig metricsConfig) {
-
-        // Garbage collector for completed transactions
-        ZKStream.initialize(client);
-
-        this.executor.scheduleAtFixedRate(() -> {
-            // find completed transactions to be gc'd
-            try {
-                final long currentTime = System.currentTimeMillis();
-
-                ZKStream.getAllCompletedTx().get().entrySet().stream()
-                        .forEach(x -> {
-                            CompletedTxRecord completedTxRecord = CompletedTxRecord.parse(x.getValue().getData());
-                            if (currentTime - completedTxRecord.getCompleteTime() > TIMEOUT) {
-                                try {
-                                    ZKStream.deletePath(x.getKey(), true);
-                                } catch (Exception e) {
-                                    // TODO: log and ignore
-                                }
-                            }
-                        });
-            } catch (Exception e) {
-                log.error("Caught exception while attempting to find completed transactions in zookeeper store.", e);
-            }
-            // find completed transactions to be gc'd
-        }, INITIAL_DELAY, PERIOD, TimeUnit.HOURS);
         if (metricsConfig != null) {
             METRICS_PROVIDER.start(metricsConfig);
         }
->>>>>>> db75d507
     }
 
     @Override
