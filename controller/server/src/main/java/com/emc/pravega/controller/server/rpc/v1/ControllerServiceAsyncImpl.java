--- conflicted
+++ resolved
@@ -1,167 +1,162 @@
-/**
- * Licensed to the Apache Software Foundation (ASF) under one
- * or more contributor license agreements.  See the NOTICE file
- * distributed with this work for additional information
- * regarding copyright ownership.  The ASF licenses this file
- * to you under the Apache License, Version 2.0 (the
- * "License"); you may not use this file except in compliance
- * with the License.  You may obtain a copy of the License at
- * <p>
- * http://www.apache.org/licenses/LICENSE-2.0
- * <p>
- * Unless required by applicable law or agreed to in writing, software
- * distributed under the License is distributed on an "AS IS" BASIS,
- * WITHOUT WARRANTIES OR CONDITIONS OF ANY KIND, either express or implied.
- * See the License for the specific language governing permissions and
- * limitations under the License.
- */
-package com.emc.pravega.controller.server.rpc.v1;
-
-<<<<<<< HEAD
-import com.emc.pravega.controller.store.host.HostControllerStore;
-import com.emc.pravega.controller.store.stream.StreamMetadataStore;
-=======
-import com.emc.pravega.controller.stream.api.v1.Position;
->>>>>>> 865aea04
-import com.emc.pravega.controller.stream.api.v1.SegmentId;
-import com.emc.pravega.controller.stream.api.v1.StreamConfig;
-import com.emc.pravega.controller.stream.api.v1.TxnId;
-import com.emc.pravega.stream.impl.ModelHelper;
-
-import java.util.List;
-import java.util.Map;
-import java.util.concurrent.CompletableFuture;
-
-import org.apache.thrift.TException;
-import org.apache.thrift.async.AsyncMethodCallback;
-
-import lombok.extern.slf4j.Slf4j;
-
-/**
- * Asynchronous controller service implementation.
- */
-@Slf4j
-public class ControllerServiceAsyncImpl implements com.emc.pravega.controller.stream.api.v1.ControllerService.AsyncIface {
-
-    private final ControllerService controllerService;
-
-    public ControllerServiceAsyncImpl(final ControllerService controllerService) {
-        this.controllerService = controllerService;
-    }
-
-    @Override
-    public void createStream(final StreamConfig streamConfig, final AsyncMethodCallback resultHandler) throws TException {
-        log.debug("createStream called for stream " + streamConfig.getScope() + "/" + streamConfig.getName());
-        processResult(controllerService.createStream(ModelHelper.encode(streamConfig), System.currentTimeMillis()),
-                resultHandler);
-    }
-
-    @Override
-    public void alterStream(final StreamConfig streamConfig, final AsyncMethodCallback resultHandler) throws TException {
-        log.debug("alterStream called for stream " + streamConfig.getScope() + "/" + streamConfig.getName());
-        processResult(controllerService.alterStream(ModelHelper.encode(streamConfig)), resultHandler);
-    }
-
-    @Override
-    public void sealStream(String scope, String stream, AsyncMethodCallback resultHandler) throws TException {
-        log.debug("sealStream called for stream {}", stream);
-        processResult(controllerService.sealStream(scope, stream), resultHandler);
-    }
-
-    @Override
-    public void getCurrentSegments(final String scope, final String stream, final AsyncMethodCallback resultHandler) throws TException {
-        log.debug("getCurrentSegments called for stream " + scope + "/" + stream);
-        processResult(controllerService.getCurrentSegments(scope, stream), resultHandler);
-    }
-
-    @Override
-    public void getPositions(final String scope,
-                             final String stream,
-                             final long timestamp,
-                             final int count,
-                             final AsyncMethodCallback resultHandler) throws TException {
-        log.debug("getPositions called for stream " + scope + "/" + stream);
-        processResult(controllerService.getPositions(scope, stream, timestamp, count), resultHandler);
-    }
-    
-    @Override
-    public void getSegmentsImmediatlyFollowing(SegmentId segment, AsyncMethodCallback resultHandler) throws TException {
-        log.debug("getSegmentsImmediatlyFollowing called for segment " + segment);
-        processResult(controllerService.getSegmentsImmediatlyFollowing(segment), resultHandler);
-    }
-
-    @Override
-    public void scale(final String scope,
-                      final String stream,
-                      final List<Integer> sealedSegments,
-                      final Map<Double, Double> newKeyRanges,
-                      final long scaleTimestamp,
-                      final AsyncMethodCallback resultHandler) throws TException {
-        log.debug("scale called for stream " + scope + "/" + stream);
-        processResult(controllerService.scale(scope, stream, sealedSegments, newKeyRanges, scaleTimestamp), resultHandler);
-    }
-
-    @Override
-    public void getURI(final SegmentId segment, final AsyncMethodCallback resultHandler) throws TException {
-        log.debug("getURI called for segment " + segment.getScope() + "/" + segment.getStreamName() + "/" + segment.getNumber());
-        processResult(controllerService.getURI(segment), resultHandler);
-    }
-
-    @Override
-    public void isSegmentValid(final String scope,
-                               final String stream,
-                               final int segmentNumber,
-                               final AsyncMethodCallback resultHandler) throws TException {
-        log.debug("isSegmentValid called for stream " + scope + "/" + stream + " segment " + segmentNumber);
-        processResult(controllerService.isSegmentValid(scope, stream, segmentNumber), resultHandler);
-    }
-
-    @Override
-    public void createTransaction(final String scope,
-                                  final String stream,
-                                  final AsyncMethodCallback resultHandler) throws TException {
-        log.debug("createTransaction called for stream " + scope + "/" + stream);
-        processResult(controllerService.createTransaction(scope, stream), resultHandler);
-    }
-
-    @Override
-    public void commitTransaction(final String scope,
-                                  final String stream,
-                                  final TxnId txid,
-                                  final AsyncMethodCallback resultHandler) throws TException {
-        log.debug("commitTransaction called for stream " + scope + "/" + stream + " txid=" + txid);
-        processResult(controllerService.commitTransaction(scope, stream, txid), resultHandler);
-    }
-
-    @Override
-    public void dropTransaction(final String scope,
-                                final String stream,
-                                final TxnId txid,
-                                final AsyncMethodCallback resultHandler) throws TException {
-        log.debug("dropTransaction called for stream " + scope + "/" + stream + " txid=" + txid);
-        processResult(controllerService.dropTransaction(scope, stream, txid), resultHandler);
-    }
-
-    @Override
-    public void checkTransactionStatus(final String scope,
-                                       final String stream,
-                                       final TxnId txid,
-                                       final AsyncMethodCallback resultHandler) throws TException {
-        log.debug("checkTransactionStatus called for stream " + scope + "/" + stream + " txid=" + txid);
-        processResult(controllerService.checkTransactionStatus(scope, stream, txid), resultHandler);
-    }
-
-    private static <T> void processResult(final CompletableFuture<T> result, final AsyncMethodCallback resultHandler) {
-        result.whenComplete(
-                (value, ex) -> {
-                    log.debug("result = " + (value == null ? "null" : value.toString()));
-
-                    if (ex != null) {
-                        resultHandler.onError(new RuntimeException(ex));
-                    } else if (value != null) {
-                        resultHandler.onComplete(value);
-                    }
-                });
-    }
-
-}+/**
+ * Licensed to the Apache Software Foundation (ASF) under one
+ * or more contributor license agreements.  See the NOTICE file
+ * distributed with this work for additional information
+ * regarding copyright ownership.  The ASF licenses this file
+ * to you under the Apache License, Version 2.0 (the
+ * "License"); you may not use this file except in compliance
+ * with the License.  You may obtain a copy of the License at
+ * <p>
+ * http://www.apache.org/licenses/LICENSE-2.0
+ * <p>
+ * Unless required by applicable law or agreed to in writing, software
+ * distributed under the License is distributed on an "AS IS" BASIS,
+ * WITHOUT WARRANTIES OR CONDITIONS OF ANY KIND, either express or implied.
+ * See the License for the specific language governing permissions and
+ * limitations under the License.
+ */
+package com.emc.pravega.controller.server.rpc.v1;
+
+
+import com.emc.pravega.controller.stream.api.v1.SegmentId;
+import com.emc.pravega.controller.stream.api.v1.StreamConfig;
+import com.emc.pravega.controller.stream.api.v1.TxnId;
+import com.emc.pravega.stream.impl.ModelHelper;
+
+import java.util.List;
+import java.util.Map;
+import java.util.concurrent.CompletableFuture;
+
+import org.apache.thrift.TException;
+import org.apache.thrift.async.AsyncMethodCallback;
+
+import lombok.extern.slf4j.Slf4j;
+
+/**
+ * Asynchronous controller service implementation.
+ */
+@Slf4j
+public class ControllerServiceAsyncImpl implements com.emc.pravega.controller.stream.api.v1.ControllerService.AsyncIface {
+
+    private final ControllerService controllerService;
+
+    public ControllerServiceAsyncImpl(final ControllerService controllerService) {
+        this.controllerService = controllerService;
+    }
+
+    @Override
+    public void createStream(final StreamConfig streamConfig, final AsyncMethodCallback resultHandler) throws TException {
+        log.debug("createStream called for stream " + streamConfig.getScope() + "/" + streamConfig.getName());
+        processResult(controllerService.createStream(ModelHelper.encode(streamConfig), System.currentTimeMillis()),
+                resultHandler);
+    }
+
+    @Override
+    public void alterStream(final StreamConfig streamConfig, final AsyncMethodCallback resultHandler) throws TException {
+        log.debug("alterStream called for stream " + streamConfig.getScope() + "/" + streamConfig.getName());
+        processResult(controllerService.alterStream(ModelHelper.encode(streamConfig)), resultHandler);
+    }
+
+    @Override
+    public void sealStream(String scope, String stream, AsyncMethodCallback resultHandler) throws TException {
+        log.debug("sealStream called for stream {}", stream);
+        processResult(controllerService.sealStream(scope, stream), resultHandler);
+    }
+
+    @Override
+    public void getCurrentSegments(final String scope, final String stream, final AsyncMethodCallback resultHandler) throws TException {
+        log.debug("getCurrentSegments called for stream " + scope + "/" + stream);
+        processResult(controllerService.getCurrentSegments(scope, stream), resultHandler);
+    }
+
+    @Override
+    public void getPositions(final String scope,
+                             final String stream,
+                             final long timestamp,
+                             final int count,
+                             final AsyncMethodCallback resultHandler) throws TException {
+        log.debug("getPositions called for stream " + scope + "/" + stream);
+        processResult(controllerService.getPositions(scope, stream, timestamp, count), resultHandler);
+    }
+    
+    @Override
+    public void getSegmentsImmediatlyFollowing(SegmentId segment, AsyncMethodCallback resultHandler) throws TException {
+        log.debug("getSegmentsImmediatlyFollowing called for segment " + segment);
+        processResult(controllerService.getSegmentsImmediatlyFollowing(segment), resultHandler);
+    }
+
+    @Override
+    public void scale(final String scope,
+                      final String stream,
+                      final List<Integer> sealedSegments,
+                      final Map<Double, Double> newKeyRanges,
+                      final long scaleTimestamp,
+                      final AsyncMethodCallback resultHandler) throws TException {
+        log.debug("scale called for stream " + scope + "/" + stream);
+        processResult(controllerService.scale(scope, stream, sealedSegments, newKeyRanges, scaleTimestamp), resultHandler);
+    }
+
+    @Override
+    public void getURI(final SegmentId segment, final AsyncMethodCallback resultHandler) throws TException {
+        log.debug("getURI called for segment " + segment.getScope() + "/" + segment.getStreamName() + "/" + segment.getNumber());
+        processResult(controllerService.getURI(segment), resultHandler);
+    }
+
+    @Override
+    public void isSegmentValid(final String scope,
+                               final String stream,
+                               final int segmentNumber,
+                               final AsyncMethodCallback resultHandler) throws TException {
+        log.debug("isSegmentValid called for stream " + scope + "/" + stream + " segment " + segmentNumber);
+        processResult(controllerService.isSegmentValid(scope, stream, segmentNumber), resultHandler);
+    }
+
+    @Override
+    public void createTransaction(final String scope,
+                                  final String stream,
+                                  final AsyncMethodCallback resultHandler) throws TException {
+        log.debug("createTransaction called for stream " + scope + "/" + stream);
+        processResult(controllerService.createTransaction(scope, stream), resultHandler);
+    }
+
+    @Override
+    public void commitTransaction(final String scope,
+                                  final String stream,
+                                  final TxnId txid,
+                                  final AsyncMethodCallback resultHandler) throws TException {
+        log.debug("commitTransaction called for stream " + scope + "/" + stream + " txid=" + txid);
+        processResult(controllerService.commitTransaction(scope, stream, txid), resultHandler);
+    }
+
+    @Override
+    public void dropTransaction(final String scope,
+                                final String stream,
+                                final TxnId txid,
+                                final AsyncMethodCallback resultHandler) throws TException {
+        log.debug("dropTransaction called for stream " + scope + "/" + stream + " txid=" + txid);
+        processResult(controllerService.dropTransaction(scope, stream, txid), resultHandler);
+    }
+
+    @Override
+    public void checkTransactionStatus(final String scope,
+                                       final String stream,
+                                       final TxnId txid,
+                                       final AsyncMethodCallback resultHandler) throws TException {
+        log.debug("checkTransactionStatus called for stream " + scope + "/" + stream + " txid=" + txid);
+        processResult(controllerService.checkTransactionStatus(scope, stream, txid), resultHandler);
+    }
+
+    private static <T> void processResult(final CompletableFuture<T> result, final AsyncMethodCallback resultHandler) {
+        result.whenComplete(
+                (value, ex) -> {
+                    log.debug("result = " + (value == null ? "null" : value.toString()));
+
+                    if (ex != null) {
+                        resultHandler.onError(new RuntimeException(ex));
+                    } else if (value != null) {
+                        resultHandler.onComplete(value);
+                    }
+                });
+    }
+
+}