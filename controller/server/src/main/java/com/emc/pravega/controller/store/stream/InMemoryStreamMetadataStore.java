/**
 * Copyright (c) 2017 Dell Inc., or its subsidiaries.
 */
package com.emc.pravega.controller.store.stream;

<<<<<<< HEAD
import com.emc.pravega.stream.StreamConfiguration;
=======
import com.emc.pravega.common.concurrent.FutureHelpers;
import com.emc.pravega.controller.store.stream.tables.ActiveTxRecordWithStream;
import com.emc.pravega.controller.stream.api.v1.CreateScopeStatus;
import com.emc.pravega.controller.stream.api.v1.DeleteScopeStatus;
import com.emc.pravega.stream.StreamConfiguration;
import lombok.Synchronized;
import lombok.extern.slf4j.Slf4j;
import org.apache.commons.lang.NotImplementedException;
>>>>>>> 020ee8da

import javax.annotation.concurrent.GuardedBy;
import java.util.ArrayList;
import java.util.HashMap;
import java.util.Map;
import java.util.concurrent.CompletableFuture;
import java.util.concurrent.Executor;

/**
 * In-memory stream store.
 */
@Slf4j
public class InMemoryStreamMetadataStore extends AbstractStreamMetadataStore {

    @GuardedBy("$lock")
    private final Map<String, InMemoryStream> streams = new HashMap<>();

    @GuardedBy("$lock")
    private final Map<String, InMemoryScope> scopes = new HashMap<>();

    @Override
<<<<<<< HEAD
    synchronized Stream newStream(String scope, String name) {
        if (streams.containsKey(name)) {
            return streams.get(name);
        } else {
            throw new DataNotFoundException(name);
=======
    @Synchronized
    Stream newStream(final String streamName) {
        Stream stream = streams.get(streamName);
        if (stream != null) {
            return stream;
        } else {
            throw new StreamNotFoundException(streamName);
>>>>>>> 020ee8da
        }
    }

    @Override
<<<<<<< HEAD
    public synchronized CompletableFuture<Boolean> createStream(String scope, String name, StreamConfiguration configuration, long timeStamp, OperationContext context, Executor executor) {
        if (!streams.containsKey(name)) {
            InMemoryStream stream = new InMemoryStream(name, scope);
            stream.create(configuration, timeStamp);
            streams.put(name, stream);
            return CompletableFuture.completedFuture(true);
=======
    @Synchronized
    Scope newScope(final String scopeName) {
        return scopes.get(scopeName);
    }

    @Override
    @Synchronized
    public CompletableFuture<Boolean> createStream(final String scopeName, final String streamName,
                                                                final StreamConfiguration configuration,
                                                                final long timeStamp) {
        if (scopes.containsKey(scopeName)) {
            if (!streams.containsKey(scopedStreamName(scopeName, streamName))) {
                InMemoryStream stream = new InMemoryStream(scopeName, streamName);
                stream.create(configuration, timeStamp);
                streams.put(scopedStreamName(scopeName, streamName), stream);
                scopes.get(scopeName).addStreamToScope(streamName);
                return CompletableFuture.completedFuture(true);
            } else {
                return FutureHelpers.
                        failedFuture(new StoreException(StoreException.Type.NODE_EXISTS, "Stream already exists."));
            }
>>>>>>> 020ee8da
        } else {
            return FutureHelpers.
                    failedFuture(new StoreException(StoreException.Type.NODE_NOT_FOUND, "Scope not found."));
        }
    }

    @Override
    @Synchronized
    public CompletableFuture<Boolean> updateConfiguration(final String scopeName,
                                                          final String streamName,
                                                          final StreamConfiguration configuration) {
        if (scopes.containsKey(scopeName)) {
            return streams.get(scopedStreamName(scopeName, streamName)).updateConfiguration(configuration);
        } else {
            return FutureHelpers.
                    failedFuture(new StoreException(StoreException.Type.NODE_NOT_FOUND, "Scope not found."));
        }
    }

    @Override
    @Synchronized
    public CompletableFuture<CreateScopeStatus> createScope(final String scopeName) {
        if (!validateName(scopeName)) {
            log.error("Create scope failed due to invalid scope name {}", scopeName);
            return CompletableFuture.completedFuture(CreateScopeStatus.INVALID_SCOPE_NAME);
        } else {
            if (!scopes.containsKey(scopeName)) {
                InMemoryScope scope = new InMemoryScope(scopeName);
                scope.createScope();
                scopes.put(scopeName, scope);
                return CompletableFuture.completedFuture(CreateScopeStatus.SUCCESS);
            } else {
                return CompletableFuture.completedFuture(CreateScopeStatus.SCOPE_EXISTS);
            }
        }
    }

    @Override
    @Synchronized
    public CompletableFuture<DeleteScopeStatus> deleteScope(final String scopeName) {
        if (scopes.containsKey(scopeName)) {
            return scopes.get(scopeName).listStreamsInScope().thenApply((streams) -> {
                if (streams.isEmpty()) {
                    scopes.get(scopeName).deleteScope();
                    scopes.remove(scopeName);
                    return DeleteScopeStatus.SUCCESS;
                } else {
                    return DeleteScopeStatus.SCOPE_NOT_EMPTY;
                }
            });
        } else {
            return CompletableFuture.completedFuture(DeleteScopeStatus.SCOPE_NOT_FOUND);
        }
    }

    @Override
    @Synchronized
    public CompletableFuture<List<String>> listScopes() {
        return CompletableFuture.completedFuture(new ArrayList<>(scopes.keySet()));
    }

    /**
     * List the streams in scope.
     *
     * @param scopeName Name of scope
     * @return List of streams in scope
     */
    @Override
    @Synchronized
    public CompletableFuture<List<String>> listStreamsInScope(final String scopeName) {
        InMemoryScope inMemoryScope = scopes.get(scopeName);
        if (inMemoryScope != null) {
            return inMemoryScope.listStreamsInScope();
        } else {
            return FutureHelpers.failedFuture(StoreException.create(StoreException.Type.NODE_NOT_FOUND));
        }
    }
<<<<<<< HEAD
=======

    @Override
    public CompletableFuture<List<ActiveTxRecordWithStream>> getAllActiveTx() {
        throw new NotImplementedException();
    }

    private String scopedStreamName(final String scopeName, final String streamName) {
        return new StringBuilder(scopeName).append("/").append(streamName).toString();
    }
>>>>>>> 020ee8da
}<|MERGE_RESOLUTION|>--- conflicted
+++ resolved
@@ -3,22 +3,17 @@
  */
 package com.emc.pravega.controller.store.stream;
 
-<<<<<<< HEAD
-import com.emc.pravega.stream.StreamConfiguration;
-=======
 import com.emc.pravega.common.concurrent.FutureHelpers;
-import com.emc.pravega.controller.store.stream.tables.ActiveTxRecordWithStream;
 import com.emc.pravega.controller.stream.api.v1.CreateScopeStatus;
 import com.emc.pravega.controller.stream.api.v1.DeleteScopeStatus;
 import com.emc.pravega.stream.StreamConfiguration;
 import lombok.Synchronized;
 import lombok.extern.slf4j.Slf4j;
-import org.apache.commons.lang.NotImplementedException;
->>>>>>> 020ee8da
 
 import javax.annotation.concurrent.GuardedBy;
 import java.util.ArrayList;
 import java.util.HashMap;
+import java.util.List;
 import java.util.Map;
 import java.util.concurrent.CompletableFuture;
 import java.util.concurrent.Executor;
@@ -36,33 +31,17 @@
     private final Map<String, InMemoryScope> scopes = new HashMap<>();
 
     @Override
-<<<<<<< HEAD
-    synchronized Stream newStream(String scope, String name) {
-        if (streams.containsKey(name)) {
-            return streams.get(name);
-        } else {
-            throw new DataNotFoundException(name);
-=======
     @Synchronized
-    Stream newStream(final String streamName) {
-        Stream stream = streams.get(streamName);
+    Stream newStream(String scope, String name) {
+        Stream stream = streams.get(scopedStreamName(scope, name));
         if (stream != null) {
             return stream;
         } else {
-            throw new StreamNotFoundException(streamName);
->>>>>>> 020ee8da
+            throw new DataNotFoundException(name);
         }
     }
 
     @Override
-<<<<<<< HEAD
-    public synchronized CompletableFuture<Boolean> createStream(String scope, String name, StreamConfiguration configuration, long timeStamp, OperationContext context, Executor executor) {
-        if (!streams.containsKey(name)) {
-            InMemoryStream stream = new InMemoryStream(name, scope);
-            stream.create(configuration, timeStamp);
-            streams.put(name, stream);
-            return CompletableFuture.completedFuture(true);
-=======
     @Synchronized
     Scope newScope(final String scopeName) {
         return scopes.get(scopeName);
@@ -71,8 +50,10 @@
     @Override
     @Synchronized
     public CompletableFuture<Boolean> createStream(final String scopeName, final String streamName,
-                                                                final StreamConfiguration configuration,
-                                                                final long timeStamp) {
+                                                   final StreamConfiguration configuration,
+                                                   final long timeStamp,
+                                                   final OperationContext context,
+                                                   final Executor executor) {
         if (scopes.containsKey(scopeName)) {
             if (!streams.containsKey(scopedStreamName(scopeName, streamName))) {
                 InMemoryStream stream = new InMemoryStream(scopeName, streamName);
@@ -84,7 +65,6 @@
                 return FutureHelpers.
                         failedFuture(new StoreException(StoreException.Type.NODE_EXISTS, "Stream already exists."));
             }
->>>>>>> 020ee8da
         } else {
             return FutureHelpers.
                     failedFuture(new StoreException(StoreException.Type.NODE_NOT_FOUND, "Scope not found."));
@@ -95,7 +75,9 @@
     @Synchronized
     public CompletableFuture<Boolean> updateConfiguration(final String scopeName,
                                                           final String streamName,
-                                                          final StreamConfiguration configuration) {
+                                                          final StreamConfiguration configuration,
+                                                          final OperationContext context,
+                                                          final Executor executor) {
         if (scopes.containsKey(scopeName)) {
             return streams.get(scopedStreamName(scopeName, streamName)).updateConfiguration(configuration);
         } else {
@@ -162,16 +144,8 @@
             return FutureHelpers.failedFuture(StoreException.create(StoreException.Type.NODE_NOT_FOUND));
         }
     }
-<<<<<<< HEAD
-=======
-
-    @Override
-    public CompletableFuture<List<ActiveTxRecordWithStream>> getAllActiveTx() {
-        throw new NotImplementedException();
-    }
 
     private String scopedStreamName(final String scopeName, final String streamName) {
         return new StringBuilder(scopeName).append("/").append(streamName).toString();
     }
->>>>>>> 020ee8da
 }