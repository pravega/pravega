/**
 * Copyright (c) 2017 Dell Inc., or its subsidiaries.
 */
package com.emc.pravega.controller.store.stream;

import com.emc.pravega.common.concurrent.FutureHelpers;
import com.emc.pravega.controller.store.stream.tables.ActiveTxRecordWithStream;
import com.emc.pravega.controller.stream.api.v1.CreateScopeStatus;
import com.emc.pravega.controller.stream.api.v1.DeleteScopeStatus;
import com.emc.pravega.stream.StreamConfiguration;
<<<<<<< HEAD
import lombok.extern.slf4j.Slf4j;
import org.apache.commons.lang.NotImplementedException;

=======
import lombok.Synchronized;
import lombok.extern.slf4j.Slf4j;
import org.apache.commons.lang.NotImplementedException;

import javax.annotation.concurrent.GuardedBy;
>>>>>>> ec5e3937
import java.util.ArrayList;
import java.util.HashMap;
import java.util.List;
import java.util.Map;
import java.util.concurrent.CompletableFuture;

/**
 * In-memory stream store.
 */
@Slf4j
public class InMemoryStreamMetadataStore extends AbstractStreamMetadataStore {

    @GuardedBy("$lock")
    private final Map<String, InMemoryStream> streams = new HashMap<>();
    private final Map<String, InMemoryScope> scopes = new HashMap<>();

    @GuardedBy("$lock")
    private final Map<String, InMemoryScope> scopes = new HashMap<>();

    @Override
<<<<<<< HEAD
    synchronized Stream newStream(final String streamName) {
=======
    @Synchronized
    Stream newStream(final String streamName) {
>>>>>>> ec5e3937
        Stream stream = streams.get(streamName);
        if (stream != null) {
            return stream;
        } else {
            throw new StreamNotFoundException(streamName);
        }
    }

    @Override
<<<<<<< HEAD
    synchronized Scope newScope(final String scopeName) {
=======
    @Synchronized
    Scope newScope(final String scopeName) {
>>>>>>> ec5e3937
        return scopes.get(scopeName);
    }

    @Override
<<<<<<< HEAD
    public synchronized CompletableFuture<Boolean> createStream(final String scopeName, final String streamName,
=======
    @Synchronized
    public CompletableFuture<Boolean> createStream(final String scopeName, final String streamName,
>>>>>>> ec5e3937
                                                                final StreamConfiguration configuration,
                                                                final long timeStamp) {
        if (scopes.containsKey(scopeName)) {
            if (!streams.containsKey(scopedStreamName(scopeName, streamName))) {
                InMemoryStream stream = new InMemoryStream(scopeName, streamName);
                stream.create(configuration, timeStamp);
                streams.put(scopedStreamName(scopeName, streamName), stream);
                scopes.get(scopeName).addStreamToScope(streamName);
                return CompletableFuture.completedFuture(true);
            } else {
                return FutureHelpers.
                        failedFuture(new StoreException(StoreException.Type.NODE_EXISTS, "Stream already exists."));
            }
<<<<<<< HEAD
        } else {
            return FutureHelpers.
                    failedFuture(new StoreException(StoreException.Type.NODE_NOT_FOUND, "Scope not found."));
        }
    }

    @Override
    public CompletableFuture<Boolean> updateConfiguration(final String scopeName,
                                                          final String streamName,
                                                          final StreamConfiguration configuration) {
        if (scopes.containsKey(scopeName)) {
            return streams.get(scopedStreamName(scopeName, streamName)).updateConfiguration(configuration);
        } else {
            return FutureHelpers.
                    failedFuture(new StoreException(StoreException.Type.NODE_NOT_FOUND, "Scope not found."));
        }
    }

    @Override
    public synchronized CompletableFuture<CreateScopeStatus> createScope(final String scopeName) {
        if (!validateName(scopeName)) {
            log.error("Create scope failed due to invalid scope name {}", scopeName);
            return CompletableFuture.completedFuture(CreateScopeStatus.INVALID_SCOPE_NAME);
        } else {
            if (!scopes.containsKey(scopeName)) {
                InMemoryScope scope = new InMemoryScope(scopeName);
                scope.createScope();
                scopes.put(scopeName, scope);
                return CompletableFuture.completedFuture(CreateScopeStatus.SUCCESS);
            } else {
                return CompletableFuture.completedFuture(CreateScopeStatus.SCOPE_EXISTS);
            }
        }
    }

    @Override
    public synchronized CompletableFuture<DeleteScopeStatus> deleteScope(final String scopeName) {
        if (scopes.containsKey(scopeName)) {
            return scopes.get(scopeName).listStreamsInScope().thenApply((streams) -> {
                if (streams.isEmpty()) {
                    scopes.get(scopeName).deleteScope();
                    scopes.remove(scopeName);
                    return DeleteScopeStatus.SUCCESS;
                } else {
                    return DeleteScopeStatus.SCOPE_NOT_EMPTY;
                }
            });
        } else {
            return CompletableFuture.completedFuture(DeleteScopeStatus.SCOPE_NOT_FOUND);
        }
    }

    @Override
    public CompletableFuture<List<String>> listScopes() {
        return CompletableFuture.completedFuture(new ArrayList<>(scopes.keySet()));
    }

    /**
     * List the streams in scope.
     *
     * @param scopeName Name of scope
     * @return List of streams in scope
     */
    @Override
    public CompletableFuture<List<String>> listStreamsInScope(final String scopeName) {
        InMemoryScope inMemoryScope = scopes.get(scopeName);
        if (inMemoryScope != null) {
            return inMemoryScope.listStreamsInScope();
        } else {
=======
        } else {
            return FutureHelpers.
                    failedFuture(new StoreException(StoreException.Type.NODE_NOT_FOUND, "Scope not found."));
        }
    }

    @Override
    @Synchronized
    public CompletableFuture<Boolean> updateConfiguration(final String scopeName,
                                                          final String streamName,
                                                          final StreamConfiguration configuration) {
        if (scopes.containsKey(scopeName)) {
            return streams.get(scopedStreamName(scopeName, streamName)).updateConfiguration(configuration);
        } else {
            return FutureHelpers.
                    failedFuture(new StoreException(StoreException.Type.NODE_NOT_FOUND, "Scope not found."));
        }
    }

    @Override
    @Synchronized
    public CompletableFuture<CreateScopeStatus> createScope(final String scopeName) {
        if (!validateName(scopeName)) {
            log.error("Create scope failed due to invalid scope name {}", scopeName);
            return CompletableFuture.completedFuture(CreateScopeStatus.INVALID_SCOPE_NAME);
        } else {
            if (!scopes.containsKey(scopeName)) {
                InMemoryScope scope = new InMemoryScope(scopeName);
                scope.createScope();
                scopes.put(scopeName, scope);
                return CompletableFuture.completedFuture(CreateScopeStatus.SUCCESS);
            } else {
                return CompletableFuture.completedFuture(CreateScopeStatus.SCOPE_EXISTS);
            }
        }
    }

    @Override
    @Synchronized
    public CompletableFuture<DeleteScopeStatus> deleteScope(final String scopeName) {
        if (scopes.containsKey(scopeName)) {
            return scopes.get(scopeName).listStreamsInScope().thenApply((streams) -> {
                if (streams.isEmpty()) {
                    scopes.get(scopeName).deleteScope();
                    scopes.remove(scopeName);
                    return DeleteScopeStatus.SUCCESS;
                } else {
                    return DeleteScopeStatus.SCOPE_NOT_EMPTY;
                }
            });
        } else {
            return CompletableFuture.completedFuture(DeleteScopeStatus.SCOPE_NOT_FOUND);
        }
    }

    @Override
    @Synchronized
    public CompletableFuture<List<String>> listScopes() {
        return CompletableFuture.completedFuture(new ArrayList<>(scopes.keySet()));
    }

    /**
     * List the streams in scope.
     *
     * @param scopeName Name of scope
     * @return List of streams in scope
     */
    @Override
    @Synchronized
    public CompletableFuture<List<String>> listStreamsInScope(final String scopeName) {
        InMemoryScope inMemoryScope = scopes.get(scopeName);
        if (inMemoryScope != null) {
            return inMemoryScope.listStreamsInScope();
        } else {
>>>>>>> ec5e3937
            return FutureHelpers.failedFuture(StoreException.create(StoreException.Type.NODE_NOT_FOUND));
        }
    }

    @Override
    public CompletableFuture<List<ActiveTxRecordWithStream>> getAllActiveTx() {
        throw new NotImplementedException();
    }

    private String scopedStreamName(final String scopeName, final String streamName) {
        return new StringBuilder(scopeName).append("/").append(streamName).toString();
    }
}<|MERGE_RESOLUTION|>--- conflicted
+++ resolved
@@ -8,17 +8,11 @@
 import com.emc.pravega.controller.stream.api.v1.CreateScopeStatus;
 import com.emc.pravega.controller.stream.api.v1.DeleteScopeStatus;
 import com.emc.pravega.stream.StreamConfiguration;
-<<<<<<< HEAD
-import lombok.extern.slf4j.Slf4j;
-import org.apache.commons.lang.NotImplementedException;
-
-=======
 import lombok.Synchronized;
 import lombok.extern.slf4j.Slf4j;
 import org.apache.commons.lang.NotImplementedException;
 
 import javax.annotation.concurrent.GuardedBy;
->>>>>>> ec5e3937
 import java.util.ArrayList;
 import java.util.HashMap;
 import java.util.List;
@@ -33,18 +27,13 @@
 
     @GuardedBy("$lock")
     private final Map<String, InMemoryStream> streams = new HashMap<>();
-    private final Map<String, InMemoryScope> scopes = new HashMap<>();
 
     @GuardedBy("$lock")
     private final Map<String, InMemoryScope> scopes = new HashMap<>();
 
     @Override
-<<<<<<< HEAD
-    synchronized Stream newStream(final String streamName) {
-=======
     @Synchronized
     Stream newStream(final String streamName) {
->>>>>>> ec5e3937
         Stream stream = streams.get(streamName);
         if (stream != null) {
             return stream;
@@ -54,22 +43,14 @@
     }
 
     @Override
-<<<<<<< HEAD
-    synchronized Scope newScope(final String scopeName) {
-=======
     @Synchronized
     Scope newScope(final String scopeName) {
->>>>>>> ec5e3937
         return scopes.get(scopeName);
     }
 
     @Override
-<<<<<<< HEAD
-    public synchronized CompletableFuture<Boolean> createStream(final String scopeName, final String streamName,
-=======
     @Synchronized
     public CompletableFuture<Boolean> createStream(final String scopeName, final String streamName,
->>>>>>> ec5e3937
                                                                 final StreamConfiguration configuration,
                                                                 final long timeStamp) {
         if (scopes.containsKey(scopeName)) {
@@ -83,77 +64,6 @@
                 return FutureHelpers.
                         failedFuture(new StoreException(StoreException.Type.NODE_EXISTS, "Stream already exists."));
             }
-<<<<<<< HEAD
-        } else {
-            return FutureHelpers.
-                    failedFuture(new StoreException(StoreException.Type.NODE_NOT_FOUND, "Scope not found."));
-        }
-    }
-
-    @Override
-    public CompletableFuture<Boolean> updateConfiguration(final String scopeName,
-                                                          final String streamName,
-                                                          final StreamConfiguration configuration) {
-        if (scopes.containsKey(scopeName)) {
-            return streams.get(scopedStreamName(scopeName, streamName)).updateConfiguration(configuration);
-        } else {
-            return FutureHelpers.
-                    failedFuture(new StoreException(StoreException.Type.NODE_NOT_FOUND, "Scope not found."));
-        }
-    }
-
-    @Override
-    public synchronized CompletableFuture<CreateScopeStatus> createScope(final String scopeName) {
-        if (!validateName(scopeName)) {
-            log.error("Create scope failed due to invalid scope name {}", scopeName);
-            return CompletableFuture.completedFuture(CreateScopeStatus.INVALID_SCOPE_NAME);
-        } else {
-            if (!scopes.containsKey(scopeName)) {
-                InMemoryScope scope = new InMemoryScope(scopeName);
-                scope.createScope();
-                scopes.put(scopeName, scope);
-                return CompletableFuture.completedFuture(CreateScopeStatus.SUCCESS);
-            } else {
-                return CompletableFuture.completedFuture(CreateScopeStatus.SCOPE_EXISTS);
-            }
-        }
-    }
-
-    @Override
-    public synchronized CompletableFuture<DeleteScopeStatus> deleteScope(final String scopeName) {
-        if (scopes.containsKey(scopeName)) {
-            return scopes.get(scopeName).listStreamsInScope().thenApply((streams) -> {
-                if (streams.isEmpty()) {
-                    scopes.get(scopeName).deleteScope();
-                    scopes.remove(scopeName);
-                    return DeleteScopeStatus.SUCCESS;
-                } else {
-                    return DeleteScopeStatus.SCOPE_NOT_EMPTY;
-                }
-            });
-        } else {
-            return CompletableFuture.completedFuture(DeleteScopeStatus.SCOPE_NOT_FOUND);
-        }
-    }
-
-    @Override
-    public CompletableFuture<List<String>> listScopes() {
-        return CompletableFuture.completedFuture(new ArrayList<>(scopes.keySet()));
-    }
-
-    /**
-     * List the streams in scope.
-     *
-     * @param scopeName Name of scope
-     * @return List of streams in scope
-     */
-    @Override
-    public CompletableFuture<List<String>> listStreamsInScope(final String scopeName) {
-        InMemoryScope inMemoryScope = scopes.get(scopeName);
-        if (inMemoryScope != null) {
-            return inMemoryScope.listStreamsInScope();
-        } else {
-=======
         } else {
             return FutureHelpers.
                     failedFuture(new StoreException(StoreException.Type.NODE_NOT_FOUND, "Scope not found."));
@@ -228,7 +138,6 @@
         if (inMemoryScope != null) {
             return inMemoryScope.listStreamsInScope();
         } else {
->>>>>>> ec5e3937
             return FutureHelpers.failedFuture(StoreException.create(StoreException.Type.NODE_NOT_FOUND));
         }
     }
