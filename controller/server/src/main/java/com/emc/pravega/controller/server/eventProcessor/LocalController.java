/**
 *
 *  Copyright (c) 2017 Dell Inc., or its subsidiaries.
 *
 */
package com.emc.pravega.controller.server.eventProcessor;

import com.emc.pravega.common.concurrent.FutureHelpers;
import com.emc.pravega.common.netty.PravegaNodeUri;
import com.emc.pravega.controller.server.ControllerService;
import com.emc.pravega.controller.stream.api.grpc.v1.Controller.CreateScopeStatus;
import com.emc.pravega.controller.stream.api.grpc.v1.Controller.CreateStreamStatus;
import com.emc.pravega.controller.stream.api.grpc.v1.Controller.PingTxnStatus;
import com.emc.pravega.controller.stream.api.grpc.v1.Controller.ScaleResponse;
import com.emc.pravega.controller.stream.api.grpc.v1.Controller.SegmentRange;
import com.emc.pravega.controller.stream.api.grpc.v1.Controller.UpdateStreamStatus;
import com.emc.pravega.stream.PingFailedException;
import com.emc.pravega.stream.Segment;
import com.emc.pravega.stream.Stream;
import com.emc.pravega.stream.StreamConfiguration;
import com.emc.pravega.stream.Transaction;
import com.emc.pravega.stream.impl.Controller;
import com.emc.pravega.stream.impl.ModelHelper;
import com.emc.pravega.stream.impl.PositionInternal;
import com.emc.pravega.stream.impl.StreamSegments;

import java.util.HashMap;
import java.util.List;
import java.util.Map;
import java.util.NavigableMap;
import java.util.TreeMap;
import java.util.UUID;
import java.util.concurrent.CompletableFuture;
import java.util.stream.Collectors;

public class LocalController implements Controller {

    private ControllerService controller;

    public LocalController(ControllerService controller) {
        this.controller = controller;
    }

    @Override
    public CompletableFuture<CreateScopeStatus> createScope(final String scopeName) {
        return this.controller.createScope(scopeName);
    }

    @Override
    public CompletableFuture<CreateStreamStatus> createStream(final StreamConfiguration streamConfig) {
        return this.controller.createStream(streamConfig, System.currentTimeMillis());
    }

    @Override
    public CompletableFuture<UpdateStreamStatus> alterStream(final StreamConfiguration streamConfig) {
        return this.controller.alterStream(streamConfig);
    }

    @Override
    public CompletableFuture<UpdateStreamStatus> sealStream(String scope, String streamName) {
        return this.controller.sealStream(scope, streamName);
    }

    @Override
    public CompletableFuture<ScaleResponse> scaleStream(final Stream stream,
                                                        final List<Integer> sealedSegments,
                                                        final Map<Double, Double> newKeyRanges) {
        return this.controller.scale(stream.getScope(),
                stream.getStreamName(),
                sealedSegments,
                newKeyRanges,
                System.currentTimeMillis());
    }

    @Override
    public CompletableFuture<StreamSegments> getCurrentSegments(final String scope, final String streamName) {
        return controller.getCurrentSegments(scope, streamName)
                .thenApply((List<SegmentRange> ranges) -> {
                    NavigableMap<Double, Segment> rangeMap = new TreeMap<>();
                    for (SegmentRange r : ranges) {
                        rangeMap.put(r.getMaxKey(), ModelHelper.encode(r.getSegmentId()));
                    }
                    return rangeMap;
                })
                .thenApply(StreamSegments::new);
    }

    @Override
    public CompletableFuture<UUID> createTransaction(Stream stream, long lease, final long maxExecutionTime,
                                                     final long scaleGracePeriod) {
        return controller
                .createTransaction(stream.getScope(), stream.getStreamName(), lease, maxExecutionTime, scaleGracePeriod)
                .thenApply(ModelHelper::encode);
    }

    @Override
    public CompletableFuture<Void> pingTransaction(Stream stream, UUID txId, long lease) {
        return FutureHelpers.toVoidExpecting(
                controller.pingTransaction(stream.getScope(), stream.getStreamName(), ModelHelper.decode(txId), lease),
                PingTxnStatus.newBuilder().setStatus(PingTxnStatus.Status.OK).build(),
                PingFailedException::new);
    }

    @Override
    public CompletableFuture<Void> commitTransaction(Stream stream, UUID txnId) {
        return controller
                .commitTransaction(stream.getScope(), stream.getStreamName(), ModelHelper.decode(txnId))
                .thenApply(x -> null);
    }

    @Override
    public CompletableFuture<Void> abortTransaction(Stream stream, UUID txId) {
        return controller
                .abortTransaction(stream.getScope(), stream.getStreamName(), ModelHelper.decode(txId))
                .thenApply(x -> null);
    }

    @Override
    public CompletableFuture<Transaction.Status> checkTransactionStatus(Stream stream, UUID txnId) {
        return controller.checkTransactionStatus(stream.getScope(), stream.getStreamName(), ModelHelper.decode(txnId))
                .thenApply(status -> ModelHelper.encode(status.getState(), stream + " " + txnId));
    }

    @Override
    public CompletableFuture<List<PositionInternal>> getPositions(Stream stream, long timestamp, int count) {
        return controller.getPositions(stream.getScope(), stream.getStreamName(), timestamp, count)
                .thenApply(result -> result.stream().map(ModelHelper::encode).collect(Collectors.toList()));
    }

    @Override
    public CompletableFuture<Map<Segment, List<Integer>>> getSuccessors(Segment segment) {
        return controller.getSegmentsImmediatlyFollowing(ModelHelper.decode(segment))
                .thenApply(x -> {
                    Map<Segment, List<Integer>> map = new HashMap<>();
                    x.forEach((segmentId, list) -> map.put(ModelHelper.encode(segmentId), list));
                    return map;
                });
    }

    @Override
    public CompletableFuture<PravegaNodeUri> getEndpointForSegment(String qualifiedSegmentName) {
        Segment segment = Segment.fromScopedName(qualifiedSegmentName);
            return controller.getURI(ModelHelper.createSegmentId(segment.getScope(), segment.getStreamName(),
                    segment.getSegmentNumber())).thenApply(ModelHelper::encode);
    }

    @Override
    public CompletableFuture<Boolean> isSegmentOpen(Segment segment) {
<<<<<<< HEAD
        return controller.isSegmentValid(segment.getScope(), segment.getScopedName(), segment.getSegmentNumber());
=======
        try {
            return controller.isSegmentValid(segment.getScope(), segment.getStreamName(), segment.getSegmentNumber());
        } catch (TException e) {
            throw new RuntimeException(e);
        }
>>>>>>> 85a88860
    }
}<|MERGE_RESOLUTION|>--- conflicted
+++ resolved
@@ -146,14 +146,6 @@
 
     @Override
     public CompletableFuture<Boolean> isSegmentOpen(Segment segment) {
-<<<<<<< HEAD
         return controller.isSegmentValid(segment.getScope(), segment.getScopedName(), segment.getSegmentNumber());
-=======
-        try {
-            return controller.isSegmentValid(segment.getScope(), segment.getStreamName(), segment.getSegmentNumber());
-        } catch (TException e) {
-            throw new RuntimeException(e);
-        }
->>>>>>> 85a88860
     }
 }