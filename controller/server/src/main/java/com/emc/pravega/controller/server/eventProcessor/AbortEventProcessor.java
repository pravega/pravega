/**
 *
 *  Copyright (c) 2017 Dell Inc., or its subsidiaries.
 *
 */
package com.emc.pravega.controller.server.eventProcessor;

import com.emc.pravega.common.concurrent.FutureHelpers;
import com.emc.pravega.common.util.Retry;
import com.emc.pravega.controller.eventProcessor.impl.EventProcessor;
import com.emc.pravega.controller.server.SegmentHelper;
import com.emc.pravega.controller.server.WireCommandFailedException;
import com.emc.pravega.controller.store.host.HostControllerStore;
import com.emc.pravega.controller.store.stream.OperationContext;
import com.emc.pravega.controller.store.stream.StreamMetadataStore;
import com.emc.pravega.controller.stream.api.grpc.v1.Controller;
import com.emc.pravega.stream.impl.netty.ConnectionFactory;
import com.emc.pravega.stream.impl.netty.ConnectionFactoryImpl;

import java.util.UUID;
import java.util.concurrent.CompletableFuture;
import java.util.concurrent.ScheduledExecutorService;
import java.util.stream.Collectors;

/**
 * This actor processes commit txn events.
 * It does the following 2 operations in order.
 * 1. Send abort txn message to active segments of the stream.
 * 2. Change txn state from aborting to aborted.
 */
public class AbortEventProcessor extends EventProcessor<AbortEvent>  {
    private final StreamMetadataStore streamMetadataStore;
    private final HostControllerStore hostControllerStore;
    private final ConnectionFactory connectionFactory;
    private final ScheduledExecutorService executor;
    private final SegmentHelper segmentHelper;

    public AbortEventProcessor(final StreamMetadataStore streamMetadataStore,
                               final HostControllerStore hostControllerStore,
                               final ScheduledExecutorService executor, SegmentHelper segmentHelper) {
        this.streamMetadataStore = streamMetadataStore;
        this.hostControllerStore = hostControllerStore;
        this.segmentHelper = segmentHelper;
        this.connectionFactory = new ConnectionFactoryImpl(false);
        this.executor = executor;
    }

    @Override
    protected void process(AbortEvent event) {
        String scope = event.getScope();
        String stream = event.getStream();
        UUID txId = event.getTxid();

        OperationContext context = streamMetadataStore.createContext(scope, stream);
        streamMetadataStore.getActiveSegments(event.getScope(), event.getStream(), context, executor)
                .thenCompose(segments ->
                        FutureHelpers.allOfWithResults(
                                segments.stream()
                                        .parallel()
                                        .map(segment -> notifyAbortToHost(scope, stream, segment.getNumber(), txId))
                                        .collect(Collectors.toList())))
                .thenCompose(x -> streamMetadataStore.abortTransaction(scope, stream, txId, context, executor));
    }

    private CompletableFuture<Controller.TxnStatus> notifyAbortToHost(final String scope, final String stream, final int segmentNumber, final UUID txId) {
        final long retryInitialDelay = 100;
        final int retryMultiplier = 10;
        final int retryMaxAttempts = 100;
        final long retryMaxDelay = 100000;

        return Retry.withExpBackoff(retryInitialDelay, retryMultiplier, retryMaxAttempts, retryMaxDelay)
                .retryingOn(WireCommandFailedException.class)
                .throwingOn(RuntimeException.class)
<<<<<<< HEAD
                .runAsync(() -> SegmentHelper.abortTransaction(
                        scope,
=======
                .runAsync(() -> segmentHelper.abortTransaction(scope,
>>>>>>> 48343e2d
                        stream,
                        segmentNumber,
                        txId,
                        this.hostControllerStore,
                        this.connectionFactory), executor);
    }
}<|MERGE_RESOLUTION|>--- conflicted
+++ resolved
@@ -71,12 +71,7 @@
         return Retry.withExpBackoff(retryInitialDelay, retryMultiplier, retryMaxAttempts, retryMaxDelay)
                 .retryingOn(WireCommandFailedException.class)
                 .throwingOn(RuntimeException.class)
-<<<<<<< HEAD
-                .runAsync(() -> SegmentHelper.abortTransaction(
-                        scope,
-=======
                 .runAsync(() -> segmentHelper.abortTransaction(scope,
->>>>>>> 48343e2d
                         stream,
                         segmentNumber,
                         txId,
