/**
 *
 *  Copyright (c) 2017 Dell Inc., or its subsidiaries.
 *
 */
package com.emc.pravega.controller.store.stream;

import com.emc.pravega.controller.store.client.StoreClient;
import com.google.common.annotations.VisibleForTesting;
import org.apache.commons.lang.NotImplementedException;
import org.apache.curator.framework.CuratorFramework;

import java.util.concurrent.ScheduledExecutorService;

public class StreamStoreFactory {
    public static StreamMetadataStore createStore(final StoreClient storeClient, final ScheduledExecutorService executor) {
        switch (storeClient.getType()) {
            case InMemory:
                return new InMemoryStreamMetadataStore(executor);
            case Zookeeper:
                return new ZKStreamMetadataStore((CuratorFramework) storeClient.getClient(), executor);
<<<<<<< HEAD
            case ECS:
            case S3:
            case HDFS:
=======
>>>>>>> b655c5ce
            default:
                throw new NotImplementedException();
        }
    }

    @VisibleForTesting
    public static StreamMetadataStore createZKStore(final CuratorFramework client,
                                                    final ScheduledExecutorService executor) {
        return new ZKStreamMetadataStore(client, executor);
    }

    @VisibleForTesting
    public static StreamMetadataStore createInMemoryStore(final ScheduledExecutorService executor) {
        return new InMemoryStreamMetadataStore(executor);
    }
}<|MERGE_RESOLUTION|>--- conflicted
+++ resolved
@@ -19,12 +19,6 @@
                 return new InMemoryStreamMetadataStore(executor);
             case Zookeeper:
                 return new ZKStreamMetadataStore((CuratorFramework) storeClient.getClient(), executor);
-<<<<<<< HEAD
-            case ECS:
-            case S3:
-            case HDFS:
-=======
->>>>>>> b655c5ce
             default:
                 throw new NotImplementedException();
         }
