/**
 *
 *  Copyright (c) 2017 Dell Inc., or its subsidiaries.
 *
 */
package com.emc.pravega.controller.task;

import com.emc.pravega.common.concurrent.FutureHelpers;
import com.emc.pravega.controller.store.task.TaggedResource;
import com.emc.pravega.controller.store.task.TaskMetadataStore;
import com.emc.pravega.controller.task.TaskBase.Context;
import com.google.common.base.Preconditions;
import lombok.Data;
import lombok.extern.slf4j.Slf4j;

import java.lang.annotation.Annotation;
import java.lang.reflect.Method;
import java.util.HashMap;
import java.util.Map;
import java.util.Set;
import java.util.concurrent.CompletableFuture;
import java.util.concurrent.ScheduledExecutorService;
import java.util.stream.Collectors;

@Slf4j
public class TaskSweeper {

    private final TaskMetadataStore taskMetadataStore;
    private final TaskBase[] taskClassObjects;
    private final Map<String, Method> methodMap = new HashMap<>();
    private final Map<String, TaskBase> objectMap = new HashMap<>();
    private final String hostId;
    private final ScheduledExecutorService executor;

    @Data
    static class Result {
        private final TaggedResource taggedResource;
        private final Object value;
        private final Throwable error;
    }

    public TaskSweeper(final TaskMetadataStore taskMetadataStore, final String hostId,
                       final ScheduledExecutorService executor, final TaskBase... classes) {
        this.taskMetadataStore = taskMetadataStore;
        this.hostId = hostId;
        this.executor = executor;
        for (TaskBase object : classes) {
            Preconditions.checkArgument(object.getContext().getHostId().equals(hostId));
        }

        // following arrays can alternatively be populated by dynamically finding all sub-classes of TaskBase using
        // reflection library org.reflections. However, this library is flagged by checkstyle as disallowed library.
        this.taskClassObjects = classes;
        initializeMappingTable();
    }

    public void awaitReady() throws InterruptedException {
        for (TaskBase taskClassObject : taskClassObjects) {
            taskClassObject.awaitInitialization();
        }
    }

    public CompletableFuture<Void> sweepOrphanedTasks(final Set<String> activeHosts) {
        return taskMetadataStore.getHosts()
                .thenComposeAsync(registeredHosts -> {
                    log.info("Hosts {} have ongoing tasks", registeredHosts);
                    registeredHosts.removeAll(activeHosts);
                    log.info("Failed hosts {} have orphaned tasks", registeredHosts);
                    return FutureHelpers.allOf(registeredHosts.stream()
                            .map(this::sweepOrphanedTasks).collect(Collectors.toList()));
                }, executor);
    }

    /**
     * This method is called whenever a node in the controller cluster dies. A ServerSet abstraction may be used as
     * a trigger to invoke this method with one of the dead hostId.
     * <p>
     * It sweeps through all unfinished tasks of failed host and attempts to execute them to completion.
     * @param oldHostId old host id
     * @return A future that completes when sweeping completes
     */
    public CompletableFuture<Void> sweepOrphanedTasks(final String oldHostId) {

        log.info("Sweeping orphaned tasks for host {}", oldHostId);
        return FutureHelpers.doWhileLoop(
                () -> executeHostTask(oldHostId),
                x -> x != null, executor)
                .whenCompleteAsync((result, ex) ->
                        log.info("Sweeping orphaned tasks for host {} complete", oldHostId), executor);
    }

    private CompletableFuture<Result> executeHostTask(final String oldHostId) {

        // Get a random child TaggedResource of oldHostId node and attempt to execute corresponding task
        return taskMetadataStore.getRandomChild(oldHostId)
                .thenCompose(taggedResourceOption -> {

                    if (!taggedResourceOption.isPresent()) {

                        log.debug("Host={} fetched no child of {}", this.hostId, oldHostId);
                        // Invariant: If no taggedResources were found, it is safe to delete oldHostId node.
                        // Moreover, no need to get any more children, hence return null.
                        return taskMetadataStore.removeNode(oldHostId)
                                .thenApply(x -> null);

                    } else {

                        TaggedResource taggedResource = taggedResourceOption.get();
                        log.debug("Host={} processing child <{}, {}> of {}",
                                this.hostId, taggedResource.getResource(), taggedResource.getTag(), oldHostId);
                        // Fetch task corresponding to resourceTag.resource owned by (oldHostId, resourceTag.threadId)
                        // and compete to execute it to completion.
                        return executeResourceTask(oldHostId, taggedResource);

                    }
                });
    }

    private CompletableFuture<Result> executeResourceTask(final String oldHostId, final TaggedResource taggedResource) {
        final CompletableFuture<Result> result = new CompletableFuture<>();
        // Get the task details associated with resource taggedResource.resource
        // that is owned by oldHostId and taggedResource.threadId

        // If the resource taggedResource.resource is owned by pair (oldHostId, taggedResource.threadId), then
        //     getTask shall return that resource.
        //     Compete to lock that resource and execute it to completion by calling the task's method.
        // Else
        //     It is safe to delete the taggedResource child under oldHostId, since there is no pending task on
        //     resource taggedResource.resource and owned by (oldHostId, taggedResource.threadId).
        taskMetadataStore.getTask(taggedResource.getResource(), oldHostId, taggedResource.getTag())
                .whenComplete((taskData, ex) -> {
                    if (taskData != null && taskData.isPresent()) {

                        log.debug("Host={} found task for child <{}, {}> of {}",
                                this.hostId, taggedResource.getResource(), taggedResource.getTag(), oldHostId);
                        execute(oldHostId, taskData.get(), taggedResource)
                                .whenComplete((value, e) -> result.complete(new Result(taggedResource, value, e)));

                    } else {

                        if (taskData != null) {

                            log.debug("Host={} found no task for child <{}, {}> of {}. Removing child.",
                                    this.hostId, taggedResource.getResource(), taggedResource.getTag(), oldHostId);
                            // taskData.isPresent() is false
                            // If no task was found for the taggedResource.resource owned by
                            // (oldHostId, taggedResource.threadId), then either of the following holds
                            // 1. Old host died immediately after creating the child taggedResource under oldHostId, or
                            // 2. Some host grabbed the task owned by (oldHostId, taggedResource.threadId).
                            // Invariant: In either case it is safe to delete taggedResource under oldHostId node.
                            taskMetadataStore.removeChild(oldHostId, taggedResource, true)
                                    .whenComplete((value, e) -> {
                                        // Ignore the result of remove child operation.
                                        // Even if it fails, ignore it, as it is an optimization anyways.
                                        result.complete(new Result(taggedResource, null, ex));
                                    });

                        } else {

                            // taskData == null and possibly ex != null
                            result.complete(new Result(taggedResource, null, ex));

                        }

                    }
                });
        return result;
    }

    /**
     * This method identifies correct method to execute form among the task classes and executes it.
     *
     * @param oldHostId      identifier of old failed host.
     * @param taskData       taks data.
     * @param taggedResource resource on which old host had unfinished task.
     * @return the object returned from task method.
     */
<<<<<<< HEAD
    private CompletableFuture<Object> execute(final String oldHostId, final TaskData taskData, final TaggedResource taggedResource) {
=======
    @SuppressWarnings("unchecked")
    public CompletableFuture<Object> execute(final String oldHostId, final TaskData taskData, final TaggedResource taggedResource) {
>>>>>>> 01cddf41

        log.debug("Host={} attempting to execute task {} for child <{}, {}> of {}",
                this.hostId, taskData.getMethodName(), taggedResource.getResource(), taggedResource.getTag(), oldHostId);
        try {

            String key = getKey(taskData.getMethodName(), taskData.getMethodVersion());
            if (methodMap.containsKey(key)) {

                // find the method and object
                Method method = methodMap.get(key);
                TaskBase o = objectMap.get(key).copyWithContext(new Context(hostId,
                                                                            oldHostId,
                                                                            taggedResource.getTag(),
                                                                            taggedResource.getResource()));

                // finally execute the task by invoking corresponding method and return its result
                return (CompletableFuture<Object>) method.invoke(o, (Object[]) taskData.getParameters());

            } else {
                CompletableFuture<Object> error = new CompletableFuture<>();
                error.completeExceptionally(
                        new RuntimeException(String.format("Task %s not found", taskData.getMethodName()))
                );
                return error;
            }

        } catch (Exception e) {
            CompletableFuture<Object> result = new CompletableFuture<>();
            result.completeExceptionally(e);
            return result;
        }
    }

    /**
     * Creates the table mapping method names and versions to Method objects and corresponding TaskBase objects
     */
    private void initializeMappingTable() {
        for (TaskBase taskClassObject : taskClassObjects) {
            Class<? extends TaskBase> claz = taskClassObject.getClass();
            for (Method method : claz.getDeclaredMethods()) {
                for (Annotation annotation : method.getAnnotations()) {
                    if (annotation instanceof Task) {
                        String methodName = ((Task) annotation).name();
                        String methodVersion = ((Task) annotation).version();
                        String key = getKey(methodName, methodVersion);
                        if (!methodMap.containsKey(key)) {
                            methodMap.put(key, method);
                            objectMap.put(key, taskClassObject);
                        } else {
                            // duplicate name--version pair
                            throw new DuplicateTaskAnnotationException(methodName, methodVersion);
                        }
                    }
                }
            }
        }
    }

    /**
     * Internal key used in mapping tables.
     *
     * @param taskName    method name.
     * @param taskVersion method version.,
     * @return key
     */
    private String getKey(final String taskName, final String taskVersion) {
        return taskName + "--" + taskVersion;
    }
}<|MERGE_RESOLUTION|>--- conflicted
+++ resolved
@@ -175,12 +175,8 @@
      * @param taggedResource resource on which old host had unfinished task.
      * @return the object returned from task method.
      */
-<<<<<<< HEAD
+    @SuppressWarnings("unchecked")
     private CompletableFuture<Object> execute(final String oldHostId, final TaskData taskData, final TaggedResource taggedResource) {
-=======
-    @SuppressWarnings("unchecked")
-    public CompletableFuture<Object> execute(final String oldHostId, final TaskData taskData, final TaggedResource taggedResource) {
->>>>>>> 01cddf41
 
         log.debug("Host={} attempting to execute task {} for child <{}, {}> of {}",
                 this.hostId, taskData.getMethodName(), taggedResource.getResource(), taggedResource.getTag(), oldHostId);
