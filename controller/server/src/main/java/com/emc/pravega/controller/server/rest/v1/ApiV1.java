--- conflicted
+++ resolved
@@ -219,12 +219,8 @@
         @Path("/{scopeName}/streams/{streamName}/state")
         @Consumes({ "application/json" })
         @Produces({ "application/json" })
-<<<<<<< HEAD
-        @io.swagger.annotations.ApiOperation(value = "", notes = "", response = StreamState.class, tags = {  })
-=======
         @io.swagger.annotations.ApiOperation(value = "", notes = "Updates the current state of the stream",
                 response = StreamState.class, tags = {  })
->>>>>>> 6e0b723c
         @io.swagger.annotations.ApiResponses(value = {
                 @io.swagger.annotations.ApiResponse(code = 200, message = "Successfully updated the stream state",
                         response = StreamState.class),
