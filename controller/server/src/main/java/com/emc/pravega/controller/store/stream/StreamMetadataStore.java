/**
 *
 *  Copyright (c) 2017 Dell Inc., or its subsidiaries.
 *
 */
package com.emc.pravega.controller.store.stream;

import com.emc.pravega.controller.store.stream.tables.ActiveTxRecordWithStream;
import com.emc.pravega.controller.stream.api.v1.CreateScopeStatus;
import com.emc.pravega.controller.stream.api.v1.DeleteScopeStatus;
import com.emc.pravega.stream.StreamConfiguration;
import com.emc.pravega.stream.impl.TxnStatus;

import java.util.AbstractMap.SimpleEntry;
import java.util.List;
import java.util.Map;
import java.util.Optional;
import java.util.UUID;
import java.util.concurrent.CompletableFuture;

/**
 * Stream Metadata.
 */
public interface StreamMetadataStore {

    /**
     * Creates a new stream with the given name and configuration.
     *
     * @param scopeName       scope name
     * @param streamName      stream name
     * @param configuration   stream configuration
     * @param createTimestamp stream creation timestamp
     * @return boolean indicating whether the stream was created
     */
    CompletableFuture<Boolean> createStream(final String scopeName,
                                            final String streamName,
                                            final StreamConfiguration configuration,
                                            final long createTimestamp);

    /**
     * Creates a new scope with the given name.
     *
     * @param scopeName Scope name
     * @return null on success and exception on failure.
     */
    CompletableFuture<CreateScopeStatus> createScope(final String scopeName);

    /**
     * Deletes a Scope if contains no streams.
     *
     * @param scopeName Name of scope to be deleted
     * @return null on success and exception on failure.
     */
    CompletableFuture<DeleteScopeStatus> deleteScope(final String scopeName);

    /**
     * List existing streams in scopes.
     *
     * @param scopeName Name of the scope
     * @return List of streams in scope
     */
    CompletableFuture<List<String>> listStreamsInScope(final String scopeName);

    /**
     * List Scopes in cluster.
     *
     * @return List of scopes
     */
    CompletableFuture<List<String>> listScopes();

    /**
     * Updates the configuration of an existing stream.
     *
     * @param scopeName     scope name.
     * @param streamName    stream name.
     * @param configuration new stream configuration
     * @return boolean indicating whether the stream was updated
     */
    CompletableFuture<Boolean> updateConfiguration(final String scopeName, final String streamName, final StreamConfiguration configuration);

    /**
     * Fetches the current stream configuration.
     *
     * @param scopeName  scope name.
     * @param streamName stream name.
     * @return current stream configuration.
     */
    CompletableFuture<StreamConfiguration> getConfiguration(final String scopeName, final String streamName);

    /**
     * Set the stream state to sealed.
     *
     * @param scopeName  scope name.
     * @param streamName stream name.
     * @return boolean indicating whether the stream was updated.
     */
    CompletableFuture<Boolean> setSealed(final String scopeName, final String streamName);

    /**
     * Get the stream sealed status.
     *
     * @param scopeName  scope name.
     * @param streamName stream name.
     * @return boolean indicating whether the stream is sealed.
     */
    CompletableFuture<Boolean> isSealed(final String scopeName, final String streamName);

    /**
     * Get Segment.
     *
     * @param scopeName  scope name.
     * @param streamName stream name.
     * @param number     segment number.
     * @return segment at given number.
     */
    CompletableFuture<Segment> getSegment(final String scopeName, final String streamName, final int number);

    /**
     * Get active segments.
     *
     * @param scopeName  scope name.
     * @param streamName stream name.
     * @return currently active segments
     */
    CompletableFuture<List<Segment>> getActiveSegments(final String scopeName, final String streamName);

    /**
     * Get active segments at given timestamp.
     *
     * @param scopeName  scope name.
     * @param streamName stream name.
     * @param timestamp  point in time.
     * @return the list of segments active at timestamp.
     */
    CompletableFuture<SegmentFutures> getActiveSegments(final String scopeName, final String streamName, final long timestamp);

    /**
     * Given a segment return a map containing the numbers of the segments immediately succeeding it
     * mapped to a list of the segments they succeed.
     *
     * @param scopeName     scope name.
     * @param streamName    the stream name.
     * @param segmentNumber the segment number
     * @return segments that immediately follow the specified segment and the segments they follow.
     */
    CompletableFuture<Map<Integer, List<Integer>>> getSuccessors(final String scopeName,
                                                                        final String streamName,
                                                                        final int segmentNumber);

    /**
     * Scales in or out the currently set of active segments of a stream.
     *
     * @param scopeName      scope name.
     * @param streamName     stream name.
     * @param sealedSegments segments to be sealed
     * @param newRanges      new key ranges to be added to the stream which maps to a new segment per range in the stream
     * @param scaleTimestamp scaling timestamp, all sealed segments shall have it as their end time and
     *                       all new segments shall have it as their start time.
     * @return the list of newly created segments
     */
    CompletableFuture<List<Segment>> scale(final String scopeName,
                                           final String streamName,
                                           final List<Integer> sealedSegments,
                                           final List<SimpleEntry<Double, Double>> newRanges,
                                           final long scaleTimestamp);

    /**
     * Method to create a new transaction on a stream.
     *
<<<<<<< HEAD
     * @param scope  scope
     * @param stream stream
     * @param lease Time for which transaction shall remain open with sending any heartbeat.
     * @param maxExecutionTime Maximum time for which client may extend txn lease.
     * @param scaleGracePeriod Maximum time for which client may extend txn lease once
     *                         the scaling operation is initiated on the txn stream.
     * @return Transaction data along with version information.
     */
    CompletableFuture<VersionedTransactionData> createTransaction(final String scope, final String stream,
                                                                  final long lease, final long maxExecutionTime,
                                                                  final long scaleGracePeriod);

    /**
     * Heartbeat to keep the transaction open for at least lease amount of time.
     *
     * @param scope Scope.
     * @param stream Stream name.
     * @param txId Transaction identifier.
     * @param lease Lease duration in ms.
     * @return Transaction data along with version information.
     */
    CompletableFuture<VersionedTransactionData> pingTransaction(final String scope, final String stream,
                                                                final UUID txId, final long lease);
=======
     * @param scopeName  scope
     * @param streamName stream
     * @return new Transaction Id
     */
    CompletableFuture<UUID> createTransaction(final String scopeName, final String streamName);
>>>>>>> 5be21ada

    /**
     * Get transaction status from the stream store.
     *
     * @param scopeName  scope
     * @param streamName stream
     * @param txId       transaction id
     * @return           Transaction status.
     */
    CompletableFuture<TxnStatus> transactionStatus(final String scopeName, final String streamName, final UUID txId);

    /**
     * Update stream store to mark transaction as committed.
     *
     * @param scopeName  scope
     * @param streamName stream
     * @param txId       transaction id
     * @return           Transaction status.
     */
    CompletableFuture<TxnStatus> commitTransaction(final String scopeName, final String streamName, final UUID txId);

    /**
     * Update stream store to mark transaction as sealed.
     *
     * @param scope  scope
     * @param stream stream
     * @param txId   transaction id
<<<<<<< HEAD
     * @param commit Boolean indicating whether to change txn state to committing or aborting.
     * @param version Expected version of the transaction record in the store.
     * @return
     */
    CompletableFuture<TxnStatus> sealTransaction(final String scope, final String stream, final UUID txId,
                                                 final boolean commit, final Optional<Integer> version);
=======
     * @param commit Whether to change txn state to committing or aborting.
     * @return       Transaction status.
     */
    CompletableFuture<TxnStatus> sealTransaction(final String scope, final String stream, final UUID txId, final boolean commit);
>>>>>>> 5be21ada

    /**
     * Update stream store to mark the transaction as aborted.
     *
     * @param scopeName  scope
     * @param streamName stream
     * @param txId       transaction id
     * @return           Transaction status.
     */
    CompletableFuture<TxnStatus> abortTransaction(final String scopeName, final String streamName, final UUID txId);

    /**
     * Returns a boolean indicating whether any transaction is active on the specified stream.
     *
     * @param scopeName  scope.
     * @param streamName stream.
     * @return boolean indicating whether any transaction is active on the specified stream.
     */
    CompletableFuture<Boolean> isTransactionOngoing(final String scopeName, final String streamName);

    /**
     * Returns all active transactions for all streams.
     * This is used for periodically identifying timedout transactions which can be aborted
     *
     * @return List of active transactions.
     */
    CompletableFuture<List<ActiveTxRecordWithStream>> getAllActiveTx();
}<|MERGE_RESOLUTION|>--- conflicted
+++ resolved
@@ -167,7 +167,6 @@
     /**
      * Method to create a new transaction on a stream.
      *
-<<<<<<< HEAD
      * @param scope  scope
      * @param stream stream
      * @param lease Time for which transaction shall remain open with sending any heartbeat.
@@ -191,13 +190,6 @@
      */
     CompletableFuture<VersionedTransactionData> pingTransaction(final String scope, final String stream,
                                                                 final UUID txId, final long lease);
-=======
-     * @param scopeName  scope
-     * @param streamName stream
-     * @return new Transaction Id
-     */
-    CompletableFuture<UUID> createTransaction(final String scopeName, final String streamName);
->>>>>>> 5be21ada
 
     /**
      * Get transaction status from the stream store.
@@ -225,19 +217,12 @@
      * @param scope  scope
      * @param stream stream
      * @param txId   transaction id
-<<<<<<< HEAD
      * @param commit Boolean indicating whether to change txn state to committing or aborting.
      * @param version Expected version of the transaction record in the store.
-     * @return
+     * @return        Transaction status.
      */
     CompletableFuture<TxnStatus> sealTransaction(final String scope, final String stream, final UUID txId,
                                                  final boolean commit, final Optional<Integer> version);
-=======
-     * @param commit Whether to change txn state to committing or aborting.
-     * @return       Transaction status.
-     */
-    CompletableFuture<TxnStatus> sealTransaction(final String scope, final String stream, final UUID txId, final boolean commit);
->>>>>>> 5be21ada
 
     /**
      * Update stream store to mark the transaction as aborted.
