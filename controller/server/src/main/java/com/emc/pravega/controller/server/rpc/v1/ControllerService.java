--- conflicted
+++ resolved
@@ -1,4 +1,3 @@
-<<<<<<< HEAD
 /**
  * Licensed to the Apache Software Foundation (ASF) under one
  * or more contributor license agreements.  See the NOTICE file
@@ -22,7 +21,6 @@
 import com.emc.pravega.controller.store.stream.SegmentFutures;
 import com.emc.pravega.controller.store.stream.StreamMetadataStore;
 import com.emc.pravega.controller.stream.api.v1.CreateStreamStatus;
-import com.emc.pravega.controller.stream.api.v1.FutureSegment;
 import com.emc.pravega.controller.stream.api.v1.NodeUri;
 import com.emc.pravega.controller.stream.api.v1.Position;
 import com.emc.pravega.controller.stream.api.v1.ScaleResponse;
@@ -36,20 +34,16 @@
 import com.emc.pravega.controller.task.Stream.StreamTransactionMetadataTasks;
 import com.emc.pravega.stream.StreamConfiguration;
 import com.emc.pravega.stream.impl.ModelHelper;
-import com.emc.pravega.stream.impl.PositionInternal;
-import com.google.common.collect.ArrayListMultimap;
-import com.google.common.collect.ListMultimap;
-import com.google.common.collect.Multimaps;
-import lombok.Getter;
-import org.apache.thrift.TException;
 
 import java.util.ArrayList;
 import java.util.HashMap;
 import java.util.List;
 import java.util.Map;
-import java.util.Set;
 import java.util.concurrent.CompletableFuture;
 import java.util.stream.Collectors;
+
+import lombok.Getter;
+import org.apache.thrift.TException;
 
 /**
  * Stream controller RPC server implementation.
@@ -88,9 +82,9 @@
         // fetch active segments from segment store
         return streamStore.getActiveSegments(scope, stream, null)
                 .thenApply(activeSegments -> activeSegments
-                        .stream()
-                        .map(segment -> convert(scope, stream, segment))
-                        .collect(Collectors.toList())
+                                .stream()
+                                .map(segment -> convert(scope, stream, segment))
+                                .collect(Collectors.toList())
                 );
     }
 
@@ -99,26 +93,14 @@
         // divide current segments in segmentFutures into at most count positions
         return streamStore.getActiveSegments(scope, stream, timestamp, null)
                 .thenApply(segmentFutures -> shard(scope, stream, segmentFutures, count));
-    }
-
-    public CompletableFuture<List<Position>> updatePositions(final String scope, final String stream, final List<Position> positions) {
-        // TODO: handle npe with null exception return case
-
-        List<PositionInternal> internalPositions = positions.stream().map(ModelHelper::encode).collect(Collectors.toList());
-        // initialize completed segments set from those found in the list of input position objects
-        Set<Integer> completedSegments = ModelHelper.getSegmentsFromPositions(internalPositions);
-
-        Map<Integer, Long> segmentOffsets = new HashMap<>();
-
-        // convert positions to segmentFutures, while updating completedSegments set and
-        // storing segment offsets in segmentOffsets map
-        List<SegmentFutures> segmentFutures = convertPositionsToSegmentFutures(internalPositions, segmentOffsets);
-
-        // fetch updated SegmentFutures from stream metadata
-        // and finally convert SegmentFutures back to position objects
-        return streamStore.getNextSegments(scope, stream, completedSegments, segmentFutures, null)
-                .thenApply(updatedSegmentFutures ->
-                        convertSegmentFuturesToPositions(scope, stream, updatedSegmentFutures, segmentOffsets));
+    }    
+
+    public CompletableFuture<Map<SegmentId, List<Integer>>> getSegmentsImmediatlyFollowing(SegmentId segment) {
+        return streamStore.getSuccessors(segment.getScope(), segment.getStreamName(), segment.getNumber(), null).thenApply(successors -> {
+            return successors.entrySet().stream().collect(
+                   Collectors.toMap(entry -> new SegmentId(segment.getScope(), segment.getStreamName(), entry.getKey()), 
+                                    entry -> entry.getValue()));
+        });
     }
 
     public CompletableFuture<ScaleResponse> scale(final String scope,
@@ -170,282 +152,6 @@
         int size = (quotient < 1) ? remainder : n;
         List<Position> positions = new ArrayList<>(size);
 
-        ListMultimap<Integer, Integer> inverse = Multimaps.invertFrom(
-                Multimaps.forMap(segmentFutures.getFutures()),
-                ArrayListMultimap.create());
-
-        int counter = 0;
-        // create a position object in each iteration of the for loop
-        for (int i = 0; i < size; i++) {
-            int j = (i < remainder) ? quotient + 1 : quotient;
-            List<SegmentId> current = new ArrayList<>(j);
-            for (int k = 0; k < j; k++, counter++) {
-                Integer number = segmentFutures.getCurrent().get(counter);
-                SegmentId segmentId = new SegmentId(scope, stream, number);
-                current.add(segmentId);
-            }
-
-            // Compute the current and future segments set for position i
-            Map<SegmentId, Long> currentSegments = new HashMap<>();
-            Map<FutureSegment, Long> futureSegments = new HashMap<>();
-            current.stream().forEach(
-                    x -> {
-                        // TODO fetch correct offset within the segment at specified timestamp by contacting pravega host
-                        // put it in the currentSegments
-                        currentSegments.put(x, 0L);
-
-                        // update futures with all segments in segmentFutures.getFutures having x.number as the predecessor
-                        // these segments can be found from the inverted segmentFutures.getFutures
-                        int previous = x.getNumber();
-                        if (inverse.containsKey(previous)) {
-                            inverse.get(previous).stream().forEach(
-                                    y -> {
-                                        SegmentId newSegment = new SegmentId(scope, stream, y);
-                                        SegmentId oldSegment = new SegmentId(scope, stream, previous);
-                                        futureSegments.put(new FutureSegment(newSegment, oldSegment), 0L);
-                                    }
-                            );
-                        }
-                    }
-            );
-            // create a new position object with current and futures segments thus computed
-            Position position = new Position(currentSegments, futureSegments);
-            positions.add(position);
-        }
-        return positions;
-    }
-
-    /**
-     * This method converts list of positions into list of segmentFutures.
-     * While doing so it updates the completedSegments set and stores segment offsets in a map.
-     *
-     * @param positions      input list of positions
-     * @param segmentOffsets map of segment number of its offset that shall be populated in this method
-     * @return the list of segmentFutures objects
-     */
-    private List<SegmentFutures> convertPositionsToSegmentFutures(final List<PositionInternal> positions,
-                                                                  final Map<Integer, Long> segmentOffsets) {
-        List<SegmentFutures> segmentFutures = new ArrayList<>(positions.size());
-
-        // construct SegmentFutures for each position object.
-        for (PositionInternal position : positions) {
-            Map<Integer, Long> segmentOffsetMap = ModelHelper.toSegmentOffsetMap(position);
-            segmentOffsets.putAll(segmentOffsetMap);
-            Map<Integer, Integer> futures = ModelHelper.getFutureSegmentMap(position);
-            segmentFutures.add(new SegmentFutures(new ArrayList<>(segmentOffsetMap.keySet()), futures));
-        }
-        return segmentFutures;
-    }
-
-    private List<Position> convertSegmentFuturesToPositions(String scope, String stream, List<SegmentFutures> segmentFutures, Map<Integer, Long> segmentOffsets) {
-        List<Position> resultPositions = new ArrayList<>(segmentFutures.size());
-        segmentFutures.stream().forEach(
-                future -> {
-                    Map<SegmentId, Long> currentSegments = new HashMap<>();
-                    Map<FutureSegment, Long> futureSegments = new HashMap<>();
-                    future.getCurrent().stream().forEach(
-                            current -> currentSegments.put(new SegmentId(scope, stream, current), segmentOffsets.get(current))
-                    );
-                    future.getFutures().entrySet().stream().forEach(
-                            y -> futureSegments.put(new FutureSegment(new SegmentId(scope, stream, y.getKey()), new SegmentId(scope, stream, y.getValue())), 0L)
-                    );
-                    resultPositions.add(new Position(currentSegments, futureSegments));
-                }
-        );
-        return resultPositions;
-    }
-
-    public CompletableFuture<TxnId> createTransaction(final String scope, final String stream) {
-        return streamTransactionMetadataTasks.createTx(scope, stream, null).thenApply(ModelHelper::decode);
-    }
-
-    public CompletableFuture<TxnStatus> commitTransaction(final String scope, final String stream, final TxnId
-            txnId) {
-        return streamTransactionMetadataTasks.commitTx(scope, stream, ModelHelper.encode(txnId), null)
-                .handle((ok, ex) -> {
-                    if (ex != null) {
-                        // TODO: return appropriate failures to user
-                        return TxnStatus.FAILURE;
-                    } else {
-                        return TxnStatus.SUCCESS;
-                    }
-                });
-    }
-
-    public CompletableFuture<TxnStatus> dropTransaction(final String scope, final String stream, final TxnId txnId) {
-        return streamTransactionMetadataTasks.dropTx(scope, stream, ModelHelper.encode(txnId), null)
-                .handle((ok, ex) -> {
-                    if (ex != null) {
-                        // TODO: return appropriate failures to user
-                        return TxnStatus.FAILURE;
-                    } else {
-                        return TxnStatus.SUCCESS;
-                    }
-                });
-    }
-
-
-    public CompletableFuture<TxnState> checkTransactionStatus(final String scope, final String stream, final TxnId
-            txnId) {
-        return streamStore.transactionStatus(scope, stream, ModelHelper.encode(txnId), null)
-                .thenApply(ModelHelper::decode);
-    }
-}
-=======
-/**
- * Licensed to the Apache Software Foundation (ASF) under one
- * or more contributor license agreements.  See the NOTICE file
- * distributed with this work for additional information
- * regarding copyright ownership.  The ASF licenses this file
- * to you under the Apache License, Version 2.0 (the
- * "License"); you may not use this file except in compliance
- * with the License.  You may obtain a copy of the License at
- * <p>
- * http://www.apache.org/licenses/LICENSE-2.0
- * <p>
- * Unless required by applicable law or agreed to in writing, software
- * distributed under the License is distributed on an "AS IS" BASIS,
- * WITHOUT WARRANTIES OR CONDITIONS OF ANY KIND, either express or implied.
- * See the License for the specific language governing permissions and
- * limitations under the License.
- */
-package com.emc.pravega.controller.server.rpc.v1;
-
-import com.emc.pravega.controller.store.host.HostControllerStore;
-import com.emc.pravega.controller.store.stream.SegmentFutures;
-import com.emc.pravega.controller.store.stream.StreamMetadataStore;
-import com.emc.pravega.controller.stream.api.v1.CreateStreamStatus;
-import com.emc.pravega.controller.stream.api.v1.NodeUri;
-import com.emc.pravega.controller.stream.api.v1.Position;
-import com.emc.pravega.controller.stream.api.v1.ScaleResponse;
-import com.emc.pravega.controller.stream.api.v1.SegmentId;
-import com.emc.pravega.controller.stream.api.v1.SegmentRange;
-import com.emc.pravega.controller.stream.api.v1.TxnId;
-import com.emc.pravega.controller.stream.api.v1.TxnState;
-import com.emc.pravega.controller.stream.api.v1.TxnStatus;
-import com.emc.pravega.controller.stream.api.v1.UpdateStreamStatus;
-import com.emc.pravega.controller.task.Stream.StreamMetadataTasks;
-import com.emc.pravega.controller.task.Stream.StreamTransactionMetadataTasks;
-import com.emc.pravega.stream.StreamConfiguration;
-import com.emc.pravega.stream.impl.ModelHelper;
-
-import java.util.ArrayList;
-import java.util.HashMap;
-import java.util.List;
-import java.util.Map;
-import java.util.concurrent.CompletableFuture;
-import java.util.stream.Collectors;
-
-import lombok.Getter;
-import org.apache.thrift.TException;
-
-/**
- * Stream controller RPC server implementation.
- */
-@Getter
-public class ControllerService {
-
-    private final StreamMetadataStore streamStore;
-    private final HostControllerStore hostStore;
-    private final StreamMetadataTasks streamMetadataTasks;
-    private final StreamTransactionMetadataTasks streamTransactionMetadataTasks;
-
-    public ControllerService(final StreamMetadataStore streamStore,
-                             final HostControllerStore hostStore,
-                             final StreamMetadataTasks streamMetadataTasks,
-                             final StreamTransactionMetadataTasks streamTransactionMetadataTasks) {
-        this.streamStore = streamStore;
-        this.hostStore = hostStore;
-        this.streamMetadataTasks = streamMetadataTasks;
-        this.streamTransactionMetadataTasks = streamTransactionMetadataTasks;
-    }
-
-    public CompletableFuture<CreateStreamStatus> createStream(final StreamConfiguration streamConfig, final long createTimestamp) {
-        return streamMetadataTasks.createStream(streamConfig.getScope(), streamConfig.getName(), streamConfig, createTimestamp);
-    }
-
-    public CompletableFuture<UpdateStreamStatus> alterStream(final StreamConfiguration streamConfig) {
-        return streamMetadataTasks.alterStream(streamConfig.getScope(), streamConfig.getName(), streamConfig);
-    }
-
-    public CompletableFuture<UpdateStreamStatus> sealStream(final String scope, final String stream) {
-        return streamMetadataTasks.sealStream(scope, stream);
-    }
-
-    public CompletableFuture<List<SegmentRange>> getCurrentSegments(final String scope, final String stream) {
-        // fetch active segments from segment store
-        return streamStore.getActiveSegments(stream)
-                .thenApply(activeSegments -> activeSegments
-                                .stream()
-                                .map(segment -> convert(scope, stream, segment))
-                                .collect(Collectors.toList())
-                );
-    }
-
-    public CompletableFuture<List<Position>> getPositions(final String scope, final String stream, final long timestamp, final int count) {
-        // first fetch segments active at specified timestamp from the specified stream
-        // divide current segments in segmentFutures into at most count positions
-        return streamStore.getActiveSegments(stream, timestamp)
-                .thenApply(segmentFutures -> shard(scope, stream, segmentFutures, count));
-    }    
-
-    public CompletableFuture<Map<SegmentId, List<Integer>>> getSegmentsImmediatlyFollowing(SegmentId segment) {
-        return streamStore.getSuccessors(segment.getStreamName(), segment.getNumber()).thenApply(successors -> {
-            return successors.entrySet().stream().collect(
-                   Collectors.toMap(entry -> new SegmentId(segment.getScope(), segment.getStreamName(), entry.getKey()), 
-                                    entry -> entry.getValue()));
-        });
-    }
-
-    public CompletableFuture<ScaleResponse> scale(final String scope,
-                                                  final String stream,
-                                                  final List<Integer> sealedSegments,
-                                                  final Map<Double, Double> newKeyRanges,
-                                                  final long scaleTimestamp) {
-        return streamMetadataTasks.scale(scope, stream, new ArrayList<>(sealedSegments), new ArrayList<>(ModelHelper.encode(newKeyRanges)), scaleTimestamp);
-    }
-
-    public CompletableFuture<NodeUri> getURI(final SegmentId segment) throws TException {
-        return CompletableFuture.completedFuture(
-                SegmentHelper.getSegmentUri(segment.getScope(), segment.getStreamName(), segment.getNumber(), hostStore)
-        );
-    }
-
-    private SegmentRange convert(final String scope,
-                                 final String stream,
-                                 final com.emc.pravega.controller.store.stream.Segment segment) {
-        return new SegmentRange(
-                new SegmentId(scope, stream, segment.getNumber()), segment.getKeyStart(), segment.getKeyEnd());
-    }
-
-    public CompletableFuture<Boolean> isSegmentValid(final String scope,
-                                                     final String stream,
-                                                     final int segmentNumber) throws TException {
-        return streamStore.getActiveSegments(stream)
-                .thenApply(x -> x.stream().anyMatch(z -> z.getNumber() == segmentNumber));
-    }
-
-    /**
-     * This method divides the current segments from the segmentFutures into at most n positions. It appropriately
-     * distributes the future segments in segmentFutures among the shards. E.g., if n=5, and segmentFutures contains
-     * a) 3 current segments, then 3 positions will be created each having one current segment
-     * b) 6 current segments, then 5 positions will be created 1st position containing #1, #2 current segments
-     * and remaining positions having 1 current segment each
-     *
-     * @param stream         input stream
-     * @param segmentFutures input segmentFutures
-     * @param n              number of shards
-     * @return the list of position objects
-     */
-    private List<Position> shard(final String scope, final String stream, final SegmentFutures segmentFutures, final int n) {
-        // divide the active segments equally into at most n partition
-        int currentCount = segmentFutures.getCurrent().size();
-        int quotient = currentCount / n;
-        int remainder = currentCount % n;
-        // if quotient < 1 then remainder number of positions shall be created, other wise n positions shall be created
-        int size = (quotient < 1) ? remainder : n;
-        List<Position> positions = new ArrayList<>(size);
-
         int counter = 0;
         // create a position object in each iteration of the for loop
         for (int i = 0; i < size; i++) {
@@ -474,12 +180,12 @@
     }
 
     public CompletableFuture<TxnId> createTransaction(final String scope, final String stream) {
-        return streamTransactionMetadataTasks.createTx(scope, stream).thenApply(ModelHelper::decode);
+        return streamTransactionMetadataTasks.createTx(scope, stream, null).thenApply(ModelHelper::decode);
     }
 
     public CompletableFuture<TxnStatus> commitTransaction(final String scope, final String stream, final TxnId
             txnId) {
-        return streamTransactionMetadataTasks.commitTx(scope, stream, ModelHelper.encode(txnId))
+        return streamTransactionMetadataTasks.commitTx(scope, stream, ModelHelper.encode(txnId), null)
                 .handle((ok, ex) -> {
                     if (ex != null) {
                         // TODO: return appropriate failures to user
@@ -491,7 +197,7 @@
     }
 
     public CompletableFuture<TxnStatus> abortTransaction(final String scope, final String stream, final TxnId txnId) {
-        return streamTransactionMetadataTasks.abortTx(scope, stream, ModelHelper.encode(txnId))
+        return streamTransactionMetadataTasks.abortTx(scope, stream, ModelHelper.encode(txnId), null)
                 .handle((ok, ex) -> {
                     if (ex != null) {
                         // TODO: return appropriate failures to user
@@ -505,9 +211,8 @@
 
     public CompletableFuture<TxnState> checkTransactionStatus(final String scope, final String stream, final TxnId
             txnId) {
-        return streamStore.transactionStatus(scope, stream, ModelHelper.encode(txnId))
+        return streamStore.transactionStatus(scope, stream, ModelHelper.encode(txnId), null)
                 .thenApply(ModelHelper::decode);
     }
 
-}
->>>>>>> 01bcd3a5
+}