/**
 *
 *  Copyright (c) 2017 Dell Inc., or its subsidiaries.
 *
 */
package com.emc.pravega.controller.server.rpc.v1;

import com.emc.pravega.controller.store.host.HostControllerStore;
import com.emc.pravega.controller.store.stream.SegmentFutures;
import com.emc.pravega.controller.store.stream.StreamMetadataStore;
import com.emc.pravega.controller.stream.api.v1.CreateStreamStatus;
import com.emc.pravega.controller.stream.api.v1.NodeUri;
import com.emc.pravega.controller.stream.api.v1.Position;
import com.emc.pravega.controller.stream.api.v1.ScaleResponse;
import com.emc.pravega.controller.stream.api.v1.SegmentId;
import com.emc.pravega.controller.stream.api.v1.SegmentRange;
import com.emc.pravega.controller.stream.api.v1.TxnId;
import com.emc.pravega.controller.stream.api.v1.TxnState;
import com.emc.pravega.controller.stream.api.v1.TxnStatus;
import com.emc.pravega.controller.stream.api.v1.UpdateStreamStatus;
import com.emc.pravega.controller.task.Stream.StreamMetadataTasks;
import com.emc.pravega.controller.task.Stream.StreamTransactionMetadataTasks;
import com.emc.pravega.stream.StreamConfiguration;
import com.emc.pravega.stream.impl.ModelHelper;
import lombok.Getter;
import org.apache.thrift.TException;

import java.util.ArrayList;
import java.util.Comparator;
import java.util.HashMap;
import java.util.List;
import java.util.Map;
import java.util.concurrent.CompletableFuture;
import java.util.concurrent.CompletionStage;
import java.util.concurrent.Executor;
import java.util.stream.Collectors;

/**
 * Stream controller RPC server implementation.
 */
@Getter
public class ControllerService {

    private final StreamMetadataStore streamStore;
    private final HostControllerStore hostStore;
    private final StreamMetadataTasks streamMetadataTasks;
    private final StreamTransactionMetadataTasks streamTransactionMetadataTasks;

    private final Executor executor;

    public ControllerService(final StreamMetadataStore streamStore,
                             final HostControllerStore hostStore,
                             final StreamMetadataTasks streamMetadataTasks,
                             final StreamTransactionMetadataTasks streamTransactionMetadataTasks,
                             final Executor executor) {
        this.streamStore = streamStore;
        this.hostStore = hostStore;
        this.streamMetadataTasks = streamMetadataTasks;
        this.streamTransactionMetadataTasks = streamTransactionMetadataTasks;
        this.executor = executor;
    }

    public CompletableFuture<CreateStreamStatus> createStream(final StreamConfiguration streamConfig, final long createTimestamp) {
        return streamMetadataTasks.createStream(streamConfig.getScope(), streamConfig.getStreamName(), streamConfig, createTimestamp);
    }

    public CompletableFuture<UpdateStreamStatus> alterStream(final StreamConfiguration streamConfig) {
<<<<<<< HEAD
        return streamMetadataTasks.alterStream(streamConfig.getScope(), streamConfig.getName(), streamConfig, null);
=======
        return streamMetadataTasks.alterStream(streamConfig.getScope(), streamConfig.getStreamName(), streamConfig);
>>>>>>> 0b9e4083
    }

    public CompletableFuture<UpdateStreamStatus> sealStream(final String scope, final String stream) {
        return streamMetadataTasks.sealStream(scope, stream, null);
    }

    public CompletableFuture<List<SegmentRange>> getCurrentSegments(final String scope, final String stream) {
        // fetch active segments from segment store
        return streamStore.getActiveSegments(scope, stream, null, executor)
                .thenApplyAsync(activeSegments -> {
                    List<SegmentRange> listOfSegment = activeSegments
                            .stream()
                            .map(segment -> convert(scope, stream, segment))
                            .collect(Collectors.toList());
                    listOfSegment.sort(Comparator.comparingDouble(SegmentRange::getMinKey));
                    return listOfSegment;
                }, executor);
    }

    public CompletableFuture<List<Position>> getPositions(final String scope, final String stream, final long timestamp, final int count) {
        // first fetch segments active at specified timestamp from the specified stream
        // divide current segments in segmentFutures into at most count positions
        return streamStore.getActiveSegments(scope, stream, timestamp, null, executor)
                .thenApplyAsync(segmentFutures -> shard(scope, stream, segmentFutures, count), executor);
    }

    public CompletableFuture<Map<SegmentId, List<Integer>>> getSegmentsImmediatlyFollowing(SegmentId segment) {
        return streamStore.getSuccessors(segment.getScope(), segment.getStreamName(), segment.getNumber(), null, executor)
                .thenApplyAsync(successors -> successors.entrySet().stream().collect(
                        Collectors.toMap(entry -> new SegmentId(segment.getScope(), segment.getStreamName(), entry.getKey()),
                                Map.Entry::getValue)), executor);
    }

    public CompletableFuture<ScaleResponse> scale(final String scope,
                                                  final String stream,
                                                  final List<Integer> sealedSegments,
                                                  final Map<Double, Double> newKeyRanges,
                                                  final long scaleTimestamp) {
        return streamMetadataTasks.scale(scope, stream, new ArrayList<>(sealedSegments), new ArrayList<>(ModelHelper.encode(newKeyRanges)), scaleTimestamp, null);
    }

    public CompletableFuture<NodeUri> getURI(final SegmentId segment) throws TException {
        return CompletableFuture.completedFuture(
                SegmentHelper.getSegmentHelper().getSegmentUri(segment.getScope(), segment.getStreamName(), segment.getNumber(), hostStore)
        );
    }

    private SegmentRange convert(final String scope,
                                 final String stream,
                                 final com.emc.pravega.controller.store.stream.Segment segment) {
        return new SegmentRange(
                new SegmentId(scope, stream, segment.getNumber()), segment.getKeyStart(), segment.getKeyEnd());
    }

    public CompletableFuture<Boolean> isSegmentValid(final String scope,
                                                     final String stream,
                                                     final int segmentNumber) throws TException {
        return streamStore.getActiveSegments(scope, stream, null, executor)
                .thenApplyAsync(x -> x.stream().anyMatch(z -> z.getNumber() == segmentNumber), executor);
    }

    /**
     * This method divides the current segments from the segmentFutures into at most n positions. It appropriately
     * distributes the future segments in segmentFutures among the shards. E.g., if n=5, and segmentFutures contains
     * a) 3 current segments, then 3 positions will be created each having one current segment
     * b) 6 current segments, then 5 positions will be created 1st position containing #1, #2 current segments
     * and remaining positions having 1 current segment each
     *
     * @param stream         input stream
     * @param segmentFutures input segmentFutures
     * @param n              number of shards
     * @return the list of position objects
     */
    private List<Position> shard(final String scope, final String stream, final SegmentFutures segmentFutures, final int n) {
        // divide the active segments equally into at most n partition
        int currentCount = segmentFutures.getCurrent().size();
        int quotient = currentCount / n;
        int remainder = currentCount % n;
        // if quotient < 1 then remainder number of positions shall be created, other wise n positions shall be created
        int size = (quotient < 1) ? remainder : n;
        List<Position> positions = new ArrayList<>(size);

        int counter = 0;
        // create a position object in each iteration of the for loop
        for (int i = 0; i < size; i++) {
            int j = (i < remainder) ? quotient + 1 : quotient;
            List<SegmentId> current = new ArrayList<>(j);
            for (int k = 0; k < j; k++, counter++) {
                Integer number = segmentFutures.getCurrent().get(counter);
                SegmentId segmentId = new SegmentId(scope, stream, number);
                current.add(segmentId);
            }

            // Compute the current and future segments set for position i
            Map<SegmentId, Long> currentSegments = new HashMap<>();
            current.forEach(
                    x -> {
                        // TODO fetch correct offset within the segment at specified timestamp by contacting pravega host
                        // put it in the currentSegments
                        currentSegments.put(x, 0L);
                    }
            );
            // create a new position object with current segments computed
            Position position = new Position(currentSegments);
            positions.add(position);
        }
        return positions;
    }

    public CompletableFuture<TxnId> createTransaction(final String scope, final String stream) {
        return streamTransactionMetadataTasks.createTx(scope, stream, null)
                .thenApplyAsync(ModelHelper::decode, executor);
    }

    public CompletableFuture<TxnStatus> commitTransaction(final String scope, final String stream, final TxnId
            txnId) {
        return streamTransactionMetadataTasks.commitTx(scope, stream, ModelHelper.encode(txnId), null)
                .handleAsync((ok, ex) -> {
                    if (ex != null) {
                        // TODO: return appropriate failures to user
                        return TxnStatus.FAILURE;
                    } else {
                        return TxnStatus.SUCCESS;
                    }
                }, executor);
    }

    public CompletableFuture<TxnStatus> abortTransaction(final String scope, final String stream, final TxnId txnId) {
        return streamTransactionMetadataTasks.abortTx(scope, stream, ModelHelper.encode(txnId), null)
                .handleAsync((ok, ex) -> {
                    if (ex != null) {
                        // TODO: return appropriate failures to user
                        return TxnStatus.FAILURE;
                    } else {
                        return TxnStatus.SUCCESS;
                    }
                }, executor);
    }

    public CompletableFuture<TxnState> checkTransactionStatus(final String scope, final String stream, final TxnId
            txnId) {
        return streamStore.transactionStatus(scope, stream, ModelHelper.encode(txnId), null, executor)
                .thenApplyAsync(ModelHelper::decode, executor);
    }

    public CompletionStage<StreamConfiguration> getStreamConfiguration(final String scope, final String stream) {
        return streamStore.getConfiguration(scope, stream, null, executor);
    }
}<|MERGE_RESOLUTION|>--- conflicted
+++ resolved
@@ -65,11 +65,7 @@
     }
 
     public CompletableFuture<UpdateStreamStatus> alterStream(final StreamConfiguration streamConfig) {
-<<<<<<< HEAD
-        return streamMetadataTasks.alterStream(streamConfig.getScope(), streamConfig.getName(), streamConfig, null);
-=======
-        return streamMetadataTasks.alterStream(streamConfig.getScope(), streamConfig.getStreamName(), streamConfig);
->>>>>>> 0b9e4083
+        return streamMetadataTasks.alterStream(streamConfig.getScope(), streamConfig.getStreamName(), streamConfig, null);
     }
 
     public CompletableFuture<UpdateStreamStatus> sealStream(final String scope, final String stream) {
