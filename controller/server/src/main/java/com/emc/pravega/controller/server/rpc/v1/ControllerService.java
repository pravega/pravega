--- conflicted
+++ resolved
@@ -230,13 +230,12 @@
         Preconditions.checkNotNull(scope);
         return streamStore.deleteScope(scope);
     }
-<<<<<<< HEAD
 
     /**
      * List existing streams in scopes.
      *
-     * @param scopeName Name of the scope
-     * @return List of streams in scope
+     * @param scopeName Name of the scope.
+     * @return List of streams in scope.
      */
     public CompletableFuture<List<String>> listStreamsInScope(final String scopeName) {
         Preconditions.checkNotNull(scopeName);
@@ -246,12 +245,9 @@
     /**
      * List Scopes in cluster.
      *
-     * @return List of scopes
+     * @return List of scopes.
      */
     public CompletableFuture<List<String>> listScopes() {
         return streamStore.listScopes();
     }
-
-=======
->>>>>>> ec5e3937
 }