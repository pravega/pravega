--- conflicted
+++ resolved
@@ -1,14 +1,14 @@
 /**
- *
- *  Copyright (c) 2017 Dell Inc., or its subsidiaries.
- *
+ * Copyright (c) 2017 Dell Inc., or its subsidiaries.
  */
 package com.emc.pravega.controller.server.rpc.v1;
 
 import com.emc.pravega.controller.store.host.HostControllerStore;
 import com.emc.pravega.controller.store.stream.SegmentFutures;
 import com.emc.pravega.controller.store.stream.StreamMetadataStore;
+import com.emc.pravega.controller.stream.api.v1.CreateScopeStatus;
 import com.emc.pravega.controller.stream.api.v1.CreateStreamStatus;
+import com.emc.pravega.controller.stream.api.v1.DeleteScopeStatus;
 import com.emc.pravega.controller.stream.api.v1.NodeUri;
 import com.emc.pravega.controller.stream.api.v1.Position;
 import com.emc.pravega.controller.stream.api.v1.ScaleResponse;
@@ -18,12 +18,11 @@
 import com.emc.pravega.controller.stream.api.v1.TxnState;
 import com.emc.pravega.controller.stream.api.v1.TxnStatus;
 import com.emc.pravega.controller.stream.api.v1.UpdateStreamStatus;
-import com.emc.pravega.controller.stream.api.v1.CreateScopeStatus;
-import com.emc.pravega.controller.stream.api.v1.DeleteScopeStatus;
 import com.emc.pravega.controller.task.Stream.StreamMetadataTasks;
 import com.emc.pravega.controller.task.Stream.StreamTransactionMetadataTasks;
 import com.emc.pravega.stream.StreamConfiguration;
 import com.emc.pravega.stream.impl.ModelHelper;
+import com.google.common.base.Preconditions;
 import lombok.Getter;
 import org.apache.thrift.TException;
 
@@ -37,13 +36,6 @@
 import java.util.concurrent.Executor;
 import java.util.stream.Collectors;
 
-<<<<<<< HEAD
-=======
-import com.google.common.base.Preconditions;
-import lombok.Getter;
-import org.apache.thrift.TException;
-
->>>>>>> 020ee8da
 /**
  * Stream controller RPC server implementation.
  */
@@ -85,7 +77,6 @@
 
     public CompletableFuture<List<SegmentRange>> getCurrentSegments(final String scope, final String stream) {
         // fetch active segments from segment store
-<<<<<<< HEAD
         return streamStore.getActiveSegments(scope, stream, null, executor)
                 .thenApplyAsync(activeSegments -> {
                     List<SegmentRange> listOfSegment = activeSegments
@@ -95,20 +86,11 @@
                     listOfSegment.sort(Comparator.comparingDouble(SegmentRange::getMinKey));
                     return listOfSegment;
                 }, executor);
-=======
-        return streamStore.getActiveSegments(scope, stream)
-                .thenApply(activeSegments -> activeSegments
-                        .stream()
-                        .map(segment -> convert(scope, stream, segment))
-                        .collect(Collectors.toList())
-                );
->>>>>>> 020ee8da
     }
 
     public CompletableFuture<List<Position>> getPositions(final String scope, final String stream, final long timestamp, final int count) {
         // first fetch segments active at specified timestamp from the specified stream
         // divide current segments in segmentFutures into at most count positions
-<<<<<<< HEAD
         return streamStore.getActiveSegments(scope, stream, timestamp, null, executor)
                 .thenApplyAsync(segmentFutures -> shard(scope, stream, segmentFutures, count), executor);
     }
@@ -118,18 +100,6 @@
                 .thenApplyAsync(successors -> successors.entrySet().stream().collect(
                         Collectors.toMap(entry -> new SegmentId(segment.getScope(), segment.getStreamName(), entry.getKey()),
                                 Map.Entry::getValue)), executor);
-=======
-        return streamStore.getActiveSegments(scope, stream, timestamp)
-                .thenApply(segmentFutures -> shard(scope, stream, segmentFutures, count));
-    }
-
-    public CompletableFuture<Map<SegmentId, List<Integer>>> getSegmentsImmediatlyFollowing(SegmentId segment) {
-        return streamStore.getSuccessors(segment.getScope(), segment.getStreamName(), segment.getNumber()).thenApply(successors -> {
-            return successors.entrySet().stream().collect(
-                    Collectors.toMap(entry -> new SegmentId(segment.getScope(), segment.getStreamName(), entry.getKey()),
-                            entry -> entry.getValue()));
-        });
->>>>>>> 020ee8da
     }
 
     public CompletableFuture<ScaleResponse> scale(final String scope,
@@ -156,13 +126,8 @@
     public CompletableFuture<Boolean> isSegmentValid(final String scope,
                                                      final String stream,
                                                      final int segmentNumber) throws TException {
-<<<<<<< HEAD
         return streamStore.getActiveSegments(scope, stream, null, executor)
                 .thenApplyAsync(x -> x.stream().anyMatch(z -> z.getNumber() == segmentNumber), executor);
-=======
-        return streamStore.getActiveSegments(scope, stream)
-                .thenApply(x -> x.stream().anyMatch(z -> z.getNumber() == segmentNumber));
->>>>>>> 020ee8da
     }
 
     /**
@@ -249,10 +214,10 @@
                 .thenApplyAsync(ModelHelper::decode, executor);
     }
 
-<<<<<<< HEAD
     public CompletionStage<StreamConfiguration> getStreamConfiguration(final String scope, final String stream) {
         return streamStore.getConfiguration(scope, stream, null, executor);
-=======
+    }
+
     /**
      * Controller Service API to create scope.
      *
@@ -273,6 +238,5 @@
     public CompletableFuture<DeleteScopeStatus> deleteScope(final String scope) {
         Preconditions.checkNotNull(scope);
         return streamStore.deleteScope(scope);
->>>>>>> 020ee8da
     }
 }