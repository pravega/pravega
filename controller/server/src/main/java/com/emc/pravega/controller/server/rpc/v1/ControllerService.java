--- conflicted
+++ resolved
@@ -51,33 +51,24 @@
     private final HostControllerStore hostStore;
     private final StreamMetadataTasks streamMetadataTasks;
     private final StreamTransactionMetadataTasks streamTransactionMetadataTasks;
-<<<<<<< HEAD
     private final TimeoutService timeoutService;
-=======
     private final Executor executor;
     private final SegmentHelper segmentHelper;
->>>>>>> 48343e2d
 
     public ControllerService(final StreamMetadataStore streamStore,
                              final HostControllerStore hostStore,
                              final StreamMetadataTasks streamMetadataTasks,
                              final StreamTransactionMetadataTasks streamTransactionMetadataTasks,
-<<<<<<< HEAD
-                             final TimeoutService timeoutService) {
-=======
+                             final TimeoutService timeoutService,
                              final SegmentHelper segmentHelper,
                              final Executor executor) {
->>>>>>> 48343e2d
         this.streamStore = streamStore;
         this.hostStore = hostStore;
         this.streamMetadataTasks = streamMetadataTasks;
         this.streamTransactionMetadataTasks = streamTransactionMetadataTasks;
-<<<<<<< HEAD
         this.timeoutService = timeoutService;
-=======
         this.executor = executor;
         this.segmentHelper = segmentHelper;
->>>>>>> 48343e2d
     }
 
     public CompletableFuture<CreateStreamStatus> createStream(final StreamConfiguration streamConfig, final long createTimestamp) {
@@ -117,17 +108,10 @@
     }
 
     public CompletableFuture<Map<SegmentId, List<Integer>>> getSegmentsImmediatlyFollowing(SegmentId segment) {
-<<<<<<< HEAD
-        return streamStore.getSuccessors(segment.getScope(), segment.getStreamName(), segment.getNumber()).thenApply(successors ->
-                successors.entrySet().stream().collect(
-                    Collectors.toMap(entry -> new SegmentId(segment.getScope(), segment.getStreamName(), entry.getKey()),
-                            Map.Entry::getValue)));
-=======
         return streamStore.getSuccessors(segment.getScope(), segment.getStreamName(), segment.getNumber(), null, executor)
                 .thenApplyAsync(successors -> successors.entrySet().stream().collect(
                         Collectors.toMap(entry -> new SegmentId(segment.getScope(), segment.getStreamName(), entry.getKey()),
                                 Map.Entry::getValue)), executor);
->>>>>>> 48343e2d
     }
 
     public CompletableFuture<ScaleResponse> scale(final String scope,
@@ -206,7 +190,6 @@
         return positions;
     }
 
-<<<<<<< HEAD
     public CompletableFuture<TxnId> createTransaction(final String scope, final String stream, final long lease,
                                                       final long maxExecutionTime, final long scaleGracePeriod) {
         // If scaleGracePeriod is larger than maxScaleGracePeriod return error
@@ -219,30 +202,20 @@
             return FutureHelpers.failedFuture(new IllegalArgumentException("lease value too large"));
         }
 
-        return streamTransactionMetadataTasks.createTxn(scope, stream, lease, maxExecutionTime, scaleGracePeriod)
+        return streamTransactionMetadataTasks.createTxn(scope, stream, lease, maxExecutionTime, scaleGracePeriod, null)
                 .thenApply(data -> {
                     timeoutService.addTxn(scope, stream, data.getId(), data.getVersion(), lease,
                             data.getMaxExecutionExpiryTime(), data.getScaleGracePeriod());
                     return data.getId();
                 })
                 .thenApply(ModelHelper::decode);
-=======
-    public CompletableFuture<TxnId> createTransaction(final String scope, final String stream) {
-        return streamTransactionMetadataTasks.createTx(scope, stream, null)
-                .thenApplyAsync(ModelHelper::decode, executor);
->>>>>>> 48343e2d
     }
 
     public CompletableFuture<TxnStatus> commitTransaction(final String scope, final String stream, final TxnId
             txnId) {
-<<<<<<< HEAD
         UUID txId = ModelHelper.encode(txnId);
-        return streamTransactionMetadataTasks.commitTxn(scope, stream, txId)
+        return streamTransactionMetadataTasks.commitTxn(scope, stream, txId, null)
                 .handle((ok, ex) -> {
-=======
-        return streamTransactionMetadataTasks.commitTx(scope, stream, ModelHelper.encode(txnId), null)
-                .handleAsync((ok, ex) -> {
->>>>>>> 48343e2d
                     if (ex != null) {
                         // TODO: return appropriate failures to user
                         return TxnStatus.FAILURE;
@@ -250,18 +223,13 @@
                         timeoutService.removeTxn(scope, stream, txId);
                         return TxnStatus.SUCCESS;
                     }
-                }, executor);
+                });
     }
 
     public CompletableFuture<TxnStatus> abortTransaction(final String scope, final String stream, final TxnId txnId) {
-<<<<<<< HEAD
         UUID txId = ModelHelper.encode(txnId);
-        return streamTransactionMetadataTasks.abortTxn(scope, stream, txId, Optional.<Integer>empty())
+        return streamTransactionMetadataTasks.abortTxn(scope, stream, txId, Optional.<Integer>empty(), null)
                 .handle((ok, ex) -> {
-=======
-        return streamTransactionMetadataTasks.abortTx(scope, stream, ModelHelper.encode(txnId), null)
-                .handleAsync((ok, ex) -> {
->>>>>>> 48343e2d
                     if (ex != null) {
                         // TODO: return appropriate failures to user
                         return TxnStatus.FAILURE;
@@ -269,7 +237,7 @@
                         timeoutService.removeTxn(scope, stream, txId);
                         return TxnStatus.SUCCESS;
                     }
-                }, executor);
+                });
     }
 
     public CompletableFuture<PingStatus> pingTransaction(final String scope, final String stream, final TxnId txnId,
@@ -291,7 +259,7 @@
             // thus updating its version.
             // Pass this transaction metadata along with its version to timeout service, and ask timeout service to
             // start managing timeout for this transaction.
-            return streamStore.getTransactionData(scope, stream, txId)
+            return streamStore.getTransactionData(scope, stream, txId, null, executor)
                     .thenApply(txnData -> {
                         // sanity check for lease value
                         if (lease > txnData.getScaleGracePeriod() || lease > timeoutService.getMaxLeaseValue()) {
@@ -306,7 +274,7 @@
                         if (status == PingStatus.OK) {
                             // If lease value if within necessary bounds, update the transaction node data, thus
                             // updating its version.
-                            return streamTransactionMetadataTasks.pingTxn(scope, stream, txId, lease)
+                            return streamTransactionMetadataTasks.pingTxn(scope, stream, txId, lease, null)
                                     .thenApply(data -> {
                                         // Let timeout service start managing timeout for the transaction.
                                         timeoutService.addTxn(scope, stream, txId, data.getVersion(), lease,
