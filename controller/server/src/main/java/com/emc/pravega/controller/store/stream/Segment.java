--- conflicted
+++ resolved
@@ -17,14 +17,6 @@
  */
 package com.emc.pravega.controller.store.stream;
 
-<<<<<<< HEAD
-/**
- * In-memory representation of a stream segment.
- */
-
-import com.google.common.base.Preconditions;
-=======
->>>>>>> f409667b
 import lombok.Data;
 import lombok.ToString;
 
@@ -35,52 +27,10 @@
 @ToString(includeFieldNames = true)
 public class Segment {
 
-<<<<<<< HEAD
-    enum Status {
-        Active,
-        Sealing,
-        Sealed,
-    }
-
-    private final int number;
-    private final long start;
-    private final long end;
-    private final double keyStart;
-    private final double keyEnd;
-    private final Status status;
-    private final List<Integer> successors;
-    private final List<Integer> predecessors;
-
-    Segment(int number, long start, long end, double keyStart, double keyEnd) {
-        this.number = number;
-        this.start = start;
-        this.end = end;
-        this.keyStart = keyStart;
-        this.keyEnd = keyEnd;
-        this.status = Status.Active;
-        successors = new ArrayList<>();
-        predecessors = new ArrayList<>();
-    }
-
-    Segment(int number, long start, long end, double keyStart, double keyEnd, Status status, List<Integer>
-            successors, List<Integer> predecessors) {
-        Preconditions.checkNotNull(successors);
-        Preconditions.checkNotNull(predecessors);
-        this.number = number;
-        this.start = start;
-        this.end = end;
-        this.keyStart = keyStart;
-        this.keyEnd = keyEnd;
-        this.status = status;
-        this.successors = successors;
-        this.predecessors = predecessors;
-    }
-=======
     protected final int number;
     protected final long start;
     protected final double keyStart;
     protected final double keyEnd;
->>>>>>> f409667b
 
     public boolean overlaps(final Segment segment) {
         return segment.getKeyEnd() > keyStart && segment.getKeyStart() < keyEnd;
