--- conflicted
+++ resolved
@@ -45,19 +45,6 @@
 
 public class SegmentHelper {
 
-<<<<<<< HEAD
-    public static NodeUri getSegmentUri(String scope, String stream, int segmentNumber, HostControllerStore hostStore) {
-        int container = HashHelper.seededWith("SegmentHelper").hashToBucket(stream + segmentNumber, hostStore
-                .getContainerCount());
-        Host host = hostStore.getHostForContainer(container);
-        return new NodeUri(host.getIpAddr(), host.getPort());
-    }
-
-    public static boolean createSegment(String scope, String stream, int segmentNumber, PravegaNodeUri uri,
-                                        ConnectionFactory clientCF) {
-        CompletableFuture<Boolean> result = new CompletableFuture<>();
-        FailingReplyProcessor replyProcessor = new FailingReplyProcessor() {
-=======
     public static NodeUri getSegmentUri(final String scope,
                                         final String stream,
                                         final int segmentNumber,
@@ -74,7 +61,6 @@
                                         final ConnectionFactory clientCF) {
         final CompletableFuture<Boolean> result = new CompletableFuture<>();
         final FailingReplyProcessor replyProcessor = new FailingReplyProcessor() {
->>>>>>> f409667b
 
             @Override
             public void connectionDropped() {
@@ -96,11 +82,6 @@
                 result.complete(true);
             }
         };
-<<<<<<< HEAD
-        ClientConnection connection = FutureHelpers.getAndHandleExceptions(clientCF.establishConnection(uri,
-                replyProcessor),
-                RuntimeException::new);
-=======
 
         sendRequestOverNewConnection(new WireCommands.CreateSegment(Segment.getQualifiedName(scope, stream, segmentNumber)),
                 replyProcessor,
@@ -273,7 +254,6 @@
         // TODO: retry on connection failure
         ClientConnection connection = getAndHandleExceptions(connectionFactory
                 .establishConnection(uri, replyProcessor), RuntimeException::new);
->>>>>>> f409667b
         try {
             connection.send(request);
 
