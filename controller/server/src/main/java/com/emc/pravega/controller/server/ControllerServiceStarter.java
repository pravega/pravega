/**
 * Copyright (c) 2017 Dell Inc., or its subsidiaries.
 */
package com.emc.pravega.controller.server;

import com.emc.pravega.common.LoggerHelpers;
import com.emc.pravega.common.cluster.Host;
import com.emc.pravega.controller.fault.ControllerClusterListener;
import com.emc.pravega.controller.fault.ControllerClusterListenerConfig;
import com.emc.pravega.controller.fault.SegmentContainerMonitor;
import com.emc.pravega.controller.fault.UniformContainerBalancer;
import com.emc.pravega.controller.requesthandler.RequestHandlersInit;
import com.emc.pravega.controller.server.eventProcessor.ControllerEventProcessors;
import com.emc.pravega.controller.server.eventProcessor.LocalController;
import com.emc.pravega.controller.server.rest.RESTServer;
import com.emc.pravega.controller.server.rpc.grpc.GRPCServer;
import com.emc.pravega.controller.store.checkpoint.CheckpointStore;
import com.emc.pravega.controller.store.checkpoint.CheckpointStoreFactory;
import com.emc.pravega.controller.store.client.StoreClient;
import com.emc.pravega.controller.store.host.HostControllerStore;
import com.emc.pravega.controller.store.host.HostStoreFactory;
import com.emc.pravega.controller.store.stream.StreamMetadataStore;
import com.emc.pravega.controller.store.stream.StreamStoreFactory;
import com.emc.pravega.controller.store.task.TaskMetadataStore;
import com.emc.pravega.controller.store.task.TaskStoreFactory;
import com.emc.pravega.controller.task.Stream.StreamMetadataTasks;
import com.emc.pravega.controller.task.Stream.StreamTransactionMetadataTasks;
import com.emc.pravega.controller.task.TaskSweeper;
import com.emc.pravega.controller.timeout.TimeoutService;
import com.emc.pravega.controller.timeout.TimerWheelTimeoutService;
import com.emc.pravega.stream.impl.netty.ConnectionFactory;
import com.emc.pravega.stream.impl.netty.ConnectionFactoryImpl;
import com.google.common.annotations.VisibleForTesting;
import com.google.common.util.concurrent.AbstractIdleService;
import com.google.common.util.concurrent.ThreadFactoryBuilder;
import lombok.extern.slf4j.Slf4j;
import org.apache.curator.framework.CuratorFramework;

import java.net.InetAddress;
import java.net.UnknownHostException;
import java.util.Optional;
import java.util.UUID;
import java.util.concurrent.ArrayBlockingQueue;
import java.util.concurrent.CountDownLatch;
import java.util.concurrent.ExecutorService;
import java.util.concurrent.Executors;
import java.util.concurrent.ScheduledExecutorService;
import java.util.concurrent.ThreadPoolExecutor;
import java.util.concurrent.TimeUnit;

/**
 * Creates the controller service, given the service configuration.
 */
@Slf4j
public final class ControllerServiceStarter extends AbstractIdleService {
    private final ControllerServiceConfig serviceConfig;
    private final StoreClient storeClient;
    private final String objectId;

    private ScheduledExecutorService controllerServiceExecutor;
    private ScheduledExecutorService taskExecutor;
    private ScheduledExecutorService storeExecutor;
    private ScheduledExecutorService requestExecutor;
    private ScheduledExecutorService eventProcExecutor;
    private ExecutorService clusterListenerExecutor;

    private StreamMetadataStore streamStore;
    private TaskMetadataStore taskMetadataStore;
    private HostControllerStore hostStore;
    private CheckpointStore checkpointStore;

    private ConnectionFactory connectionFactory;
    private StreamMetadataTasks streamMetadataTasks;
    private StreamTransactionMetadataTasks streamTransactionMetadataTasks;
    private SegmentContainerMonitor monitor;
    private ControllerClusterListener controllerClusterListener;

    private TimeoutService timeoutService;
    private ControllerService controllerService;

    private LocalController localController;
    private ControllerEventProcessors controllerEventProcessors;
    /**
     * ControllerReadyLatch is released once localController, streamTransactionMetadataTasks and controllerService
     * variables are initialized in the startUp method.
     */
    private final CountDownLatch controllerReadyLatch;

    private GRPCServer grpcServer;
    private RESTServer restServer;

    public ControllerServiceStarter(ControllerServiceConfig serviceConfig, StoreClient storeClient) {
        this.serviceConfig = serviceConfig;
        this.storeClient = storeClient;
        this.objectId = "ControllerServiceStarter";
        this.controllerReadyLatch = new CountDownLatch(1);
    }

    @Override
    protected void startUp() {
        long traceId = LoggerHelpers.traceEnterWithContext(log, this.objectId, "startUp");
        log.info("Initiating controller service startUp");
        log.info("Event processors enabled = {}", serviceConfig.getEventProcessorConfig().isPresent());
        log.info("Request handlers enabled = {}", serviceConfig.isRequestHandlersEnabled());
        log.info("Cluster listener enabled = {}", serviceConfig.getControllerClusterListenerConfig().isPresent());
        log.info("    Host monitor enabled = {}", serviceConfig.getHostMonitorConfig().isHostMonitorEnabled());
        log.info("     gRPC server enabled = {}", serviceConfig.getGRPCServerConfig().isPresent());
        log.info("     REST server enabled = {}", serviceConfig.getRestServerConfig().isPresent());

        try {
            //Initialize the executor service.
            controllerServiceExecutor = Executors.newScheduledThreadPool(serviceConfig.getServiceThreadPoolSize(),
                    new ThreadFactoryBuilder().setNameFormat("servicepool-%d").build());

            taskExecutor = Executors.newScheduledThreadPool(serviceConfig.getTaskThreadPoolSize(),
                    new ThreadFactoryBuilder().setNameFormat("taskpool-%d").build());

            storeExecutor = Executors.newScheduledThreadPool(serviceConfig.getStoreThreadPoolSize(),
                    new ThreadFactoryBuilder().setNameFormat("storepool-%d").build());

            requestExecutor = Executors.newScheduledThreadPool(serviceConfig.getRequestHandlerThreadPoolSize(),
                    new ThreadFactoryBuilder().setNameFormat("requestpool-%d").build());

            eventProcExecutor = Executors.newScheduledThreadPool(serviceConfig.getEventProcThreadPoolSize(),
                    new ThreadFactoryBuilder().setNameFormat("eventprocpool-%d").build());

            log.info("Creating the stream store");
            streamStore = StreamStoreFactory.createStore(storeClient, storeExecutor);

            log.info("Creating the task store");
            taskMetadataStore = TaskStoreFactory.createStore(storeClient, taskExecutor);

            log.info("Creating the host store");
            hostStore = HostStoreFactory.createStore(serviceConfig.getHostMonitorConfig(), storeClient);

            log.info("Creating the checkpoint store");
            checkpointStore = CheckpointStoreFactory.create(storeClient);

            String hostName;
            try {
                //On each controller process restart, it gets a fresh hostId,
                //which is a combination of hostname and random GUID.
                hostName = InetAddress.getLocalHost().getHostAddress() + "-" + UUID.randomUUID().toString();
            } catch (UnknownHostException e) {
                log.warn("Failed to get host address.", e);
                hostName = UUID.randomUUID().toString();
            }
            Host host = new Host(hostName, getPort());

            if (serviceConfig.getHostMonitorConfig().isHostMonitorEnabled()) {
                //Start the Segment Container Monitor.
                monitor = new SegmentContainerMonitor(hostStore, (CuratorFramework) storeClient.getClient(),
                        new UniformContainerBalancer(),
                        serviceConfig.getHostMonitorConfig().getHostMonitorMinRebalanceInterval());
                log.info("Starting segment container monitor");
                monitor.startAsync();
            }

            connectionFactory = new ConnectionFactoryImpl(false);
            SegmentHelper segmentHelper = new SegmentHelper();
            streamMetadataTasks = new StreamMetadataTasks(streamStore, hostStore, taskMetadataStore,
                    segmentHelper, taskExecutor, host.toString(), connectionFactory);
            streamTransactionMetadataTasks = new StreamTransactionMetadataTasks(streamStore,
                    hostStore, taskMetadataStore, segmentHelper, taskExecutor, host.toString(), connectionFactory);
            timeoutService = new TimerWheelTimeoutService(streamTransactionMetadataTasks,
                    serviceConfig.getTimeoutServiceConfig());
            controllerService = new ControllerService(streamStore, hostStore, streamMetadataTasks,
                    streamTransactionMetadataTasks, timeoutService, new SegmentHelper(), controllerServiceExecutor);

            // Controller has a mechanism to track the currently active controller host instances. On detecting a failure of
            // any controller instance, the failure detector stores the failed HostId in a failed hosts directory (FH), and
            // invokes the taskSweeper.sweepOrphanedTasks for each failed host. When all resources under the failed hostId
            // are processed and deleted, that failed HostId is removed from FH folder.
            // Moreover, on controller process startup, it detects any hostIds not in the currently active set of
            // controllers and starts sweeping tasks orphaned by those hostIds.
            TaskSweeper taskSweeper = new TaskSweeper(taskMetadataStore, host.toString(), streamMetadataTasks,
                    streamTransactionMetadataTasks);

            // Setup event processors.
            setController(new LocalController(controllerService));

            if (serviceConfig.getEventProcessorConfig().isPresent()) {
                // Create ControllerEventProcessor object.
                controllerEventProcessors = new ControllerEventProcessors(host.toString(),
                        serviceConfig.getEventProcessorConfig().get(), localController, checkpointStore, streamStore,
                        hostStore, segmentHelper, connectionFactory, eventProcExecutor);

                // Bootstrap and start it asynchronously.
                log.info("Starting event processors");
                ControllerEventProcessors.bootstrap(localController, serviceConfig.getEventProcessorConfig().get(),
                        streamTransactionMetadataTasks, eventProcExecutor)
                        .thenAcceptAsync(x -> controllerEventProcessors.startAsync(), eventProcExecutor);
            }

            // Start request handlers
            if (serviceConfig.isRequestHandlersEnabled()) {
                log.info("Starting request handlers");
                RequestHandlersInit.bootstrapRequestHandlers(controllerService, streamStore, requestExecutor);
            }

            // Setup and start controller cluster listener.
            if (serviceConfig.getControllerClusterListenerConfig().isPresent()) {
                ControllerClusterListenerConfig controllerClusterListenerConfig = serviceConfig.getControllerClusterListenerConfig().get();
                clusterListenerExecutor = new ThreadPoolExecutor(controllerClusterListenerConfig.getMinThreads(),
                        controllerClusterListenerConfig.getMaxThreads(), controllerClusterListenerConfig.getIdleTime(),
                        controllerClusterListenerConfig.getIdleTimeUnit(),
                        new ArrayBlockingQueue<>(controllerClusterListenerConfig.getMaxQueueSize()),
                        new ThreadFactoryBuilder().setNameFormat("clusterlistenerpool-%d").build());

                controllerClusterListener = new ControllerClusterListener(host, (CuratorFramework) storeClient.getClient(),
                        controllerEventProcessors == null ? Optional.empty() : Optional.of(controllerEventProcessors),
                        taskSweeper, clusterListenerExecutor);

                log.info("Starting controller cluster listener");
                controllerClusterListener.startAsync();
            }

            // Start RPC server.
            if (serviceConfig.getGRPCServerConfig().isPresent()) {
                grpcServer = new GRPCServer(controllerService, serviceConfig.getGRPCServerConfig().get());
                grpcServer.startAsync();
                log.info("Awaiting start of rpc server");
                grpcServer.awaitRunning();
            }

            // Start REST server.
            if (serviceConfig.getRestServerConfig().isPresent()) {
                restServer = new RESTServer(controllerService, serviceConfig.getRestServerConfig().get());
                restServer.startAsync();
                log.info("Awaiting start of REST server");
                restServer.awaitRunning();
            }

            // Finally wait for controller event processors to start
            if (serviceConfig.getEventProcessorConfig().isPresent()) {
                log.info("Awaiting start of controller event processors");
                controllerEventProcessors.awaitRunning();
            }
            if (serviceConfig.getControllerClusterListenerConfig().isPresent()) {
                log.info("Awaiting start of controller cluster listener");
                controllerClusterListener.awaitRunning();
            }
        } finally {
            LoggerHelpers.traceLeave(log, this.objectId, "startUp", traceId);
        }
    }

    @Override
    protected void shutDown() throws Exception {
        long traceId = LoggerHelpers.traceEnterWithContext(log, this.objectId, "shutDown");
        log.info("Initiating controller service shutDown");

        try {
            if (restServer != null) {
                restServer.stopAsync();
            }
            if (grpcServer != null) {
                grpcServer.stopAsync();
            }
            if (serviceConfig.isRequestHandlersEnabled()) {
                log.info("Shutting down request handlers");
                RequestHandlersInit.shutdownRequestHandlers();
            }
            if (controllerEventProcessors != null) {
                controllerEventProcessors.stopAsync();
            }
            if (monitor != null) {
                log.info("Stopping the segment container monitor");
                monitor.stopAsync();
            }
            if (controllerClusterListener != null) {
                log.info("Stopping controller cluster listener");
                controllerClusterListener.stopAsync();
            }
            timeoutService.stopAsync();

            log.info("Closing stream metadata tasks");
            streamMetadataTasks.close();

            log.info("Closing stream transaction metadata tasks");
            streamTransactionMetadataTasks.close();

            // Next stop all executors
            log.info("Stopping executors");
            eventProcExecutor.shutdown();
            requestExecutor.shutdown();
            storeExecutor.shutdown();
            taskExecutor.shutdown();
            controllerServiceExecutor.shutdown();
            if (clusterListenerExecutor != null) {
                clusterListenerExecutor.shutdown();
            }

            // Finally, await termination of all services
            if (restServer != null) {
                log.info("Awaiting termination of REST server");
                restServer.awaitTerminated();
            }

            if (grpcServer != null) {
                log.info("Awaiting termination of gRPC server");
                grpcServer.awaitTerminated();
            }

            if (controllerEventProcessors != null) {
                log.info("Awaiting termination of controller event processors");
                controllerEventProcessors.awaitTerminated();
            }

            if (monitor != null) {
                log.info("Awaiting termination of segment container monitor");
                monitor.awaitTerminated();
            }

            if (controllerClusterListener != null) {
                log.info("Awaiting termination of controller cluster listener");
                controllerClusterListener.awaitTerminated();
            }

            log.info("Awaiting termination of eventProc executor");
            eventProcExecutor.awaitTermination(5, TimeUnit.SECONDS);

            log.info("Awaiting termination of requestHandler executor");
            requestExecutor.awaitTermination(5, TimeUnit.SECONDS);

            log.info("Awaiting termination of store executor");
            storeExecutor.awaitTermination(5, TimeUnit.SECONDS);

            log.info("Awaiting termination of task executor");
            taskExecutor.awaitTermination(5, TimeUnit.SECONDS);

            log.info("Awaiting termination of controllerService executor");
            controllerServiceExecutor.awaitTermination(5, TimeUnit.SECONDS);

<<<<<<< HEAD
            if (clusterListenerExecutor != null) {
                log.info("Awaiting termination of controller cluster listener executor");
                clusterListenerExecutor.awaitTermination(5, TimeUnit.SECONDS);
            }
=======
            log.info("Closing connection factory");
            connectionFactory.close();
>>>>>>> 9116c5d0
        } finally {
            LoggerHelpers.traceLeave(log, this.objectId, "shutDown", traceId);
        }
    }

    @VisibleForTesting
    public boolean awaitTasksModuleInitialization(long timeout, TimeUnit timeUnit) throws InterruptedException {
        controllerReadyLatch.await();
        return this.streamTransactionMetadataTasks.awaitInitialization(timeout, timeUnit);
    }

    @VisibleForTesting
    public ControllerService getControllerService() throws InterruptedException {
        controllerReadyLatch.await();
        return this.controllerService;
    }

    @VisibleForTesting
    public LocalController getController() throws InterruptedException {
        controllerReadyLatch.await();
        return this.localController;
    }

    private void setController(LocalController controller) {
        this.localController = controller;
        controllerReadyLatch.countDown();
    }

    private int getPort() {
        if (serviceConfig.getGRPCServerConfig().isPresent()) {
            return serviceConfig.getGRPCServerConfig().get().getPort();
        } else if (serviceConfig.getRestServerConfig().isPresent()) {
            return serviceConfig.getRestServerConfig().get().getPort();
        } else {
            return 9090;
        }
    }
}<|MERGE_RESOLUTION|>--- conflicted
+++ resolved
@@ -332,15 +332,12 @@
             log.info("Awaiting termination of controllerService executor");
             controllerServiceExecutor.awaitTermination(5, TimeUnit.SECONDS);
 
-<<<<<<< HEAD
             if (clusterListenerExecutor != null) {
                 log.info("Awaiting termination of controller cluster listener executor");
                 clusterListenerExecutor.awaitTermination(5, TimeUnit.SECONDS);
             }
-=======
             log.info("Closing connection factory");
             connectionFactory.close();
->>>>>>> 9116c5d0
         } finally {
             LoggerHelpers.traceLeave(log, this.objectId, "shutDown", traceId);
         }
