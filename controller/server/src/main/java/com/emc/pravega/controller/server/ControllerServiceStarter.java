/**
 * Copyright (c) 2017 Dell Inc., or its subsidiaries.
 */
package com.emc.pravega.controller.server;

import com.emc.pravega.common.LoggerHelpers;
import com.emc.pravega.common.cluster.Host;
import com.emc.pravega.controller.fault.ControllerClusterListener;
import com.emc.pravega.controller.fault.ControllerClusterListenerConfig;
import com.emc.pravega.controller.fault.SegmentContainerMonitor;
import com.emc.pravega.controller.fault.UniformContainerBalancer;
import com.emc.pravega.controller.requesthandler.RequestHandlersInit;
import com.emc.pravega.controller.server.eventProcessor.ControllerEventProcessors;
import com.emc.pravega.controller.server.eventProcessor.LocalController;
import com.emc.pravega.controller.server.rest.RESTServer;
import com.emc.pravega.controller.server.rpc.grpc.GRPCServer;
import com.emc.pravega.controller.store.checkpoint.CheckpointStore;
import com.emc.pravega.controller.store.checkpoint.CheckpointStoreFactory;
import com.emc.pravega.controller.store.client.StoreClient;
import com.emc.pravega.controller.store.host.HostControllerStore;
import com.emc.pravega.controller.store.host.HostStoreFactory;
import com.emc.pravega.controller.store.stream.StreamMetadataStore;
import com.emc.pravega.controller.store.stream.StreamStoreFactory;
import com.emc.pravega.controller.store.task.TaskMetadataStore;
import com.emc.pravega.controller.store.task.TaskStoreFactory;
import com.emc.pravega.controller.task.Stream.StreamMetadataTasks;
import com.emc.pravega.controller.task.Stream.StreamTransactionMetadataTasks;
import com.emc.pravega.controller.task.TaskSweeper;
import com.emc.pravega.controller.timeout.TimeoutService;
import com.emc.pravega.controller.timeout.TimerWheelTimeoutService;
import com.emc.pravega.stream.impl.netty.ConnectionFactory;
import com.emc.pravega.stream.impl.netty.ConnectionFactoryImpl;
import com.google.common.annotations.VisibleForTesting;
import com.google.common.util.concurrent.AbstractIdleService;
import com.google.common.util.concurrent.ThreadFactoryBuilder;
import lombok.extern.slf4j.Slf4j;
import org.apache.commons.lang.StringUtils;
import org.apache.curator.framework.CuratorFramework;

import java.net.InetAddress;
import java.net.UnknownHostException;
import java.util.Optional;
<<<<<<< HEAD
import java.util.Random;
=======
>>>>>>> 1aca9ed4
import java.util.UUID;
import java.util.concurrent.ArrayBlockingQueue;
import java.util.concurrent.CountDownLatch;
import java.util.concurrent.ExecutorService;
import java.util.concurrent.Executors;
import java.util.concurrent.ScheduledExecutorService;
import java.util.concurrent.ThreadPoolExecutor;
import java.util.concurrent.TimeUnit;

/**
 * Creates the controller service, given the service configuration.
 */
@Slf4j
public class ControllerServiceStarter extends AbstractIdleService {
    private final ControllerServiceConfig serviceConfig;
    private final StoreClient storeClient;
    private final String objectId;

    private ScheduledExecutorService controllerServiceExecutor;
    private ScheduledExecutorService taskExecutor;
    private ScheduledExecutorService storeExecutor;
    private ScheduledExecutorService requestExecutor;
    private ScheduledExecutorService eventProcExecutor;
    private ExecutorService clusterListenerExecutor;

    private StreamMetadataStore streamStore;
    private TaskMetadataStore taskMetadataStore;
    private HostControllerStore hostStore;
    private CheckpointStore checkpointStore;

    private ConnectionFactory connectionFactory;
    private StreamMetadataTasks streamMetadataTasks;
    private StreamTransactionMetadataTasks streamTransactionMetadataTasks;
    private SegmentContainerMonitor monitor;
    private ControllerClusterListener controllerClusterListener;

    private TimeoutService timeoutService;
    private ControllerService controllerService;

    private LocalController localController;
    private ControllerEventProcessors controllerEventProcessors;
    /**
     * ControllerReadyLatch is released once localController, streamTransactionMetadataTasks and controllerService
     * variables are initialized in the startUp method.
     */
    private final CountDownLatch controllerReadyLatch;

    private GRPCServer grpcServer;
    private RESTServer restServer;

    public ControllerServiceStarter(ControllerServiceConfig serviceConfig, StoreClient storeClient) {
        this.serviceConfig = serviceConfig;
        this.storeClient = storeClient;
        this.objectId = "ControllerServiceStarter";
        this.controllerReadyLatch = new CountDownLatch(1);
    }

    @Override
    protected void startUp() {
        long traceId = LoggerHelpers.traceEnterWithContext(log, this.objectId, "startUp");
        log.info("Initiating controller service startUp");
        log.info("Event processors enabled = {}", serviceConfig.getEventProcessorConfig().isPresent());
        log.info("Request handlers enabled = {}", serviceConfig.isRequestHandlersEnabled());
        log.info("Cluster listener enabled = {}", serviceConfig.getControllerClusterListenerConfig().isPresent());
        log.info("    Host monitor enabled = {}", serviceConfig.getHostMonitorConfig().isHostMonitorEnabled());
        log.info("     gRPC server enabled = {}", serviceConfig.getGRPCServerConfig().isPresent());
        log.info("     REST server enabled = {}", serviceConfig.getRestServerConfig().isPresent());

        try {
            //Initialize the executor service.
            controllerServiceExecutor = Executors.newScheduledThreadPool(serviceConfig.getServiceThreadPoolSize(),
                    new ThreadFactoryBuilder().setNameFormat("servicepool-%d").build());

            taskExecutor = Executors.newScheduledThreadPool(serviceConfig.getTaskThreadPoolSize(),
                    new ThreadFactoryBuilder().setNameFormat("taskpool-%d").build());

            storeExecutor = Executors.newScheduledThreadPool(serviceConfig.getStoreThreadPoolSize(),
                    new ThreadFactoryBuilder().setNameFormat("storepool-%d").build());

            requestExecutor = Executors.newScheduledThreadPool(serviceConfig.getRequestHandlerThreadPoolSize(),
                    new ThreadFactoryBuilder().setNameFormat("requestpool-%d").build());

            eventProcExecutor = Executors.newScheduledThreadPool(serviceConfig.getEventProcThreadPoolSize(),
                    new ThreadFactoryBuilder().setNameFormat("eventprocpool-%d").build());

            log.info("Creating the stream store");
            streamStore = StreamStoreFactory.createStore(storeClient, storeExecutor);

            log.info("Creating the task store");
            taskMetadataStore = TaskStoreFactory.createStore(storeClient, taskExecutor);

            log.info("Creating the host store");
            hostStore = HostStoreFactory.createStore(serviceConfig.getHostMonitorConfig(), storeClient);

            log.info("Creating the checkpoint store");
            checkpointStore = CheckpointStoreFactory.create(storeClient);

<<<<<<< HEAD
            String hostName;
            try {
                //On each controller process restart, it gets a fresh hostId,
                //which is a combination of hostname and random GUID.
                hostName = InetAddress.getLocalHost().getHostAddress() + "-" + UUID.randomUUID().toString();
            } catch (UnknownHostException e) {
                log.warn("Failed to get host address.", e);
                hostName = UUID.randomUUID().toString();
            }
            Host host = new Host(hostName, getPort());
=======
            // On each controller process restart, we use a fresh hostId,
            // which is a combination of hostname and random GUID.
            String hostName = getHostName();
            Host host = new Host(hostName, getPort(), hostName + "-" + UUID.randomUUID().toString());
>>>>>>> 1aca9ed4

            if (serviceConfig.getHostMonitorConfig().isHostMonitorEnabled()) {
                //Start the Segment Container Monitor.
                monitor = new SegmentContainerMonitor(hostStore, (CuratorFramework) storeClient.getClient(),
                        new UniformContainerBalancer(),
                        serviceConfig.getHostMonitorConfig().getHostMonitorMinRebalanceInterval());
                log.info("Starting segment container monitor");
                monitor.startAsync();
            }

            connectionFactory = new ConnectionFactoryImpl(false);
            SegmentHelper segmentHelper = new SegmentHelper();
            streamMetadataTasks = new StreamMetadataTasks(streamStore, hostStore, taskMetadataStore,
<<<<<<< HEAD
                    segmentHelper, taskExecutor, host.toString(), connectionFactory);
            streamTransactionMetadataTasks = new StreamTransactionMetadataTasks(streamStore,
                    hostStore, taskMetadataStore, segmentHelper, taskExecutor, host.toString(), connectionFactory);
=======
                    segmentHelper, taskExecutor, host.getHostId(), connectionFactory);
            streamTransactionMetadataTasks = new StreamTransactionMetadataTasks(streamStore,
                    hostStore, taskMetadataStore, segmentHelper, taskExecutor, host.getHostId(), connectionFactory);
>>>>>>> 1aca9ed4
            timeoutService = new TimerWheelTimeoutService(streamTransactionMetadataTasks,
                    serviceConfig.getTimeoutServiceConfig());
            controllerService = new ControllerService(streamStore, hostStore, streamMetadataTasks,
                    streamTransactionMetadataTasks, timeoutService, new SegmentHelper(), controllerServiceExecutor);

            // Controller has a mechanism to track the currently active controller host instances. On detecting a failure of
            // any controller instance, the failure detector stores the failed HostId in a failed hosts directory (FH), and
            // invokes the taskSweeper.sweepOrphanedTasks for each failed host. When all resources under the failed hostId
            // are processed and deleted, that failed HostId is removed from FH folder.
            // Moreover, on controller process startup, it detects any hostIds not in the currently active set of
            // controllers and starts sweeping tasks orphaned by those hostIds.
<<<<<<< HEAD
            TaskSweeper taskSweeper = new TaskSweeper(taskMetadataStore, host.toString(), taskExecutor,
=======
            TaskSweeper taskSweeper = new TaskSweeper(taskMetadataStore, host.getHostId(), taskExecutor,
>>>>>>> 1aca9ed4
                    streamMetadataTasks, streamTransactionMetadataTasks);

            // Setup event processors.
            setController(new LocalController(controllerService));

            if (serviceConfig.getEventProcessorConfig().isPresent()) {
                // Create ControllerEventProcessor object.
<<<<<<< HEAD
                controllerEventProcessors = new ControllerEventProcessors(host.toString(),
=======
                controllerEventProcessors = new ControllerEventProcessors(host.getHostId(),
>>>>>>> 1aca9ed4
                        serviceConfig.getEventProcessorConfig().get(), localController, checkpointStore, streamStore,
                        hostStore, segmentHelper, connectionFactory, eventProcExecutor);

                // Bootstrap and start it asynchronously.
                log.info("Starting event processors");
                controllerEventProcessors.bootstrap(streamTransactionMetadataTasks)
                        .thenAcceptAsync(x -> controllerEventProcessors.startAsync(), eventProcExecutor);
            }

            // Start request handlers
            if (serviceConfig.isRequestHandlersEnabled()) {
                log.info("Starting request handlers");
                RequestHandlersInit.bootstrapRequestHandlers(controllerService, streamStore, requestExecutor);
            }

            // Setup and start controller cluster listener.
            if (serviceConfig.getControllerClusterListenerConfig().isPresent()) {
                ControllerClusterListenerConfig controllerClusterListenerConfig = serviceConfig.getControllerClusterListenerConfig().get();
                clusterListenerExecutor = new ThreadPoolExecutor(controllerClusterListenerConfig.getMinThreads(),
                        controllerClusterListenerConfig.getMaxThreads(), controllerClusterListenerConfig.getIdleTime(),
                        controllerClusterListenerConfig.getIdleTimeUnit(),
                        new ArrayBlockingQueue<>(controllerClusterListenerConfig.getMaxQueueSize()),
                        new ThreadFactoryBuilder().setNameFormat("clusterlistenerpool-%d").build());

                controllerClusterListener = new ControllerClusterListener(host, (CuratorFramework) storeClient.getClient(),
                        controllerEventProcessors == null ? Optional.empty() : Optional.of(controllerEventProcessors),
                        taskSweeper, clusterListenerExecutor);

                log.info("Starting controller cluster listener");
                controllerClusterListener.startAsync();
            }

            // Start RPC server.
            if (serviceConfig.getGRPCServerConfig().isPresent()) {
                grpcServer = new GRPCServer(controllerService, serviceConfig.getGRPCServerConfig().get());
                grpcServer.startAsync();
                log.info("Awaiting start of rpc server");
                grpcServer.awaitRunning();
            }

            // Start REST server.
            if (serviceConfig.getRestServerConfig().isPresent()) {
                restServer = new RESTServer(controllerService, serviceConfig.getRestServerConfig().get());
                restServer.startAsync();
                log.info("Awaiting start of REST server");
                restServer.awaitRunning();
            }

            // Finally wait for controller event processors to start
            if (serviceConfig.getEventProcessorConfig().isPresent()) {
                log.info("Awaiting start of controller event processors");
                controllerEventProcessors.awaitRunning();
            }
            if (serviceConfig.getControllerClusterListenerConfig().isPresent()) {
                log.info("Awaiting start of controller cluster listener");
                controllerClusterListener.awaitRunning();
            }
        } finally {
            LoggerHelpers.traceLeave(log, this.objectId, "startUp", traceId);
        }
    }

    @Override
    protected void shutDown() throws Exception {
        long traceId = LoggerHelpers.traceEnterWithContext(log, this.objectId, "shutDown");
        log.info("Initiating controller service shutDown");

        try {
            if (restServer != null) {
                restServer.stopAsync();
            }
            if (grpcServer != null) {
                grpcServer.stopAsync();
            }
            if (serviceConfig.isRequestHandlersEnabled()) {
                log.info("Shutting down request handlers");
                RequestHandlersInit.shutdownRequestHandlers();
            }
            if (controllerEventProcessors != null) {
                controllerEventProcessors.stopAsync();
            }
            if (monitor != null) {
                log.info("Stopping the segment container monitor");
                monitor.stopAsync();
            }
            if (controllerClusterListener != null) {
                log.info("Stopping controller cluster listener");
                controllerClusterListener.stopAsync();
            }
            timeoutService.stopAsync();

            log.info("Closing stream metadata tasks");
            streamMetadataTasks.close();

            log.info("Closing stream transaction metadata tasks");
            streamTransactionMetadataTasks.close();

            // Next stop all executors
            log.info("Stopping executors");
            eventProcExecutor.shutdownNow();
            requestExecutor.shutdownNow();
            storeExecutor.shutdownNow();
            taskExecutor.shutdownNow();
            controllerServiceExecutor.shutdownNow();
            if (clusterListenerExecutor != null) {
                clusterListenerExecutor.shutdownNow();
            }

            // Finally, await termination of all services
            if (restServer != null) {
                log.info("Awaiting termination of REST server");
                restServer.awaitTerminated();
            }

            if (grpcServer != null) {
                log.info("Awaiting termination of gRPC server");
                grpcServer.awaitTerminated();
            }

            if (controllerEventProcessors != null) {
                log.info("Awaiting termination of controller event processors");
                controllerEventProcessors.awaitTerminated();
            }

            if (monitor != null) {
                log.info("Awaiting termination of segment container monitor");
                monitor.awaitTerminated();
            }

            if (controllerClusterListener != null) {
                log.info("Awaiting termination of controller cluster listener");
                controllerClusterListener.awaitTerminated();
            }

            log.info("Awaiting termination of eventProc executor");
            eventProcExecutor.awaitTermination(5, TimeUnit.SECONDS);

            log.info("Awaiting termination of requestHandler executor");
            requestExecutor.awaitTermination(5, TimeUnit.SECONDS);

            log.info("Awaiting termination of store executor");
            storeExecutor.awaitTermination(5, TimeUnit.SECONDS);

            log.info("Awaiting termination of task executor");
            taskExecutor.awaitTermination(5, TimeUnit.SECONDS);

            log.info("Awaiting termination of controllerService executor");
            controllerServiceExecutor.awaitTermination(5, TimeUnit.SECONDS);

            if (clusterListenerExecutor != null) {
                log.info("Awaiting termination of controller cluster listener executor");
                clusterListenerExecutor.awaitTermination(5, TimeUnit.SECONDS);
            }
            log.info("Closing connection factory");
            connectionFactory.close();
        } finally {
            LoggerHelpers.traceLeave(log, this.objectId, "shutDown", traceId);
        }
    }

    @VisibleForTesting
    public boolean awaitTasksModuleInitialization(long timeout, TimeUnit timeUnit) throws InterruptedException {
        controllerReadyLatch.await();
        return this.streamTransactionMetadataTasks.awaitInitialization(timeout, timeUnit);
    }

    @VisibleForTesting
    public ControllerService getControllerService() throws InterruptedException {
        controllerReadyLatch.await();
        return this.controllerService;
    }

    @VisibleForTesting
    public LocalController getController() throws InterruptedException {
        controllerReadyLatch.await();
        return this.localController;
    }

    private void setController(LocalController controller) {
        this.localController = controller;
        controllerReadyLatch.countDown();
    }

<<<<<<< HEAD
    private int getPort() {
        if (serviceConfig.getGRPCServerConfig().isPresent()) {
            return serviceConfig.getGRPCServerConfig().get().getPort();
        } else if (serviceConfig.getRestServerConfig().isPresent()) {
            return serviceConfig.getRestServerConfig().get().getPort();
        } else {
            // return a random number between 0 and 999
            return new Random().nextInt(1000);
        }
=======
    private String getHostName() {
        String hostName = null;
        if (serviceConfig.getGRPCServerConfig().isPresent()) {
            hostName = serviceConfig.getGRPCServerConfig().get().getPublishedRPCHost();
        }

        if (StringUtils.isEmpty(hostName)) {
            try {
                hostName = InetAddress.getLocalHost().getHostAddress();
            } catch (UnknownHostException e) {
                log.warn("Failed to get host address, defaulting to localhost: {}", e);
                hostName = "localhost";
            }
        }
        return hostName;
    }

    private int getPort() {
        int port = 0;
        if (serviceConfig.getGRPCServerConfig().isPresent()) {
            port = serviceConfig.getGRPCServerConfig().get().getPublishedRPCPort();
        }
        return port;
>>>>>>> 1aca9ed4
    }
}<|MERGE_RESOLUTION|>--- conflicted
+++ resolved
@@ -40,10 +40,6 @@
 import java.net.InetAddress;
 import java.net.UnknownHostException;
 import java.util.Optional;
-<<<<<<< HEAD
-import java.util.Random;
-=======
->>>>>>> 1aca9ed4
 import java.util.UUID;
 import java.util.concurrent.ArrayBlockingQueue;
 import java.util.concurrent.CountDownLatch;
@@ -141,23 +137,10 @@
             log.info("Creating the checkpoint store");
             checkpointStore = CheckpointStoreFactory.create(storeClient);
 
-<<<<<<< HEAD
-            String hostName;
-            try {
-                //On each controller process restart, it gets a fresh hostId,
-                //which is a combination of hostname and random GUID.
-                hostName = InetAddress.getLocalHost().getHostAddress() + "-" + UUID.randomUUID().toString();
-            } catch (UnknownHostException e) {
-                log.warn("Failed to get host address.", e);
-                hostName = UUID.randomUUID().toString();
-            }
-            Host host = new Host(hostName, getPort());
-=======
             // On each controller process restart, we use a fresh hostId,
             // which is a combination of hostname and random GUID.
             String hostName = getHostName();
             Host host = new Host(hostName, getPort(), hostName + "-" + UUID.randomUUID().toString());
->>>>>>> 1aca9ed4
 
             if (serviceConfig.getHostMonitorConfig().isHostMonitorEnabled()) {
                 //Start the Segment Container Monitor.
@@ -171,15 +154,9 @@
             connectionFactory = new ConnectionFactoryImpl(false);
             SegmentHelper segmentHelper = new SegmentHelper();
             streamMetadataTasks = new StreamMetadataTasks(streamStore, hostStore, taskMetadataStore,
-<<<<<<< HEAD
-                    segmentHelper, taskExecutor, host.toString(), connectionFactory);
-            streamTransactionMetadataTasks = new StreamTransactionMetadataTasks(streamStore,
-                    hostStore, taskMetadataStore, segmentHelper, taskExecutor, host.toString(), connectionFactory);
-=======
                     segmentHelper, taskExecutor, host.getHostId(), connectionFactory);
             streamTransactionMetadataTasks = new StreamTransactionMetadataTasks(streamStore,
                     hostStore, taskMetadataStore, segmentHelper, taskExecutor, host.getHostId(), connectionFactory);
->>>>>>> 1aca9ed4
             timeoutService = new TimerWheelTimeoutService(streamTransactionMetadataTasks,
                     serviceConfig.getTimeoutServiceConfig());
             controllerService = new ControllerService(streamStore, hostStore, streamMetadataTasks,
@@ -191,11 +168,7 @@
             // are processed and deleted, that failed HostId is removed from FH folder.
             // Moreover, on controller process startup, it detects any hostIds not in the currently active set of
             // controllers and starts sweeping tasks orphaned by those hostIds.
-<<<<<<< HEAD
-            TaskSweeper taskSweeper = new TaskSweeper(taskMetadataStore, host.toString(), taskExecutor,
-=======
             TaskSweeper taskSweeper = new TaskSweeper(taskMetadataStore, host.getHostId(), taskExecutor,
->>>>>>> 1aca9ed4
                     streamMetadataTasks, streamTransactionMetadataTasks);
 
             // Setup event processors.
@@ -203,11 +176,7 @@
 
             if (serviceConfig.getEventProcessorConfig().isPresent()) {
                 // Create ControllerEventProcessor object.
-<<<<<<< HEAD
-                controllerEventProcessors = new ControllerEventProcessors(host.toString(),
-=======
                 controllerEventProcessors = new ControllerEventProcessors(host.getHostId(),
->>>>>>> 1aca9ed4
                         serviceConfig.getEventProcessorConfig().get(), localController, checkpointStore, streamStore,
                         hostStore, segmentHelper, connectionFactory, eventProcExecutor);
 
@@ -391,17 +360,6 @@
         controllerReadyLatch.countDown();
     }
 
-<<<<<<< HEAD
-    private int getPort() {
-        if (serviceConfig.getGRPCServerConfig().isPresent()) {
-            return serviceConfig.getGRPCServerConfig().get().getPort();
-        } else if (serviceConfig.getRestServerConfig().isPresent()) {
-            return serviceConfig.getRestServerConfig().get().getPort();
-        } else {
-            // return a random number between 0 and 999
-            return new Random().nextInt(1000);
-        }
-=======
     private String getHostName() {
         String hostName = null;
         if (serviceConfig.getGRPCServerConfig().isPresent()) {
@@ -425,6 +383,5 @@
             port = serviceConfig.getGRPCServerConfig().get().getPublishedRPCPort();
         }
         return port;
->>>>>>> 1aca9ed4
     }
 }