/**
 *
 *  Copyright (c) 2017 Dell Inc., or its subsidiaries.
 *
 */
package com.emc.pravega.controller.server.eventProcessor;

<<<<<<< HEAD
import com.emc.pravega.common.concurrent.FutureHelpers;
=======
import com.emc.pravega.common.LoggerHelpers;
>>>>>>> f3013be0
import com.emc.pravega.common.util.Retry;
import com.emc.pravega.controller.store.checkpoint.CheckpointStore;
import com.emc.pravega.controller.eventProcessor.EventProcessorConfig;
import com.emc.pravega.controller.eventProcessor.EventProcessorGroup;
import com.emc.pravega.controller.eventProcessor.EventProcessorGroupConfig;
import com.emc.pravega.controller.eventProcessor.EventProcessorSystem;
import com.emc.pravega.controller.eventProcessor.ExceptionHandler;
import com.emc.pravega.controller.eventProcessor.impl.EventProcessorGroupConfigImpl;
import com.emc.pravega.controller.eventProcessor.impl.EventProcessorSystemImpl;
import com.emc.pravega.controller.server.SegmentHelper;
import com.emc.pravega.controller.store.host.HostControllerStore;
import com.emc.pravega.controller.store.stream.StreamMetadataStore;
import com.emc.pravega.controller.task.Stream.StreamTransactionMetadataTasks;
import com.emc.pravega.stream.Serializer;
import com.emc.pravega.stream.StreamConfiguration;
import com.emc.pravega.stream.impl.Controller;
import com.emc.pravega.stream.impl.JavaSerializer;
import com.emc.pravega.stream.impl.netty.ConnectionFactory;
import com.google.common.util.concurrent.AbstractIdleService;
import lombok.extern.slf4j.Slf4j;

import java.util.concurrent.CompletableFuture;
import java.util.concurrent.ScheduledExecutorService;

@Slf4j
public class ControllerEventProcessors extends AbstractIdleService {

    public static final Serializer<CommitEvent> COMMIT_EVENT_SERIALIZER = new JavaSerializer<>();
    public static final Serializer<AbortEvent> ABORT_EVENT_SERIALIZER = new JavaSerializer<>();

    // Retry configuration
    private static final long DELAY = 100;
    private static final int MULTIPLIER = 10;
    private static final long MAX_DELAY = 10000;

    private final String objectId;
    private final ControllerEventProcessorConfig config;
    private final CheckpointStore checkpointStore;
    private final StreamMetadataStore streamMetadataStore;
    private final HostControllerStore hostControllerStore;
    private final EventProcessorSystem system;
    private final SegmentHelper segmentHelper;
    private final ConnectionFactory connectionFactory;
    private final ScheduledExecutorService executor;

    private EventProcessorGroup<CommitEvent> commitEventEventProcessors;
    private EventProcessorGroup<AbortEvent> abortEventEventProcessors;

    public ControllerEventProcessors(final String host,
                                     final ControllerEventProcessorConfig config,
                                     final Controller controller,
                                     final CheckpointStore checkpointStore,
                                     final StreamMetadataStore streamMetadataStore,
                                     final HostControllerStore hostControllerStore,
                                     final SegmentHelper segmentHelper,
                                     final ConnectionFactory connectionFactory,
                                     final ScheduledExecutorService executor) {
        this.objectId  = "ControllerEventProcessors";
        this.config = config;
        this.checkpointStore = checkpointStore;
        this.streamMetadataStore = streamMetadataStore;
        this.hostControllerStore = hostControllerStore;
        this.segmentHelper = segmentHelper;
        this.connectionFactory = connectionFactory;
        this.system = new EventProcessorSystemImpl("Controller", host, config.getScopeName(), controller, connectionFactory);
        this.executor = executor;
    }

    @Override
    protected void startUp() throws Exception {
        long traceId = LoggerHelpers.traceEnterWithContext(log, this.objectId, "startUp");
        try {
            log.info("Starting controller event processors");
            initialize();
        } finally {
            LoggerHelpers.traceLeave(log, this.objectId, "startUp", traceId);
        }
    }

    @Override
    protected void shutDown() {
        long traceId = LoggerHelpers.traceEnterWithContext(log, this.objectId, "shutDown");
        try {
            log.info("Stopping controller event processors.");
            stopEventProcessors();
        } finally {
            LoggerHelpers.traceLeave(log, this.objectId, "shutDown", traceId);
        }
    }

    private static CompletableFuture<Void> createStreams(final Controller controller,
                                                         final ControllerEventProcessorConfig config,
                                                         final ScheduledExecutorService executor) {
        StreamConfiguration commitStreamConfig =
                StreamConfiguration.builder()
                        .scope(config.getScopeName())
                        .streamName(config.getCommitStreamName())
                        .scalingPolicy(config.getCommitStreamScalingPolicy())
                        .build();

        StreamConfiguration abortStreamConfig =
                StreamConfiguration.builder()
                        .scope(config.getScopeName())
                        .streamName(config.getAbortStreamName())
                        .scalingPolicy(config.getAbortStreamScalingPolicy())
                        .build();

        return createScope(controller, config.getScopeName(), executor)
                .thenCompose(ignore ->
                        CompletableFuture.allOf(createStream(controller, commitStreamConfig, executor),
                                createStream(controller, abortStreamConfig, executor)));
    }

    private static CompletableFuture<Void> createScope(final Controller controller,
                                                       final String scopeName,
                                                       final ScheduledExecutorService executor) {
        return FutureHelpers.toVoid(Retry.indefinitelyWithExpBackoff(DELAY, MULTIPLIER, MAX_DELAY,
                e -> log.warn("Error creating event processor scope " + scopeName, e))
                .runAsync(() -> controller.createScope(scopeName), executor));
    }

    private static CompletableFuture<Void> createStream(final Controller controller,
                                                        final StreamConfiguration streamConfig,
                                                        final ScheduledExecutorService executor) {
        return FutureHelpers.toVoid(Retry.indefinitelyWithExpBackoff(DELAY, MULTIPLIER, MAX_DELAY,
                e -> log.warn("Error creating event processor stream " + streamConfig.getStreamName(), e))
<<<<<<< HEAD
                .runAsync(() -> controller.createStream(streamConfig), executor));
=======
                .runAsync(() -> controller.createStream(streamConfig)
                        .thenApply(result -> {
                            if (CreateStreamStatus.Status.FAILURE == result.getStatus()) {
                                throw new RuntimeException("Error creating commitStream");
                            } else {
                                return null;
                            }
                        }), executor);
>>>>>>> f3013be0
    }


    public static CompletableFuture<Void> bootstrap(final Controller localController,
                                                    final ControllerEventProcessorConfig config,
                                                    final StreamTransactionMetadataTasks streamTransactionMetadataTasks,
                                                    final ScheduledExecutorService executor) {
        return ControllerEventProcessors.createStreams(localController, config, executor)
                .thenAcceptAsync(x -> streamTransactionMetadataTasks.initializeStreamWriters(localController, config),
                        executor);
    }

    private void initialize() throws Exception {

        // region Create commit event processor

        EventProcessorGroupConfig commitReadersConfig =
                EventProcessorGroupConfigImpl.builder()
                        .streamName(config.getCommitStreamName())
                        .readerGroupName(config.getCommitReaderGroupName())
                        .eventProcessorCount(config.getCommitReaderGroupSize())
                        .checkpointConfig(config.getCommitCheckpointConfig())
                        .build();

        EventProcessorConfig<CommitEvent> commitConfig =
                EventProcessorConfig.<CommitEvent>builder()
                        .config(commitReadersConfig)
                        .decider(ExceptionHandler.DEFAULT_EXCEPTION_HANDLER)
                        .serializer(COMMIT_EVENT_SERIALIZER)
                        .supplier(() -> new CommitEventProcessor(streamMetadataStore, hostControllerStore, executor, segmentHelper, connectionFactory))
                        .build();

        log.info("Creating commit event processors");
        Retry.indefinitelyWithExpBackoff(DELAY, MULTIPLIER, MAX_DELAY,
                e -> log.warn("Error creating commit event processor group", e))
                .run(() -> {
                    commitEventEventProcessors = system.createEventProcessorGroup(commitConfig, checkpointStore);
                    return null;
                });

        // endregion

        // region Create abort event processor

        EventProcessorGroupConfig abortReadersConfig =
                EventProcessorGroupConfigImpl.builder()
                        .streamName(config.getAbortStreamName())
                        .readerGroupName(config.getAbortReaderGrouopName())
                        .eventProcessorCount(config.getAbortReaderGroupSize())
                        .checkpointConfig(config.getAbortCheckpointConfig())
                        .build();

        EventProcessorConfig<AbortEvent> abortConfig =
                EventProcessorConfig.<AbortEvent>builder()
                        .config(abortReadersConfig)
                        .decider(ExceptionHandler.DEFAULT_EXCEPTION_HANDLER)
                        .serializer(ABORT_EVENT_SERIALIZER)
                        .supplier(() -> new AbortEventProcessor(streamMetadataStore, hostControllerStore, executor, segmentHelper, connectionFactory))
                        .build();

        log.info("Creating abort event processors");
        Retry.indefinitelyWithExpBackoff(DELAY, MULTIPLIER, MAX_DELAY,
                e -> log.warn("Error creating commit event processor group", e))
                .run(() -> {
                    abortEventEventProcessors = system.createEventProcessorGroup(abortConfig, checkpointStore);
                    return null;
                });

        // endregion

        log.info("Awaiting start of commit event processors");
        commitEventEventProcessors.awaitRunning();
        log.info("Awaiting start of abort event processors");
        abortEventEventProcessors.awaitRunning();
    }

    private void stopEventProcessors() {
        if (commitEventEventProcessors != null) {
            log.info("Stopping commit event processors");
            commitEventEventProcessors.stopAsync();
        }
        if (abortEventEventProcessors != null) {
            log.info("Stopping abort event processors");
            abortEventEventProcessors.stopAsync();
        }
        if (commitEventEventProcessors != null) {
            log.info("Awaiting termination of commit event processors");
            commitEventEventProcessors.awaitTerminated();
        }
        if (abortEventEventProcessors != null) {
            log.info("Awaiting termination of abort event processors");
            abortEventEventProcessors.awaitTerminated();
        }
    }
}<|MERGE_RESOLUTION|>--- conflicted
+++ resolved
@@ -5,11 +5,8 @@
  */
 package com.emc.pravega.controller.server.eventProcessor;
 
-<<<<<<< HEAD
 import com.emc.pravega.common.concurrent.FutureHelpers;
-=======
 import com.emc.pravega.common.LoggerHelpers;
->>>>>>> f3013be0
 import com.emc.pravega.common.util.Retry;
 import com.emc.pravega.controller.store.checkpoint.CheckpointStore;
 import com.emc.pravega.controller.eventProcessor.EventProcessorConfig;
@@ -136,18 +133,7 @@
                                                         final ScheduledExecutorService executor) {
         return FutureHelpers.toVoid(Retry.indefinitelyWithExpBackoff(DELAY, MULTIPLIER, MAX_DELAY,
                 e -> log.warn("Error creating event processor stream " + streamConfig.getStreamName(), e))
-<<<<<<< HEAD
                 .runAsync(() -> controller.createStream(streamConfig), executor));
-=======
-                .runAsync(() -> controller.createStream(streamConfig)
-                        .thenApply(result -> {
-                            if (CreateStreamStatus.Status.FAILURE == result.getStatus()) {
-                                throw new RuntimeException("Error creating commitStream");
-                            } else {
-                                return null;
-                            }
-                        }), executor);
->>>>>>> f3013be0
     }
 
 
