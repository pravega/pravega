/**
 *
 *  Copyright (c) 2017 Dell Inc., or its subsidiaries.
 *
 */
package com.emc.pravega.controller.server.eventProcessor;

import com.emc.pravega.common.util.Retry;
import com.emc.pravega.controller.eventProcessor.CheckpointConfig;
import com.emc.pravega.controller.eventProcessor.CheckpointStoreException;
import com.emc.pravega.controller.eventProcessor.EventProcessorConfig;
import com.emc.pravega.controller.eventProcessor.EventProcessorGroup;
import com.emc.pravega.controller.eventProcessor.EventProcessorGroupConfig;
import com.emc.pravega.controller.eventProcessor.ExceptionHandler;
import com.emc.pravega.controller.eventProcessor.impl.EventProcessorGroupConfigImpl;
import com.emc.pravega.controller.eventProcessor.EventProcessorSystem;
import com.emc.pravega.controller.eventProcessor.impl.EventProcessorSystemImpl;
import com.emc.pravega.controller.server.SegmentHelper;
import com.emc.pravega.controller.store.host.HostControllerStore;
import com.emc.pravega.controller.store.stream.StreamMetadataStore;
import com.emc.pravega.controller.stream.api.grpc.v1.Controller.CreateScopeStatus;
import com.emc.pravega.controller.stream.api.grpc.v1.Controller.CreateStreamStatus;
import com.emc.pravega.controller.task.Stream.StreamTransactionMetadataTasks;
import com.emc.pravega.stream.ScalingPolicy;
import com.emc.pravega.stream.Serializer;
import com.emc.pravega.stream.StreamConfiguration;
import com.emc.pravega.stream.impl.Controller;
import com.emc.pravega.stream.impl.JavaSerializer;
import com.google.common.util.concurrent.AbstractService;
import lombok.Lombok;
import lombok.extern.slf4j.Slf4j;
import org.apache.curator.framework.CuratorFramework;

import java.util.concurrent.CompletableFuture;
import java.util.concurrent.ScheduledExecutorService;

@Slf4j
public class ControllerEventProcessors extends AbstractService {

    public static final String CONTROLLER_SCOPE = "system";
    public static final String COMMIT_STREAM = "commitStream";
    public static final String ABORT_STREAM = "abortStream";
    public static final Serializer<CommitEvent> COMMIT_EVENT_SERIALIZER = new JavaSerializer<>();
    public static final Serializer<AbortEvent> ABORT_EVENT_SERIALIZER = new JavaSerializer<>();

    // Retry configuration
    private static final long DELAY = 100;
    private static final int MULTIPLIER = 10;
    private static final long MAX_DELAY = 10000;

    private final CuratorFramework client;
    private final StreamMetadataStore streamMetadataStore;
    private final HostControllerStore hostControllerStore;
    private final EventProcessorSystem system;
    private final SegmentHelper segmentHelper;
    private final ScheduledExecutorService executor;

    private EventProcessorGroup<CommitEvent> commitEventEventProcessors;
    private EventProcessorGroup<AbortEvent> abortEventEventProcessors;

    public ControllerEventProcessors(final String host,
                                     final Controller controller,
                                     final CuratorFramework client,
                                     final StreamMetadataStore streamMetadataStore,
                                     final HostControllerStore hostControllerStore,
                                     final SegmentHelper segmentHelper,
                                     final ScheduledExecutorService executor) {
        this.client = client;
        this.streamMetadataStore = streamMetadataStore;
        this.hostControllerStore = hostControllerStore;
        this.segmentHelper = segmentHelper;
        this.executor = executor;
        this.system = new EventProcessorSystemImpl("Controller", host, CONTROLLER_SCOPE, controller);
    }

    @Override
    protected void doStart() {
        try {
            log.info("Starting controller event processors.");
            initialize();
            notifyStarted();
        } catch (Exception e) {
            log.error("Error starting controller event processors.", e);
            // Throwing this error will mark the service as FAILED.
            throw Lombok.sneakyThrow(e);
        }
    }

    @Override
    protected void doStop() {
        try {
            log.info("Stopping controller event processors.");
            stopEventProcessors();
        } catch (CheckpointStoreException e) {
            log.error("Error stopping controller event processors.", e);
        }
    }

<<<<<<< HEAD
    private void initialize() throws Exception {

        final ScheduledExecutorService executor = Executors.newScheduledThreadPool(10);

        // Commit event processor configuration
        final String commitStreamReaderGroup = "commitStreamReaders";
        final int commitReaderGroupSize = 1;
        final int commitPositionPersistenceFrequency = 10;

        // Abort event processor configuration
        final String abortStreamReaderGroup = "abortStreamReaders";
        final int abortReaderGroupSize = 1;
        final int abortPositionPersistenceFrequency = 10;

        // Retry configuration
        final long delay = 100;
        final int multiplier = 10;
        final int attempts = 5;
        final long maxDelay = 10000;

        // region Create commit and abort streams

        ScalingPolicy policy = ScalingPolicy.fixed(2);
=======
    private static CompletableFuture<Void> createStreams(final Controller controller,
                                                         final ScheduledExecutorService executor) {
>>>>>>> f27a4128
        StreamConfiguration commitStreamConfig =
                StreamConfiguration.builder()
                        .scope(CONTROLLER_SCOPE)
                        .streamName(COMMIT_STREAM)
                        .scalingPolicy(ScalingPolicy.fixed(2))
                        .build();

        StreamConfiguration abortStreamConfig =
                StreamConfiguration.builder()
                        .scope(CONTROLLER_SCOPE)
                        .streamName(ABORT_STREAM)
                        .scalingPolicy(ScalingPolicy.fixed(2))
                        .build();

        return createScope(controller, CONTROLLER_SCOPE, executor)
                .thenCompose(ignore ->
                        CompletableFuture.allOf(createStream(controller, commitStreamConfig, executor),
                                createStream(controller, abortStreamConfig, executor)));
    }

    private static CompletableFuture<Void> createScope(final Controller controller,
                                                       final String scopeName,
                                                       final ScheduledExecutorService executor) {
        return Retry.indefinitelyWithExpBackoff(DELAY, MULTIPLIER, MAX_DELAY,
                e -> log.warn("Error creating event processor scope " + scopeName, e))
                .runAsync(() -> controller.createScope(scopeName)
                        .thenApply(result -> {
                                    if (CreateScopeStatus.Status.FAILURE == result.getStatus()) {
                                        throw new RuntimeException("Error creating scope " + scopeName);
                                    } else {
                                        return null;
                                    }
                                }
                        ), executor);
    }

    private static CompletableFuture<Void> createStream(final Controller controller,
                                                        final StreamConfiguration streamConfig,
                                                        final ScheduledExecutorService executor) {
        return Retry.indefinitelyWithExpBackoff(DELAY, MULTIPLIER, MAX_DELAY,
                e -> log.warn("Error creating event processor stream " + streamConfig.getStreamName(), e))
                .runAsync(() -> controller.createStream(streamConfig)
                        .thenApply(result -> {
                            if (CreateStreamStatus.Status.FAILURE == result.getStatus()) {
                                throw new RuntimeException("Error creating stream " +
                                        streamConfig.getScope() + "/" + streamConfig.getStreamName());
                            } else {
                                return null;
                            }
                        }), executor);
    }


    public static CompletableFuture<Void> bootstrap(final Controller localController,
                                                    final StreamTransactionMetadataTasks streamTransactionMetadataTasks,
                                                    final ScheduledExecutorService executor) {
        return ControllerEventProcessors.createStreams(localController, executor)
                .thenAcceptAsync(x -> streamTransactionMetadataTasks.initializeStreamWriters(localController),
                        executor);
    }

    private void initialize() throws Exception {

        // Commit event processor configuration
        final String commitStreamReaderGroup = "commitStreamReaders";
        final int commitReaderGroupSize = 1;
        final int commitPositionPersistenceFrequency = 10;

        // Abort event processor configuration
        final String abortStreamReaderGroup = "abortStreamReaders";
        final int abortReaderGroupSize = 1;
        final int abortPositionPersistenceFrequency = 10;

        // region Create commit event processor

        CheckpointConfig commitEventCheckpointConfig =
                CheckpointConfig.builder()
                        .type(CheckpointConfig.Type.Periodic)
                        .checkpointPeriod(
                                CheckpointConfig.CheckpointPeriod.builder()
                                        .numEvents(commitPositionPersistenceFrequency)
                                        .numSeconds(commitPositionPersistenceFrequency)
                                        .build())
                        .storeType(CheckpointConfig.StoreType.Zookeeper)
                        .checkpointStoreClient(client)
                        .build();

        EventProcessorGroupConfig commitReadersConfig =
                EventProcessorGroupConfigImpl.builder()
                        .streamName(COMMIT_STREAM)
                        .readerGroupName(commitStreamReaderGroup)
                        .eventProcessorCount(commitReaderGroupSize)
                        .checkpointConfig(commitEventCheckpointConfig)
                        .build();

        EventProcessorConfig<CommitEvent> commitConfig =
                EventProcessorConfig.<CommitEvent>builder()
                        .config(commitReadersConfig)
                        .decider(ExceptionHandler.DEFAULT_EXCEPTION_HANDLER)
                        .serializer(COMMIT_EVENT_SERIALIZER)
                        .supplier(() -> new CommitEventProcessor(streamMetadataStore, hostControllerStore, executor, segmentHelper))
                        .build();

        Retry.indefinitelyWithExpBackoff(DELAY, MULTIPLIER, MAX_DELAY,
                e -> log.warn("Error creating commit event processor group", e))
                .run(() -> {
                    commitEventEventProcessors = system.createEventProcessorGroup(commitConfig);
                    return null;
                });

        // endregion

        // region Create abort event processor

        CheckpointConfig abortEventCheckpointConfig =
                CheckpointConfig.builder()
                        .type(CheckpointConfig.Type.Periodic)
                        .checkpointPeriod(
                                CheckpointConfig.CheckpointPeriod.builder()
                                        .numEvents(abortPositionPersistenceFrequency)
                                        .numSeconds(abortPositionPersistenceFrequency)
                                        .build())
                        .storeType(CheckpointConfig.StoreType.Zookeeper)
                        .checkpointStoreClient(client)
                        .build();

        EventProcessorGroupConfig abortReadersConfig =
                EventProcessorGroupConfigImpl.builder()
                        .streamName(ABORT_STREAM)
                        .readerGroupName(abortStreamReaderGroup)
                        .eventProcessorCount(abortReaderGroupSize)
                        .checkpointConfig(abortEventCheckpointConfig)
                        .build();

        EventProcessorConfig<AbortEvent> abortConfig =
                EventProcessorConfig.<AbortEvent>builder()
                        .config(abortReadersConfig)
                        .decider(ExceptionHandler.DEFAULT_EXCEPTION_HANDLER)
                        .serializer(ABORT_EVENT_SERIALIZER)
                        .supplier(() -> new AbortEventProcessor(streamMetadataStore, hostControllerStore, executor, segmentHelper))
                        .build();

        Retry.indefinitelyWithExpBackoff(DELAY, MULTIPLIER, MAX_DELAY,
                e -> log.warn("Error creating commit event processor group", e))
                .run(() -> {
                    abortEventEventProcessors = system.createEventProcessorGroup(abortConfig);
                    return null;
                });

        // endregion
    }

    private void stopEventProcessors() throws CheckpointStoreException {
        if (commitEventEventProcessors != null) {
            commitEventEventProcessors.stopAll();
        }
        if (abortEventEventProcessors != null) {
            abortEventEventProcessors.stopAll();
        }
    }
}<|MERGE_RESOLUTION|>--- conflicted
+++ resolved
@@ -96,34 +96,8 @@
         }
     }
 
-<<<<<<< HEAD
-    private void initialize() throws Exception {
-
-        final ScheduledExecutorService executor = Executors.newScheduledThreadPool(10);
-
-        // Commit event processor configuration
-        final String commitStreamReaderGroup = "commitStreamReaders";
-        final int commitReaderGroupSize = 1;
-        final int commitPositionPersistenceFrequency = 10;
-
-        // Abort event processor configuration
-        final String abortStreamReaderGroup = "abortStreamReaders";
-        final int abortReaderGroupSize = 1;
-        final int abortPositionPersistenceFrequency = 10;
-
-        // Retry configuration
-        final long delay = 100;
-        final int multiplier = 10;
-        final int attempts = 5;
-        final long maxDelay = 10000;
-
-        // region Create commit and abort streams
-
-        ScalingPolicy policy = ScalingPolicy.fixed(2);
-=======
     private static CompletableFuture<Void> createStreams(final Controller controller,
                                                          final ScheduledExecutorService executor) {
->>>>>>> f27a4128
         StreamConfiguration commitStreamConfig =
                 StreamConfiguration.builder()
                         .scope(CONTROLLER_SCOPE)
