/**
 *
 *  Copyright (c) 2017 Dell Inc., or its subsidiaries.
 *
 */
package com.emc.pravega.controller.server.eventProcessor;

import com.emc.pravega.common.util.Retry;
import com.emc.pravega.controller.eventProcessor.CheckpointConfig;
import com.emc.pravega.controller.eventProcessor.CheckpointStoreException;
import com.emc.pravega.controller.eventProcessor.EventProcessorConfig;
import com.emc.pravega.controller.eventProcessor.EventProcessorGroup;
import com.emc.pravega.controller.eventProcessor.EventProcessorGroupConfig;
import com.emc.pravega.controller.eventProcessor.EventProcessorSystem;
import com.emc.pravega.controller.eventProcessor.ExceptionHandler;
import com.emc.pravega.controller.eventProcessor.impl.EventProcessorGroupConfigImpl;
import com.emc.pravega.controller.eventProcessor.impl.EventProcessorSystemImpl;
import com.emc.pravega.controller.server.SegmentHelper;
import com.emc.pravega.controller.store.host.HostControllerStore;
import com.emc.pravega.controller.store.stream.StreamMetadataStore;
import com.emc.pravega.controller.stream.api.grpc.v1.Controller.CreateScopeStatus;
import com.emc.pravega.controller.stream.api.grpc.v1.Controller.CreateStreamStatus;
import com.emc.pravega.controller.task.Stream.StreamTransactionMetadataTasks;
import com.emc.pravega.stream.ScalingPolicy;
import com.emc.pravega.stream.Serializer;
import com.emc.pravega.stream.StreamConfiguration;
import com.emc.pravega.stream.impl.Controller;
import com.emc.pravega.stream.impl.JavaSerializer;
import com.emc.pravega.stream.impl.netty.ConnectionFactory;
import com.google.common.util.concurrent.AbstractService;
import java.util.concurrent.CompletableFuture;
import java.util.concurrent.ScheduledExecutorService;
import lombok.Lombok;
import lombok.extern.slf4j.Slf4j;
import org.apache.curator.framework.CuratorFramework;

@Slf4j
public class ControllerEventProcessors extends AbstractService {

    public static final String CONTROLLER_SCOPE = "system";
    public static final String COMMIT_STREAM = "commitStream";
    public static final String ABORT_STREAM = "abortStream";
    public static final Serializer<CommitEvent> COMMIT_EVENT_SERIALIZER = new JavaSerializer<>();
    public static final Serializer<AbortEvent> ABORT_EVENT_SERIALIZER = new JavaSerializer<>();

    // Retry configuration
    private static final long DELAY = 100;
    private static final int MULTIPLIER = 10;
    private static final long MAX_DELAY = 10000;

    private final CuratorFramework client;
    private final StreamMetadataStore streamMetadataStore;
    private final HostControllerStore hostControllerStore;
    private final EventProcessorSystem system;
    private final SegmentHelper segmentHelper;
<<<<<<< HEAD
    private final ConnectionFactory connectionFactory;
=======
    private final ScheduledExecutorService executor;
>>>>>>> 235c5cfa

    private EventProcessorGroup<CommitEvent> commitEventEventProcessors;
    private EventProcessorGroup<AbortEvent> abortEventEventProcessors;

    public ControllerEventProcessors(final String host,
                                     final Controller controller,
                                     final CuratorFramework client,
                                     final StreamMetadataStore streamMetadataStore,
                                     final HostControllerStore hostControllerStore,
                                     final SegmentHelper segmentHelper,
<<<<<<< HEAD
                                     final ConnectionFactory connectionFactory) {
        this.controller = controller;
=======
                                     final ScheduledExecutorService executor) {
>>>>>>> 235c5cfa
        this.client = client;
        this.streamMetadataStore = streamMetadataStore;
        this.hostControllerStore = hostControllerStore;
        this.segmentHelper = segmentHelper;
<<<<<<< HEAD
        this.connectionFactory = connectionFactory;
        this.system = new EventProcessorSystemImpl("Controller", host, CONTROLLER_SCOPE, controller, connectionFactory);
=======
        this.executor = executor;
        this.system = new EventProcessorSystemImpl("Controller", host, CONTROLLER_SCOPE, controller);
>>>>>>> 235c5cfa
    }

    @Override
    protected void doStart() {
        try {
            log.info("Starting controller event processors.");
            initialize();
            notifyStarted();
        } catch (Exception e) {
            log.error("Error starting controller event processors.", e);
            // Throwing this error will mark the service as FAILED.
            throw Lombok.sneakyThrow(e);
        }
    }

    @Override
    protected void doStop() {
        try {
            log.info("Stopping controller event processors.");
            stopEventProcessors();
        } catch (CheckpointStoreException e) {
            log.error("Error stopping controller event processors.", e);
        }
    }

    private static CompletableFuture<Void> createStreams(final Controller controller,
                                                         final ScheduledExecutorService executor) {
        StreamConfiguration commitStreamConfig =
                StreamConfiguration.builder()
                        .scope(CONTROLLER_SCOPE)
                        .streamName(COMMIT_STREAM)
                        .scalingPolicy(ScalingPolicy.fixed(2))
                        .build();

        StreamConfiguration abortStreamConfig =
                StreamConfiguration.builder()
                        .scope(CONTROLLER_SCOPE)
                        .streamName(ABORT_STREAM)
                        .scalingPolicy(ScalingPolicy.fixed(2))
                        .build();

        return createScope(controller, CONTROLLER_SCOPE, executor)
                .thenCompose(ignore ->
                        CompletableFuture.allOf(createStream(controller, commitStreamConfig, executor),
                                createStream(controller, abortStreamConfig, executor)));
    }

    private static CompletableFuture<Void> createScope(final Controller controller,
                                                       final String scopeName,
                                                       final ScheduledExecutorService executor) {
        return Retry.indefinitelyWithExpBackoff(DELAY, MULTIPLIER, MAX_DELAY,
                e -> log.warn("Error creating event processor scope " + scopeName, e))
                .runAsync(() -> controller.createScope(scopeName)
                        .thenApply(result -> {
                                    if (CreateScopeStatus.Status.FAILURE == result.getStatus()) {
                                        throw new RuntimeException("Error creating scope " + scopeName);
                                    } else {
                                        return null;
                                    }
                                }
                        ), executor);
    }

    private static CompletableFuture<Void> createStream(final Controller controller,
                                                        final StreamConfiguration streamConfig,
                                                        final ScheduledExecutorService executor) {
        return Retry.indefinitelyWithExpBackoff(DELAY, MULTIPLIER, MAX_DELAY,
                e -> log.warn("Error creating event processor stream " + streamConfig.getStreamName(), e))
                .runAsync(() -> controller.createStream(streamConfig)
                        .thenApply(result -> {
                            if (CreateStreamStatus.Status.FAILURE == result.getStatus()) {
                                throw new RuntimeException("Error creating stream " +
                                        streamConfig.getScope() + "/" + streamConfig.getStreamName());
                            } else {
                                return null;
                            }
                        }), executor);
    }


    public static CompletableFuture<Void> bootstrap(final Controller localController,
                                                    final StreamTransactionMetadataTasks streamTransactionMetadataTasks,
                                                    final ScheduledExecutorService executor) {
        return ControllerEventProcessors.createStreams(localController, executor)
                .thenAcceptAsync(x -> streamTransactionMetadataTasks.initializeStreamWriters(localController),
                        executor);
    }

    private void initialize() throws Exception {

        // Commit event processor configuration
        final String commitStreamReaderGroup = "commitStreamReaders";
        final int commitReaderGroupSize = 1;
        final int commitPositionPersistenceFrequency = 10;

        // Abort event processor configuration
        final String abortStreamReaderGroup = "abortStreamReaders";
        final int abortReaderGroupSize = 1;
        final int abortPositionPersistenceFrequency = 10;

        // region Create commit event processor

        CheckpointConfig commitEventCheckpointConfig =
                CheckpointConfig.builder()
                        .type(CheckpointConfig.Type.Periodic)
                        .checkpointPeriod(
                                CheckpointConfig.CheckpointPeriod.builder()
                                        .numEvents(commitPositionPersistenceFrequency)
                                        .numSeconds(commitPositionPersistenceFrequency)
                                        .build())
                        .storeType(CheckpointConfig.StoreType.Zookeeper)
                        .checkpointStoreClient(client)
                        .build();

        EventProcessorGroupConfig commitReadersConfig =
                EventProcessorGroupConfigImpl.builder()
                        .streamName(COMMIT_STREAM)
                        .readerGroupName(commitStreamReaderGroup)
                        .eventProcessorCount(commitReaderGroupSize)
                        .checkpointConfig(commitEventCheckpointConfig)
                        .build();

        EventProcessorConfig<CommitEvent> commitConfig =
                EventProcessorConfig.<CommitEvent>builder()
                        .config(commitReadersConfig)
                        .decider(ExceptionHandler.DEFAULT_EXCEPTION_HANDLER)
                        .serializer(COMMIT_EVENT_SERIALIZER)
                        .supplier(() -> new CommitEventProcessor(streamMetadataStore, hostControllerStore, executor, segmentHelper, connectionFactory))
                        .build();

        Retry.indefinitelyWithExpBackoff(DELAY, MULTIPLIER, MAX_DELAY,
                e -> log.warn("Error creating commit event processor group", e))
                .run(() -> {
                    commitEventEventProcessors = system.createEventProcessorGroup(commitConfig);
                    return null;
                });

        // endregion

        // region Create abort event processor

        CheckpointConfig abortEventCheckpointConfig =
                CheckpointConfig.builder()
                        .type(CheckpointConfig.Type.Periodic)
                        .checkpointPeriod(
                                CheckpointConfig.CheckpointPeriod.builder()
                                        .numEvents(abortPositionPersistenceFrequency)
                                        .numSeconds(abortPositionPersistenceFrequency)
                                        .build())
                        .storeType(CheckpointConfig.StoreType.Zookeeper)
                        .checkpointStoreClient(client)
                        .build();

        EventProcessorGroupConfig abortReadersConfig =
                EventProcessorGroupConfigImpl.builder()
                        .streamName(ABORT_STREAM)
                        .readerGroupName(abortStreamReaderGroup)
                        .eventProcessorCount(abortReaderGroupSize)
                        .checkpointConfig(abortEventCheckpointConfig)
                        .build();

        EventProcessorConfig<AbortEvent> abortConfig =
                EventProcessorConfig.<AbortEvent>builder()
                        .config(abortReadersConfig)
                        .decider(ExceptionHandler.DEFAULT_EXCEPTION_HANDLER)
                        .serializer(ABORT_EVENT_SERIALIZER)
                        .supplier(() -> new AbortEventProcessor(streamMetadataStore, hostControllerStore, executor, segmentHelper, connectionFactory))
                        .build();

        Retry.indefinitelyWithExpBackoff(DELAY, MULTIPLIER, MAX_DELAY,
                e -> log.warn("Error creating commit event processor group", e))
                .run(() -> {
                    abortEventEventProcessors = system.createEventProcessorGroup(abortConfig);
                    return null;
                });

        // endregion
    }

    private void stopEventProcessors() throws CheckpointStoreException {
        if (commitEventEventProcessors != null) {
            commitEventEventProcessors.stopAll();
        }
        if (abortEventEventProcessors != null) {
            abortEventEventProcessors.stopAll();
        }
    }
}<|MERGE_RESOLUTION|>--- conflicted
+++ resolved
@@ -53,11 +53,8 @@
     private final HostControllerStore hostControllerStore;
     private final EventProcessorSystem system;
     private final SegmentHelper segmentHelper;
-<<<<<<< HEAD
     private final ConnectionFactory connectionFactory;
-=======
     private final ScheduledExecutorService executor;
->>>>>>> 235c5cfa
 
     private EventProcessorGroup<CommitEvent> commitEventEventProcessors;
     private EventProcessorGroup<AbortEvent> abortEventEventProcessors;
@@ -68,23 +65,15 @@
                                      final StreamMetadataStore streamMetadataStore,
                                      final HostControllerStore hostControllerStore,
                                      final SegmentHelper segmentHelper,
-<<<<<<< HEAD
-                                     final ConnectionFactory connectionFactory) {
-        this.controller = controller;
-=======
+                                     final ConnectionFactory connectionFactory,
                                      final ScheduledExecutorService executor) {
->>>>>>> 235c5cfa
         this.client = client;
         this.streamMetadataStore = streamMetadataStore;
         this.hostControllerStore = hostControllerStore;
         this.segmentHelper = segmentHelper;
-<<<<<<< HEAD
         this.connectionFactory = connectionFactory;
         this.system = new EventProcessorSystemImpl("Controller", host, CONTROLLER_SCOPE, controller, connectionFactory);
-=======
         this.executor = executor;
-        this.system = new EventProcessorSystemImpl("Controller", host, CONTROLLER_SCOPE, controller);
->>>>>>> 235c5cfa
     }
 
     @Override
