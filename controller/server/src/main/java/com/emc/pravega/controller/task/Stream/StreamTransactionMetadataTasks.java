/**
 * Licensed to the Apache Software Foundation (ASF) under one
 * or more contributor license agreements.  See the NOTICE file
 * distributed with this work for additional information
 * regarding copyright ownership.  The ASF licenses this file
 * to you under the Apache License, Version 2.0 (the
 * "License"); you may not use this file except in compliance
 * with the License.  You may obtain a copy of the License at
 * <p>
 * http://www.apache.org/licenses/LICENSE-2.0
 * <p>
 * Unless required by applicable law or agreed to in writing, software
 * distributed under the License is distributed on an "AS IS" BASIS,
 * WITHOUT WARRANTIES OR CONDITIONS OF ANY KIND, either express or implied.
 * See the License for the specific language governing permissions and
 * limitations under the License.
 */

package com.emc.pravega.controller.task.Stream;

import com.emc.pravega.common.concurrent.FutureCollectionHelper;
import com.emc.pravega.common.util.Retry;
import com.emc.pravega.controller.server.actor.CommitActor;
import com.emc.pravega.controller.server.actor.ControllerActors;
import com.emc.pravega.controller.server.rpc.v1.WireCommandFailedException;
import com.emc.pravega.controller.server.rpc.v1.SegmentHelper;
import com.emc.pravega.controller.store.host.HostControllerStore;
import com.emc.pravega.controller.store.stream.StreamMetadataStore;
import com.emc.pravega.controller.store.task.Resource;
import com.emc.pravega.controller.store.task.TaskMetadataStore;
import com.emc.pravega.controller.task.Task;
import com.emc.pravega.controller.task.TaskBase;
import com.emc.pravega.stream.impl.TxnStatus;
import com.emc.pravega.stream.impl.netty.ConnectionFactoryImpl;

import java.io.Serializable;
import java.util.UUID;
import java.util.concurrent.CompletableFuture;
import java.util.concurrent.ScheduledExecutorService;
import java.util.concurrent.TimeUnit;
import java.util.function.Supplier;
import java.util.stream.Collectors;

/**
 * Collection of metadata update tasks on stream.
 * Task methods are annotated with @Task annotation.
 * <p>
 * Any update to the task method signature should be avoided, since it can cause problems during upgrade.
 * Instead, a new overloaded method may be created with the same task annotation name but a new version.
 */
public class StreamTransactionMetadataTasks extends TaskBase implements Cloneable {
    private static final long INITIAL_DELAY = 1;
    private static final long PERIOD = 1;
    private static final long TIMEOUT = 60 * 60 * 1000;
    private static final long RETRY_INITIAL_DELAY = 100;
    private static final int RETRY_MULTIPLIER = 10;
    private static final int RETRY_MAX_ATTEMPTS = 100;
    private static final long RETRY_MAX_DELAY = 100000;

    private final StreamMetadataStore streamMetadataStore;
    private final HostControllerStore hostControllerStore;
    private final ConnectionFactoryImpl connectionFactory;
    private final Supplier<ControllerActors> controllerActorsSupplier;

    public StreamTransactionMetadataTasks(final StreamMetadataStore streamMetadataStore,
                                          final HostControllerStore hostControllerStore,
                                          final TaskMetadataStore taskMetadataStore,
                                          final ScheduledExecutorService executor,
                                          final Supplier<ControllerActors> controllerActorsSupplier,
                                          final String hostId) {
        super(taskMetadataStore, executor, hostId);
        this.streamMetadataStore = streamMetadataStore;
        this.hostControllerStore = hostControllerStore;
        this.connectionFactory = new ConnectionFactoryImpl(false);
        this.controllerActorsSupplier = controllerActorsSupplier;

        // abort timedout transactions periodically
        executor.scheduleAtFixedRate(() -> {
            // find transactions to be aborted
            try {
                final long currentTime = System.currentTimeMillis();
                streamMetadataStore.getAllActiveTx().get().stream()
                        .forEach(x -> {
                            if (currentTime - x.getTxRecord().getTxCreationTimestamp() > TIMEOUT) {
                                try {
                                    dropTx(x.getScope(), x.getStream(), x.getTxid());
                                } catch (Exception e) {
                                    // TODO: log and ignore
                                }
                            }
                        });
            } catch (Exception e) {
                // TODO: log! and ignore
            }
            // find completed transactions to be gc'd
        }, INITIAL_DELAY, PERIOD, TimeUnit.HOURS);

    }

    @Override
    public StreamTransactionMetadataTasks clone() throws CloneNotSupportedException {
        return (StreamTransactionMetadataTasks) super.clone();
    }

    /**
     * Create transaction.
     *
     * @param scope  stream scope.
     * @param stream stream name.
     * @return transaction id.
     */
    @Task(name = "createTransaction", version = "1.0", resource = "{scope}/{stream}")
    public CompletableFuture<UUID> createTx(final String scope, final String stream) {
        return execute(
                new Resource(scope, stream),
                new Serializable[]{scope, stream},
                () -> createTxBody(scope, stream));
    }

    /**
     * Drop transaction.
     *
     * @param scope  stream scope.
     * @param stream stream name.
     * @param txId   transaction id.
     * @return true/false.
     */
    @Task(name = "dropTransaction", version = "1.0", resource = "{scope}/{stream}/{txId}")
    public CompletableFuture<TxnStatus> dropTx(final String scope, final String stream, final UUID txId) {
        return execute(
                new Resource(scope, stream, txId.toString()),
                new Serializable[]{scope, stream, txId},
                () -> dropTxBody(scope, stream, txId));
    }

    /**
     * Commit transaction.
     *
     * @param scope  stream scope.
     * @param stream stream name.
     * @param txId   transaction id.
     * @return true/false.
     */
    @Task(name = "commitTransaction", version = "1.0", resource = "{scope}/{stream}/{txId}")
    public CompletableFuture<TxnStatus> commitTx(final String scope, final String stream, final UUID txId) {
        return execute(
                new Resource(scope, stream, txId.toString()),
                new Serializable[]{scope, stream, txId},
                () -> commitTxBody(scope, stream, txId));
    }

    private CompletableFuture<UUID> createTxBody(final String scope, final String stream) {
        return streamMetadataStore.createTransaction(scope, stream)
                .thenCompose(txId ->
                        streamMetadataStore.getActiveSegments(stream)
                                .thenCompose(activeSegments ->
                                        FutureCollectionHelper.sequence(
                                                activeSegments.stream()
                                                        .parallel()
                                                        .map(segment -> notifyTxCreation(scope, stream, segment.getNumber(), txId))
                                                        .collect(Collectors.toList())))
                                .thenApply(x -> txId));
    }

    private CompletableFuture<TxnStatus> dropTxBody(final String scope, final String stream, final UUID txid) {
        // notify hosts to abort transaction
        return streamMetadataStore.getActiveSegments(stream)
                .thenCompose(segments ->
                        FutureCollectionHelper.sequence(
                                segments.stream()
                                        .parallel()
                                        .map(segment -> notifyDropToHost(scope, stream, segment.getNumber(), txid))
                                        .collect(Collectors.toList())))
                .thenCompose(x -> streamMetadataStore.dropTransaction(scope, stream, txid));
    }

    private CompletableFuture<TxnStatus> commitTxBody(final String scope, final String stream, final UUID txid) {
        return streamMetadataStore.sealTransaction(scope, stream, txid)
                .thenApply(x -> {
                    CommitActor.CommitEvent commitEvent = new CommitActor.CommitEvent(scope, stream, txid);
                    controllerActorsSupplier.get().getCommitActorGroupRef().sendEvent(commitEvent.getBytes());
                    return x;
                });
    }

    private CompletableFuture<UUID> notifyTxCreation(final String scope, final String stream, final int segmentNumber, final UUID txid) {
        return Retry.withExpBackoff(RETRY_INITIAL_DELAY, RETRY_MULTIPLIER, RETRY_MAX_ATTEMPTS, RETRY_MAX_DELAY)
                .retryingOn(WireCommandFailedException.class)
                .throwingOn(RuntimeException.class)
                .runAsync(() -> SegmentHelper.createTransaction(scope,
                                stream,
                                segmentNumber,
                                txid,
                                this.hostControllerStore,
                                this.connectionFactory), executor);
    }

    private CompletableFuture<com.emc.pravega.controller.stream.api.v1.TxnStatus> notifyDropToHost(final String scope, final String stream, final int segmentNumber, final UUID txId) {
        return Retry.withExpBackoff(RETRY_INITIAL_DELAY, RETRY_MULTIPLIER, RETRY_MAX_ATTEMPTS, RETRY_MAX_DELAY)
                .retryingOn(WireCommandFailedException.class)
                .throwingOn(RuntimeException.class)
                .runAsync(() -> SegmentHelper.dropTransaction(scope,
                        stream,
                        segmentNumber,
                        txId,
                        this.hostControllerStore,
                        this.connectionFactory), executor);
    }
<<<<<<< HEAD
=======

    private CompletableFuture<com.emc.pravega.controller.stream.api.v1.TxnStatus> notifyCommitToHost(final String scope, final String stream, final int segmentNumber, final UUID txId) {
        return Retry.withExpBackoff(RETRY_INITIAL_DELAY, RETRY_MULTIPLIER, RETRY_MAX_ATTEMPTS, RETRY_MAX_DELAY)
                .retryingOn(WireCommandFailedException.class)
                .throwingOn(RuntimeException.class)
                .runAsync(() -> SegmentHelper.commitTransaction(scope,
                        stream,
                        segmentNumber,
                        txId,
                        this.hostControllerStore,
                        this.connectionFactory), executor);
    }
>>>>>>> cace12f3
}<|MERGE_RESOLUTION|>--- conflicted
+++ resolved
@@ -206,19 +206,4 @@
                         this.hostControllerStore,
                         this.connectionFactory), executor);
     }
-<<<<<<< HEAD
-=======
-
-    private CompletableFuture<com.emc.pravega.controller.stream.api.v1.TxnStatus> notifyCommitToHost(final String scope, final String stream, final int segmentNumber, final UUID txId) {
-        return Retry.withExpBackoff(RETRY_INITIAL_DELAY, RETRY_MULTIPLIER, RETRY_MAX_ATTEMPTS, RETRY_MAX_DELAY)
-                .retryingOn(WireCommandFailedException.class)
-                .throwingOn(RuntimeException.class)
-                .runAsync(() -> SegmentHelper.commitTransaction(scope,
-                        stream,
-                        segmentNumber,
-                        txId,
-                        this.hostControllerStore,
-                        this.connectionFactory), executor);
-    }
->>>>>>> cace12f3
 }