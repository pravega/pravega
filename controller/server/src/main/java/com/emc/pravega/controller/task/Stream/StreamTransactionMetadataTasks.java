/**
 * Licensed to the Apache Software Foundation (ASF) under one
 * or more contributor license agreements.  See the NOTICE file
 * distributed with this work for additional information
 * regarding copyright ownership.  The ASF licenses this file
 * to you under the Apache License, Version 2.0 (the
 * "License"); you may not use this file except in compliance
 * with the License.  You may obtain a copy of the License at
 * <p>
 * http://www.apache.org/licenses/LICENSE-2.0
 * <p>
 * Unless required by applicable law or agreed to in writing, software
 * distributed under the License is distributed on an "AS IS" BASIS,
 * WITHOUT WARRANTIES OR CONDITIONS OF ANY KIND, either express or implied.
 * See the License for the specific language governing permissions and
 * limitations under the License.
 */

package com.emc.pravega.controller.task.Stream;

import com.emc.pravega.common.concurrent.FutureHelpers;
import com.emc.pravega.controller.server.rpc.v1.SegmentHelper;
import com.emc.pravega.controller.store.host.HostControllerStore;
import com.emc.pravega.controller.store.stream.OperationContext;
import com.emc.pravega.controller.store.stream.StreamMetadataStore;
import com.emc.pravega.controller.store.task.Resource;
import com.emc.pravega.controller.store.task.TaskMetadataStore;
import com.emc.pravega.controller.task.Task;
import com.emc.pravega.controller.task.TaskBase;
import com.emc.pravega.stream.impl.TxnStatus;
import com.emc.pravega.stream.impl.netty.ConnectionFactoryImpl;
import lombok.extern.slf4j.Slf4j;

import java.io.Serializable;
import java.util.UUID;
import java.util.concurrent.CompletableFuture;
import java.util.concurrent.ScheduledExecutorService;
import java.util.stream.Collectors;

import static com.emc.pravega.controller.task.Stream.TaskStepsRetryHelper.withRetries;
import static com.emc.pravega.controller.task.Stream.TaskStepsRetryHelper.withWireCommandHandling;

/**
 * Collection of metadata update tasks on stream.
 * Task methods are annotated with @Task annotation.
 * <p>
 * Any update to the task method signature should be avoided, since it can cause problems during upgrade.
 * Instead, a new overloaded method may be created with the same task annotation name but a new version.
 */
<<<<<<< HEAD
@Slf4j
public class StreamTransactionMetadataTasks extends TaskBase implements Cloneable {
=======
public class StreamTransactionMetadataTasks extends TaskBase {
    private static final long INITIAL_DELAY = 1;
    private static final long PERIOD = 1;
    private static final long TIMEOUT = 60 * 60 * 1000;
    private static final long RETRY_INITIAL_DELAY = 100;
    private static final int RETRY_MULTIPLIER = 10;
    private static final int RETRY_MAX_ATTEMPTS = 100;
    private static final long RETRY_MAX_DELAY = 100000;

>>>>>>> db75d507
    private final StreamMetadataStore streamMetadataStore;
    private final HostControllerStore hostControllerStore;
    private final ConnectionFactoryImpl connectionFactory;

    public StreamTransactionMetadataTasks(final StreamMetadataStore streamMetadataStore,
                                          final HostControllerStore hostControllerStore,
                                          final TaskMetadataStore taskMetadataStore,
                                          final ScheduledExecutorService executor,
                                          final String hostId) {
        this(streamMetadataStore, hostControllerStore, taskMetadataStore, executor, new Context(hostId));
    }
    
    private StreamTransactionMetadataTasks(final StreamMetadataStore streamMetadataStore,
            final HostControllerStore hostControllerStore,
            final TaskMetadataStore taskMetadataStore,
            final ScheduledExecutorService executor,
            final Context context) {
        super(taskMetadataStore, executor, context);
        this.streamMetadataStore = streamMetadataStore;
        this.hostControllerStore = hostControllerStore;
        this.connectionFactory = new ConnectionFactoryImpl(false);
    }

    /**
     * Create transaction.
     *
     * @param scope      stream scope.
     * @param stream     stream name.
     * @param contextOpt optional context
     * @return transaction id.
     */
    @Task(name = "createTransaction", version = "1.0", resource = "{scope}/{stream}")
    public CompletableFuture<UUID> createTx(final String scope, final String stream, final OperationContext contextOpt) {
        final OperationContext context = contextOpt == null ? streamMetadataStore.createContext(scope, stream) : contextOpt;

        return execute(
                new Resource(scope, stream),
                new Serializable[]{scope, stream, null},
                () -> createTxBody(scope, stream, context));
    }

    /**
     * Abort transaction.
     *
     * @param scope      stream scope.
     * @param stream     stream name.
     * @param txId       transaction id.
     * @param contextOpt optional context
     * @return true/false.
     */
    @Task(name = "abortTransaction", version = "1.0", resource = "{scope}/{stream}/{txId}")
    public CompletableFuture<TxnStatus> abortTx(final String scope, final String stream, final UUID txId, final OperationContext contextOpt) {
        final OperationContext context = contextOpt == null ? streamMetadataStore.createContext(scope, stream) : contextOpt;

        return execute(
                new Resource(scope, stream, txId.toString()),
                new Serializable[]{scope, stream, txId, null},
                () -> abortTxBody(scope, stream, txId, context));
    }

    /**
     * Commit transaction.
     *
     * @param scope      stream scope.
     * @param stream     stream name.
     * @param txId       transaction id.
     * @param contextOpt optional context
     * @return true/false.
     */
    @Task(name = "commitTransaction", version = "1.0", resource = "{scope}/{stream}/{txId}")
    public CompletableFuture<TxnStatus> commitTx(final String scope, final String stream, final UUID txId, final OperationContext contextOpt) {
        final OperationContext context = contextOpt == null ? streamMetadataStore.createContext(scope, stream) : contextOpt;
        return execute(
                new Resource(scope, stream, txId.toString()),
                new Serializable[]{scope, stream, txId, null},
                () -> commitTxBody(scope, stream, txId, context));
    }

    private CompletableFuture<UUID> createTxBody(final String scope, final String stream, final OperationContext context) {
        return streamMetadataStore.createTransaction(scope, stream, context, executor)
                .thenCompose(txId ->
                        withRetries(streamMetadataStore.getActiveSegments(scope, stream, context, executor), executor)
                                .thenCompose(activeSegments ->
                                        FutureHelpers.allOf(
                                                activeSegments.stream()
                                                        .parallel()
                                                        .map(segment -> notifyTxCreation(scope, stream, segment.getNumber(), txId))
                                                        .collect(Collectors.toList())))
                                .thenApply(y -> txId));
    }

    private CompletableFuture<TxnStatus> abortTxBody(final String scope, final String stream, final UUID txid, final OperationContext context) {
        // notify hosts to abort transaction
        return streamMetadataStore.getActiveSegments(scope, stream, context, executor)
                .thenCompose(segments ->
                        FutureHelpers.allOf(
                                segments.stream()
                                        .parallel()
                                        .map(segment -> notifyDropToHost(scope, stream, segment.getNumber(), txid))
                                        .collect(Collectors.toList())))
                .thenCompose(x -> withRetries(streamMetadataStore.abortTransaction(scope, stream, txid, context, executor), executor));
    }

    private CompletableFuture<TxnStatus> commitTxBody(final String scope, final String stream, final UUID txid, final OperationContext context) {
        return streamMetadataStore.sealTransaction(scope, stream, txid, context, executor)
                .thenCompose(x -> withRetries(streamMetadataStore.getActiveSegments(scope, stream, context, executor), executor)
                        .thenCompose(segments ->
                                FutureHelpers.allOf(segments.stream()
                                        .parallel()
                                        .map(segment -> notifyCommitToHost(scope, stream, segment.getNumber(), txid))
                                        .collect(Collectors.toList()))))
                .thenCompose(x -> withRetries(streamMetadataStore.commitTransaction(scope, stream, txid, context, executor), executor));
    }

    private CompletableFuture<UUID> notifyTxCreation(final String scope, final String stream, final int segmentNumber, final UUID txid) {
        return withRetries(withWireCommandHandling(SegmentHelper.getSingleton().createTransaction(scope,
                stream,
                segmentNumber,
                txid,
                this.hostControllerStore,
                this.connectionFactory)), executor);
    }

    private CompletableFuture<com.emc.pravega.controller.stream.api.v1.TxnStatus> notifyDropToHost(final String scope, final String stream, final int segmentNumber, final UUID txId) {
        return withRetries(withWireCommandHandling(SegmentHelper.getSingleton().abortTransaction(scope,
                stream,
                segmentNumber,
                txId,
                this.hostControllerStore,
                this.connectionFactory)), executor);
    }

    private CompletableFuture<com.emc.pravega.controller.stream.api.v1.TxnStatus> notifyCommitToHost(final String scope, final String stream, final int segmentNumber, final UUID txId) {
        return withRetries(withWireCommandHandling(SegmentHelper.getSingleton().commitTransaction(scope,
                stream,
                segmentNumber,
                txId,
                this.hostControllerStore,
                this.connectionFactory)), executor);
    }

    @Override
    public TaskBase copyWithContext(Context context) {
        return new StreamTransactionMetadataTasks(streamMetadataStore,
                                                  hostControllerStore,
                                                  taskMetadataStore,
                                                  executor,
                                                  context);
    }
}<|MERGE_RESOLUTION|>--- conflicted
+++ resolved
@@ -47,20 +47,9 @@
  * Any update to the task method signature should be avoided, since it can cause problems during upgrade.
  * Instead, a new overloaded method may be created with the same task annotation name but a new version.
  */
-<<<<<<< HEAD
 @Slf4j
 public class StreamTransactionMetadataTasks extends TaskBase implements Cloneable {
-=======
-public class StreamTransactionMetadataTasks extends TaskBase {
-    private static final long INITIAL_DELAY = 1;
-    private static final long PERIOD = 1;
-    private static final long TIMEOUT = 60 * 60 * 1000;
-    private static final long RETRY_INITIAL_DELAY = 100;
-    private static final int RETRY_MULTIPLIER = 10;
-    private static final int RETRY_MAX_ATTEMPTS = 100;
-    private static final long RETRY_MAX_DELAY = 100000;
-
->>>>>>> db75d507
+
     private final StreamMetadataStore streamMetadataStore;
     private final HostControllerStore hostControllerStore;
     private final ConnectionFactoryImpl connectionFactory;
@@ -72,7 +61,7 @@
                                           final String hostId) {
         this(streamMetadataStore, hostControllerStore, taskMetadataStore, executor, new Context(hostId));
     }
-    
+
     private StreamTransactionMetadataTasks(final StreamMetadataStore streamMetadataStore,
             final HostControllerStore hostControllerStore,
             final TaskMetadataStore taskMetadataStore,
@@ -82,6 +71,11 @@
         this.streamMetadataStore = streamMetadataStore;
         this.hostControllerStore = hostControllerStore;
         this.connectionFactory = new ConnectionFactoryImpl(false);
+    }
+
+    @Override
+    public StreamTransactionMetadataTasks clone() throws CloneNotSupportedException {
+        return (StreamTransactionMetadataTasks) super.clone();
     }
 
     /**
@@ -205,9 +199,9 @@
     @Override
     public TaskBase copyWithContext(Context context) {
         return new StreamTransactionMetadataTasks(streamMetadataStore,
-                                                  hostControllerStore,
-                                                  taskMetadataStore,
-                                                  executor,
-                                                  context);
+                hostControllerStore,
+                taskMetadataStore,
+                executor,
+                context);
     }
 }