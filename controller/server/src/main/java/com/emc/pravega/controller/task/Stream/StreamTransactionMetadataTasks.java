/**
 * Licensed to the Apache Software Foundation (ASF) under one
 * or more contributor license agreements.  See the NOTICE file
 * distributed with this work for additional information
 * regarding copyright ownership.  The ASF licenses this file
 * to you under the Apache License, Version 2.0 (the
 * "License"); you may not use this file except in compliance
 * with the License.  You may obtain a copy of the License at
 * <p>
 * http://www.apache.org/licenses/LICENSE-2.0
 * <p>
 * Unless required by applicable law or agreed to in writing, software
 * distributed under the License is distributed on an "AS IS" BASIS,
 * WITHOUT WARRANTIES OR CONDITIONS OF ANY KIND, either express or implied.
 * See the License for the specific language governing permissions and
 * limitations under the License.
 */

package com.emc.pravega.controller.task.Stream;

import com.emc.pravega.common.concurrent.FutureCollectionHelper;
import com.emc.pravega.common.util.Retry;
<<<<<<< HEAD
import com.emc.pravega.controller.RetryableException;
=======
>>>>>>> 01bcd3a5
import com.emc.pravega.controller.server.rpc.v1.SegmentHelper;
import com.emc.pravega.controller.server.rpc.v1.WireCommandFailedException;
import com.emc.pravega.controller.store.host.HostControllerStore;
import com.emc.pravega.controller.store.stream.OperationContext;
import com.emc.pravega.controller.store.stream.StreamMetadataStore;
import com.emc.pravega.controller.store.task.Resource;
import com.emc.pravega.controller.store.task.TaskMetadataStore;
import com.emc.pravega.controller.task.Task;
import com.emc.pravega.controller.task.TaskBase;
import com.emc.pravega.controller.util.Config;
import com.emc.pravega.stream.impl.TxnStatus;
import com.emc.pravega.stream.impl.netty.ConnectionFactoryImpl;
import lombok.extern.slf4j.Slf4j;

import java.io.Serializable;
import java.util.UUID;
import java.util.concurrent.CompletableFuture;
import java.util.concurrent.ScheduledExecutorService;
import java.util.stream.Collectors;

/**
 * Collection of metadata update tasks on stream.
 * Task methods are annotated with @Task annotation.
 * <p>
 * Any update to the task method signature should be avoided, since it can cause problems during upgrade.
 * Instead, a new overloaded method may be created with the same task annotation name but a new version.
 */
@Slf4j
public class StreamTransactionMetadataTasks extends TaskBase implements Cloneable {
    private static final long RETRY_INITIAL_DELAY = 100;
    private static final int RETRY_MULTIPLIER = 10;
    private static final int RETRY_MAX_ATTEMPTS = 100;
    private static final long RETRY_MAX_DELAY = 100000;

    private final StreamMetadataStore streamMetadataStore;
    private final HostControllerStore hostControllerStore;
    private final ConnectionFactoryImpl connectionFactory;

    private final TxTimeOutScheduler txTimeOutScheduler;

    public StreamTransactionMetadataTasks(final StreamMetadataStore streamMetadataStore,
                                          final HostControllerStore hostControllerStore,
                                          final TaskMetadataStore taskMetadataStore,
                                          final ScheduledExecutorService executor,
                                          final String hostId,
                                          final TxTimeOutScheduler txTimeOutScheduler) {
        super(taskMetadataStore, executor, hostId);
        this.streamMetadataStore = streamMetadataStore;
        this.hostControllerStore = hostControllerStore;
        this.txTimeOutScheduler = txTimeOutScheduler;
        this.connectionFactory = new ConnectionFactoryImpl(false);
<<<<<<< HEAD
=======

        // abort timedout transactions periodically
        executor.scheduleAtFixedRate(() -> {
            // find transactions to be aborted
            try {
                final long currentTime = System.currentTimeMillis();
                streamMetadataStore.getAllActiveTx().get().stream()
                        .forEach(x -> {
                            if (currentTime - x.getTxRecord().getTxCreationTimestamp() > TIMEOUT) {
                                try {
                                    abortTx(x.getScope(), x.getStream(), x.getTxid());
                                } catch (Exception e) {
                                    // TODO: log and ignore
                                }
                            }
                        });
            } catch (Exception e) {
                // TODO: log! and ignore
            }
            // find completed transactions to be gc'd
        }, INITIAL_DELAY, PERIOD, TimeUnit.HOURS);

>>>>>>> 01bcd3a5
    }

    @Override
    public StreamTransactionMetadataTasks clone() throws CloneNotSupportedException {
        return (StreamTransactionMetadataTasks) super.clone();
    }

    /**
     * Create transaction.
     *
     * @param scope      stream scope.
     * @param stream     stream name.
     * @param contextOpt optional context
     * @return transaction id.
     */
    @Task(name = "createTransaction", version = "1.0", resource = "{scope}/{stream}")
    public CompletableFuture<UUID> createTx(final String scope, final String stream, final OperationContext contextOpt) {
        final OperationContext context = contextOpt == null ? streamMetadataStore.createContext(scope, stream) : contextOpt;

        return execute(
                new Resource(scope, stream),
                new Serializable[]{scope, stream, null},
                () -> createTxBody(scope, stream, context));
    }

    /**
     * Abort transaction.
     *
     * @param scope      stream scope.
     * @param stream     stream name.
     * @param txId       transaction id.
     * @param contextOpt optional context
     * @return true/false.
     */
<<<<<<< HEAD
    @Task(name = "dropTransaction", version = "1.0", resource = "{scope}/{stream}/{txId}")
    public CompletableFuture<TxnStatus> dropTx(final String scope, final String stream, final UUID txId, final OperationContext contextOpt) {
        final OperationContext context = contextOpt == null ? streamMetadataStore.createContext(scope, stream) : contextOpt;

        return execute(
                new Resource(scope, stream, txId.toString()),
                new Serializable[]{scope, stream, txId, null},
                () -> dropTxBody(scope, stream, txId, context));
=======
    @Task(name = "abortTransaction", version = "1.0", resource = "{scope}/{stream}/{txId}")
    public CompletableFuture<TxnStatus> abortTx(final String scope, final String stream, final UUID txId) {
        return execute(
                new Resource(scope, stream, txId.toString()),
                new Serializable[]{scope, stream, txId},
                () -> abortTxBody(scope, stream, txId));
>>>>>>> 01bcd3a5
    }

    /**
     * Commit transaction.
     *
     * @param scope      stream scope.
     * @param stream     stream name.
     * @param txId       transaction id.
     * @param contextOpt optional context
     * @return true/false.
     */
    @Task(name = "commitTransaction", version = "1.0", resource = "{scope}/{stream}/{txId}")
    public CompletableFuture<TxnStatus> commitTx(final String scope, final String stream, final UUID txId, final OperationContext contextOpt) {
        final OperationContext context = contextOpt == null ? streamMetadataStore.createContext(scope, stream) : contextOpt;
        return execute(
                new Resource(scope, stream, txId.toString()),
                new Serializable[]{scope, stream, txId, null},
                () -> commitTxBody(scope, stream, txId, context));
    }

    private CompletableFuture<UUID> createTxBody(final String scope, final String stream, final OperationContext context) {
        return streamMetadataStore.createTransaction(scope, stream, context)
                .thenCompose(txId ->
                        txTimeOutScheduler.scheduleTimeOut(scope, stream, txId, Config.TXN_TIMEOUT_IN_SECONDS)
                                .thenCompose(x ->
                                        streamMetadataStore.getActiveSegments(scope, stream, context)
                                                .thenCompose(activeSegments ->
                                                        FutureCollectionHelper.sequence(
                                                                activeSegments.stream()
                                                                        .parallel()
                                                                        .map(segment -> notifyTxCreation(scope, stream, segment.getNumber(), txId))
                                                                        .collect(Collectors.toList())))
                                                .thenApply(y -> txId)));
    }

<<<<<<< HEAD
    private CompletableFuture<TxnStatus> dropTxBody(final String scope, final String stream, final UUID txid, final OperationContext context) {
=======
    private CompletableFuture<TxnStatus> abortTxBody(final String scope, final String stream, final UUID txid) {
>>>>>>> 01bcd3a5
        // notify hosts to abort transaction
        return streamMetadataStore.getActiveSegments(scope, stream, context)
                .thenCompose(segments ->
                        FutureCollectionHelper.sequence(
                                segments.stream()
                                        .parallel()
                                        .map(segment -> notifyDropToHost(scope, stream, segment.getNumber(), txid))
                                        .collect(Collectors.toList())))
<<<<<<< HEAD
                .thenCompose(x -> streamMetadataStore.dropTransaction(scope, stream, txid, context));
=======
                .thenCompose(x -> streamMetadataStore.abortTransaction(scope, stream, txid));
>>>>>>> 01bcd3a5
    }

    private CompletableFuture<TxnStatus> commitTxBody(final String scope, final String stream, final UUID txid, final OperationContext context) {
        return streamMetadataStore.sealTransaction(scope, stream, txid, context)
                .thenCompose(x ->
                        streamMetadataStore.getActiveSegments(scope, stream, context)
                                .thenCompose(segments ->
                                        FutureCollectionHelper.sequence(segments.stream()
                                                .parallel()
                                                .map(segment ->
                                                        notifyCommitToHost(scope, stream, segment.getNumber(), txid))
                                                .collect(Collectors.toList()))))
                .thenCompose(x -> streamMetadataStore.commitTransaction(scope, stream, txid, context));
    }

    private CompletableFuture<UUID> notifyTxCreation(final String scope, final String stream, final int segmentNumber, final UUID txid) {
        return Retry.withExpBackoff(RETRY_INITIAL_DELAY, RETRY_MULTIPLIER, RETRY_MAX_ATTEMPTS, RETRY_MAX_DELAY)
                .retryingOn(RetryableException.class)
                .throwingOn(RuntimeException.class)
                .runAsync(() -> SegmentHelper.getSingleton().createTransaction(scope,
                        stream,
                        segmentNumber,
                        txid,
                        this.hostControllerStore,
                        this.connectionFactory), executor);
    }

    private CompletableFuture<com.emc.pravega.controller.stream.api.v1.TxnStatus> notifyDropToHost(final String scope, final String stream, final int segmentNumber, final UUID txId) {
        return Retry.withExpBackoff(RETRY_INITIAL_DELAY, RETRY_MULTIPLIER, RETRY_MAX_ATTEMPTS, RETRY_MAX_DELAY)
<<<<<<< HEAD
                .retryingOn(RetryableException.class)
                .throwingOn(RuntimeException.class)
                .runAsync(() -> SegmentHelper.getSingleton().dropTransaction(scope,
                        stream,
                        segmentNumber,
                        txId,
                        this.hostControllerStore,
                        this.connectionFactory), executor);
=======
                    .retryingOn(WireCommandFailedException.class)
                    .throwingOn(RuntimeException.class)
                    .runAsync(() -> SegmentHelper.abortTransaction(scope,
                                                                  stream,
                                                                  segmentNumber,
                                                                  txId,
                                                                  this.hostControllerStore,
                                                                  this.connectionFactory),
                              executor);
>>>>>>> 01bcd3a5
    }

    private CompletableFuture<com.emc.pravega.controller.stream.api.v1.TxnStatus> notifyCommitToHost(final String scope, final String stream, final int segmentNumber, final UUID txId) {
        return Retry.withExpBackoff(RETRY_INITIAL_DELAY, RETRY_MULTIPLIER, RETRY_MAX_ATTEMPTS, RETRY_MAX_DELAY)
<<<<<<< HEAD
                .retryingOn(RetryableException.class)
                .throwingOn(RuntimeException.class)
                .runAsync(() -> SegmentHelper.getSingleton().commitTransaction(scope,
                        stream,
                        segmentNumber,
                        txId,
                        this.hostControllerStore,
                        this.connectionFactory), executor);
=======
                    .retryingOn(WireCommandFailedException.class)
                    .throwingOn(RuntimeException.class)
                    .runAsync(() -> SegmentHelper.commitTransaction(scope,
                                                                    stream,
                                                                    segmentNumber,
                                                                    txId,
                                                                    this.hostControllerStore,
                                                                    this.connectionFactory),
                              executor);
>>>>>>> 01bcd3a5
    }
}<|MERGE_RESOLUTION|>--- conflicted
+++ resolved
@@ -20,12 +20,8 @@
 
 import com.emc.pravega.common.concurrent.FutureCollectionHelper;
 import com.emc.pravega.common.util.Retry;
-<<<<<<< HEAD
 import com.emc.pravega.controller.RetryableException;
-=======
->>>>>>> 01bcd3a5
 import com.emc.pravega.controller.server.rpc.v1.SegmentHelper;
-import com.emc.pravega.controller.server.rpc.v1.WireCommandFailedException;
 import com.emc.pravega.controller.store.host.HostControllerStore;
 import com.emc.pravega.controller.store.stream.OperationContext;
 import com.emc.pravega.controller.store.stream.StreamMetadataStore;
@@ -75,31 +71,6 @@
         this.hostControllerStore = hostControllerStore;
         this.txTimeOutScheduler = txTimeOutScheduler;
         this.connectionFactory = new ConnectionFactoryImpl(false);
-<<<<<<< HEAD
-=======
-
-        // abort timedout transactions periodically
-        executor.scheduleAtFixedRate(() -> {
-            // find transactions to be aborted
-            try {
-                final long currentTime = System.currentTimeMillis();
-                streamMetadataStore.getAllActiveTx().get().stream()
-                        .forEach(x -> {
-                            if (currentTime - x.getTxRecord().getTxCreationTimestamp() > TIMEOUT) {
-                                try {
-                                    abortTx(x.getScope(), x.getStream(), x.getTxid());
-                                } catch (Exception e) {
-                                    // TODO: log and ignore
-                                }
-                            }
-                        });
-            } catch (Exception e) {
-                // TODO: log! and ignore
-            }
-            // find completed transactions to be gc'd
-        }, INITIAL_DELAY, PERIOD, TimeUnit.HOURS);
-
->>>>>>> 01bcd3a5
     }
 
     @Override
@@ -134,23 +105,14 @@
      * @param contextOpt optional context
      * @return true/false.
      */
-<<<<<<< HEAD
-    @Task(name = "dropTransaction", version = "1.0", resource = "{scope}/{stream}/{txId}")
-    public CompletableFuture<TxnStatus> dropTx(final String scope, final String stream, final UUID txId, final OperationContext contextOpt) {
+    @Task(name = "abortTransaction", version = "1.0", resource = "{scope}/{stream}/{txId}")
+    public CompletableFuture<TxnStatus> abortTx(final String scope, final String stream, final UUID txId, final OperationContext contextOpt) {
         final OperationContext context = contextOpt == null ? streamMetadataStore.createContext(scope, stream) : contextOpt;
 
         return execute(
                 new Resource(scope, stream, txId.toString()),
                 new Serializable[]{scope, stream, txId, null},
-                () -> dropTxBody(scope, stream, txId, context));
-=======
-    @Task(name = "abortTransaction", version = "1.0", resource = "{scope}/{stream}/{txId}")
-    public CompletableFuture<TxnStatus> abortTx(final String scope, final String stream, final UUID txId) {
-        return execute(
-                new Resource(scope, stream, txId.toString()),
-                new Serializable[]{scope, stream, txId},
-                () -> abortTxBody(scope, stream, txId));
->>>>>>> 01bcd3a5
+                () -> abortTxBody(scope, stream, txId, context));
     }
 
     /**
@@ -186,11 +148,7 @@
                                                 .thenApply(y -> txId)));
     }
 
-<<<<<<< HEAD
-    private CompletableFuture<TxnStatus> dropTxBody(final String scope, final String stream, final UUID txid, final OperationContext context) {
-=======
-    private CompletableFuture<TxnStatus> abortTxBody(final String scope, final String stream, final UUID txid) {
->>>>>>> 01bcd3a5
+    private CompletableFuture<TxnStatus> abortTxBody(final String scope, final String stream, final UUID txid, final OperationContext context) {
         // notify hosts to abort transaction
         return streamMetadataStore.getActiveSegments(scope, stream, context)
                 .thenCompose(segments ->
@@ -199,11 +157,7 @@
                                         .parallel()
                                         .map(segment -> notifyDropToHost(scope, stream, segment.getNumber(), txid))
                                         .collect(Collectors.toList())))
-<<<<<<< HEAD
-                .thenCompose(x -> streamMetadataStore.dropTransaction(scope, stream, txid, context));
-=======
-                .thenCompose(x -> streamMetadataStore.abortTransaction(scope, stream, txid));
->>>>>>> 01bcd3a5
+                .thenCompose(x -> streamMetadataStore.abortTransaction(scope, stream, txid, context));
     }
 
     private CompletableFuture<TxnStatus> commitTxBody(final String scope, final String stream, final UUID txid, final OperationContext context) {
@@ -233,31 +187,18 @@
 
     private CompletableFuture<com.emc.pravega.controller.stream.api.v1.TxnStatus> notifyDropToHost(final String scope, final String stream, final int segmentNumber, final UUID txId) {
         return Retry.withExpBackoff(RETRY_INITIAL_DELAY, RETRY_MULTIPLIER, RETRY_MAX_ATTEMPTS, RETRY_MAX_DELAY)
-<<<<<<< HEAD
                 .retryingOn(RetryableException.class)
                 .throwingOn(RuntimeException.class)
-                .runAsync(() -> SegmentHelper.getSingleton().dropTransaction(scope,
+                .runAsync(() -> SegmentHelper.getSingleton().abortTransaction(scope,
                         stream,
                         segmentNumber,
                         txId,
                         this.hostControllerStore,
                         this.connectionFactory), executor);
-=======
-                    .retryingOn(WireCommandFailedException.class)
-                    .throwingOn(RuntimeException.class)
-                    .runAsync(() -> SegmentHelper.abortTransaction(scope,
-                                                                  stream,
-                                                                  segmentNumber,
-                                                                  txId,
-                                                                  this.hostControllerStore,
-                                                                  this.connectionFactory),
-                              executor);
->>>>>>> 01bcd3a5
     }
 
     private CompletableFuture<com.emc.pravega.controller.stream.api.v1.TxnStatus> notifyCommitToHost(final String scope, final String stream, final int segmentNumber, final UUID txId) {
         return Retry.withExpBackoff(RETRY_INITIAL_DELAY, RETRY_MULTIPLIER, RETRY_MAX_ATTEMPTS, RETRY_MAX_DELAY)
-<<<<<<< HEAD
                 .retryingOn(RetryableException.class)
                 .throwingOn(RuntimeException.class)
                 .runAsync(() -> SegmentHelper.getSingleton().commitTransaction(scope,
@@ -266,16 +207,5 @@
                         txId,
                         this.hostControllerStore,
                         this.connectionFactory), executor);
-=======
-                    .retryingOn(WireCommandFailedException.class)
-                    .throwingOn(RuntimeException.class)
-                    .runAsync(() -> SegmentHelper.commitTransaction(scope,
-                                                                    stream,
-                                                                    segmentNumber,
-                                                                    txId,
-                                                                    this.hostControllerStore,
-                                                                    this.connectionFactory),
-                              executor);
->>>>>>> 01bcd3a5
     }
 }