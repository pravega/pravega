--- conflicted
+++ resolved
@@ -149,7 +149,6 @@
     }
 
     private CompletableFuture<TxnStatus> abortTxBody(final String scope, final String stream, final UUID txid) {
-<<<<<<< HEAD
         return streamMetadataStore.sealTransaction(scope, stream, txid, false)
                 .thenApply(status -> {
                     ControllerEventProcessors
@@ -167,30 +166,6 @@
                             .writeEvent(scope + stream, new CommitEvent(scope, stream, txid));
                     return status;
                 });
-=======
-        // notify hosts to abort transaction
-        return streamMetadataStore.getActiveSegments(scope, stream)
-                .thenCompose(segments ->
-                        FutureHelpers.allOf(
-                                segments.stream()
-                                        .parallel()
-                                        .map(segment -> notifyDropToHost(scope, stream, segment.getNumber(), txid))
-                                        .collect(Collectors.toList())))
-                .thenCompose(x -> streamMetadataStore.abortTransaction(scope, stream, txid));
-    }
-
-    private CompletableFuture<TxnStatus> commitTxBody(final String scope, final String stream, final UUID txid) {
-        return streamMetadataStore.sealTransaction(scope, stream, txid)
-                .thenCompose(x ->
-                        streamMetadataStore.getActiveSegments(scope, stream)
-                                .thenCompose(segments ->
-                                        FutureHelpers.allOf(segments.stream()
-                                                .parallel()
-                                                .map(segment ->
-                                                        notifyCommitToHost(scope, stream, segment.getNumber(), txid))
-                                                .collect(Collectors.toList()))))
-                .thenCompose(x -> streamMetadataStore.commitTransaction(scope, stream, txid));
->>>>>>> 978e4c44
     }
 
     private CompletableFuture<UUID> notifyTxCreation(final String scope, final String stream, final int segmentNumber, final UUID txid) {
@@ -205,32 +180,6 @@
                         this.connectionFactory), executor);
     }
 
-    private CompletableFuture<com.emc.pravega.controller.stream.api.v1.TxnStatus> notifyDropToHost(final String scope, final String stream, final int segmentNumber, final UUID txId) {
-        return Retry.withExpBackoff(RETRY_INITIAL_DELAY, RETRY_MULTIPLIER, RETRY_MAX_ATTEMPTS, RETRY_MAX_DELAY)
-                    .retryingOn(WireCommandFailedException.class)
-                    .throwingOn(RuntimeException.class)
-                    .runAsync(() -> SegmentHelper.abortTransaction(scope,
-                                                                  stream,
-                                                                  segmentNumber,
-                                                                  txId,
-                                                                  this.hostControllerStore,
-                                                                  this.connectionFactory),
-                              executor);
-    }
-
-    private CompletableFuture<com.emc.pravega.controller.stream.api.v1.TxnStatus> notifyCommitToHost(final String scope, final String stream, final int segmentNumber, final UUID txId) {
-        return Retry.withExpBackoff(RETRY_INITIAL_DELAY, RETRY_MULTIPLIER, RETRY_MAX_ATTEMPTS, RETRY_MAX_DELAY)
-                    .retryingOn(WireCommandFailedException.class)
-                    .throwingOn(RuntimeException.class)
-                    .runAsync(() -> SegmentHelper.commitTransaction(scope,
-                                                                    stream,
-                                                                    segmentNumber,
-                                                                    txId,
-                                                                    this.hostControllerStore,
-                                                                    this.connectionFactory),
-                              executor);
-    }
-
     @Override
     public TaskBase copyWithContext(Context context) {
         return new StreamTransactionMetadataTasks(streamMetadataStore,
