--- conflicted
+++ resolved
@@ -23,10 +23,7 @@
 import com.emc.pravega.stream.impl.Controller;
 import com.emc.pravega.stream.impl.TxnStatus;
 import com.emc.pravega.stream.impl.netty.ConnectionFactoryImpl;
-<<<<<<< HEAD
-=======
 import lombok.extern.slf4j.Slf4j;
->>>>>>> 48343e2d
 
 import java.io.Serializable;
 import java.util.Optional;
@@ -46,13 +43,6 @@
  */
 @Slf4j
 public class StreamTransactionMetadataTasks extends TaskBase {
-<<<<<<< HEAD
-    private static final long RETRY_INITIAL_DELAY = 100;
-    private static final int RETRY_MULTIPLIER = 10;
-    private static final int RETRY_MAX_ATTEMPTS = 100;
-    private static final long RETRY_MAX_DELAY = 100000;
-=======
->>>>>>> 48343e2d
 
     private final StreamMetadataStore streamMetadataStore;
     private final HostControllerStore hostControllerStore;
@@ -65,7 +55,7 @@
     public StreamTransactionMetadataTasks(final StreamMetadataStore streamMetadataStore,
                                           final HostControllerStore hostControllerStore,
                                           final TaskMetadataStore taskMetadataStore,
-                                          SegmentHelper segmentHelper, final ScheduledExecutorService executor,
+                                          final SegmentHelper segmentHelper, final ScheduledExecutorService executor,
                                           final String hostId) {
         this(streamMetadataStore, hostControllerStore, taskMetadataStore, segmentHelper, executor, new Context(hostId));
     }
@@ -106,22 +96,25 @@
     /**
      * Create transaction.
      *
-<<<<<<< HEAD
-     * @param scope  stream scope.
-     * @param stream stream name.
-     * @param lease Time for which transaction shall remain open with sending any heartbeat.
+     * @param scope            stream scope.
+     * @param stream           stream name.
+     * @param lease            Time for which transaction shall remain open with sending any heartbeat.
      * @param maxExecutionTime Maximum time for which client may extend txn lease.
      * @param scaleGracePeriod Maximum time for which client may extend txn lease once
      *                         the scaling operation is initiated on the txn stream.
+     * @param contextOpt       operational context
      * @return transaction id.
      */
     @Task(name = "createTransaction", version = "1.0", resource = "{scope}/{stream}")
     public CompletableFuture<VersionedTransactionData> createTxn(final String scope, final String stream, final long lease,
-                                            final long maxExecutionTime, final long scaleGracePeriod) {
+                                            final long maxExecutionTime, final long scaleGracePeriod, final OperationContext contextOpt) {
+        final OperationContext context =
+                contextOpt == null ? streamMetadataStore.createContext(scope, stream) : contextOpt;
+
         return execute(
                 new Resource(scope, stream),
                 new Serializable[]{scope, stream},
-                () -> createTxnBody(scope, stream, lease, maxExecutionTime, scaleGracePeriod));
+                () -> createTxnBody(scope, stream, lease, maxExecutionTime, scaleGracePeriod, context));
     }
 
     /**
@@ -131,104 +124,69 @@
      * @param stream Stream name.
      * @param txId Transaction identifier.
      * @param lease Amount of time in milliseconds by which to extend the transaction lease.
+     * @param contextOpt       operational context
      * @return Transaction metadata along with the version of it record in the store.
      */
     public CompletableFuture<VersionedTransactionData> pingTxn(final String scope, final String stream,
-                                                               final UUID txId, final long lease) {
+                                                               final UUID txId, final long lease,
+                                                               final OperationContext contextOpt) {
+        final OperationContext context =
+                contextOpt == null ? streamMetadataStore.createContext(scope, stream) : contextOpt;
+
         return execute(
                 new Resource(scope, stream, txId.toString()),
                 new Serializable[]{scope, stream, txId},
-                () -> pingTxnBody(scope, stream, txId, lease));
-=======
-     * @param scope      stream scope.
-     * @param stream     stream name.
-     * @param contextOpt optional context
-     * @return transaction id.
-     */
-    @Task(name = "createTransaction", version = "1.0", resource = "{scope}/{stream}")
-    public CompletableFuture<UUID> createTx(final String scope, final String stream, final OperationContext contextOpt) {
-        final OperationContext context = contextOpt == null ? streamMetadataStore.createContext(scope, stream) : contextOpt;
-
-        return execute(
-                new Resource(scope, stream),
-                new Serializable[]{scope, stream, null},
-                () -> createTxBody(scope, stream, context));
->>>>>>> 48343e2d
+                () -> pingTxnBody(scope, stream, txId, lease, context));
     }
 
     /**
      * Abort transaction.
      *
-<<<<<<< HEAD
      * @param scope  stream scope.
      * @param stream stream name.
      * @param txId   transaction id.
      * @param version Expected version of the transaction record in the store.
+     * @param contextOpt       operational context
      * @return true/false.
      */
     @Task(name = "abortTransaction", version = "1.0", resource = "{scope}/{stream}/{txId}")
     public CompletableFuture<TxnStatus> abortTxn(final String scope, final String stream, final UUID txId,
-                                                final Optional<Integer> version) {
+                                                final Optional<Integer> version, final OperationContext contextOpt) {
+        final OperationContext context = contextOpt == null ? streamMetadataStore.createContext(scope, stream) : contextOpt;
+
         return execute(
                 new Resource(scope, stream, txId.toString()),
                 new Serializable[]{scope, stream, txId},
-                () -> abortTxnBody(scope, stream, txId, version));
-=======
+                () -> abortTxnBody(scope, stream, txId, version, context));
+    }
+
+    /**
+     * Commit transaction.
+     *
      * @param scope      stream scope.
      * @param stream     stream name.
      * @param txId       transaction id.
      * @param contextOpt optional context
      * @return true/false.
      */
-    @Task(name = "abortTransaction", version = "1.0", resource = "{scope}/{stream}/{txId}")
-    public CompletableFuture<TxnStatus> abortTx(final String scope, final String stream, final UUID txId, final OperationContext contextOpt) {
+    @Task(name = "commitTransaction", version = "1.0", resource = "{scope}/{stream}/{txId}")
+    public CompletableFuture<TxnStatus> commitTxn(final String scope, final String stream, final UUID txId,
+                                                  final OperationContext contextOpt) {
         final OperationContext context = contextOpt == null ? streamMetadataStore.createContext(scope, stream) : contextOpt;
 
-        return execute(
-                new Resource(scope, stream, txId.toString()),
-                new Serializable[]{scope, stream, txId, null},
-                () -> abortTxBody(scope, stream, txId, context));
->>>>>>> 48343e2d
-    }
-
-    /**
-     * Commit transaction.
-     *
-     * @param scope      stream scope.
-     * @param stream     stream name.
-     * @param txId       transaction id.
-     * @param contextOpt optional context
-     * @return true/false.
-     */
-    @Task(name = "commitTransaction", version = "1.0", resource = "{scope}/{stream}/{txId}")
-<<<<<<< HEAD
-    public CompletableFuture<TxnStatus> commitTxn(final String scope, final String stream, final UUID txId) {
         return execute(
                 new Resource(scope, stream, txId.toString()),
                 new Serializable[]{scope, stream, txId},
-                () -> commitTxnBody(scope, stream, txId));
+                () -> commitTxnBody(scope, stream, txId, context));
     }
 
     private CompletableFuture<VersionedTransactionData> createTxnBody(final String scope, final String stream,
                                                                       final long lease, final long maxExecutionPeriod,
-                                                                      final long scaleGracePeriod) {
-        return streamMetadataStore.createTransaction(scope, stream, lease, maxExecutionPeriod, scaleGracePeriod)
+                                                                      final long scaleGracePeriod,
+                                                                      final OperationContext context) {
+        return streamMetadataStore.createTransaction(scope, stream, lease, maxExecutionPeriod, scaleGracePeriod, context, executor)
                 .thenCompose(txData ->
-                        streamMetadataStore.getActiveSegments(scope, stream)
-=======
-    public CompletableFuture<TxnStatus> commitTx(final String scope, final String stream, final UUID txId, final OperationContext contextOpt) {
-        final OperationContext context = contextOpt == null ? streamMetadataStore.createContext(scope, stream) : contextOpt;
-        return execute(
-                new Resource(scope, stream, txId.toString()),
-                new Serializable[]{scope, stream, txId, null},
-                () -> commitTxBody(scope, stream, txId, context));
-    }
-
-    private CompletableFuture<UUID> createTxBody(final String scope, final String stream, final OperationContext context) {
-        return streamMetadataStore.createTransaction(scope, stream, context, executor)
-                .thenCompose(txId ->
-                        withRetries(() -> streamMetadataStore.getActiveSegments(scope, stream, context, executor), executor)
->>>>>>> 48343e2d
+                        streamMetadataStore.getActiveSegments(scope, stream, context, executor)
                                 .thenCompose(activeSegments ->
                                         FutureHelpers.allOf(
                                                 activeSegments.stream()
@@ -239,45 +197,34 @@
                                                                         segment.getNumber(),
                                                                         txData.getId()))
                                                         .collect(Collectors.toList())))
-<<<<<<< HEAD
                                 .thenApply(x -> txData));
     }
 
-    private CompletableFuture<VersionedTransactionData> pingTxnBody(String scope, String stream, UUID txId, long lease) {
-        return streamMetadataStore.pingTransaction(scope, stream, txId, lease);
+    private CompletableFuture<VersionedTransactionData> pingTxnBody(String scope, String stream, UUID txId, long lease,
+                                                                    final OperationContext context) {
+        return streamMetadataStore.pingTransaction(scope, stream, txId, lease, context, executor);
     }
 
     private CompletableFuture<TxnStatus> abortTxnBody(final String scope, final String stream, final UUID txid,
-                                                      final Optional<Integer> version) {
-        return streamMetadataStore.sealTransaction(scope, stream, txid, false, version)
-=======
-                                .thenApply(y -> txId));
-    }
-
-    private CompletableFuture<TxnStatus> abortTxBody(final String scope, final String stream, final UUID txid, final OperationContext context) {
-        return streamMetadataStore.sealTransaction(scope, stream, txid, false, context, executor)
->>>>>>> 48343e2d
-                .thenApply(status -> {
+                                                      final Optional<Integer> version, final OperationContext context) {
+        return streamMetadataStore.sealTransaction(scope, stream, txid, false, version, context, executor)
+                .thenApplyAsync(status -> {
                     this.abortEventEventStreamWriter
                             .writeEvent(txid.toString(), new AbortEvent(scope, stream, txid));
                     return status;
-                });
-    }
-
-<<<<<<< HEAD
-    private CompletableFuture<TxnStatus> commitTxnBody(final String scope, final String stream, final UUID txid) {
-        return streamMetadataStore.sealTransaction(scope, stream, txid, true, Optional.empty())
-=======
-    private CompletableFuture<TxnStatus> commitTxBody(final String scope, final String stream, final UUID txid, final OperationContext context) {
-        return withRetries(() -> streamMetadataStore.sealTransaction(scope, stream, txid, true, context, executor)
->>>>>>> 48343e2d
-                .thenApply(status -> {
+                }, executor);
+    }
+
+    private CompletableFuture<TxnStatus> commitTxnBody(final String scope, final String stream, final UUID txid,
+                                                       final OperationContext context) {
+        return streamMetadataStore.sealTransaction(scope, stream, txid, true, Optional.empty(), context, executor)
+                .thenApplyAsync(status -> {
                     // Todo: this returns an ack future that we dont wait for. How do we know this was complete?
                     // And the problem is its Future and not completable future. So we cant chain to it here.
                     this.commitEventEventStreamWriter
                             .writeEvent(scope + stream, new CommitEvent(scope, stream, txid));
                     return status;
-                }), executor);
+                }, executor);
     }
 
 
