/**
 * Licensed to the Apache Software Foundation (ASF) under one
 * or more contributor license agreements.  See the NOTICE file
 * distributed with this work for additional information
 * regarding copyright ownership.  The ASF licenses this file
 * to you under the Apache License, Version 2.0 (the
 * "License"); you may not use this file except in compliance
 * with the License.  You may obtain a copy of the License at
 * <p>
 * http://www.apache.org/licenses/LICENSE-2.0
 * <p>
 * Unless required by applicable law or agreed to in writing, software
 * distributed under the License is distributed on an "AS IS" BASIS,
 * WITHOUT WARRANTIES OR CONDITIONS OF ANY KIND, either express or implied.
 * See the License for the specific language governing permissions and
 * limitations under the License.
 */
package com.emc.pravega.controller.store.host;

import com.emc.pravega.common.cluster.Host;

import java.util.Map;
import java.util.Set;

/**
 * Store manager for the host to container mapping.
 */
public interface HostControllerStore {
    /**
     * Get the existing host to container map.
     *
     * @return                      The latest host to container mapping.
     * @throws HostStoreException   On error while fetching the Map.
     */
    Map<Host, Set<Integer>> getHostContainersMap();

    /**
     * Update the existing host to container map with the new one. This operation has to be atomic.
     *
     * @param newMapping            The new host to container mapping which needs to be persisted.
     * @throws HostStoreException   On error while updating the Map.
     */
    void updateHostContainersMap(Map<Host, Set<Integer>> newMapping);

<<<<<<< HEAD
    /**
     * Fetch the Host which owns the supplied container.
     *
     * @param containerId                   The container identifier.
     * @return                              The host which owns the supplied container.
     * @throws HostStoreException           On error while fetching host info from the ownership Map.
     */
    Host getHostForContainer(int containerId);

    /**
     * Return the total number of segment containers present in the system.
     *
     * @return The total number of segment containers present in the cluster.
     */
    int getContainerCount();

    Host getHostForSegment(String scope, String stream, int segmentNumber);

=======
    Host getHostForSegment(String scope, String stream, int segmentNumber);

>>>>>>> 7d724d46
}<|MERGE_RESOLUTION|>--- conflicted
+++ resolved
@@ -42,27 +42,12 @@
      */
     void updateHostContainersMap(Map<Host, Set<Integer>> newMapping);
 
-<<<<<<< HEAD
     /**
-     * Fetch the Host which owns the supplied container.
+     * Fetch the Host which owns the specified segment.
      *
-     * @param containerId                   The container identifier.
-     * @return                              The host which owns the supplied container.
+     * @return                              The host which owns the supplied segment.
      * @throws HostStoreException           On error while fetching host info from the ownership Map.
      */
-    Host getHostForContainer(int containerId);
-
-    /**
-     * Return the total number of segment containers present in the system.
-     *
-     * @return The total number of segment containers present in the cluster.
-     */
-    int getContainerCount();
-
     Host getHostForSegment(String scope, String stream, int segmentNumber);
 
-=======
-    Host getHostForSegment(String scope, String stream, int segmentNumber);
-
->>>>>>> 7d724d46
 }