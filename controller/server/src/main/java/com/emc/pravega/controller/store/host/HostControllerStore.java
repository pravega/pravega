/**
 * Licensed to the Apache Software Foundation (ASF) under one
 * or more contributor license agreements.  See the NOTICE file
 * distributed with this work for additional information
 * regarding copyright ownership.  The ASF licenses this file
 * to you under the Apache License, Version 2.0 (the
 * "License"); you may not use this file except in compliance
 * with the License.  You may obtain a copy of the License at
 * <p>
 * http://www.apache.org/licenses/LICENSE-2.0
 * <p>
 * Unless required by applicable law or agreed to in writing, software
 * distributed under the License is distributed on an "AS IS" BASIS,
 * WITHOUT WARRANTIES OR CONDITIONS OF ANY KIND, either express or implied.
 * See the License for the specific language governing permissions and
 * limitations under the License.
 */
package com.emc.pravega.controller.store.host;

import com.emc.pravega.common.cluster.Host;

import java.util.Map;
import java.util.Set;

/**
 * Store manager for the host to container mapping.
 */
public interface HostControllerStore {
    /**
     * Get the existing host to container map.
     *
     * @return                      The latest host to container mapping.
     * @throws HostStoreException   On error while fetching the Map.
     */
    Map<Host, Set<Integer>> getHostContainersMap();

    /**
     * Update the existing host to container map with the new one. This operation has to be atomic.
     *
     * @param newMapping            The new host to container mapping which needs to be persisted.
     * @throws HostStoreException   On error while updating the Map.
     */
    void updateHostContainersMap(Map<Host, Set<Integer>> newMapping);

<<<<<<< HEAD
    /**
     * Fetch the Host which owns the supplied container.
     *
     * @param containerId                   The container identifier.
     * @return                              The host which owns the supplied container.
     * @throws HostStoreException           On error while fetching host info from the ownership Map.
     */
    Host getHostForContainer(int containerId);

    /**
     * Return the total number of segment containers present in the system.
     *
     * @return The total number of segment containers present in the cluster.
     */
    int getContainerCount();
=======
    Host getHostForSegment(String scope, String stream, int segmentNumber);

>>>>>>> 84571dfd
}<|MERGE_RESOLUTION|>--- conflicted
+++ resolved
@@ -42,7 +42,6 @@
      */
     void updateHostContainersMap(Map<Host, Set<Integer>> newMapping);
 
-<<<<<<< HEAD
     /**
      * Fetch the Host which owns the supplied container.
      *
@@ -58,8 +57,7 @@
      * @return The total number of segment containers present in the cluster.
      */
     int getContainerCount();
-=======
+
     Host getHostForSegment(String scope, String stream, int segmentNumber);
 
->>>>>>> 84571dfd
 }