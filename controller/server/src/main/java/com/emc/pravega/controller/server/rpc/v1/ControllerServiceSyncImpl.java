/**
 *
 *  Copyright (c) 2017 Dell Inc., or its subsidiaries.
 *
 */
package com.emc.pravega.controller.server.rpc.v1;

import com.emc.pravega.common.concurrent.FutureHelpers;
import com.emc.pravega.controller.stream.api.v1.CreateStreamStatus;
import com.emc.pravega.controller.stream.api.v1.NodeUri;
import com.emc.pravega.controller.stream.api.v1.PingStatus;
import com.emc.pravega.controller.stream.api.v1.Position;
import com.emc.pravega.controller.stream.api.v1.ScaleResponse;
import com.emc.pravega.controller.stream.api.v1.SegmentId;
import com.emc.pravega.controller.stream.api.v1.SegmentRange;
import com.emc.pravega.controller.stream.api.v1.StreamConfig;
import com.emc.pravega.controller.stream.api.v1.TxnId;
import com.emc.pravega.controller.stream.api.v1.TxnState;
import com.emc.pravega.controller.stream.api.v1.TxnStatus;
import com.emc.pravega.controller.stream.api.v1.UpdateStreamStatus;
import com.emc.pravega.controller.stream.api.v1.CreateScopeStatus;
import com.emc.pravega.controller.stream.api.v1.DeleteScopeStatus;
import com.emc.pravega.stream.impl.ModelHelper;

import java.util.List;
import java.util.Map;
import java.util.concurrent.Executor;

import org.apache.commons.lang.NotImplementedException;
import org.apache.thrift.TException;

/**
 * Synchronous controller service implementation.
 */
public class ControllerServiceSyncImpl implements com.emc.pravega.controller.stream.api.v1.ControllerService.Iface {

    private final ControllerService controllerService;
    private final Executor executor;

<<<<<<< HEAD
    public ControllerServiceSyncImpl(final ControllerService controllerService) {
        this.controllerService = controllerService;
=======
    public ControllerServiceSyncImpl(final StreamMetadataStore streamStore,
                                     final HostControllerStore hostStore,
                                     final StreamMetadataTasks streamMetadataTasks,
                                     final StreamTransactionMetadataTasks streamTransactionMetadataTasks,
                                     final SegmentHelper segmentHelper,
                                     final Executor executor) {
        this.executor = executor;
        controllerService = new ControllerService(streamStore, hostStore, streamMetadataTasks,
                streamTransactionMetadataTasks, segmentHelper, this.executor);
>>>>>>> 48343e2d
    }

    /**
     * Create the stream metadata in the metadata streamStore.
     * Start with creation of minimum number of segments.
     * Asynchronously call createSegment on pravega hosts notifying them about new segments in the stream.
     */
    @Override
    public CreateStreamStatus createStream(final StreamConfig streamConfig) throws TException {
        return FutureHelpers.getAndHandleExceptions(controllerService.createStream(ModelHelper.encode(streamConfig),
                System.currentTimeMillis()), RuntimeException::new);
    }

    @Override
    public UpdateStreamStatus alterStream(final StreamConfig streamConfig) throws TException {
        throw new NotImplementedException();
    }

    @Override
    public UpdateStreamStatus sealStream(String scope, String stream) throws TException {
        return FutureHelpers.getAndHandleExceptions(controllerService.sealStream(scope, stream), RuntimeException::new);
    }

    @Override
    public List<SegmentRange> getCurrentSegments(final String scope, final String stream) throws TException {
        return FutureHelpers.getAndHandleExceptions(controllerService.getCurrentSegments(scope, stream), RuntimeException::new);
    }

    @Override
    public NodeUri getURI(final SegmentId segment) throws TException {
        return FutureHelpers.getAndHandleExceptions(controllerService.getURI(segment), RuntimeException::new);
    }

    @Override
    public boolean isSegmentValid(final String scope, final String stream, final int segmentNumber) throws TException {
        return FutureHelpers.getAndHandleExceptions(controllerService.isSegmentValid(scope, stream, segmentNumber), RuntimeException::new);
    }

    @Override
    public List<Position> getPositions(final String scope, final String stream, final long timestamp, final int count) throws TException {
        return FutureHelpers.getAndHandleExceptions(controllerService.getPositions(scope, stream, timestamp, count), RuntimeException::new);
    }

    @Override
    public Map<SegmentId, List<Integer>> getSegmentsImmediatlyFollowing(SegmentId segment) throws TException {
        return FutureHelpers.getAndHandleExceptions(controllerService.getSegmentsImmediatlyFollowing(segment), RuntimeException::new);
    }

    @Override
    public ScaleResponse scale(final String scope, final String stream, final List<Integer> sealedSegments, final Map<Double, Double> newKeyRanges, final long scaleTimestamp) throws TException {
        return FutureHelpers.getAndHandleExceptions(controllerService.scale(scope, stream, sealedSegments, newKeyRanges, scaleTimestamp), RuntimeException::new);
    }

    @Override
    public TxnId createTransaction(final String scope, final String stream, final long lease,
                                   final long maxExecutionTime, final long scaleGracePeriod) throws TException {
        return FutureHelpers.getAndHandleExceptions(controllerService.createTransaction(scope, stream, lease,
                maxExecutionTime, scaleGracePeriod), RuntimeException::new);
    }

    @Override
    public TxnStatus commitTransaction(final String scope, final String stream, final TxnId txnid) throws TException {
        return FutureHelpers.getAndHandleExceptions(controllerService.commitTransaction(scope, stream, txnid),
                RuntimeException::new);
    }

    @Override
    public TxnStatus abortTransaction(final String scope, final String stream, final TxnId txnid) throws TException {
        return FutureHelpers.getAndHandleExceptions(controllerService.abortTransaction(scope, stream, txnid), RuntimeException::new);
    }

    @Override
    public PingStatus pingTransaction(String scope, String stream, TxnId txnid, long lease) throws TException {
        return FutureHelpers.getAndHandleExceptions(controllerService.pingTransaction(scope, stream, txnid, lease),
                RuntimeException::new);
    }

    @Override
    public TxnState checkTransactionStatus(final String scope, final String stream, final TxnId txnid) throws
            TException {
        return FutureHelpers.getAndHandleExceptions(controllerService.checkTransactionStatus(scope, stream, txnid), RuntimeException::new);
    }

    /**
     * Controller Service Sync API to create scope.
     *
     * @param scope Name of scope to be created.
     * @return Status of create scope.
     * @throws TException exception class for Thrift.
     */
    @Override
    public CreateScopeStatus createScope(String scope) throws TException {
        return FutureHelpers.getAndHandleExceptions(controllerService.createScope(scope), RuntimeException::new);
    }

    /**
     * Controller Service Async API to delete scope.
     *
     * @param scope Name of scope to be deleted.
     * @return Status of delete scope.
     * @throws TException exception class for Thrift.
     */
    @Override
    public DeleteScopeStatus deleteScope(String scope) throws TException {
        return FutureHelpers.getAndHandleExceptions(controllerService.deleteScope(scope), RuntimeException::new);
    }
}<|MERGE_RESOLUTION|>--- conflicted
+++ resolved
@@ -37,20 +37,9 @@
     private final ControllerService controllerService;
     private final Executor executor;
 
-<<<<<<< HEAD
-    public ControllerServiceSyncImpl(final ControllerService controllerService) {
+    public ControllerServiceSyncImpl(final ControllerService controllerService, final Executor executor) {
         this.controllerService = controllerService;
-=======
-    public ControllerServiceSyncImpl(final StreamMetadataStore streamStore,
-                                     final HostControllerStore hostStore,
-                                     final StreamMetadataTasks streamMetadataTasks,
-                                     final StreamTransactionMetadataTasks streamTransactionMetadataTasks,
-                                     final SegmentHelper segmentHelper,
-                                     final Executor executor) {
         this.executor = executor;
-        controllerService = new ControllerService(streamStore, hostStore, streamMetadataTasks,
-                streamTransactionMetadataTasks, segmentHelper, this.executor);
->>>>>>> 48343e2d
     }
 
     /**
