--- conflicted
+++ resolved
@@ -130,7 +130,6 @@
         return FutureHelpers.getAndHandleExceptions(controllerService.checkTransactionStatus(scope, stream, txnid), RuntimeException::new);
     }
 
-<<<<<<< HEAD
     @Override
     public CreateScopeStatus createScope(String scope) throws TException {
         return null;
@@ -140,6 +139,4 @@
     public DeleteScopeStatus deleteScope(String scope) throws TException {
         return null;
     }
-=======
->>>>>>> 05f1779b
 }