--- conflicted
+++ resolved
@@ -11,12 +11,8 @@
 import com.emc.pravega.controller.stream.api.grpc.v1.Controller.CreateStreamStatus;
 import com.emc.pravega.controller.stream.api.grpc.v1.Controller.CreateTxnRequest;
 import com.emc.pravega.controller.stream.api.grpc.v1.Controller.DeleteScopeStatus;
-<<<<<<< HEAD
+import com.emc.pravega.controller.stream.api.grpc.v1.Controller.DeleteStreamStatus;
 import com.emc.pravega.controller.stream.api.grpc.v1.Controller.GetSegmentsRequest;
-=======
-import com.emc.pravega.controller.stream.api.grpc.v1.Controller.DeleteStreamStatus;
-import com.emc.pravega.controller.stream.api.grpc.v1.Controller.GetPositionRequest;
->>>>>>> 8ded77f7
 import com.emc.pravega.controller.stream.api.grpc.v1.Controller.NodeUri;
 import com.emc.pravega.controller.stream.api.grpc.v1.Controller.PingTxnRequest;
 import com.emc.pravega.controller.stream.api.grpc.v1.Controller.PingTxnStatus;
@@ -94,7 +90,6 @@
     }
 
     @Override
-<<<<<<< HEAD
     public void getSegments(GetSegmentsRequest request, StreamObserver<SegmentsAtTime> responseObserver) {
         log.debug("getSegments called for stream " + request.getStreamInfo().getScope() + "/" +
                           request.getStreamInfo().getStream());
@@ -111,16 +106,6 @@
                                            }
                                            return builder.build();
                                        }),
-=======
-    public void getPositions(GetPositionRequest request, StreamObserver<Positions> responseObserver) {
-        log.info("getPositions called for stream {}/{}.", request.getStreamInfo().getScope(),
-                request.getStreamInfo().getStream());
-        processResult(controllerService.getPositions(request.getStreamInfo().getScope(),
-                                                     request.getStreamInfo().getStream(),
-                                                     request.getTimestamp(),
-                                                     request.getCount())
-                .thenApply(positions -> Positions.newBuilder().addAllPositions(positions).build()),
->>>>>>> 8ded77f7
                       responseObserver);
     }
 
