--- conflicted
+++ resolved
@@ -117,12 +117,7 @@
             final AsyncResponse asyncResponse) {
         long traceId = LoggerHelpers.traceEnter(log, "getStreamConfig");
 
-<<<<<<< HEAD
         controllerService.getStreamConfiguration(scope, stream)
-=======
-        StreamMetadataStore streamStore = controllerService.getStreamStore();
-        streamStore.getConfiguration(scope, stream)
->>>>>>> 020ee8da
                 .thenApply(streamConfig -> {
                     return Response.status(Status.OK).entity(ModelHelper.encodeStreamResponse(streamConfig)).build();
                 })
