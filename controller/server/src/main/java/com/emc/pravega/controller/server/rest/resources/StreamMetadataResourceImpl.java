--- conflicted
+++ resolved
@@ -13,8 +13,9 @@
 import com.emc.pravega.controller.server.rest.v1.ApiV1;
 import com.emc.pravega.controller.server.rpc.v1.ControllerService;
 import com.emc.pravega.controller.store.stream.DataNotFoundException;
-import com.emc.pravega.controller.store.stream.StreamMetadataStore;
+import com.emc.pravega.controller.stream.api.v1.CreateScopeStatus;
 import com.emc.pravega.controller.stream.api.v1.CreateStreamStatus;
+import com.emc.pravega.controller.stream.api.v1.DeleteScopeStatus;
 import com.emc.pravega.controller.stream.api.v1.UpdateStreamStatus;
 import com.emc.pravega.stream.StreamConfiguration;
 import lombok.extern.slf4j.Slf4j;
@@ -23,7 +24,6 @@
 import javax.ws.rs.core.Response;
 import javax.ws.rs.core.Response.Status;
 import javax.ws.rs.core.SecurityContext;
-import java.util.concurrent.CompletableFuture;
 
 /**
  * Stream metadata resource implementation.
@@ -47,7 +47,22 @@
     @Override
     public void createScope(final CreateScopeRequest createScopeRequest, final SecurityContext securityContext,
             final AsyncResponse asyncResponse) {
-        asyncResponse.resume(Response.status(Status.NOT_IMPLEMENTED));
+        long traceId = LoggerHelpers.traceEnter(log, "createScope");
+
+        controllerService.createScope(createScopeRequest.getScopeName()).thenApply(scopeStatus -> {
+            if (scopeStatus == CreateScopeStatus.SUCCESS) {
+                return Response.status(Status.CREATED).entity(createScopeRequest).build();
+            } else if (scopeStatus == CreateScopeStatus.SCOPE_EXISTS) {
+                return Response.status(Status.CONFLICT).build();
+            } else {
+                return Response.status(Status.INTERNAL_SERVER_ERROR).build();
+            }
+        }).exceptionally(exception -> {
+            log.warn("Exception occurred while executing createScope: " + exception);
+            return Response.status(Status.INTERNAL_SERVER_ERROR).build();
+        }).thenApply(asyncResponse::resume);
+
+        LoggerHelpers.traceLeave(log, "createScope", traceId);
     }
 
     /**
@@ -64,10 +79,8 @@
         long traceId = LoggerHelpers.traceEnter(log, "createStream");
 
         StreamConfiguration streamConfiguration = ModelHelper.getCreateStreamConfig(createStreamRequest, scopeName);
-        CompletableFuture<CreateStreamStatus> createStreamStatus = controllerService.createStream(streamConfiguration,
-                System.currentTimeMillis());
-
-        createStreamStatus.thenApply(streamStatus -> {
+        controllerService.createStream(streamConfiguration, System.currentTimeMillis())
+                .thenApply(streamStatus -> {
                     if (streamStatus == CreateStreamStatus.SUCCESS) {
                         return Response.status(Status.CREATED).
                                 entity(ModelHelper.encodeStreamResponse(streamConfiguration)).build();
@@ -76,11 +89,10 @@
                     } else {
                         return Response.status(Status.INTERNAL_SERVER_ERROR).build();
                     }
-                }
-        ).exceptionally(exception -> {
-            log.debug("Exception occurred while executing createStream: " + exception);
-            return Response.status(Status.INTERNAL_SERVER_ERROR).build();
-        }).thenApply(response -> asyncResponse.resume(response));
+                }).exceptionally(exception -> {
+                    log.warn("Exception occurred while executing createStream: " + exception);
+                    return Response.status(Status.INTERNAL_SERVER_ERROR).build();
+                }).thenApply(asyncResponse::resume);
 
         LoggerHelpers.traceLeave(log, "createStream", traceId);
     }
@@ -95,7 +107,24 @@
     @Override
     public void deleteScope(final String scopeName, final SecurityContext securityContext,
             final AsyncResponse asyncResponse) {
-        asyncResponse.resume(Response.status(Status.NOT_IMPLEMENTED));
+        long traceId = LoggerHelpers.traceEnter(log, "deleteScope");
+
+        controllerService.deleteScope(scopeName).thenApply(scopeStatus -> {
+            if (scopeStatus == DeleteScopeStatus.SUCCESS) {
+                return Response.status(Status.NO_CONTENT).build();
+            } else if (scopeStatus == DeleteScopeStatus.SCOPE_NOT_FOUND) {
+                return Response.status(Status.NOT_FOUND).build();
+            } else if (scopeStatus == DeleteScopeStatus.SCOPE_NOT_EMPTY) {
+                return Response.status(Status.PRECONDITION_FAILED).build();
+            } else {
+                return Response.status(Status.INTERNAL_SERVER_ERROR).build();
+            }
+        }).exceptionally(exception -> {
+            log.warn("Exception occurred while executing deleteScope: " + exception);
+            return Response.status(Status.INTERNAL_SERVER_ERROR).build();
+        }).thenApply(asyncResponse::resume);
+
+        LoggerHelpers.traceLeave(log, "deleteScope", traceId);
     }
 
     /**
@@ -109,7 +138,24 @@
     @Override
     public void deleteStream(final String scopeName, final String streamName, final SecurityContext securityContext,
             final AsyncResponse asyncResponse) {
-        asyncResponse.resume(Response.status(Status.NOT_IMPLEMENTED));
+        long traceId = LoggerHelpers.traceEnter(log, "deleteStream");
+
+        controllerService.deleteScope(scopeName).thenApply(scopeStatus -> {
+            if (scopeStatus == DeleteScopeStatus.SUCCESS) {
+                return Response.status(Status.NO_CONTENT).build();
+            } else if (scopeStatus == DeleteScopeStatus.SCOPE_NOT_FOUND) {
+                return Response.status(Status.NOT_FOUND).build();
+            } else if (scopeStatus == DeleteScopeStatus.SCOPE_NOT_EMPTY) {
+                return Response.status(Status.PRECONDITION_FAILED).build();
+            } else {
+                return Response.status(Status.INTERNAL_SERVER_ERROR).build();
+            }
+        }).exceptionally(exception -> {
+            log.warn("Exception occurred while executing deleteStream: " + exception);
+            return Response.status(Status.INTERNAL_SERVER_ERROR).build();
+        }).thenApply(asyncResponse::resume);
+
+        LoggerHelpers.traceLeave(log, "deleteStream", traceId);
     }
 
     /**
@@ -123,28 +169,23 @@
     @Override
     public void getStream(final String scopeName, final String streamName, final SecurityContext securityContext,
             final AsyncResponse asyncResponse) {
-        long traceId = LoggerHelpers.traceEnter(log, "getStreamConfig");
-
-        StreamMetadataStore streamStore = controllerService.getStreamStore();
-<<<<<<< HEAD
-        streamStore.getConfiguration(streamName)
-=======
-        streamStore.getConfiguration(scope, stream)
->>>>>>> 848cc99d
-                .thenApply(streamConfig -> {
-                    return Response.status(Status.OK).entity(ModelHelper.encodeStreamResponse(streamConfig)).build();
-                })
+        long traceId = LoggerHelpers.traceEnter(log, "getStream");
+
+        controllerService.getStream(scopeName, streamName)
+                .thenApply(streamConfig -> Response.status(Status.OK)
+                        .entity(ModelHelper.encodeStreamResponse(streamConfig))
+                        .build())
                 .exceptionally(exception -> {
                     if (exception.getCause() instanceof DataNotFoundException
                             || exception instanceof DataNotFoundException) {
                         return Response.status(Status.NOT_FOUND).build();
                     } else {
-                        log.debug("Exception occurred while executing getStreamConfig: " + exception);
+                        log.debug("Exception occurred while executing getStream: " + exception);
                         return Response.status(Status.INTERNAL_SERVER_ERROR).build();
                     }
-                }).thenApply(response -> asyncResponse.resume(response));
-
-        LoggerHelpers.traceLeave(log, "getStreamConfig", traceId);
+                }).thenApply(asyncResponse::resume);
+
+        LoggerHelpers.traceLeave(log, "getStream", traceId);
     }
 
     /**
@@ -184,27 +225,24 @@
     public void updateStream(final String scopeName, final String streamName,
             final UpdateStreamRequest updateStreamRequest, final SecurityContext securityContext,
             final AsyncResponse asyncResponse) {
-        long traceId = LoggerHelpers.traceEnter(log, "updateStreamConfig");
+        long traceId = LoggerHelpers.traceEnter(log, "updateStream");
 
         StreamConfiguration streamConfiguration = ModelHelper.getUpdateStreamConfig(
                 updateStreamRequest, scopeName, streamName);
-        CompletableFuture<UpdateStreamStatus> updateStreamStatus = controllerService.alterStream(streamConfiguration);
-
-        updateStreamStatus.thenApply(streamStatus -> {
-                                         if (streamStatus == UpdateStreamStatus.SUCCESS) {
-                                             return Response.status(Status.CREATED).
-                                                     entity(ModelHelper.encodeStreamResponse(streamConfiguration)).build();
-                                         } else if (streamStatus == UpdateStreamStatus.STREAM_NOT_FOUND) {
-                                             return Response.status(Status.NOT_FOUND).build();
-                                         } else {
-                                             return Response.status(Status.INTERNAL_SERVER_ERROR).build();
-                                         }
-                                     }
-        ).exceptionally(exception -> {
-            log.debug("Exception occurred while executing updateStreamConfig: " + exception);
-            return Response.status(Status.INTERNAL_SERVER_ERROR).build();
-        }).thenApply(response -> asyncResponse.resume(response));
-
-        LoggerHelpers.traceLeave(log, "updateStreamConfig", traceId);
+        controllerService.alterStream(streamConfiguration).thenApply(streamStatus -> {
+            if (streamStatus == UpdateStreamStatus.SUCCESS) {
+                 return Response.status(Status.OK)
+                         .entity(ModelHelper.encodeStreamResponse(streamConfiguration)).build();
+             } else if (streamStatus == UpdateStreamStatus.STREAM_NOT_FOUND) {
+                 return Response.status(Status.NOT_FOUND).build();
+             } else {
+                 return Response.status(Status.INTERNAL_SERVER_ERROR).build();
+             }
+         }).exceptionally(exception -> {
+            log.debug("Exception occurred while executing updateStream: " + exception);
+            return Response.status(Status.INTERNAL_SERVER_ERROR).build();
+        }).thenApply(asyncResponse::resume);
+
+        LoggerHelpers.traceLeave(log, "updateStream", traceId);
     }
 }