/**
 *
 *  Copyright (c) 2017 Dell Inc., or its subsidiaries.
 *
 */
package com.emc.pravega.controller.server.rest.resources;

import com.emc.pravega.common.LoggerHelpers;
import com.emc.pravega.controller.server.rest.ModelHelper;
import com.emc.pravega.controller.server.rest.generated.model.CreateScopeRequest;
import com.emc.pravega.controller.server.rest.generated.model.CreateStreamRequest;
import com.emc.pravega.controller.server.rest.generated.model.ScopeProperty;
import com.emc.pravega.controller.server.rest.generated.model.ScopesList;
import com.emc.pravega.controller.server.rest.generated.model.StreamsList;
import com.emc.pravega.controller.server.rest.generated.model.UpdateStreamRequest;
import com.emc.pravega.controller.server.rest.v1.ApiV1;
import com.emc.pravega.controller.server.rpc.v1.ControllerService;
import com.emc.pravega.controller.store.stream.DataNotFoundException;
<<<<<<< HEAD
=======
import com.emc.pravega.controller.store.stream.StoreException;
import com.emc.pravega.controller.stream.api.v1.CreateScopeStatus;
>>>>>>> e4402a0b
import com.emc.pravega.controller.stream.api.v1.CreateStreamStatus;
import com.emc.pravega.controller.stream.api.v1.DeleteScopeStatus;
import com.emc.pravega.controller.stream.api.v1.UpdateStreamStatus;
import com.emc.pravega.stream.StreamConfiguration;
import lombok.extern.slf4j.Slf4j;

import javax.ws.rs.container.AsyncResponse;
import javax.ws.rs.core.Response;
import javax.ws.rs.core.Response.Status;
import javax.ws.rs.core.SecurityContext;

/**
 * Stream metadata resource implementation.
 */
@Slf4j
public class StreamMetadataResourceImpl implements ApiV1.ScopesApi {

    private final ControllerService controllerService;

    public StreamMetadataResourceImpl(ControllerService controllerService) {
        this.controllerService = controllerService;
    }

    /**
     * Implementation of createScope REST API.
     *
     * @param createScopeRequest  The object conforming to createScope request json.
     * @param securityContext     The security for API access.
     * @param asyncResponse       AsyncResponse provides means for asynchronous server side response processing.
     */
    @Override
    public void createScope(final CreateScopeRequest createScopeRequest, final SecurityContext securityContext,
            final AsyncResponse asyncResponse) {
        long traceId = LoggerHelpers.traceEnter(log, "createScope");

        controllerService.createScope(createScopeRequest.getScopeName()).thenApply(scopeStatus -> {
            if (scopeStatus == CreateScopeStatus.SUCCESS) {
                log.info("Successfully created new scope: {}", createScopeRequest.getScopeName());
                return Response.status(Status.CREATED).entity(createScopeRequest).build();
            } else if (scopeStatus == CreateScopeStatus.SCOPE_EXISTS) {
                log.warn("Scope name: {} already exists", createScopeRequest.getScopeName());
                return Response.status(Status.CONFLICT).build();
            } else {
                log.warn("Failed to create scope: {}", createScopeRequest.getScopeName());
                return Response.status(Status.INTERNAL_SERVER_ERROR).build();
            }
        }).exceptionally(exception -> {
            log.warn("createScope for scope: {} failed, exception: {}", createScopeRequest.getScopeName(), exception);
            return Response.status(Status.INTERNAL_SERVER_ERROR).build();
        }).thenApply(asyncResponse::resume);

        LoggerHelpers.traceLeave(log, "createScope", traceId);
    }

    /**
     * Implementation of createStream REST API.
     *
     * @param scopeName           The scope name of stream.
     * @param createStreamRequest The object conforming to createStream request json.
     * @param securityContext     The security for API access.
     * @param asyncResponse       AsyncResponse provides means for asynchronous server side response processing.
     */
    @Override
    public void createStream(final String scopeName, final CreateStreamRequest createStreamRequest,
            final SecurityContext securityContext, final AsyncResponse asyncResponse) {
        long traceId = LoggerHelpers.traceEnter(log, "createStream");

        StreamConfiguration streamConfiguration = ModelHelper.getCreateStreamConfig(createStreamRequest, scopeName);
        controllerService.createStream(streamConfiguration, System.currentTimeMillis())
                .thenApply(streamStatus -> {
                    if (streamStatus == CreateStreamStatus.SUCCESS) {
                        log.info("Successfully created stream: {}/{}", scopeName, streamConfiguration.getStreamName());
                        return Response.status(Status.CREATED).
                                entity(ModelHelper.encodeStreamResponse(streamConfiguration)).build();
                    } else if (streamStatus == CreateStreamStatus.STREAM_EXISTS) {
                        log.warn("Stream already exists: {}/{}", scopeName, streamConfiguration.getStreamName());
                        return Response.status(Status.CONFLICT).build();
                    } else if (streamStatus == CreateStreamStatus.SCOPE_NOT_FOUND) {
                        return Response.status(Status.NOT_FOUND).build();
                    } else {
                        log.warn("createStream failed for : {}/{}", scopeName, streamConfiguration.getStreamName());
                        return Response.status(Status.INTERNAL_SERVER_ERROR).build();
                    }
                }).exceptionally(exception -> {
                    log.warn("createStream for {}/{} failed {}: ", scopeName, streamConfiguration.getStreamName(),
                             exception);
                    return Response.status(Status.INTERNAL_SERVER_ERROR).build();
                }).thenApply(asyncResponse::resume);

        LoggerHelpers.traceLeave(log, "createStream", traceId);
    }

    /**
     * Implementation of deleteScope REST API.
     *
     * @param scopeName           The scope name of stream.
     * @param securityContext     The security for API access.
     * @param asyncResponse       AsyncResponse provides means for asynchronous server side response processing.
     */
    @Override
    public void deleteScope(final String scopeName, final SecurityContext securityContext,
            final AsyncResponse asyncResponse) {
        long traceId = LoggerHelpers.traceEnter(log, "deleteScope");

        controllerService.deleteScope(scopeName).thenApply(scopeStatus -> {
            if (scopeStatus == DeleteScopeStatus.SUCCESS) {
                log.info("Successfully deleted scope: {}", scopeName);
                return Response.status(Status.NO_CONTENT).build();
            } else if (scopeStatus == DeleteScopeStatus.SCOPE_NOT_FOUND) {
                log.warn("Scope: {} not found", scopeName);
                return Response.status(Status.NOT_FOUND).build();
            } else if (scopeStatus == DeleteScopeStatus.SCOPE_NOT_EMPTY) {
                log.warn("Cannot delete scope: {} with non-empty streams", scopeName);
                return Response.status(Status.PRECONDITION_FAILED).build();
            } else {
                log.warn("deleteScope for {} failed", scopeName);
                return Response.status(Status.INTERNAL_SERVER_ERROR).build();
            }
        }).exceptionally(exception -> {
            log.warn("deleteScope for {} failed with exception: {}", scopeName, exception);
            return Response.status(Status.INTERNAL_SERVER_ERROR).build();
        }).thenApply(asyncResponse::resume);

        LoggerHelpers.traceLeave(log, "deleteScope", traceId);
    }

    /**
     * Implementation of deleteStream REST API.
     *
     * @param scopeName           The scope name of stream.
     * @param streamName          The name of stream.
     * @param securityContext     The security for API access.
     * @param asyncResponse       AsyncResponse provides means for asynchronous server side response processing.
     */
    @Override
    public void deleteStream(final String scopeName, final String streamName, final SecurityContext securityContext,
            final AsyncResponse asyncResponse) {
        asyncResponse.resume(Response.status(Status.NOT_IMPLEMENTED));
    }

    /**
     * Implementation of getStream REST API.
     *
     * @param scopeName         The scope name of stream.
     * @param streamName        The name of stream.
     * @param securityContext   The security for API access.
     * @param asyncResponse     AsyncResponse provides means for asynchronous server side response processing.
     */
    @Override
    public void getStream(final String scopeName, final String streamName, final SecurityContext securityContext,
            final AsyncResponse asyncResponse) {
        long traceId = LoggerHelpers.traceEnter(log, "getStream");

        controllerService.getStream(scopeName, streamName)
                .thenApply(streamConfig -> Response.status(Status.OK)
                        .entity(ModelHelper.encodeStreamResponse(streamConfig))
                        .build())
                .exceptionally(exception -> {
                    if (exception.getCause() instanceof DataNotFoundException
                            || exception instanceof DataNotFoundException) {
                        log.warn("Stream: {}/{} not found", scopeName, streamName);
                        return Response.status(Status.NOT_FOUND).build();
                    } else {
                        log.warn("getStream for {}/{} failed with exception: {}", scopeName, streamName, exception);
                        return Response.status(Status.INTERNAL_SERVER_ERROR).build();
                    }
                }).thenApply(asyncResponse::resume);

        LoggerHelpers.traceLeave(log, "getStream", traceId);
    }

    /**
     * Implementation of listScopes REST API.
     *
     * @param securityContext     The security for API access.
     * @param asyncResponse       AsyncResponse provides means for asynchronous server side response processing.
     */
    @Override
    public void listScopes(final SecurityContext securityContext, final AsyncResponse asyncResponse) {
        long traceId = LoggerHelpers.traceEnter(log, "listScopes");

        controllerService.listScopes()
                .thenApply(scopesList -> {
                    ScopesList scopes = new ScopesList();
                    scopesList.forEach(scope -> scopes.addScopesItem(new ScopeProperty().scopeName(scope)));
                    return Response.status(Status.OK).entity(scopes).build();
                }).exceptionally(exception -> {
                        log.warn("listScopes failed with exception: " + exception);
                        return Response.status(Status.INTERNAL_SERVER_ERROR).build();
                }).thenApply(asyncResponse::resume);

        LoggerHelpers.traceLeave(log, "listScopes", traceId);
    }

    /**
     * Implementation of listStreams REST API.
     *
     * @param scopeName           The scope name of stream.
     * @param securityContext     The security for API access.
     * @param asyncResponse       AsyncResponse provides means for asynchronous server side response processing.
     */
    @Override
    public void listStreams(final String scopeName, final SecurityContext securityContext,
            final AsyncResponse asyncResponse) {
        long traceId = LoggerHelpers.traceEnter(log, "listStreams");

<<<<<<< HEAD
        controllerService.getStreamConfiguration(scope, stream)
                .thenApply(streamConfig -> {
                    return Response.status(Status.OK).entity(ModelHelper.encodeStreamResponse(streamConfig)).build();
                })
                .exceptionally(exception -> {
                    if (exception.getCause() instanceof DataNotFoundException || exception instanceof DataNotFoundException) {
=======
        controllerService.listStreamsInScope(scopeName)
                .thenApply(streamsList -> {
                    StreamsList streams = new StreamsList();
                    streamsList.forEach(stream -> streams.addStreamsItem(ModelHelper.encodeStreamResponse(stream)));
                    log.info("Successfully fetched streams for scope: {}", scopeName);
                    return Response.status(Status.OK).entity(streams).build();
                }).exceptionally(exception -> {
                    if (exception.getCause() instanceof DataNotFoundException
                            || exception instanceof DataNotFoundException
                            || exception.getCause() instanceof StoreException.NodeNotFoundException
                            || exception instanceof StoreException.NodeNotFoundException) {
                        log.warn("Scope name: {} not found", scopeName);
>>>>>>> e4402a0b
                        return Response.status(Status.NOT_FOUND).build();
                    } else {
                        log.warn("listStreams for {} failed with exception: {}", scopeName, exception);
                        return Response.status(Status.INTERNAL_SERVER_ERROR).build();
                    }
                }).thenApply(asyncResponse::resume);

        LoggerHelpers.traceLeave(log, "listStreams", traceId);
    }

    /**
     * Implementation of updateStream REST API.
     *
     * @param scopeName           The scope name of stream.
     * @param streamName          The name of stream.
     * @param updateStreamRequest The object conforming to updateStreamConfig request json.
     * @param securityContext     The security for API access.
     * @param asyncResponse       AsyncResponse provides means for asynchronous server side response processing.
     */
    @Override
    public void updateStream(final String scopeName, final String streamName,
            final UpdateStreamRequest updateStreamRequest, final SecurityContext securityContext,
            final AsyncResponse asyncResponse) {
        long traceId = LoggerHelpers.traceEnter(log, "updateStream");

        StreamConfiguration streamConfiguration = ModelHelper.getUpdateStreamConfig(
                updateStreamRequest, scopeName, streamName);
        controllerService.alterStream(streamConfiguration).thenApply(streamStatus -> {
            if (streamStatus == UpdateStreamStatus.SUCCESS) {
                log.info("Successfully updated stream config for: {}/{}", scopeName, streamName);
                return Response.status(Status.OK)
                         .entity(ModelHelper.encodeStreamResponse(streamConfiguration)).build();
            } else if (streamStatus == UpdateStreamStatus.STREAM_NOT_FOUND ||
                    streamStatus == UpdateStreamStatus.SCOPE_NOT_FOUND) {
                log.warn("Stream: {}/{} not found", scopeName, streamName);
                return Response.status(Status.NOT_FOUND).build();
            } else {
                log.warn("updateStream failed for {}/{}", scopeName, streamName);
                return Response.status(Status.INTERNAL_SERVER_ERROR).build();
            }
        }).exceptionally(exception -> {
            log.warn("updateStream for {}/{} failed with exception: {}", scopeName, streamName, exception);
            return Response.status(Status.INTERNAL_SERVER_ERROR).build();
        }).thenApply(asyncResponse::resume);

        LoggerHelpers.traceLeave(log, "updateStream", traceId);
    }
}<|MERGE_RESOLUTION|>--- conflicted
+++ resolved
@@ -16,11 +16,8 @@
 import com.emc.pravega.controller.server.rest.v1.ApiV1;
 import com.emc.pravega.controller.server.rpc.v1.ControllerService;
 import com.emc.pravega.controller.store.stream.DataNotFoundException;
-<<<<<<< HEAD
-=======
 import com.emc.pravega.controller.store.stream.StoreException;
 import com.emc.pravega.controller.stream.api.v1.CreateScopeStatus;
->>>>>>> e4402a0b
 import com.emc.pravega.controller.stream.api.v1.CreateStreamStatus;
 import com.emc.pravega.controller.stream.api.v1.DeleteScopeStatus;
 import com.emc.pravega.controller.stream.api.v1.UpdateStreamStatus;
@@ -227,14 +224,6 @@
             final AsyncResponse asyncResponse) {
         long traceId = LoggerHelpers.traceEnter(log, "listStreams");
 
-<<<<<<< HEAD
-        controllerService.getStreamConfiguration(scope, stream)
-                .thenApply(streamConfig -> {
-                    return Response.status(Status.OK).entity(ModelHelper.encodeStreamResponse(streamConfig)).build();
-                })
-                .exceptionally(exception -> {
-                    if (exception.getCause() instanceof DataNotFoundException || exception instanceof DataNotFoundException) {
-=======
         controllerService.listStreamsInScope(scopeName)
                 .thenApply(streamsList -> {
                     StreamsList streams = new StreamsList();
@@ -247,7 +236,6 @@
                             || exception.getCause() instanceof StoreException.NodeNotFoundException
                             || exception instanceof StoreException.NodeNotFoundException) {
                         log.warn("Scope name: {} not found", scopeName);
->>>>>>> e4402a0b
                         return Response.status(Status.NOT_FOUND).build();
                     } else {
                         log.warn("listStreams for {} failed with exception: {}", scopeName, exception);
