--- conflicted
+++ resolved
@@ -50,17 +50,9 @@
     CompletableFuture<Boolean> updateConfiguration(final StreamConfiguration configuration);
 
     /**
-<<<<<<< HEAD
-     * Finds all successors of a given segment, that have exactly one predecessor,
-     * and hence can be included in the futures of the given segment.
-     *
-     * @param segment for which default futures are sought.
-     * @return the list of successors of specified segment who have only one predecessor.
-=======
      * Fetches the current stream configuration.
      *
      * @return current stream configuration.
->>>>>>> f409667b
      */
     CompletableFuture<StreamConfiguration> getConfiguration();
 
@@ -79,70 +71,6 @@
     CompletableFuture<List<Integer>> getSuccessors(final int number);
 
     /**
-<<<<<<< HEAD
-     * @param completedSegments completely read segments.
-     * @param positions         current consumer positions.
-     * @return new consumer positions including new (current or future) segments that can be read from.
-     */
-    synchronized List<SegmentFutures> getNextSegments(Set<Integer> completedSegments, List<SegmentFutures> positions) {
-        Preconditions.checkNotNull(positions);
-        Preconditions.checkArgument(positions.size() > 0);
-
-        // successors of completed segments are interesting, which means
-        // some of them may become current, and
-        // some of them may become future
-        Set<Integer> successors = completedSegments.stream().flatMap(x -> segments.get(x).getSuccessors().stream())
-                .collect(Collectors.toSet());
-
-        // a successor that has
-        // 1. all its predecessors completed, and
-        // 2. it is not completed yet, and
-        // 3. it is not current in any of the positions,
-        // shall become current and be added to some position
-        List<Integer> newCurrents = successors.stream().filter(x ->
-                // 1. all its predecessors completed, and
-                segments.get(x).getPredecessors().stream().allMatch(y -> completedSegments.contains(y))
-                        // 2. it is not completed yet, and
-                        && !completedSegments.contains(x)
-                        // 3. it is not current in any of the positions
-                        && positions.stream().allMatch(z -> !z.getCurrent().contains(x))
-        ).collect(Collectors.toList());
-
-        Map<Integer, List<Integer>> newFutures = new HashMap<>();
-        successors.stream().forEach(
-                x -> {
-                    // if x is not completed
-                    if (!completedSegments.contains(x)) {
-                        // number of predecessors not completed == 1
-                        List<Integer> filtered = segments.get(x).getPredecessors().stream().filter(y ->
-                                !completedSegments.contains(y)).collect(Collectors.toList());
-                        if (filtered.size() == 1) {
-                            Integer pendingPredecessor = filtered.get(0);
-                            if (newFutures.containsKey(pendingPredecessor)) {
-                                newFutures.get(pendingPredecessor).add(x);
-                            } else {
-                                List<Integer> list = new ArrayList<>();
-                                list.add(x);
-                                newFutures.put(pendingPredecessor, list);
-                            }
-                        }
-                    }
-                }
-        );
-
-        return divideSegments(newCurrents, newFutures, positions);
-    }
-
-    private List<SegmentFutures> divideSegments(List<Integer> newCurrents, Map<Integer, List<Integer>> newFutures,
-                                                List<SegmentFutures> positions) {
-        List<SegmentFutures> newPositions = new ArrayList<>(positions.size());
-
-        int quotient = newCurrents.size() / positions.size();
-        int remainder = newCurrents.size() % positions.size();
-        int counter = 0;
-        for (int i = 0; i < positions.size(); i++) {
-            SegmentFutures position = positions.get(i);
-=======
      * @param number segment number.
      * @return predecessors of specified segment
      */
@@ -152,7 +80,6 @@
      * @return currently active segments
      */
     CompletableFuture<List<Integer>> getActiveSegments();
->>>>>>> f409667b
 
     /**
      * @param timestamp point in time.
@@ -161,23 +88,6 @@
     CompletableFuture<List<Integer>> getActiveSegments(final long timestamp);
 
     /**
-<<<<<<< HEAD
-     * Seals a set of segments, and adds a new set of segments as current segments.
-     * It sets appropriate endtime and successors of sealed segment.
-     *
-     * @param sealedSegments segments to be sealed
-     * @param keyRanges      new segments to be added as active segments
-     * @param scaleTimestamp scaling timestamp. This will be the end time of sealed segments and start time of new
-     *                       segments.
-     * @return the list of new segments.
-     */
-    synchronized List<Segment> scale(List<Integer> sealedSegments, List<SimpleEntry<Double, Double>> keyRanges, long
-            scaleTimestamp) {
-        Preconditions.checkNotNull(sealedSegments);
-        Preconditions.checkNotNull(keyRanges);
-        Preconditions.checkArgument(sealedSegments.size() > 0);
-        Preconditions.checkArgument(keyRanges.size() > 0);
-=======
      * Scale the stream by sealing few segments and creating few segments
      *
      * @param sealedSegments segments to be sealed
@@ -188,7 +98,6 @@
     CompletableFuture<List<Segment>> scale(final List<Integer> sealedSegments,
                                            final List<AbstractMap.SimpleEntry<Double, Double>> newRanges,
                                            final long scaleTimestamp);
->>>>>>> f409667b
 
     /**
      * Method to start new transaction creation
@@ -196,37 +105,6 @@
      */
     CompletableFuture<UUID> createTransaction();
 
-<<<<<<< HEAD
-        int start = segments.size();
-        // assign status, end times, and successors to sealed segments.
-        // assign predecessors to new segments
-        for (Integer sealed : sealedSegments) {
-            Segment segment = segments.get(sealed);
-            List<Integer> successors = new ArrayList<>();
-
-            for (int i = 0; i < keyRanges.size(); i++) {
-                if (segment.overlaps(keyRanges.get(i).getKey(), keyRanges.get(i).getValue())) {
-                    successors.add(start + i);
-                    predecessors.get(i).add(sealed);
-                }
-            }
-            Segment sealedSegment = new Segment(sealed, segment.getStart(), scaleTimestamp, segment.getKeyStart(),
-                    segment.getKeyEnd(), Segment.Status.Sealed, successors, segment.getPredecessors());
-            segments.set(sealed, sealedSegment);
-            currentSegments.remove(sealed);
-        }
-
-        List<Segment> newSegments = new ArrayList<>();
-        // assign start times, numbers to new segments. Add them to segments list and current list.
-        for (int i = 0; i < keyRanges.size(); i++) {
-            int number = start + i;
-            Segment segment = new Segment(number, scaleTimestamp, Long.MAX_VALUE, keyRanges.get(i).getKey(),
-                    keyRanges.get(i).getValue(), Segment.Status.Active, new ArrayList<>(), predecessors.get(i));
-            newSegments.add(segment);
-            segments.add(segment);
-            currentSegments.add(number);
-        }
-=======
     /**
      * Seal given transaction
      * @param txId
@@ -249,7 +127,6 @@
      * @return
      */
     CompletableFuture<TxStatus> commitTransaction(final UUID txId) throws OperationOnTxNotAllowedException;
->>>>>>> f409667b
 
     /**
      * Commits a transaction
