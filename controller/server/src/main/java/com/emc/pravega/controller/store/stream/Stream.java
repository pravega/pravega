--- conflicted
+++ resolved
@@ -1,7 +1,5 @@
 /**
- *
- *  Copyright (c) 2017 Dell Inc., or its subsidiaries.
- *
+ * Copyright (c) 2017 Dell Inc., or its subsidiaries.
  */
 package com.emc.pravega.controller.store.stream;
 
@@ -23,16 +21,13 @@
  */
 interface Stream {
 
-<<<<<<< HEAD
     String getScope();
 
-=======
     /**
      * Get name of stream.
      *
      * @return Name of stream.
      */
->>>>>>> 020ee8da
     String getName();
 
     /**
