--- conflicted
+++ resolved
@@ -36,7 +36,6 @@
 
 @Slf4j
 public abstract class PersistentStreamBase<T> implements Stream {
-<<<<<<< HEAD
 
     private final String scope;
     private final String name;
@@ -44,14 +43,6 @@
     PersistentStreamBase(String scope, final String name) {
         this.scope = scope;
         this.name = name;
-=======
-    private final String streamName;
-    private final String scopeName;
-
-    protected PersistentStreamBase(final String scopeName, final String name) {
-        this.scopeName = scopeName;
-        this.streamName = name;
->>>>>>> 020ee8da
     }
 
     @Override
@@ -61,12 +52,12 @@
 
     @Override
     public String getName() {
-        return this.streamName;
+        return this.name;
     }
 
     @Override
     public String getScopeName() {
-        return this.scopeName;
+        return this.scope;
     }
 
     /***
@@ -109,13 +100,9 @@
     @Override
     public CompletableFuture<Boolean> updateConfiguration(final StreamConfiguration configuration) {
         // replace the configurationPath with new configurationPath
-<<<<<<< HEAD
-        return verifyLegalState(setConfigurationData(configuration).thenApply(x -> true));
-=======
-        return checkScopeExists()
+        return verifyLegalState(checkScopeExists()
                 .thenApply(x -> setConfigurationData(configuration))
-                .thenApply(x -> true);
->>>>>>> 020ee8da
+                .thenApply(x -> true));
     }
 
     /**
@@ -178,17 +165,10 @@
     }
 
     private CompletableFuture<List<Segment>> findOverlapping(Segment segment, List<Integer> candidates) {
-<<<<<<< HEAD
         return verifyLegalState(FutureHelpers.allOfWithResults(candidates.stream().map(this::getSegment).collect(Collectors.toList()))
                 .thenApply(successorCandidates -> successorCandidates.stream()
                         .filter(x -> x.overlaps(segment))
                         .collect(Collectors.toList())));
-=======
-        return FutureHelpers.allOfWithResults(candidates.stream().map(this::getSegment).collect(Collectors.toList()))
-                .thenApply(successorCandidates -> successorCandidates.stream()
-                        .filter(x -> x.overlaps(segment))
-                        .collect(Collectors.toList()));
->>>>>>> 020ee8da
     }
 
     @Override
@@ -357,13 +337,8 @@
     }
 
     @Override
-<<<<<<< HEAD
-    public CompletableFuture<TxnStatus> sealTransaction(final UUID txId) {
+    public CompletableFuture<TxnStatus> sealTransaction(final UUID txId, final boolean commit) {
         return verifyLegalState(checkTransactionStatus(txId)
-=======
-    public CompletableFuture<TxnStatus> sealTransaction(final UUID txId, final boolean commit) {
-        return checkTransactionStatus(txId)
->>>>>>> 020ee8da
                 .thenCompose(x -> {
                     if (commit) {
                         switch (x) {
@@ -442,10 +417,15 @@
                             throw new TransactionNotFoundException(txId.toString());
                     }
                 })
-<<<<<<< HEAD
-                .thenCompose(x -> createCompletedTxEntry(txId, TxnStatus.ABORTED, System.currentTimeMillis())
-                        .thenCompose(y -> removeActiveTxEntry(txId))
-                        .thenApply(y -> TxnStatus.ABORTED)));
+                .thenCompose(x -> {
+                    if (x.equals(TxnStatus.ABORTING)) {
+                        return createCompletedTxEntry(txId, TxnStatus.ABORTED, System.currentTimeMillis());
+                    } else {
+                        return CompletableFuture.completedFuture(null); // already committed, do nothing
+                    }
+                })
+                .thenCompose(y -> removeActiveTxEntry(txId))
+                .thenApply(y -> TxnStatus.ABORTED));
     }
 
     @Override
@@ -503,17 +483,6 @@
                         throw new IllegalStateException("stream state unknown");
                     }
                 });
-=======
-                .thenCompose(x -> {
-                    if (x.equals(TxnStatus.ABORTING)) {
-                        return createCompletedTxEntry(txId, TxnStatus.ABORTED, System.currentTimeMillis());
-                    } else {
-                        return CompletableFuture.completedFuture(null); // already committed, do nothing
-                    }
-                })
-                .thenCompose(y -> removeActiveTxEntry(txId))
-                .thenApply(y -> TxnStatus.ABORTED);
->>>>>>> 020ee8da
     }
 
     private CompletionStage<List<Segment>> getSegments(final int count,
@@ -522,11 +491,7 @@
                 startingSegmentNumber + count)
                 .boxed()
                 .map(this::getSegment)
-<<<<<<< HEAD
                 .collect(Collectors.toList());
-=======
-                .collect(Collectors.<CompletableFuture<Segment>>toList());
->>>>>>> 020ee8da
         return FutureHelpers.allOfWithResults(segments);
     }
 
@@ -726,7 +691,6 @@
 
     abstract CompletableFuture<Void> createCompletedTxEntry(final UUID txId, final TxnStatus complete, final long timestamp);
 
-<<<<<<< HEAD
     abstract CompletableFuture<Void> createMarkerData(int segmentNumber, long timestamp);
 
     abstract CompletableFuture<Void> updateMarkerData(int segmentNumber, Data<T> data);
@@ -742,7 +706,6 @@
     abstract CompletableFuture<Boolean> isBlocked();
 
     abstract CompletableFuture<Map<String, Data<T>>> getCurrentTxns();
-=======
+
     abstract CompletableFuture<Void> checkScopeExists() throws StoreException;
->>>>>>> 020ee8da
 }