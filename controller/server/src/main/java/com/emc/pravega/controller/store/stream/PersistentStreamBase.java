/**
 * Copyright (c) 2017 Dell Inc., or its subsidiaries.
 */
package com.emc.pravega.controller.store.stream;

import com.emc.pravega.common.ExceptionHelpers;
import com.emc.pravega.common.concurrent.FutureHelpers;
import com.emc.pravega.controller.store.stream.tables.ActiveTxRecord;
import com.emc.pravega.controller.store.stream.tables.CompletedTxRecord;
import com.emc.pravega.controller.store.stream.tables.Create;
import com.emc.pravega.controller.store.stream.tables.Data;
import com.emc.pravega.controller.store.stream.tables.HistoryRecord;
import com.emc.pravega.controller.store.stream.tables.IndexRecord;
import com.emc.pravega.controller.store.stream.tables.Scale;
import com.emc.pravega.controller.store.stream.tables.SegmentRecord;
import com.emc.pravega.controller.store.stream.tables.State;
import com.emc.pravega.controller.store.stream.tables.TableHelper;
import com.emc.pravega.controller.store.stream.tables.Utilities;
import com.emc.pravega.stream.StreamConfiguration;
import com.emc.pravega.stream.impl.TxnStatus;
import lombok.extern.slf4j.Slf4j;
import org.apache.commons.lang3.tuple.ImmutablePair;

import java.util.AbstractMap;
import java.util.AbstractMap.SimpleImmutableEntry;
import java.util.ArrayList;
import java.util.List;
import java.util.Map;
import java.util.Optional;
import java.util.UUID;
import java.util.concurrent.CompletableFuture;
import java.util.concurrent.CompletionException;
import java.util.concurrent.CompletionStage;
import java.util.stream.Collectors;
import java.util.stream.IntStream;

@Slf4j
public abstract class PersistentStreamBase<T> implements Stream {

    private final String scope;
    private final String name;

    PersistentStreamBase(String scope, final String name) {
        this.scope = scope;
        this.name = name;
    }

    @Override
    public String getScope() {
        return this.scope;
    }

    @Override
    public String getName() {
        return this.name;
    }

    @Override
    public String getScopeName() {
        return this.scope;
    }

    /***
     * Creates a new stream record in the stream store.
     * Create a new task of type Create.
     * If create task already exists, use that and bring it to completion
     * If no task exists, fall through all create steps. They are all idempotent
     * <p>
     * Create Steps:
     * 1. Create new store configuration
     * 2. Create new segment table.
     * 3. Create new history table.
     * 4. Create new index
     *
     * @param configuration stream configuration.
     * @return : future of whether it was done or not
     */
    @Override
    public CompletableFuture<Boolean> create(final StreamConfiguration configuration, long createTimestamp) {
        final Create create = new Create(createTimestamp, configuration);

        return checkScopeExists()
                .thenCompose(x -> checkStreamExists(create))
                .thenCompose(x -> storeCreationTime(create))
                .thenCompose(x -> createConfiguration(create))
                .thenCompose(x -> createState(State.CREATING))
                .thenCompose(x -> createSegmentTable(create))
                .thenCompose(x -> createSegmentFile(create))
                .thenCompose(x -> createHistoryTable(create))
                .thenCompose(x -> createIndexTable(create))
                .thenApply(x -> true);
    }

    /**
     * Update configuration at configurationPath.
     *
     * @param configuration new stream configuration.
     * @return : future of boolean
     */
    @Override
    public CompletableFuture<Boolean> updateConfiguration(final StreamConfiguration configuration) {
        // replace the configurationPath with new configurationPath
        return verifyLegalState(checkScopeExists()
                .thenApply(x -> setConfigurationData(configuration))
                .thenApply(x -> true));
    }

    /**
     * Fetch configuration at configurationPath.
     *
     * @return : future of stream configuration
     */
    @Override
    public CompletableFuture<StreamConfiguration> getConfiguration() {
        return verifyLegalState(getConfigurationData());
    }

    @Override
    public CompletableFuture<Boolean> updateState(final State state) {
        return setStateData(state).thenApply(x -> true);
    }

    @Override
    public CompletableFuture<State> getState() {
        return getStateData();
    }

    /**
     * Compute correct name for the segment chunk that contains entry for this segment.
     * Fetch the segment table chunk and retrieve the segment
     *
     * @param number segment number.
     * @return : future of segment
     */
    @Override
    public CompletableFuture<Segment> getSegment(final int number) {
        return verifyLegalState(getSegmentRow(number));
    }

    /**
     * Given segment number, find its successor candidates and then compute overlaps with its keyrange
     * to find successors.
     *
     * @param number segment number.
     * @return : future of list of successor segment numbers
     */
    @Override
    public CompletableFuture<List<Integer>> getSuccessors(final int number) {

        final CompletableFuture[] futures = new CompletableFuture[3];

        futures[0] = getSegment(number);
        futures[1] = getIndexTable();
        futures[2] = getHistoryTable();

        return verifyLegalState(CompletableFuture.allOf(futures).thenApply(x -> {
            final Segment segment = (Segment) futures[0].getNow(null);
            final Data<T> indexTable = (Data<T>) futures[1].getNow(null);
            final Data<T> historyTable = (Data<T>) futures[2].getNow(null);
            return TableHelper.findSegmentSuccessorCandidates(segment, indexTable.getData(), historyTable.getData());
        }).thenCompose(candidates -> {
            Segment segment = (Segment) futures[0].getNow(null);
            return findOverlapping(segment, candidates);
        }).thenApply(list -> list.stream().map(e -> e.getNumber()).collect(Collectors.toList())));
    }

    private CompletableFuture<List<Segment>> findOverlapping(Segment segment, List<Integer> candidates) {
        return verifyLegalState(FutureHelpers.allOfWithResults(candidates.stream().map(this::getSegment).collect(Collectors.toList()))
                .thenApply(successorCandidates -> successorCandidates.stream()
                        .filter(x -> x.overlaps(segment))
                        .collect(Collectors.toList())));
    }

    @Override
    public CompletableFuture<Map<Integer, List<Integer>>> getSuccessorsWithPredecessors(final int number) {

        final CompletableFuture[] futures = new CompletableFuture[3];

        futures[0] = getSegment(number);
        futures[1] = getIndexTable();
        futures[2] = getHistoryTable();

<<<<<<< HEAD
        return CompletableFuture.allOf(futures).thenCompose(x -> {
            final Segment segment = (Segment) futures[0].getNow(null);
            final Data<T> indexTable = (Data<T>) futures[1].getNow(null);
            final Data<T> historyTable = (Data<T>) futures[2].getNow(null);
            Map<Integer, List<Integer>> result = new HashMap<>();
            List<Integer> candidates = TableHelper.findSegmentSuccessorCandidates(segment,
                    indexTable.getData(),
                    historyTable.getData());
            return findOverlapping(segment, candidates);
        }).thenCompose(successors -> {
            final Data<T> indexTable = (Data<T>) futures[1].getNow(null);
            final Data<T> historyTable = (Data<T>) futures[2].getNow(null);
            List<CompletableFuture<Map.Entry<Segment, List<Integer>>>> result = new ArrayList<>();
            for (Segment successor : successors) {
                List<Integer> candidates = TableHelper.findSegmentPredecessorCandidates(successor,
                        indexTable.getData(),
                        historyTable.getData());
                result.add(findOverlapping(successor, candidates).thenApply(list -> new SimpleImmutableEntry<>(
                        successor, candidates)));
            }
            return FutureHelpers.allOfWithResults(result);
        }).thenApply(list -> list.stream().collect(Collectors.toMap(e -> e.getKey().getNumber(), e -> e.getValue())));
=======
        return verifyLegalState(CompletableFuture.allOf(futures)
                .thenCompose(x -> {
                    final Segment segment = (Segment) futures[0].getNow(null);
                    final Data<T> indexTable = (Data<T>) futures[1].getNow(null);
                    final Data<T> historyTable = (Data<T>) futures[2].getNow(null);
                    List<Integer> candidates = TableHelper.findSegmentSuccessorCandidates(segment,
                            indexTable.getData(),
                            historyTable.getData());
                    return findOverlapping(segment, candidates);
                }).thenCompose(successors -> {
                    final Data<T> indexTable = (Data<T>) futures[1].getNow(null);
                    final Data<T> historyTable = (Data<T>) futures[2].getNow(null);
                    List<CompletableFuture<Map.Entry<Segment, List<Integer>>>> result = new ArrayList<>();
                    for (Segment successor : successors) {
                        List<Integer> candidates = TableHelper.findSegmentPredecessorCandidates(successor,
                                indexTable.getData(),
                                historyTable.getData());
                        result.add(findOverlapping(successor, candidates).thenApply(list -> new SimpleImmutableEntry<>(
                                successor, candidates)));
                    }
                    return FutureHelpers.allOfWithResults(result);
                }).thenApply(list -> list.stream().collect(Collectors.toMap(e -> e.getKey().getNumber(), Map.Entry::getValue))));
>>>>>>> 48343e2d
    }

    /**
     * Find predecessor candidates and find overlaps with given segment's key range.
     *
     * @param number segment number.
     * @return : future of list of predecessor segment numbers
     */
    @Override
    public CompletableFuture<List<Integer>> getPredecessors(final int number) {
        final CompletableFuture[] futures = new CompletableFuture[3];

        futures[0] = getSegment(number);
        futures[1] = getIndexTable();
        futures[2] = getHistoryTable();

        return verifyLegalState(CompletableFuture.allOf(futures).thenCompose(x -> {
            final Segment segment = (Segment) futures[0].getNow(null);
            final Data<T> indexTable = (Data<T>) futures[1].getNow(null);
            final Data<T> historyTable = (Data<T>) futures[2].getNow(null);
            List<Integer> candidates = TableHelper.findSegmentPredecessorCandidates(segment,
                    indexTable.getData(),
                    historyTable.getData());
            return findOverlapping(segment, candidates);
        }).thenApply(list -> list.stream().map(e -> e.getNumber()).collect(Collectors.toList())));
    }

    @Override
    public CompletableFuture<List<Integer>> getActiveSegments() {
        return verifyLegalState(getHistoryTable().thenApply(x -> TableHelper.getActiveSegments(x.getData())));
    }

    /**
     * if timestamp is < create time of stream, we will return empty list.
     * 1. perform binary searchIndex on index table to find timestamp
     * 2. fetch the record from history table for the pointer in index.
     * Note: index may be stale so we may need to fall through
     * 3. parse the row and return the list of integers
     *
     * @param timestamp point in time.
     * @return : list of active segment numbers at given time stamp
     */
    @Override
    public CompletableFuture<List<Integer>> getActiveSegments(final long timestamp) {
        final CompletableFuture<Data<T>> indexFuture = getIndexTable();

        final CompletableFuture<Data<T>> historyFuture = getHistoryTable();

        return verifyLegalState(indexFuture.thenCombine(historyFuture,
                (indexTable, historyTable) -> TableHelper.getActiveSegments(timestamp,
                        indexTable.getData(),
                        historyTable.getData())));
    }

    /**
     * Scale and create are two tasks where we update the table. For scale to be legitimate, it has to be
     * preceeded by create. Which means all appropriate tables exist.
     * Scale Steps:
     * 1. Add new segment information in segment table.
     * Segments could spillover into a new chunk.
     * 2. Add entry into the history table.
     * 3. Add entry into the index table.
     *
     * @param sealedSegments segments to be sealed
     * @param newRanges      key ranges of new segments to be created
     * @param scaleTimestamp scaling timestamp
     * @return : list of newly created segments
     */
    @Override
    public CompletableFuture<List<Segment>> scale(final List<Integer> sealedSegments,
                                                  final List<AbstractMap.SimpleEntry<Double, Double>> newRanges,
                                                  final long scaleTimestamp) {
        final Scale scale = new Scale(sealedSegments, newRanges, scaleTimestamp);

        return verifyLegalState(getSegmentChunks()
                .thenCompose(this::getLatestChunk)
                .thenCompose(latestSegmentData -> addNewSegments(scale, latestSegmentData))
                .thenCompose(startingSegmentNumber ->
                        addHistoryRecord(sealedSegments, scale, startingSegmentNumber)
                                .thenApply(historyOffset -> new ImmutablePair<>(startingSegmentNumber, historyOffset)))
                .thenCompose(pair -> {
                    final int historyOffset = pair.right;
                    final int startingSegmentNumber = pair.left;

                    return addIndexRecord(scale, historyOffset).thenApply(y -> startingSegmentNumber);
                })
                .thenCompose(startingSegmentNumber -> getSegments(newRanges.size(), startingSegmentNumber)));
    }

    @Override
    public CompletableFuture<VersionedTransactionData> createTransaction(final long lease, final long maxExecutionTime,
                                                                         final long scaleGracePeriod) {
        final UUID txId = UUID.randomUUID();
<<<<<<< HEAD
        final long current = System.currentTimeMillis();
        return createNewTransaction(txId, current, current + lease, current + maxExecutionTime, scaleGracePeriod)
                .thenApply(x ->
                        new VersionedTransactionData(txId, 0, TxnStatus.OPEN, current,
                                current + maxExecutionTime, scaleGracePeriod));
    }

    @Override
    public CompletableFuture<VersionedTransactionData> pingTransaction(final UUID txId, final long lease) {
        return getActiveTx(txId)
                .thenCompose(data -> {
                    ActiveTxRecord activeTxRecord = ActiveTxRecord.parse(data.getData());
                    if (activeTxRecord.getTxnStatus() == TxnStatus.OPEN) {
                        // Update txn record with new lease value and return versioned tx data.
                        ActiveTxRecord newData = new ActiveTxRecord(activeTxRecord.getTxCreationTimestamp(),
                                System.currentTimeMillis() + lease, activeTxRecord.getMaxExecutionExpiryTime(),
                                activeTxRecord.getScaleGracePeriod(), activeTxRecord.getTxnStatus());

                        return updateActiveTx(txId, newData.toByteArray())
                                .thenApply(x ->
                                        new VersionedTransactionData(txId, data.getVersion() + 1,
                                                TxnStatus.OPEN, activeTxRecord.getTxCreationTimestamp(),
                                                activeTxRecord.getMaxExecutionExpiryTime(),
                                                activeTxRecord.getScaleGracePeriod()));
                    } else {
                        return FutureHelpers.failedFuture(new IllegalStateException(txId.toString()));
                    }
                });
    }

    @Override
    public CompletableFuture<VersionedTransactionData> getTransactionData(UUID txId) {
        return getActiveTx(txId)
                .thenApply(data -> {
                    ActiveTxRecord activeTxRecord = ActiveTxRecord.parse(data.getData());
                    return new VersionedTransactionData(txId, data.getVersion(),
                            activeTxRecord.getTxnStatus(), activeTxRecord.getTxCreationTimestamp(),
                            activeTxRecord.getMaxExecutionExpiryTime(), activeTxRecord.getScaleGracePeriod());
                });
=======
        return verifyLegalState(createNewTransaction(txId, System.currentTimeMillis()).thenApply(y -> txId));
>>>>>>> 48343e2d
    }

    @Override
    public CompletableFuture<TxnStatus> checkTransactionStatus(final UUID txId) {

        final CompletableFuture<TxnStatus> activeTx = getActiveTx(txId)
                .handle((ok, ex) -> {
                    if (ok == null ||
                            (ex != null && ExceptionHelpers.getRealException(ex) instanceof DataNotFoundException)) {
                        return TxnStatus.UNKNOWN;
                    } else if (ex != null) {
                        throw new CompletionException(ex);
                    }
                    return ActiveTxRecord.parse(ok.getData()).getTxnStatus();
                });

        return verifyLegalState(activeTx
                .thenCompose(x -> {
                    if (x.equals(TxnStatus.UNKNOWN)) {
                        return getCompletedTx(txId)
                                .handle((ok, ex) -> {
                                    if (ok == null ||
                                            (ex != null && ex instanceof DataNotFoundException)) {
                                        return TxnStatus.UNKNOWN;
                                    } else if (ex != null) {
                                        throw new CompletionException(ex);
                                    }
                                    return CompletedTxRecord.parse(ok.getData()).getCompletionStatus();
                                });
                    } else {
                        return CompletableFuture.completedFuture(x);
                    }
                }));
    }

    @Override
<<<<<<< HEAD
    public CompletableFuture<TxnStatus> sealTransaction(final UUID txId, final boolean commit,
                                                        final Optional<Integer> version) {
        return checkTransactionStatus(txId)
=======
    public CompletableFuture<TxnStatus> sealTransaction(final UUID txId, final boolean commit) {
        return verifyLegalState(checkTransactionStatus(txId)
>>>>>>> 48343e2d
                .thenCompose(x -> {
                    if (commit) {
                        switch (x) {
                            case COMMITTING:
                                return CompletableFuture.completedFuture(TxnStatus.COMMITTING);
                            case OPEN:
                                return sealActiveTx(txId, true, version).thenApply(y -> TxnStatus.COMMITTING);
                            case ABORTING:
                            case ABORTED:
                            case COMMITTED:
                                throw new OperationOnTxNotAllowedException(txId.toString(), "seal");
                            default:
                                throw new TransactionNotFoundException(txId.toString());
                        }
                    } else {
                        switch (x) {
                            case ABORTING:
                                return CompletableFuture.completedFuture(TxnStatus.ABORTING);
                            case OPEN:
                                return sealActiveTx(txId, false, version).thenApply(y -> TxnStatus.ABORTING);
                            case ABORTED:
                            case COMMITTING:
                            case COMMITTED:
                                throw new OperationOnTxNotAllowedException(txId.toString(), "seal");
                            default:
                                throw new TransactionNotFoundException(txId.toString());
                        }
                    }
                }));
    }

    @Override
    public CompletableFuture<TxnStatus> commitTransaction(final UUID txId) {

        return verifyLegalState(checkTransactionStatus(txId)
                .thenApply(x -> {
                    switch (x) {
                        // Only sealed transactions can be committed
                        case COMMITTED:
                        case COMMITTING:
                            return x;
                        case OPEN:
                        case ABORTING:
                        case ABORTED:
                            throw new OperationOnTxNotAllowedException(txId.toString(), "commit");
                        case UNKNOWN:
                        default:
                            throw new TransactionNotFoundException(txId.toString());
                    }
                })
                .thenCompose(x -> {
                    if (x.equals(TxnStatus.COMMITTING)) {
                        return createCompletedTxEntry(txId, TxnStatus.COMMITTED, System.currentTimeMillis());
                    } else {
                        return CompletableFuture.completedFuture(null); // already committed, do nothing
                    }
                })
                .thenCompose(x -> removeActiveTxEntry(txId))
                .thenApply(x -> TxnStatus.COMMITTED));
    }

    @Override
    public CompletableFuture<TxnStatus> abortTransaction(final UUID txId) {
        return verifyLegalState(checkTransactionStatus(txId)
                .thenApply(x -> {
                    switch (x) {
                        case ABORTING:
                        case ABORTED:
                            return x;
                        case OPEN:
                        case COMMITTING:
                        case COMMITTED:
                            throw new OperationOnTxNotAllowedException(txId.toString(), "aborted");
                        case UNKNOWN:
                        default:
                            throw new TransactionNotFoundException(txId.toString());
                    }
                })
                .thenCompose(x -> {
                    if (x.equals(TxnStatus.ABORTING)) {
                        return createCompletedTxEntry(txId, TxnStatus.ABORTED, System.currentTimeMillis());
                    } else {
                        return CompletableFuture.completedFuture(null); // already committed, do nothing
                    }
                })
                .thenCompose(y -> removeActiveTxEntry(txId))
                .thenApply(y -> TxnStatus.ABORTED));
    }

    @Override
    public CompletableFuture<Map<UUID, ActiveTxRecord>> getActiveTxns() {
        return verifyLegalState(getCurrentTxns()
                .thenApply(x -> x.entrySet().stream()
                        .collect(Collectors.toMap(k -> UUID.fromString(k.getKey()),
                                v -> ActiveTxRecord.parse(v.getValue().getData())))));
    }

    @Override
    public CompletableFuture<Void> setColdMarker(int segmentNumber, long timestamp) {

        return verifyLegalState(getMarkerData(segmentNumber)
                .thenCompose(x -> {
                    if (x != null) {
                        final Data<T> data = new Data<>(Utilities.toByteArray(timestamp), x.getVersion());
                        return updateMarkerData(segmentNumber, data);
                    } else {
                        return createMarkerData(segmentNumber, timestamp);
                    }
                }));
    }

    @Override
    public CompletableFuture<Long> getColdMarker(int segmentNumber) {
        return verifyLegalState(getMarkerData(segmentNumber)
                .thenApply(x -> (x != null) ? Utilities.toLong(x.getData()) : 0L));
    }

    @Override
    public CompletableFuture<Void> removeColdMarker(int segmentNumber) {
        return verifyLegalState(removeMarkerData(segmentNumber));
    }

    private <U> CompletableFuture<U> verifyLegalState(CompletableFuture<U> future) {
        return getState()
                .thenApply(state -> state != null &&
                        !state.equals(State.UNKNOWN) &&
                        !state.equals(State.CREATING))
                .thenCompose(created -> {
                    if (created) {
                        return future;
                    } else {
                        throw new IllegalStateException("stream state unknown");
                    }
                });
    }

    private CompletionStage<List<Segment>> getSegments(final int count,
                                                       final int startingSegmentNumber) {
        final List<CompletableFuture<Segment>> segments = IntStream.range(startingSegmentNumber,
                startingSegmentNumber + count)
                .boxed()
                .map(this::getSegment)
                .collect(Collectors.toList());
        return FutureHelpers.allOfWithResults(segments);
    }

    /**
     * Add new segments, return the starting segment number.
     *
     * @param scale              scale
     * @param currentSegmentData current segment data
     * @return : return starting segment number
     */
    private CompletableFuture<Integer> addNewSegments(
            final Scale scale,
            final ImmutablePair<Integer, Data<T>> currentSegmentData) {
        final int currentChunk = currentSegmentData.left;
        final Data<T> currentChunkData = currentSegmentData.right;

        final int startingSegmentNumber = currentChunk * SegmentRecord.SEGMENT_CHUNK_SIZE +
                (currentChunkData.getData().length / SegmentRecord.SEGMENT_RECORD_SIZE);

        // idempotent check
        final Segment lastSegment = TableHelper.getSegment(startingSegmentNumber - 1, currentChunkData.getData());
        if (lastSegment.getStart() == scale.getScaleTimestamp()) {
            return CompletableFuture.completedFuture(lastSegment.getNumber() - scale.getNewRanges().size() + 1);
        }

        final int maxSegmentNumberForChunk = (currentChunk + 1) * SegmentRecord.SEGMENT_CHUNK_SIZE - 1;

        final int toCreate = Integer.min(maxSegmentNumberForChunk - startingSegmentNumber + 1,
                scale.getNewRanges().size());

        final byte[] updated = TableHelper.updateSegmentTable(startingSegmentNumber,
                currentChunkData.getData(),
                toCreate,
                scale.getNewRanges(),
                scale.getScaleTimestamp()
        );

        final Data<T> updatedChunkData = new Data<>(updated, currentChunkData.getVersion());

        return setSegmentTableChunk(currentChunk, updatedChunkData)
                .thenCompose(y -> {
                    final int chunkNumber = TableHelper.getSegmentChunkNumber(startingSegmentNumber + scale.getNewRanges().size());
                    final int remaining = Integer.max(scale.getNewRanges().size() - toCreate, 0);

                    if (remaining > 0) {
                        final byte[] newSegmentChunk = TableHelper.updateSegmentTable(chunkNumber * SegmentRecord.SEGMENT_CHUNK_SIZE,
                                new byte[0], // new chunk
                                remaining,
                                scale.getNewRanges(),
                                scale.getScaleTimestamp());
                        final Data<T> newChunk = new Data<>(newSegmentChunk, null);

                        return createSegmentChunk(chunkNumber, newChunk);
                    } else {
                        return CompletableFuture.completedFuture(null);
                    }
                })
                .thenApply(x -> startingSegmentNumber);
    }

    /**
     * update history table if not already updated:
     * fetch last record from history table.
     * if eventTime is >= scale.scaleTimeStamp do nothing, else create record
     *
     * @param sealedSegments        sealed segments
     * @param scale                 scale input
     * @param startingSegmentNumber starting segment number among new segments created
     * @return : future of history table offset for last entry
     */
    private CompletableFuture<Integer> addHistoryRecord(final List<Integer> sealedSegments,
                                                        final Scale scale,
                                                        final int startingSegmentNumber) {
        return getHistoryTable()
                .thenCompose(historyTable -> {
                    final Optional<HistoryRecord> lastRecordOpt = HistoryRecord.readLatestRecord(historyTable.getData());

                    // scale task is not allowed unless create is done which means at least one
                    // record in history table
                    assert lastRecordOpt.isPresent();

                    final HistoryRecord lastRecord = lastRecordOpt.get();

                    // idempotent check
                    if (lastRecord.getEventTime() >= scale.getScaleTimestamp()) {
                        assert lastRecord.getSegments().contains(startingSegmentNumber);

                        return CompletableFuture.completedFuture(lastRecord.getStartOfRowPointer());
                    }

                    final List<Integer> newActiveSegments = getNewActiveSegments(sealedSegments,
                            scale,
                            startingSegmentNumber,
                            lastRecord);

                    byte[] updatedTable = TableHelper.updateHistoryTable(historyTable.getData(),
                            scale.getScaleTimestamp(),
                            newActiveSegments);
                    final Data<T> updated = new Data<>(updatedTable, historyTable.getVersion());

                    return updateHistoryTable(updated).thenApply(y -> lastRecord.getEndOfRowPointer() + 1);
                });
    }

    private List<Integer> getNewActiveSegments(final List<Integer> sealedSegments,
                                               final Scale scale,
                                               final int startingSegmentNumber,
                                               final HistoryRecord lastRecord) {
        final List<Integer> segments = lastRecord.getSegments();
        segments.removeAll(sealedSegments);
        segments.addAll(
                IntStream.range(startingSegmentNumber,
                        startingSegmentNumber + scale.getNewRanges().size())
                        .boxed()
                        .collect(Collectors.toList()));
        return segments;
    }

    private CompletionStage<Void> addIndexRecord(final Scale scale,
                                                 final int historyOffset) {
        return getIndexTable()
                .thenCompose(indexTable -> {
                    final Optional<IndexRecord> lastRecord = IndexRecord.readLatestRecord(indexTable.getData());
                    // check idempotent
                    if (lastRecord.isPresent() && lastRecord.get().getEventTime() >= scale.getScaleTimestamp()) {
                        return CompletableFuture.completedFuture(null);
                    }

                    final byte[] updatedTable = TableHelper.updateIndexTable(indexTable.getData(),
                            scale.getScaleTimestamp(),
                            historyOffset);
                    final Data<T> updated = new Data<>(updatedTable, indexTable.getVersion());
                    return updateIndexTable(updated);
                });
    }

    private CompletionStage<ImmutablePair<Integer, Data<T>>> getLatestChunk(final List<String> segmentChunks) {
        assert segmentChunks.size() > 0;

        final int latestChunkNumber = segmentChunks.size() - 1;

        return getSegmentTableChunk(latestChunkNumber)
                .thenApply(segmentTableChunk -> new ImmutablePair<>(latestChunkNumber, segmentTableChunk));
    }

    abstract CompletableFuture<Void> checkStreamExists(final Create create) throws StreamAlreadyExistsException;

    abstract CompletableFuture<Void> storeCreationTime(final Create create);

    abstract CompletableFuture<Void> createConfiguration(final Create create);

    abstract CompletableFuture<Void> setConfigurationData(final StreamConfiguration configuration);

    abstract CompletableFuture<StreamConfiguration> getConfigurationData();

    abstract CompletableFuture<Void> createState(final State state);

    abstract CompletableFuture<Void> setStateData(final State state);

    abstract CompletableFuture<State> getStateData();

    abstract CompletableFuture<Void> createSegmentTable(final Create create);

    abstract CompletableFuture<Void> createSegmentChunk(final int chunkNumber, final Data<T> data);

    abstract CompletableFuture<List<String>> getSegmentChunks();

    abstract CompletableFuture<Segment> getSegmentRow(final int number);

    abstract CompletableFuture<Data<T>> getSegmentTableChunk(final int chunkNumber);

    abstract CompletableFuture<Void> setSegmentTableChunk(final int chunkNumber, final Data<T> data);

    abstract CompletableFuture<Void> createIndexTable(final Create create);

    abstract CompletableFuture<Data<T>> getIndexTable();

    abstract CompletableFuture<Void> updateIndexTable(final Data<T> updated);

    abstract CompletableFuture<Void> createHistoryTable(final Create create);

    abstract CompletableFuture<Void> updateHistoryTable(final Data<T> updated);

    abstract CompletableFuture<Data<T>> getHistoryTable();

    abstract CompletableFuture<Void> createSegmentFile(final Create create);

    abstract CompletableFuture<Void> createNewTransaction(final UUID txId, final long timestamp,
                                                          final long leaseExpiryTime,
                                                          final long maxExecutionExpiryTime,
                                                          final long scaleGracePeriod);

    abstract CompletableFuture<Data<Integer>> getActiveTx(final UUID txId) throws DataNotFoundException;

    abstract CompletableFuture<Void> updateActiveTx(final UUID txId, final byte[] data) throws DataNotFoundException;

    abstract CompletableFuture<Void> sealActiveTx(final UUID txId, final boolean commit,
                                                  final Optional<Integer> version) throws DataNotFoundException;

    abstract CompletableFuture<Data<Integer>> getCompletedTx(final UUID txId) throws DataNotFoundException;

    abstract CompletableFuture<Void> removeActiveTxEntry(final UUID txId);

    abstract CompletableFuture<Void> createCompletedTxEntry(final UUID txId, final TxnStatus complete, final long timestamp);

    abstract CompletableFuture<Void> createMarkerData(int segmentNumber, long timestamp);

    abstract CompletableFuture<Void> updateMarkerData(int segmentNumber, Data<T> data);

    abstract CompletableFuture<Void> removeMarkerData(int segmentNumber);

    abstract CompletableFuture<Data<T>> getMarkerData(int segmentNumber);

    abstract CompletableFuture<Map<String, Data<T>>> getCurrentTxns();

    abstract CompletableFuture<Void> checkScopeExists() throws StoreException;
}<|MERGE_RESOLUTION|>--- conflicted
+++ resolved
@@ -180,30 +180,6 @@
         futures[1] = getIndexTable();
         futures[2] = getHistoryTable();
 
-<<<<<<< HEAD
-        return CompletableFuture.allOf(futures).thenCompose(x -> {
-            final Segment segment = (Segment) futures[0].getNow(null);
-            final Data<T> indexTable = (Data<T>) futures[1].getNow(null);
-            final Data<T> historyTable = (Data<T>) futures[2].getNow(null);
-            Map<Integer, List<Integer>> result = new HashMap<>();
-            List<Integer> candidates = TableHelper.findSegmentSuccessorCandidates(segment,
-                    indexTable.getData(),
-                    historyTable.getData());
-            return findOverlapping(segment, candidates);
-        }).thenCompose(successors -> {
-            final Data<T> indexTable = (Data<T>) futures[1].getNow(null);
-            final Data<T> historyTable = (Data<T>) futures[2].getNow(null);
-            List<CompletableFuture<Map.Entry<Segment, List<Integer>>>> result = new ArrayList<>();
-            for (Segment successor : successors) {
-                List<Integer> candidates = TableHelper.findSegmentPredecessorCandidates(successor,
-                        indexTable.getData(),
-                        historyTable.getData());
-                result.add(findOverlapping(successor, candidates).thenApply(list -> new SimpleImmutableEntry<>(
-                        successor, candidates)));
-            }
-            return FutureHelpers.allOfWithResults(result);
-        }).thenApply(list -> list.stream().collect(Collectors.toMap(e -> e.getKey().getNumber(), e -> e.getValue())));
-=======
         return verifyLegalState(CompletableFuture.allOf(futures)
                 .thenCompose(x -> {
                     final Segment segment = (Segment) futures[0].getNow(null);
@@ -226,7 +202,6 @@
                     }
                     return FutureHelpers.allOfWithResults(result);
                 }).thenApply(list -> list.stream().collect(Collectors.toMap(e -> e.getKey().getNumber(), Map.Entry::getValue))));
->>>>>>> 48343e2d
     }
 
     /**
@@ -320,12 +295,11 @@
     public CompletableFuture<VersionedTransactionData> createTransaction(final long lease, final long maxExecutionTime,
                                                                          final long scaleGracePeriod) {
         final UUID txId = UUID.randomUUID();
-<<<<<<< HEAD
         final long current = System.currentTimeMillis();
-        return createNewTransaction(txId, current, current + lease, current + maxExecutionTime, scaleGracePeriod)
+        return verifyLegalState(createNewTransaction(txId, current, current + lease, current + maxExecutionTime, scaleGracePeriod)
                 .thenApply(x ->
                         new VersionedTransactionData(txId, 0, TxnStatus.OPEN, current,
-                                current + maxExecutionTime, scaleGracePeriod));
+                                current + maxExecutionTime, scaleGracePeriod)));
     }
 
     @Override
@@ -360,9 +334,6 @@
                             activeTxRecord.getTxnStatus(), activeTxRecord.getTxCreationTimestamp(),
                             activeTxRecord.getMaxExecutionExpiryTime(), activeTxRecord.getScaleGracePeriod());
                 });
-=======
-        return verifyLegalState(createNewTransaction(txId, System.currentTimeMillis()).thenApply(y -> txId));
->>>>>>> 48343e2d
     }
 
     @Override
@@ -399,14 +370,9 @@
     }
 
     @Override
-<<<<<<< HEAD
     public CompletableFuture<TxnStatus> sealTransaction(final UUID txId, final boolean commit,
                                                         final Optional<Integer> version) {
-        return checkTransactionStatus(txId)
-=======
-    public CompletableFuture<TxnStatus> sealTransaction(final UUID txId, final boolean commit) {
         return verifyLegalState(checkTransactionStatus(txId)
->>>>>>> 48343e2d
                 .thenCompose(x -> {
                     if (commit) {
                         switch (x) {
