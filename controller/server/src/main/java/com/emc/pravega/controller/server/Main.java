/**
 * Licensed to the Apache Software Foundation (ASF) under one
 * or more contributor license agreements.  See the NOTICE file
 * distributed with this work for additional information
 * regarding copyright ownership.  The ASF licenses this file
 * to you under the Apache License, Version 2.0 (the
 * "License"); you may not use this file except in compliance
 * with the License.  You may obtain a copy of the License at
 * <p>
 * http://www.apache.org/licenses/LICENSE-2.0
 * <p>
 * Unless required by applicable law or agreed to in writing, software
 * distributed under the License is distributed on an "AS IS" BASIS,
 * WITHOUT WARRANTIES OR CONDITIONS OF ANY KIND, either express or implied.
 * See the License for the specific language governing permissions and
 * limitations under the License.
 */
package com.emc.pravega.controller.server;

<<<<<<< HEAD
import static com.emc.pravega.controller.util.Config.HOST_STORE_TYPE;
import static com.emc.pravega.controller.util.Config.STREAM_STORE_TYPE;

import java.util.HashMap;
import java.util.Map;
import java.util.Set;

import com.emc.pravega.common.cluster.Host;
=======
import com.emc.pravega.common.cluster.Host;
import com.emc.pravega.controller.fault.SegmentContainerMonitor;
>>>>>>> f4a21e5a
import com.emc.pravega.controller.server.rpc.RPCServer;
import com.emc.pravega.controller.server.rpc.v1.ControllerServiceImpl;
import com.emc.pravega.controller.store.host.HostControllerStore;
import com.emc.pravega.controller.store.host.HostStoreFactory;
<<<<<<< HEAD
import com.emc.pravega.controller.store.host.InMemoryHostControllerStoreConfig;
import com.emc.pravega.controller.store.stream.StreamMetadataStore;
import com.emc.pravega.controller.store.stream.StreamStoreFactory;
import com.google.common.collect.Sets;

import lombok.extern.slf4j.Slf4j;
=======
import com.emc.pravega.controller.store.host.ZKHostStoreControllerStoreConfig;
import com.emc.pravega.controller.store.stream.StreamMetadataStore;
import com.emc.pravega.controller.store.stream.StreamStoreFactory;
import com.emc.pravega.controller.util.Config;
import com.google.common.collect.Sets;
import lombok.extern.slf4j.Slf4j;
import org.apache.curator.framework.CuratorFramework;
import org.apache.curator.framework.CuratorFrameworkFactory;
import org.apache.curator.retry.ExponentialBackoffRetry;

import java.util.HashMap;
import java.util.Map;
import java.util.Set;

import static com.emc.pravega.controller.util.Config.HOST_STORE_TYPE;
import static com.emc.pravega.controller.util.Config.STREAM_STORE_TYPE;
>>>>>>> f4a21e5a

/**
 * Entry point of controller server.
 */
@Slf4j
public class Main {

<<<<<<< HEAD
    public static void main(String[] args) {

=======
    private static final String ZK_URL = "localhost:2181"; //TODO read from Configuration.
    private final static int RETRY_SLEEP_MS = 100;
    private final static int MAX_RETRY = 5;

    public static void main(String[] args) {


>>>>>>> f4a21e5a
        // TODO: Will use hard-coded host to container mapping for this sprint
        // Read from a config file. This same information will be present on pravega hosts
        // TODO: remove temporary hard coding for the cluster and segment
        Map<Host, Set<Integer>> hostContainerMap = new HashMap<>();
        hostContainerMap.put(new Host("localhost", 12345), Sets.newHashSet(0));

        //1) LOAD configuration.
        log.info("Creating in-memory stream store");
        StreamMetadataStore streamStore = StreamStoreFactory.createStore(
                StreamStoreFactory.StoreType.valueOf(STREAM_STORE_TYPE), null);
<<<<<<< HEAD
        log.info("Creating in-memory host store");
        HostControllerStore hostStore = HostStoreFactory.createStore(HostStoreFactory.StoreType.valueOf(HOST_STORE_TYPE),
                new InMemoryHostControllerStoreConfig(hostContainerMap));

        //2) start the Server implementations.
        //2.1) start RPC server with v1 implementation. Enable other versions if required.
        log.info("Starting RPC server");
        RPCServer.start(new ControllerServiceImpl(streamStore, hostStore));
    }
=======


        CuratorFramework zkClient = CuratorFrameworkFactory.newClient(ZK_URL, new ExponentialBackoffRetry(
                RETRY_SLEEP_MS, MAX_RETRY));

        try (SegmentContainerMonitor monitor = new SegmentContainerMonitor(zkClient, Config.CLUSTER_NAME)) {
            log.info("Creating ZKBased host store");

            HostControllerStore hostStore = HostStoreFactory.createStore(HostStoreFactory.StoreType.valueOf(HOST_STORE_TYPE),
                    new ZKHostStoreControllerStoreConfig(zkClient));

            //2) start the Server implementations.
            //2.1) start RPC server with v1 implementation. Enable other versions if required.
            log.info("Starting RPC server");
            RPCServer.start(new ControllerServiceImpl(streamStore, hostStore));

        } catch (Exception e) {
            log.error("Error while starting SegmentContainerMonitor", e);
        }
    }


>>>>>>> f4a21e5a
}<|MERGE_RESOLUTION|>--- conflicted
+++ resolved
@@ -17,31 +17,12 @@
  */
 package com.emc.pravega.controller.server;
 
-<<<<<<< HEAD
-import static com.emc.pravega.controller.util.Config.HOST_STORE_TYPE;
-import static com.emc.pravega.controller.util.Config.STREAM_STORE_TYPE;
-
-import java.util.HashMap;
-import java.util.Map;
-import java.util.Set;
-
-import com.emc.pravega.common.cluster.Host;
-=======
 import com.emc.pravega.common.cluster.Host;
 import com.emc.pravega.controller.fault.SegmentContainerMonitor;
->>>>>>> f4a21e5a
 import com.emc.pravega.controller.server.rpc.RPCServer;
 import com.emc.pravega.controller.server.rpc.v1.ControllerServiceImpl;
 import com.emc.pravega.controller.store.host.HostControllerStore;
 import com.emc.pravega.controller.store.host.HostStoreFactory;
-<<<<<<< HEAD
-import com.emc.pravega.controller.store.host.InMemoryHostControllerStoreConfig;
-import com.emc.pravega.controller.store.stream.StreamMetadataStore;
-import com.emc.pravega.controller.store.stream.StreamStoreFactory;
-import com.google.common.collect.Sets;
-
-import lombok.extern.slf4j.Slf4j;
-=======
 import com.emc.pravega.controller.store.host.ZKHostStoreControllerStoreConfig;
 import com.emc.pravega.controller.store.stream.StreamMetadataStore;
 import com.emc.pravega.controller.store.stream.StreamStoreFactory;
@@ -58,7 +39,6 @@
 
 import static com.emc.pravega.controller.util.Config.HOST_STORE_TYPE;
 import static com.emc.pravega.controller.util.Config.STREAM_STORE_TYPE;
->>>>>>> f4a21e5a
 
 /**
  * Entry point of controller server.
@@ -66,18 +46,12 @@
 @Slf4j
 public class Main {
 
-<<<<<<< HEAD
-    public static void main(String[] args) {
-
-=======
     private static final String ZK_URL = "localhost:2181"; //TODO read from Configuration.
     private final static int RETRY_SLEEP_MS = 100;
     private final static int MAX_RETRY = 5;
 
     public static void main(String[] args) {
 
-
->>>>>>> f4a21e5a
         // TODO: Will use hard-coded host to container mapping for this sprint
         // Read from a config file. This same information will be present on pravega hosts
         // TODO: remove temporary hard coding for the cluster and segment
@@ -88,18 +62,6 @@
         log.info("Creating in-memory stream store");
         StreamMetadataStore streamStore = StreamStoreFactory.createStore(
                 StreamStoreFactory.StoreType.valueOf(STREAM_STORE_TYPE), null);
-<<<<<<< HEAD
-        log.info("Creating in-memory host store");
-        HostControllerStore hostStore = HostStoreFactory.createStore(HostStoreFactory.StoreType.valueOf(HOST_STORE_TYPE),
-                new InMemoryHostControllerStoreConfig(hostContainerMap));
-
-        //2) start the Server implementations.
-        //2.1) start RPC server with v1 implementation. Enable other versions if required.
-        log.info("Starting RPC server");
-        RPCServer.start(new ControllerServiceImpl(streamStore, hostStore));
-    }
-=======
-
 
         CuratorFramework zkClient = CuratorFrameworkFactory.newClient(ZK_URL, new ExponentialBackoffRetry(
                 RETRY_SLEEP_MS, MAX_RETRY));
@@ -119,7 +81,4 @@
             log.error("Error while starting SegmentContainerMonitor", e);
         }
     }
-
-
->>>>>>> f4a21e5a
 }