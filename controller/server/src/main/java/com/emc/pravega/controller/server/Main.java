--- conflicted
+++ resolved
@@ -19,9 +19,7 @@
 
 import static com.emc.pravega.controller.util.Config.ASYNC_TASK_POOL_SIZE;
 import static com.emc.pravega.controller.util.Config.HOST_STORE_TYPE;
-import static com.emc.pravega.controller.util.Config.STREAM_STORE_CONNECTION_STRING;
 import static com.emc.pravega.controller.util.Config.STREAM_STORE_TYPE;
-import static com.emc.pravega.controller.util.Config.STORE_CONNECTION_STRING;
 import static com.emc.pravega.controller.util.Config.STORE_TYPE;
 
 import com.emc.pravega.controller.fault.SegmentContainerMonitor;
@@ -32,7 +30,6 @@
 import com.emc.pravega.controller.store.StoreClientFactory;
 import com.emc.pravega.controller.store.host.HostControllerStore;
 import com.emc.pravega.controller.store.host.HostStoreFactory;
-import com.emc.pravega.controller.store.stream.StoreConfiguration;
 import com.emc.pravega.controller.store.stream.StreamMetadataStore;
 import com.emc.pravega.controller.store.stream.StreamStoreFactory;
 import com.emc.pravega.controller.store.task.TaskMetadataStore;
@@ -40,12 +37,9 @@
 import com.emc.pravega.controller.task.Stream.StreamMetadataTasks;
 import com.emc.pravega.controller.task.Stream.StreamTransactionMetadataTasks;
 import com.emc.pravega.controller.task.TaskSweeper;
-<<<<<<< HEAD
 import com.emc.pravega.controller.util.Config;
 import com.emc.pravega.controller.util.ZKUtils;
-=======
 import com.google.common.util.concurrent.ThreadFactoryBuilder;
->>>>>>> 3b3a6763
 import lombok.extern.slf4j.Slf4j;
 
 import java.net.InetAddress;
@@ -71,33 +65,18 @@
             hostId = UUID.randomUUID().toString();
         }
 
-<<<<<<< HEAD
         //1. LOAD configuration.
-=======
-        // initialize the executor service
+        //Initialize the executor service.
         ScheduledExecutorService executor = Executors.newScheduledThreadPool(ASYNC_TASK_POOL_SIZE,
                 new ThreadFactoryBuilder().setNameFormat("taskpool-%d").build());
 
-        //1) LOAD configuration.
-
->>>>>>> 3b3a6763
         log.info("Creating store client");
         StoreClient storeClient = StoreClientFactory.createStoreClient(
-                StoreClientFactory.StoreType.valueOf(STORE_TYPE),
-                new StoreConfiguration(STORE_CONNECTION_STRING));
+                StoreClientFactory.StoreType.valueOf(STORE_TYPE));
 
         log.info("Creating the stream store");
         StreamMetadataStore streamStore = StreamStoreFactory.createStore(
-                StreamStoreFactory.StoreType.valueOf(STREAM_STORE_TYPE),
-<<<<<<< HEAD
-                new StoreConfiguration(STREAM_STORE_CONNECTION_STRING));
-=======
-                new StoreConfiguration(STREAM_STORE_CONNECTION_STRING),
-                executor);
-        log.info("Creating in-memory host store");
-        HostControllerStore hostStore = HostStoreFactory.createStore(HostStoreFactory.StoreType.valueOf(HOST_STORE_TYPE),
-                new InMemoryHostControllerStoreConfig(hostContainerMap));
->>>>>>> 3b3a6763
+                StreamStoreFactory.StoreType.valueOf(STREAM_STORE_TYPE), executor);
 
         log.info("Creating zk based task store");
         TaskMetadataStore taskMetadataStore = TaskStoreFactory.createStore(storeClient, executor);
@@ -118,9 +97,12 @@
 
         //2. Start the RPC server.
         log.info("Starting RPC server");
-        StreamMetadataTasks streamMetadataTasks = new StreamMetadataTasks(streamStore, hostStore, taskMetadataStore, executor, hostId);
-        StreamTransactionMetadataTasks streamTransactionMetadataTasks = new StreamTransactionMetadataTasks(streamStore, hostStore, taskMetadataStore, executor, hostId);
-        RPCServer.start(new ControllerServiceAsyncImpl(streamStore, hostStore, streamMetadataTasks, streamTransactionMetadataTasks));
+        StreamMetadataTasks streamMetadataTasks = new StreamMetadataTasks(streamStore, hostStore, taskMetadataStore,
+                executor, hostId);
+        StreamTransactionMetadataTasks streamTransactionMetadataTasks = new StreamTransactionMetadataTasks(streamStore,
+                hostStore, taskMetadataStore, executor, hostId);
+        RPCServer.start(new ControllerServiceAsyncImpl(streamStore, hostStore, streamMetadataTasks,
+                streamTransactionMetadataTasks));
 
         //3. Hook up TaskSweeper.sweepOrphanedTasks as a callback on detecting some controller node failure.
         // todo: hook up TaskSweeper.sweepOrphanedTasks with Failover support feature
@@ -128,8 +110,9 @@
         // any controller instance, the failure detector stores the failed HostId in a failed hosts directory (FH), and
         // invokes the taskSweeper.sweepOrphanedTasks for each failed host. When all resources under the failed hostId
         // are processed and deleted, that failed HostId is removed from FH folder.
-        // Moreover, on controller process startup, it detects any hostIds not in the currently active set of controllers
-        // and starts sweeping tasks orphaned by those hostIds.
-        TaskSweeper taskSweeper = new TaskSweeper(taskMetadataStore, hostId, streamMetadataTasks, streamTransactionMetadataTasks);
+        // Moreover, on controller process startup, it detects any hostIds not in the currently active set of
+        // controllers and starts sweeping tasks orphaned by those hostIds.
+        TaskSweeper taskSweeper = new TaskSweeper(taskMetadataStore, hostId, streamMetadataTasks,
+                streamTransactionMetadataTasks);
     }
 }