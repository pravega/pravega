--- conflicted
+++ resolved
@@ -101,18 +101,12 @@
         StreamMetadataTasks streamMetadataTasks = new StreamMetadataTasks(streamStore, hostStore, taskMetadataStore,
                 segmentHelper, taskExecutor, hostId);
         StreamTransactionMetadataTasks streamTransactionMetadataTasks = new StreamTransactionMetadataTasks(streamStore,
-<<<<<<< HEAD
-                hostStore, taskMetadataStore, executor, hostId);
+                hostStore, taskMetadataStore, segmentHelper, taskExecutor, hostId);
         TimeoutService timeoutService = new TimerWheelTimeoutService(streamTransactionMetadataTasks,
                 Config.MAX_LEASE_VALUE, Config.MAX_SCALE_GRACE_PERIOD);
 
         ControllerService controllerService = new ControllerService(streamStore, hostStore, streamMetadataTasks,
-                streamTransactionMetadataTasks, timeoutService);
-=======
-                hostStore, taskMetadataStore, segmentHelper, taskExecutor, hostId);
-        ControllerService controllerService = new ControllerService(streamStore, hostStore, streamMetadataTasks,
-                streamTransactionMetadataTasks, new SegmentHelper(), controllerServiceExecutor);
->>>>>>> 48343e2d
+                streamTransactionMetadataTasks, timeoutService, new SegmentHelper(), controllerServiceExecutor);
 
         //2. set up Event Processors
 
