--- conflicted
+++ resolved
@@ -105,29 +105,16 @@
             monitor.startAsync();
         }
 
-<<<<<<< HEAD
-        TxTimeoutStreamScheduler scheduler = new TxTimeoutStreamScheduler();
-
-        //2. Start the RPC server.
-        log.info("Starting RPC server");
         StreamMetadataTasks streamMetadataTasks = new StreamMetadataTasks(streamStore, hostStore, taskMetadataStore,
                 executor, hostId);
         StreamTransactionMetadataTasks streamTransactionMetadataTasks = new StreamTransactionMetadataTasks(streamStore,
-                hostStore, taskMetadataStore, executor, hostId, scheduler);
-        RPCServer.start(new ControllerServiceAsyncImpl(streamStore, hostStore, streamMetadataTasks,
-                streamTransactionMetadataTasks));
-=======
-        StreamMetadataTasks streamMetadataTasks = new StreamMetadataTasks(streamStore, hostStore, taskMetadataStore,
-                executor, hostId);
-        StreamTransactionMetadataTasks streamTransactionMetadataTasks = new StreamTransactionMetadataTasks(streamStore,
-                hostStore, taskMetadataStore, executor, hostId);
+                hostStore, taskMetadataStore, executor, hostId, new TxTimeoutStreamScheduler());
         ControllerService controllerService = new ControllerService(streamStore, hostStore, streamMetadataTasks,
                 streamTransactionMetadataTasks);
 
         //2. Start the RPC server.
         log.info("Starting RPC server");
         RPCServer.start(new ControllerServiceAsyncImpl(controllerService));
->>>>>>> 7450f93d
 
         //3. Hook up TaskSweeper.sweepOrphanedTasks as a callback on detecting some controller node failure.
         // todo: hook up TaskSweeper.sweepOrphanedTasks with Failover support feature
@@ -142,8 +129,7 @@
 
         // 4. Start the REST server.
         log.info("Starting Pravega REST Service");
-<<<<<<< HEAD
-        RESTServer.start();
+        RESTServer.start(controllerService);
 
         final ScaleRequestHandler handler = new ScaleRequestHandler(streamMetadataTasks, streamStore, streamTransactionMetadataTasks);
         final RequestReader<ScaleRequest, ScaleRequestHandler> reader = new RequestReader<>(
@@ -158,8 +144,6 @@
                 Config.TXN_READER_ID,
                 Config.TXN_READER_GROUP, null, streamStore, txnHandler);
         CompletableFuture.runAsync(txnreader);
-=======
-        RESTServer.start(controllerService);
->>>>>>> 7450f93d
+
     }
 }