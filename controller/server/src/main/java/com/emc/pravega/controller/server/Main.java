--- conflicted
+++ resolved
@@ -13,10 +13,7 @@
 import com.emc.pravega.controller.eventProcessor.CheckpointStoreException;
 import com.emc.pravega.controller.fault.SegmentContainerMonitor;
 import com.emc.pravega.controller.fault.UniformContainerBalancer;
-<<<<<<< HEAD
 import com.emc.pravega.controller.server.eventProcessor.ControllerEventProcessors;
-=======
->>>>>>> 978e4c44
 import com.emc.pravega.controller.server.eventProcessor.LocalController;
 import com.emc.pravega.controller.server.rest.RESTServer;
 import com.emc.pravega.controller.server.rpc.RPCServer;
@@ -99,7 +96,6 @@
                 streamTransactionMetadataTasks);
 
         //2. set up Event Processors
-<<<<<<< HEAD
 
         //region Setup Event Processors
 
@@ -112,10 +108,6 @@
             throw new RuntimeException(e);
         }
 
-=======
-        //region Setup Event Processors
-        LocalController localController = new LocalController(controllerService);
->>>>>>> 978e4c44
         //endregion
 
         //3. Start the RPC server.
