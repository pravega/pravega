/**
 * Copyright (c) 2017 Dell Inc., or its subsidiaries.
 */
package com.emc.pravega.controller.server;

import com.emc.pravega.controller.fault.SegmentContainerMonitor;
import com.emc.pravega.controller.fault.UniformContainerBalancer;
import com.emc.pravega.controller.requesthandler.RequestHandlersInit;
import com.emc.pravega.controller.server.eventProcessor.ControllerEventProcessors;
import com.emc.pravega.controller.server.eventProcessor.LocalController;
import com.emc.pravega.controller.server.rest.RESTServer;
import com.emc.pravega.controller.server.rpc.grpc.GRPCServer;
import com.emc.pravega.controller.server.rpc.grpc.GRPCServerConfig;
import com.emc.pravega.controller.store.StoreClient;
import com.emc.pravega.controller.store.StoreClientFactory;
import com.emc.pravega.controller.store.host.HostControllerStore;
import com.emc.pravega.controller.store.host.HostStoreFactory;
import com.emc.pravega.controller.store.stream.StreamMetadataStore;
import com.emc.pravega.controller.store.stream.StreamStoreFactory;
import com.emc.pravega.controller.store.task.TaskMetadataStore;
import com.emc.pravega.controller.store.task.TaskStoreFactory;
import com.emc.pravega.controller.task.TaskSweeper;
import com.emc.pravega.controller.task.Stream.StreamMetadataTasks;
import com.emc.pravega.controller.task.Stream.StreamTransactionMetadataTasks;
import com.emc.pravega.controller.timeout.TimeoutService;
import com.emc.pravega.controller.timeout.TimerWheelTimeoutService;
import com.emc.pravega.controller.util.Config;
import com.emc.pravega.controller.util.ZKUtils;
import com.emc.pravega.stream.impl.netty.ConnectionFactory;
import com.emc.pravega.stream.impl.netty.ConnectionFactoryImpl;
import com.google.common.util.concurrent.ThreadFactoryBuilder;
import java.net.InetAddress;
import java.net.UnknownHostException;
import java.util.UUID;
import java.util.concurrent.Executors;
import java.util.concurrent.ScheduledExecutorService;
import lombok.extern.slf4j.Slf4j;

import static com.emc.pravega.controller.util.Config.ASYNC_TASK_POOL_SIZE;
import static com.emc.pravega.controller.util.Config.HOST_STORE_TYPE;
import static com.emc.pravega.controller.util.Config.STORE_TYPE;
import static com.emc.pravega.controller.util.Config.STREAM_STORE_TYPE;

/**
 * Entry point of controller server.
 */
@Slf4j
public class Main {

    public static void main(String[] args) {
        String hostId;
        try {
            //On each controller process restart, it gets a fresh hostId,
            //which is a combination of hostname and random GUID.
            hostId = InetAddress.getLocalHost().getHostAddress() + UUID.randomUUID().toString();
        } catch (UnknownHostException e) {
            log.debug("Failed to get host address.", e);
            hostId = UUID.randomUUID().toString();
        }

        //1. LOAD configuration.
        //Initialize the executor service.
        ScheduledExecutorService controllerServiceExecutor = Executors.newScheduledThreadPool(ASYNC_TASK_POOL_SIZE,
                new ThreadFactoryBuilder().setNameFormat("servicepool-%d").build());

        ScheduledExecutorService taskExecutor = Executors.newScheduledThreadPool(ASYNC_TASK_POOL_SIZE,
                new ThreadFactoryBuilder().setNameFormat("taskpool-%d").build());

        ScheduledExecutorService storeExecutor = Executors.newScheduledThreadPool(ASYNC_TASK_POOL_SIZE,
                new ThreadFactoryBuilder().setNameFormat("storepool-%d").build());

        final ScheduledExecutorService requestExecutor = Executors.newScheduledThreadPool(ASYNC_TASK_POOL_SIZE / 2,
                new ThreadFactoryBuilder().setNameFormat("requestpool-%d").build());

        final ScheduledExecutorService eventProcExecutor = Executors.newScheduledThreadPool(ASYNC_TASK_POOL_SIZE / 2,
                new ThreadFactoryBuilder().setNameFormat("eventprocpool-%d").build());

        log.info("Creating store client");
        StoreClient storeClient = StoreClientFactory.createStoreClient(
                StoreClientFactory.StoreType.valueOf(STORE_TYPE));

        log.info("Creating the stream store");
        StreamMetadataStore streamStore = StreamStoreFactory.createStore(
                StreamStoreFactory.StoreType.valueOf(STREAM_STORE_TYPE), storeExecutor);

        log.info("Creating zk based task store");
        TaskMetadataStore taskMetadataStore = TaskStoreFactory.createStore(storeClient, taskExecutor);

        log.info("Creating the host store");
        HostControllerStore hostStore = HostStoreFactory.createStore(
                HostStoreFactory.StoreType.valueOf(HOST_STORE_TYPE));

        //Host monitor is not required for a single node local setup.
        if (Config.HOST_MONITOR_ENABLED) {
            //Start the Segment Container Monitor.
            log.info("Starting the segment container monitor");
            SegmentContainerMonitor monitor = new SegmentContainerMonitor(hostStore, ZKUtils.getCuratorClient(),
                    new UniformContainerBalancer(), Config.CLUSTER_MIN_REBALANCE_INTERVAL);
            monitor.startAsync();
        }
        ConnectionFactory connectionFactory = new ConnectionFactoryImpl(false);
        SegmentHelper segmentHelper = new SegmentHelper();
        StreamMetadataTasks streamMetadataTasks = new StreamMetadataTasks(streamStore, hostStore, taskMetadataStore,
                segmentHelper, taskExecutor, hostId, connectionFactory);
        StreamTransactionMetadataTasks streamTransactionMetadataTasks = new StreamTransactionMetadataTasks(streamStore,
                hostStore, taskMetadataStore, segmentHelper, taskExecutor, hostId, connectionFactory);
        TimeoutService timeoutService = new TimerWheelTimeoutService(streamTransactionMetadataTasks,
                Config.MAX_LEASE_VALUE, Config.MAX_SCALE_GRACE_PERIOD);

        ControllerService controllerService = new ControllerService(streamStore, hostStore, streamMetadataTasks,
                streamTransactionMetadataTasks, timeoutService, new SegmentHelper(), controllerServiceExecutor);

        //2. set up Event Processors

        //region Setup Event Processors

        LocalController localController = new LocalController(controllerService);

        ControllerEventProcessors controllerEventProcessors = new ControllerEventProcessors(hostId, localController,
<<<<<<< HEAD
                ZKUtils.getCuratorClient(), streamStore, hostStore, segmentHelper, connectionFactory);

        controllerEventProcessors.startAsync();

        // After completion of startAsync method, server is expected to be in RUNNING state.
        // If it is not in running state, we return.
        if (!controllerEventProcessors.isRunning()) {
            log.error("Controller event processors failed to start, state = {} ", controllerEventProcessors.state());
            return;
        }
=======
                ZKUtils.getCuratorClient(), streamStore, hostStore, segmentHelper, eventProcExecutor);
>>>>>>> 235c5cfa

        ControllerEventProcessors.bootstrap(localController, streamTransactionMetadataTasks, eventProcExecutor)
                .thenAcceptAsync(x -> controllerEventProcessors.startAsync(), eventProcExecutor);

        //endregion

        // 3. Start the RPC server.
        log.info("Starting gRPC server");
        GRPCServerConfig gRPCServerConfig = GRPCServerConfig.builder()
                .port(Config.RPC_SERVER_PORT)
                .build();
        GRPCServer server = new GRPCServer(controllerService, gRPCServerConfig);
        server.startAsync();
        // After completion of startAsync method, server is expected to be in RUNNING state.
        // If it is not in running state, we return.
        if (!server.isRunning()) {
            log.error("RPC server failed to start, state = {} ", server.state());
            return;
        }

        // Hook up TaskSweeper.sweepOrphanedTasks as a callback on detecting some controller node failure.
        // todo: hook up TaskSweeper.sweepOrphanedTasks with Failover support feature
        // Controller has a mechanism to track the currently active controller host instances. On detecting a failure of
        // any controller instance, the failure detector stores the failed HostId in a failed hosts directory (FH), and
        // invokes the taskSweeper.sweepOrphanedTasks for each failed host. When all resources under the failed hostId
        // are processed and deleted, that failed HostId is removed from FH folder.
        // Moreover, on controller process startup, it detects any hostIds not in the currently active set of
        // controllers and starts sweeping tasks orphaned by those hostIds.
        TaskSweeper taskSweeper = new TaskSweeper(taskMetadataStore, hostId, streamMetadataTasks,
                streamTransactionMetadataTasks);

        RequestHandlersInit.bootstrapRequestHandlers(controllerService, streamStore, requestExecutor);
        // 4. Start the REST server.
        log.info("Starting Pravega REST Service");
        RESTServer.start(controllerService);
    }
}<|MERGE_RESOLUTION|>--- conflicted
+++ resolved
@@ -117,20 +117,7 @@
         LocalController localController = new LocalController(controllerService);
 
         ControllerEventProcessors controllerEventProcessors = new ControllerEventProcessors(hostId, localController,
-<<<<<<< HEAD
-                ZKUtils.getCuratorClient(), streamStore, hostStore, segmentHelper, connectionFactory);
-
-        controllerEventProcessors.startAsync();
-
-        // After completion of startAsync method, server is expected to be in RUNNING state.
-        // If it is not in running state, we return.
-        if (!controllerEventProcessors.isRunning()) {
-            log.error("Controller event processors failed to start, state = {} ", controllerEventProcessors.state());
-            return;
-        }
-=======
-                ZKUtils.getCuratorClient(), streamStore, hostStore, segmentHelper, eventProcExecutor);
->>>>>>> 235c5cfa
+                ZKUtils.getCuratorClient(), streamStore, hostStore, segmentHelper, connectionFactory, eventProcExecutor);
 
         ControllerEventProcessors.bootstrap(localController, streamTransactionMetadataTasks, eventProcExecutor)
                 .thenAcceptAsync(x -> controllerEventProcessors.startAsync(), eventProcExecutor);
