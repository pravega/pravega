/**
 * Copyright (c) 2017 Dell Inc., or its subsidiaries.
 */
package com.emc.pravega.controller.server;

import com.emc.pravega.controller.fault.SegmentContainerMonitor;
import com.emc.pravega.controller.fault.UniformContainerBalancer;
import com.emc.pravega.controller.requesthandler.RequestHandlersInit;
import com.emc.pravega.controller.server.eventProcessor.ControllerEventProcessors;
import com.emc.pravega.controller.server.eventProcessor.LocalController;
import com.emc.pravega.controller.server.rest.RESTServer;
<<<<<<< HEAD
import com.emc.pravega.controller.server.rpc.grpc.GRPCServer;
=======
import com.emc.pravega.controller.server.rpc.RPCServer;
import com.emc.pravega.controller.server.rpc.RPCServerConfig;
import com.emc.pravega.controller.server.rpc.v1.ControllerService;
import com.emc.pravega.controller.server.rpc.v1.ControllerServiceAsyncImpl;
import com.emc.pravega.controller.server.rpc.v1.SegmentHelper;
>>>>>>> 85a88860
import com.emc.pravega.controller.store.StoreClient;
import com.emc.pravega.controller.store.StoreClientFactory;
import com.emc.pravega.controller.store.host.HostControllerStore;
import com.emc.pravega.controller.store.host.HostStoreFactory;
import com.emc.pravega.controller.store.stream.StreamMetadataStore;
import com.emc.pravega.controller.store.stream.StreamStoreFactory;
import com.emc.pravega.controller.store.task.TaskMetadataStore;
import com.emc.pravega.controller.store.task.TaskStoreFactory;
import com.emc.pravega.controller.task.Stream.StreamMetadataTasks;
import com.emc.pravega.controller.task.Stream.StreamTransactionMetadataTasks;
import com.emc.pravega.controller.task.TaskSweeper;
import com.emc.pravega.controller.timeout.TimeoutService;
import com.emc.pravega.controller.timeout.TimerWheelTimeoutService;
import com.emc.pravega.controller.util.Config;
import com.emc.pravega.controller.util.ZKUtils;
import com.google.common.util.concurrent.ThreadFactoryBuilder;
import lombok.extern.slf4j.Slf4j;

import java.io.IOException;
import java.net.InetAddress;
import java.net.UnknownHostException;
import java.util.UUID;
import java.util.concurrent.Executors;
import java.util.concurrent.ScheduledExecutorService;

import static com.emc.pravega.controller.util.Config.ASYNC_TASK_POOL_SIZE;
import static com.emc.pravega.controller.util.Config.HOST_STORE_TYPE;
import static com.emc.pravega.controller.util.Config.STORE_TYPE;
import static com.emc.pravega.controller.util.Config.STREAM_STORE_TYPE;

/**
 * Entry point of controller server.
 */
@Slf4j
public class Main {

    public static void main(String[] args) {
        String hostId;
        try {
            //On each controller process restart, it gets a fresh hostId,
            //which is a combination of hostname and random GUID.
            hostId = InetAddress.getLocalHost().getHostAddress() + UUID.randomUUID().toString();
        } catch (UnknownHostException e) {
            log.debug("Failed to get host address.", e);
            hostId = UUID.randomUUID().toString();
        }

        //1. LOAD configuration.
        //Initialize the executor service.
        ScheduledExecutorService controllerServiceExecutor = Executors.newScheduledThreadPool(ASYNC_TASK_POOL_SIZE,
                new ThreadFactoryBuilder().setNameFormat("servicepool-%d").build());

        ScheduledExecutorService taskExecutor = Executors.newScheduledThreadPool(ASYNC_TASK_POOL_SIZE,
                new ThreadFactoryBuilder().setNameFormat("taskpool-%d").build());

        ScheduledExecutorService storeExecutor = Executors.newScheduledThreadPool(ASYNC_TASK_POOL_SIZE,
                new ThreadFactoryBuilder().setNameFormat("storepool-%d").build());

        final ScheduledExecutorService requestExecutor = Executors.newScheduledThreadPool(ASYNC_TASK_POOL_SIZE,
                new ThreadFactoryBuilder().setNameFormat("requestpool-%d").build());

        log.info("Creating store client");
        StoreClient storeClient = StoreClientFactory.createStoreClient(
                StoreClientFactory.StoreType.valueOf(STORE_TYPE));

        log.info("Creating the stream store");
        StreamMetadataStore streamStore = StreamStoreFactory.createStore(
                StreamStoreFactory.StoreType.valueOf(STREAM_STORE_TYPE), storeExecutor);

        log.info("Creating zk based task store");
        TaskMetadataStore taskMetadataStore = TaskStoreFactory.createStore(storeClient, taskExecutor);

        log.info("Creating the host store");
        HostControllerStore hostStore = HostStoreFactory.createStore(
                HostStoreFactory.StoreType.valueOf(HOST_STORE_TYPE));

        //Host monitor is not required for a single node local setup.
        if (Config.HOST_MONITOR_ENABLED) {
            //Start the Segment Container Monitor.
            log.info("Starting the segment container monitor");
            SegmentContainerMonitor monitor = new SegmentContainerMonitor(hostStore, ZKUtils.getCuratorClient(),
                    new UniformContainerBalancer(), Config.CLUSTER_MIN_REBALANCE_INTERVAL);
            monitor.startAsync();
        }

        SegmentHelper segmentHelper = new SegmentHelper();
        StreamMetadataTasks streamMetadataTasks = new StreamMetadataTasks(streamStore, hostStore, taskMetadataStore,
                segmentHelper, taskExecutor, hostId);
        StreamTransactionMetadataTasks streamTransactionMetadataTasks = new StreamTransactionMetadataTasks(streamStore,
                hostStore, taskMetadataStore, segmentHelper, taskExecutor, hostId);
        TimeoutService timeoutService = new TimerWheelTimeoutService(streamTransactionMetadataTasks,
                Config.MAX_LEASE_VALUE, Config.MAX_SCALE_GRACE_PERIOD);

        ControllerService controllerService = new ControllerService(streamStore, hostStore, streamMetadataTasks,
                streamTransactionMetadataTasks, timeoutService, new SegmentHelper(), controllerServiceExecutor);

        // Start the RPC server.
        log.info("Starting gRPC server");
        try {
            GRPCServer.start(controllerService, Config.RPC_SERVER_PORT);
        } catch (IOException e) {
            // We will fail controller start if RPC server cannot be started.
            log.error("Failed to start gRPC server on port: {}. Error: {}", Config.RPC_SERVER_PORT, e);
            return;
        }

        //2. set up Event Processors

        //region Setup Event Processors

        LocalController localController = new LocalController(controllerService);

        ControllerEventProcessors controllerEventProcessors = new ControllerEventProcessors(hostId, localController,
                ZKUtils.getCuratorClient(), streamStore, hostStore, segmentHelper);

        try {
            controllerEventProcessors.initialize();
        } catch (Exception e) {
            log.error("Error initializing event processors", e);
            throw new RuntimeException(e);
        }

        streamTransactionMetadataTasks.initializeStreamWriters(localController);

        //endregion

<<<<<<< HEAD
=======
        //3. Start the RPC server.
        log.info("Starting RPC server");
        RPCServerConfig rpcServerConfig = RPCServerConfig.builder()
                .port(Config.SERVER_PORT)
                .workerThreadCount(Config.SERVER_WORKER_THREAD_COUNT)
                .selectorThreadCount(Config.SERVER_SELECTOR_THREAD_COUNT)
                .maxReadBufferBytes(Config.SERVER_MAX_READ_BUFFER_BYTES)
                .build();
        RPCServer.start(new ControllerServiceAsyncImpl(controllerService), rpcServerConfig);

>>>>>>> 85a88860
        //3. Hook up TaskSweeper.sweepOrphanedTasks as a callback on detecting some controller node failure.
        // todo: hook up TaskSweeper.sweepOrphanedTasks with Failover support feature
        // Controller has a mechanism to track the currently active controller host instances. On detecting a failure of
        // any controller instance, the failure detector stores the failed HostId in a failed hosts directory (FH), and
        // invokes the taskSweeper.sweepOrphanedTasks for each failed host. When all resources under the failed hostId
        // are processed and deleted, that failed HostId is removed from FH folder.
        // Moreover, on controller process startup, it detects any hostIds not in the currently active set of
        // controllers and starts sweeping tasks orphaned by those hostIds.
        TaskSweeper taskSweeper = new TaskSweeper(taskMetadataStore, hostId, streamMetadataTasks,
                streamTransactionMetadataTasks);

        RequestHandlersInit.bootstrapRequestHandlers(controllerService, streamStore, requestExecutor);
        // 4. Start the REST server.
        log.info("Starting Pravega REST Service");
        RESTServer.start(controllerService);
    }
}<|MERGE_RESOLUTION|>--- conflicted
+++ resolved
@@ -9,15 +9,8 @@
 import com.emc.pravega.controller.server.eventProcessor.ControllerEventProcessors;
 import com.emc.pravega.controller.server.eventProcessor.LocalController;
 import com.emc.pravega.controller.server.rest.RESTServer;
-<<<<<<< HEAD
 import com.emc.pravega.controller.server.rpc.grpc.GRPCServer;
-=======
-import com.emc.pravega.controller.server.rpc.RPCServer;
 import com.emc.pravega.controller.server.rpc.RPCServerConfig;
-import com.emc.pravega.controller.server.rpc.v1.ControllerService;
-import com.emc.pravega.controller.server.rpc.v1.ControllerServiceAsyncImpl;
-import com.emc.pravega.controller.server.rpc.v1.SegmentHelper;
->>>>>>> 85a88860
 import com.emc.pravega.controller.store.StoreClient;
 import com.emc.pravega.controller.store.StoreClientFactory;
 import com.emc.pravega.controller.store.host.HostControllerStore;
@@ -117,7 +110,10 @@
         // Start the RPC server.
         log.info("Starting gRPC server");
         try {
-            GRPCServer.start(controllerService, Config.RPC_SERVER_PORT);
+            RPCServerConfig rpcServerConfig = RPCServerConfig.builder()
+                    .port(Config.RPC_SERVER_PORT)
+                    .build();
+            GRPCServer.start(controllerService, rpcServerConfig);
         } catch (IOException e) {
             // We will fail controller start if RPC server cannot be started.
             log.error("Failed to start gRPC server on port: {}. Error: {}", Config.RPC_SERVER_PORT, e);
@@ -144,19 +140,6 @@
 
         //endregion
 
-<<<<<<< HEAD
-=======
-        //3. Start the RPC server.
-        log.info("Starting RPC server");
-        RPCServerConfig rpcServerConfig = RPCServerConfig.builder()
-                .port(Config.SERVER_PORT)
-                .workerThreadCount(Config.SERVER_WORKER_THREAD_COUNT)
-                .selectorThreadCount(Config.SERVER_SELECTOR_THREAD_COUNT)
-                .maxReadBufferBytes(Config.SERVER_MAX_READ_BUFFER_BYTES)
-                .build();
-        RPCServer.start(new ControllerServiceAsyncImpl(controllerService), rpcServerConfig);
-
->>>>>>> 85a88860
         //3. Hook up TaskSweeper.sweepOrphanedTasks as a callback on detecting some controller node failure.
         // todo: hook up TaskSweeper.sweepOrphanedTasks with Failover support feature
         // Controller has a mechanism to track the currently active controller host instances. On detecting a failure of
