--- conflicted
+++ resolved
@@ -211,16 +211,12 @@
     }
 
     @Override
-<<<<<<< HEAD
     public CompletableFuture<VersionedTransactionData> pingTransaction(UUID txId, long lease) {
         throw new NotImplementedException();
     }
 
     @Override
     public CompletableFuture<TxnStatus> sealTransaction(UUID txId, boolean commit, Optional<Integer> version) {
-=======
-    public CompletableFuture<TxnStatus> sealTransaction(UUID txId, boolean commit) {
->>>>>>> 5be21ada
         throw new NotImplementedException();
     }
 
