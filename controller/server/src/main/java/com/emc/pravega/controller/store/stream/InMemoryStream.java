--- conflicted
+++ resolved
@@ -1,7 +1,5 @@
 /**
- *
- *  Copyright (c) 2017 Dell Inc., or its subsidiaries.
- *
+ * Copyright (c) 2017 Dell Inc., or its subsidiaries.
  */
 package com.emc.pravega.controller.store.stream;
 
@@ -10,6 +8,7 @@
 import com.emc.pravega.stream.StreamConfiguration;
 import com.emc.pravega.stream.impl.TxnStatus;
 import com.google.common.base.Preconditions;
+import org.apache.commons.lang.NotImplementedException;
 
 import java.util.AbstractMap.SimpleEntry;
 import java.util.ArrayList;
@@ -22,22 +21,14 @@
 import java.util.concurrent.CompletableFuture;
 import java.util.stream.IntStream;
 
-import org.apache.commons.lang.NotImplementedException;
-
 /**
  * Stream properties
  *
  * This class is no longer consistent and mostly not Implemented. Deprecating it.
  */
 class InMemoryStream implements Stream {
-<<<<<<< HEAD
-
-    private final String name;
-    private final String scope;
-=======
     private final String streamName;
     private final String scopeName;
->>>>>>> 020ee8da
     private StreamConfiguration configuration;
     private State state;
 
@@ -54,15 +45,9 @@
      */
     private final List<Integer> currentSegments = new ArrayList<>();
 
-<<<<<<< HEAD
-    InMemoryStream(String name, String scope) {
-        this.name = name;
-        this.scope = scope;
-=======
     InMemoryStream(final String scopeName, final String streamName) {
         this.scopeName = scopeName;
         this.streamName = streamName;
->>>>>>> 020ee8da
     }
 
     @Override
@@ -84,7 +69,7 @@
 
     @Override
     public String getScope() {
-        return this.scope;
+        return this.scopeName;
     }
 
     @Override
