/**
 * Licensed to the Apache Software Foundation (ASF) under one
 * or more contributor license agreements.  See the NOTICE file
 * distributed with this work for additional information
 * regarding copyright ownership.  The ASF licenses this file
 * to you under the Apache License, Version 2.0 (the
 * "License"); you may not use this file except in compliance
 * with the License.  You may obtain a copy of the License at
 * <p>
 * http://www.apache.org/licenses/LICENSE-2.0
 * <p>
 * Unless required by applicable law or agreed to in writing, software
 * distributed under the License is distributed on an "AS IS" BASIS,
 * WITHOUT WARRANTIES OR CONDITIONS OF ANY KIND, either express or implied.
 * See the License for the specific language governing permissions and
 * limitations under the License.
 */
package com.emc.pravega.controller.task.Stream;

import com.emc.pravega.common.concurrent.FutureCollectionHelper;
import com.emc.pravega.common.util.Retry;
import com.emc.pravega.controller.server.rpc.v1.WireCommandFailedException;
import com.emc.pravega.controller.server.rpc.v1.SegmentHelper;
import com.emc.pravega.controller.store.host.HostControllerStore;
import com.emc.pravega.controller.store.stream.Segment;
import com.emc.pravega.controller.store.stream.StreamAlreadyExistsException;
import com.emc.pravega.controller.store.stream.StreamMetadataStore;
import com.emc.pravega.controller.store.stream.StreamNotFoundException;
import com.emc.pravega.controller.store.task.Resource;
import com.emc.pravega.controller.store.task.TaskMetadataStore;
import com.emc.pravega.controller.stream.api.v1.CreateStreamStatus;
import com.emc.pravega.controller.stream.api.v1.NodeUri;
import com.emc.pravega.controller.stream.api.v1.ScaleResponse;
import com.emc.pravega.controller.stream.api.v1.ScaleStreamStatus;
import com.emc.pravega.controller.stream.api.v1.SegmentId;
import com.emc.pravega.controller.stream.api.v1.SegmentRange;
import com.emc.pravega.controller.stream.api.v1.UpdateStreamStatus;
import com.emc.pravega.controller.task.Task;
import com.emc.pravega.controller.task.TaskBase;
import com.emc.pravega.stream.StreamConfiguration;
import com.emc.pravega.stream.impl.ModelHelper;
import com.emc.pravega.stream.impl.netty.ConnectionFactoryImpl;

import lombok.extern.slf4j.Slf4j;

import java.io.Serializable;
import java.util.AbstractMap;
import java.util.ArrayList;
import java.util.Collections;
import java.util.List;
import java.util.concurrent.CompletableFuture;
import java.util.concurrent.ScheduledExecutorService;
import java.util.stream.Collectors;

/**
 * Collection of metadata update tasks on stream.
 * Task methods are annotated with @Task annotation.
 * <p>
 * Any update to the task method signature should be avoided, since it can cause problems during upgrade.
 * Instead, a new overloaded method may be created with the same task annotation name but a new version.
 */
@Slf4j
public class StreamMetadataTasks extends TaskBase implements Cloneable {
    private static final long RETRY_INITIAL_DELAY = 100;
    private static final int RETRY_MULTIPLIER = 10;
    private static final int RETRY_MAX_ATTEMPTS = 100;
    private static final long RETRY_MAX_DELAY = 100000;

    private final StreamMetadataStore streamMetadataStore;
    private final HostControllerStore hostControllerStore;
    private final ConnectionFactoryImpl connectionFactory;

    public StreamMetadataTasks(final StreamMetadataStore streamMetadataStore,
                               final HostControllerStore hostControllerStore,
                               final TaskMetadataStore taskMetadataStore,
                               final ScheduledExecutorService executor,
                               final String hostId) {
        super(taskMetadataStore, executor, hostId);
        this.streamMetadataStore = streamMetadataStore;
        this.hostControllerStore = hostControllerStore;
        connectionFactory = new ConnectionFactoryImpl(false);
    }

    @Override
    public StreamMetadataTasks clone() throws CloneNotSupportedException {
        return (StreamMetadataTasks) super.clone();
    }

    /**
     * Create stream.
     *
     * @param scope           scope.
     * @param stream          stream name.
     * @param config          stream configuration.
     * @param createTimestamp creation timestamp.
     * @return creation status.
     */
    @Task(name = "createStream", version = "1.0", resource = "{scope}/{stream}")
    public CompletableFuture<CreateStreamStatus> createStream(String scope, String stream, StreamConfiguration config, long createTimestamp) {
        return execute(
                new Resource(scope, stream),
                new Serializable[]{scope, stream, config},
                () -> createStreamBody(scope, stream, config, createTimestamp));
    }

    /**
     * Update stream's configuration.
     *
     * @param scope  scope.
     * @param stream stream name.
     * @param config modified stream configuration.
     * @return update status.
     */
    @Task(name = "updateConfig", version = "1.0", resource = "{scope}/{stream}")
    public CompletableFuture<UpdateStreamStatus> alterStream(String scope, String stream, StreamConfiguration config) {
        return execute(
                new Resource(scope, stream),
                new Serializable[]{scope, stream, config},
                () -> updateStreamConfigBody(scope, stream, config));
    }

    /**
     * Scales stream segments.
     *
     * @param scope          scope.
     * @param stream         stream name.
     * @param sealedSegments segments to be sealed.
     * @param newRanges      key ranges for new segments.
     * @param scaleTimestamp scaling time stamp.
     * @return returns the newly created segments.
     */
    @Task(name = "scaleStream", version = "1.0", resource = "{scope}/{stream}")
    public CompletableFuture<ScaleResponse> scale(String scope, String stream, ArrayList<Integer> sealedSegments, ArrayList<AbstractMap.SimpleEntry<Double, Double>> newRanges, long scaleTimestamp) {
        return execute(
                new Resource(scope, stream),
                new Serializable[]{scope, stream, sealedSegments, newRanges, scaleTimestamp},
                () -> scaleBody(scope, stream, sealedSegments, newRanges, scaleTimestamp));
    }

    private CompletableFuture<CreateStreamStatus> createStreamBody(String scope, String stream, StreamConfiguration config, long timestamp) {
        return this.streamMetadataStore.createStream(stream, config, timestamp)
                .thenCompose(x -> {
                    if (x) {
                        return this.streamMetadataStore.getActiveSegments(stream)
                                .thenApply(activeSegments ->
                                        notifyNewSegments(config.getScope(), stream, activeSegments))
                                .thenApply(y -> CreateStreamStatus.SUCCESS);
                    } else {
                        return CompletableFuture.completedFuture(CreateStreamStatus.FAILURE);
                    }
                })
                .handle((result, ex) -> {
                    if (ex != null) {
                        if (ex.getCause() instanceof StreamAlreadyExistsException) {
                            return CreateStreamStatus.STREAM_EXISTS;
                        } else {
                            log.warn("Create stream failed due to ", ex);
                            return CreateStreamStatus.FAILURE;
                        }
                    } else {
                        return result;
                    }
                });
    }

    public CompletableFuture<UpdateStreamStatus> updateStreamConfigBody(String scope, String stream, StreamConfiguration config) {
        return streamMetadataStore.updateConfiguration(stream, config)
                .handle((result, ex) -> {
                    if (ex != null) {
                        if (ex instanceof StreamNotFoundException) {
                            return UpdateStreamStatus.STREAM_NOT_FOUND;
                        } else {
                            log.warn("Update stream failed due to ", ex);
                            return UpdateStreamStatus.FAILURE;
                        }
                    } else {
                        return result ? UpdateStreamStatus.SUCCESS : UpdateStreamStatus.FAILURE;
                    }
                });
    }

    private CompletableFuture<ScaleResponse> scaleBody(String scope, String stream, List<Integer> sealedSegments, List<AbstractMap.SimpleEntry<Double, Double>> newRanges, long scaleTimestamp) {
        // Abort scaling operation in the following error scenarios
        // 1. if the active segments in the stream have ts greater than scaleTimestamp -- ScaleStreamStatus.PRECONDITION_FAILED
        // 2. if active segments having creation timestamp as scaleTimestamp have different key ranges than the ones specified in newRanges (todo) -- ScaleStreamStatus.CONFLICT
        // 3. Transaction is active on the stream
        // 4. sealedSegments should be a subset of activeSegments.
        CompletableFuture<Boolean> checkValidity =
                streamMetadataStore.getActiveSegments(stream)
<<<<<<< HEAD
                        .thenApply(activeSegments ->
                                activeSegments.containsAll(sealedSegments) &&
                                        !activeSegments.stream().anyMatch(segment -> segment.getStart() > scaleTimestamp));
=======
                        .thenCompose(activeSegments ->
                                streamMetadataStore
                                        .isTransactionOngoing(scope, stream)
                                        .thenApply(active ->
                                                // transaction is ongoing
                                                active
                                                        ||
                                                        // some segment to be sealed is not an active segment
                                                        sealedSegments
                                                                .stream()
                                                                .anyMatch(x ->
                                                                        activeSegments
                                                                                .stream()
                                                                                .noneMatch(segment ->
                                                                                        segment.getNumber() == x))
                                                        ||
                                                        // scale timestamp is not larger than start time of
                                                        // some active segment
                                                        activeSegments
                                                                .stream()
                                                                .anyMatch(segment ->
                                                                        segment.getStart() > scaleTimestamp)));
>>>>>>> e90dae3b

        return checkValidity.thenCompose(result -> {

                    if (!result) {
                        return notifySealedSegments(scope, stream, sealedSegments)

                                .thenCompose(results ->
                                        streamMetadataStore.scale(stream, sealedSegments, newRanges, scaleTimestamp))

                                .thenApply((List<Segment> newSegments) -> {
                                    notifyNewSegments(scope, stream, newSegments);
                                    ScaleResponse response = new ScaleResponse();
                                    response.setStatus(ScaleStreamStatus.SUCCESS);
                                    response.setSegments(
                                            newSegments
                                                    .stream()
                                                    .map(segment -> convert(scope, stream, segment))
                                                    .collect(Collectors.toList()));
                                    return response;
                                });
                    } else {
                        ScaleResponse response = new ScaleResponse();
                        response.setStatus(ScaleStreamStatus.PRECONDITION_FAILED);
                        response.setSegments(Collections.emptyList());
                        return CompletableFuture.completedFuture(response);
                    }
                }
        );
    }

    private SegmentRange convert(String scope, String stream, com.emc.pravega.controller.store.stream.Segment segment) {
        return new SegmentRange(
                new SegmentId(scope, stream, segment.getNumber()), segment.getKeyStart(), segment.getKeyEnd());
    }

    private Void notifyNewSegments(String scope, String stream, List<Segment> segmentNumbers) {
        segmentNumbers
                .stream()
                .parallel()
                .forEach(segment -> notifyNewSegment(scope, stream, segment.getNumber()));
        return null;
    }

    private Void notifyNewSegment(String scope, String stream, int segmentNumber) {
        NodeUri uri = SegmentHelper.getSegmentUri(scope, stream, segmentNumber, this.hostControllerStore);

        // async call, don't wait for its completion or success. Host will contact controller if it does not know
        // about some segment even if this call fails?
        CompletableFuture.runAsync(() -> SegmentHelper.createSegment(scope, stream, segmentNumber, ModelHelper.encode(uri), this.connectionFactory), executor);
        return null;
    }

    private CompletableFuture<Void> notifySealedSegments(String scope, String stream, List<Integer> sealedSegments) {
        return FutureCollectionHelper.sequence(
                sealedSegments
                        .stream()
                        .parallel()
                        .map(number -> notifySealedSegment(scope, stream, number))
                        .collect(Collectors.toList()))
                .thenApply(x -> null);
    }

    private CompletableFuture<Boolean> notifySealedSegment(final String scope, final String stream, final int sealedSegment) {
        return Retry.withExpBackoff(RETRY_INITIAL_DELAY, RETRY_MULTIPLIER, RETRY_MAX_ATTEMPTS, RETRY_MAX_DELAY)
                .retryingOn(WireCommandFailedException.class)
                .throwingOn(RuntimeException.class)
                .runAsync(() ->
                        SegmentHelper.sealSegment(
                                scope,
                                stream,
                                sealedSegment,
                                this.hostControllerStore,
                                this.connectionFactory),
                        executor);
    }
}<|MERGE_RESOLUTION|>--- conflicted
+++ resolved
@@ -187,11 +187,6 @@
         // 4. sealedSegments should be a subset of activeSegments.
         CompletableFuture<Boolean> checkValidity =
                 streamMetadataStore.getActiveSegments(stream)
-<<<<<<< HEAD
-                        .thenApply(activeSegments ->
-                                activeSegments.containsAll(sealedSegments) &&
-                                        !activeSegments.stream().anyMatch(segment -> segment.getStart() > scaleTimestamp));
-=======
                         .thenCompose(activeSegments ->
                                 streamMetadataStore
                                         .isTransactionOngoing(scope, stream)
@@ -214,7 +209,6 @@
                                                                 .stream()
                                                                 .anyMatch(segment ->
                                                                         segment.getStart() > scaleTimestamp)));
->>>>>>> e90dae3b
 
         return checkValidity.thenCompose(result -> {
 
