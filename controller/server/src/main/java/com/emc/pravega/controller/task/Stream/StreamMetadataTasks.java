/**
 * Licensed to the Apache Software Foundation (ASF) under one
 * or more contributor license agreements.  See the NOTICE file
 * distributed with this work for additional information
 * regarding copyright ownership.  The ASF licenses this file
 * to you under the Apache License, Version 2.0 (the
 * "License"); you may not use this file except in compliance
 * with the License.  You may obtain a copy of the License at
 * <p>
 * http://www.apache.org/licenses/LICENSE-2.0
 * <p>
 * Unless required by applicable law or agreed to in writing, software
 * distributed under the License is distributed on an "AS IS" BASIS,
 * WITHOUT WARRANTIES OR CONDITIONS OF ANY KIND, either express or implied.
 * See the License for the specific language governing permissions and
 * limitations under the License.
 */
package com.emc.pravega.controller.task.Stream;

import com.emc.pravega.common.concurrent.FutureHelpers;
import com.emc.pravega.common.util.Retry;
import com.emc.pravega.controller.NonRetryableException;
import com.emc.pravega.controller.RetryableException;
import com.emc.pravega.controller.server.rpc.v1.SegmentHelper;
import com.emc.pravega.controller.server.rpc.v1.WireCommandFailedException;
import com.emc.pravega.controller.store.host.HostControllerStore;
import com.emc.pravega.controller.store.stream.DataNotFoundException;
import com.emc.pravega.controller.store.stream.OperationContext;
import com.emc.pravega.controller.store.stream.Segment;
import com.emc.pravega.controller.store.stream.StreamAlreadyExistsException;
import com.emc.pravega.controller.store.stream.StreamMetadataStore;
import com.emc.pravega.controller.store.task.Resource;
import com.emc.pravega.controller.store.task.TaskMetadataStore;
import com.emc.pravega.controller.stream.api.v1.CreateStreamStatus;
import com.emc.pravega.controller.stream.api.v1.NodeUri;
import com.emc.pravega.controller.stream.api.v1.ScaleResponse;
import com.emc.pravega.controller.stream.api.v1.ScaleStreamStatus;
import com.emc.pravega.controller.stream.api.v1.SegmentId;
import com.emc.pravega.controller.stream.api.v1.SegmentRange;
import com.emc.pravega.controller.stream.api.v1.UpdateStreamStatus;
import com.emc.pravega.controller.task.Task;
import com.emc.pravega.controller.task.TaskBase;
import com.emc.pravega.stream.ScalingPolicy;
import com.emc.pravega.stream.StreamConfiguration;
import com.emc.pravega.stream.impl.ModelHelper;
import com.emc.pravega.stream.impl.netty.ConnectionFactoryImpl;
import com.google.common.annotations.VisibleForTesting;
<<<<<<< HEAD
import lombok.extern.slf4j.Slf4j;
import org.apache.commons.lang3.tuple.ImmutablePair;
import org.apache.commons.lang3.tuple.Pair;

=======
>>>>>>> 8ab68611
import java.io.Serializable;
import java.time.Duration;
import java.util.AbstractMap;
import java.util.ArrayList;
import java.util.Collections;
import java.util.List;
import java.util.Set;
import java.util.concurrent.CompletableFuture;
import java.util.concurrent.CompletionException;
import java.util.concurrent.ExecutionException;
import java.util.concurrent.ScheduledExecutorService;
import java.util.stream.Collectors;
import lombok.extern.slf4j.Slf4j;

/**
 * Collection of metadata update tasks on stream.
 * Task methods are annotated with @Task annotation.
 * <p>
 * Any update to the task method signature should be avoided, since it can cause problems during upgrade.
 * Instead, a new overloaded method may be created with the same task annotation name but a new version.
 */
@Slf4j
public class StreamMetadataTasks extends TaskBase implements Cloneable {
    private static final long RETRY_INITIAL_DELAY = 100;
    private static final int RETRY_MULTIPLIER = 2;
    private static final int RETRY_MAX_ATTEMPTS = 100;
    private static final long RETRY_MAX_DELAY = Duration.ofSeconds(10).toMillis();

    private final StreamMetadataStore streamMetadataStore;
    private final HostControllerStore hostControllerStore;
    private final ConnectionFactoryImpl connectionFactory;

    public StreamMetadataTasks(final StreamMetadataStore streamMetadataStore,
                               final HostControllerStore hostControllerStore,
                               final TaskMetadataStore taskMetadataStore,
                               final ScheduledExecutorService executor,
                               final String hostId) {
        super(taskMetadataStore, executor, hostId);
        this.streamMetadataStore = streamMetadataStore;
        this.hostControllerStore = hostControllerStore;
        connectionFactory = new ConnectionFactoryImpl(false);
    }

    @Override
    public StreamMetadataTasks clone() throws CloneNotSupportedException {
        return (StreamMetadataTasks) super.clone();
    }

    /**
     * Create stream.
     *
     * @param scope           scope.
     * @param stream          stream name.
     * @param config          stream configuration.
     * @param createTimestamp creation timestamp.
     * @param contextOpt      optional context
     * @return creation status.
     */
    @Task(name = "createStream", version = "1.0", resource = "{scope}/{stream}")
    public CompletableFuture<CreateStreamStatus> createStream(String scope, String stream, StreamConfiguration config, long createTimestamp, OperationContext contextOpt) {
        return execute(
                new Resource(scope, stream),
                new Serializable[]{scope, stream, config, createTimestamp, null},
                () -> createStreamBody(scope, stream, config, createTimestamp, contextOpt));
    }

    /**
     * Update stream's configuration.
     *
     * @param scope      scope.
     * @param stream     stream name.
     * @param config     modified stream configuration.
     * @param contextOpt optional context
     * @return update status.
     */
    @Task(name = "updateConfig", version = "1.0", resource = "{scope}/{stream}")
    public CompletableFuture<UpdateStreamStatus> alterStream(String scope, String stream, StreamConfiguration config, OperationContext contextOpt) {
        return execute(
                new Resource(scope, stream),
                new Serializable[]{scope, stream, config, null},
                () -> updateStreamConfigBody(scope, stream, config, contextOpt));
    }

    /**
     * Scales stream segments.
     *
     * @param scope          scope.
     * @param stream         stream name.
     * @param sealedSegments segments to be sealed.
     * @param newRanges      key ranges for new segments.
     * @param scaleTimestamp scaling time stamp.
     * @param contextOpt     optional context
     * @return returns the newly created segments.
     */
    @Task(name = "scaleStream", version = "1.0", resource = "{scope}/{stream}")
    public CompletableFuture<ScaleResponse> scale(String scope, String stream, ArrayList<Integer> sealedSegments, ArrayList<AbstractMap.SimpleEntry<Double, Double>> newRanges, long scaleTimestamp, OperationContext contextOpt) {
        return execute(
                new Resource(scope, stream),
                new Serializable[]{scope, stream, sealedSegments, newRanges, scaleTimestamp, null},
                () -> scaleBody(scope, stream, sealedSegments, newRanges, scaleTimestamp, contextOpt));
    }

    /**
     * Seal a stream.
     *
     * @param scope      scope.
     * @param stream     stream name.
     * @param contextOpt optional context
     * @return update status.
     */
    @Task(name = "sealStream", version = "1.0", resource = "{scope}/{stream}")
    public CompletableFuture<UpdateStreamStatus> sealStream(String scope, String stream, OperationContext contextOpt) {
        return execute(
                new Resource(scope, stream),
                new Serializable[]{scope, stream, null},
                () -> sealStreamBody(scope, stream, contextOpt));
    }

<<<<<<< HEAD
    private CompletableFuture<CreateStreamStatus> createStreamBody(String scope, String stream, StreamConfiguration config, long timestamp, OperationContext contextOpt) {

        return this.streamMetadataStore.createStream(scope, stream, config, timestamp, null)
                .thenCompose(x -> {
                    log.debug("{}/{} created in metadata store", scope, stream);
                    if (x) {
                        final OperationContext context = contextOpt == null ? streamMetadataStore.createContext(scope, stream) : contextOpt;

                        return this.streamMetadataStore.getActiveSegments(scope, stream, context)
                                .thenCompose(activeSegments -> notifyNewSegments(config.getScope(), stream, activeSegments, context)
                                        .thenApply(y -> CreateStreamStatus.SUCCESS));
                    } else {
                        return CompletableFuture.completedFuture(CreateStreamStatus.FAILURE);
                    }
                })
                .handle((result, ex) -> {
                    if (ex != null) {
                        if (ex.getCause() instanceof StreamAlreadyExistsException) {
                            return CreateStreamStatus.STREAM_EXISTS;
                        } else {
                            log.warn("Create stream failed due to {}", ex);
                            return CreateStreamStatus.FAILURE;
                        }
                    } else {
                        return result;
                    }
                });
    }

    public CompletableFuture<UpdateStreamStatus> updateStreamConfigBody(String scope, String stream, StreamConfiguration config, OperationContext contextOpt) {
        final OperationContext context = contextOpt == null ? streamMetadataStore.createContext(scope, stream) : contextOpt;

        return streamMetadataStore.updateConfiguration(scope, stream, config, context)
                .handle((result, ex) -> {
                    if (ex != null) {
                        return handleUpdateStreamError(ex);
                    } else {
                        return result ? UpdateStreamStatus.SUCCESS : UpdateStreamStatus.FAILURE;
                    }
                });
    }

    public CompletableFuture<UpdateStreamStatus> sealStreamBody(String scope, String stream, OperationContext contextOpt) {
        final OperationContext context = contextOpt == null ? streamMetadataStore.createContext(scope, stream) : contextOpt;

        return streamMetadataStore.getActiveSegments(scope, stream, context)
                .thenCompose(activeSegments -> {
                    if (activeSegments.isEmpty()) { //if active segments are empty then the stream is sealed.
                        //Do not update the state if the stream is already sealed.
                        return CompletableFuture.completedFuture(UpdateStreamStatus.SUCCESS);
                    } else {
                        List<Integer> segmentsToBeSealed = activeSegments.stream().map(Segment::getNumber).
                                collect(Collectors.toList());
                        return notifySealedSegments(scope, stream, segmentsToBeSealed)
                                .thenCompose(v -> streamMetadataStore.setSealed(scope, stream, context))
                                .handle((result, ex) -> {
                                    if (ex != null) {
                                        log.warn("Exception thrown in trying to notify sealed segments {}", ex.getMessage());
                                        return handleUpdateStreamError(ex);
                                    } else {
                                        return result ? UpdateStreamStatus.SUCCESS : UpdateStreamStatus.FAILURE;
                                    }
                                });
                    }
                }).exceptionally(this::handleUpdateStreamError);
=======
    private CompletableFuture<CreateStreamStatus> createStreamBody(String scope, String stream, StreamConfiguration config, long timestamp) {
        return this.streamMetadataStore.createStream(stream, config, timestamp)
                                       .thenCompose(x -> {
                                           if (x) {
                                               return this.streamMetadataStore.getActiveSegments(stream)
                                                                              .thenApply(activeSegments ->
                                                                                      notifyNewSegments(config.getScope(), stream, activeSegments))
                                                                              .thenApply(y -> CreateStreamStatus.SUCCESS);
                                           } else {
                                               return CompletableFuture.completedFuture(CreateStreamStatus.FAILURE);
                                           }
                                       })
                                       .handle((result, ex) -> {
                                           if (ex != null) {
                                               if (ex.getCause() instanceof StreamAlreadyExistsException) {
                                                   return CreateStreamStatus.STREAM_EXISTS;
                                               } else {
                                                   log.warn("Create stream failed due to ", ex);
                                                   return CreateStreamStatus.FAILURE;
                                               }
                                           } else {
                                               return result;
                                           }
                                       });
    }

    public CompletableFuture<UpdateStreamStatus> updateStreamConfigBody(String scope, String stream, StreamConfiguration config) {
        return streamMetadataStore.updateConfiguration(stream, config)
                                  .handle((result, ex) -> {
                                      if (ex != null) {
                                          return handleUpdateStreamError(ex);
                                      } else {
                                          return result ? UpdateStreamStatus.SUCCESS : UpdateStreamStatus.FAILURE;
                                      }
                                  });
    }

    public CompletableFuture<UpdateStreamStatus> sealStreamBody(String scope, String stream) {
        return streamMetadataStore.getActiveSegments(stream)
                                  .thenCompose(activeSegments -> {
                                      if (activeSegments.isEmpty()) { //if active segments are empty then the stream is sealed.
                                          //Do not update the state if the stream is already sealed.
                                          return CompletableFuture.completedFuture(UpdateStreamStatus.SUCCESS);
                                      } else {
                                          List<Integer> segmentsToBeSealed = activeSegments.stream().map(Segment::getNumber).
                                                  collect(Collectors.toList());
                                          return notifySealedSegments(scope, stream, segmentsToBeSealed)
                                                  .thenCompose(v -> streamMetadataStore.setSealed(stream))
                                                  .handle((result, ex) -> {
                                                      if (ex != null) {
                                                          return handleUpdateStreamError(ex);
                                                      } else {
                                                          return result ? UpdateStreamStatus.SUCCESS : UpdateStreamStatus.FAILURE;
                                                      }
                                                  });
                                      }
                                  }).exceptionally(this::handleUpdateStreamError);
>>>>>>> 8ab68611
    }

    @VisibleForTesting
    CompletableFuture<ScaleResponse> scaleBody(String scope, String stream, List<Integer> sealedSegments, List<AbstractMap.SimpleEntry<Double, Double>> newRanges, long scaleTimestamp, OperationContext contextOpt) {
        // Abort scaling operation in the following error scenarios
        // 1. if the active segments in the stream have ts greater than scaleTimestamp -- ScaleStreamStatus.PRECONDITION_FAILED
        // 2. if active segments having creation timestamp as scaleTimestamp have different key ranges than the ones specified
        // in newRanges (todo) -- ScaleStreamStatus.CONFLICT
        // 3. Transaction is active on the stream
        // 4. sealedSegments should be a subset of activeSegments.
<<<<<<< HEAD
=======
        CompletableFuture<Boolean> checkValidity =
                streamMetadataStore.getActiveSegments(stream)
                                   .thenCompose(activeSegments ->
                                           streamMetadataStore
                                                   .isTransactionOngoing(scope, stream)
                                                   .thenApply(active ->
                                                           // transaction is ongoing
                                                           active
                                                                   ||
                                                                   // some segment to be sealed is not an active segment
                                                                   sealedSegments
                                                                           .stream()
                                                                           .anyMatch(x ->
                                                                                   activeSegments
                                                                                           .stream()
                                                                                           .noneMatch(segment ->
                                                                                                   segment.getNumber() == x))
                                                                   ||
                                                                   // scale timestamp is not larger than start time of
                                                                   // some active segment
                                                                   activeSegments
                                                                           .stream()
                                                                           .anyMatch(segment ->
                                                                                   segment.getStart() > scaleTimestamp)));
>>>>>>> 8ab68611

        // If there is intermittent network issue before during precondition check (e.g. for metadata store reads) we will throw
        // exception and fail the task.
        // However, once preconditions pass and scale task starts, all steps are wrapped inside Retry block
        // with exponential back offs. We will have significant number of retries (default: 100).
        // This is because we dont have roll backs for scale operations. So once started, we should try to complete it by
        // retrying against all intermittent failures.
        // Also, we cant leave with intermediate failures as the system state will be inconsistent -
        // for example: existing segments are sealed, but we are not able to create new segments in metadata store.
        // So we need to retry and complete all steps.
        // However, after sufficient retries, if we are still not able to complete all steps in scale task,
        // we should stop retrying indefinitely and notify administrator.
        final OperationContext context = contextOpt == null ? streamMetadataStore.createContext(scope, stream) : contextOpt;

        CompletableFuture<Pair<Boolean, Boolean>> checkValidity = streamMetadataStore.getActiveSegments(scope, stream, context)
                .thenCompose(activeSegments -> streamMetadataStore.isTransactionOngoing(scope, stream, context)
                        .thenApply(active -> {
                            boolean result = false;
                            Set<Integer> activeNum = activeSegments.stream().mapToInt(Segment::getNumber).boxed().collect(Collectors.toSet());
                            if (activeNum.containsAll(sealedSegments)) {
                                result = true;
                            } else if (activeSegments.size() > 0 && activeSegments
                                    .stream()
                                    .mapToLong(Segment::getStart)
                                    .max()
                                    .getAsLong() == scaleTimestamp) {
                                result = true;
                            }
                            return new ImmutablePair<>(!active, result);
                        }));

        return checkValidity.thenCompose(result -> {
                    if (result.getLeft() && result.getRight()) {
                        return notifySealedSegments(scope, stream, sealedSegments)
                                .thenCompose(results ->
                                        scaleMetadataUpdate(scope, stream, sealedSegments, newRanges, scaleTimestamp, context))
                                .thenCompose((List<Segment> newSegments) -> notifyNewSegments(scope, stream, newSegments, context)
                                        .thenApply(z -> newSegments))
                                .thenApply((List<Segment> newSegments) -> {
                                    ScaleResponse response = new ScaleResponse();
                                    response.setStatus(ScaleStreamStatus.SUCCESS);
                                    response.setSegments(
                                            newSegments
                                                    .stream()
                                                    .map(segment -> convert(scope, stream, segment))
                                                    .collect(Collectors.toList()));
                                    return response;
                                });
                    } else {
                        ScaleResponse response = new ScaleResponse();
                        if (!result.getRight()) {
                            response.setStatus(ScaleStreamStatus.PRECONDITION_FAILED);
                        } else {
                            response.setStatus(ScaleStreamStatus.TXN_CONFLICT);
                        }
                        response.setSegments(Collections.emptyList());
                        return CompletableFuture.completedFuture(response);
                    }
                }
        );
    }

    private CompletableFuture<List<Segment>> scaleMetadataUpdate(final String scope, final String name,
                                                                 final List<Integer> sealedSegments,
                                                                 final List<AbstractMap.SimpleEntry<Double, Double>> newRanges,
                                                                 final long scaleTimestamp, OperationContext context) {
        return Retry.withExpBackoff(RETRY_INITIAL_DELAY, RETRY_MULTIPLIER, RETRY_MAX_ATTEMPTS, RETRY_MAX_DELAY)
                .retryingOn(RetryableException.class)
                .throwingOn(NonRetryableException.class)
                .runAsync(() -> streamMetadataStore.scale(scope, name, sealedSegments, newRanges, scaleTimestamp, context), executor);
    }

    private SegmentRange convert(String scope, String stream, com.emc.pravega.controller.store.stream.Segment segment) {
        return new SegmentRange(
                new SegmentId(scope, stream, segment.getNumber()), segment.getKeyStart(), segment.getKeyEnd());
    }

    private CompletableFuture<List<Boolean>> notifyNewSegments(String scope, String stream, List<Segment> segmentNumbers, OperationContext context) {
        return FutureCollectionHelper.sequence(segmentNumbers
                .stream()
                .parallel()
                .map(segment ->
                        Retry.withExpBackoff(RETRY_INITIAL_DELAY, RETRY_MULTIPLIER, RETRY_MAX_ATTEMPTS, RETRY_MAX_DELAY)
                                .retryingOn(RetryableException.class)
                                .throwingOn(RuntimeException.class)
                                .runAsync(() ->
                                        streamMetadataStore.getConfiguration(scope, stream, context)
                                                .thenApply(configuration ->
                                                        new ImmutablePair<>(SegmentHelper.getSingleton().getSegmentUri(scope, stream, segment.getNumber(), hostControllerStore), configuration))
                                                .thenCompose(pair ->
                                                        notifyNewSegment(
                                                                scope,
                                                                stream,
                                                                segment.getNumber(),
                                                                pair.right.getScalingPolicy(),
                                                                pair.left))
                                                .<Boolean>handle((res, ex) -> {
                                                    Throwable t = ex;
                                                    if (ex != null) {
                                                        log.warn("Exception thrown while notifying host of new segment: {}", ex.getMessage());
                                                        if (ex instanceof CompletionException || ex instanceof ExecutionException) {
                                                            t = ex.getCause();
                                                        }

                                                        RetryableException.throwRetryableOrElse(t, z -> {
                                                            if (z instanceof WireCommandFailedException) {
                                                                throw new RetryableException(z);
                                                            } else {
                                                                throw new RuntimeException(z);
                                                            }
                                                        });
                                                    }
                                                    return res;
                                                }), executor))
                .collect(Collectors.toList()));
    }

    @VisibleForTesting
    CompletableFuture<Boolean> notifyNewSegment(String scope, String stream, int segmentNumber, ScalingPolicy policy, NodeUri uri) {
        return SegmentHelper.getSingleton().createSegment(scope,
                stream, segmentNumber, policy, ModelHelper.encode(uri), this.connectionFactory);
    }

    private CompletableFuture<Void> notifySealedSegments(String scope, String stream, List<Integer> sealedSegments) {
        return FutureHelpers.allOf(
                sealedSegments
                        .stream()
                        .parallel()
                        .map(number -> notifySealedSegment(scope, stream, number))
                        .collect(Collectors.toList()));
    }

    @VisibleForTesting
    CompletableFuture<Boolean> notifySealedSegment(final String scope, final String stream, final int
            sealedSegment) {
        return Retry.withExpBackoff(RETRY_INITIAL_DELAY, RETRY_MULTIPLIER, RETRY_MAX_ATTEMPTS, RETRY_MAX_DELAY)
<<<<<<< HEAD
                .retryingOn(RetryableException.class)
                .throwingOn(RuntimeException.class)
                .runAsync(() -> CompletableFuture.completedFuture(SegmentHelper.getSingleton().getSegmentUri(scope, stream, sealedSegment, hostControllerStore))
                                .thenCompose(uri ->
                                        SegmentHelper.getSingleton().sealSegment(
                                                scope,
                                                stream,
                                                sealedSegment,
                                                uri,
                                                this.connectionFactory))
                                .handle((res, ex) -> {
                                    if (ex != null) {
                                        log.warn("Exception thrown while notifying host of sealed segment: {}", ex.getMessage());
                                        if (ex instanceof WireCommandFailedException) {
                                            throw new RetryableException(ex);
                                        } else if (ex.getCause() instanceof WireCommandFailedException) {
                                            throw new RetryableException(ex.getCause());
                                        } else {
                                            throw new RuntimeException(ex);
                                        }
                                    }
                                    return res;
                                }),
                        executor);
=======
                    .retryingOn(WireCommandFailedException.class)
                    .throwingOn(RuntimeException.class)
                    .runAsync(() ->
                                    SegmentHelper.sealSegment(
                                            scope,
                                            stream,
                                            sealedSegment,
                                            this.hostControllerStore,
                                            this.connectionFactory),
                            executor);
>>>>>>> 8ab68611
    }

    private UpdateStreamStatus handleUpdateStreamError(Throwable ex) {
        if (ex instanceof DataNotFoundException ||
                (ex instanceof CompletionException && ex.getCause() instanceof DataNotFoundException)) {
            return UpdateStreamStatus.STREAM_NOT_FOUND;
        } else {
            log.warn("Update stream failed due to ", ex);
            return UpdateStreamStatus.FAILURE;
        }
    }
}<|MERGE_RESOLUTION|>--- conflicted
+++ resolved
@@ -45,13 +45,10 @@
 import com.emc.pravega.stream.impl.ModelHelper;
 import com.emc.pravega.stream.impl.netty.ConnectionFactoryImpl;
 import com.google.common.annotations.VisibleForTesting;
-<<<<<<< HEAD
 import lombok.extern.slf4j.Slf4j;
 import org.apache.commons.lang3.tuple.ImmutablePair;
 import org.apache.commons.lang3.tuple.Pair;
 
-=======
->>>>>>> 8ab68611
 import java.io.Serializable;
 import java.time.Duration;
 import java.util.AbstractMap;
@@ -64,7 +61,6 @@
 import java.util.concurrent.ExecutionException;
 import java.util.concurrent.ScheduledExecutorService;
 import java.util.stream.Collectors;
-import lombok.extern.slf4j.Slf4j;
 
 /**
  * Collection of metadata update tasks on stream.
@@ -170,7 +166,6 @@
                 () -> sealStreamBody(scope, stream, contextOpt));
     }
 
-<<<<<<< HEAD
     private CompletableFuture<CreateStreamStatus> createStreamBody(String scope, String stream, StreamConfiguration config, long timestamp, OperationContext contextOpt) {
 
         return this.streamMetadataStore.createStream(scope, stream, config, timestamp, null)
@@ -236,65 +231,7 @@
                                 });
                     }
                 }).exceptionally(this::handleUpdateStreamError);
-=======
-    private CompletableFuture<CreateStreamStatus> createStreamBody(String scope, String stream, StreamConfiguration config, long timestamp) {
-        return this.streamMetadataStore.createStream(stream, config, timestamp)
-                                       .thenCompose(x -> {
-                                           if (x) {
-                                               return this.streamMetadataStore.getActiveSegments(stream)
-                                                                              .thenApply(activeSegments ->
-                                                                                      notifyNewSegments(config.getScope(), stream, activeSegments))
-                                                                              .thenApply(y -> CreateStreamStatus.SUCCESS);
-                                           } else {
-                                               return CompletableFuture.completedFuture(CreateStreamStatus.FAILURE);
-                                           }
-                                       })
-                                       .handle((result, ex) -> {
-                                           if (ex != null) {
-                                               if (ex.getCause() instanceof StreamAlreadyExistsException) {
-                                                   return CreateStreamStatus.STREAM_EXISTS;
-                                               } else {
-                                                   log.warn("Create stream failed due to ", ex);
-                                                   return CreateStreamStatus.FAILURE;
-                                               }
-                                           } else {
-                                               return result;
-                                           }
-                                       });
-    }
-
-    public CompletableFuture<UpdateStreamStatus> updateStreamConfigBody(String scope, String stream, StreamConfiguration config) {
-        return streamMetadataStore.updateConfiguration(stream, config)
-                                  .handle((result, ex) -> {
-                                      if (ex != null) {
-                                          return handleUpdateStreamError(ex);
-                                      } else {
-                                          return result ? UpdateStreamStatus.SUCCESS : UpdateStreamStatus.FAILURE;
-                                      }
-                                  });
-    }
-
-    public CompletableFuture<UpdateStreamStatus> sealStreamBody(String scope, String stream) {
-        return streamMetadataStore.getActiveSegments(stream)
-                                  .thenCompose(activeSegments -> {
-                                      if (activeSegments.isEmpty()) { //if active segments are empty then the stream is sealed.
-                                          //Do not update the state if the stream is already sealed.
-                                          return CompletableFuture.completedFuture(UpdateStreamStatus.SUCCESS);
-                                      } else {
-                                          List<Integer> segmentsToBeSealed = activeSegments.stream().map(Segment::getNumber).
-                                                  collect(Collectors.toList());
-                                          return notifySealedSegments(scope, stream, segmentsToBeSealed)
-                                                  .thenCompose(v -> streamMetadataStore.setSealed(stream))
-                                                  .handle((result, ex) -> {
-                                                      if (ex != null) {
-                                                          return handleUpdateStreamError(ex);
-                                                      } else {
-                                                          return result ? UpdateStreamStatus.SUCCESS : UpdateStreamStatus.FAILURE;
-                                                      }
-                                                  });
-                                      }
-                                  }).exceptionally(this::handleUpdateStreamError);
->>>>>>> 8ab68611
+
     }
 
     @VisibleForTesting
@@ -305,34 +242,7 @@
         // in newRanges (todo) -- ScaleStreamStatus.CONFLICT
         // 3. Transaction is active on the stream
         // 4. sealedSegments should be a subset of activeSegments.
-<<<<<<< HEAD
-=======
-        CompletableFuture<Boolean> checkValidity =
-                streamMetadataStore.getActiveSegments(stream)
-                                   .thenCompose(activeSegments ->
-                                           streamMetadataStore
-                                                   .isTransactionOngoing(scope, stream)
-                                                   .thenApply(active ->
-                                                           // transaction is ongoing
-                                                           active
-                                                                   ||
-                                                                   // some segment to be sealed is not an active segment
-                                                                   sealedSegments
-                                                                           .stream()
-                                                                           .anyMatch(x ->
-                                                                                   activeSegments
-                                                                                           .stream()
-                                                                                           .noneMatch(segment ->
-                                                                                                   segment.getNumber() == x))
-                                                                   ||
-                                                                   // scale timestamp is not larger than start time of
-                                                                   // some active segment
-                                                                   activeSegments
-                                                                           .stream()
-                                                                           .anyMatch(segment ->
-                                                                                   segment.getStart() > scaleTimestamp)));
->>>>>>> 8ab68611
-
+        //
         // If there is intermittent network issue before during precondition check (e.g. for metadata store reads) we will throw
         // exception and fail the task.
         // However, once preconditions pass and scale task starts, all steps are wrapped inside Retry block
@@ -410,7 +320,7 @@
     }
 
     private CompletableFuture<List<Boolean>> notifyNewSegments(String scope, String stream, List<Segment> segmentNumbers, OperationContext context) {
-        return FutureCollectionHelper.sequence(segmentNumbers
+        return FutureHelpers.allOfWithResults(segmentNumbers
                 .stream()
                 .parallel()
                 .map(segment ->
@@ -468,7 +378,6 @@
     CompletableFuture<Boolean> notifySealedSegment(final String scope, final String stream, final int
             sealedSegment) {
         return Retry.withExpBackoff(RETRY_INITIAL_DELAY, RETRY_MULTIPLIER, RETRY_MAX_ATTEMPTS, RETRY_MAX_DELAY)
-<<<<<<< HEAD
                 .retryingOn(RetryableException.class)
                 .throwingOn(RuntimeException.class)
                 .runAsync(() -> CompletableFuture.completedFuture(SegmentHelper.getSingleton().getSegmentUri(scope, stream, sealedSegment, hostControllerStore))
@@ -493,18 +402,6 @@
                                     return res;
                                 }),
                         executor);
-=======
-                    .retryingOn(WireCommandFailedException.class)
-                    .throwingOn(RuntimeException.class)
-                    .runAsync(() ->
-                                    SegmentHelper.sealSegment(
-                                            scope,
-                                            stream,
-                                            sealedSegment,
-                                            this.hostControllerStore,
-                                            this.connectionFactory),
-                            executor);
->>>>>>> 8ab68611
     }
 
     private UpdateStreamStatus handleUpdateStreamError(Throwable ex) {
