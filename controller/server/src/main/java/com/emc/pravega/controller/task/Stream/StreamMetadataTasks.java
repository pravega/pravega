/**
 * Copyright (c) 2017 Dell Inc., or its subsidiaries.
 */
package com.emc.pravega.controller.task.Stream;

import com.emc.pravega.common.ExceptionHelpers;
import com.emc.pravega.common.concurrent.FutureHelpers;
import com.emc.pravega.controller.server.SegmentHelper;
import com.emc.pravega.controller.store.host.HostControllerStore;
import com.emc.pravega.controller.store.stream.DataNotFoundException;
import com.emc.pravega.controller.store.stream.OperationContext;
import com.emc.pravega.controller.store.stream.Segment;
import com.emc.pravega.controller.store.stream.StoreException;
import com.emc.pravega.controller.store.stream.StreamMetadataStore;
import com.emc.pravega.controller.store.stream.tables.State;
import com.emc.pravega.controller.store.task.LockType;
import com.emc.pravega.controller.store.task.Resource;
import com.emc.pravega.controller.store.task.TaskMetadataStore;
import com.emc.pravega.controller.stream.api.grpc.v1.Controller.CreateStreamStatus;
import com.emc.pravega.controller.stream.api.grpc.v1.Controller.DeleteStreamStatus;
import com.emc.pravega.controller.stream.api.grpc.v1.Controller.ScaleResponse;
import com.emc.pravega.controller.stream.api.grpc.v1.Controller.SegmentRange;
import com.emc.pravega.controller.stream.api.grpc.v1.Controller.UpdateStreamStatus;
import com.emc.pravega.controller.task.Task;
import com.emc.pravega.controller.task.TaskBase;
import com.emc.pravega.stream.ScalingPolicy;
import com.emc.pravega.stream.StreamConfiguration;
import com.emc.pravega.stream.impl.ModelHelper;
import com.emc.pravega.stream.impl.netty.ConnectionFactory;
import lombok.extern.slf4j.Slf4j;

import java.io.Serializable;
import java.util.AbstractMap;
import java.util.ArrayList;
import java.util.Collections;
import java.util.List;
import java.util.Set;
import java.util.concurrent.CompletableFuture;
import java.util.concurrent.CompletionException;
import java.util.concurrent.ScheduledExecutorService;
import java.util.stream.Collectors;
import java.util.stream.IntStream;

import static com.emc.pravega.controller.store.stream.StoreException.Type.NODE_EXISTS;
import static com.emc.pravega.controller.store.stream.StoreException.Type.NODE_NOT_FOUND;
import static com.emc.pravega.controller.task.Stream.TaskStepsRetryHelper.withRetries;

/**
 * Collection of metadata update tasks on stream.
 * Task methods are annotated with @Task annotation.
 * <p>
 * Any update to the task method signature should be avoided, since it can cause problems during upgrade.
 * Instead, a new overloaded method may be created with the same task annotation name but a new version.
 */
@Slf4j
public class StreamMetadataTasks extends TaskBase {

    private final StreamMetadataStore streamMetadataStore;
    private final HostControllerStore hostControllerStore;
    private final ConnectionFactory connectionFactory;
    private final SegmentHelper segmentHelper;

    public StreamMetadataTasks(final StreamMetadataStore streamMetadataStore,
                               final HostControllerStore hostControllerStore, final TaskMetadataStore taskMetadataStore,
                               final SegmentHelper segmentHelper, final ScheduledExecutorService executor, final String hostId,
                               final ConnectionFactory connectionFactory) {
        this(streamMetadataStore, hostControllerStore, taskMetadataStore, segmentHelper, executor, new Context(hostId),
                connectionFactory);
    }

    private StreamMetadataTasks(final StreamMetadataStore streamMetadataStore,
                                final HostControllerStore hostControllerStore, final TaskMetadataStore taskMetadataStore,
                                final SegmentHelper segmentHelper, final ScheduledExecutorService executor, final Context context,
                                ConnectionFactory connectionFactory) {
        super(taskMetadataStore, executor, context);
        this.streamMetadataStore = streamMetadataStore;
        this.hostControllerStore = hostControllerStore;
        this.segmentHelper = segmentHelper;
        this.connectionFactory = connectionFactory;
        this.setReady();
    }

    /**
     * Create stream.
     *
     * @param scope           scope.
     * @param stream          stream name.
     * @param config          stream configuration.
     * @param createTimestamp creation timestamp.
     * @return creation status.
     */
    @Task(name = "createStream", version = "1.0", resource = "{scope}/{stream}")
    public CompletableFuture<CreateStreamStatus.Status> createStream(String scope, String stream, StreamConfiguration config, long createTimestamp) {
        return execute(
                new Resource(scope, stream),
<<<<<<< HEAD
                LockType.WRITE,
                new Serializable[]{scope, stream, config, createTimestamp, null},
=======
                new Serializable[]{scope, stream, config, createTimestamp},
>>>>>>> ba3a9d07
                () -> createStreamBody(scope, stream, config, createTimestamp));
    }


    /**
     * Update stream's configuration.
     *
     * @param scope      scope.
     * @param stream     stream name.
     * @param config     modified stream configuration.
     * @param contextOpt optional context
     * @return update status.
     */
    @Task(name = "updateConfig", version = "1.0", resource = "{scope}/{stream}")
    public CompletableFuture<UpdateStreamStatus.Status> alterStream(String scope, String stream, StreamConfiguration config, OperationContext contextOpt) {
        return execute(
                new Resource(scope, stream),
                LockType.WRITE,
                new Serializable[]{scope, stream, config, null},
                () -> updateStreamConfigBody(scope, stream, config, contextOpt));
    }

    /**
     * Seal a stream.
     *
     * @param scope      scope.
     * @param stream     stream name.
     * @param contextOpt optional context
     * @return update status.
     */
    @Task(name = "sealStream", version = "1.0", resource = "{scope}/{stream}")
    public CompletableFuture<UpdateStreamStatus.Status> sealStream(String scope, String stream, OperationContext contextOpt) {
        return execute(
                new Resource(scope, stream),
                LockType.WRITE,
                new Serializable[]{scope, stream, null},
                () -> sealStreamBody(scope, stream, contextOpt));
    }

    /**
     * Delete a stream. Precondition for deleting a stream is that the stream sholud be sealed.
     *
     * @param scope      scope.
     * @param stream     stream name.
     * @param contextOpt optional context
     * @return delete status.
     */
    @Task(name = "deleteStream", version = "1.0", resource = "{scope}/{stream}")
    public CompletableFuture<DeleteStreamStatus.Status> deleteStream(final String scope, final String stream,
                                                                     final OperationContext contextOpt) {
        return execute(
                new Resource(scope, stream),
                LockType.WRITE,
                new Serializable[]{scope, stream, null},
                () -> deleteStreamBody(scope, stream, contextOpt));
    }

    /**
     * Scales stream segments.
     *
     * @param scope          scope.
     * @param stream         stream name.
     * @param sealedSegments segments to be sealed.
     * @param newRanges      key ranges for new segments.
     * @param scaleTimestamp scaling time stamp.
     * @param contextOpt     optional context
     * @return returns the newly created segments.
     */
    @Task(name = "scaleStream", version = "1.0", resource = "{scope}/{stream}")
    public CompletableFuture<ScaleResponse> scale(String scope, String stream, ArrayList<Integer> sealedSegments,
                                                  ArrayList<AbstractMap.SimpleEntry<Double, Double>> newRanges, long scaleTimestamp,
                                                  OperationContext contextOpt) {
        return execute(
                new Resource(scope, stream),
                LockType.WRITE,
                new Serializable[]{scope, stream, sealedSegments, newRanges, scaleTimestamp, null},
                () -> scaleBody(scope, stream, sealedSegments, newRanges, scaleTimestamp, contextOpt));
    }

    private CompletableFuture<CreateStreamStatus.Status> createStreamBody(String scope, String stream,
            StreamConfiguration config, long timestamp) {
        return this.streamMetadataStore.createStream(scope, stream, config, timestamp, null, executor)
                .thenComposeAsync(created -> {
                    log.debug("{}/{} created in metadata store", scope, stream);
                    if (created) {
                        List<Integer> newSegments = IntStream.range(0, config.getScalingPolicy().getMinNumSegments()).boxed().collect(Collectors.toList());
                        return notifyNewSegments(config.getScope(), stream, config, newSegments)
                                .thenApply(y -> CreateStreamStatus.Status.SUCCESS);
                    } else {
                        return CompletableFuture.completedFuture(CreateStreamStatus.Status.FAILURE);
                    }
                }, executor)
                .thenCompose(status -> {
                    if (status == CreateStreamStatus.Status.FAILURE) {
                        return CompletableFuture.completedFuture(status);
                    } else {
                        final OperationContext context = streamMetadataStore.createContext(scope, stream);

                        return withRetries(() -> streamMetadataStore.setState(scope,
                                stream, State.ACTIVE, context, executor), executor)
                                .thenApply(v -> status);
                    }
                })
                .handle((result, ex) -> {
                    if (ex != null) {
                        Throwable cause = ExceptionHelpers.getRealException(ex);
                        if (cause instanceof StoreException && ((StoreException) ex.getCause()).getType() == NODE_EXISTS) {
                            return CreateStreamStatus.Status.STREAM_EXISTS;
                        } else if (ex.getCause() instanceof StoreException && ((StoreException) ex.getCause()).getType() == NODE_NOT_FOUND) {
                            return CreateStreamStatus.Status.SCOPE_NOT_FOUND;
                        } else {
                            log.warn("Create stream failed due to ", ex);
                            return CreateStreamStatus.Status.FAILURE;
                        }
                    } else {
                        return result;
                    }
                });
    }

    private CompletableFuture<UpdateStreamStatus.Status> updateStreamConfigBody(String scope, String stream,
                                                                                StreamConfiguration config, OperationContext contextOpt) {
        final OperationContext context = contextOpt == null ? streamMetadataStore.createContext(scope, stream) : contextOpt;

        return streamMetadataStore.updateConfiguration(scope, stream, config, context, executor)
                .thenCompose(updated -> {
                    log.debug("{}/{} created in metadata store", scope, stream);
                    if (updated) {
                        // we are at a point of no return. Metadata has been updated, we need to notify hosts.
                        // wrap subsequent steps in retries.
                        return withRetries(() -> streamMetadataStore.getActiveSegments(scope, stream, context, executor), executor)
                                .thenCompose(activeSegments -> notifyPolicyUpdates(config.getScope(), stream, activeSegments, config.getScalingPolicy()))
                                .handle((res, ex) -> {
                                    if (ex == null) {
                                        return true;
                                    } else {
                                        throw new CompletionException(ex);
                                    }
                                });
                    } else {
                        return CompletableFuture.completedFuture(false);
                    }
                })
                .handle((result, ex) -> {
                    if (ex != null) {
                        return handleUpdateStreamError(ex);
                    } else {
                        return result ? UpdateStreamStatus.Status.SUCCESS
                                : UpdateStreamStatus.Status.FAILURE;
                    }
                });
    }

    CompletableFuture<UpdateStreamStatus.Status> sealStreamBody(String scope, String stream, OperationContext contextOpt) {
        final OperationContext context = contextOpt == null ? streamMetadataStore.createContext(scope, stream) : contextOpt;

        return withRetries(() -> streamMetadataStore.getActiveSegments(scope, stream, context, executor), executor)
                .thenCompose(activeSegments -> {
                    if (activeSegments.isEmpty()) { //if active segments are empty then the stream is sealed.
                        //Do not update the state if the stream is already sealed.
                        return CompletableFuture.completedFuture(UpdateStreamStatus.Status.SUCCESS);
                    } else {
                        List<Integer> segmentsToBeSealed = activeSegments.stream().map(Segment::getNumber).
                                collect(Collectors.toList());
                        return notifySealedSegments(scope, stream, segmentsToBeSealed)
                                .thenCompose(v -> withRetries(() ->
                                        streamMetadataStore.setSealed(scope, stream, context, executor), executor))
                                .handle((result, ex) -> {
                                    if (ex != null) {
                                        log.warn("Exception thrown in trying to notify sealed segments {}", ex.getMessage());
                                        return handleUpdateStreamError(ex);
                                    } else {
                                        return result ? UpdateStreamStatus.Status.SUCCESS
                                                : UpdateStreamStatus.Status.FAILURE;
                                    }
                                });
                    }
                }).exceptionally(this::handleUpdateStreamError);
    }

    CompletableFuture<DeleteStreamStatus.Status> deleteStreamBody(final String scope, final String stream,
                                                                  final OperationContext contextOpt) {
        return withRetries(() -> streamMetadataStore.isSealed(scope, stream, contextOpt, executor), executor)
                .thenComposeAsync(sealed -> {
                    if (!sealed) {
                        return CompletableFuture.completedFuture(DeleteStreamStatus.Status.STREAM_NOT_SEALED);
                    }
                    return withRetries(
                            () -> streamMetadataStore.getSegmentCount(scope, stream, contextOpt, executor), executor)
                            .thenComposeAsync(count ->
                                    notifyDeleteSegments(scope, stream, count)
                                            .thenComposeAsync(x -> withRetries(() ->
                                                    streamMetadataStore.deleteStream(scope, stream, contextOpt,
                                                            executor), executor), executor)
                                            .handleAsync((result, ex) -> {
                                                if (ex != null) {
                                                    log.warn("Exception thrown while deleting stream", ex.getMessage());
                                                    return handleDeleteStreamError(ex);
                                                } else {
                                                    return DeleteStreamStatus.Status.SUCCESS;
                                                }
                                            }, executor), executor);
                }, executor).exceptionally(this::handleDeleteStreamError);
    }

    CompletableFuture<ScaleResponse> scaleBody(final String scope, final String stream, final List<Integer> segmentsToSeal,
                                   final List<AbstractMap.SimpleEntry<Double, Double>> newRanges, final long scaleTimestamp,
                                   final OperationContext contextOpt) {
        // Abort scaling operation in the following error scenarios
        // 1. if the active segments in the stream have ts greater than scaleTimestamp -- ScaleStreamStatus.PRECONDITION_FAILED
        // 2. if active segments having creation timestamp as scaleTimestamp have different key ranges than the ones specified
        // in newRanges
        // 3. Transaction is active on the stream
        // 4. sealedSegments should be a subset of activeSegments.
        //
        // If there is intermittent network issue before during precondition check (e.g. for metadata store reads) we will throw
        // exception and fail the task.
        // However, once preconditions pass and scale task starts, all steps are wrapped inside Retry block
        // with exponential back offs. We will have significant number of retries (default: 100).
        // This is because we dont have roll backs for scale operations. So once started, we should try to complete it by
        // retrying against all intermittent failures.
        // Also, we cant leave with intermediate failures as the system state will be inconsistent -
        // for example: existing segments are sealed, but we are not able to create new segments in metadata store.
        // So we need to retry and complete all steps.
        // However, after sufficient retries, if we are still not able to complete all steps in scale task,
        // we should stop retrying indefinitely and notify administrator.
        final OperationContext context = contextOpt == null ? streamMetadataStore.createContext(scope, stream) : contextOpt;

        CompletableFuture<Boolean> checkValidity = withRetries(
                () -> streamMetadataStore.getActiveSegments(scope, stream, context, executor), executor)
                .thenApply(activeSegments -> {
                    boolean result = false;
                    Set<Integer> activeNum = activeSegments.stream().mapToInt(Segment::getNumber).boxed().collect(Collectors.toSet());
                    if (activeNum.containsAll(segmentsToSeal)) {
                        result = true;
                    } else if (activeSegments.size() > 0 && activeSegments
                            .stream()
                            .mapToLong(Segment::getStart)
                            .max()
                            .getAsLong() == scaleTimestamp) {
                        result = true;
                    }
                    return result;
                });

        return checkValidity.thenCompose(valid -> {
            if (valid) {
                // keep checking until no transactions are running.
                CompletableFuture<Boolean> check = new CompletableFuture<>();
                FutureHelpers.loop(() -> !check.isDone(), () -> withRetries(() -> streamMetadataStore.isTransactionOngoing(scope, stream, context, executor)
                        .thenAccept(txnOngoing -> {
                            if (!txnOngoing) {
                                check.complete(true);
                            }
                        }), executor), executor);
                return check;
            } else {
                return CompletableFuture.completedFuture(false);
            }
        }).thenCompose(valid -> {
                    if (valid) {
                        return withRetries(() -> streamMetadataStore.startScale(scope, stream, segmentsToSeal, newRanges, scaleTimestamp, context, executor), executor)
                                .thenCompose((List<Segment> newSegments) -> notifyNewSegments(scope, stream, newSegments, context)
                                        .thenApply((Void v) -> newSegments))
                                .thenCompose(newSegments -> streamMetadataStore.scaleNewSegmentsCreated(scope, stream, segmentsToSeal,
                                        newSegments, scaleTimestamp, context, executor).thenApply(v -> newSegments))
                                .thenCompose(newSegments -> notifySealedSegments(scope, stream, segmentsToSeal)
                                        .thenApply((Void v) -> newSegments))
                                .thenCompose(newSegments ->
                                        withRetries(() -> streamMetadataStore.scaleSegmentsSealed(scope, stream, segmentsToSeal,
                                                newSegments, scaleTimestamp, context, executor), executor).thenApply(x -> newSegments))
                                .thenApply((List<Segment> newSegments) -> {
                                    ScaleResponse.Builder response = ScaleResponse.newBuilder();
                                    response.setStatus(ScaleResponse.ScaleStreamStatus.SUCCESS);
                                    response.addAllSegments(
                                            newSegments
                                                    .stream()
                                                    .map(segment -> convert(scope, stream, segment))
                                                    .collect(Collectors.toList()));
                                    return response.build();
                                });
                    } else {
                        ScaleResponse.Builder response = ScaleResponse.newBuilder();
                        response.setStatus(ScaleResponse.ScaleStreamStatus.PRECONDITION_FAILED);
                        response.addAllSegments(Collections.emptyList());
                        return CompletableFuture.completedFuture(response.build());
                    }
                }
        );
    }

    private CompletableFuture<Void> notifyNewSegments(String scope, String stream, List<Segment> segmentNumbers, OperationContext context) {
        return withRetries(() -> streamMetadataStore.getConfiguration(scope, stream, context, executor), executor)
                .thenCompose(configuration -> notifyNewSegments(scope, stream, configuration,
                        segmentNumbers.stream().map(Segment::getNumber).collect(Collectors.toList())));
    }

    private CompletableFuture<Void> notifyNewSegments(String scope, String stream, StreamConfiguration configuration, List<Integer> segmentNumbers) {
        return FutureHelpers.toVoid(FutureHelpers.allOfWithResults(segmentNumbers
                .stream()
                .parallel()
                .map(segment -> notifyNewSegment(scope, stream, segment, configuration.getScalingPolicy()))
                .collect(Collectors.toList())));
    }

    private CompletableFuture<Void> notifyNewSegment(String scope, String stream, int segmentNumber, ScalingPolicy policy) {
        return FutureHelpers.toVoid(withRetries(() -> segmentHelper.createSegment(scope,
                stream, segmentNumber, policy, hostControllerStore, this.connectionFactory), executor));
    }

    private CompletableFuture<Void> notifyDeleteSegments(String scope, String stream, int count) {
        return FutureHelpers.allOf(IntStream.range(0, count)
                .parallel()
                .mapToObj(segment -> notifyDeleteSegment(scope, stream, segment))
                .collect(Collectors.toList()));
    }

    private CompletableFuture<Void> notifyDeleteSegment(String scope, String stream, int segmentNumber) {
        return FutureHelpers.toVoid(withRetries(() -> segmentHelper.deleteSegment(scope,
                stream, segmentNumber, hostControllerStore, this.connectionFactory), executor));
    }

    private CompletableFuture<Void> notifySealedSegments(String scope, String stream, List<Integer> sealedSegments) {
        return FutureHelpers.allOf(
                sealedSegments
                        .stream()
                        .parallel()
                        .map(number -> notifySealedSegment(scope, stream, number))
                        .collect(Collectors.toList()));
    }

    private CompletableFuture<Void> notifySealedSegment(final String scope, final String stream, final int sealedSegment) {

        return FutureHelpers.toVoid(withRetries(() -> segmentHelper.sealSegment(
                scope,
                stream,
                sealedSegment,
                hostControllerStore,
                this.connectionFactory), executor));
    }

    private CompletableFuture<Void> notifyPolicyUpdates(String scope, String stream, List<Segment> activeSegments,
                                                        ScalingPolicy policy) {
        return FutureHelpers.toVoid(FutureHelpers.allOfWithResults(activeSegments
                .stream()
                .parallel()
                .map(segment -> notifyPolicyUpdate(scope, stream, policy, segment.getNumber()))
                .collect(Collectors.toList())));
    }

    private CompletableFuture<Void> notifyPolicyUpdate(String scope, String stream, ScalingPolicy policy, int segmentNumber) {

        return withRetries(() -> segmentHelper.updatePolicy(
                scope,
                stream,
                policy,
                segmentNumber,
                hostControllerStore,
                this.connectionFactory), executor);
    }

    private SegmentRange convert(String scope, String stream, com.emc.pravega.controller.store.stream.Segment segment) {

        return ModelHelper.createSegmentRange(scope, stream, segment.getNumber(), segment.getKeyEnd(),
                segment.getKeyEnd());
    }

    private UpdateStreamStatus.Status handleUpdateStreamError(Throwable ex) {
        Throwable cause = ExceptionHelpers.getRealException(ex);
        if (cause instanceof DataNotFoundException) {
            return UpdateStreamStatus.Status.STREAM_NOT_FOUND;
        } else if (ex instanceof StoreException && ((StoreException) ex).getType() == NODE_NOT_FOUND) {
            return UpdateStreamStatus.Status.SCOPE_NOT_FOUND;
        } else {
            log.warn("Update stream failed due to ", ex);
            return UpdateStreamStatus.Status.FAILURE;
        }
    }

    private DeleteStreamStatus.Status handleDeleteStreamError(Throwable ex) {
        Throwable cause = ExceptionHelpers.getRealException(ex);
        if (cause instanceof DataNotFoundException ||
                (ex instanceof StoreException && ((StoreException) ex).getType() == NODE_NOT_FOUND)) {
            return DeleteStreamStatus.Status.STREAM_NOT_FOUND;
        } else {
            log.warn("Update stream failed.", ex);
            return DeleteStreamStatus.Status.FAILURE;
        }
    }

    @Override
    public TaskBase copyWithContext(Context context) {
        return new StreamMetadataTasks(streamMetadataStore,
                hostControllerStore,
                taskMetadataStore,
                segmentHelper,
                executor,
                context,
                connectionFactory);
    }

    @Override
    public void close() throws Exception {
    }
}<|MERGE_RESOLUTION|>--- conflicted
+++ resolved
@@ -93,12 +93,8 @@
     public CompletableFuture<CreateStreamStatus.Status> createStream(String scope, String stream, StreamConfiguration config, long createTimestamp) {
         return execute(
                 new Resource(scope, stream),
-<<<<<<< HEAD
                 LockType.WRITE,
-                new Serializable[]{scope, stream, config, createTimestamp, null},
-=======
                 new Serializable[]{scope, stream, config, createTimestamp},
->>>>>>> ba3a9d07
                 () -> createStreamBody(scope, stream, config, createTimestamp));
     }
 
