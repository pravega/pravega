--- conflicted
+++ resolved
@@ -10,13 +10,9 @@
 import com.emc.pravega.controller.store.stream.DataNotFoundException;
 import com.emc.pravega.controller.store.stream.OperationContext;
 import com.emc.pravega.controller.store.stream.Segment;
+import com.emc.pravega.controller.store.stream.StoreException;
 import com.emc.pravega.controller.store.stream.StreamMetadataStore;
-<<<<<<< HEAD
 import com.emc.pravega.controller.store.stream.tables.State;
-=======
-import com.emc.pravega.controller.store.stream.StreamNotFoundException;
-import com.emc.pravega.controller.store.stream.StoreException;
->>>>>>> 020ee8da
 import com.emc.pravega.controller.store.task.Resource;
 import com.emc.pravega.controller.store.task.TaskMetadataStore;
 import com.emc.pravega.controller.stream.api.v1.CreateStreamStatus;
@@ -30,13 +26,9 @@
 import com.emc.pravega.stream.ScalingPolicy;
 import com.emc.pravega.stream.StreamConfiguration;
 import com.emc.pravega.stream.impl.netty.ConnectionFactoryImpl;
-import com.google.common.annotations.VisibleForTesting;
-<<<<<<< HEAD
 import lombok.extern.slf4j.Slf4j;
 import org.apache.commons.lang3.tuple.ImmutablePair;
 import org.apache.commons.lang3.tuple.Pair;
-=======
->>>>>>> 020ee8da
 
 import java.io.Serializable;
 import java.util.AbstractMap;
@@ -48,17 +40,11 @@
 import java.util.concurrent.CompletionException;
 import java.util.concurrent.ScheduledExecutorService;
 import java.util.stream.Collectors;
-<<<<<<< HEAD
 import java.util.stream.IntStream;
-
-import static com.emc.pravega.controller.task.Stream.TaskStepsRetryHelper.withRetries;
-=======
-
-import lombok.extern.slf4j.Slf4j;
->>>>>>> 020ee8da
 
 import static com.emc.pravega.controller.store.stream.StoreException.Type.NODE_EXISTS;
 import static com.emc.pravega.controller.store.stream.StoreException.Type.NODE_NOT_FOUND;
+import static com.emc.pravega.controller.task.Stream.TaskStepsRetryHelper.withRetries;
 
 /**
  * Collection of metadata update tasks on stream.
@@ -87,10 +73,7 @@
     private StreamMetadataTasks(final StreamMetadataStore streamMetadataStore,
                                 final HostControllerStore hostControllerStore,
                                 final TaskMetadataStore taskMetadataStore,
-<<<<<<< HEAD
                                 final SegmentHelper segmentHelper,
-=======
->>>>>>> 020ee8da
                                 final ScheduledExecutorService executor,
                                 final Context context) {
         super(taskMetadataStore, executor, context);
@@ -117,6 +100,7 @@
                 () -> createStreamBody(scope, stream, config, createTimestamp));
     }
 
+
     /**
      * Update stream's configuration.
      *
@@ -130,28 +114,24 @@
     public CompletableFuture<UpdateStreamStatus> alterStream(String scope, String stream, StreamConfiguration config, OperationContext contextOpt) {
         return execute(
                 new Resource(scope, stream),
-<<<<<<< HEAD
                 new Serializable[]{scope, stream, config, null},
                 () -> updateStreamConfigBody(scope, stream, config, contextOpt));
-=======
-                new Serializable[]{scope, stream, config},
-                () -> updateStreamConfigBody(scope, stream, config));
     }
 
     /**
      * Seal a stream.
      *
-     * @param scope  scope.
-     * @param stream stream name.
+     * @param scope      scope.
+     * @param stream     stream name.
+     * @param contextOpt optional context
      * @return update status.
      */
     @Task(name = "sealStream", version = "1.0", resource = "{scope}/{stream}")
-    public CompletableFuture<UpdateStreamStatus> sealStream(String scope, String stream) {
+    public CompletableFuture<UpdateStreamStatus> sealStream(String scope, String stream, OperationContext contextOpt) {
         return execute(
                 new Resource(scope, stream),
-                new Serializable[]{scope, stream},
-                () -> sealStreamBody(scope, stream));
->>>>>>> 020ee8da
+                new Serializable[]{scope, stream, null},
+                () -> sealStreamBody(scope, stream, contextOpt));
     }
 
     /**
@@ -173,62 +153,54 @@
                 () -> scaleBody(scope, stream, sealedSegments, newRanges, scaleTimestamp, contextOpt));
     }
 
-<<<<<<< HEAD
-    /**
-     * Seal a stream.
-     *
-     * @param scope      scope.
-     * @param stream     stream name.
-     * @param contextOpt optional context
-     * @return update status.
-     */
-    @Task(name = "sealStream", version = "1.0", resource = "{scope}/{stream}")
-    public CompletableFuture<UpdateStreamStatus> sealStream(String scope, String stream, OperationContext contextOpt) {
-        return execute(
-                new Resource(scope, stream),
-                new Serializable[]{scope, stream, null},
-                () -> sealStreamBody(scope, stream, contextOpt));
-    }
-
-    @VisibleForTesting
     private CompletableFuture<CreateStreamStatus> createStreamBody(String scope, String stream, StreamConfiguration config,
                                                                    long timestamp) {
-
-        return this.streamMetadataStore.createStream(scope, stream, config, timestamp, null, executor)
-                .thenComposeAsync(created -> {
-                    log.debug("{}/{} created in metadata store", scope, stream);
-                    if (created) {
-                        List<Integer> newSegments = IntStream.range(0, config.getScalingPolicy().getMinNumSegments()).boxed().collect(Collectors.toList());
-                        return notifyNewSegments(config.getScope(), stream, config, newSegments)
-                                .thenApply(y -> CreateStreamStatus.SUCCESS);
-                    } else {
-                        return CompletableFuture.completedFuture(CreateStreamStatus.FAILURE);
-                    }
-                }, executor)
-                .thenCompose(status -> {
-                    if (status.equals(CreateStreamStatus.FAILURE)) {
-                        return CompletableFuture.completedFuture(status);
-                    } else {
-                        final OperationContext context = streamMetadataStore.createContext(scope, stream);
-
-                        return withRetries(() -> streamMetadataStore.setState(scope,
-                                stream, State.ACTIVE, context, executor), executor)
-                                .thenApply(v -> status);
-                    }
-                })
-                .handle((result, ex) -> {
-                    if (ex != null) {
-                        Throwable cause = ExceptionHelpers.getRealException(ex);
-                        if (cause instanceof StreamAlreadyExistsException) {
-                            return CreateStreamStatus.STREAM_EXISTS;
+        if (!validateName(stream)) {
+            log.debug("Create stream failed due to invalid stream name {}", stream);
+            return CompletableFuture.completedFuture(CreateStreamStatus.INVALID_STREAM_NAME);
+        } else {
+            return this.streamMetadataStore.createStream(scope, stream, config, timestamp, null, executor)
+                    .thenComposeAsync(created -> {
+                        log.debug("{}/{} created in metadata store", scope, stream);
+                        if (created) {
+                            List<Integer> newSegments = IntStream.range(0, config.getScalingPolicy().getMinNumSegments()).boxed().collect(Collectors.toList());
+                            return notifyNewSegments(config.getScope(), stream, config, newSegments)
+                                    .thenApply(y -> CreateStreamStatus.SUCCESS);
                         } else {
-                            log.warn("Create stream failed due to {}", ex);
-                            return CreateStreamStatus.FAILURE;
+                            return CompletableFuture.completedFuture(CreateStreamStatus.FAILURE);
                         }
-                    } else {
-                        return result;
-                    }
-                });
+                    }, executor)
+                    .thenCompose(status -> {
+                        if (status.equals(CreateStreamStatus.FAILURE)) {
+                            return CompletableFuture.completedFuture(status);
+                        } else {
+                            final OperationContext context = streamMetadataStore.createContext(scope, stream);
+
+                            return withRetries(() -> streamMetadataStore.setState(scope,
+                                    stream, State.ACTIVE, context, executor), executor)
+                                    .thenApply(v -> status);
+                        }
+                    })
+                    .handle((result, ex) -> {
+                        if (ex != null) {
+                            Throwable cause = ExceptionHelpers.getRealException(ex);
+                            if (cause instanceof StoreException && ((StoreException) ex.getCause()).getType() == NODE_EXISTS) {
+                                return CreateStreamStatus.STREAM_EXISTS;
+                            } else if (ex.getCause() instanceof StoreException && ((StoreException) ex.getCause()).getType() == NODE_NOT_FOUND) {
+                                return CreateStreamStatus.SCOPE_NOT_FOUND;
+                            } else {
+                                log.warn("Create stream failed due to ", ex);
+                                return CreateStreamStatus.FAILURE;
+                            }
+                        } else {
+                            return result;
+                        }
+                    });
+        }
+    }
+
+    private static boolean validateName(final String path) {
+        return (path.indexOf('\\') >= 0 || path.indexOf('/') >= 0) ? false : true;
     }
 
     private CompletableFuture<UpdateStreamStatus> updateStreamConfigBody(String scope, String stream,
@@ -261,76 +233,6 @@
                         return result ? UpdateStreamStatus.SUCCESS : UpdateStreamStatus.FAILURE;
                     }
                 });
-=======
-    private CompletableFuture<CreateStreamStatus> createStreamBody(String scope, String stream, StreamConfiguration config, long timestamp) {
-        if (!validateName(stream)) {
-            log.debug("Create stream failed due to invalid stream name {}", stream);
-            return CompletableFuture.completedFuture(CreateStreamStatus.INVALID_STREAM_NAME);
-        } else {
-            return this.streamMetadataStore.createStream(scope, stream, config, timestamp)
-                    .thenCompose(x -> {
-                        if (x) {
-                            return this.streamMetadataStore.getActiveSegments(scope, stream)
-                                    .thenApply(activeSegments ->
-                                            notifyNewSegments(config.getScope(), stream, activeSegments))
-                                    .thenApply(y -> CreateStreamStatus.SUCCESS);
-                        } else {
-                            return CompletableFuture.completedFuture(CreateStreamStatus.FAILURE);
-                        }
-                    })
-                    .handle((result, ex) -> {
-                        if (ex != null) {
-                            if (ex.getCause() instanceof StoreException && ((StoreException) ex.getCause()).getType() == NODE_EXISTS) {
-                                return CreateStreamStatus.STREAM_EXISTS;
-                            } else if (ex.getCause() instanceof StoreException && ((StoreException) ex.getCause()).getType() == NODE_NOT_FOUND) {
-                                return CreateStreamStatus.SCOPE_NOT_FOUND;
-                            } else {
-                                log.warn("Create stream failed due to ", ex);
-                                return CreateStreamStatus.FAILURE;
-                            }
-                        } else {
-                            return result;
-                        }
-                    });
-        }
-    }
-
-    private static boolean validateName(final String path) {
-        return (path.indexOf('\\') >= 0 || path.indexOf('/') >= 0) ? false : true;
-    }
-
-    public CompletableFuture<UpdateStreamStatus> updateStreamConfigBody(String scope, String stream, StreamConfiguration config) {
-        return streamMetadataStore.updateConfiguration(scope, stream, config)
-                .handle((result, ex) -> {
-                    if (ex != null) {
-                        return handleUpdateStreamError(ex);
-                    } else {
-                        return result ? UpdateStreamStatus.SUCCESS : UpdateStreamStatus.FAILURE;
-                    }
-                });
-    }
-
-    public CompletableFuture<UpdateStreamStatus> sealStreamBody(String scope, String stream) {
-        return streamMetadataStore.getActiveSegments(scope, stream)
-                .thenCompose(activeSegments -> {
-                    if (activeSegments.isEmpty()) { //if active segments are empty then the stream is sealed.
-                        //Do not update the state if the stream is already sealed.
-                        return CompletableFuture.completedFuture(UpdateStreamStatus.SUCCESS);
-                    } else {
-                        List<Integer> segmentsToBeSealed = activeSegments.stream().map(Segment::getNumber).
-                                collect(Collectors.toList());
-                        return notifySealedSegments(scope, stream, segmentsToBeSealed)
-                                .thenCompose(v -> streamMetadataStore.setSealed(scope, stream))
-                                .handle((result, ex) -> {
-                                    if (ex != null) {
-                                        return handleUpdateStreamError(ex);
-                                    } else {
-                                        return result ? UpdateStreamStatus.SUCCESS : UpdateStreamStatus.FAILURE;
-                                    }
-                                });
-                    }
-                }).exceptionally(this::handleUpdateStreamError);
->>>>>>> 020ee8da
     }
 
     CompletableFuture<UpdateStreamStatus> sealStreamBody(String scope, String stream, OperationContext contextOpt) {
@@ -368,7 +270,6 @@
         // in newRanges
         // 3. Transaction is active on the stream
         // 4. sealedSegments should be a subset of activeSegments.
-<<<<<<< HEAD
         //
         // If there is intermittent network issue before during precondition check (e.g. for metadata store reads) we will throw
         // exception and fail the task.
@@ -401,40 +302,6 @@
                             }
                             return new ImmutablePair<>(!active, result);
                         }));
-=======
-        CompletableFuture<Boolean> checkValidity =
-                streamMetadataStore.getActiveSegments(scope, stream)
-                        .thenCompose(activeSegments ->
-                                streamMetadataStore
-                                        .isTransactionOngoing(scope, stream)
-                                        .thenApply(active ->
-                                                // transaction is ongoing
-                                                active
-                                                        ||
-                                                        // some segment to be sealed is not an active segment
-                                                        sealedSegments
-                                                                .stream()
-                                                                .anyMatch(x ->
-                                                                        activeSegments
-                                                                                .stream()
-                                                                                .noneMatch(segment ->
-                                                                                        segment.getNumber() == x))
-                                                        ||
-                                                        // scale timestamp is not larger than start time of
-                                                        // some active segment
-                                                        activeSegments
-                                                                .stream()
-                                                                .anyMatch(segment ->
-                                                                        segment.getStart() > scaleTimestamp)));
-
-        return checkValidity.thenCompose(result -> {
-
-                    if (!result) {
-                        return notifySealedSegments(scope, stream, sealedSegments)
-
-                                .thenCompose(results ->
-                                        streamMetadataStore.scale(scope, stream, sealedSegments, newRanges, scaleTimestamp))
->>>>>>> 020ee8da
 
         return checkValidity.thenCompose(result -> {
                     if (result.getLeft() && result.getRight()) {
@@ -515,8 +382,6 @@
                 .collect(Collectors.toList())));
     }
 
-    @VisibleForTesting
-<<<<<<< HEAD
     private CompletableFuture<Void> notifyPolicyUpdate(String scope, String stream, ScalingPolicy policy, int segmentNumber) {
 
         return withRetries(() -> segmentHelper.updatePolicy(
@@ -531,28 +396,13 @@
     private SegmentRange convert(String scope, String stream, com.emc.pravega.controller.store.stream.Segment segment) {
         return new SegmentRange(
                 new SegmentId(scope, stream, segment.getNumber()), segment.getKeyStart(), segment.getKeyEnd());
-=======
-    CompletableFuture<Boolean> notifySealedSegment(final String scope, final String stream, final int
-            sealedSegment) {
-        return Retry.withExpBackoff(RETRY_INITIAL_DELAY, RETRY_MULTIPLIER, RETRY_MAX_ATTEMPTS, RETRY_MAX_DELAY)
-                .retryingOn(WireCommandFailedException.class)
-                .throwingOn(RuntimeException.class)
-                .runAsync(() ->
-                                SegmentHelper.sealSegment(
-                                        scope,
-                                        stream,
-                                        sealedSegment,
-                                        this.hostControllerStore,
-                                        this.connectionFactory),
-                        executor);
->>>>>>> 020ee8da
     }
 
     private UpdateStreamStatus handleUpdateStreamError(Throwable ex) {
         Throwable cause = ExceptionHelpers.getRealException(ex);
         if (cause instanceof DataNotFoundException) {
             return UpdateStreamStatus.STREAM_NOT_FOUND;
-        } else if (ex instanceof StoreException && ( (StoreException) ex).getType() == NODE_NOT_FOUND) {
+        } else if (ex instanceof StoreException && ((StoreException) ex).getType() == NODE_NOT_FOUND) {
             return UpdateStreamStatus.SCOPE_NOT_FOUND;
         } else {
             log.warn("Update stream failed due to ", ex);
