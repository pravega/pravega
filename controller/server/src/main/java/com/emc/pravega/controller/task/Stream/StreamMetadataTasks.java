/**
 * Licensed to the Apache Software Foundation (ASF) under one
 * or more contributor license agreements.  See the NOTICE file
 * distributed with this work for additional information
 * regarding copyright ownership.  The ASF licenses this file
 * to you under the Apache License, Version 2.0 (the
 * "License"); you may not use this file except in compliance
 * with the License.  You may obtain a copy of the License at
 * <p>
 * http://www.apache.org/licenses/LICENSE-2.0
 * <p>
 * Unless required by applicable law or agreed to in writing, software
 * distributed under the License is distributed on an "AS IS" BASIS,
 * WITHOUT WARRANTIES OR CONDITIONS OF ANY KIND, either express or implied.
 * See the License for the specific language governing permissions and
 * limitations under the License.
 */
package com.emc.pravega.controller.task.Stream;

import com.emc.pravega.common.concurrent.FutureHelpers;
import com.emc.pravega.common.util.Retry;
import com.emc.pravega.controller.server.rpc.v1.SegmentHelper;
import com.emc.pravega.controller.server.rpc.v1.WireCommandFailedException;
import com.emc.pravega.controller.store.host.HostControllerStore;
import com.emc.pravega.controller.store.stream.Segment;
import com.emc.pravega.controller.store.stream.StreamAlreadyExistsException;
import com.emc.pravega.controller.store.stream.StreamMetadataStore;
import com.emc.pravega.controller.store.stream.StreamNotFoundException;
import com.emc.pravega.controller.store.stream.ScopeNotFoundException;
import com.emc.pravega.controller.store.stream.ScopeAlreadyExistsException;
import com.emc.pravega.controller.store.task.Resource;
import com.emc.pravega.controller.store.task.TaskMetadataStore;
import com.emc.pravega.controller.stream.api.v1.CreateStreamStatus;
import com.emc.pravega.controller.stream.api.v1.NodeUri;
import com.emc.pravega.controller.stream.api.v1.ScaleResponse;
import com.emc.pravega.controller.stream.api.v1.ScaleStreamStatus;
import com.emc.pravega.controller.stream.api.v1.SegmentId;
import com.emc.pravega.controller.stream.api.v1.SegmentRange;
import com.emc.pravega.controller.stream.api.v1.UpdateStreamStatus;
import com.emc.pravega.controller.stream.api.v1.CreateScopeStatus;
import com.emc.pravega.controller.task.Task;
import com.emc.pravega.controller.task.TaskBase;
import com.emc.pravega.stream.StreamConfiguration;
import com.emc.pravega.stream.impl.ModelHelper;
import com.emc.pravega.stream.impl.netty.ConnectionFactoryImpl;
import com.google.common.annotations.VisibleForTesting;
import java.io.Serializable;
import java.util.AbstractMap;
import java.util.ArrayList;
import java.util.Collections;
import java.util.List;
import java.util.concurrent.CompletableFuture;
import java.util.concurrent.CompletionException;
import java.util.concurrent.ScheduledExecutorService;
import java.util.stream.Collectors;
import lombok.extern.slf4j.Slf4j;

/**
 * Collection of metadata update tasks on stream.
 * Task methods are annotated with @Task annotation.
 * <p>
 * Any update to the task method signature should be avoided, since it can cause problems during upgrade.
 * Instead, a new overloaded method may be created with the same task annotation name but a new version.
 */
@Slf4j
public class StreamMetadataTasks extends TaskBase implements Cloneable {
    private static final long RETRY_INITIAL_DELAY = 100;
    private static final int RETRY_MULTIPLIER = 10;
    private static final int RETRY_MAX_ATTEMPTS = 100;
    private static final long RETRY_MAX_DELAY = 100000;

    private final StreamMetadataStore streamMetadataStore;
    private final HostControllerStore hostControllerStore;
    private final ConnectionFactoryImpl connectionFactory;

    public StreamMetadataTasks(final StreamMetadataStore streamMetadataStore,
                               final HostControllerStore hostControllerStore,
                               final TaskMetadataStore taskMetadataStore,
                               final ScheduledExecutorService executor,
                               final String hostId) {
        super(taskMetadataStore, executor, hostId);
        this.streamMetadataStore = streamMetadataStore;
        this.hostControllerStore = hostControllerStore;
        connectionFactory = new ConnectionFactoryImpl(false);
    }

    @Override
    public StreamMetadataTasks clone() throws CloneNotSupportedException {
        return (StreamMetadataTasks) super.clone();
    }

    /**
     * Create stream.
     *
     * @param scope           scope.
     * @param stream          stream name.
     * @param config          stream configuration.
     * @param createTimestamp creation timestamp.
     * @return creation status.
     */
    @Task(name = "createStream", version = "1.0", resource = "{scope}/{stream}")
    public CompletableFuture<CreateStreamStatus> createStream(String scope, String stream, StreamConfiguration config, long createTimestamp) {
        return execute(
                new Resource(scope, stream),
                new Serializable[]{scope, stream, config},
                () -> createStreamBody(scope, stream, config, createTimestamp));
    }

    @Task(name = "createScope", version = "1.0", resource = "{scope}")
    public CompletableFuture<CreateScopeStatus> createScope(String scope) {
        return execute(
                new Resource(scope),
                new Serializable[]{scope},
                () -> createScopeBody(scope)
        );
    }


    /**
     * Update stream's configuration.
     *
     * @param scope  scope.
     * @param stream stream name.
     * @param config modified stream configuration.
     * @return update status.
     */
    @Task(name = "updateConfig", version = "1.0", resource = "{scope}/{stream}")
    public CompletableFuture<UpdateStreamStatus> alterStream(String scope, String stream, StreamConfiguration config) {
        return execute(
                new Resource(scope, stream),
                new Serializable[]{scope, stream, config},
                () -> updateStreamConfigBody(scope, stream, config));
    }

    /**
     * Seal a stream.
     *
     * @param scope  scope.
     * @param stream stream name.
     * @return update status.
     */
    @Task(name = "sealStream", version = "1.0", resource = "{scope}/{stream}")
    public CompletableFuture<UpdateStreamStatus> sealStream(String scope, String stream) {
        return execute(
                new Resource(scope, stream),
                new Serializable[]{scope, stream},
                () -> sealStreamBody(scope, stream));
    }

    /**
     * Scales stream segments.
     *
     * @param scope          scope.
     * @param stream         stream name.
     * @param sealedSegments segments to be sealed.
     * @param newRanges      key ranges for new segments.
     * @param scaleTimestamp scaling time stamp.
     * @return returns the newly created segments.
     */
    @Task(name = "scaleStream", version = "1.0", resource = "{scope}/{stream}")
    public CompletableFuture<ScaleResponse> scale(String scope, String stream, ArrayList<Integer> sealedSegments, ArrayList<AbstractMap.SimpleEntry<Double, Double>> newRanges, long scaleTimestamp) {
        return execute(
                new Resource(scope, stream),
                new Serializable[]{scope, stream, sealedSegments, newRanges, scaleTimestamp},
                () -> scaleBody(scope, stream, sealedSegments, newRanges, scaleTimestamp));
    }

    private CompletableFuture<CreateStreamStatus> createStreamBody(String scope, String stream, StreamConfiguration config, long timestamp) {
<<<<<<< HEAD
        return this.streamMetadataStore.createStream(scope, stream, config, timestamp)
                .thenCompose(x -> {
                    if (x) {
                        return this.streamMetadataStore.getActiveSegments(scope, stream)
                                .thenApply(activeSegments ->
                                        notifyNewSegments(config.getScope(), stream, activeSegments))
                                .thenApply(y -> CreateStreamStatus.SUCCESS);
                    } else {
                        return CompletableFuture.completedFuture(CreateStreamStatus.FAILURE);
                    }
                })
                .handle((result, ex) -> {
                    if (ex != null) {
                        if (ex.getCause() instanceof StreamAlreadyExistsException) {
                            return CreateStreamStatus.STREAM_EXISTS;
                        } else if (ex.getCause() instanceof ScopeNotFoundException) {
                            return CreateStreamStatus.FAILURE;
                        } else {
                            log.warn("Create stream failed due to ", ex);
                            return CreateStreamStatus.FAILURE;
                        }
                    } else {
                        return result;
                    }
                });
=======
        return this.streamMetadataStore.createStream(stream, config, timestamp)
                                       .thenCompose(x -> {
                                           if (x) {
                                               return this.streamMetadataStore.getActiveSegments(stream)
                                                                              .thenApply(activeSegments ->
                                                                                      notifyNewSegments(config.getScope(), stream, activeSegments))
                                                                              .thenApply(y -> CreateStreamStatus.SUCCESS);
                                           } else {
                                               return CompletableFuture.completedFuture(CreateStreamStatus.FAILURE);
                                           }
                                       })
                                       .handle((result, ex) -> {
                                           if (ex != null) {
                                               if (ex.getCause() instanceof StreamAlreadyExistsException) {
                                                   return CreateStreamStatus.STREAM_EXISTS;
                                               } else {
                                                   log.warn("Create stream failed due to ", ex);
                                                   return CreateStreamStatus.FAILURE;
                                               }
                                           } else {
                                               return result;
                                           }
                                       });
>>>>>>> 52d83b4a
    }

    private CompletableFuture<CreateScopeStatus> createScopeBody(String scope) {
        return this.streamMetadataStore.createScope(scope)
                .handle((result, ex) -> {
                    if (result != null) {
                        return CreateScopeStatus.SUCCESS;
                    } else if (ex != null) {
                        if (ex.getCause() instanceof ScopeAlreadyExistsException ||
                                ex instanceof ScopeAlreadyExistsException) {
                            return CreateScopeStatus.SCOPE_EXISTS;
                        } else {
                            log.debug("Create scope failed due to ", ex);
                            return CreateScopeStatus.FAILURE;
                        }
                    }
                    return CreateScopeStatus.FAILURE;
                });
    }

    public CompletableFuture<UpdateStreamStatus> updateStreamConfigBody(String scope, String stream, StreamConfiguration config) {
<<<<<<< HEAD
        return streamMetadataStore.updateConfiguration(scope, stream, config)
                .handle((result, ex) -> {
                    if (ex != null) {
                        return handleUpdateStreamError(ex);
                    } else {
                        return result ? UpdateStreamStatus.SUCCESS : UpdateStreamStatus.FAILURE;
                    }
                });
    }

    public CompletableFuture<UpdateStreamStatus> sealStreamBody(String scope, String stream) {
        return streamMetadataStore.getActiveSegments(scope, stream)
                .thenCompose(activeSegments -> {
                    if (activeSegments.isEmpty()) { //if active segments are empty then the stream is sealed.
                        //Do not update the state if the stream is already sealed.
                        return CompletableFuture.completedFuture(UpdateStreamStatus.SUCCESS);
                    } else {
                        List<Integer> segmentsToBeSealed = activeSegments.stream().map(Segment::getNumber).
                                collect(Collectors.toList());
                        return notifySealedSegments(scope, stream, segmentsToBeSealed)
                                .thenCompose(v -> streamMetadataStore.setSealed(scope, stream))
                                .handle((result, ex) -> {
                                    if (ex != null) {
                                        return handleUpdateStreamError(ex);
                                    } else {
                                        return result ? UpdateStreamStatus.SUCCESS : UpdateStreamStatus.FAILURE;
                                    }
                                });
                    }
                }).exceptionally(this::handleUpdateStreamError);
=======
        return streamMetadataStore.updateConfiguration(stream, config)
                                  .handle((result, ex) -> {
                                      if (ex != null) {
                                          return handleUpdateStreamError(ex);
                                      } else {
                                          return result ? UpdateStreamStatus.SUCCESS : UpdateStreamStatus.FAILURE;
                                      }
                                  });
    }

    public CompletableFuture<UpdateStreamStatus> sealStreamBody(String scope, String stream) {
        return streamMetadataStore.getActiveSegments(stream)
                                  .thenCompose(activeSegments -> {
                                      if (activeSegments.isEmpty()) { //if active segments are empty then the stream is sealed.
                                          //Do not update the state if the stream is already sealed.
                                          return CompletableFuture.completedFuture(UpdateStreamStatus.SUCCESS);
                                      } else {
                                          List<Integer> segmentsToBeSealed = activeSegments.stream().map(Segment::getNumber).
                                                  collect(Collectors.toList());
                                          return notifySealedSegments(scope, stream, segmentsToBeSealed)
                                                  .thenCompose(v -> streamMetadataStore.setSealed(stream))
                                                  .handle((result, ex) -> {
                                                      if (ex != null) {
                                                          return handleUpdateStreamError(ex);
                                                      } else {
                                                          return result ? UpdateStreamStatus.SUCCESS : UpdateStreamStatus.FAILURE;
                                                      }
                                                  });
                                      }
                                  }).exceptionally(this::handleUpdateStreamError);
>>>>>>> 52d83b4a
    }

    @VisibleForTesting
    CompletableFuture<ScaleResponse> scaleBody(String scope, String stream, List<Integer> sealedSegments, List<AbstractMap.SimpleEntry<Double, Double>> newRanges, long scaleTimestamp) {
        // Abort scaling operation in the following error scenarios
        // 1. if the active segments in the stream have ts greater than scaleTimestamp -- ScaleStreamStatus.PRECONDITION_FAILED
        // 2. if active segments having creation timestamp as scaleTimestamp have different key ranges than the ones specified in newRanges (todo) -- ScaleStreamStatus.CONFLICT
        // 3. Transaction is active on the stream
        // 4. sealedSegments should be a subset of activeSegments.
        CompletableFuture<Boolean> checkValidity =
<<<<<<< HEAD
                streamMetadataStore.getActiveSegments(scope, stream)
                        .thenCompose(activeSegments ->
                                streamMetadataStore
                                        .isTransactionOngoing(scope, stream)
                                        .thenApply(active ->
                                                // transaction is ongoing
                                                active
                                                        ||
                                                        // some segment to be sealed is not an active segment
                                                        sealedSegments
                                                                .stream()
                                                                .anyMatch(x ->
                                                                        activeSegments
                                                                                .stream()
                                                                                .noneMatch(segment ->
                                                                                        segment.getNumber() == x))
                                                        ||
                                                        // scale timestamp is not larger than start time of
                                                        // some active segment
                                                        activeSegments
                                                                .stream()
                                                                .anyMatch(segment ->
                                                                        segment.getStart() > scaleTimestamp)));
=======
                streamMetadataStore.getActiveSegments(stream)
                                   .thenCompose(activeSegments ->
                                           streamMetadataStore
                                                   .isTransactionOngoing(scope, stream)
                                                   .thenApply(active ->
                                                           // transaction is ongoing
                                                           active
                                                                   ||
                                                                   // some segment to be sealed is not an active segment
                                                                   sealedSegments
                                                                           .stream()
                                                                           .anyMatch(x ->
                                                                                   activeSegments
                                                                                           .stream()
                                                                                           .noneMatch(segment ->
                                                                                                   segment.getNumber() == x))
                                                                   ||
                                                                   // scale timestamp is not larger than start time of
                                                                   // some active segment
                                                                   activeSegments
                                                                           .stream()
                                                                           .anyMatch(segment ->
                                                                                   segment.getStart() > scaleTimestamp)));
>>>>>>> 52d83b4a

        return checkValidity.thenCompose(result -> {

                    if (!result) {
                        return notifySealedSegments(scope, stream, sealedSegments)

                                .thenCompose(results ->
                                        streamMetadataStore.scale(scope, stream, sealedSegments, newRanges, scaleTimestamp))

                                .thenApply((List<Segment> newSegments) -> {
                                    notifyNewSegments(scope, stream, newSegments);
                                    ScaleResponse response = new ScaleResponse();
                                    response.setStatus(ScaleStreamStatus.SUCCESS);
                                    response.setSegments(
                                            newSegments
                                                    .stream()
                                                    .map(segment -> convert(scope, stream, segment))
                                                    .collect(Collectors.toList()));
                                    return response;
                                });
                    } else {
                        ScaleResponse response = new ScaleResponse();
                        response.setStatus(ScaleStreamStatus.PRECONDITION_FAILED);
                        response.setSegments(Collections.emptyList());
                        return CompletableFuture.completedFuture(response);
                    }
                }
        );
    }

    private SegmentRange convert(String scope, String stream, com.emc.pravega.controller.store.stream.Segment segment) {
        return new SegmentRange(
                new SegmentId(scope, stream, segment.getNumber()), segment.getKeyStart(), segment.getKeyEnd());
    }

    private Void notifyNewSegments(String scope, String stream, List<Segment> segmentNumbers) {
        segmentNumbers
                .stream()
                .parallel()
                .forEach(segment -> notifyNewSegment(scope, stream, segment.getNumber()));
        return null;
    }

    private Void notifyNewSegment(String scope, String stream, int segmentNumber) {
        NodeUri uri = SegmentHelper.getSegmentUri(scope, stream, segmentNumber, this.hostControllerStore);

        // async call, don't wait for its completion or success. Host will contact controller if it does not know
        // about some segment even if this call fails?
        CompletableFuture.runAsync(() -> SegmentHelper.createSegment(scope, stream, segmentNumber, ModelHelper.encode(uri), this.connectionFactory), executor);
        return null;
    }

    private CompletableFuture<Void> notifySealedSegments(String scope, String stream, List<Integer> sealedSegments) {
        return FutureHelpers.allOf(
                sealedSegments
                        .stream()
                        .parallel()
                        .map(number -> notifySealedSegment(scope, stream, number))
                        .collect(Collectors.toList()));
    }

    @VisibleForTesting
    CompletableFuture<Boolean> notifySealedSegment(final String scope, final String stream, final int
            sealedSegment) {
        return Retry.withExpBackoff(RETRY_INITIAL_DELAY, RETRY_MULTIPLIER, RETRY_MAX_ATTEMPTS, RETRY_MAX_DELAY)
<<<<<<< HEAD
                .retryingOn(WireCommandFailedException.class)
                .throwingOn(RuntimeException.class)
                .runAsync(() ->
                                SegmentHelper.sealSegment(
                                        scope,
                                        stream,
                                        sealedSegment,
                                        this.hostControllerStore,
                                        this.connectionFactory),
                        executor);
=======
                    .retryingOn(WireCommandFailedException.class)
                    .throwingOn(RuntimeException.class)
                    .runAsync(() ->
                                    SegmentHelper.sealSegment(
                                            scope,
                                            stream,
                                            sealedSegment,
                                            this.hostControllerStore,
                                            this.connectionFactory),
                            executor);
>>>>>>> 52d83b4a
    }

    private UpdateStreamStatus handleUpdateStreamError(Throwable ex) {
        if (ex instanceof StreamNotFoundException ||
                (ex instanceof CompletionException && ex.getCause() instanceof StreamNotFoundException)) {
            return UpdateStreamStatus.STREAM_NOT_FOUND;
        } else {
            log.warn("Update stream failed due to ", ex);
            return UpdateStreamStatus.FAILURE;
        }
    }
}<|MERGE_RESOLUTION|>--- conflicted
+++ resolved
@@ -166,7 +166,6 @@
     }
 
     private CompletableFuture<CreateStreamStatus> createStreamBody(String scope, String stream, StreamConfiguration config, long timestamp) {
-<<<<<<< HEAD
         return this.streamMetadataStore.createStream(scope, stream, config, timestamp)
                 .thenCompose(x -> {
                     if (x) {
@@ -192,31 +191,6 @@
                         return result;
                     }
                 });
-=======
-        return this.streamMetadataStore.createStream(stream, config, timestamp)
-                                       .thenCompose(x -> {
-                                           if (x) {
-                                               return this.streamMetadataStore.getActiveSegments(stream)
-                                                                              .thenApply(activeSegments ->
-                                                                                      notifyNewSegments(config.getScope(), stream, activeSegments))
-                                                                              .thenApply(y -> CreateStreamStatus.SUCCESS);
-                                           } else {
-                                               return CompletableFuture.completedFuture(CreateStreamStatus.FAILURE);
-                                           }
-                                       })
-                                       .handle((result, ex) -> {
-                                           if (ex != null) {
-                                               if (ex.getCause() instanceof StreamAlreadyExistsException) {
-                                                   return CreateStreamStatus.STREAM_EXISTS;
-                                               } else {
-                                                   log.warn("Create stream failed due to ", ex);
-                                                   return CreateStreamStatus.FAILURE;
-                                               }
-                                           } else {
-                                               return result;
-                                           }
-                                       });
->>>>>>> 52d83b4a
     }
 
     private CompletableFuture<CreateScopeStatus> createScopeBody(String scope) {
@@ -238,7 +212,6 @@
     }
 
     public CompletableFuture<UpdateStreamStatus> updateStreamConfigBody(String scope, String stream, StreamConfiguration config) {
-<<<<<<< HEAD
         return streamMetadataStore.updateConfiguration(scope, stream, config)
                 .handle((result, ex) -> {
                     if (ex != null) {
@@ -269,38 +242,6 @@
                                 });
                     }
                 }).exceptionally(this::handleUpdateStreamError);
-=======
-        return streamMetadataStore.updateConfiguration(stream, config)
-                                  .handle((result, ex) -> {
-                                      if (ex != null) {
-                                          return handleUpdateStreamError(ex);
-                                      } else {
-                                          return result ? UpdateStreamStatus.SUCCESS : UpdateStreamStatus.FAILURE;
-                                      }
-                                  });
-    }
-
-    public CompletableFuture<UpdateStreamStatus> sealStreamBody(String scope, String stream) {
-        return streamMetadataStore.getActiveSegments(stream)
-                                  .thenCompose(activeSegments -> {
-                                      if (activeSegments.isEmpty()) { //if active segments are empty then the stream is sealed.
-                                          //Do not update the state if the stream is already sealed.
-                                          return CompletableFuture.completedFuture(UpdateStreamStatus.SUCCESS);
-                                      } else {
-                                          List<Integer> segmentsToBeSealed = activeSegments.stream().map(Segment::getNumber).
-                                                  collect(Collectors.toList());
-                                          return notifySealedSegments(scope, stream, segmentsToBeSealed)
-                                                  .thenCompose(v -> streamMetadataStore.setSealed(stream))
-                                                  .handle((result, ex) -> {
-                                                      if (ex != null) {
-                                                          return handleUpdateStreamError(ex);
-                                                      } else {
-                                                          return result ? UpdateStreamStatus.SUCCESS : UpdateStreamStatus.FAILURE;
-                                                      }
-                                                  });
-                                      }
-                                  }).exceptionally(this::handleUpdateStreamError);
->>>>>>> 52d83b4a
     }
 
     @VisibleForTesting
@@ -311,7 +252,6 @@
         // 3. Transaction is active on the stream
         // 4. sealedSegments should be a subset of activeSegments.
         CompletableFuture<Boolean> checkValidity =
-<<<<<<< HEAD
                 streamMetadataStore.getActiveSegments(scope, stream)
                         .thenCompose(activeSegments ->
                                 streamMetadataStore
@@ -335,31 +275,6 @@
                                                                 .stream()
                                                                 .anyMatch(segment ->
                                                                         segment.getStart() > scaleTimestamp)));
-=======
-                streamMetadataStore.getActiveSegments(stream)
-                                   .thenCompose(activeSegments ->
-                                           streamMetadataStore
-                                                   .isTransactionOngoing(scope, stream)
-                                                   .thenApply(active ->
-                                                           // transaction is ongoing
-                                                           active
-                                                                   ||
-                                                                   // some segment to be sealed is not an active segment
-                                                                   sealedSegments
-                                                                           .stream()
-                                                                           .anyMatch(x ->
-                                                                                   activeSegments
-                                                                                           .stream()
-                                                                                           .noneMatch(segment ->
-                                                                                                   segment.getNumber() == x))
-                                                                   ||
-                                                                   // scale timestamp is not larger than start time of
-                                                                   // some active segment
-                                                                   activeSegments
-                                                                           .stream()
-                                                                           .anyMatch(segment ->
-                                                                                   segment.getStart() > scaleTimestamp)));
->>>>>>> 52d83b4a
 
         return checkValidity.thenCompose(result -> {
 
@@ -425,7 +340,6 @@
     CompletableFuture<Boolean> notifySealedSegment(final String scope, final String stream, final int
             sealedSegment) {
         return Retry.withExpBackoff(RETRY_INITIAL_DELAY, RETRY_MULTIPLIER, RETRY_MAX_ATTEMPTS, RETRY_MAX_DELAY)
-<<<<<<< HEAD
                 .retryingOn(WireCommandFailedException.class)
                 .throwingOn(RuntimeException.class)
                 .runAsync(() ->
@@ -436,18 +350,6 @@
                                         this.hostControllerStore,
                                         this.connectionFactory),
                         executor);
-=======
-                    .retryingOn(WireCommandFailedException.class)
-                    .throwingOn(RuntimeException.class)
-                    .runAsync(() ->
-                                    SegmentHelper.sealSegment(
-                                            scope,
-                                            stream,
-                                            sealedSegment,
-                                            this.hostControllerStore,
-                                            this.connectionFactory),
-                            executor);
->>>>>>> 52d83b4a
     }
 
     private UpdateStreamStatus handleUpdateStreamError(Throwable ex) {
