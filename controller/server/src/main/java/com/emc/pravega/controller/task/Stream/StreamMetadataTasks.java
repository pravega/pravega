--- conflicted
+++ resolved
@@ -169,17 +169,7 @@
     }
 
     private CompletableFuture<CreateStreamStatus.Status> createStreamBody(String scope, String stream,
-<<<<<<< HEAD
-                                                                          StreamConfiguration config, long timestamp) {
-        try {
-            NameVerifier.validateName(stream);
-        } catch (IllegalArgumentException | NullPointerException e) {
-            log.error("Create stream failed due to invalid stream name {}", stream);
-            return CompletableFuture.completedFuture(CreateStreamStatus.Status.INVALID_STREAM_NAME);
-        }
-=======
             StreamConfiguration config, long timestamp) {
->>>>>>> f043dc72
         return this.streamMetadataStore.createStream(scope, stream, config, timestamp, null, executor)
                 .thenComposeAsync(created -> {
                     log.debug("{}/{} created in metadata store", scope, stream);
