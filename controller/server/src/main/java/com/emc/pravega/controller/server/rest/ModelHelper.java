/**
 *
 *  Copyright (c) 2017 Dell Inc., or its subsidiaries.
 *
 */
package com.emc.pravega.controller.server.rest;

import com.emc.pravega.controller.server.rest.generated.model.CreateStreamRequest;
import com.emc.pravega.controller.server.rest.generated.model.RetentionConfig;
import com.emc.pravega.controller.server.rest.generated.model.ScalingConfig;
import com.emc.pravega.controller.server.rest.generated.model.StreamProperty;
import com.emc.pravega.controller.server.rest.generated.model.UpdateStreamRequest;
import com.emc.pravega.stream.RetentionPolicy;
import com.emc.pravega.stream.ScalingPolicy;
import com.emc.pravega.stream.StreamConfiguration;

/**
 * Provides translation between the Model classes and its REST representation.
 */
public class ModelHelper {

    /**
     * This method translates the REST request object CreateStreamRequest into internal object StreamConfiguration.
     *
     * @param createStreamRequest An object conforming to the createStream REST API json
     * @param scope               The scope of stream
     * @return StreamConfiguration internal object
     */
    public static final StreamConfiguration getCreateStreamConfig(final CreateStreamRequest createStreamRequest,
                                                                  final String scope) {
<<<<<<< HEAD
        return new StreamConfigurationImpl(
                scope,
                createStreamRequest.getStreamName(),
                new ScalingPolicy(
                        ScalingPolicy.Type.valueOf(createStreamRequest.getScalingPolicy().getType().name()),
                        createStreamRequest.getScalingPolicy().getTargetRate(),
                        createStreamRequest.getScalingPolicy().getScaleFactor(),
                        createStreamRequest.getScalingPolicy().getMinSegments()),
                new RetentionPolicy(createStreamRequest.getRetentionPolicy().getRetentionTimeMillis())
        );
=======
        return StreamConfiguration.builder()
                                  .scope(scope)
                                  .streamName(createStreamRequest.getStreamName())
                                  .scalingPolicy(new ScalingPolicy(
                                          ScalingPolicy.Type.valueOf(createStreamRequest.getScalingPolicy()
                                                                                        .getType()
                                                                                        .name()),
                                          createStreamRequest.getScalingPolicy().getTargetRate(),
                                          createStreamRequest.getScalingPolicy().getScaleFactor(),
                                          createStreamRequest.getScalingPolicy().getMinNumSegments()))
                                  .retentionPolicy(RetentionPolicy.builder()
                                                                  .retentionTimeMillis(createStreamRequest.getRetentionPolicy()
                                                                                                          .getRetentionTimeMillis())
                                                                  .build())
                                  .build();
>>>>>>> 5b3f2584
    }

    /**
     * This method translates the REST request object UpdateStreamRequest into internal object StreamConfiguration.
     *
     * @param updateStreamRequest An object conforming to the updateStreamConfig REST API json
     * @param scope               The scope of stream
     * @param stream              The name of stream
     * @return StreamConfiguration internal object
     */
    public static final StreamConfiguration getUpdateStreamConfig(final UpdateStreamRequest updateStreamRequest,
                                                                  final String scope, final String stream) {
<<<<<<< HEAD
        return new StreamConfigurationImpl(
                scope,
                stream,
                new ScalingPolicy(
                        ScalingPolicy.Type.valueOf(updateStreamRequest.getScalingPolicy().getType().name()),
                        updateStreamRequest.getScalingPolicy().getTargetRate(),
                        updateStreamRequest.getScalingPolicy().getScaleFactor(),
                        updateStreamRequest.getScalingPolicy().getMinSegments()),
                new RetentionPolicy(updateStreamRequest.getRetentionPolicy().getRetentionTimeMillis())
        );
=======
        return StreamConfiguration.builder()
                                  .scope(scope)
                                  .streamName(stream)
                                  .scalingPolicy(new ScalingPolicy(
                                          ScalingPolicy.Type.valueOf(updateStreamRequest.getScalingPolicy()
                                                                                        .getType()
                                                                                        .name()),
                                          updateStreamRequest.getScalingPolicy().getTargetRate(),
                                          updateStreamRequest.getScalingPolicy().getScaleFactor(),
                                          updateStreamRequest.getScalingPolicy().getMinNumSegments()))
                                  .retentionPolicy(RetentionPolicy.builder()
                                                                  .retentionTimeMillis(updateStreamRequest.getRetentionPolicy()
                                                                                                          .getRetentionTimeMillis())
                                                                  .build())
                                  .build();
>>>>>>> 5b3f2584
    }

    /**
     * The method translates the internal object StreamConfiguration into REST response object.
     *
     * @param streamConfiguration The configuration of stream
     * @return Stream properties wrapped in StreamResponse object
     */
    public static final StreamProperty encodeStreamResponse(final StreamConfiguration streamConfiguration) {

        ScalingConfig scalingPolicy = new ScalingConfig();
        scalingPolicy.setType(ScalingConfig.TypeEnum.valueOf(streamConfiguration.getScalingPolicy().getType().name()));
        scalingPolicy.setTargetRate(streamConfiguration.getScalingPolicy().getTargetRate());
        scalingPolicy.setScaleFactor(streamConfiguration.getScalingPolicy().getScaleFactor());
        scalingPolicy.setMinSegments(streamConfiguration.getScalingPolicy().getMinNumSegments());

        RetentionConfig retentionPolicy = new RetentionConfig();
        retentionPolicy.setRetentionTimeMillis(streamConfiguration.getRetentionPolicy().getRetentionTimeMillis());

        StreamProperty streamProperty = new StreamProperty();
<<<<<<< HEAD
        streamProperty.setStreamName(streamConfiguration.getName());
        streamProperty.setScopeName(streamConfiguration.getScope());
=======
        streamProperty.setName(streamConfiguration.getStreamName());
        streamProperty.setScope(streamConfiguration.getScope());
>>>>>>> 5b3f2584
        streamProperty.setScalingPolicy(scalingPolicy);
        streamProperty.setRetentionPolicy(retentionPolicy);

        return streamProperty;
    }
}<|MERGE_RESOLUTION|>--- conflicted
+++ resolved
@@ -28,18 +28,6 @@
      */
     public static final StreamConfiguration getCreateStreamConfig(final CreateStreamRequest createStreamRequest,
                                                                   final String scope) {
-<<<<<<< HEAD
-        return new StreamConfigurationImpl(
-                scope,
-                createStreamRequest.getStreamName(),
-                new ScalingPolicy(
-                        ScalingPolicy.Type.valueOf(createStreamRequest.getScalingPolicy().getType().name()),
-                        createStreamRequest.getScalingPolicy().getTargetRate(),
-                        createStreamRequest.getScalingPolicy().getScaleFactor(),
-                        createStreamRequest.getScalingPolicy().getMinSegments()),
-                new RetentionPolicy(createStreamRequest.getRetentionPolicy().getRetentionTimeMillis())
-        );
-=======
         return StreamConfiguration.builder()
                                   .scope(scope)
                                   .streamName(createStreamRequest.getStreamName())
@@ -49,13 +37,12 @@
                                                                                         .name()),
                                           createStreamRequest.getScalingPolicy().getTargetRate(),
                                           createStreamRequest.getScalingPolicy().getScaleFactor(),
-                                          createStreamRequest.getScalingPolicy().getMinNumSegments()))
+                                          createStreamRequest.getScalingPolicy().getMinSegments()))
                                   .retentionPolicy(RetentionPolicy.builder()
                                                                   .retentionTimeMillis(createStreamRequest.getRetentionPolicy()
                                                                                                           .getRetentionTimeMillis())
                                                                   .build())
                                   .build();
->>>>>>> 5b3f2584
     }
 
     /**
@@ -68,18 +55,6 @@
      */
     public static final StreamConfiguration getUpdateStreamConfig(final UpdateStreamRequest updateStreamRequest,
                                                                   final String scope, final String stream) {
-<<<<<<< HEAD
-        return new StreamConfigurationImpl(
-                scope,
-                stream,
-                new ScalingPolicy(
-                        ScalingPolicy.Type.valueOf(updateStreamRequest.getScalingPolicy().getType().name()),
-                        updateStreamRequest.getScalingPolicy().getTargetRate(),
-                        updateStreamRequest.getScalingPolicy().getScaleFactor(),
-                        updateStreamRequest.getScalingPolicy().getMinSegments()),
-                new RetentionPolicy(updateStreamRequest.getRetentionPolicy().getRetentionTimeMillis())
-        );
-=======
         return StreamConfiguration.builder()
                                   .scope(scope)
                                   .streamName(stream)
@@ -89,13 +64,12 @@
                                                                                         .name()),
                                           updateStreamRequest.getScalingPolicy().getTargetRate(),
                                           updateStreamRequest.getScalingPolicy().getScaleFactor(),
-                                          updateStreamRequest.getScalingPolicy().getMinNumSegments()))
+                                          updateStreamRequest.getScalingPolicy().getMinSegments()))
                                   .retentionPolicy(RetentionPolicy.builder()
                                                                   .retentionTimeMillis(updateStreamRequest.getRetentionPolicy()
                                                                                                           .getRetentionTimeMillis())
                                                                   .build())
                                   .build();
->>>>>>> 5b3f2584
     }
 
     /**
@@ -116,13 +90,8 @@
         retentionPolicy.setRetentionTimeMillis(streamConfiguration.getRetentionPolicy().getRetentionTimeMillis());
 
         StreamProperty streamProperty = new StreamProperty();
-<<<<<<< HEAD
-        streamProperty.setStreamName(streamConfiguration.getName());
+        streamProperty.setStreamName(streamConfiguration.getStreamName());
         streamProperty.setScopeName(streamConfiguration.getScope());
-=======
-        streamProperty.setName(streamConfiguration.getStreamName());
-        streamProperty.setScope(streamConfiguration.getScope());
->>>>>>> 5b3f2584
         streamProperty.setScalingPolicy(scalingPolicy);
         streamProperty.setRetentionPolicy(retentionPolicy);
 
