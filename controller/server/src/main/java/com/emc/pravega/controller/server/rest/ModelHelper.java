--- conflicted
+++ resolved
@@ -78,22 +78,7 @@
      * @param streamConfiguration The configuration of stream
      * @return Stream properties wrapped in StreamResponse object
      */
-<<<<<<< HEAD
-    public static final StreamResponse encodeStreamResponse(final StreamConfiguration streamConfiguration) {
-        return new StreamResponse(new StreamProperty(
-                streamConfiguration.getScope(),
-                streamConfiguration.getStreamName(),
-                new ScalingPolicyCommon(
-                        ScalingPolicyCommon.Type.valueOf(streamConfiguration.getScalingPolicy().getType().name()),
-                        streamConfiguration.getScalingPolicy().getTargetRate(),
-                        streamConfiguration.getScalingPolicy().getScaleFactor(),
-                        streamConfiguration.getScalingPolicy().getMinNumSegments()
-                ),
-                new RetentionPolicyCommon(streamConfiguration.getRetentionPolicy().getRetentionTimeMillis())
-        ));
-=======
     public static final StreamProperty encodeStreamResponse(final StreamConfiguration streamConfiguration) {
->>>>>>> 3aa441df
 
         ScalingConfig scalingPolicy = new ScalingConfig();
         scalingPolicy.setType(ScalingConfig.TypeEnum.valueOf(streamConfiguration.getScalingPolicy().getType().name()));
@@ -105,7 +90,7 @@
         retentionPolicy.setRetentionTimeMillis(streamConfiguration.getRetentionPolicy().getRetentionTimeMillis());
 
         StreamProperty streamProperty = new StreamProperty();
-        streamProperty.setName(streamConfiguration.getName());
+        streamProperty.setName(streamConfiguration.getStreamName());
         streamProperty.setScope(streamConfiguration.getScope());
         streamProperty.setScalingPolicy(scalingPolicy);
         streamProperty.setRetentionPolicy(retentionPolicy);
