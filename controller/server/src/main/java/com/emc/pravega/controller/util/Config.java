--- conflicted
+++ resolved
@@ -33,16 +33,10 @@
 @Slf4j
 public final class Config {
     private final static com.typesafe.config.Config CONFIG = ConfigFactory.defaultApplication()
-<<<<<<< HEAD
-            .withFallback(
-            ConfigFactory.defaultOverrides().resolve(ConfigResolveOptions.defaults().setAllowUnresolved(true)))
-            .withFallback(ConfigFactory.defaultReference()).resolve();
-=======
             .withFallback(ConfigFactory.defaultOverrides().resolve(ConfigResolveOptions.defaults().setAllowUnresolved(true)))
             .withFallback(ConfigFactory.systemEnvironment())
             .withFallback(ConfigFactory.defaultReference())
             .resolve();
->>>>>>> 865aea04
 
     //RPC Server configuration
     public static final int SERVER_PORT = CONFIG.getInt("config.controller.server.port");
@@ -80,14 +74,11 @@
         Set<Map.Entry<String, ConfigValue>> entries = CONFIG.entrySet();
         entries.forEach(entry -> log.debug("{} = {}", entry.getKey(), entry.getValue()));
     }
-<<<<<<< HEAD
     public static void overRideZKURL(String replaceZKURL) {
         zKURL = replaceZKURL;
     }
-=======
 
     //REST server configuration
     public static final String REST_SERVER_IP = CONFIG.getString("config.controller.server.rest.serverIp");
     public static final int REST_SERVER_PORT = CONFIG.getInt("config.controller.server.rest.serverPort");
->>>>>>> 865aea04
 }