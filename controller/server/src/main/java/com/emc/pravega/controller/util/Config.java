/**
 * Licensed to the Apache Software Foundation (ASF) under one
 * or more contributor license agreements.  See the NOTICE file
 * distributed with this work for additional information
 * regarding copyright ownership.  The ASF licenses this file
 * to you under the Apache License, Version 2.0 (the
 * "License"); you may not use this file except in compliance
 * with the License.  You may obtain a copy of the License at
 * <p>
 * http://www.apache.org/licenses/LICENSE-2.0
 * <p>
 * Unless required by applicable law or agreed to in writing, software
 * distributed under the License is distributed on an "AS IS" BASIS,
 * WITHOUT WARRANTIES OR CONDITIONS OF ANY KIND, either express or implied.
 * See the License for the specific language governing permissions and
 * limitations under the License.
 */
package com.emc.pravega.controller.util;

import com.typesafe.config.ConfigFactory;

/**
 * This is a utility used to read configuration. It can be configured to read custom configuration
 * files by setting the following system properties conf.file= < FILE PATH > or conf.resource=< Resource Name>. By
 * default
 * it reads application.conf if no system property is set. Reference: {@link ConfigFactory#defaultApplication()}
 */
public final class Config {
    private final static com.typesafe.config.Config CONFIG = ConfigFactory.defaultApplication();

    //RPC Server configuration
    public static final int SERVER_PORT = CONFIG.getInt("config.controller.server.port");
    public static final int SERVER_SELECTOR_THREAD_COUNT = CONFIG.getInt("config.controller.server" +
            ".selectorThreadCount");
    public static final int SERVER_WORKER_THREAD_COUNT = CONFIG.getInt("config.controller.server.workerThreadCount");

    //Store configuration.
    //Stream store configuration.
    public static final String STREAM_STORE_TYPE = CONFIG.getString("config.controller.server.store.stream.type");
    public static final String STREAM_STORE_CONNECTION_STRING = CONFIG.getString("config.controller.server.store.stream.connectionString");

    //HostStore configuration.
    public static final String HOST_STORE_TYPE = CONFIG.getString("config.controller.server.store.host.type");
<<<<<<< HEAD
    public static final int HOST_STORE_CONTAINER_COUNT = CONFIG.getInt("config.controller.server.store.host" +
            ".containerCount");
=======
    public static final int HOST_STORE_CONTAINER_COUNT = CONFIG.getInt("config.controller.server.store.host.containerCount");

    //TaskStore configuration
    public static final String STORE_TYPE = CONFIG.getString("config.controller.server.store.type");
    public static final String STORE_CONNECTION_STRING = CONFIG.getString("config.controller.server.store.connectionString");
>>>>>>> f409667b
}<|MERGE_RESOLUTION|>--- conflicted
+++ resolved
@@ -21,8 +21,7 @@
 
 /**
  * This is a utility used to read configuration. It can be configured to read custom configuration
- * files by setting the following system properties conf.file= < FILE PATH > or conf.resource=< Resource Name>. By
- * default
+ * files by setting the following system properties conf.file= < FILE PATH > or conf.resource=< Resource Name>. By default
  * it reads application.conf if no system property is set. Reference: {@link ConfigFactory#defaultApplication()}
  */
 public final class Config {
@@ -30,8 +29,7 @@
 
     //RPC Server configuration
     public static final int SERVER_PORT = CONFIG.getInt("config.controller.server.port");
-    public static final int SERVER_SELECTOR_THREAD_COUNT = CONFIG.getInt("config.controller.server" +
-            ".selectorThreadCount");
+    public static final int SERVER_SELECTOR_THREAD_COUNT = CONFIG.getInt("config.controller.server.selectorThreadCount");
     public static final int SERVER_WORKER_THREAD_COUNT = CONFIG.getInt("config.controller.server.workerThreadCount");
 
     //Store configuration.
@@ -41,14 +39,9 @@
 
     //HostStore configuration.
     public static final String HOST_STORE_TYPE = CONFIG.getString("config.controller.server.store.host.type");
-<<<<<<< HEAD
-    public static final int HOST_STORE_CONTAINER_COUNT = CONFIG.getInt("config.controller.server.store.host" +
-            ".containerCount");
-=======
     public static final int HOST_STORE_CONTAINER_COUNT = CONFIG.getInt("config.controller.server.store.host.containerCount");
 
     //TaskStore configuration
     public static final String STORE_TYPE = CONFIG.getString("config.controller.server.store.type");
     public static final String STORE_CONNECTION_STRING = CONFIG.getString("config.controller.server.store.connectionString");
->>>>>>> f409667b
 }