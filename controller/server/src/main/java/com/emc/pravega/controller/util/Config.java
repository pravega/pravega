--- conflicted
+++ resolved
@@ -68,10 +68,6 @@
     //REST server configuration
     public static final String REST_SERVER_IP = CONFIG.getString("config.controller.server.rest.serverIp");
     public static final int REST_SERVER_PORT = CONFIG.getInt("config.controller.server.rest.serverPort");
-<<<<<<< HEAD
-
-    // Transaction related configuration
-    public static final long TXN_TIMEOUT_IN_SECONDS = Duration.ofSeconds(CONFIG.getLong("config.controller.server.transactions.timeoutInSeconds")).toMillis();
 
     public static final String INTERNAL_SCOPE = CONFIG.getString("config.controller.server.internal.scope");
 
@@ -82,15 +78,5 @@
     public static final String SCALE_READER_GROUP = CONFIG.getString("config.controller.server.internal.scale.readerGroup.name");
     public static final String SCALE_READER_ID = CONFIG.getString("config.controller.server.internal.scale.readerGroup.readerId");
 
-    public static void setZKURL(String replaceZKURL) {
-        zKURL = replaceZKURL;
-    }
-
-    public static MetricsConfig getMetricsConfig() {
-        MetricsConfig metricsConfig = new MetricsConfig(new Properties());
-        metricsConfig.refresh();
-        return metricsConfig;
-    }
-=======
->>>>>>> f0152f84
+    public static final long TXN_TIMEOUT_IN_SECONDS = Duration.ofSeconds(CONFIG.getLong("config.controller.server.transactions.timeoutInSeconds")).toMillis();
 }