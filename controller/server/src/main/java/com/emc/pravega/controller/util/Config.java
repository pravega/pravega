/**
 * Licensed to the Apache Software Foundation (ASF) under one
 * or more contributor license agreements.  See the NOTICE file
 * distributed with this work for additional information
 * regarding copyright ownership.  The ASF licenses this file
 * to you under the Apache License, Version 2.0 (the
 * "License"); you may not use this file except in compliance
 * with the License.  You may obtain a copy of the License at
 * <p>
 * http://www.apache.org/licenses/LICENSE-2.0
 * <p>
 * Unless required by applicable law or agreed to in writing, software
 * distributed under the License is distributed on an "AS IS" BASIS,
 * WITHOUT WARRANTIES OR CONDITIONS OF ANY KIND, either express or implied.
 * See the License for the specific language governing permissions and
 * limitations under the License.
 */
package com.emc.pravega.controller.util;

import com.typesafe.config.ConfigFactory;
import com.typesafe.config.ConfigResolveOptions;
import com.typesafe.config.ConfigValue;
import lombok.extern.slf4j.Slf4j;

import java.time.Duration;
import java.util.Map;
import java.util.Set;

/**
 * This is a utility used to read configuration. It can be configured to read custom configuration
 * files by setting the following system properties conf.file= < FILE PATH > or conf.resource=< Resource Name>. By default
 * it reads application.conf if no system property is set. Reference: {@link ConfigFactory#defaultApplication()}
 */
@Slf4j
public final class Config {
    private final static com.typesafe.config.Config CONFIG = ConfigFactory.defaultApplication()
            .withFallback(ConfigFactory.defaultOverrides().resolve(ConfigResolveOptions.defaults().setAllowUnresolved(true)))
            .withFallback(ConfigFactory.systemEnvironment())
            .withFallback(ConfigFactory.defaultReference())
            .resolve();

    //RPC Server configuration
    public static final int SERVER_PORT = CONFIG.getInt("config.controller.server.port");
    public static final int SERVER_SELECTOR_THREAD_COUNT = CONFIG.getInt("config.controller.server.selectorThreadCount");
    public static final int SERVER_WORKER_THREAD_COUNT = CONFIG.getInt("config.controller.server.workerThreadCount");
    public static final int SERVER_MAX_READ_BUFFER_BYTES = CONFIG.getInt("config.controller.server.maxReadBufferBytes");
    public static final int ASYNC_TASK_POOL_SIZE = CONFIG.getInt("config.controller.server.asyncTaskPoolSize");

    //Pravega Service endpoint configuration. Used only for a standalone single node deployment.
    public static final String SERVICE_HOST = CONFIG.getString("config.controller.server.serviceHostIp");
    public static final int SERVICE_PORT = CONFIG.getInt("config.controller.server.serviceHostPort");

    //Store configuration.
    //Stream store configuration.
    public static final String STREAM_STORE_TYPE = CONFIG.getString("config.controller.server.store.stream.type");

    //HostStore configuration.
    public static final String HOST_STORE_TYPE = CONFIG.getString("config.controller.server.store.host.type");
    public static final int HOST_STORE_CONTAINER_COUNT = CONFIG.getInt("config.controller.server.store.host.containerCount");

    //Cluster configuration.
    public static final boolean HOST_MONITOR_ENABLED = CONFIG.getBoolean("config.controller.server.hostMonitorEnabled");
    public static final String CLUSTER_NAME = CONFIG.getString("config.controller.server.cluster");
    public static final int CLUSTER_MIN_REBALANCE_INTERVAL = CONFIG.getInt("config.controller.server.minRebalanceInterval");

    //Zookeeper configuration.
    public static String zKURL = CONFIG.getString("config.controller.server.zk.url");
    public static final int ZK_RETRY_SLEEP_MS = CONFIG.getInt("config.controller.server.zk.retryIntervalMS");
    public static final int ZK_MAX_RETRIES = CONFIG.getInt("config.controller.server.zk.maxRetries");

    //TaskStore configuration.
    public static final String STORE_TYPE = CONFIG.getString("config.controller.server.store.type");

    static {
        Set<Map.Entry<String, ConfigValue>> entries = CONFIG.entrySet();
        entries.forEach(entry -> log.debug("{} = {}", entry.getKey(), entry.getValue()));
    }

    //REST server configuration
    public static final String REST_SERVER_IP = CONFIG.getString("config.controller.server.rest.serverIp");
    public static final int REST_SERVER_PORT = CONFIG.getInt("config.controller.server.rest.serverPort");

<<<<<<< HEAD
    // Transaction related configuration
    public static final long TXN_TIMEOUT_IN_SECONDS = Duration.ofSeconds(CONFIG.getLong("config.controller.server.transactions.timeoutInSeconds")).toMillis();

    public static final String INTERNAL_SCOPE = CONFIG.getString("config.controller.server.internal.scope");

    // Request Stream Configuration
    public static final String SCALE_STREAM_NAME = CONFIG.getString("config.controller.server.internal.scale.streamName");
    public static final String TXN_TIMER_STREAM_NAME = CONFIG.getString("config.controller.server.internal.txn.streamName");

    // Request Stream readerGroup
    public static final String SCALE_READER_GROUP = CONFIG.getString("config.controller.server.internal.scale.readerGroup.name");
    public static final String SCALE_READER_ID = CONFIG.getString("config.controller.server.internal.scale.readerGroup.readerId");

    // Txn reader group
    public static final String TXN_READER_GROUP = CONFIG.getString("config.controller.server.internal.txn.readerGroup.name");
    public static final String TXN_READER_ID = CONFIG.getString("config.controller.server.internal.txn.readerGroup.readerId");

=======
    public static void setZKURL(String replaceZKURL) {
        zKURL = replaceZKURL;
    }
>>>>>>> 6984d7e7
}<|MERGE_RESOLUTION|>--- conflicted
+++ resolved
@@ -80,7 +80,6 @@
     public static final String REST_SERVER_IP = CONFIG.getString("config.controller.server.rest.serverIp");
     public static final int REST_SERVER_PORT = CONFIG.getInt("config.controller.server.rest.serverPort");
 
-<<<<<<< HEAD
     // Transaction related configuration
     public static final long TXN_TIMEOUT_IN_SECONDS = Duration.ofSeconds(CONFIG.getLong("config.controller.server.transactions.timeoutInSeconds")).toMillis();
 
@@ -98,9 +97,7 @@
     public static final String TXN_READER_GROUP = CONFIG.getString("config.controller.server.internal.txn.readerGroup.name");
     public static final String TXN_READER_ID = CONFIG.getString("config.controller.server.internal.txn.readerGroup.readerId");
 
-=======
     public static void setZKURL(String replaceZKURL) {
         zKURL = replaceZKURL;
     }
->>>>>>> 6984d7e7
 }