/**
 * Licensed to the Apache Software Foundation (ASF) under one
 * or more contributor license agreements.  See the NOTICE file
 * distributed with this work for additional information
 * regarding copyright ownership.  The ASF licenses this file
 * to you under the Apache License, Version 2.0 (the
 * "License"); you may not use this file except in compliance
 * with the License.  You may obtain a copy of the License at
 * <p>
 * http://www.apache.org/licenses/LICENSE-2.0
 * <p>
 * Unless required by applicable law or agreed to in writing, software
 * distributed under the License is distributed on an "AS IS" BASIS,
 * WITHOUT WARRANTIES OR CONDITIONS OF ANY KIND, either express or implied.
 * See the License for the specific language governing permissions and
 * limitations under the License.
 */
package com.emc.pravega.controller.store.stream;

<<<<<<< HEAD
import com.emc.pravega.controller.store.stream.tables.ActiveTxRecord;
=======
import com.emc.pravega.common.concurrent.FutureHelpers;
>>>>>>> 8ab68611
import com.emc.pravega.controller.store.stream.tables.State;
import com.emc.pravega.stream.StreamConfiguration;
import com.emc.pravega.stream.impl.TxnStatus;
import com.google.common.cache.CacheBuilder;
import com.google.common.cache.CacheLoader;
import com.google.common.cache.LoadingCache;
import org.apache.commons.lang3.tuple.ImmutablePair;
import org.apache.commons.lang3.tuple.Pair;

import javax.annotation.ParametersAreNonnullByDefault;
import java.util.AbstractMap;
import java.util.Collections;
import java.util.HashMap;
import java.util.List;
import java.util.Map;
import java.util.Optional;
import java.util.UUID;
import java.util.concurrent.CompletableFuture;
import java.util.concurrent.TimeUnit;
import java.util.stream.Collectors;
<<<<<<< HEAD

import static com.emc.pravega.common.concurrent.FutureCollectionHelper.filter;
import static com.emc.pravega.common.concurrent.FutureCollectionHelper.sequence;
=======
import javax.annotation.ParametersAreNonnullByDefault;
>>>>>>> 8ab68611

/**
 * Abstract Stream metadata store. It implements various read queries using the Stream interface.
 * Implementation of create and update queries are delegated to the specific implementations of this abstract class.
 */
public abstract class AbstractStreamMetadataStore implements StreamMetadataStore {

    private final LoadingCache<Pair<String, String>, Stream> cache;

    protected AbstractStreamMetadataStore() {
        cache = CacheBuilder.newBuilder()
<<<<<<< HEAD
                .maximumSize(1000000)
                .refreshAfterWrite(10, TimeUnit.MINUTES)
                .expireAfterWrite(10, TimeUnit.MINUTES)
                .build(
                        new CacheLoader<Pair<String, String>, Stream>() {
                            @ParametersAreNonnullByDefault
                            public Stream load(Pair<String, String> input) {
                                try {
                                    return newStream(input.getKey(), input.getValue());
                                } catch (Exception e) {
                                    throw new RuntimeException(e);
                                }
                            }
                        });
=======
                            .maximumSize(1000)
                            .refreshAfterWrite(10, TimeUnit.MINUTES)
                            .expireAfterWrite(10, TimeUnit.MINUTES)
                            .build(
                                    new CacheLoader<String, Stream>() {
                                        @ParametersAreNonnullByDefault
                                        public Stream load(String name) {
                                            try {
                                                return newStream(name);
                                            } catch (Exception e) {
                                                throw new RuntimeException(e);
                                            }
                                        }
                                    });
>>>>>>> 8ab68611
    }

    abstract Stream newStream(final String scope, final String name);

    @Override
    public OperationContext createContext(String scope, String name) {
        return getStream(scope, name, null);
    }

    @Override
    public CompletableFuture<Boolean> createStream(final String scope,
                                                   final String name,
                                                   final StreamConfiguration configuration,
                                                   final long createTimestamp,
                                                   final OperationContext context) {
        return getStream(scope, name, context).create(configuration, createTimestamp);
    }

    @Override
    public CompletableFuture<Boolean> updateConfiguration(final String scope,
                                                          final String name,
                                                          final StreamConfiguration configuration,
                                                          final OperationContext context) {
        return getStream(scope, name, context).updateConfiguration(configuration);
    }

    @Override
    public CompletableFuture<StreamConfiguration> getConfiguration(final String scope,
                                                                   final String name,
                                                                   final OperationContext context) {
        return getStream(scope, name, context).getConfiguration();
    }

    @Override
    public CompletableFuture<Boolean> isSealed(final String scope, final String name, final OperationContext context) {
        return getStream(scope, name, context).getState().thenApply(state -> state.equals(State.SEALED));
    }

    @Override
    public CompletableFuture<Boolean> setSealed(final String scope, final String name, final OperationContext context) {
        return getStream(scope, name, context).updateState(State.SEALED);
    }

    @Override
    public CompletableFuture<Segment> getSegment(final String scope, final String name, final int number, final OperationContext context) {
        return getStream(scope, name, context).getSegment(number);
    }

    @Override
    public CompletableFuture<List<Segment>> getActiveSegments(final String scope, final String name, final OperationContext context) {
        final Stream stream = getStream(scope, name, context);
        return stream.getState().thenCompose(state -> {
            if (State.SEALED.equals(state)) {
                return CompletableFuture.completedFuture(Collections.<Integer>emptyList());
            } else {
                return stream.getActiveSegments();
            }
        }).thenCompose(currentSegments -> FutureHelpers.allOfWithResults(currentSegments.stream().map(stream::getSegment).collect(Collectors.toList())));
    }

    @Override
    public CompletableFuture<SegmentFutures> getActiveSegments(final String scope, final String name, final long timestamp, final OperationContext context) {
        Stream stream = getStream(scope, name, context);
        CompletableFuture<List<Integer>> futureActiveSegments = stream.getActiveSegments(timestamp);
        return futureActiveSegments.thenCompose(activeSegments -> constructSegmentFutures(stream, activeSegments));
    }

    @Override
<<<<<<< HEAD
    public CompletableFuture<Map<Integer, List<Integer>>> getSuccessors(final String scope, final String streamName,
                                                                        final int segmentNumber, final OperationContext context) {
        Stream stream = getStream(scope, streamName, context);
=======
    public CompletableFuture<Map<Integer, List<Integer>>> getSuccessors(final String streamName,
                                                                        final int segmentNumber) {
        Stream stream = getStream(streamName);
>>>>>>> 8ab68611
        return stream.getSuccessorsWithPredecessors(segmentNumber);
    }

    @Override
    public CompletableFuture<List<Segment>> scale(final String scope, final String name,
                                                  final List<Integer> sealedSegments,
                                                  final List<AbstractMap.SimpleEntry<Double, Double>> newRanges,
                                                  final long scaleTimestamp, final OperationContext context) {
        return getStream(scope, name, context).scale(sealedSegments, newRanges, scaleTimestamp);
    }

    @Override
    public CompletableFuture<UUID> createTransaction(final String scope, final String stream, final OperationContext context) {
        return getStream(scope, stream, context).createTransaction();
    }

    @Override
    public CompletableFuture<TxnStatus> transactionStatus(final String scope, final String stream, final UUID txId, final OperationContext context) {
        return getStream(scope, stream, context).checkTransactionStatus(txId);
    }

    @Override
    public CompletableFuture<TxnStatus> commitTransaction(final String scope, final String stream, final UUID txId, final OperationContext context) {
        return getStream(scope, stream, context).commitTransaction(txId);
    }

    @Override
    public CompletableFuture<TxnStatus> sealTransaction(final String scope, final String stream, final UUID txId, final OperationContext context) {
        return getStream(scope, stream, context).sealTransaction(txId);
    }

    @Override
    public CompletableFuture<TxnStatus> abortTransaction(final String scope, final String stream, final UUID txId, final OperationContext context) {
        return getStream(scope, stream, context).abortTransaction(txId);
    }

    @Override
    public CompletableFuture<Boolean> isTransactionOngoing(final String scope, final String stream, final OperationContext context) {
        return getStream(scope, stream, context).isTransactionOngoing();
    }

    @Override
    public CompletableFuture<Void> setMarker(String scope, String stream, int segmentNumber, long timestamp, OperationContext context) {
        return getStream(scope, stream, context).setMarker(segmentNumber, timestamp);
    }

    @Override
    public CompletableFuture<Optional<Long>> getMarker(String scope, String stream, int number, OperationContext context) {
        return getStream(scope, stream, context).getMarker(number);
    }

    @Override
    public CompletableFuture<Void> removeMarker(String scope, String stream, int number, OperationContext context) {
        return getStream(scope, stream, context).removeMarker(number);
    }

    @Override
    public CompletableFuture<Map<UUID, ActiveTxRecord>> getActiveTxns(String scope, String stream, OperationContext context) {
        return getStream(scope, stream, context).getActiveTxns();
    }

    @Override
    public CompletableFuture<Void> blockTransactions(String scope, String stream, OperationContext context) {
        return getStream(scope, stream, context).blockTransactions();
    }

    @Override
    public CompletableFuture<Void> unblockTransactions(String scope, String stream, OperationContext context) {
        return getStream(scope, stream, context).unblockTransactions();
    }

    private Stream getStream(String scope, final String name, OperationContext context) {
        Stream stream;
        if (context != null) {
            stream = (Stream) context;
            assert stream.getScope().equals(scope);
            assert stream.getName().equals(name);
        } else {
            stream = cache.getUnchecked(new ImmutablePair<>(scope, name));
            stream.refresh();
        }
        return stream;
    }

    private CompletableFuture<SegmentFutures> constructSegmentFutures(final Stream stream, final List<Integer> activeSegments) {
        Map<Integer, Integer> futureSegments = new HashMap<>();
        List<CompletableFuture<List<Integer>>> list =
                activeSegments.stream().map(number -> getDefaultFutures(stream, number)).collect(Collectors.toList());

        CompletableFuture<List<List<Integer>>> futureDefaultFutures = FutureHelpers.allOfWithResults(list);
        return futureDefaultFutures
                .thenApply(futureList -> {
                            for (int i = 0; i < futureList.size(); i++) {
                                for (Integer future : futureList.get(i)) {
                                    futureSegments.put(future, activeSegments.get(i));
                                }
                            }
                            return new SegmentFutures(activeSegments, futureSegments);
                        }
                );
    }

    /**
     * Finds all successors of a given segment, that have exactly one predecessor,
     * and hence can be included in the futures of the given segment.
     *
     * @param stream input stream
     * @param number segment number for which default futures are sought.
     * @return the list of successors of specified segment who have only one predecessor.
     * <p>
     * return stream.getSuccessors(number).stream()
     * .filter(x -> stream.getPredecessors(x).size() == 1)
     * .*                collect(Collectors.toList());
     */
    private CompletableFuture<List<Integer>> getDefaultFutures(final Stream stream, final int number) {
        CompletableFuture<List<Integer>> futureSuccessors = stream.getSuccessors(number);
        return futureSuccessors.thenCompose(
                list -> FutureHelpers.filter(list, elem -> stream.getPredecessors(elem).thenApply(x -> x.size() == 1)));
    }

}
<|MERGE_RESOLUTION|>--- conflicted
+++ resolved
@@ -17,11 +17,8 @@
  */
 package com.emc.pravega.controller.store.stream;
 
-<<<<<<< HEAD
 import com.emc.pravega.controller.store.stream.tables.ActiveTxRecord;
-=======
 import com.emc.pravega.common.concurrent.FutureHelpers;
->>>>>>> 8ab68611
 import com.emc.pravega.controller.store.stream.tables.State;
 import com.emc.pravega.stream.StreamConfiguration;
 import com.emc.pravega.stream.impl.TxnStatus;
@@ -42,13 +39,6 @@
 import java.util.concurrent.CompletableFuture;
 import java.util.concurrent.TimeUnit;
 import java.util.stream.Collectors;
-<<<<<<< HEAD
-
-import static com.emc.pravega.common.concurrent.FutureCollectionHelper.filter;
-import static com.emc.pravega.common.concurrent.FutureCollectionHelper.sequence;
-=======
-import javax.annotation.ParametersAreNonnullByDefault;
->>>>>>> 8ab68611
 
 /**
  * Abstract Stream metadata store. It implements various read queries using the Stream interface.
@@ -60,7 +50,6 @@
 
     protected AbstractStreamMetadataStore() {
         cache = CacheBuilder.newBuilder()
-<<<<<<< HEAD
                 .maximumSize(1000000)
                 .refreshAfterWrite(10, TimeUnit.MINUTES)
                 .expireAfterWrite(10, TimeUnit.MINUTES)
@@ -75,22 +64,6 @@
                                 }
                             }
                         });
-=======
-                            .maximumSize(1000)
-                            .refreshAfterWrite(10, TimeUnit.MINUTES)
-                            .expireAfterWrite(10, TimeUnit.MINUTES)
-                            .build(
-                                    new CacheLoader<String, Stream>() {
-                                        @ParametersAreNonnullByDefault
-                                        public Stream load(String name) {
-                                            try {
-                                                return newStream(name);
-                                            } catch (Exception e) {
-                                                throw new RuntimeException(e);
-                                            }
-                                        }
-                                    });
->>>>>>> 8ab68611
     }
 
     abstract Stream newStream(final String scope, final String name);
@@ -159,15 +132,9 @@
     }
 
     @Override
-<<<<<<< HEAD
     public CompletableFuture<Map<Integer, List<Integer>>> getSuccessors(final String scope, final String streamName,
                                                                         final int segmentNumber, final OperationContext context) {
         Stream stream = getStream(scope, streamName, context);
-=======
-    public CompletableFuture<Map<Integer, List<Integer>>> getSuccessors(final String streamName,
-                                                                        final int segmentNumber) {
-        Stream stream = getStream(streamName);
->>>>>>> 8ab68611
         return stream.getSuccessorsWithPredecessors(segmentNumber);
     }
 
