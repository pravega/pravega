--- conflicted
+++ resolved
@@ -119,15 +119,11 @@
         Stream stream = getStream(scopeName, streamName);
         return stream.create(configuration, createTimestamp).thenApply(result -> {
             CREATE_STREAM.reportSuccessValue(1);
-<<<<<<< HEAD
-            DYNAMIC_LOGGER.reportGaugeValue(nameFromStream(OPEN_TRANSACTIONS, "", name), 0);
-            DYNAMIC_LOGGER.incCounterValue(nameFromStream(NUMBER_OF_SEGMENTS, "", name),
+            DYNAMIC_LOGGER.reportGaugeValue(nameFromStream(OPEN_TRANSACTIONS, scopeName, streamName), 0);
+            DYNAMIC_LOGGER.incCounterValue(nameFromStream(NUMBER_OF_SEGMENTS, scopeName, streamName),
                     configuration.getScalingPolicy().getMinNumSegments());
-            DYNAMIC_LOGGER.reportGaugeValue(nameFromStream(SPLITS, "", name), 0);
-            DYNAMIC_LOGGER.reportGaugeValue(nameFromStream(MERGES, "", name), 0);
-=======
-            DYNAMIC_LOGGER.reportGaugeValue(nameFromStream(OPEN_TRANSACTIONS, scopeName, streamName), 0);
->>>>>>> 978e4c44
+            DYNAMIC_LOGGER.reportGaugeValue(nameFromStream(SPLITS, scopeName, streamName), 0);
+            DYNAMIC_LOGGER.reportGaugeValue(nameFromStream(MERGES, scopeName, streamName), 0);
             return result;
         });
     }
@@ -268,8 +264,7 @@
                                                   final List<Integer> sealedSegments,
                                                   final List<AbstractMap.SimpleEntry<Double, Double>> newRanges,
                                                   final long scaleTimestamp) {
-<<<<<<< HEAD
-        return getStream(name).scale(sealedSegments, newRanges, scaleTimestamp)
+        return getStream(scopeName, streamName).scale(sealedSegments, newRanges, scaleTimestamp)
                 .thenApply(result -> {
                     DYNAMIC_LOGGER.incCounterValue(nameFromStream(NUMBER_OF_SEGMENTS, "", name),
                             newRanges.size() - sealedSegments.size());
@@ -317,9 +312,6 @@
             }
         }
         return splits;
-=======
-        return getStream(scopeName, streamName).scale(sealedSegments, newRanges, scaleTimestamp);
->>>>>>> 978e4c44
     }
 
     @Override
@@ -327,13 +319,8 @@
         Stream stream = getStream(scopeName, streamName);
         return stream.createTransaction().thenApply(result -> {
             stream.getNumberOfOngoingTransactions().thenAccept(count -> {
-<<<<<<< HEAD
-                DYNAMIC_LOGGER.recordMeterEvents(nameFromStream(CREATE_TRANSACTION, scope, streamName), 1);
-                DYNAMIC_LOGGER.reportGaugeValue(nameFromStream(OPEN_TRANSACTIONS, scope, streamName), count);
-=======
                 DYNAMIC_LOGGER.recordMeterEvents(nameFromStream(CREATE_TRANSACTION, scopeName, streamName), 1);
                 DYNAMIC_LOGGER.reportGaugeValue(nameFromStream(OPEN_TRANSACTIONS, scopeName, streamName), count);
->>>>>>> 978e4c44
             });
             return result;
         });
