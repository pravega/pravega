--- conflicted
+++ resolved
@@ -290,14 +290,9 @@
     }
 
     @Override
-<<<<<<< HEAD
-    public CompletableFuture<TxnStatus> sealTransaction(final String scope, final String stream, final UUID txId,
+    public CompletableFuture<TxnStatus> sealTransaction(final String scopeName, final String streamName, final UUID txId,
                                                         final boolean commit) {
-        return getStream(stream).sealTransaction(txId, commit);
-=======
-    public CompletableFuture<TxnStatus> sealTransaction(final String scopeName, final String streamName, final UUID txId) {
-        return getStream(scopeName, streamName).sealTransaction(txId);
->>>>>>> 978e4c44
+        return getStream(scopeName, streamName).sealTransaction(txId, commit);
     }
 
     @Override
