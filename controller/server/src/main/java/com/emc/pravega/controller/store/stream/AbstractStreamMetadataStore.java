--- conflicted
+++ resolved
@@ -18,16 +18,13 @@
 package com.emc.pravega.controller.store.stream;
 
 import com.emc.pravega.common.concurrent.FutureHelpers;
-<<<<<<< HEAD
 import com.emc.pravega.controller.store.stream.tables.ActiveTxRecord;
-=======
 import com.emc.pravega.common.metrics.DynamicLogger;
 import com.emc.pravega.common.metrics.MetricsProvider;
 import com.emc.pravega.common.metrics.OpStatsLogger;
 import com.emc.pravega.common.metrics.StatsLogger;
 import com.emc.pravega.common.metrics.StatsProvider;
 import com.emc.pravega.controller.server.MetricNames;
->>>>>>> db75d507
 import com.emc.pravega.controller.store.stream.tables.State;
 import com.emc.pravega.stream.StreamConfiguration;
 import com.emc.pravega.stream.impl.TxnStatus;
@@ -49,11 +46,8 @@
 import java.util.concurrent.Executor;
 import java.util.concurrent.TimeUnit;
 import java.util.stream.Collectors;
-<<<<<<< HEAD
-=======
 
 import javax.annotation.ParametersAreNonnullByDefault;
->>>>>>> db75d507
 
 import static com.emc.pravega.controller.server.MetricNames.ABORT_TRANSACTION;
 import static com.emc.pravega.controller.server.MetricNames.COMMIT_TRANSACTION;
@@ -67,16 +61,12 @@
  */
 public abstract class AbstractStreamMetadataStore implements StreamMetadataStore {
 
-<<<<<<< HEAD
-    private final LoadingCache<Pair<String, String>, Stream> cache;
-=======
     protected static final StatsProvider METRICS_PROVIDER = MetricsProvider.getMetricsProvider();
     private static final DynamicLogger DYNAMIC_LOGGER = MetricsProvider.getDynamicLogger();
     private static final StatsLogger STATS_LOGGER = METRICS_PROVIDER.createStatsLogger("Controller");
     private static final OpStatsLogger CREATE_STREAM = STATS_LOGGER.createStats(MetricNames.CREATE_STREAM);
     private static final OpStatsLogger SEAL_STREAM = STATS_LOGGER.createStats(MetricNames.SEAL_STREAM);
-    private final LoadingCache<String, Stream> cache;
->>>>>>> db75d507
+    private final LoadingCache<Pair<String, String>, Stream> cache;
 
     protected AbstractStreamMetadataStore() {
         cache = CacheBuilder.newBuilder()
@@ -107,20 +97,15 @@
     public CompletableFuture<Boolean> createStream(final String scope,
                                                    final String name,
                                                    final StreamConfiguration configuration,
-<<<<<<< HEAD
                                                    final long createTimestamp,
                                                    final OperationContext context,
                                                    final Executor executor) {
-        return withCompletion(getStream(scope, name, context).create(configuration, createTimestamp), executor);
-=======
-                                                   final long createTimestamp) {
-        Stream stream = getStream(name);
-        return stream.create(configuration, createTimestamp).thenApply(result -> {
+        return withCompletion(getStream(scope, name, context).create(configuration, createTimestamp), executor)
+        .thenApply(result -> {
             CREATE_STREAM.reportSuccessValue(1);
             DYNAMIC_LOGGER.reportGaugeValue(nameFromStream(OPEN_TRANSACTIONS, "", name), 0);
             return result;
         });
->>>>>>> db75d507
     }
 
     @Override
@@ -146,23 +131,16 @@
     }
 
     @Override
-<<<<<<< HEAD
-    public CompletableFuture<Boolean> isSealed(final String scope, final String name, final OperationContext context, final Executor executor) {
-        return withCompletion(getStream(scope, name, context).getState().thenApply(state -> state.equals(State.SEALED)), executor);
-=======
-    public CompletableFuture<Boolean> setSealed(final String name) {
-        Stream stream = getStream(name);
-        return stream.updateState(State.SEALED).thenApply(result -> {
+    public CompletableFuture<Boolean> setSealed(final String scope, final String name, final OperationContext context, final Executor executor) {
+        return withCompletion(getStream(scope, name, context).updateState(State.SEALED), executor).thenApply(result -> {
             SEAL_STREAM.reportSuccessValue(1);
             DYNAMIC_LOGGER.reportGaugeValue(nameFromStream(OPEN_TRANSACTIONS, "", name), 0);
             return result;
         });
->>>>>>> db75d507
-    }
-
-    @Override
-    public CompletableFuture<Boolean> setSealed(final String scope, final String name, final OperationContext context, final Executor executor) {
-        return withCompletion(getStream(scope, name, context).updateState(State.SEALED), executor);
+    }
+
+    public CompletableFuture<Boolean> isSealed(final String scope, final String name, final OperationContext context, final Executor executor) {
+        return withCompletion(getStream(scope, name, context).getState().thenApply(state -> state.equals(State.SEALED)), executor);
     }
 
     @Override
@@ -211,87 +189,66 @@
     }
 
     @Override
-    public CompletableFuture<UUID> createTransaction(final String scope, final String stream, final OperationContext context, final Executor executor) {
-        return withCompletion(getStream(scope, stream, context).createTransaction(), executor);
-    }
-
-    @Override
-    public CompletableFuture<TxnStatus> transactionStatus(final String scope, final String stream, final UUID txId, final OperationContext context, final Executor executor) {
-        return withCompletion(getStream(scope, stream, context).checkTransactionStatus(txId), executor);
-    }
-
-    @Override
-<<<<<<< HEAD
-    public CompletableFuture<TxnStatus> commitTransaction(final String scope, final String stream, final UUID txId, final OperationContext context, final Executor executor) {
-        return withCompletion(getStream(scope, stream, context).commitTransaction(txId), executor);
-=======
-    public CompletableFuture<UUID> createTransaction(final String scope, final String streamName) {
-        Stream stream = getStream(streamName);
-        return stream.createTransaction().thenApply(result -> {
+    public CompletableFuture<UUID> createTransaction(final String scope, final String streamName, final OperationContext context, final Executor executor) {
+        Stream stream = getStream(scope, streamName, context);
+        return withCompletion(stream.createTransaction(), executor).thenApply(result -> {
            stream.getNumberOfOngoingTransactions().thenAccept(count -> {
                DYNAMIC_LOGGER.recordMeterEvents(nameFromStream(CREATE_TRANSACTION, scope, streamName), 1);
                DYNAMIC_LOGGER.reportGaugeValue(nameFromStream(OPEN_TRANSACTIONS, scope, streamName), count);
            });
-           return result; 
+           return result;
         });
->>>>>>> db75d507
-    }
-
-    @Override
-    public CompletableFuture<TxnStatus> sealTransaction(final String scope, final String stream, final UUID txId, final OperationContext context, final Executor executor) {
-        return withCompletion(getStream(scope, stream, context).sealTransaction(txId), executor);
-    }
-
-    @Override
-<<<<<<< HEAD
-    public CompletableFuture<TxnStatus> abortTransaction(final String scope, final String stream, final UUID txId, final OperationContext context, final Executor executor) {
-        return withCompletion(getStream(scope, stream, context).abortTransaction(txId), executor);
-=======
-    public CompletableFuture<TxnStatus> commitTransaction(final String scope, final String streamName, final UUID txId) {
-        Stream stream = getStream(streamName);
-        return stream.commitTransaction(txId).thenApply(result -> {
+    }
+
+    @Override
+    public CompletableFuture<TxnStatus> transactionStatus(final String scope, final String stream, final UUID txId, final OperationContext context, final Executor executor) {
+        return withCompletion(getStream(scope, stream, context).checkTransactionStatus(txId), executor);
+    }
+
+    @Override
+    public CompletableFuture<TxnStatus> commitTransaction(final String scope, final String streamName, final UUID txId, final OperationContext context, final Executor executor) {
+        Stream stream = getStream(scope, streamName, context);
+        return withCompletion(stream.commitTransaction(txId), executor).thenApply(result -> {
             stream.getNumberOfOngoingTransactions().thenAccept(count -> {
                 DYNAMIC_LOGGER.recordMeterEvents(nameFromStream(COMMIT_TRANSACTION, scope, streamName), 1);
                 DYNAMIC_LOGGER.reportGaugeValue(nameFromStream(OPEN_TRANSACTIONS, scope, streamName), count);
             });
-            return result; 
+            return result;
          });
->>>>>>> db75d507
-    }
-
-    @Override
-    public CompletableFuture<Boolean> isTransactionOngoing(final String scope, final String stream, final OperationContext context, final Executor executor) {
-        return withCompletion(getStream(scope, stream, context).isTransactionOngoing(), executor);
-    }
-
-    @Override
-<<<<<<< HEAD
-    public CompletableFuture<Void> setMarker(final String scope, final String stream, final int segmentNumber, final long timestamp,
-                                             final OperationContext context, final Executor executor) {
-        return withCompletion(getStream(scope, stream, context).setMarker(segmentNumber, timestamp), executor);
-    }
-
-    @Override
-    public CompletableFuture<Optional<Long>> getMarker(final String scope, final String stream, final int number,
-                                                       final OperationContext context, final Executor executor) {
-        return withCompletion(getStream(scope, stream, context).getMarker(number), executor);
-=======
-    public CompletableFuture<TxnStatus> abortTransaction(final String scope, final String streamName, final UUID txId) {
-        Stream stream = getStream(streamName);
-        return stream.abortTransaction(txId).thenApply(result -> {
+    }
+
+    @Override
+    public CompletableFuture<TxnStatus> sealTransaction(final String scope, final String stream, final UUID txId, final OperationContext context, final Executor executor) {
+        return withCompletion(getStream(scope, stream, context).sealTransaction(txId), executor);
+    }
+
+    @Override
+    public CompletableFuture<TxnStatus> abortTransaction(final String scope, final String streamName, final UUID txId, final OperationContext context, final Executor executor) {
+        Stream stream = getStream(scope, streamName, context);
+        return withCompletion(stream.abortTransaction(txId), executor).thenApply(result -> {
             stream.getNumberOfOngoingTransactions().thenAccept(count -> {
                 DYNAMIC_LOGGER.recordMeterEvents(nameFromStream(ABORT_TRANSACTION, scope, streamName), 1);
                 DYNAMIC_LOGGER.reportGaugeValue(nameFromStream(OPEN_TRANSACTIONS, scope, streamName), count);
             });
-            return result; 
+            return result;
          });
     }
 
     @Override
-    public CompletableFuture<Boolean> isTransactionOngoing(final String scope, final String streamName) {
-        Stream stream = getStream(streamName);
-        return stream.getNumberOfOngoingTransactions().thenApply(num -> num > 0);
->>>>>>> db75d507
+    public CompletableFuture<Boolean> isTransactionOngoing(final String scope, final String stream, final OperationContext context, final Executor executor) {
+        return withCompletion(getStream(scope, stream, context).getNumberOfOngoingTransactions(), executor).thenApply(num -> num > 0);
+    }
+
+    @Override
+    public CompletableFuture<Void> setMarker(final String scope, final String stream, final int segmentNumber, final long timestamp,
+                                             final OperationContext context, final Executor executor) {
+        return withCompletion(getStream(scope, stream, context).setMarker(segmentNumber, timestamp), executor);
+    }
+
+    @Override
+    public CompletableFuture<Optional<Long>> getMarker(final String scope, final String stream, final int number,
+                                                       final OperationContext context, final Executor executor) {
+        return withCompletion(getStream(scope, stream, context).getMarker(number), executor);
     }
 
     @Override
