--- conflicted
+++ resolved
@@ -308,45 +308,46 @@
     }
 
     @Override
-<<<<<<< HEAD
-    public CompletableFuture<VersionedTransactionData> createTransaction(final String scopeName, final String streamName,
-                                                     final long lease, final long maxExecutionTime,
-                                                     final long scaleGracePeriod) {
-        Stream stream = getStream(scopeName, streamName);
-        return stream.createTransaction(lease, maxExecutionTime, scaleGracePeriod).thenApply(result -> {
-=======
-    public CompletableFuture<UUID> createTransaction(final String scope, final String streamName, final OperationContext context, final Executor executor) {
-        Stream stream = getStream(scope, streamName, context);
-        return withCompletion(stream.createTransaction(), executor).thenApply(result -> {
->>>>>>> 48343e2d
-            stream.getNumberOfOngoingTransactions().thenAccept(count -> {
-                DYNAMIC_LOGGER.recordMeterEvents(nameFromStream(CREATE_TRANSACTION, scope, streamName), 1);
-                DYNAMIC_LOGGER.reportGaugeValue(nameFromStream(OPEN_TRANSACTIONS, scope, streamName), count);
-            });
-            return result;
-        });
-    }
-
-    @Override
-<<<<<<< HEAD
+    public CompletableFuture<VersionedTransactionData> createTransaction(final String scopeName,
+                                                                         final String streamName,
+                                                                         final long lease,
+                                                                         final long maxExecutionTime,
+                                                                         final long scaleGracePeriod,
+                                                                         final OperationContext context,
+                                                                         final Executor executor) {
+        Stream stream = getStream(scopeName, streamName, context);
+        return withCompletion(stream.createTransaction(lease, maxExecutionTime, scaleGracePeriod), executor)
+                .thenApply(result -> {
+                    stream.getNumberOfOngoingTransactions().thenAccept(count -> {
+                        DYNAMIC_LOGGER.recordMeterEvents(nameFromStream(CREATE_TRANSACTION, scopeName, streamName), 1);
+                        DYNAMIC_LOGGER.reportGaugeValue(nameFromStream(OPEN_TRANSACTIONS, scopeName, streamName), count);
+                    });
+                    return result;
+                });
+    }
+
+    @Override
     public CompletableFuture<VersionedTransactionData> pingTransaction(final String scopeName, final String streamName,
-                                                                       final UUID txId, final long lease) {
-        return getStream(scopeName, streamName).pingTransaction(txId, lease);
-    }
-
-    @Override
-    public CompletableFuture<VersionedTransactionData> getTransactionData(final String scopeName, final String streamName,
-                                                                          final UUID txId) {
-        return getStream(scopeName, streamName).getTransactionData(txId);
-    }
-
-    @Override
-    public CompletableFuture<TxnStatus> transactionStatus(final String scopeName, final String streamName, final UUID txId) {
-        return getStream(scopeName, streamName).checkTransactionStatus(txId);
-=======
-    public CompletableFuture<TxnStatus> transactionStatus(final String scope, final String stream, final UUID txId, final OperationContext context, final Executor executor) {
-        return withCompletion(getStream(scope, stream, context).checkTransactionStatus(txId), executor);
->>>>>>> 48343e2d
+                                                                       final UUID txId, final long lease,
+                                                                       final OperationContext context,
+                                                                       final Executor executor) {
+        return withCompletion(getStream(scopeName, streamName, context).pingTransaction(txId, lease), executor);
+    }
+
+    @Override
+    public CompletableFuture<VersionedTransactionData> getTransactionData(final String scopeName,
+                                                                          final String streamName,
+                                                                          final UUID txId,
+                                                                          final OperationContext context,
+                                                                          final Executor executor) {
+        return withCompletion(getStream(scopeName, streamName, context).getTransactionData(txId), executor);
+    }
+
+    @Override
+    public CompletableFuture<TxnStatus> transactionStatus(final String scopeName, final String streamName,
+                                                          final UUID txId, final OperationContext context,
+                                                          final Executor executor) {
+        return withCompletion(getStream(scopeName, streamName, context).checkTransactionStatus(txId), executor);
     }
 
     @Override
@@ -365,14 +366,13 @@
     }
 
     @Override
-<<<<<<< HEAD
-    public CompletableFuture<TxnStatus> sealTransaction(final String scopeName, final String streamName, final UUID txId,
-                                                        final boolean commit, final Optional<Integer> version) {
-        return getStream(scopeName, streamName).sealTransaction(txId, commit, version);
-=======
-    public CompletableFuture<TxnStatus> sealTransaction(final String scope, final String stream, final UUID txId, final boolean commit, final OperationContext context, final Executor executor) {
-        return withCompletion(getStream(scope, stream, context).sealTransaction(txId, commit), executor);
->>>>>>> 48343e2d
+    public CompletableFuture<TxnStatus> sealTransaction(final String scopeName, final String streamName,
+                                                        final UUID txId, final boolean commit,
+                                                        final Optional<Integer> version,
+                                                        final OperationContext context,
+                                                        final Executor executor) {
+        return withCompletion(getStream(scopeName, streamName, context)
+                .sealTransaction(txId, commit, version), executor);
     }
 
     @Override
