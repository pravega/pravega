--- conflicted
+++ resolved
@@ -24,6 +24,7 @@
 import com.google.common.cache.CacheLoader;
 import com.google.common.cache.LoadingCache;
 
+import javax.annotation.ParametersAreNonnullByDefault;
 import java.util.AbstractMap;
 import java.util.Collections;
 import java.util.HashMap;
@@ -33,8 +34,6 @@
 import java.util.concurrent.CompletableFuture;
 import java.util.concurrent.TimeUnit;
 import java.util.stream.Collectors;
-
-import javax.annotation.ParametersAreNonnullByDefault;
 
 import static com.emc.pravega.common.concurrent.FutureCollectionHelper.filter;
 import static com.emc.pravega.common.concurrent.FutureCollectionHelper.sequence;
@@ -127,18 +126,8 @@
     }
 
     @Override
-<<<<<<< HEAD
     public CompletableFuture<List<Segment>> getActiveSegments(final String scopeName, final String streamName) {
         final Stream stream = getStream(scopeName, streamName);
-        return stream.getState()
-                .thenCompose(state ->
-                        State.SEALED.equals(state) ? CompletableFuture.completedFuture(Collections.emptyList()) : stream
-                                .getActiveSegments())
-                .thenCompose(currentSegments -> sequence(currentSegments.stream().map(stream::getSegment)
-                        .collect(Collectors.toList())));
-=======
-    public CompletableFuture<List<Segment>> getActiveSegments(final String name) {
-        final Stream stream = getStream(name);
         return stream.getState().thenCompose(state -> {
             if (State.SEALED.equals(state)) {
                 return CompletableFuture.completedFuture(Collections.<Integer>emptyList());
@@ -148,7 +137,6 @@
         }).thenCompose(currentSegments -> {
             return sequence(currentSegments.stream().map(stream::getSegment).collect(Collectors.toList()));
         });
->>>>>>> 05f1779b
     }
 
     @Override
@@ -160,39 +148,12 @@
     }
 
     @Override
-<<<<<<< HEAD
-    public CompletableFuture<List<SegmentFutures>> getNextSegments(final String scopeName, final String streamName,
-                                                                   final Set<Integer> completedSegments,
-                                                                   final List<SegmentFutures> positions) {
-        Preconditions.checkNotNull(positions);
-        Preconditions.checkArgument(positions.size() > 0);
-
+    public CompletableFuture<Map<Integer, List<Integer>>> getSuccessors(final String scopeName, final String streamName,
+                                                                        final int segmentNumber) {
         Stream stream = getStream(scopeName, streamName);
-
-        Set<Integer> current = new HashSet<>();
-        positions.forEach(position ->
-                position.getCurrent().forEach(current::add));
-
-        CompletableFuture<Set<Integer>> implicitCompletedSegments =
-                getImplicitCompletedSegments(stream, completedSegments, current);
-
-        CompletableFuture<Set<Integer>> successors =
-                implicitCompletedSegments.thenCompose(x -> getSuccessors(stream, x));
-
-        CompletableFuture<List<Integer>> newCurrents =
-                implicitCompletedSegments.thenCompose(x -> successors.thenCompose(y -> getNewCurrents(stream, y, x, positions)));
-
-        CompletableFuture<Map<Integer, List<Integer>>> newFutures =
-                implicitCompletedSegments.thenCompose(x -> successors.thenCompose(y -> getNewFutures(stream, y, x)));
-
-        return newCurrents.thenCompose(x -> newFutures.thenCompose(y -> divideSegments(stream, x, y, positions)));
-=======
-    public CompletableFuture<Map<Integer, List<Integer>>> getSuccessors(final String streamName,
-                                                                   final int segmentNumber) {
-        Stream stream = getStream(streamName);
         return stream.getSuccessorsWithPredecessors(segmentNumber);
->>>>>>> 05f1779b
-    }
+    }
+
 
     @Override
     public CompletableFuture<List<Segment>> scale(final String scopeName, final String streamName,
@@ -223,13 +184,8 @@
     }
 
     @Override
-<<<<<<< HEAD
-    public CompletableFuture<TxnStatus> dropTransaction(final String scopeName, final String streamName, final UUID txId) {
+    public CompletableFuture<TxnStatus> abortTransaction(final String scopeName, final String streamName, final UUID txId) {
         return getStream(scopeName, streamName).abortTransaction(txId);
-=======
-    public CompletableFuture<TxnStatus> abortTransaction(final String scope, final String stream, final UUID txId) {
-        return getStream(stream).abortTransaction(txId);
->>>>>>> 05f1779b
     }
 
     @Override
@@ -289,148 +245,4 @@
         return futureSuccessors.thenCompose(
                 list -> filter(list, elem -> stream.getPredecessors(elem).thenApply(x -> x.size() == 1)));
     }
-<<<<<<< HEAD
-
-    private CompletableFuture<Set<Integer>> getImplicitCompletedSegments(final Stream stream,
-                                                                         final Set<Integer> completedSegments,
-                                                                         final Set<Integer> current) {
-        List<CompletableFuture<Set<Integer>>> futures =
-                current
-                        .stream()
-                        .map(x -> stream.getPredecessors(x).thenApply(list -> list.stream().collect(Collectors.toSet())))
-                        .collect(Collectors.toList());
-
-        return sequence(futures)
-                .thenApply(list -> Sets.union(completedSegments, list.stream().reduce(Collections.emptySet(), Sets::union)));
-    }
-
-    private CompletableFuture<Set<Integer>> getSuccessors(final Stream stream, final Set<Integer> completedSegments) {
-        // successors of completed segments are interesting, which means
-        // some of them may become current, and
-        // some of them may become future
-        //Set<Integer> successors = completedSegments.stream().flatMap(x -> stream.getSuccessors(x).stream()).collect(Collectors.toSet());
-        List<CompletableFuture<Set<Integer>>> futures =
-                completedSegments
-                        .stream()
-                        .map(x -> stream.getSuccessors(x).thenApply(list -> list.stream().collect(Collectors.toSet())))
-                        .collect(Collectors.toList());
-
-        return sequence(futures)
-                .thenApply(list -> list.stream().reduce(Collections.emptySet(), Sets::union));
-    }
-
-    private CompletableFuture<List<Integer>> getNewCurrents(final Stream stream,
-                                                            final Set<Integer> successors,
-                                                            final Set<Integer> completedSegments,
-                                                            final List<SegmentFutures> positions) {
-        // a successor that has
-        // 1. it is not completed yet, and
-        // 2. it is not current in any of the positions, and
-        // 3. all its predecessors completed.
-        // shall become current and be added to some position
-        List<Integer> newCurrents = successors.stream().filter(x ->
-                // 2. it is not completed yet, and
-                !completedSegments.contains(x)
-                        // 3. it is not current in any of the positions
-                        && positions.stream().allMatch(z -> !z.getCurrent().contains(x))
-        ).collect(Collectors.toList());
-
-        // 3. all its predecessors completed, and
-        Function<List<Integer>, Boolean> predicate = list -> list.stream().allMatch(completedSegments::contains);
-        return filter(
-                newCurrents,
-                (Integer x) -> stream.getPredecessors(x).thenApply(predicate));
-    }
-
-    private CompletableFuture<Map<Integer, List<Integer>>> getNewFutures(final Stream stream,
-                                                                         final Set<Integer> successors,
-                                                                         final Set<Integer> completedSegments) {
-        List<Integer> subset = successors.stream().filter(x -> !completedSegments.contains(x)).collect(Collectors.toList());
-
-        List<CompletableFuture<List<Integer>>> predecessors = new ArrayList<>();
-        for (Integer number : subset) {
-            predecessors.add(stream.getPredecessors(number)
-                    .thenApply(preds -> preds.stream().filter(y -> !completedSegments.contains(y)).collect(Collectors.toList()))
-            );
-        }
-
-        return sequence(predecessors).thenApply((List<List<Integer>> preds) -> {
-            Map<Integer, List<Integer>> map = new HashMap<>();
-            for (int i = 0; i < preds.size(); i++) {
-                List<Integer> filtered = preds.get(i);
-                if (filtered.size() == 1) {
-                    Integer pendingPredecessor = filtered.get(0);
-                    if (map.containsKey(pendingPredecessor)) {
-                        map.get(pendingPredecessor).add(subset.get(i));
-                    } else {
-                        List<Integer> list = new ArrayList<>();
-                        list.add(subset.get(i));
-                        map.put(pendingPredecessor, list);
-                    }
-                }
-            }
-            return map;
-        });
-    }
-
-    /**
-     * Divides the set of new current segments among existing positions and returns the updated positions
-     *
-     * @param stream      stream
-     * @param newCurrents new set of current segments
-     * @param newFutures  new set of future segments
-     * @param positions   positions to be updated
-     * @return the updated sequence of positions
-     */
-    private CompletableFuture<List<SegmentFutures>> divideSegments(final Stream stream,
-                                                                   final List<Integer> newCurrents,
-                                                                   final Map<Integer, List<Integer>> newFutures,
-                                                                   final List<SegmentFutures> positions) {
-        List<CompletableFuture<SegmentFutures>> newPositions = new ArrayList<>(positions.size());
-
-        int quotient = newCurrents.size() / positions.size();
-        int remainder = newCurrents.size() % positions.size();
-        int counter = 0;
-        for (int i = 0; i < positions.size(); i++) {
-            SegmentFutures position = positions.get(i);
-
-            // add the new current segments
-            List<Integer> newCurrent = new ArrayList<>(position.getCurrent());
-            int portion = (i < remainder) ? quotient + 1 : quotient;
-            for (int j = 0; j < portion; j++, counter++) {
-                newCurrent.add(newCurrents.get(counter));
-            }
-            Map<Integer, Integer> newFuture = new HashMap<>(position.getFutures());
-            // add new futures if any
-            position.getCurrent().forEach(
-                    current -> {
-                        if (newFutures.containsKey(current)) {
-                            newFutures.get(current).stream().forEach(x -> newFuture.put(x, current));
-                        }
-                    }
-            );
-            // add default futures for new and old current segments, if any
-            List<CompletableFuture<List<Integer>>> defaultFutures =
-                    newCurrent.stream().map(x -> getDefaultFutures(stream, x)).collect(Collectors.toList());
-
-            CompletableFuture<SegmentFutures> segmentFuture =
-                    sequence(defaultFutures).thenApply((List<List<Integer>> list) -> {
-                        for (int k = 0; k < list.size(); k++) {
-                            Integer x = newCurrent.get(k);
-                            list.get(k).stream().forEach(
-                                    y -> {
-                                        if (!newFuture.containsKey(y)) {
-                                            newFuture.put(y, x);
-                                        }
-                                    }
-                            );
-                        }
-                        return new SegmentFutures(newCurrent, newFuture);
-                    });
-            newPositions.add(segmentFuture);
-        }
-        return sequence(newPositions);
-    }
-=======
->>>>>>> 05f1779b
 }