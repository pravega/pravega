/**
 *
 *  Copyright (c) 2017 Dell Inc., or its subsidiaries.
 *
 */
package com.emc.pravega.controller.store.stream;

import com.emc.pravega.common.concurrent.FutureHelpers;
import com.emc.pravega.common.metrics.DynamicLogger;
import com.emc.pravega.common.metrics.MetricsProvider;
import com.emc.pravega.common.metrics.OpStatsLogger;
import com.emc.pravega.common.metrics.StatsLogger;
import com.emc.pravega.common.metrics.StatsProvider;
import com.emc.pravega.controller.server.MetricNames;
import com.emc.pravega.controller.store.stream.tables.ActiveTxRecord;
import com.emc.pravega.controller.store.stream.tables.State;
import com.emc.pravega.controller.stream.api.v1.CreateScopeStatus;
import com.emc.pravega.controller.stream.api.v1.DeleteScopeStatus;
import com.emc.pravega.stream.StreamConfiguration;
import com.emc.pravega.stream.impl.TxnStatus;
import com.google.common.cache.CacheBuilder;
import com.google.common.cache.CacheLoader;
import com.google.common.cache.LoadingCache;
<<<<<<< HEAD
import org.apache.commons.lang3.tuple.ImmutablePair;
import org.apache.commons.lang3.tuple.Pair;
=======
import lombok.extern.slf4j.Slf4j;
>>>>>>> 020ee8da

import javax.annotation.ParametersAreNonnullByDefault;
import java.util.AbstractMap;
import java.util.Collections;
import java.util.HashMap;
import java.util.List;
import java.util.Map;
import java.util.Optional;
import java.util.UUID;
import java.util.concurrent.CompletableFuture;
import java.util.concurrent.Executor;
import java.util.concurrent.TimeUnit;
import java.util.stream.Collectors;

import static com.emc.pravega.controller.server.MetricNames.ABORT_TRANSACTION;
import static com.emc.pravega.controller.server.MetricNames.COMMIT_TRANSACTION;
import static com.emc.pravega.controller.server.MetricNames.CREATE_TRANSACTION;
import static com.emc.pravega.controller.server.MetricNames.MERGES;
import static com.emc.pravega.controller.server.MetricNames.NUMBER_OF_SEGMENTS;
import static com.emc.pravega.controller.server.MetricNames.OPEN_TRANSACTIONS;
import static com.emc.pravega.controller.server.MetricNames.SPLITS;
import static com.emc.pravega.controller.server.MetricNames.nameFromStream;
import static com.emc.pravega.controller.store.stream.StoreException.Type.NODE_EXISTS;
import static com.emc.pravega.controller.store.stream.StoreException.Type.NODE_NOT_EMPTY;
import static com.emc.pravega.controller.store.stream.StoreException.Type.NODE_NOT_FOUND;

/**
 * Abstract Stream metadata store. It implements various read queries using the Stream interface.
 * Implementation of create and update queries are delegated to the specific implementations of this abstract class.
 */
@Slf4j
public abstract class AbstractStreamMetadataStore implements StreamMetadataStore {

    protected static final StatsProvider METRICS_PROVIDER = MetricsProvider.getMetricsProvider();
    private static final DynamicLogger DYNAMIC_LOGGER = MetricsProvider.getDynamicLogger();
    private static final StatsLogger STATS_LOGGER = METRICS_PROVIDER.createStatsLogger("Controller");
    private static final OpStatsLogger CREATE_STREAM = STATS_LOGGER.createStats(MetricNames.CREATE_STREAM);
    private static final OpStatsLogger SEAL_STREAM = STATS_LOGGER.createStats(MetricNames.SEAL_STREAM);
<<<<<<< HEAD
    private final LoadingCache<Pair<String, String>, Stream> cache;

    protected AbstractStreamMetadataStore() {
        cache = CacheBuilder.newBuilder()
                .maximumSize(10000)
                .refreshAfterWrite(10, TimeUnit.MINUTES)
                .expireAfterWrite(10, TimeUnit.MINUTES)
                .build(
                        new CacheLoader<Pair<String, String>, Stream>() {
                            @ParametersAreNonnullByDefault
                            public Stream load(Pair<String, String> input) {
                                try {
                                    return newStream(input.getKey(), input.getValue());
=======
    private final LoadingCache<String, Scope> scopeCache;
    private final LoadingCache<String, Stream> streamCache;

    protected AbstractStreamMetadataStore() {
        streamCache = CacheBuilder.newBuilder()
                .maximumSize(1000)
                .refreshAfterWrite(10, TimeUnit.MINUTES)
                .expireAfterWrite(10, TimeUnit.MINUTES)
                .build(
                        new CacheLoader<String, Stream>() {
                            @ParametersAreNonnullByDefault
                            public Stream load(String name) {
                                try {
                                    return newStream(name);
                                } catch (Exception e) {
                                    throw new RuntimeException(e);
                                }
                            }
                        });

        scopeCache = CacheBuilder.newBuilder()
                .maximumSize(1000)
                .refreshAfterWrite(10, TimeUnit.MINUTES)
                .expireAfterWrite(10, TimeUnit.MINUTES)
                .build(
                        new CacheLoader<String, Scope>() {
                            @ParametersAreNonnullByDefault
                            public Scope load(String scopeName) {
                                try {
                                    return newScope(scopeName);
>>>>>>> 020ee8da
                                } catch (Exception e) {
                                    throw new RuntimeException(e);
                                }
                            }
                        });
    }

<<<<<<< HEAD
    abstract Stream newStream(final String scope, final String name);

    @Override
    public OperationContext createContext(String scope, String name) {
        return new OperationContextImpl(getStream(scope, name, null));
    }

    @Override
    public CompletableFuture<Boolean> createStream(final String scope,
                                                   final String name,
                                                   final StreamConfiguration configuration,
                                                   final long createTimestamp,
                                                   final OperationContext context,
                                                   final Executor executor) {
        return withCompletion(getStream(scope, name, context).create(configuration, createTimestamp), executor)
                .thenApply(result -> {
                    CREATE_STREAM.reportSuccessValue(1);
                    DYNAMIC_LOGGER.reportGaugeValue(nameFromStream(OPEN_TRANSACTIONS, "", name), 0);
                    return result;
                });
=======
    /**
     * Returns a Stream object from stream identifier.
     *
     * @param scopedStreamName scopedStreamName is stream identifier  (scopeName/streamName)
     * @return Stream Object.
     */
    abstract Stream newStream(final String scopedStreamName);

    /**
     * Returns a Scope object from scope identifier.
     *
     * @param scopeName scope identifier is scopeName.
     * @return Scope object.
     */
    abstract Scope newScope(final String scopeName);

    @Override
    public CompletableFuture<Boolean> createStream(final String scopeName,
                                                   final String streamName,
                                                   final StreamConfiguration configuration,
                                                   final long createTimestamp) {
        Stream stream = getStream(scopeName, streamName);
        return stream.create(configuration, createTimestamp).thenApply(result -> {
            CREATE_STREAM.reportSuccessValue(1);
            DYNAMIC_LOGGER.reportGaugeValue(nameFromStream(OPEN_TRANSACTIONS, scopeName, streamName), 0);
            DYNAMIC_LOGGER.incCounterValue(nameFromStream(NUMBER_OF_SEGMENTS, scopeName, streamName),
                    configuration.getScalingPolicy().getMinNumSegments());
            DYNAMIC_LOGGER.reportGaugeValue(nameFromStream(SPLITS, scopeName, streamName), 0);
            DYNAMIC_LOGGER.reportGaugeValue(nameFromStream(MERGES, scopeName, streamName), 0);
            return result;
        });
>>>>>>> 020ee8da
    }

    /**
     * Create a scope with given name.
     *
     * @param scopeName Name of scope to created.
     * @return CreateScopeStatus future.
     */
    @Override
    public CompletableFuture<CreateScopeStatus> createScope(final String scopeName) {
        if (!validateName(scopeName)) {
            log.error("Create scope failed due to invalid scope name {}", scopeName);
            return CompletableFuture.completedFuture(CreateScopeStatus.INVALID_SCOPE_NAME);
        } else {
            return getScope(scopeName).createScope()
                    .handle((result, ex) -> {
                        if (ex != null) {
                            if (ex.getCause() instanceof StoreException &&
                                    ((StoreException) ex.getCause()).getType() == NODE_EXISTS) {
                                return CreateScopeStatus.SCOPE_EXISTS;
                            } else if (ex instanceof StoreException &&
                                    ((StoreException) ex).getType() == NODE_EXISTS) {
                                return CreateScopeStatus.SCOPE_EXISTS;
                            } else {
                                log.debug("Create scope failed due to ", ex);
                                return CreateScopeStatus.FAILURE;
                            }
                        } else {
                            return CreateScopeStatus.SUCCESS;
                        }
                    });
        }
    }

    /**
     * Delete a scope with given name.
     *
     * @param scopeName Name of scope to be deleted
     * @return DeleteScopeStatus future.
     */
    @Override
<<<<<<< HEAD
    public CompletableFuture<Boolean> setState(final String scope, final String name,
                                               final State state, final OperationContext context,
                                               final Executor executor) {
        return withCompletion(getStream(scope, name, context).updateState(state), executor);
    }

    @Override
    public CompletableFuture<Boolean> updateConfiguration(final String scope,
                                                          final String name,
                                                          final StreamConfiguration configuration,
                                                          final OperationContext context, final Executor executor) {
        return withCompletion(getStream(scope, name, context).updateConfiguration(configuration), executor);
    }

    @Override
    public CompletableFuture<StreamConfiguration> getConfiguration(final String scope,
                                                                   final String name,
                                                                   final OperationContext context, final Executor executor) {
        return withCompletion(getStream(scope, name, context).getConfiguration(), executor);
    }

    @Override
    public CompletableFuture<Boolean> setSealed(final String scope, final String name, final OperationContext context, final Executor executor) {
        return withCompletion(getStream(scope, name, context).updateState(State.SEALED), executor).thenApply(result -> {
=======
    public CompletableFuture<DeleteScopeStatus> deleteScope(final String scopeName) {
        return getScope(scopeName).deleteScope()
                .handle((result, ex) -> {
                    if (ex != null) {
                        if ((ex.getCause() instanceof StoreException &&
                                ((StoreException) ex.getCause()).getType() == NODE_NOT_FOUND) ||
                                (ex instanceof StoreException && (((StoreException) ex).getType() == NODE_NOT_FOUND))) {
                            return DeleteScopeStatus.SCOPE_NOT_FOUND;
                        } else if (ex.getCause() instanceof StoreException &&
                                ((StoreException) ex.getCause()).getType() == NODE_NOT_EMPTY ||
                                (ex instanceof StoreException && (((StoreException) ex).getType() == NODE_NOT_EMPTY))) {
                            return DeleteScopeStatus.SCOPE_NOT_EMPTY;
                        } else {
                            log.debug("DeleteScope failed due to {} ", ex);
                            return DeleteScopeStatus.FAILURE;
                        }
                    } else {
                        return DeleteScopeStatus.SUCCESS;
                    }
                });
    }

    /**
     * List the streams in scope.
     *
     * @param scopeName Name of scope
     * @return List of streams in scope
     */
    @Override
    public CompletableFuture<List<String>> listStreamsInScope(final String scopeName) {
        return getScope(scopeName).listStreamsInScope();
    }

    @Override
    public CompletableFuture<Boolean> updateConfiguration(final String scopeName,
                                                          final String streamName,
                                                          final StreamConfiguration configuration) {
        return getStream(scopeName, streamName).updateConfiguration(configuration);
    }

    @Override
    public CompletableFuture<StreamConfiguration> getConfiguration(final String scopeName, final String streamName) {
        return getStream(scopeName, streamName).getConfiguration();
    }

    @Override
    public CompletableFuture<Boolean> isSealed(final String scopeName, final String streamName) {
        return getStream(scopeName, streamName).getState().thenApply(state -> state.equals(State.SEALED));
    }

    @Override
    public CompletableFuture<Boolean> setSealed(final String scopeName, final String streamName) {
        Stream stream = getStream(scopeName, streamName);
        return stream.updateState(State.SEALED).thenApply(result -> {
>>>>>>> 020ee8da
            SEAL_STREAM.reportSuccessValue(1);
            DYNAMIC_LOGGER.reportGaugeValue(nameFromStream(OPEN_TRANSACTIONS, scopeName, streamName), 0);
            return result;
        });
    }

    public CompletableFuture<Boolean> isSealed(final String scope, final String name, final OperationContext context, final Executor executor) {
        return withCompletion(getStream(scope, name, context).getState().thenApply(state -> state.equals(State.SEALED)), executor);
    }

    @Override
<<<<<<< HEAD
    public CompletableFuture<Segment> getSegment(final String scope, final String name, final int number, final OperationContext context, final Executor executor) {
        return withCompletion(getStream(scope, name, context).getSegment(number), executor);
    }

    @Override
    public CompletableFuture<List<Segment>> getActiveSegments(final String scope, final String name, final OperationContext context, final Executor executor) {
        final Stream stream = getStream(scope, name, context);
        return withCompletion(stream.getState()
                        .thenComposeAsync(state -> {
                            if (State.SEALED.equals(state)) {
                                return CompletableFuture.completedFuture(Collections.<Integer>emptyList());
                            } else {
                                return stream.getActiveSegments();
                            }
                        }, executor)
                        .thenComposeAsync(currentSegments ->
                                FutureHelpers.allOfWithResults(currentSegments.stream().map(stream::getSegment)
                                        .collect(Collectors.toList())), executor),
                executor);
    }

    @Override
    public CompletableFuture<SegmentFutures> getActiveSegments(final String scope, final String name, final long timestamp, final OperationContext context, final Executor executor) {
        Stream stream = getStream(scope, name, context);
        return withCompletion(stream.getActiveSegments(timestamp)
                        .thenComposeAsync(activeSegments -> constructSegmentFutures(stream, activeSegments, executor), executor),
                executor);
    }

    @Override
    public CompletableFuture<Map<Integer, List<Integer>>> getSuccessors(final String scope, final String streamName,
                                                                        final int segmentNumber, final OperationContext context, final Executor executor) {
        Stream stream = getStream(scope, streamName, context);
        return withCompletion(stream.getSuccessorsWithPredecessors(segmentNumber), executor);
    }

    @Override
    public CompletableFuture<List<Segment>> scale(final String scope, final String name,
                                                  final List<Integer> sealedSegments,
                                                  final List<AbstractMap.SimpleEntry<Double, Double>> newRanges,
                                                  final long scaleTimestamp, final OperationContext context, final Executor executor) {
        return withCompletion(getStream(scope, name, context).scale(sealedSegments, newRanges, scaleTimestamp), executor);
    }

    @Override
    public CompletableFuture<UUID> createTransaction(final String scope, final String streamName, final OperationContext context, final Executor executor) {
        Stream stream = getStream(scope, streamName, context);
        return withCompletion(stream.createTransaction(), executor).thenApply(result -> {
            stream.getNumberOfOngoingTransactions().thenAccept(count -> {
                DYNAMIC_LOGGER.recordMeterEvents(nameFromStream(CREATE_TRANSACTION, scope, streamName), 1);
                DYNAMIC_LOGGER.reportGaugeValue(nameFromStream(OPEN_TRANSACTIONS, scope, streamName), count);
=======
    public CompletableFuture<Segment> getSegment(final String scopeName, final String streamName, final int number) {
        return getStream(scopeName, streamName).getSegment(number);
    }

    @Override
    public CompletableFuture<List<Segment>> getActiveSegments(final String scopeName, final String streamName) {
        final Stream stream = getStream(scopeName, streamName);
        return stream.getState().thenCompose(state -> {
            if (State.SEALED.equals(state)) {
                return CompletableFuture.completedFuture(Collections.<Integer>emptyList());
            } else {
                return stream.getActiveSegments();
            }
        }).thenCompose(currentSegments -> FutureHelpers.allOfWithResults(currentSegments.stream().map(stream::getSegment).collect(Collectors.toList())));
    }

    @Override
    public CompletableFuture<SegmentFutures> getActiveSegments(final String scopeName, final String streamName,
                                                               final long timestamp) {
        Stream stream = getStream(scopeName, streamName);
        CompletableFuture<List<Integer>> futureActiveSegments = stream.getActiveSegments(timestamp);
        return futureActiveSegments.thenCompose(activeSegments -> constructSegmentFutures(stream, activeSegments));
    }

    @Override
    public CompletableFuture<Map<Integer, List<Integer>>> getSuccessors(final String scopeName, final String streamName,
                                                                        final int segmentNumber) {
        Stream stream = getStream(scopeName, streamName);
        return stream.getSuccessorsWithPredecessors(segmentNumber);
    }

    @Override
    public CompletableFuture<List<Segment>> scale(final String scopeName, final String streamName,
                                                  final List<Integer> sealedSegments,
                                                  final List<AbstractMap.SimpleEntry<Double, Double>> newRanges,
                                                  final long scaleTimestamp) {
        return getStream(scopeName, streamName).scale(sealedSegments, newRanges, scaleTimestamp)
                .thenApply(result -> {
                    DYNAMIC_LOGGER.incCounterValue(nameFromStream(NUMBER_OF_SEGMENTS, scopeName, streamName),
                            newRanges.size() - sealedSegments.size());

                    getSealedRanges(scopeName, streamName, sealedSegments)
                            .thenAccept(sealedRanges -> {

                                DYNAMIC_LOGGER.reportGaugeValue(nameFromStream(SPLITS, scopeName, streamName),
                                        findSplits(sealedRanges, newRanges));

                                DYNAMIC_LOGGER.reportGaugeValue(nameFromStream(MERGES, scopeName, streamName),
                                        findSplits(newRanges, sealedRanges));
                            });

                    return result;
                });
    }

    private CompletableFuture<List<AbstractMap.SimpleEntry<Double, Double>>> getSealedRanges(final String scopeName,
                                                                                             final String streamName,
                                                                                             final List<Integer>
                                                                                                     sealedSegments) {
        return FutureHelpers.allOfWithResults(
                sealedSegments.stream()
                        .map(value ->
                                getSegment(scopeName, streamName, value).thenApply(segment ->
                                        new AbstractMap.SimpleEntry<>(
                                                segment.getKeyStart(),
                                                segment.getKeyEnd())))
                        .collect(Collectors.toList()));
    }

    private int findSplits(final List<AbstractMap.SimpleEntry<Double, Double>> sealedRanges,
                           final List<AbstractMap.SimpleEntry<Double, Double>> newRanges) {
        int splits = 0;
        for (AbstractMap.SimpleEntry<Double, Double> sealedRange : sealedRanges) {
            int overlaps = 0;
            for (AbstractMap.SimpleEntry<Double, Double> newRange : newRanges) {
                if (Segment.overlaps(sealedRange, newRange)) {
                    overlaps++;
                }
                if (overlaps > 1) {
                    splits++;
                    break;
                }
            }
        }
        return splits;
    }

    @Override
    public CompletableFuture<UUID> createTransaction(final String scopeName, final String streamName) {
        Stream stream = getStream(scopeName, streamName);
        return stream.createTransaction().thenApply(result -> {
            stream.getNumberOfOngoingTransactions().thenAccept(count -> {
                DYNAMIC_LOGGER.recordMeterEvents(nameFromStream(CREATE_TRANSACTION, scopeName, streamName), 1);
                DYNAMIC_LOGGER.reportGaugeValue(nameFromStream(OPEN_TRANSACTIONS, scopeName, streamName), count);
>>>>>>> 020ee8da
            });
            return result;
        });
    }

    @Override
<<<<<<< HEAD
    public CompletableFuture<TxnStatus> transactionStatus(final String scope, final String stream, final UUID txId, final OperationContext context, final Executor executor) {
        return withCompletion(getStream(scope, stream, context).checkTransactionStatus(txId), executor);
    }

    @Override
    public CompletableFuture<TxnStatus> commitTransaction(final String scope, final String streamName, final UUID txId, final OperationContext context, final Executor executor) {
        Stream stream = getStream(scope, streamName, context);
        return withCompletion(stream.commitTransaction(txId), executor).thenApply(result -> {
=======
    public CompletableFuture<TxnStatus> transactionStatus(final String scopeName, final String streamName, final UUID txId) {
        return getStream(scopeName, streamName).checkTransactionStatus(txId);
    }

    @Override
    public CompletableFuture<TxnStatus> commitTransaction(final String scopeName, final String streamName, final UUID txId) {
        Stream stream = getStream(scopeName, streamName);
        return stream.commitTransaction(txId).thenApply(result -> {
>>>>>>> 020ee8da
            stream.getNumberOfOngoingTransactions().thenAccept(count -> {
                DYNAMIC_LOGGER.recordMeterEvents(nameFromStream(COMMIT_TRANSACTION, scopeName, streamName), 1);
                DYNAMIC_LOGGER.reportGaugeValue(nameFromStream(OPEN_TRANSACTIONS, scopeName, streamName), count);
            });
            return result;
        });
    }

    @Override
<<<<<<< HEAD
    public CompletableFuture<TxnStatus> sealTransaction(final String scope, final String stream, final UUID txId, final OperationContext context, final Executor executor) {
        return withCompletion(getStream(scope, stream, context).sealTransaction(txId), executor);
    }

    @Override
    public CompletableFuture<TxnStatus> abortTransaction(final String scope, final String streamName, final UUID txId, final OperationContext context, final Executor executor) {
        Stream stream = getStream(scope, streamName, context);
        return withCompletion(stream.abortTransaction(txId), executor).thenApply(result -> {
=======
    public CompletableFuture<TxnStatus> sealTransaction(final String scopeName, final String streamName, final UUID txId,
                                                        final boolean commit) {
        return getStream(scopeName, streamName).sealTransaction(txId, commit);
    }

    @Override
    public CompletableFuture<TxnStatus> abortTransaction(final String scopeName, final String streamName, final UUID txId) {
        Stream stream = getStream(scopeName, streamName);
        return stream.abortTransaction(txId).thenApply(result -> {
>>>>>>> 020ee8da
            stream.getNumberOfOngoingTransactions().thenAccept(count -> {
                DYNAMIC_LOGGER.recordMeterEvents(nameFromStream(ABORT_TRANSACTION, scopeName, streamName), 1);
                DYNAMIC_LOGGER.reportGaugeValue(nameFromStream(OPEN_TRANSACTIONS, scopeName, streamName), count);
            });
            return result;
        });
    }

    @Override
<<<<<<< HEAD
    public CompletableFuture<Boolean> isTransactionOngoing(final String scope, final String stream, final OperationContext context, final Executor executor) {
        return withCompletion(getStream(scope, stream, context).getNumberOfOngoingTransactions(), executor).thenApply(num -> num > 0);
    }

    @Override
    public CompletableFuture<Void> setMarker(final String scope, final String stream, final int segmentNumber, final long timestamp,
                                             final OperationContext context, final Executor executor) {
        return withCompletion(getStream(scope, stream, context).setMarker(segmentNumber, timestamp), executor);
    }

    @Override
    public CompletableFuture<Optional<Long>> getMarker(final String scope, final String stream, final int number,
                                                       final OperationContext context, final Executor executor) {
        return withCompletion(getStream(scope, stream, context).getMarker(number), executor);
    }

    @Override
    public CompletableFuture<Void> removeMarker(final String scope, final String stream, final int number,
                                                final OperationContext context, final Executor executor) {
        return withCompletion(getStream(scope, stream, context).removeMarker(number), executor);
    }

    @Override
    public CompletableFuture<Map<UUID, ActiveTxRecord>> getActiveTxns(final String scope, final String stream,
                                                                      final OperationContext context, final Executor executor) {
        return withCompletion(getStream(scope, stream, context).getActiveTxns(), executor);
    }

    @Override
    public CompletableFuture<Void> blockTransactions(final String scope, final String stream,
                                                     final OperationContext context, final Executor executor) {
        return withCompletion(getStream(scope, stream, context).blockTransactions(), executor);
    }

    @Override
    public CompletableFuture<Void> unblockTransactions(final String scope, final String stream,
                                                       final OperationContext context, final Executor executor) {
        return withCompletion(getStream(scope, stream, context).unblockTransactions(), executor);
    }

    private Stream getStream(String scope, final String name, OperationContext context) {
        Stream stream;
        if (context != null) {
            stream = context.getStream();
            assert stream.getScope().equals(scope);
            assert stream.getName().equals(name);
        } else {
            stream = cache.getUnchecked(new ImmutablePair<>(scope, name));
            stream.refresh();
        }
        return stream;
    }

    private CompletableFuture<SegmentFutures> constructSegmentFutures(final Stream stream, final List<Integer> activeSegments, final Executor executor) {
=======
    public CompletableFuture<Boolean> isTransactionOngoing(final String scopeName, final String streamName) {
        Stream stream = getStream(scopeName, streamName);
        return stream.getNumberOfOngoingTransactions().thenApply(num -> num > 0);
    }

    private Stream getStream(final String scopeName, final String streamName) {

        Stream stream = streamCache.getUnchecked(getScopedStreamName(scopeName, streamName));
        stream.refresh();
        return stream;
    }

    private Scope getScope(final String scopeName) {
        Scope scope = scopeCache.getUnchecked(scopeName);
        scope.refresh();
        return scope;
    }

    /**
     * ScopedStreamName is scopeName/streamName
     *
     * @param scopeName  Scope name.
     * @param streamName Stream name.
     * @return String scopeName/streamName.
     */
    private String getScopedStreamName(final String scopeName, final String streamName) {
        return new StringBuilder(scopeName).append("/").append(streamName).toString();
    }

    private CompletableFuture<SegmentFutures> constructSegmentFutures(final Stream stream, final List<Integer> activeSegments) {
>>>>>>> 020ee8da
        Map<Integer, Integer> futureSegments = new HashMap<>();
        List<CompletableFuture<List<Integer>>> list =
                activeSegments.stream().map(number -> getDefaultFutures(stream, number, executor)).collect(Collectors.toList());

        CompletableFuture<List<List<Integer>>> futureDefaultFutures = FutureHelpers.allOfWithResults(list);
        return futureDefaultFutures
                .thenApplyAsync(futureList -> {
                    for (int i = 0; i < futureList.size(); i++) {
                        for (Integer future : futureList.get(i)) {
                            futureSegments.put(future, activeSegments.get(i));
                        }
                    }
                    return new SegmentFutures(activeSegments, futureSegments);
                }, executor);
    }

    /**
     * Finds all successors of a given segment, that have exactly one predecessor,
     * and hence can be included in the futures of the given segment.
     *
     * @param stream input stream
     * @param number segment number for which default futures are sought.
     * @return the list of successors of specified segment who have only one predecessor.
     * <p>
     * return stream.getSuccessors(number).stream()
     * .filter(x -> stream.getPredecessors(x).size() == 1)
     * .*                collect(Collectors.toList());
     */
    private CompletableFuture<List<Integer>> getDefaultFutures(final Stream stream, final int number, final Executor executor) {
        CompletableFuture<List<Integer>> futureSuccessors = stream.getSuccessors(number);
        return futureSuccessors.thenComposeAsync(
                list -> FutureHelpers.filter(list, elem -> stream.getPredecessors(elem).thenApply(x -> x.size() == 1)), executor);
    }

    private <T> CompletableFuture<T> withCompletion(CompletableFuture<T> future, final Executor executor) {

        // Following makes sure that the result future given out to caller is actually completed on
        // caller's executor. So any chaining, if done without specifying an executor, will either happen on
        // caller's executor or fork join pool but never on someone else's executor.

        CompletableFuture<T> result = new CompletableFuture<>();

        future.whenCompleteAsync((r, e) -> {
            if (e != null) {
                result.completeExceptionally(e);
            } else {
                result.complete(r);
            }
        }, executor);

        return result;
    }

<<<<<<< HEAD
}
=======
    static boolean validateName(final String path) {
        return (path.indexOf('\\') >= 0 || path.indexOf('/') >= 0) ? false : true;
    }
}
>>>>>>> 020ee8da
<|MERGE_RESOLUTION|>--- conflicted
+++ resolved
@@ -1,7 +1,5 @@
 /**
- *
- *  Copyright (c) 2017 Dell Inc., or its subsidiaries.
- *
+ * Copyright (c) 2017 Dell Inc., or its subsidiaries.
  */
 package com.emc.pravega.controller.store.stream;
 
@@ -21,12 +19,9 @@
 import com.google.common.cache.CacheBuilder;
 import com.google.common.cache.CacheLoader;
 import com.google.common.cache.LoadingCache;
-<<<<<<< HEAD
+import lombok.extern.slf4j.Slf4j;
 import org.apache.commons.lang3.tuple.ImmutablePair;
 import org.apache.commons.lang3.tuple.Pair;
-=======
-import lombok.extern.slf4j.Slf4j;
->>>>>>> 020ee8da
 
 import javax.annotation.ParametersAreNonnullByDefault;
 import java.util.AbstractMap;
@@ -44,10 +39,7 @@
 import static com.emc.pravega.controller.server.MetricNames.ABORT_TRANSACTION;
 import static com.emc.pravega.controller.server.MetricNames.COMMIT_TRANSACTION;
 import static com.emc.pravega.controller.server.MetricNames.CREATE_TRANSACTION;
-import static com.emc.pravega.controller.server.MetricNames.MERGES;
-import static com.emc.pravega.controller.server.MetricNames.NUMBER_OF_SEGMENTS;
 import static com.emc.pravega.controller.server.MetricNames.OPEN_TRANSACTIONS;
-import static com.emc.pravega.controller.server.MetricNames.SPLITS;
 import static com.emc.pravega.controller.server.MetricNames.nameFromStream;
 import static com.emc.pravega.controller.store.stream.StoreException.Type.NODE_EXISTS;
 import static com.emc.pravega.controller.store.stream.StoreException.Type.NODE_NOT_EMPTY;
@@ -65,7 +57,7 @@
     private static final StatsLogger STATS_LOGGER = METRICS_PROVIDER.createStatsLogger("Controller");
     private static final OpStatsLogger CREATE_STREAM = STATS_LOGGER.createStats(MetricNames.CREATE_STREAM);
     private static final OpStatsLogger SEAL_STREAM = STATS_LOGGER.createStats(MetricNames.SEAL_STREAM);
-<<<<<<< HEAD
+    private final LoadingCache<String, Scope> scopeCache;
     private final LoadingCache<Pair<String, String>, Stream> cache;
 
     protected AbstractStreamMetadataStore() {
@@ -79,21 +71,6 @@
                             public Stream load(Pair<String, String> input) {
                                 try {
                                     return newStream(input.getKey(), input.getValue());
-=======
-    private final LoadingCache<String, Scope> scopeCache;
-    private final LoadingCache<String, Stream> streamCache;
-
-    protected AbstractStreamMetadataStore() {
-        streamCache = CacheBuilder.newBuilder()
-                .maximumSize(1000)
-                .refreshAfterWrite(10, TimeUnit.MINUTES)
-                .expireAfterWrite(10, TimeUnit.MINUTES)
-                .build(
-                        new CacheLoader<String, Stream>() {
-                            @ParametersAreNonnullByDefault
-                            public Stream load(String name) {
-                                try {
-                                    return newStream(name);
                                 } catch (Exception e) {
                                     throw new RuntimeException(e);
                                 }
@@ -110,7 +87,6 @@
                             public Scope load(String scopeName) {
                                 try {
                                     return newScope(scopeName);
->>>>>>> 020ee8da
                                 } catch (Exception e) {
                                     throw new RuntimeException(e);
                                 }
@@ -118,8 +94,13 @@
                         });
     }
 
-<<<<<<< HEAD
-    abstract Stream newStream(final String scope, final String name);
+    /**
+     * Returns a Scope object from scope identifier.
+     *
+     * @param scopeName scope identifier is scopeName.
+     * @return Scope object.
+     */
+    abstract Scope newScope(final String scopeName);
 
     @Override
     public OperationContext createContext(String scope, String name) {
@@ -136,43 +117,18 @@
         return withCompletion(getStream(scope, name, context).create(configuration, createTimestamp), executor)
                 .thenApply(result -> {
                     CREATE_STREAM.reportSuccessValue(1);
-                    DYNAMIC_LOGGER.reportGaugeValue(nameFromStream(OPEN_TRANSACTIONS, "", name), 0);
+                    DYNAMIC_LOGGER.reportGaugeValue(nameFromStream(OPEN_TRANSACTIONS, scope, name), 0);
                     return result;
                 });
-=======
-    /**
-     * Returns a Stream object from stream identifier.
-     *
-     * @param scopedStreamName scopedStreamName is stream identifier  (scopeName/streamName)
-     * @return Stream Object.
-     */
-    abstract Stream newStream(final String scopedStreamName);
-
-    /**
-     * Returns a Scope object from scope identifier.
-     *
-     * @param scopeName scope identifier is scopeName.
-     * @return Scope object.
-     */
-    abstract Scope newScope(final String scopeName);
-
-    @Override
-    public CompletableFuture<Boolean> createStream(final String scopeName,
-                                                   final String streamName,
-                                                   final StreamConfiguration configuration,
-                                                   final long createTimestamp) {
-        Stream stream = getStream(scopeName, streamName);
-        return stream.create(configuration, createTimestamp).thenApply(result -> {
-            CREATE_STREAM.reportSuccessValue(1);
-            DYNAMIC_LOGGER.reportGaugeValue(nameFromStream(OPEN_TRANSACTIONS, scopeName, streamName), 0);
-            DYNAMIC_LOGGER.incCounterValue(nameFromStream(NUMBER_OF_SEGMENTS, scopeName, streamName),
-                    configuration.getScalingPolicy().getMinNumSegments());
-            DYNAMIC_LOGGER.reportGaugeValue(nameFromStream(SPLITS, scopeName, streamName), 0);
-            DYNAMIC_LOGGER.reportGaugeValue(nameFromStream(MERGES, scopeName, streamName), 0);
-            return result;
-        });
->>>>>>> 020ee8da
-    }
+    }
+
+    @Override
+    public CompletableFuture<Boolean> setState(final String scope, final String name,
+                                               final State state, final OperationContext context,
+                                               final Executor executor) {
+        return withCompletion(getStream(scope, name, context).updateState(state), executor);
+    }
+
 
     /**
      * Create a scope with given name.
@@ -213,32 +169,6 @@
      * @return DeleteScopeStatus future.
      */
     @Override
-<<<<<<< HEAD
-    public CompletableFuture<Boolean> setState(final String scope, final String name,
-                                               final State state, final OperationContext context,
-                                               final Executor executor) {
-        return withCompletion(getStream(scope, name, context).updateState(state), executor);
-    }
-
-    @Override
-    public CompletableFuture<Boolean> updateConfiguration(final String scope,
-                                                          final String name,
-                                                          final StreamConfiguration configuration,
-                                                          final OperationContext context, final Executor executor) {
-        return withCompletion(getStream(scope, name, context).updateConfiguration(configuration), executor);
-    }
-
-    @Override
-    public CompletableFuture<StreamConfiguration> getConfiguration(final String scope,
-                                                                   final String name,
-                                                                   final OperationContext context, final Executor executor) {
-        return withCompletion(getStream(scope, name, context).getConfiguration(), executor);
-    }
-
-    @Override
-    public CompletableFuture<Boolean> setSealed(final String scope, final String name, final OperationContext context, final Executor executor) {
-        return withCompletion(getStream(scope, name, context).updateState(State.SEALED), executor).thenApply(result -> {
-=======
     public CompletableFuture<DeleteScopeStatus> deleteScope(final String scopeName) {
         return getScope(scopeName).deleteScope()
                 .handle((result, ex) -> {
@@ -261,6 +191,7 @@
                 });
     }
 
+
     /**
      * List the streams in scope.
      *
@@ -273,39 +204,35 @@
     }
 
     @Override
-    public CompletableFuture<Boolean> updateConfiguration(final String scopeName,
-                                                          final String streamName,
-                                                          final StreamConfiguration configuration) {
-        return getStream(scopeName, streamName).updateConfiguration(configuration);
-    }
-
-    @Override
-    public CompletableFuture<StreamConfiguration> getConfiguration(final String scopeName, final String streamName) {
-        return getStream(scopeName, streamName).getConfiguration();
-    }
-
-    @Override
-    public CompletableFuture<Boolean> isSealed(final String scopeName, final String streamName) {
-        return getStream(scopeName, streamName).getState().thenApply(state -> state.equals(State.SEALED));
-    }
-
-    @Override
-    public CompletableFuture<Boolean> setSealed(final String scopeName, final String streamName) {
-        Stream stream = getStream(scopeName, streamName);
-        return stream.updateState(State.SEALED).thenApply(result -> {
->>>>>>> 020ee8da
+    public CompletableFuture<Boolean> updateConfiguration(final String scope,
+                                                          final String name,
+                                                          final StreamConfiguration configuration,
+                                                          final OperationContext context, final Executor executor) {
+        return withCompletion(getStream(scope, name, context).updateConfiguration(configuration), executor);
+    }
+
+    @Override
+    public CompletableFuture<StreamConfiguration> getConfiguration(final String scope,
+                                                                   final String name,
+                                                                   final OperationContext context, final Executor executor) {
+        return withCompletion(getStream(scope, name, context).getConfiguration(), executor);
+    }
+
+    public CompletableFuture<Boolean> isSealed(final String scope, final String name, final OperationContext context, final Executor executor) {
+        return withCompletion(getStream(scope, name, context).getState().thenApply(state -> state.equals(State.SEALED)), executor);
+    }
+
+    @Override
+    public CompletableFuture<Boolean> setSealed(final String scope, final String name, final OperationContext context, final Executor executor) {
+        return withCompletion(getStream(scope, name, context).updateState(State.SEALED), executor).thenApply(result -> {
             SEAL_STREAM.reportSuccessValue(1);
-            DYNAMIC_LOGGER.reportGaugeValue(nameFromStream(OPEN_TRANSACTIONS, scopeName, streamName), 0);
+            DYNAMIC_LOGGER.reportGaugeValue(nameFromStream(OPEN_TRANSACTIONS, scope, name), 0);
             return result;
         });
     }
 
-    public CompletableFuture<Boolean> isSealed(final String scope, final String name, final OperationContext context, final Executor executor) {
-        return withCompletion(getStream(scope, name, context).getState().thenApply(state -> state.equals(State.SEALED)), executor);
-    }
-
-    @Override
-<<<<<<< HEAD
+
+    @Override
     public CompletableFuture<Segment> getSegment(final String scope, final String name, final int number, final OperationContext context, final Executor executor) {
         return withCompletion(getStream(scope, name, context).getSegment(number), executor);
     }
@@ -327,6 +254,7 @@
                 executor);
     }
 
+
     @Override
     public CompletableFuture<SegmentFutures> getActiveSegments(final String scope, final String name, final long timestamp, final OperationContext context, final Executor executor) {
         Stream stream = getStream(scope, name, context);
@@ -347,7 +275,10 @@
                                                   final List<Integer> sealedSegments,
                                                   final List<AbstractMap.SimpleEntry<Double, Double>> newRanges,
                                                   final long scaleTimestamp, final OperationContext context, final Executor executor) {
-        return withCompletion(getStream(scope, name, context).scale(sealedSegments, newRanges, scaleTimestamp), executor);
+        CompletableFuture<List<Segment>> future = withCompletion(getStream(scope, name, context)
+                .scale(sealedSegments, newRanges, scaleTimestamp), executor);
+
+        return future;
     }
 
     @Override
@@ -357,109 +288,12 @@
             stream.getNumberOfOngoingTransactions().thenAccept(count -> {
                 DYNAMIC_LOGGER.recordMeterEvents(nameFromStream(CREATE_TRANSACTION, scope, streamName), 1);
                 DYNAMIC_LOGGER.reportGaugeValue(nameFromStream(OPEN_TRANSACTIONS, scope, streamName), count);
-=======
-    public CompletableFuture<Segment> getSegment(final String scopeName, final String streamName, final int number) {
-        return getStream(scopeName, streamName).getSegment(number);
-    }
-
-    @Override
-    public CompletableFuture<List<Segment>> getActiveSegments(final String scopeName, final String streamName) {
-        final Stream stream = getStream(scopeName, streamName);
-        return stream.getState().thenCompose(state -> {
-            if (State.SEALED.equals(state)) {
-                return CompletableFuture.completedFuture(Collections.<Integer>emptyList());
-            } else {
-                return stream.getActiveSegments();
-            }
-        }).thenCompose(currentSegments -> FutureHelpers.allOfWithResults(currentSegments.stream().map(stream::getSegment).collect(Collectors.toList())));
-    }
-
-    @Override
-    public CompletableFuture<SegmentFutures> getActiveSegments(final String scopeName, final String streamName,
-                                                               final long timestamp) {
-        Stream stream = getStream(scopeName, streamName);
-        CompletableFuture<List<Integer>> futureActiveSegments = stream.getActiveSegments(timestamp);
-        return futureActiveSegments.thenCompose(activeSegments -> constructSegmentFutures(stream, activeSegments));
-    }
-
-    @Override
-    public CompletableFuture<Map<Integer, List<Integer>>> getSuccessors(final String scopeName, final String streamName,
-                                                                        final int segmentNumber) {
-        Stream stream = getStream(scopeName, streamName);
-        return stream.getSuccessorsWithPredecessors(segmentNumber);
-    }
-
-    @Override
-    public CompletableFuture<List<Segment>> scale(final String scopeName, final String streamName,
-                                                  final List<Integer> sealedSegments,
-                                                  final List<AbstractMap.SimpleEntry<Double, Double>> newRanges,
-                                                  final long scaleTimestamp) {
-        return getStream(scopeName, streamName).scale(sealedSegments, newRanges, scaleTimestamp)
-                .thenApply(result -> {
-                    DYNAMIC_LOGGER.incCounterValue(nameFromStream(NUMBER_OF_SEGMENTS, scopeName, streamName),
-                            newRanges.size() - sealedSegments.size());
-
-                    getSealedRanges(scopeName, streamName, sealedSegments)
-                            .thenAccept(sealedRanges -> {
-
-                                DYNAMIC_LOGGER.reportGaugeValue(nameFromStream(SPLITS, scopeName, streamName),
-                                        findSplits(sealedRanges, newRanges));
-
-                                DYNAMIC_LOGGER.reportGaugeValue(nameFromStream(MERGES, scopeName, streamName),
-                                        findSplits(newRanges, sealedRanges));
-                            });
-
-                    return result;
-                });
-    }
-
-    private CompletableFuture<List<AbstractMap.SimpleEntry<Double, Double>>> getSealedRanges(final String scopeName,
-                                                                                             final String streamName,
-                                                                                             final List<Integer>
-                                                                                                     sealedSegments) {
-        return FutureHelpers.allOfWithResults(
-                sealedSegments.stream()
-                        .map(value ->
-                                getSegment(scopeName, streamName, value).thenApply(segment ->
-                                        new AbstractMap.SimpleEntry<>(
-                                                segment.getKeyStart(),
-                                                segment.getKeyEnd())))
-                        .collect(Collectors.toList()));
-    }
-
-    private int findSplits(final List<AbstractMap.SimpleEntry<Double, Double>> sealedRanges,
-                           final List<AbstractMap.SimpleEntry<Double, Double>> newRanges) {
-        int splits = 0;
-        for (AbstractMap.SimpleEntry<Double, Double> sealedRange : sealedRanges) {
-            int overlaps = 0;
-            for (AbstractMap.SimpleEntry<Double, Double> newRange : newRanges) {
-                if (Segment.overlaps(sealedRange, newRange)) {
-                    overlaps++;
-                }
-                if (overlaps > 1) {
-                    splits++;
-                    break;
-                }
-            }
-        }
-        return splits;
-    }
-
-    @Override
-    public CompletableFuture<UUID> createTransaction(final String scopeName, final String streamName) {
-        Stream stream = getStream(scopeName, streamName);
-        return stream.createTransaction().thenApply(result -> {
-            stream.getNumberOfOngoingTransactions().thenAccept(count -> {
-                DYNAMIC_LOGGER.recordMeterEvents(nameFromStream(CREATE_TRANSACTION, scopeName, streamName), 1);
-                DYNAMIC_LOGGER.reportGaugeValue(nameFromStream(OPEN_TRANSACTIONS, scopeName, streamName), count);
->>>>>>> 020ee8da
             });
             return result;
         });
     }
 
     @Override
-<<<<<<< HEAD
     public CompletableFuture<TxnStatus> transactionStatus(final String scope, final String stream, final UUID txId, final OperationContext context, final Executor executor) {
         return withCompletion(getStream(scope, stream, context).checkTransactionStatus(txId), executor);
     }
@@ -467,58 +301,41 @@
     @Override
     public CompletableFuture<TxnStatus> commitTransaction(final String scope, final String streamName, final UUID txId, final OperationContext context, final Executor executor) {
         Stream stream = getStream(scope, streamName, context);
-        return withCompletion(stream.commitTransaction(txId), executor).thenApply(result -> {
-=======
-    public CompletableFuture<TxnStatus> transactionStatus(final String scopeName, final String streamName, final UUID txId) {
-        return getStream(scopeName, streamName).checkTransactionStatus(txId);
-    }
-
-    @Override
-    public CompletableFuture<TxnStatus> commitTransaction(final String scopeName, final String streamName, final UUID txId) {
-        Stream stream = getStream(scopeName, streamName);
-        return stream.commitTransaction(txId).thenApply(result -> {
->>>>>>> 020ee8da
+        CompletableFuture<TxnStatus> future = withCompletion(stream.commitTransaction(txId), executor);
+
+        future.thenCompose(result -> {
+            return stream.getNumberOfOngoingTransactions().thenAccept(count -> {
+                DYNAMIC_LOGGER.recordMeterEvents(nameFromStream(COMMIT_TRANSACTION, scope, streamName), 1);
+                DYNAMIC_LOGGER.reportGaugeValue(nameFromStream(OPEN_TRANSACTIONS, scope, streamName), count);
+            });
+        });
+
+        return future;
+    }
+
+    @Override
+    public CompletableFuture<TxnStatus> sealTransaction(final String scope, final String stream, final UUID txId, final boolean commit, final OperationContext context, final Executor executor) {
+        return withCompletion(getStream(scope, stream, context).sealTransaction(txId, commit), executor);
+    }
+
+    @Override
+    public CompletableFuture<TxnStatus> abortTransaction(final String scope, final String streamName, final UUID txId, final OperationContext context, final Executor executor) {
+        Stream stream = getStream(scope, streamName, context);
+        CompletableFuture<TxnStatus> future = withCompletion(stream.abortTransaction(txId), executor);
+        future.thenApply(result -> {
             stream.getNumberOfOngoingTransactions().thenAccept(count -> {
-                DYNAMIC_LOGGER.recordMeterEvents(nameFromStream(COMMIT_TRANSACTION, scopeName, streamName), 1);
-                DYNAMIC_LOGGER.reportGaugeValue(nameFromStream(OPEN_TRANSACTIONS, scopeName, streamName), count);
+                DYNAMIC_LOGGER.recordMeterEvents(nameFromStream(ABORT_TRANSACTION, scope, streamName), 1);
+                DYNAMIC_LOGGER.reportGaugeValue(nameFromStream(OPEN_TRANSACTIONS, scope, streamName), count);
             });
             return result;
         });
-    }
-
-    @Override
-<<<<<<< HEAD
-    public CompletableFuture<TxnStatus> sealTransaction(final String scope, final String stream, final UUID txId, final OperationContext context, final Executor executor) {
-        return withCompletion(getStream(scope, stream, context).sealTransaction(txId), executor);
-    }
-
-    @Override
-    public CompletableFuture<TxnStatus> abortTransaction(final String scope, final String streamName, final UUID txId, final OperationContext context, final Executor executor) {
-        Stream stream = getStream(scope, streamName, context);
-        return withCompletion(stream.abortTransaction(txId), executor).thenApply(result -> {
-=======
-    public CompletableFuture<TxnStatus> sealTransaction(final String scopeName, final String streamName, final UUID txId,
-                                                        final boolean commit) {
-        return getStream(scopeName, streamName).sealTransaction(txId, commit);
-    }
-
-    @Override
-    public CompletableFuture<TxnStatus> abortTransaction(final String scopeName, final String streamName, final UUID txId) {
-        Stream stream = getStream(scopeName, streamName);
-        return stream.abortTransaction(txId).thenApply(result -> {
->>>>>>> 020ee8da
-            stream.getNumberOfOngoingTransactions().thenAccept(count -> {
-                DYNAMIC_LOGGER.recordMeterEvents(nameFromStream(ABORT_TRANSACTION, scopeName, streamName), 1);
-                DYNAMIC_LOGGER.reportGaugeValue(nameFromStream(OPEN_TRANSACTIONS, scopeName, streamName), count);
-            });
-            return result;
-        });
-    }
-
-    @Override
-<<<<<<< HEAD
+        return future;
+    }
+
+    @Override
     public CompletableFuture<Boolean> isTransactionOngoing(final String scope, final String stream, final OperationContext context, final Executor executor) {
-        return withCompletion(getStream(scope, stream, context).getNumberOfOngoingTransactions(), executor).thenApply(num -> num > 0);
+        return withCompletion(getStream(scope, stream, context).getNumberOfOngoingTransactions(), executor)
+                .thenApply(num -> num > 0);
     }
 
     @Override
@@ -570,39 +387,13 @@
         return stream;
     }
 
-    private CompletableFuture<SegmentFutures> constructSegmentFutures(final Stream stream, final List<Integer> activeSegments, final Executor executor) {
-=======
-    public CompletableFuture<Boolean> isTransactionOngoing(final String scopeName, final String streamName) {
-        Stream stream = getStream(scopeName, streamName);
-        return stream.getNumberOfOngoingTransactions().thenApply(num -> num > 0);
-    }
-
-    private Stream getStream(final String scopeName, final String streamName) {
-
-        Stream stream = streamCache.getUnchecked(getScopedStreamName(scopeName, streamName));
-        stream.refresh();
-        return stream;
-    }
-
     private Scope getScope(final String scopeName) {
         Scope scope = scopeCache.getUnchecked(scopeName);
         scope.refresh();
         return scope;
     }
 
-    /**
-     * ScopedStreamName is scopeName/streamName
-     *
-     * @param scopeName  Scope name.
-     * @param streamName Stream name.
-     * @return String scopeName/streamName.
-     */
-    private String getScopedStreamName(final String scopeName, final String streamName) {
-        return new StringBuilder(scopeName).append("/").append(streamName).toString();
-    }
-
-    private CompletableFuture<SegmentFutures> constructSegmentFutures(final Stream stream, final List<Integer> activeSegments) {
->>>>>>> 020ee8da
+    private CompletableFuture<SegmentFutures> constructSegmentFutures(final Stream stream, final List<Integer> activeSegments, final Executor executor) {
         Map<Integer, Integer> futureSegments = new HashMap<>();
         List<CompletableFuture<List<Integer>>> list =
                 activeSegments.stream().map(number -> getDefaultFutures(stream, number, executor)).collect(Collectors.toList());
@@ -656,11 +447,9 @@
         return result;
     }
 
-<<<<<<< HEAD
-}
-=======
     static boolean validateName(final String path) {
         return (path.indexOf('\\') >= 0 || path.indexOf('/') >= 0) ? false : true;
     }
+
+    abstract Stream newStream(final String scope, final String name);
 }
->>>>>>> 020ee8da
