--- conflicted
+++ resolved
@@ -25,7 +25,6 @@
 import com.google.common.cache.CacheLoader;
 import com.google.common.cache.LoadingCache;
 
-import javax.annotation.ParametersAreNonnullByDefault;
 import java.util.AbstractMap;
 import java.util.Collections;
 import java.util.HashMap;
@@ -35,13 +34,7 @@
 import java.util.concurrent.CompletableFuture;
 import java.util.concurrent.TimeUnit;
 import java.util.stream.Collectors;
-<<<<<<< HEAD
-
-import static com.emc.pravega.common.concurrent.FutureCollectionHelper.filter;
-import static com.emc.pravega.common.concurrent.FutureCollectionHelper.sequence;
-=======
 import javax.annotation.ParametersAreNonnullByDefault;
->>>>>>> 52d83b4a
 
 /**
  * Abstract Stream metadata store. It implements various read queries using the Stream interface.
@@ -53,7 +46,6 @@
     private final LoadingCache<String, Stream> streamCache;
 
     protected AbstractStreamMetadataStore() {
-<<<<<<< HEAD
         streamCache = CacheBuilder.newBuilder()
                 .maximumSize(1000)
                 .refreshAfterWrite(10, TimeUnit.MINUTES)
@@ -85,23 +77,6 @@
                                 }
                             }
                         });
-=======
-        cache = CacheBuilder.newBuilder()
-                            .maximumSize(1000)
-                            .refreshAfterWrite(10, TimeUnit.MINUTES)
-                            .expireAfterWrite(10, TimeUnit.MINUTES)
-                            .build(
-                                    new CacheLoader<String, Stream>() {
-                                        @ParametersAreNonnullByDefault
-                                        public Stream load(String name) {
-                                            try {
-                                                return newStream(name);
-                                            } catch (Exception e) {
-                                                throw new RuntimeException(e);
-                                            }
-                                        }
-                                    });
->>>>>>> 52d83b4a
     }
 
     abstract Stream newStream(final String streamName);
@@ -169,18 +144,11 @@
     }
 
     @Override
-<<<<<<< HEAD
     public CompletableFuture<Map<Integer, List<Integer>>> getSuccessors(final String scopeName, final String streamName,
                                                                         final int segmentNumber) {
         Stream stream = getStream(scopeName, streamName);
-=======
-    public CompletableFuture<Map<Integer, List<Integer>>> getSuccessors(final String streamName,
-                                                                        final int segmentNumber) {
-        Stream stream = getStream(streamName);
->>>>>>> 52d83b4a
         return stream.getSuccessorsWithPredecessors(segmentNumber);
     }
-
 
     @Override
     public CompletableFuture<List<Segment>> scale(final String scopeName, final String streamName,
