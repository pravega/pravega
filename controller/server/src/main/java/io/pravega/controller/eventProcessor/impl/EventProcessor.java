/**
 *
 *  Copyright (c) 2017 Dell Inc., or its subsidiaries.
 *
 */
package io.pravega.controller.eventProcessor.impl;

<<<<<<< HEAD
import io.pravega.controller.requests.ControllerEvent;
import io.pravega.controller.store.checkpoint.CheckpointStoreException;
import io.pravega.stream.EventStreamWriter;
import io.pravega.stream.Position;
import lombok.Setter;
=======
import io.pravega.controller.eventProcessor.ControllerEvent;
import io.pravega.controller.store.checkpoint.CheckpointStoreException;
import io.pravega.stream.Position;

import java.util.concurrent.Future;
>>>>>>> bd91ece2

/**
 * Event processor interface.
 */
public abstract class EventProcessor<T extends ControllerEvent> {

    @FunctionalInterface
    public interface Checkpointer {
        void store(Position position) throws CheckpointStoreException;
    }

<<<<<<< HEAD
    @Setter
    Checkpointer checkpointer;

    @Setter
    EventStreamWriter<T> selfWriter;
=======
    @FunctionalInterface
    public interface Writer<T> {
        Future<Void> write(T event);
    }

    Checkpointer checkpointer;

    Writer<T> selfWriter;
>>>>>>> bd91ece2

    /**
     * AbstractActor initialization hook that is called before actor starts receiving events.
     */
    protected void beforeStart() { }

    /**
     * User defined event processing logic.
     * @param event Event received from Pravega Stream.
     * @param position Received event's position.
     */
    protected abstract void process(T event, Position position);

    /**
     * AbstractActor shutdown hook that is called on shut down.
     */
    protected void afterStop() { }

    /**
     * AbstractActor preRestart hook that is called before actor restarts
     * after recovering from a failure. After this method call, preStart is
     * called before the Actor starts again.
     * @param t Throwable error.
     * @param event Event being processed when error is thrown.
     */
    protected void beforeRestart(Throwable t, T event) { }

    /**
     * Returns a handle to checkpointer which can be used to store reader position.
     * @return a handle to checkpointer which can be used to store reader position.
     */
    protected Checkpointer getCheckpointer() {
        return this.checkpointer;
    }

    /**
     * Returns a stream writer that can be used to write events to the underlying event stream.
     * @return a stream writer that can be used to write events to the underlying event stream.
     */
<<<<<<< HEAD
    protected EventStreamWriter<T> getSelfWriter() {
=======
    protected Writer<T> getSelfWriter() {
>>>>>>> bd91ece2
        return selfWriter;
    }
}<|MERGE_RESOLUTION|>--- conflicted
+++ resolved
@@ -5,19 +5,12 @@
  */
 package io.pravega.controller.eventProcessor.impl;
 
-<<<<<<< HEAD
 import io.pravega.controller.requests.ControllerEvent;
 import io.pravega.controller.store.checkpoint.CheckpointStoreException;
-import io.pravega.stream.EventStreamWriter;
 import io.pravega.stream.Position;
 import lombok.Setter;
-=======
-import io.pravega.controller.eventProcessor.ControllerEvent;
-import io.pravega.controller.store.checkpoint.CheckpointStoreException;
-import io.pravega.stream.Position;
 
 import java.util.concurrent.Future;
->>>>>>> bd91ece2
 
 /**
  * Event processor interface.
@@ -29,22 +22,16 @@
         void store(Position position) throws CheckpointStoreException;
     }
 
-<<<<<<< HEAD
-    @Setter
-    Checkpointer checkpointer;
-
-    @Setter
-    EventStreamWriter<T> selfWriter;
-=======
     @FunctionalInterface
     public interface Writer<T> {
         Future<Void> write(T event);
     }
 
+    @Setter
     Checkpointer checkpointer;
 
+    @Setter
     Writer<T> selfWriter;
->>>>>>> bd91ece2
 
     /**
      * AbstractActor initialization hook that is called before actor starts receiving events.
@@ -84,11 +71,7 @@
      * Returns a stream writer that can be used to write events to the underlying event stream.
      * @return a stream writer that can be used to write events to the underlying event stream.
      */
-<<<<<<< HEAD
-    protected EventStreamWriter<T> getSelfWriter() {
-=======
     protected Writer<T> getSelfWriter() {
->>>>>>> bd91ece2
         return selfWriter;
     }
 }