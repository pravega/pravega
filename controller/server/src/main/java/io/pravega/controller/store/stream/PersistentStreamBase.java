--- conflicted
+++ resolved
@@ -425,14 +425,10 @@
                     if (commit) {
                         switch (x) {
                             case OPEN:
-<<<<<<< HEAD
                                 return sealActiveTx(epoch, txId, true, version).thenApply(y -> TxnStatus.COMMITTING);
-=======
-                                return sealActiveTx(txId, true, version).thenApply(y -> TxnStatus.COMMITTING);
                             case COMMITTING:
                             case COMMITTED:
                                 return CompletableFuture.completedFuture(x);
->>>>>>> d51d40c4
                             case ABORTING:
                             case ABORTED:
                                 throw new OperationOnTxNotAllowedException(txId.toString(), "seal");
@@ -442,12 +438,8 @@
                     } else {
                         switch (x) {
                             case OPEN:
-<<<<<<< HEAD
                                 return sealActiveTx(epoch, txId, false, version).thenApply(y -> TxnStatus.ABORTING);
-=======
-                                return sealActiveTx(txId, false, version).thenApply(y -> TxnStatus.ABORTING);
                             case ABORTING:
->>>>>>> d51d40c4
                             case ABORTED:
                                 return CompletableFuture.completedFuture(x);
                             case COMMITTING:
