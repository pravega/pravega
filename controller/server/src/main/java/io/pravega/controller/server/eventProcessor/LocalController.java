/**
 *
 *  Copyright (c) 2017 Dell Inc., or its subsidiaries.
 *
 */
package io.pravega.controller.server.eventProcessor;

import io.pravega.common.concurrent.FutureHelpers;
import io.pravega.common.netty.PravegaNodeUri;
import io.pravega.controller.server.ControllerService;
import io.pravega.controller.stream.api.grpc.v1.Controller.PingTxnStatus;
import io.pravega.controller.stream.api.grpc.v1.Controller.SegmentRange;
import io.pravega.stream.PingFailedException;
import io.pravega.stream.Segment;
import io.pravega.stream.SegmentWithRange;
import io.pravega.stream.Stream;
import io.pravega.stream.StreamConfiguration;
import io.pravega.stream.StreamSegmentsWithPredecessors;
import io.pravega.stream.Transaction;
import io.pravega.stream.impl.Controller;
import io.pravega.stream.impl.ControllerFailureException;
import io.pravega.stream.impl.ModelHelper;
import io.pravega.stream.impl.StreamSegments;
import io.pravega.stream.impl.TxnSegments;

import java.util.HashMap;
import java.util.List;
import java.util.Map;
import java.util.NavigableMap;
import java.util.TreeMap;
import java.util.UUID;
import java.util.concurrent.CompletableFuture;
import java.util.stream.Collectors;

public class LocalController implements Controller {

    private ControllerService controller;

    public LocalController(ControllerService controller) {
        this.controller = controller;
    }

    @Override
    public CompletableFuture<Boolean> createScope(final String scopeName) {
        return this.controller.createScope(scopeName).thenApply(x -> {
            switch (x.getStatus()) {
            case FAILURE:
                throw new ControllerFailureException("Failed to create scope: " + scopeName);
            case INVALID_SCOPE_NAME:
                throw new IllegalArgumentException("Illegal scope name: " + scopeName);
            case SCOPE_EXISTS:
                return false;
            case SUCCESS:
                return true;
            default:
                throw new ControllerFailureException("Unknown return status creating scope " + scopeName + " "
                        + x.getStatus());
            }
        });
    }

    @Override
    public CompletableFuture<Boolean> deleteScope(String scopeName) {
        return this.controller.deleteScope(scopeName).thenApply(x -> {
            switch (x.getStatus()) {
            case FAILURE:
                throw new ControllerFailureException("Failed to delete scope: " + scopeName);
            case SCOPE_NOT_EMPTY:
                throw new IllegalStateException("Scope "+ scopeName+ " is not empty.");
            case SCOPE_NOT_FOUND:
                return false;
            case SUCCESS:
                return true;
            default:
                throw new ControllerFailureException("Unknown return status deleting scope " + scopeName
                                                     + " " + x.getStatus());
            }
        });
    }

    @Override
    public CompletableFuture<Boolean> createStream(final StreamConfiguration streamConfig) {
        return this.controller.createStream(streamConfig, System.currentTimeMillis()).thenApply(x -> {
            switch (x.getStatus()) {
            case FAILURE:
                throw new ControllerFailureException("Failed to createing stream: " + streamConfig);
            case INVALID_STREAM_NAME:
                throw new IllegalArgumentException("Illegal stream name: " + streamConfig);
            case SCOPE_NOT_FOUND:
                throw new IllegalArgumentException("Scope does not exist: " + streamConfig);
            case STREAM_EXISTS:
                return false;
            case SUCCESS:
                return true;
            default:
                throw new ControllerFailureException("Unknown return status creating stream " + streamConfig
                                                     + " " + x.getStatus());
            }
        });
    }

    @Override
    public CompletableFuture<Boolean> alterStream(final StreamConfiguration streamConfig) {
        return this.controller.alterStream(streamConfig).thenApply(x -> {
            switch (x.getStatus()) {
            case FAILURE:
                throw new ControllerFailureException("Failed to altering stream: " + streamConfig);
            case SCOPE_NOT_FOUND:
                throw new IllegalArgumentException("Scope does not exist: " + streamConfig);
            case STREAM_NOT_FOUND:
                throw new IllegalArgumentException("Stream does not exist: " + streamConfig);
            case SUCCESS:
                return true;
            default:
                throw new ControllerFailureException("Unknown return status altering stream " + streamConfig
                                                     + " " + x.getStatus());
            }
        });
    }

    @Override
    public CompletableFuture<Boolean> sealStream(String scope, String streamName) {
        return this.controller.sealStream(scope, streamName).thenApply(x -> {
            switch (x.getStatus()) {
            case FAILURE:
                throw new ControllerFailureException("Failed to seal stream: " + streamName);
            case SCOPE_NOT_FOUND:
                throw new IllegalArgumentException("Scope does not exist: " + scope);
            case STREAM_NOT_FOUND:
                throw new IllegalArgumentException("Stream does not exist: " + streamName);
            case SUCCESS:
                return true;
            default:
                throw new ControllerFailureException("Unknown return status scealing stream " + streamName
                                                     + " " + x.getStatus());
            }
        });
    }

    @Override
    public CompletableFuture<Boolean> deleteStream(final String scope, final String streamName) {
        return this.controller.deleteStream(scope, streamName).thenApply(x -> {
            switch (x.getStatus()) {
            case FAILURE:
                throw new ControllerFailureException("Failed to delete stream: " + streamName);
            case STREAM_NOT_FOUND:
                return false;
            case STREAM_NOT_SEALED:
                throw new IllegalArgumentException("Stream is not sealed: " + streamName);
            case SUCCESS:
                return true;
            default:
                throw new ControllerFailureException("Unknown return status deleting stream " + streamName + " "
                        + x.getStatus());
            }
        });
    }

    @Override
    public CompletableFuture<Boolean> scaleStream(final Stream stream,
                                                  final List<Integer> sealedSegments,
                                                  final Map<Double, Double> newKeyRanges) {
        return this.controller.scale(stream.getScope(),
                                     stream.getStreamName(),
                                     sealedSegments,
                                     newKeyRanges,
                                     System.currentTimeMillis())
                .thenApply(x -> {
                    switch (x.getStatus()) {
                    case FAILURE:
                        throw new ControllerFailureException("Failed to scale stream: " + stream);
                    case PRECONDITION_FAILED:
                        return false;
                    case SUCCESS:
                        return true;
                    case TXN_CONFLICT:
                        throw new ControllerFailureException("Controller failed to properly abort transactions on stream: "
                                + stream);
                    default:
                        throw new ControllerFailureException("Unknown return status scaling stream "
                                + stream + " " + x.getStatus());
                    }
                });
    }

    @Override
    public CompletableFuture<StreamSegments> getCurrentSegments(final String scope, final String streamName) {
        return controller.getCurrentSegments(scope, streamName)
                .thenApply(this::getStreamSegments);
    }

    private StreamSegments getStreamSegments(List<SegmentRange> ranges) {
        NavigableMap<Double, Segment> rangeMap = new TreeMap<>();
        for (SegmentRange r : ranges) {
            rangeMap.put(r.getMaxKey(), ModelHelper.encode(r.getSegmentId()));
        }
        return new StreamSegments(rangeMap);
    }

    @Override
    public CompletableFuture<TxnSegments> createTransaction(Stream stream, long lease, final long maxExecutionTime,
                                                     final long scaleGracePeriod) {
        return controller
                .createTransaction(stream.getScope(), stream.getStreamName(), lease, maxExecutionTime, scaleGracePeriod)
                .thenApply(pair -> {
                    return new TxnSegments(getStreamSegments(pair.getRight()), pair.getKey());
                });
    }

    @Override
    public CompletableFuture<Void> pingTransaction(Stream stream, UUID txId, long lease) {
        return FutureHelpers.toVoidExpecting(
                controller.pingTransaction(stream.getScope(), stream.getStreamName(), ModelHelper.decode(txId), lease),
                PingTxnStatus.newBuilder().setStatus(PingTxnStatus.Status.OK).build(),
                PingFailedException::new);
    }

    @Override
    public CompletableFuture<Void> commitTransaction(Stream stream, UUID txnId) {
        return controller
                .commitTransaction(stream.getScope(), stream.getStreamName(), ModelHelper.decode(txnId))
                .thenApply(x -> null);
    }

    @Override
    public CompletableFuture<Void> abortTransaction(Stream stream, UUID txId) {
        return controller
                .abortTransaction(stream.getScope(), stream.getStreamName(), ModelHelper.decode(txId))
                .thenApply(x -> null);
    }

    @Override
    public CompletableFuture<Transaction.Status> checkTransactionStatus(Stream stream, UUID txnId) {
        return controller.checkTransactionStatus(stream.getScope(), stream.getStreamName(), ModelHelper.decode(txnId))
                .thenApply(status -> ModelHelper.encode(status.getState(), stream + " " + txnId));
    }

    @Override
    public CompletableFuture<Map<Segment, Long>> getSegmentsAtTime(Stream stream, long timestamp) {
        return controller.getSegmentsAtTime(stream.getScope(), stream.getStreamName(), timestamp).thenApply(segments -> {
            return segments.entrySet()
                           .stream()
                           .collect(Collectors.toMap(entry -> ModelHelper.encode(entry.getKey()),
                                                     entry -> entry.getValue()));
        });
    }

    @Override
<<<<<<< HEAD
    public CompletableFuture<Map<SegmentWithRange, List<Integer>>> getSuccessors(Segment segment) {
=======
    public CompletableFuture<StreamSegmentsWithPredecessors> getSuccessors(Segment segment) {
>>>>>>> 1c66ea20
        return controller.getSegmentsImmediatelyFollowing(ModelHelper.decode(segment))
                .thenApply(x -> {
                    Map<SegmentWithRange, List<Integer>> map = new HashMap<>();
                    x.forEach((segmentId, list) -> map.put(ModelHelper.encode(segmentId), list));
                    return new StreamSegmentsWithPredecessors(map);
                });
    }

    @Override
    public CompletableFuture<PravegaNodeUri> getEndpointForSegment(String qualifiedSegmentName) {
        Segment segment = Segment.fromScopedName(qualifiedSegmentName);
            return controller.getURI(ModelHelper.createSegmentId(segment.getScope(), segment.getStreamName(),
                    segment.getSegmentNumber())).thenApply(ModelHelper::encode);
    }

    @Override
    public CompletableFuture<Boolean> isSegmentOpen(Segment segment) {
        return controller.isSegmentValid(segment.getScope(), segment.getStreamName(), segment.getSegmentNumber());
    }
}<|MERGE_RESOLUTION|>--- conflicted
+++ resolved
@@ -246,11 +246,7 @@
     }
 
     @Override
-<<<<<<< HEAD
-    public CompletableFuture<Map<SegmentWithRange, List<Integer>>> getSuccessors(Segment segment) {
-=======
     public CompletableFuture<StreamSegmentsWithPredecessors> getSuccessors(Segment segment) {
->>>>>>> 1c66ea20
         return controller.getSegmentsImmediatelyFollowing(ModelHelper.decode(segment))
                 .thenApply(x -> {
                     Map<SegmentWithRange, List<Integer>> map = new HashMap<>();
