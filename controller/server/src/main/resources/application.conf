--- conflicted
+++ resolved
@@ -6,7 +6,6 @@
     selectorThreadCount = 3
     workerThreadCount = 10
 
-<<<<<<< HEAD
     #Pravega service host's connection endpoint. Needed for a single node deployment.
     serviceHostIp = localhost
     serviceHostPort = 12345
@@ -28,13 +27,10 @@
     }
 
     store { #Store related configuration.
-=======
-    store { # Store related configuration
 
       type = Zookeeper
       connectionString = "localhost:2181"
 
->>>>>>> aebb5294
       stream {
         #Stream Store related configuration.
         type = InMemory
