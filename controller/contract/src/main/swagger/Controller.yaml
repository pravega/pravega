# Description of the Pravega Controller APIs.
swagger: '2.0'
info:
  version: "0.0.1"
  title: Pravega Controller APIs
basePath: /v1
schemes:
  - http
paths:
  /scopes:
    get:
      operationId: listScopes
      description: List all scopes in the system
      produces:
        - application/json
      responses:
        200:
          description: List of scope objects
          schema:
            $ref: "#/definitions/ScopesList"
        500:
          description: Server error
    post:
      operationId: createScope
      description: Creates a new scope
      consumes:
        - application/json
      parameters:
        - in: body
          name: CreateScopeRequest
          description: The scope configuration
          required: true
          schema:
            type: object
            properties:
              scopeName:
                type: string
      produces:
        - application/json
      responses:
        201:
          description: Successfully created the scope
          schema:
            $ref: "#/definitions/ScopeProperty"
        409:
          description: Scope already exists
        500:
          description: Server error
  /scopes/{scopeName}:
    parameters:
      - in: path
        name: scopeName
        description: Scope name
        required: true
        type: string
    get:
      operationId: getScope
      description: Retrieve scope
      produces:
        - application/json
      responses:
        200:
          description: Successfully retrieved the scope
          schema:
            $ref: "#/definitions/ScopeProperty"
        404:
          description: Scope not found
        500:
          description: Server error
    delete:
      operationId: deleteScope
      description: Delete a scope
      responses:
        204:
          description: Successfully deleted the scope
        404:
          description: Scope not found
        412:
          description: Cannot delete scope which has non-empty list of streams
        500:
          description: Server error
  /scopes/{scopeName}/streams:
    parameters:
      - in: path
        name: scopeName
        description: Scope name
        required: true
        type: string
    get:
      operationId: listStreams
      description: List streams within the given scope
      produces:
        - application/json
      responses:
        200:
          description: List of stream objects
          schema:
            $ref: "#/definitions/StreamsList"
        404:
          description: Scope not found
        500:
          description: Server error
    post:
      operationId: createStream
      description: Creates a new stream
      consumes:
        - application/json
      parameters:
        - in: body
          name: CreateStreamRequest
          description: The stream configuration
          required: true
          schema:
            type: object
            properties:
              streamName:
                type: string
              scalingPolicy:
                  $ref: "#/definitions/ScalingConfig"
              retentionPolicy:
                  $ref: "#/definitions/RetentionConfig"
      produces:
        - application/json
      responses:
        201:
          description: Successful created the stream
          schema:
            $ref: "#/definitions/StreamProperty"
        404:
          description: Scope not found
        409:
          description: Stream already exists
        500:
          description: Server error
  /scopes/{scopeName}/streams/{streamName}:
    parameters:
      - in: path
        name: scopeName
        description: Scope name
        required: true
        type: string
      - in: path
        name: streamName
        description: Stream name
        required: true
        type: string
    get:
      operationId: getStream
      description: Fetch the stream properties
      produces:
        - application/json
      responses:
        200:
          description: Found stream configuration
          schema:
            $ref: "#/definitions/StreamProperty"
        404:
          description: Scope or stream not found
        500:
          description: Server error
    put:
      operationId: updateStream
      consumes:
        - application/json
      parameters:
        - in: body
          name: UpdateStreamRequest
          description: The new stream configuration
          required: true
          schema:
            type: object
            properties:
              scalingPolicy:
                  $ref: "#/definitions/ScalingConfig"
              retentionPolicy:
                  $ref: "#/definitions/RetentionConfig"
      produces:
        - application/json
      responses:
        200:
          description: Successfully updated the stream configuration
          schema:
            $ref: "#/definitions/StreamProperty"
        404:
          description: Scope or stream not found
        500:
          description: Server error
    delete:
      operationId: deleteStream
      description: Delete a stream
      responses:
        204:
          description: Successfully deleted the stream
        404:
          description: Stream not found
        412:
          description: Cannot delete stream since it is not sealed
        500:
          description: Server error
  /scopes/{scopeName}/streams/{streamName}/state:
    parameters:
      - in: path
        name: scopeName
        description: Scope name
        required: true
        type: string
      - in: path
        name: streamName
        description: Stream name
        required: true
        type: string
    put:
      operationId: updateStreamState
<<<<<<< HEAD
=======
      description: Updates the current state of the stream
>>>>>>> 6e0b723c
      consumes:
        - application/json
      parameters:
        - in: body
          name: UpdateStreamStateRequest
          description: The state info to be updated
          required: true
          schema:
            $ref: "#/definitions/StreamState"
      produces:
        - application/json
      responses:
        200:
          description: Successfully updated the stream state
          schema:
            $ref: "#/definitions/StreamState"
        404:
          description: Scope or stream not found
        500:
          description: Server error

definitions:
  StreamsList:
    type: object
    properties:
      streams:
        type: array
        items:
          $ref: "#/definitions/StreamProperty"
  ScopesList:
    type: object
    properties:
      scopes:
        type: array
        items:
          $ref: "#/definitions/ScopeProperty"
  ScopeProperty:
    type: object
    properties:
      scopeName:
        type: string
  StreamProperty:
    type: object
    properties:
      scopeName:
        type: string
      streamName:
        type: string
      scalingPolicy:
          $ref: "#/definitions/ScalingConfig"
      retentionPolicy:
          $ref: "#/definitions/RetentionConfig"
  ScalingConfig:
    type: object
    properties:
      type:
        type: string
        enum:
        - FIXED_NUM_SEGMENTS
        - BY_RATE_IN_KBYTES_PER_SEC
        - BY_RATE_IN_EVENTS_PER_SEC
      targetRate:
        type: integer
        format: int64
      scaleFactor:
        type: integer
        format: int32
      minSegments:
        type: integer
        format: int32
  RetentionConfig:
    type: object
    properties:
      retentionTimeMillis:
        type: integer
        format: int64
  StreamState:
    type: object
    properties:
      streamState:
        type: string
        enum:
        - SEALED<|MERGE_RESOLUTION|>--- conflicted
+++ resolved
@@ -211,10 +211,7 @@
         type: string
     put:
       operationId: updateStreamState
-<<<<<<< HEAD
-=======
       description: Updates the current state of the stream
->>>>>>> 6e0b723c
       consumes:
         - application/json
       parameters:
