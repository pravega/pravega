--- conflicted
+++ resolved
@@ -53,13 +53,10 @@
 import static io.pravega.shared.MetricsNames.ADD_SUBSCRIBER_FAILED;
 import static io.pravega.shared.MetricsNames.REMOVE_SUBSCRIBER;
 import static io.pravega.shared.MetricsNames.REMOVE_SUBSCRIBER_FAILED;
-<<<<<<< HEAD
-=======
 import static io.pravega.shared.MetricsNames.UPDATE_SUBSCRIBER;
 import static io.pravega.shared.MetricsNames.UPDATE_SUBSCRIBER_FAILED;
 import static io.pravega.shared.MetricsNames.UPDATE_SUBSCRIBER_LATENCY;
 
->>>>>>> e48f7bd4
 
 import static io.pravega.shared.MetricsNames.globalMetricName;
 import static io.pravega.shared.MetricsTags.streamTags;
@@ -78,10 +75,7 @@
     private final OpStatsLogger addSubscriberLatency;
     private final OpStatsLogger truncateStreamLatency;
     private final OpStatsLogger removeSubscriberLatency;
-<<<<<<< HEAD
-=======
     private final OpStatsLogger updateSubscriberLatency;
->>>>>>> e48f7bd4
     private final OpStatsLogger createKeyValueTableLatency;
     private final OpStatsLogger deleteKeyValueTableLatency;
 
@@ -355,11 +349,7 @@
      * @param streamName    Name of the Stream.
      * @param latency       Latency of the removeSubscriber operation.
      */
-<<<<<<< HEAD
-    public void removeSubscriber(String scope, String streamName, Duration latency) {
-=======
     public void deleteSubscriber(String scope, String streamName, Duration latency) {
->>>>>>> e48f7bd4
         DYNAMIC_LOGGER.incCounterValue(globalMetricName(REMOVE_SUBSCRIBER), 1);
         DYNAMIC_LOGGER.incCounterValue(REMOVE_SUBSCRIBER, 1, streamTags(scope, streamName));
         removeSubscriberLatency.reportSuccessValue(latency.toMillis());
@@ -371,11 +361,7 @@
      * @param scope         Scope Name.
      * @param streamName    Stream Name.
      */
-<<<<<<< HEAD
-    public void removeSubscriberFailed(String scope, String streamName) {
-=======
     public void deleteSubscriberFailed(String scope, String streamName) {
->>>>>>> e48f7bd4
         DYNAMIC_LOGGER.incCounterValue(globalMetricName(REMOVE_SUBSCRIBER_FAILED), 1);
         DYNAMIC_LOGGER.incCounterValue(REMOVE_SUBSCRIBER_FAILED, 1, streamTags(scope, streamName));
     }
@@ -389,15 +375,9 @@
      * @param latency       Latency of the updateTruncationStreamCut operation.
      */
     public void updateTruncationSC(String scope, String streamName, Duration latency) {
-<<<<<<< HEAD
-        DYNAMIC_LOGGER.incCounterValue(globalMetricName(REMOVE_SUBSCRIBER), 1);
-        DYNAMIC_LOGGER.incCounterValue(REMOVE_SUBSCRIBER, 1, streamTags(scope, streamName));
-        removeSubscriberLatency.reportSuccessValue(latency.toMillis());
-=======
         DYNAMIC_LOGGER.incCounterValue(globalMetricName(UPDATE_SUBSCRIBER), 1);
         DYNAMIC_LOGGER.incCounterValue(UPDATE_SUBSCRIBER, 1, streamTags(scope, streamName));
         updateSubscriberLatency.reportSuccessValue(latency.toMillis());
->>>>>>> e48f7bd4
     }
 
     /**
@@ -407,13 +387,8 @@
      * @param streamName    Stream Name.
      */
     public void updateTruncationSCFailed(String scope, String streamName) {
-<<<<<<< HEAD
-        DYNAMIC_LOGGER.incCounterValue(globalMetricName(REMOVE_SUBSCRIBER_FAILED), 1);
-        DYNAMIC_LOGGER.incCounterValue(REMOVE_SUBSCRIBER_FAILED, 1, streamTags(scope, streamName));
-=======
         DYNAMIC_LOGGER.incCounterValue(globalMetricName(UPDATE_SUBSCRIBER_FAILED), 1);
         DYNAMIC_LOGGER.incCounterValue(UPDATE_SUBSCRIBER_FAILED, 1, streamTags(scope, streamName));
->>>>>>> e48f7bd4
     }
 
     /**
@@ -491,10 +466,7 @@
             INSTANCE.get().truncateStreamLatency.close();
             INSTANCE.get().addSubscriberLatency.close();
             INSTANCE.get().removeSubscriberLatency.close();
-<<<<<<< HEAD
-=======
             INSTANCE.get().updateSubscriberLatency.close();
->>>>>>> e48f7bd4
             INSTANCE.get().createScopeLatency.close();
             INSTANCE.get().deleteScopeLatency.close();
             INSTANCE.set(null);
