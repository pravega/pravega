--- conflicted
+++ resolved
@@ -158,19 +158,6 @@
             revisionDataInput.readCollection(DataInput::readLong, toDeleteBuilder);
             truncationRecordBuilder.toDelete(toDeleteBuilder.build());
             truncationRecordBuilder
-<<<<<<< HEAD
-                    .streamCut(revisionDataInput.readMap(DataInput::readLong, DataInput::readLong, ImmutableMap.builder()))
-                    .span(revisionDataInput.readMap(StreamSegmentRecord.SERIALIZER::deserialize, DataInput::readInt, ImmutableMap.builder()));
-            ImmutableSet.Builder<Long> deletedSegmentsBuilder = ImmutableSet.builder();
-            revisionDataInput.readCollection(DataInput::readLong, deletedSegmentsBuilder);
-            truncationRecordBuilder.deletedSegments(deletedSegmentsBuilder.build());
-
-            ImmutableSet.Builder<Long> toDeleteBuilder = ImmutableSet.builder();
-            revisionDataInput.readCollection(DataInput::readLong, toDeleteBuilder);
-            truncationRecordBuilder.toDelete(toDeleteBuilder.build());
-            truncationRecordBuilder
-=======
->>>>>>> 1f0674b0
                     .sizeTill(revisionDataInput.readLong())
                     .updating(revisionDataInput.readBoolean());
         }
