/**
 * Copyright Pravega Authors.
 *
 * Licensed under the Apache License, Version 2.0 (the "License");
 * you may not use this file except in compliance with the License.
 * You may obtain a copy of the License at
 *
 *     http://www.apache.org/licenses/LICENSE-2.0
 *
 * Unless required by applicable law or agreed to in writing, software
 * distributed under the License is distributed on an "AS IS" BASIS,
 * WITHOUT WARRANTIES OR CONDITIONS OF ANY KIND, either express or implied.
 * See the License for the specific language governing permissions and
 * limitations under the License.
 */
package io.pravega.controller.store.stream;

import com.google.common.collect.ImmutableMap;
import io.pravega.client.stream.ReaderGroupConfig;
import io.pravega.client.stream.StreamConfiguration;
import io.pravega.controller.store.Version;
import io.pravega.controller.store.VersionedMetadata;
import io.pravega.controller.store.stream.records.ActiveTxnRecord;
import io.pravega.controller.store.stream.records.CommittingTransactionsRecord;
import io.pravega.controller.store.stream.records.EpochRecord;
import io.pravega.controller.store.stream.records.EpochTransitionRecord;
import io.pravega.controller.store.stream.records.HistoryTimeSeries;
import io.pravega.controller.store.stream.records.RetentionSet;
import io.pravega.controller.store.stream.records.SealedSegmentsMapShard;
import io.pravega.controller.store.stream.records.StreamCutRecord;
import io.pravega.controller.store.stream.records.StreamConfigurationRecord;
import io.pravega.controller.store.stream.records.StreamCutReferenceRecord;
import io.pravega.controller.store.stream.records.StreamSegmentRecord;
import io.pravega.controller.store.stream.records.StreamTruncationRecord;
import io.pravega.controller.store.stream.records.WriterMark;
import io.pravega.controller.store.stream.records.StreamSubscriber;
import io.pravega.controller.store.stream.records.ReaderGroupConfigRecord;
import io.pravega.controller.store.task.TxnResource;
import io.pravega.controller.stream.api.grpc.v1.Controller.CreateScopeStatus;
import io.pravega.controller.stream.api.grpc.v1.Controller.DeleteScopeStatus;
import io.pravega.shared.controller.event.ControllerEvent;
import org.apache.commons.lang3.tuple.Pair;

import java.util.AbstractMap.SimpleEntry;
import java.util.List;
import java.util.Map;
import java.util.Optional;
import java.util.Set;
import java.util.UUID;
import java.util.concurrent.CompletableFuture;
import java.util.concurrent.Executor;
import java.util.concurrent.ScheduledExecutorService;

/**
 * Stream Metadata.
 */
public interface StreamMetadataStore extends AutoCloseable {

    /**
     * Method to create an operation context for an operation intended on a specific scope. An operation context 
     * encapsulates a particular operation which is tracked against the specified request id. A context object also
     * ensures that the store requests using the same context object optimizes on the number of store calls that are made
     * by reusing previously retrieved values from the cache. 
     *
     * @param scope Stream scope.
     * @param requestId requestId.
     * @return Return a streamContext
     */
    OperationContext createScopeContext(final String scope, long requestId);
    
    /**
     * Method to create an operation context for an operation intended on a specific stream. An operation context 
     * encapsulates a particular operation which is tracked against the specified request id. A context object also
     * ensures that the store requests using the same context object optimizes on the number of store calls that are made
     * by reusing previously retrieved values from the cache. 
     *
     * @param scope Stream scope.
     * @param name  Stream name.
     * @param requestId requestId.
     * @return Return a streamContext
     */
    OperationContext createStreamContext(final String scope, final String name, long requestId);

    /**
     * Creates a new stream with the given name and configuration.
     *
     * @param scopeName       scope name
     * @param streamName      stream name
     * @param configuration   stream configuration
     * @param createTimestamp stream creation timestamp
     * @param context         operation context
     * @param executor        callers executor
     * @return boolean indicating whether the stream was created
     */
    CompletableFuture<CreateStreamResponse> createStream(final String scopeName,
                                            final String streamName,
                                            final StreamConfiguration configuration,
                                            final long createTimestamp,
                                            final OperationContext context,
                                            final Executor executor);

    /**
     * Api to check if a stream exists in the store or not.
     * @param scopeName scope name
     * @param streamName stream name
     * @param context Operation context
     * @param executor executor
     * @return true if stream exists, false otherwise
     */
    CompletableFuture<Boolean> checkStreamExists(final String scopeName,
                                                 final String streamName, 
                                                 final OperationContext context, 
                                                 final Executor executor);

    /**
     * Api to check if a stream exists in the store or not.
     * @param scopeName scope name
     * @param context operation context
     * @param executor executor
     * @return true if stream exists, false otherwise
     */
    CompletableFuture<Boolean> checkScopeExists(final String scopeName, OperationContext context, Executor executor);

    /**
     * Api to get creation time for the stream. 
     * 
     * @param scopeName       scope name
     * @param streamName      stream name
     * @param context         operation context
     * @param executor        callers executor
     * @return CompletableFuture, which when completed, will contain the creation time of the stream. 
     */
    CompletableFuture<Long> getCreationTime(final String scopeName,
                                            final String streamName,
                                            final OperationContext context,
                                            final Executor executor);
    
    /**
     * Api to Delete the stream related metadata.
     *
     * @param scopeName       scope name
     * @param streamName      stream name
     * @param context         operation context
     * @param executor        callers executor
     * @return future
     */
    CompletableFuture<Void> deleteStream(final String scopeName,
                                         final String streamName,
                                         final OperationContext context,
                                         final Executor executor);

    /**
     * Api to set the state for stream in metadata.
     * @param scope scope name
     * @param name stream name
     * @param state stream state
     * @param context operation context
     * @param executor callers executor
     * @return Future of boolean if state update succeeded.
     */
    CompletableFuture<Void> setState(final String scope, final String name,
                                     final State state, final OperationContext context,
                                     final Executor executor);

    /**
     * Api to get the state for stream from metadata.
     *
     * @param scope scope name
     * @param name stream name
     * @param ignoreCached ignore cached value and fetch from store.
     * @param context operation context
     * @param executor callers executor
     * @return Future of boolean if state update succeeded.
     */
    CompletableFuture<State> getState(final String scope, final String name, final boolean ignoreCached, 
                                      final OperationContext context, final Executor executor);

    /**
     * Api to get the current state with its current version.
     *
     * @param scope scope
     * @param name stream
     * @param context operation context
     * @param executor executor
     * @return Future which when completed has the versioned state.
     */
    CompletableFuture<VersionedMetadata<State>> getVersionedState(final String scope, final String name,
                                                                  final OperationContext context, final Executor executor);

    /**
     * Api to update versioned state as a CAS operation.
     *
     * @param scope scope
     * @param name stream
     * @param state desired state
     * @param previous current state with version
     * @param context operation context
     * @param executor executor
     * @return Future which when completed contains the updated state and version if successful or exception otherwise.
     */
    CompletableFuture<VersionedMetadata<State>> updateVersionedState(final String scope, final String name,
                                                                     final State state, 
                                                                     final VersionedMetadata<State> previous,
                                                                     final OperationContext context,
                                                                     final Executor executor);

    /**
     * Creates a new scope with the given name.
     *
     * @param scopeName Scope name
     * @param context operation context
     * @param executor executor
     *                
     * @return null on success and exception on failure.
     */
    CompletableFuture<CreateScopeStatus> createScope(final String scopeName, final OperationContext context, Executor executor);

    /**
     * Deletes a Scope if contains no streams.
     *
     * @param scopeName Name of scope to be deleted
     * @param context operation context
     * @param executor executor
     * @return null on success and exception on failure.
     */
    CompletableFuture<DeleteScopeStatus> deleteScope(final String scopeName, final OperationContext context, Executor executor);

    /**
     * Retrieve configuration of scope.
     *
     * @param scopeName Name of scope.
     * @param context operation context
     * @param executor executor
     * @return Returns configuration of scope.
     */
    CompletableFuture<String> getScopeConfiguration(final String scopeName, final OperationContext context, Executor executor);

    /**
     * List existing streams in scopes.
     *
     * @param scopeName Name of the scope
     * @param context operation context
     * @param executor executor
     * @return A map of streams in scope to their configurations
     */
    CompletableFuture<Map<String, StreamConfiguration>> listStreamsInScope(final String scopeName, final OperationContext context, 
                                                                           final Executor executor);

    /**
     * List existing streams in scopes with pagination. This api continues listing streams from the supplied continuation token
     * and returns a count limited list of streams and a new continuation token.
     *
     * @param scopeName Name of the scope
     * @param continuationToken continuation token
     * @param limit limit on number of streams to return.
     * @param context operation context
     * @param executor executor
     * @return A pair of list of streams in scope with the continuation token. 
     */
    CompletableFuture<Pair<List<String>, String>> listStream(final String scopeName, final String continuationToken,
                                                             final int limit, final Executor executor, OperationContext context);

    /**
     * List Scopes in cluster.
     *
     * @param requestId requestId
     * @param executor executor service.
     * @return List of scopes
     */
    CompletableFuture<List<String>> listScopes(Executor executor, long requestId);

    /**
     * List scopes with pagination. This api continues listing scopes from the supplied continuation token
     * and returns a count limited list of scopes and a new continuation token.
     *
     * @param continuationToken continuation token
     * @param limit limit on number of scopes to return.
     * @param executor executor
     * @param requestId request id
     * @return A pair of list of scopes with the continuation token. 
     */
    CompletableFuture<Pair<List<String>, String>> listScopes(final String continuationToken,
                                                             final int limit, final Executor executor, long requestId);
    
    /**
     * Updates the configuration of an existing stream.
     *
     * @param scope         stream scope
     * @param name          stream name.
     * @param configuration new stream configuration.
     * @param context       operation context
     * @param executor      callers executor
     * @return Future of operation
     */
    CompletableFuture<Void> startUpdateConfiguration(final String scope,
                                                     final String name,
                                                     final StreamConfiguration configuration,
                                                     final OperationContext context,
                                                     final Executor executor);

    /**
     * Complete an ongoing update of stream configuration.
     *
     * @param scope         stream scope
     * @param name          stream name.
     * @param existing      versioned StreamConfigurationRecord
     * @param context       operation context
     * @param executor      callers executor
     * @return future of operation
     */
    CompletableFuture<Void> completeUpdateConfiguration(final String scope,
                                                        final String name,
                                                        final VersionedMetadata<StreamConfigurationRecord> existing,
                                                        final OperationContext context,
                                                        final Executor executor);

    /**
     * Fetches the current stream configuration.
     *
     * @param scope    stream scope
     * @param name     stream name.
     * @param context  operation context
     * @param executor callers executor
     * @return current stream configuration.
     */
    CompletableFuture<StreamConfiguration> getConfiguration(final String scope, final String name,
                                                            final OperationContext context,
                                                            final Executor executor);

    /**
     * Fetches the current stream configuration.
     *
     * @param scope        stream scope
     * @param name         stream name.
     * @param context      operation context
     * @param executor     callers executor
     * @return current stream configuration.
     */
    CompletableFuture<VersionedMetadata<StreamConfigurationRecord>> getConfigurationRecord(final String scope, final String name,
                                                                                           final OperationContext context,
                                                                                           final Executor executor);

    /**
<<<<<<< HEAD
     * Update inverted index for tags.
     *
     * @param scope        stream scope
     * @param name         stream name.
     * @param context      operation context
     * @param executor     callers executor
     * @return current stream configuration.
     */
    CompletableFuture<Void> updateStreamTagIndex(final String scope, final String name, final StreamConfiguration config, final OperationContext context, final Executor executor);

    /**
     * Method to create an operation context for ReaderGroup. A context ensures that multiple calls to store for the same data are avoided
     * within the same operation. All api signatures are changed to accept context. If context is supplied, the data will be
=======
     * Method to create an operation context for ReaderGroup. A context ensures that multiple calls to store for the same 
     * data are avoided within the same operation. 
     * All api signatures are changed to accept context. If context is supplied, the data will be
>>>>>>> 04c9c6ba
     * looked up within the context and, upon a cache miss, will be fetched from the external store and cached within the context.
     *
     * @param scope Reader Group scope.
     * @param name  Reader Group name.
     * @param requestId request id
     * @return Return a Reader Group Context
     */
    OperationContext createRGContext(final String scope, final String name, long requestId);

    /**
     * Api to get the versioned state for Reader Group from metadata.
     *
     * @param scope scope name
     * @param name Reader Group name
     * @param ignoreCached ignore cached value and fetch from store.
     * @param context operation context
     * @param executor callers executor
     * @return Future which when completed has the VersionedState.
     */
    CompletableFuture<VersionedMetadata<ReaderGroupState>> getVersionedReaderGroupState(final String scope, final String name, 
                                                                                        final boolean ignoreCached, 
                                                                                        final OperationContext context,
                                                                                        final Executor executor);

    /**
     * Api to get the state for Reader Group from metadata.
     *
     * @param scope scope name
     * @param name stream name
     * @param ignoreCached ignore cached value and fetch from store.
     * @param context operation context
     * @param executor callers executor
     * @return Future of ReaderGroupState.
     */
    CompletableFuture<ReaderGroupState> getReaderGroupState(final String scope, final String name, final boolean ignoreCached, 
                                                            final OperationContext context, final Executor executor);

    /**
     * Add ReaderGroup to scope.
     *
     * @param scopeName       scope name
     * @param rgName          Reader Group name
     * @param readerGroupId   Reader Group Identifier
     * @param executor        Executor
     * @param context         operation context
     * @return boolean indicating whether the stream was created
     */
    CompletableFuture<Void> addReaderGroupToScope(final String scopeName,
                                              final String rgName,
                                              final UUID readerGroupId, final OperationContext context, final Executor executor);

    /**
     * Creates a new stream with the given name and configuration.
     *
     * @param scopeName       scope name
     * @param rgName          Reader Group name
     * @param configuration   Reader Group configuration
     * @param createTimestamp Reader Group creation timestamp
     * @param context         Reader Group operation context
     * @param executor        callers executor
     * @return boolean indicating whether the stream was created
     */
    CompletableFuture<Void> createReaderGroup(final String scopeName,
                                              final String rgName,
                                              final ReaderGroupConfig configuration,
                                              final long createTimestamp,
                                              final OperationContext context,
                                              final Executor executor);

    /**
     * Updates the configuration of an existing Reader Group.
     *
     * @param scope         Reader Group scope
     * @param name          Reader Group name.
     * @param configuration new Reader Group configuration.
     * @param context       operation context
     * @param executor      callers executor
     * @return Future of operation
     */
    CompletableFuture<Void> startRGConfigUpdate(final String scope,
                                                final String name,
                                                final ReaderGroupConfig configuration,
                                                final OperationContext context,
                                                final Executor executor);

    /**
     * Completes the update of Reader Group Configuration.
     *
     * @param scope         Reader Group scope
     * @param name          Reader Group name.
     * @param configRecord  Reader Group Config record.
     * @param context       operation context.
     * @param executor      callers executor.
     * @return Future of operation
     */
    CompletableFuture<Void> completeRGConfigUpdate(final String scope,
                                                    final String name,
                                                    final VersionedMetadata<ReaderGroupConfigRecord> configRecord,
                                                    final OperationContext context,
                                                    final Executor executor);

    /**
     * Delete a Reader Group with the given scope & name.
     *
     * @param scopeName       scope name
     * @param rgName          Reader Group name
     * @param context         Reader Group operation context
     * @param executor        callers executor
     * @return boolean indicating whether the stream was created
     */
    CompletableFuture<Void> deleteReaderGroup(final String scopeName,
                                              final String rgName,
                                              final OperationContext context,
                                              final Executor executor);

    /**
     * Api to update versioned state of ReaderGroup as a CAS operation.
     *
     * @param scope scope name.
     * @param name ReaderGroup name.
     * @param state desired state
     * @param previous current state with version
     * @param context operation context
     * @param executor executor
     * @return Future which when completed contains the updated state and version if successful or exception otherwise.
     */
    CompletableFuture<VersionedMetadata<ReaderGroupState>> updateReaderGroupVersionedState(
            final String scope, final String name, final ReaderGroupState state, 
            final VersionedMetadata<ReaderGroupState> previous,
            final OperationContext context, final Executor executor);

    /**
     * Fetches the current ReaderGroup configuration.
     *
     * @param scope    ReaderGroup scope
     * @param name     ReaderGroup name.
     * @param context  operation context
     * @param executor callers executor
     * @return current ReaderGroup configuration record.
     */
    CompletableFuture<VersionedMetadata<ReaderGroupConfigRecord>> getReaderGroupConfigRecord(final String scope, final String name,
                                                                                             final OperationContext context,
                                                                                             final Executor executor);

    /**
     * Creates a new subscribers record in metadata for an existing stream.
     *
     * @param scopeName         stream scope name.
     * @param streamName        stream name.
     * @param subscriber        new subscriber Reader Group.
     * @param generation        subscriber generation number.
     * @param context           operation context
     * @param executor          callers executor
     * @return Future of operation
     */
    CompletableFuture<Void> addSubscriber(final String scopeName, final String streamName, String subscriber, long generation,
                                             final OperationContext context, final Executor executor);

    /**
     * Deletes the subscriber Reader Group from Stream Metadata.
     *
     * @param scope         stream scope
     * @param name          stream name.
     * @param subscriber    subscriber Reader Group to be removed.
     * @param generation    subscriber generation.
     * @param context       operation context
     * @param executor      callers executor
     * @return Future of operation
     */
    CompletableFuture<Void> deleteSubscriber(final String scope,
                                             final String name,
                                             final String subscriber,
                                             final long generation,
                                             final OperationContext context,
                                             final Executor executor);

    /**
     * Updates the subscribers metadata for an existing stream.
     *
     * @param scope         stream scope
     * @param name          stream name.
     * @param subscriber new stream subscriber.
     * @param generation subscriber generation.
     * @param streamCut     new truncation streamcut of subscriber.
     * @param previousRecord previous truncation streamcut of subscriber.
     * @param context       operation context
     * @param executor      callers executor
     * @return Future of operation
     */
    CompletableFuture<Void> updateSubscriberStreamCut(final String scope,
                                                     final String name,
                                                     final String subscriber,
                                                     final long generation,
                                                     final ImmutableMap<Long, Long> streamCut,
                                                     final VersionedMetadata<StreamSubscriber> previousRecord,
                                                     final OperationContext context,
                                                     final Executor executor);

    /**
     * Fetches the current stream subscribers record.
     *
     * @param scope        stream scope
     * @param name         stream name.
     * @param subscriber   subscriber name.
     * @param context      operation context.
     * @param executor     callers executor.
     * @return current stream configuration.
     */
    CompletableFuture<VersionedMetadata<StreamSubscriber>> getSubscriber(final String scope, final String name,
                                                                                       final String subscriber,
                                                                                       final OperationContext context,
                                                                                       final Executor executor);

    /**
     * List scopes with pagination. This api continues listing scopes from the supplied continuation token
     * and returns a count limited list of scopes and a new continuation token.
     *
     * @param scope scope name.
     * @param stream stream for which to list subscribers.
     * @param context operation context.
     * @param executor executor.
     * @return A list of subscribers for Stream.
     */
    CompletableFuture<List<String>> listSubscribers(final String scope, final String stream,
                                                    final OperationContext context, final Executor executor);


    /**
     * Start new stream truncation.
     *
     * @param scope         stream scope
     * @param name          stream name.
     * @param streamCut     new stream cut.
     * @param context       operation context.
     * @param executor      callers executor.
     * @return future of operation.
     */
    CompletableFuture<Void> startTruncation(final String scope,
                                            final String name,
                                            final Map<Long, Long> streamCut,
                                            final OperationContext context,
                                            final Executor executor);

    /**
     * Complete an ongoing stream truncation.
     *
     * @param scope               stream scope
     * @param name                stream name.
     * @param record              versioned record
     * @param context             operation context.
     * @param executor            callers executor.
     * @return boolean indicating whether the stream was updated
     */
    CompletableFuture<Void> completeTruncation(final String scope,
                                               final String name,
                                               final VersionedMetadata<StreamTruncationRecord> record,
                                               final OperationContext context,
                                               final Executor executor);

    /**
     * Fetches the current stream cut.
     *
     * @param scope        stream scope
     * @param name         stream name.
     * @param context      operation context
     * @param executor     callers executor
     * @return current truncation property.
     */
    CompletableFuture<VersionedMetadata<StreamTruncationRecord>> getTruncationRecord(final String scope, final String name,
                                                                                     final OperationContext context,
                                                                                     final Executor executor);

    /**
     * Set the stream state to sealed.
     *
     * @param scope    stream scope
     * @param name     stream name.
     * @param context  operation context
     * @param executor callers executor
     * @return boolean indicating whether the stream was updated.
     */
    CompletableFuture<Void> setSealed(final String scope, final String name, final OperationContext context,
                                      final Executor executor);

    /**
     * Get the stream sealed status.
     *
     * @param scope    stream scope
     * @param name     stream name.
     * @param context  operation context
     * @param executor callers executor
     * @return boolean indicating whether the stream is sealed.
     */
    CompletableFuture<Boolean> isSealed(final String scope, final String name, final OperationContext context, 
                                        final Executor executor);

    /**
     * Get Segment.
     *
     * @param scope    stream scope
     * @param name     stream name.
     * @param number   segment number.
     * @param context  operation context
     * @param executor callers executor
     * @return segment at given number.
     */
    CompletableFuture<StreamSegmentRecord> getSegment(final String scope, final String name, final long number,
                                                      final OperationContext context, final Executor executor);

    /**
     * Api to get all segments in the stream. 
     *
     * @param scope    stream scope
     * @param name     stream name.
     * @param context  operation context
     * @param executor callers executor
     *                 
     * @return Future, which when complete will contain a list of all segments in the stream. 
     */
    CompletableFuture<Set<Long>> getAllSegmentIds(final String scope, final String name, final OperationContext context,
                                                  final Executor executor);

    /**
     * Get active segments.
     *
     * @param scope    stream scope
     * @param name     stream name.
     * @param executor callers executor
     * @param context  operation context
     * @return currently active segments
     */
    CompletableFuture<List<StreamSegmentRecord>> getActiveSegments(final String scope, final String name, 
                                                                   final OperationContext context, final Executor executor);
    
    /**
     * Returns the segments at the head of the stream.
     *
     * @param scope    scope.
     * @param stream   stream.
     * @param context  operation context
     * @param executor callers executor
     * @return         list of active segments in specified epoch.
     */
    CompletableFuture<Map<StreamSegmentRecord, Long>> getSegmentsAtHead(final String scope,
                                                                        final String stream,
                                                                        final OperationContext context,
                                                                        final Executor executor);

    /**
     * Returns the segments in the specified epoch of the specified stream.
     *
     * @param scope    scope.
     * @param stream   stream.
     * @param epoch    epoch.
     * @param context  operation context
     * @param executor callers executor
     * @return         list of active segments in specified epoch.
     */
    CompletableFuture<List<StreamSegmentRecord>> getSegmentsInEpoch(final String scope,
                                                                    final String stream,
                                                                    final int epoch,
                                                                    final OperationContext context,
                                                                    final Executor executor);

    /**
     * Given a segment return a map containing the numbers of the segments immediately succeeding it
     * mapped to a list of the segments they succeed.
     *
     * @param scope         stream scope
     * @param streamName    stream name.
     * @param segmentId the segment number
     * @param context       operation context
     * @param executor      callers executor
     * @return segments that immediately follow the specified segment and the segments they follow.
     */
    CompletableFuture<Map<StreamSegmentRecord, List<Long>>> getSuccessors(final String scope,
                                                                          final String streamName,
                                                                          final long segmentId,
                                                                          final OperationContext context,
                                                                          final Executor executor);

    /**
     * Given two stream cuts, this method return a list of segments that lie between given stream cuts.
     *
     * @param scope      stream scope
     * @param streamName stream name.
     * @param from       from stream cut
     * @param to         to stream cut
     * @param context    operation context
     * @param executor   callers executor
     * @return Future which when completed contains list of segments between given stream cuts.
     */
    CompletableFuture<List<StreamSegmentRecord>> getSegmentsBetweenStreamCuts(final String scope,
                                                                              final String streamName,
                                                                              final Map<Long, Long> from,
                                                                              final Map<Long, Long> to,
                                                                              final OperationContext context,
                                                                              final Executor executor);

    /**
     * Method to validate stream cut based on its definition - disjoint sets that cover the entire range of keyspace.
     *
     * @param scope scope name
     * @param streamName stream name
     * @param streamCut stream cut to validate
     * @param context execution context
     * @param executor executor
     * @return Future which when completed has the result of validation check (true for valid and false for illegal streamCuts).
     */
    CompletableFuture<Boolean> isStreamCutValid(final String scope,
                                                final String streamName,
                                                final Map<Long, Long> streamCut,
                                                final OperationContext context,
                                                final Executor executor);

    /**
     * Api to get Versioned epoch transition record.
     *
     * @param scope scope
     * @param stream stream
     * @param context operation context
     * @param executor executor
     *
     * @return Future which when completed has the versioned epoch transition record.
     */
    CompletableFuture<VersionedMetadata<EpochTransitionRecord>> getEpochTransition(String scope, String stream,
                                                                                   OperationContext context,
                                                                                   ScheduledExecutorService executor);

    /**
     * ResetEpoch transition record back to EMPTY.
     * 
     * @param scope          stream scope
     * @param name           stream name.
     * @param record         versioned record
     * @param context        operation context
     * @param executor       callers executor
     * @return A future which when completed indicates that epoch transition record has been reset and holds the updated
     * versioned record.                 
     */
    CompletableFuture<VersionedMetadata<EpochTransitionRecord>> resetEpochTransition(final String scope, final String name,
                                          final VersionedMetadata<EpochTransitionRecord> record,
                                          final OperationContext context,
                                          final Executor executor);
    
    /**
     * Called to start metadata updates to stream store with respect to new scale request. This method should only update
     * the epochTransition record to reflect current request. It should not initiate the scale workflow. 
     * In case of rolling transactions, this record may become invalid and can be discarded during the startScale phase
     * of scale workflow. 
     *
     * @param scope          stream scope
     * @param name           stream name.
     * @param newRanges      new key ranges to be added to the stream which maps to a new segment per range in the stream
     * @param sealedSegments segments to be sealed
     * @param scaleTimestamp timestamp at which scale was requested
     * @param record         optionally supply existing epoch transition record. if null is supplied, it will be fetched from the store. 
     * @param context        operation context
     * @param executor       callers executor
     * @return the list of newly created segments
     */
    CompletableFuture<VersionedMetadata<EpochTransitionRecord>> submitScale(final String scope, final String name,
                                                                            final List<Long> sealedSegments,
                                                                            final List<Map.Entry<Double, Double>> newRanges,
                                                                            final long scaleTimestamp,
                                                                            final VersionedMetadata<EpochTransitionRecord> record, 
                                                                            final OperationContext context,
                                                                            final Executor executor);

    /**
     * Method to start a new scale. This method will check if epoch transition record is consistent or if
     * a rolling transaction has rendered it inconsistent with the state in store.
     * For manual scale this method will migrate the epoch transaction. For auto scale, it will discard any
     * inconsistent record and reset the state.
     *
     * @param scope          stream scope
     * @param name           stream name.
     * @param isManualScale  flag to indicate that the processing is being performed for manual scale
     * @param record previous versioned record
     * @param state  previous versioned state
     * @param context        operation context
     * @param executor       callers executor
     * @return future Future which when completed contains updated epoch transition record with version or exception otherwise.
     */
    CompletableFuture<VersionedMetadata<EpochTransitionRecord>> startScale(final String scope,
                                       final String name,
                                       final boolean isManualScale,
                                       final VersionedMetadata<EpochTransitionRecord> record,
                                       final VersionedMetadata<State> state,
                                       final OperationContext context,
                                       final Executor executor);

    /**
     * Called after we have successfully verified epoch transition record and started the scale workflow. 
     * Implementation of this method should create new segments that are specified in epochTransition in stream metadata records.
     *
     * @param scope          stream scope
     * @param name           stream name.
     * @param record         versioned record
     * @param context        operation context
     * @param executor       callers executor
     * @return Future, which when completed will indicate that new segments are created in the metadata store or would
     * have failed with appropriate exception.
     */
    CompletableFuture<VersionedMetadata<EpochTransitionRecord>> scaleCreateNewEpochs(final String scope,
                                                   final String name,
                                                   final VersionedMetadata<EpochTransitionRecord> record,
                                                   final OperationContext context,
                                                   final Executor executor);
    
    /**
     * Called after sealing old segments is complete in segment store. 
     * The implementation of this method should update epoch metadata for the given scale input in an idempotent fashion
     * such that active epoch at least reflects the new epoch updated by this method's call. 
     *
     * @param scope          stream scope
     * @param name           stream name.
     * @param sealedSegmentSizes sealed segments with size at the time of sealing
     * @param record         versioned record
     * @param context        operation context
     * @param executor       callers executor
     * @return Future, which when completed will indicate successful and idempotent metadata update corresponding to
     * sealing of old segments in the store. 
     */
    CompletableFuture<Void> scaleSegmentsSealed(final String scope, final String name,
                                                final Map<Long, Long> sealedSegmentSizes,
                                                final VersionedMetadata<EpochTransitionRecord> record,
                                                final OperationContext context,
                                                final Executor executor);

    /**
     * Called at the end of scale workflow to let the store know to complete the scale. This should reset the epoch transition
     * record to signal completion of scale workflow. 
     * Note: the state management is outside the purview of this method and should be done explicitly by the caller. 
     *
     * @param scope          stream scope
     * @param name           stream name.
     * @param record         versioned record
     * @param context        operation context
     * @param executor       callers executor
     * @return A future which when completed indicates the completion current scale workflow.                 
     */
    CompletableFuture<Void> completeScale(final String scope, final String name,
                                          final VersionedMetadata<EpochTransitionRecord> record,
                                          final OperationContext context,
                                          final Executor executor);

    /**
     * Api to indicate to store to start rolling transaction. 
     * The store attempts to update CommittingTransactionsRecord with details about rolling transaction information, 
     * specifically updating active epoch in the aforesaid record. 
     *
     * @param scope scope
     * @param stream stream
     * @param activeEpoch active epoch
     * @param existing versioned committing transactions record that has to be updated
     * @param context operation context
     * @param executor executor
     * @return A future which when completed will capture updated versioned committing transactions record that represents 
     * an ongoing rolling transaction.
     */
    CompletableFuture<VersionedMetadata<CommittingTransactionsRecord>> startRollingTxn(
            String scope, String stream, int activeEpoch, VersionedMetadata<CommittingTransactionsRecord> existing,
            OperationContext context, ScheduledExecutorService executor);

    /**
     * This method is called from Rolling transaction workflow after new transactions that are duplicate of active transactions
     * have been created successfully in segment store.
     * This method will update metadata records for epoch to add two new epochs, one for duplicate txn epoch where transactions
     * are merged and the other for duplicate active epoch.
     *
     * @param scope          stream scope
     * @param name           stream name.
     * @param sealedTxnEpochSegments sealed segments from intermediate txn epoch with size at the time of sealing
     * @param time           timestamp
     * @param record         previous versioned record
     * @param context        operation context
     * @param executor       callers executor
     * @return CompletableFuture which upon completion will indicate that we have successfully created new epoch entries.
     */
    CompletableFuture<Void> rollingTxnCreateDuplicateEpochs(final String scope,
                                           final String name, Map<Long, Long> sealedTxnEpochSegments,
                                           final long time, final VersionedMetadata<CommittingTransactionsRecord> record,
                                           final OperationContext context, final Executor executor);

    /**
     * This is final step of rolling transaction and is called after old segments are sealed in segment store.
     * This should complete the epoch transition in the metadata store.
     *
     * @param scope          stream scope
     * @param name           stream name.
     * @param sealedActiveEpochSegments sealed segments from active epoch with size at the time of sealing
     * @param record         previous versioned record
     * @param context        operation context
     * @param executor       callers executor
     * @return CompletableFuture which upon successful completion will indicate that rolling transaction is complete.
     */
    CompletableFuture<Void> completeRollingTxn(final String scope, final String name,
                                                                    final Map<Long, Long> sealedActiveEpochSegments, 
                                                                    final VersionedMetadata<CommittingTransactionsRecord> record,
                                                                    final OperationContext context, final Executor executor);

    /**
     * Method to create a new unique transaction id on the stream.
     *
     * @param scopeName        Scope
     * @param streamName       Stream
     *                         the scaling operation is initiated on the txn stream.
     * @param context          operation context
     * @param executor         callers executor
     * @return Future when completed contains a new unique txn id.
     */
    CompletableFuture<UUID> generateTransactionId(final String scopeName, final String streamName,
                                                  final OperationContext context,
                                                  final Executor executor);

    /**
     * Method to create a new transaction on a stream.
     *
     * @param scopeName        Scope
     * @param streamName       Stream
     * @param txnId            Transaction identifier.
     * @param lease            Time for which transaction shall remain open with sending any heartbeat.
     * @param maxExecutionTime Maximum time for which client may extend txn lease.
     * @param context          operation context
     * @param executor         callers executor
     * @return Transaction data along with version information.
     */
    CompletableFuture<VersionedTransactionData> createTransaction(final String scopeName, final String streamName,
                                                                  final UUID txnId,
                                                                  final long lease, final long maxExecutionTime,
                                                                  final OperationContext context,
                                                                  final Executor executor);

    /**
     * Heartbeat to keep the transaction open for at least lease amount of time.
     *
     * @param scopeName  Scope
     * @param streamName Stream
     * @param txData     Transaction data
     * @param lease      Lease duration in ms
     * @param context    operation context
     * @param executor   callers executor
     * @return Transaction data along with version information.
     */
    CompletableFuture<VersionedTransactionData> pingTransaction(final String scopeName, final String streamName,
                                                                final VersionedTransactionData txData, final long lease,
                                                                final OperationContext context, final Executor executor);

    /**
     * Fetch transaction metadata along with its version.
     *
     * @param scopeName  scope
     * @param streamName stream
     * @param txId       transaction id
     * @param context    operation context
     * @param executor   callers executor
     * @return transaction metadata along with its version.
     */
    CompletableFuture<VersionedTransactionData> getTransactionData(String scopeName, String streamName, UUID txId,
                                                                   final OperationContext context,
                                                                   final Executor executor);

    /**
     * Get transaction status from the stream store.
     *
     * @param scope    stream scope
     * @param stream   stream
     * @param txId     transaction id
     * @param context  operation context
     * @param executor callers executor
     * @return transaction status.
     */
    CompletableFuture<TxnStatus> transactionStatus(final String scope, final String stream, final UUID txId, 
                                                   final OperationContext context, final Executor executor);

    /**
     * Update stream store to mark transaction as sealed.
     *
     * @param scope    scope
     * @param stream   stream
     * @param txId     transaction id
     * @param commit   Boolean indicating whether to change txn state to committing or aborting.
     * @param version  Expected version of the transaction record in the store.
     * @param writerId writer id. Used only if commit is set to true. 
     * @param timestamp commit timestamp. Valid only when commit flag is true.
     * @param context  operation context
     * @param executor callers executor
     * @return         Pair containing the transaction status after sealing and transaction epoch.
     */
    CompletableFuture<SimpleEntry<TxnStatus, Integer>> sealTransaction(final String scope, final String stream,
                                                                       final UUID txId, final boolean commit,
                                                                       final Optional<Version> version,
                                                                       final String writerId,
                                                                       final long timestamp,
                                                                       final OperationContext context,
                                                                       final Executor executor);

    /**
     * Update stream store to mark the transaction as aborted.
     *
     * @param scope    scope
     * @param stream   stream
     * @param txId     transaction id
     * @param context  operation context
     * @param executor callers executor
     * @return transaction status
     */
    CompletableFuture<TxnStatus> abortTransaction(final String scope, final String stream,
                                                  final UUID txId, final OperationContext context,
                                                  final Executor executor);

    /**
     * Method to retrive all currently active transactions from the metadata store.
     *
     * @param scope    scope of stream
     * @param stream   name of stream
     * @param context  operation context
     * @param executor callers executor
     * @return map of txId to TxRecord
     */
    CompletableFuture<Map<UUID, ActiveTxnRecord>> getActiveTxns(final String scope, final String stream, 
                                                                final OperationContext context, final Executor executor);

    /**
     * Adds specified resource as a child of current host's hostId node.
     * This is idempotent operation.
     *
     * @param hostId      Host identifier.
     * @param txn         Tracked transaction resource.
     * @param version     Version of tracked transaction's node.
     * @return            A future that completes on completion of the operation.
     */
    CompletableFuture<Void> addTxnToIndex(final String hostId, final TxnResource txn, final Version version);

    /**
     * Removes the specified child node from the specified parent node.
     * This is idempotent operation.
     * If deleteEmptyParent is true and parent has no child after deletion of given child then parent is also deleted.
     *
     * @param hostId            Node whose child is to be removed.
     * @param txn               Transaction resource to remove.
     * @param deleteEmptyParent To delete or not to delete.
     * @return void in future.
     */
    CompletableFuture<Void> removeTxnFromIndex(final String hostId, final TxnResource txn,
                                               final boolean deleteEmptyParent);

    /**
     * Returns a transaction managed by specified host, if one exists.
     *
     * @param hostId Host identifier.
     * @return A transaction managed by specified host, if one exists.
     */
    CompletableFuture<Optional<TxnResource>> getRandomTxnFromIndex(final String hostId);

    /**
     * Fetches version of specified txn stored in the index under specified host.
     *
     * @param hostId    Host identifier.
     * @param resource  Txn resource.
     * @return txn version stored in the index under specified host.
     */
    CompletableFuture<Version> getTxnVersionFromIndex(final String hostId, final TxnResource resource);

    /**
     * Remove the specified host from the index.
     *
     * @param hostId Host identifier.
     * @return A future indicating completion of removal of the host from index.
     */
    CompletableFuture<Void> removeHostFromIndex(String hostId);

    /**
     * Fetches set of hosts that own some txn.
     *
     * @return set of hosts owning some txn.
     */
    CompletableFuture<Set<String>> listHostsOwningTxn();

    /**
     * Returns a map of pending tasks that were created by the host but their corresponding event was probably not posted.
     *
     * @param hostId Host identifier.
     * @param limit number of tasks to retrieve from store
     * @return A CompletableFuture which when completed will have a map of tasks to events that should be posted.
     */
    CompletableFuture<Map<String, ControllerEvent>> getPendingsTaskForHost(final String hostId, final int limit);

    /**
     * Remove the specified host from the index.
     *
     * @param hostId Host identifier.
     * @return A future indicating completion of removal of the host from index.
     */
    CompletableFuture<Void> removeHostFromTaskIndex(String hostId);

    /**
     * Fetches set of hosts that own some tasks for which events have to be posted.
     *
     * @return set of hosts owning some pending tasks.
     */
    CompletableFuture<Set<String>> listHostsWithPendingTask();

    /**
     * Returns the currently active epoch of the specified stream.
     *
     * @param scope    scope.
     * @param stream   stream.
     * @param context  operation context
     * @param ignoreCached  boolean indicating whether to use cached value or force fetch from underlying store.
     * @param executor callers executor
     * @return         Completable future that holds active epoch history record upon completion.
     */
    CompletableFuture<EpochRecord> getActiveEpoch(final String scope,
                                                  final String stream,
                                                  final OperationContext context,
                                                  final boolean ignoreCached,
                                                  final Executor executor);

    /**
     * Returns the record for the given epoch of the specified stream.
     *
     * @param scope    scope.
     * @param stream   stream.
     * @param epoch    epoch
     * @param context  operation context
     * @param executor callers executor
     * @return         Completable future that, upon completion, holds epoch history record corresponding to request epoch.
     */
    CompletableFuture<EpochRecord> getEpoch(final String scope,
                                              final String stream,
                                              final int epoch,
                                              final OperationContext context,
                                              final Executor executor);

    /**
     * Api to mark a segment as cold.
     *
     * @param scope         scope for stream
     * @param stream        name of stream
     * @param segmentId segment number
     * @param timestamp     time till which this cold marker is valid.
     * @param context       context in which this operation is taking place.
     * @param executor      callers executor
     * @return Completable future
     */
    CompletableFuture<Void> markCold(final String scope, final String stream, final long segmentId, 
                                     final long timestamp, final OperationContext context, final Executor executor);

    /**
     * Api to return if a cold marker is set.
     *
     * @param scope    scope for stream
     * @param stream   name of stream
     * @param segmentId   segment nunmber
     * @param context  context in which this operation is taking place.
     * @param executor callers executor
     * @return Completable future Optional of marker's creation time.
     */
    CompletableFuture<Boolean> isCold(final String scope, final String stream, final long segmentId, 
                                      final OperationContext context, final Executor executor);

    /**
     * Api to clear marker.
     *
     * @param scope    scope for stream
     * @param stream   name of stream
     * @param segmentId   segment nunmber
     * @param context  context in which this operation is taking place.
     * @param executor callers executor
     * @return Completable Future
     */
    CompletableFuture<Void> removeMarker(final String scope, final String stream, final long segmentId, 
                                         final OperationContext context, final Executor executor);

    /**
     * Get all scale history segments.
     *
     * @param scope    stream scope
     * @param name     stream name.
     * @param from     from time
     * @param to       to
     * @param executor callers executor
     * @param context  operation context
     * @return currently active segments
     */
    CompletableFuture<List<ScaleMetadata>> getScaleMetadata(final String scope, final String name, final long from, 
                                                            final long to, final OperationContext context, final Executor executor);
    
    /**
     * Add stream cut to retention set of the given stream.
     *
     * @param scope     scope
     * @param stream    stream
     * @param streamCut stream cut to add
     * @param context   context
     * @param executor  executor
     * @return future
     */
    CompletableFuture<Void> addStreamCutToRetentionSet(final String scope, final String stream, final StreamCutRecord streamCut,
                                                       final OperationContext context, final Executor executor);

    /**
     * Get retention set made of stream cuts for the given stream.
     *
     * @param scope    scope
     * @param stream   stream
     * @param context  context
     * @param executor executor
     * @return future
     */
    CompletableFuture<RetentionSet> getRetentionSet(final String scope, final String stream,
                                                    final OperationContext context, final Executor executor);

    /**
     * Get stream cut record corresponding to the reference.
     *
     * @param scope    scope
     * @param stream   stream
     * @param reference reference record
     * @param context  context
     * @param executor executor
     * @return future which when completed will contain the stream cut record corresponding to reference record
     */
    CompletableFuture<StreamCutRecord> getStreamCutRecord(final String scope, final String stream, 
                                                          final StreamCutReferenceRecord reference,
                                                          final OperationContext context, final Executor executor);

    /**
     * Delete all stream cuts with recording time before the supplied stream cut from the retention set of the stream.
     *
     * @param scope     scope
     * @param stream    stream
     * @param streamCut stream cut to purge from
     * @param context   context
     * @param executor  executor
     * @return future
     */
    CompletableFuture<Void> deleteStreamCutBefore(final String scope, final String stream, final StreamCutReferenceRecord streamCut,
                                                  final OperationContext context, final Executor executor);

    /**
     * Method to get size till the supplied stream cut map.
     *
     * @param scope scope name
     * @param stream stream name
     * @param streamCut stream cut to get the size till
     * @param reference optional reference record
     * @param context operation context
     * @param executor executor
     * @return A CompletableFuture which, when completed, will contain size of stream till given streamCut.
     */
    CompletableFuture<Long> getSizeTillStreamCut(final String scope, final String stream, final Map<Long, Long> streamCut,
                                                 final Optional<StreamCutRecord> reference, 
                                                 final OperationContext context, final ScheduledExecutorService executor);

    /**
     * Method to create committing transaction record in the store for a given stream.
     * This method may throw data exists exception if the committing transaction node already exists and the epoch in 
     * the request does not match the epoch present in the record. 
     *
     * @param scope scope name
     * @param stream stream name
     * @param limit maximum number of transactions to include
     * @param context operation context
     * @param executor executor
     * @return A completableFuture which, when completed, mean that the record has been created successfully.
     */
    CompletableFuture<VersionedMetadata<CommittingTransactionsRecord>> startCommitTransactions(final String scope, 
                                                                                               final String stream,
                                                                                               final int limit,
                                                                                               final OperationContext context,
                                                                                               final ScheduledExecutorService executor);

    /**
     * Method to fetch committing transaction record from the store for a given stream.
     * Note: this will not throw data not found exception if the committing transaction node is not found. Instead
     * it returns null.
     *
     * @param scope scope name
     * @param stream stream name
     * @param context operation context
     * @param executor executor
     * @return A completableFuture which, when completed, will contain committing transaction record if it exists, or null otherwise.
     */
    CompletableFuture<VersionedMetadata<CommittingTransactionsRecord>> getVersionedCommittingTransactionsRecord(
            final String scope, final String stream, final OperationContext context, final ScheduledExecutorService executor);

    /**
     * Method to delete committing transaction record from the store for a given stream.
     *
     * @param scope scope name
     * @param stream stream name
     * @param record versioned record
     * @param context operation context
     * @param executor executor
     * @return A completableFuture which, when completed, will mean that deletion of txnCommitNode is complete.
     */
    CompletableFuture<Void> completeCommitTransactions(final String scope, final String stream, 
                                                       final VersionedMetadata<CommittingTransactionsRecord> record,
                                                       final OperationContext context, final ScheduledExecutorService executor);


    /**
     * Method to record commit offset for a transaction. This method stores the commit offset in ActiveTransaction record. 
     * Its behaviour is idempotent and if a transaction already has commitOffsets set earlier, they are not overwritten. 
     * @param scope scope name
     * @param stream stream name
     * @param txnId transaction id
     * @param commitOffsets segment to offset position where transaction was committed
     * @param context operation context
     * @param executor executor
     * @return A completableFuture which, when completed, will have transaction commit offset recorded successfully.
     */
    CompletableFuture<Void> recordCommitOffsets(final String scope, final String stream, final UUID txnId, 
                                                final Map<Long, Long> commitOffsets,
                                                final OperationContext context, final ScheduledExecutorService executor);
    
    /**
     * This method attempts to create a new Waiting Request node and set the processor's name in the node.
     * If a node already exists, this attempt is ignored.
     *
     * @param scope scope
     * @param stream stream
     * @param processorName name of the request processor that is waiting to get an opportunity for processing.
     * @param context operation context
     * @param executor executor
     * @return CompletableFuture which indicates that a node was either created successfully or records the failure.
     */
    CompletableFuture<Void> createWaitingRequestIfAbsent(String scope, String stream, String processorName, 
                                                         OperationContext context, ScheduledExecutorService executor);

    /**
     * This method fetches existing waiting request processor's name if any. It returns null if no processor is waiting.
     *
     * @param scope scope
     * @param stream stream
     * @param context operation context
     * @param executor executor
     * @return CompletableFuture which has the name of the processor that had requested for a wait, or null if there was no
     * such request.
     */
    CompletableFuture<String> getWaitingRequestProcessor(String scope, String stream, OperationContext context, 
                                                         ScheduledExecutorService executor);

    /**
     * Delete existing waiting request processor if the name of the existing matches suppied processor name.
     *
     * @param scope scope
     * @param stream stream
     * @param processorName processor name which is to be deleted if it matches the name in waiting record in the store.
     * @param context operation context
     * @param executor executor
     * @return CompletableFuture which indicates completion of processing.
     */
    CompletableFuture<Void> deleteWaitingRequestConditionally(String scope, String stream, String processorName, 
                                                              OperationContext context, ScheduledExecutorService executor);

    /**
     * Method to record writer's mark in the metadata store. If this is a known writer, its mark is updated if it advances 
     * both time and position from the previously recorded position.    
     * @param scope scope name
     * @param stream stream name
     * @param writer writer id
     * @param timestamp mark timestamp
     * @param position writer position 
     * @param context operation context
     * @param executor executor
     * @return A completableFuture, which when completed, will have recorded the new mark for the writer. 
     */
    CompletableFuture<WriterTimestampResponse> noteWriterMark(String scope, String stream, String writer,
                                                              long timestamp, Map<Long, Long> position,
                                                              OperationContext context, Executor executor);

    /**
     * Method to mark a writer for shutdown. A shutdown writer can be revived if newer marks are reported for it.
     * A writer which is marked for shutdown is removed asynchronously after its latest reported mark is included for 
     * a watermarking computation. 
     * 
     * @param scope scope name
     * @param stream stream name
     * @param writer writer id
     * @param context operation context
     * @param executor executor
     * @return A completableFuture, which when completed, will have shutdown writer. 
     */
    CompletableFuture<Void> shutdownWriter(String scope, String stream, String writer, OperationContext context, 
                                           Executor executor);

    /**
     * Method to remove writer specific metadata conditionally from the metadata store.  
     * A writer is removed only if the writer mark in the store matches the given writer mark. Remove method is idempotent, 
     * so if writer is not found, its considered removed. 
     * @param scope scope name
     * @param stream stream name
     * @param writer writer id
     * @param writerMark writer mark to match for removal
     * @param context operation context
     * @param executor executor
     * @return A completableFuture, which when completed, will have removed writer metadata. 
     */
    CompletableFuture<Void> removeWriter(String scope, String stream, String writer, WriterMark writerMark, 
                                         OperationContext context, Executor executor);

    /**
     * Method to retrieve writer's latest recorded mark.  
     * @param scope scope name
     * @param stream stream name
     * @param writer writer id
     * @param context operation context
     * @param executor executor
     * @return A completableFuture, which when completed, will contain writer's mark.  
     */
    CompletableFuture<WriterMark> getWriterMark(String scope, String stream, String writer, OperationContext context, 
                                                Executor executor);

    /**
     * Method to retrieve latest recorded mark for all known writers.  
     * @param scope scope name
     * @param stream stream name
     * @param context operation context
     * @param executor executor
     * @return A completableFuture, which when completed, will contain map of writer to respective marks.  
     */
    CompletableFuture<Map<String, WriterMark>> getAllWriterMarks(String scope, String stream, OperationContext context,
                                                                 Executor executor);
    
    /**
     * Method to get the requested chunk of the HistoryTimeSeries.
     *
     * @param scope      stream scope.
     * @param streamName stream name.
     * @param chunkNumber chunk number.
     * @param context    operation context.
     * @param executor   callers executor.
     * @return Completable future that, upon completion, holds the requested HistoryTimeSeries chunk.
     */
    CompletableFuture<HistoryTimeSeries> getHistoryTimeSeriesChunk(final String scope, final String streamName,
                                                                   final int chunkNumber, final OperationContext context,
                                                                   final Executor executor);

    /**
     * Method to get the requested shard of sealed segments map.
     *
     * @param scope      stream scope.
     * @param streamName stream name.
     * @param shardNumber shard number.
     * @param context    operation context.
     * @param executor   callers executor.
     * @return Completable future that, upon completion, holds the requested sealed segment map shard.
     */
    CompletableFuture<SealedSegmentsMapShard> getSealedSegmentSizeMapShard(final String scope, final String streamName,
                                                                           final int shardNumber, final OperationContext context,
                                                                           final Executor executor);

    /**
     * Method to get epoch in which a segment was sealed.
     *
     * @param scope      stream scope.
     * @param streamName stream name.
     * @param segmentId  segment id.
     * @param context    operation context.
     * @param executor   callers executor.
     * @return Completable future that, upon completion, holds the epoch in which the segment was sealed OR
     * a negative number if segment is not sealed.
     */
    CompletableFuture<Integer> getSegmentSealedEpoch(final String scope, final String streamName, final long segmentId,
                                                     final OperationContext context, final Executor executor);

    /**
     * Compares two Stream cuts and returns StreamCutComparison enum.
     * A streamcut is considered greater than equals another if for all key ranges the segment/offset in one streamcut is ahead of 
     * second streamcut. 
     *
     * @param scope      stream scope.
     * @param streamName stream name.
     * @param streamCut1 Stream cut to check
     * @param streamCut2 Streamcut to check against
     * @param context    operation context.
     * @param executor   callers executor.
     *                   
     * @return A completable future which when completed will hold an integer which will determine the order between 
     * streamcut1 and streamcut2. 
     */
    CompletableFuture<StreamCutComparison> compareStreamCut(final String scope, final String streamName,
                                                Map<Long, Long> streamCut1, Map<Long, Long> streamCut2,
                                                final OperationContext context, final Executor executor);

    /**
     * Finds the latest streamcutreference record from retentionset that is strictly before the supplied streamcut.    
     *
     * @param scope      stream scope.
     * @param streamName stream name.
     * @param streamCut Stream cut to check.
     * @param retentionSet Retention set
     * @param context    operation context.
     * @param executor   callers executor.
     *
     * @return A completable future which when completed will the reference record to the latest stream cut from retention set which
     * is strictly before the supplied streamcut. 
     */
    CompletableFuture<StreamCutReferenceRecord> findStreamCutReferenceRecordBefore(final String scope, final String streamName,
                                                                                   Map<Long, Long> streamCut, final RetentionSet retentionSet,
                                                                                   final OperationContext context, final Executor executor);

    /**
     * Api to check if a ReaderGroup exists in the store or not.
     * @param scope scope name
     * @param rgName Name ReaderGroup name
     * @param context operation context
     * @param executor executor
     * @return true if stream exists, false otherwise
     */
    CompletableFuture<Boolean> checkReaderGroupExists(final String scope, final String rgName, OperationContext context,
                                                      Executor executor);

    /**
     * Api to retrieve ReaderGroup id from the metadata.
     * @param scopeName scope name
     * @param rgName Name ReaderGroup name
     * @param context operation context
     * @param executor executor
     * @return true if stream exists, false otherwise
     */
    CompletableFuture<UUID> getReaderGroupId(final String scopeName, final String rgName, OperationContext context, 
                                             Executor executor);
}<|MERGE_RESOLUTION|>--- conflicted
+++ resolved
@@ -57,22 +57,22 @@
 public interface StreamMetadataStore extends AutoCloseable {
 
     /**
-     * Method to create an operation context for an operation intended on a specific scope. An operation context 
+     * Method to create an operation context for an operation intended on a specific scope. An operation context
      * encapsulates a particular operation which is tracked against the specified request id. A context object also
      * ensures that the store requests using the same context object optimizes on the number of store calls that are made
-     * by reusing previously retrieved values from the cache. 
+     * by reusing previously retrieved values from the cache.
      *
      * @param scope Stream scope.
      * @param requestId requestId.
      * @return Return a streamContext
      */
     OperationContext createScopeContext(final String scope, long requestId);
-    
-    /**
-     * Method to create an operation context for an operation intended on a specific stream. An operation context 
+
+    /**
+     * Method to create an operation context for an operation intended on a specific stream. An operation context
      * encapsulates a particular operation which is tracked against the specified request id. A context object also
      * ensures that the store requests using the same context object optimizes on the number of store calls that are made
-     * by reusing previously retrieved values from the cache. 
+     * by reusing previously retrieved values from the cache.
      *
      * @param scope Stream scope.
      * @param name  Stream name.
@@ -108,8 +108,8 @@
      * @return true if stream exists, false otherwise
      */
     CompletableFuture<Boolean> checkStreamExists(final String scopeName,
-                                                 final String streamName, 
-                                                 final OperationContext context, 
+                                                 final String streamName,
+                                                 final OperationContext context,
                                                  final Executor executor);
 
     /**
@@ -172,7 +172,7 @@
      * @param executor callers executor
      * @return Future of boolean if state update succeeded.
      */
-    CompletableFuture<State> getState(final String scope, final String name, final boolean ignoreCached, 
+    CompletableFuture<State> getState(final String scope, final String name, final boolean ignoreCached,
                                       final OperationContext context, final Executor executor);
 
     /**
@@ -199,7 +199,7 @@
      * @return Future which when completed contains the updated state and version if successful or exception otherwise.
      */
     CompletableFuture<VersionedMetadata<State>> updateVersionedState(final String scope, final String name,
-                                                                     final State state, 
+                                                                     final State state,
                                                                      final VersionedMetadata<State> previous,
                                                                      final OperationContext context,
                                                                      final Executor executor);
@@ -210,7 +210,7 @@
      * @param scopeName Scope name
      * @param context operation context
      * @param executor executor
-     *                
+     *
      * @return null on success and exception on failure.
      */
     CompletableFuture<CreateScopeStatus> createScope(final String scopeName, final OperationContext context, Executor executor);
@@ -243,7 +243,7 @@
      * @param executor executor
      * @return A map of streams in scope to their configurations
      */
-    CompletableFuture<Map<String, StreamConfiguration>> listStreamsInScope(final String scopeName, final OperationContext context, 
+    CompletableFuture<Map<String, StreamConfiguration>> listStreamsInScope(final String scopeName, final OperationContext context,
                                                                            final Executor executor);
 
     /**
@@ -277,7 +277,7 @@
      * @param limit limit on number of scopes to return.
      * @param executor executor
      * @param requestId request id
-     * @return A pair of list of scopes with the continuation token. 
+     * @return A pair of list of scopes with the continuation token.
      */
     CompletableFuture<Pair<List<String>, String>> listScopes(final String continuationToken,
                                                              final int limit, final Executor executor, long requestId);
@@ -341,7 +341,6 @@
                                                                                            final Executor executor);
 
     /**
-<<<<<<< HEAD
      * Update inverted index for tags.
      *
      * @param scope        stream scope
@@ -353,13 +352,9 @@
     CompletableFuture<Void> updateStreamTagIndex(final String scope, final String name, final StreamConfiguration config, final OperationContext context, final Executor executor);
 
     /**
-     * Method to create an operation context for ReaderGroup. A context ensures that multiple calls to store for the same data are avoided
-     * within the same operation. All api signatures are changed to accept context. If context is supplied, the data will be
-=======
-     * Method to create an operation context for ReaderGroup. A context ensures that multiple calls to store for the same 
-     * data are avoided within the same operation. 
+     * Method to create an operation context for ReaderGroup. A context ensures that multiple calls to store for the same
+     * data are avoided within the same operation.
      * All api signatures are changed to accept context. If context is supplied, the data will be
->>>>>>> 04c9c6ba
      * looked up within the context and, upon a cache miss, will be fetched from the external store and cached within the context.
      *
      * @param scope Reader Group scope.
@@ -379,8 +374,8 @@
      * @param executor callers executor
      * @return Future which when completed has the VersionedState.
      */
-    CompletableFuture<VersionedMetadata<ReaderGroupState>> getVersionedReaderGroupState(final String scope, final String name, 
-                                                                                        final boolean ignoreCached, 
+    CompletableFuture<VersionedMetadata<ReaderGroupState>> getVersionedReaderGroupState(final String scope, final String name,
+                                                                                        final boolean ignoreCached,
                                                                                         final OperationContext context,
                                                                                         final Executor executor);
 
@@ -394,7 +389,7 @@
      * @param executor callers executor
      * @return Future of ReaderGroupState.
      */
-    CompletableFuture<ReaderGroupState> getReaderGroupState(final String scope, final String name, final boolean ignoreCached, 
+    CompletableFuture<ReaderGroupState> getReaderGroupState(final String scope, final String name, final boolean ignoreCached,
                                                             final OperationContext context, final Executor executor);
 
     /**
@@ -487,7 +482,7 @@
      * @return Future which when completed contains the updated state and version if successful or exception otherwise.
      */
     CompletableFuture<VersionedMetadata<ReaderGroupState>> updateReaderGroupVersionedState(
-            final String scope, final String name, final ReaderGroupState state, 
+            final String scope, final String name, final ReaderGroupState state,
             final VersionedMetadata<ReaderGroupState> previous,
             final OperationContext context, final Executor executor);
 
@@ -653,7 +648,7 @@
      * @param executor callers executor
      * @return boolean indicating whether the stream is sealed.
      */
-    CompletableFuture<Boolean> isSealed(final String scope, final String name, final OperationContext context, 
+    CompletableFuture<Boolean> isSealed(final String scope, final String name, final OperationContext context,
                                         final Executor executor);
 
     /**
@@ -691,7 +686,7 @@
      * @param context  operation context
      * @return currently active segments
      */
-    CompletableFuture<List<StreamSegmentRecord>> getActiveSegments(final String scope, final String name, 
+    CompletableFuture<List<StreamSegmentRecord>> getActiveSegments(final String scope, final String name,
                                                                    final OperationContext context, final Executor executor);
     
     /**
@@ -791,20 +786,20 @@
 
     /**
      * ResetEpoch transition record back to EMPTY.
-     * 
+     *
      * @param scope          stream scope
      * @param name           stream name.
      * @param record         versioned record
      * @param context        operation context
      * @param executor       callers executor
      * @return A future which when completed indicates that epoch transition record has been reset and holds the updated
-     * versioned record.                 
+     * versioned record.
      */
     CompletableFuture<VersionedMetadata<EpochTransitionRecord>> resetEpochTransition(final String scope, final String name,
                                           final VersionedMetadata<EpochTransitionRecord> record,
                                           final OperationContext context,
                                           final Executor executor);
-    
+
     /**
      * Called to start metadata updates to stream store with respect to new scale request. This method should only update
      * the epochTransition record to reflect current request. It should not initiate the scale workflow. 
@@ -1033,7 +1028,7 @@
      * @param executor callers executor
      * @return transaction status.
      */
-    CompletableFuture<TxnStatus> transactionStatus(final String scope, final String stream, final UUID txId, 
+    CompletableFuture<TxnStatus> transactionStatus(final String scope, final String stream, final UUID txId,
                                                    final OperationContext context, final Executor executor);
 
     /**
@@ -1081,7 +1076,7 @@
      * @param executor callers executor
      * @return map of txId to TxRecord
      */
-    CompletableFuture<Map<UUID, ActiveTxnRecord>> getActiveTxns(final String scope, final String stream, 
+    CompletableFuture<Map<UUID, ActiveTxnRecord>> getActiveTxns(final String scope, final String stream,
                                                                 final OperationContext context, final Executor executor);
 
     /**
@@ -1207,7 +1202,7 @@
      * @param executor      callers executor
      * @return Completable future
      */
-    CompletableFuture<Void> markCold(final String scope, final String stream, final long segmentId, 
+    CompletableFuture<Void> markCold(final String scope, final String stream, final long segmentId,
                                      final long timestamp, final OperationContext context, final Executor executor);
 
     /**
@@ -1220,7 +1215,7 @@
      * @param executor callers executor
      * @return Completable future Optional of marker's creation time.
      */
-    CompletableFuture<Boolean> isCold(final String scope, final String stream, final long segmentId, 
+    CompletableFuture<Boolean> isCold(final String scope, final String stream, final long segmentId,
                                       final OperationContext context, final Executor executor);
 
     /**
@@ -1233,7 +1228,7 @@
      * @param executor callers executor
      * @return Completable Future
      */
-    CompletableFuture<Void> removeMarker(final String scope, final String stream, final long segmentId, 
+    CompletableFuture<Void> removeMarker(final String scope, final String stream, final long segmentId,
                                          final OperationContext context, final Executor executor);
 
     /**
@@ -1329,7 +1324,7 @@
      * @param executor executor
      * @return A completableFuture which, when completed, mean that the record has been created successfully.
      */
-    CompletableFuture<VersionedMetadata<CommittingTransactionsRecord>> startCommitTransactions(final String scope, 
+    CompletableFuture<VersionedMetadata<CommittingTransactionsRecord>> startCommitTransactions(final String scope,
                                                                                                final String stream,
                                                                                                final int limit,
                                                                                                final OperationContext context,
@@ -1359,7 +1354,7 @@
      * @param executor executor
      * @return A completableFuture which, when completed, will mean that deletion of txnCommitNode is complete.
      */
-    CompletableFuture<Void> completeCommitTransactions(final String scope, final String stream, 
+    CompletableFuture<Void> completeCommitTransactions(final String scope, final String stream,
                                                        final VersionedMetadata<CommittingTransactionsRecord> record,
                                                        final OperationContext context, final ScheduledExecutorService executor);
 
@@ -1375,7 +1370,7 @@
      * @param executor executor
      * @return A completableFuture which, when completed, will have transaction commit offset recorded successfully.
      */
-    CompletableFuture<Void> recordCommitOffsets(final String scope, final String stream, final UUID txnId, 
+    CompletableFuture<Void> recordCommitOffsets(final String scope, final String stream, final UUID txnId,
                                                 final Map<Long, Long> commitOffsets,
                                                 final OperationContext context, final ScheduledExecutorService executor);
     
@@ -1390,7 +1385,7 @@
      * @param executor executor
      * @return CompletableFuture which indicates that a node was either created successfully or records the failure.
      */
-    CompletableFuture<Void> createWaitingRequestIfAbsent(String scope, String stream, String processorName, 
+    CompletableFuture<Void> createWaitingRequestIfAbsent(String scope, String stream, String processorName,
                                                          OperationContext context, ScheduledExecutorService executor);
 
     /**
@@ -1403,7 +1398,7 @@
      * @return CompletableFuture which has the name of the processor that had requested for a wait, or null if there was no
      * such request.
      */
-    CompletableFuture<String> getWaitingRequestProcessor(String scope, String stream, OperationContext context, 
+    CompletableFuture<String> getWaitingRequestProcessor(String scope, String stream, OperationContext context,
                                                          ScheduledExecutorService executor);
 
     /**
@@ -1416,7 +1411,7 @@
      * @param executor executor
      * @return CompletableFuture which indicates completion of processing.
      */
-    CompletableFuture<Void> deleteWaitingRequestConditionally(String scope, String stream, String processorName, 
+    CompletableFuture<Void> deleteWaitingRequestConditionally(String scope, String stream, String processorName,
                                                               OperationContext context, ScheduledExecutorService executor);
 
     /**
@@ -1447,7 +1442,7 @@
      * @param executor executor
      * @return A completableFuture, which when completed, will have shutdown writer. 
      */
-    CompletableFuture<Void> shutdownWriter(String scope, String stream, String writer, OperationContext context, 
+    CompletableFuture<Void> shutdownWriter(String scope, String stream, String writer, OperationContext context,
                                            Executor executor);
 
     /**
@@ -1462,7 +1457,7 @@
      * @param executor executor
      * @return A completableFuture, which when completed, will have removed writer metadata. 
      */
-    CompletableFuture<Void> removeWriter(String scope, String stream, String writer, WriterMark writerMark, 
+    CompletableFuture<Void> removeWriter(String scope, String stream, String writer, WriterMark writerMark,
                                          OperationContext context, Executor executor);
 
     /**
@@ -1474,7 +1469,7 @@
      * @param executor executor
      * @return A completableFuture, which when completed, will contain writer's mark.  
      */
-    CompletableFuture<WriterMark> getWriterMark(String scope, String stream, String writer, OperationContext context, 
+    CompletableFuture<WriterMark> getWriterMark(String scope, String stream, String writer, OperationContext context,
                                                 Executor executor);
 
     /**
@@ -1585,6 +1580,6 @@
      * @param executor executor
      * @return true if stream exists, false otherwise
      */
-    CompletableFuture<UUID> getReaderGroupId(final String scopeName, final String rgName, OperationContext context, 
+    CompletableFuture<UUID> getReaderGroupId(final String scopeName, final String rgName, OperationContext context,
                                              Executor executor);
 }