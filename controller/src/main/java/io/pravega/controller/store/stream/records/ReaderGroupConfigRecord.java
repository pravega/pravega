/**
 * Copyright (c) Dell Inc., or its subsidiaries. All Rights Reserved.
 *
 * Licensed under the Apache License, Version 2.0 (the "License");
 * you may not use this file except in compliance with the License.
 * You may obtain a copy of the License at
 *
 *     http://www.apache.org/licenses/LICENSE-2.0
 */
package io.pravega.controller.store.stream.records;

import com.google.common.collect.ImmutableMap;
import io.pravega.client.control.impl.ModelHelper;
import io.pravega.client.stream.ReaderGroupConfig;
import io.pravega.common.ObjectBuilder;
import io.pravega.common.io.serialization.RevisionDataInput;
import io.pravega.common.io.serialization.RevisionDataOutput;
import io.pravega.common.io.serialization.VersionedSerializer;
import io.pravega.shared.controller.event.RGStreamCutRecord;
import lombok.AllArgsConstructor;
import lombok.Builder;
import lombok.Data;
import com.google.common.base.Preconditions;
import lombok.SneakyThrows;
import lombok.extern.slf4j.Slf4j;

import java.io.DataInput;
import java.io.DataOutput;
import java.io.IOException;
import java.util.Map;
import java.util.stream.Collectors;

@Data
@Builder
@Slf4j
@AllArgsConstructor
public class ReaderGroupConfigRecord {
    public static final ReaderGroupConfigRecord.ConfigurationRecordSerializer SERIALIZER = new ReaderGroupConfigRecord.ConfigurationRecordSerializer();

    private final long groupRefreshTimeMillis;
    private final long automaticCheckpointIntervalMillis;
    private final int maxOutstandingCheckpointRequest;
    private final int retentionTypeOrdinal;
    private final long generation;
    private final Map<String, RGStreamCutRecord> startingStreamCuts;
    private final Map<String, RGStreamCutRecord> endingStreamCuts;
    private final boolean updating;

    public static class ReaderGroupConfigRecordBuilder implements ObjectBuilder<ReaderGroupConfigRecord> {

    }

    public static ReaderGroupConfigRecord update(ReaderGroupConfig rgConfig, long generation, boolean isUpdating) {
        Map<String, RGStreamCutRecord> startStreamCuts = rgConfig.getStartingStreamCuts().entrySet().stream()
                .collect(Collectors.toMap(e -> e.getKey().getScopedName(),
                        e -> new RGStreamCutRecord(ImmutableMap.copyOf(ModelHelper.getStreamCutMap(e.getValue())))));
        Map<String, RGStreamCutRecord> endStreamCuts = rgConfig.getEndingStreamCuts().entrySet().stream()
                .collect(Collectors.toMap(e -> e.getKey().getScopedName(),
                        e -> new RGStreamCutRecord(ImmutableMap.copyOf(ModelHelper.getStreamCutMap(e.getValue())))));
        return ReaderGroupConfigRecord.builder()
                .generation(generation)
                .groupRefreshTimeMillis(rgConfig.getGroupRefreshTimeMillis())
                .automaticCheckpointIntervalMillis(rgConfig.getAutomaticCheckpointIntervalMillis())
                .maxOutstandingCheckpointRequest(rgConfig.getMaxOutstandingCheckpointRequest())
                .retentionTypeOrdinal(rgConfig.getRetentionType().ordinal())
                .startingStreamCuts(startStreamCuts)
                .endingStreamCuts(endStreamCuts)
                .updating(isUpdating).build();
    }

    public static ReaderGroupConfigRecord complete(ReaderGroupConfigRecord rgConfigRecord) {
        return ReaderGroupConfigRecord.builder()
                .generation(rgConfigRecord.getGeneration())
                .groupRefreshTimeMillis(rgConfigRecord.getGroupRefreshTimeMillis())
                .automaticCheckpointIntervalMillis(rgConfigRecord.getAutomaticCheckpointIntervalMillis())
                .maxOutstandingCheckpointRequest(rgConfigRecord.getMaxOutstandingCheckpointRequest())
                .retentionTypeOrdinal(rgConfigRecord.getRetentionTypeOrdinal())
                .startingStreamCuts(rgConfigRecord.getStartingStreamCuts())
                .endingStreamCuts(rgConfigRecord.getEndingStreamCuts())
                .updating(false).build();
    }

<<<<<<< HEAD
    private static ImmutableMap<Long, Long> getStreamCutMap(StreamCut streamCut) {
        ImmutableMap.Builder<Long, Long> mapBuilder = ImmutableMap.builder();
        if (!streamCut.equals(StreamCut.UNBOUNDED)) {
            mapBuilder.putAll(streamCut.asImpl().getPositions().entrySet()
                    .stream().collect(Collectors.toMap(x -> x.getKey().getSegmentId(), Map.Entry::getValue)));
        }
        return mapBuilder.build();
    }

=======
>>>>>>> 63d492ec
    @SneakyThrows(IOException.class)
    public static ReaderGroupConfigRecord fromBytes(final byte[] data) {
        return SERIALIZER.deserialize(data);
    }

    @SneakyThrows(IOException.class)
    public byte[] toBytes() {
        return SERIALIZER.serialize(this).getCopy();
    }

    private static class ConfigurationRecordSerializer
            extends VersionedSerializer.WithBuilder<ReaderGroupConfigRecord, ReaderGroupConfigRecordBuilder> {
        @Override
        protected byte getWriteVersion() {
            return 0;
        }

        @Override
        protected void declareVersions() {
            version(0).revision(0, this::write00, this::read00);
        }

        @Override
        protected void beforeSerialization(ReaderGroupConfigRecord configurationRecord) {
            Preconditions.checkNotNull(configurationRecord);
            Preconditions.checkNotNull(configurationRecord.startingStreamCuts);
            Preconditions.checkNotNull(configurationRecord.endingStreamCuts);
        }

        private void read00(RevisionDataInput revisionDataInput,
                            ReaderGroupConfigRecordBuilder configurationRecordBuilder)
                throws IOException {
            configurationRecordBuilder.groupRefreshTimeMillis(revisionDataInput.readLong());
            configurationRecordBuilder.automaticCheckpointIntervalMillis(revisionDataInput.readLong());
            configurationRecordBuilder.maxOutstandingCheckpointRequest(revisionDataInput.readInt());
            configurationRecordBuilder.retentionTypeOrdinal(revisionDataInput.readCompactInt());
            configurationRecordBuilder.generation(revisionDataInput.readLong());

            ImmutableMap.Builder<String, RGStreamCutRecord> startStreamCutBuilder = ImmutableMap.builder();
            revisionDataInput.readMap(DataInput::readUTF, RGStreamCutRecord.SERIALIZER::deserialize, startStreamCutBuilder);
            configurationRecordBuilder.startingStreamCuts(startStreamCutBuilder.build());

            ImmutableMap.Builder<String, RGStreamCutRecord> endStreamCutBuilder = ImmutableMap.builder();
            revisionDataInput.readMap(DataInput::readUTF, RGStreamCutRecord.SERIALIZER::deserialize, endStreamCutBuilder);
            configurationRecordBuilder.endingStreamCuts(endStreamCutBuilder.build());

            configurationRecordBuilder.updating(revisionDataInput.readBoolean());
        }

        private void write00(ReaderGroupConfigRecord rgConfigurationRecord, RevisionDataOutput revisionDataOutput)
                throws IOException {
            revisionDataOutput.writeLong(rgConfigurationRecord.groupRefreshTimeMillis);
            revisionDataOutput.writeLong(rgConfigurationRecord.automaticCheckpointIntervalMillis);
            revisionDataOutput.writeInt(rgConfigurationRecord.maxOutstandingCheckpointRequest);
            revisionDataOutput.writeCompactInt(rgConfigurationRecord.retentionTypeOrdinal);
            revisionDataOutput.writeLong(rgConfigurationRecord.generation);
            revisionDataOutput.writeMap(rgConfigurationRecord.startingStreamCuts, DataOutput::writeUTF,
                    RGStreamCutRecord.SERIALIZER::serialize);
            revisionDataOutput.writeMap(rgConfigurationRecord.endingStreamCuts, DataOutput::writeUTF,
                    RGStreamCutRecord.SERIALIZER::serialize);
            revisionDataOutput.writeBoolean(rgConfigurationRecord.isUpdating());
        }

        @Override
        protected ReaderGroupConfigRecordBuilder newBuilder() {
            return ReaderGroupConfigRecord.builder();
        }
    }
}<|MERGE_RESOLUTION|>--- conflicted
+++ resolved
@@ -80,18 +80,6 @@
                 .updating(false).build();
     }
 
-<<<<<<< HEAD
-    private static ImmutableMap<Long, Long> getStreamCutMap(StreamCut streamCut) {
-        ImmutableMap.Builder<Long, Long> mapBuilder = ImmutableMap.builder();
-        if (!streamCut.equals(StreamCut.UNBOUNDED)) {
-            mapBuilder.putAll(streamCut.asImpl().getPositions().entrySet()
-                    .stream().collect(Collectors.toMap(x -> x.getKey().getSegmentId(), Map.Entry::getValue)));
-        }
-        return mapBuilder.build();
-    }
-
-=======
->>>>>>> 63d492ec
     @SneakyThrows(IOException.class)
     public static ReaderGroupConfigRecord fromBytes(final byte[] data) {
         return SERIALIZER.deserialize(data);
