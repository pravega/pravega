--- conflicted
+++ resolved
@@ -58,11 +58,8 @@
     private static final TagLogger log = new TagLogger(LoggerFactory.getLogger(PravegaTablesScope.class));
     private static final String KVTABLES_IN_SCOPE_TABLE_FORMAT = "kvTablesInScope" + SEPARATOR + "%s";
     private static final String READER_GROUPS_IN_SCOPE_TABLE_FORMAT = "readerGroupsInScope" + SEPARATOR + "%s";
-<<<<<<< HEAD
+    private static final String STREAMS_IN_SCOPE_TABLE_FORMAT = "streamsInScope" + SEPARATOR + "%s";
     private static final String STREAM_TAGS_IN_SCOPE = "streamTagsInScope" + SEPARATOR + "%s";
-=======
-    private static final String STREAMS_IN_SCOPE_TABLE_FORMAT = "streamsInScope" + SEPARATOR + "%s";
->>>>>>> 04c9c6ba
     private final String scopeName;
     private final PravegaTablesStoreHelper storeHelper;
     private final AtomicReference<UUID> idRef;
@@ -115,8 +112,8 @@
                                           throw new CompletionException(e);
                                     }
                                 })),
-                        getStreamTagsInScopeTableName()
-                                                       .thenCompose(storeHelper::createTable)
+                        getStreamTagsInScopeTableName(context)
+                                                       .thenCompose(tagTableName -> storeHelper.createTable(tagTableName, context.getRequestId()))
                                                        .thenAccept(v -> {
                                                            if (e != null) {
                                                                throw new CompletionException(e);
@@ -134,7 +131,7 @@
         Preconditions.checkNotNull(context, "Operation context cannot be null");
         return getStreamsInScopeTableName(true, context);
     }
-    
+
     public CompletableFuture<String> getStreamsInScopeTableName(boolean ignoreCached, OperationContext context) {
         Preconditions.checkNotNull(context, "Operation context cannot be null");
         if (ignoreCached) {
@@ -144,35 +141,30 @@
                 getQualifiedTableName(INTERNAL_SCOPE_NAME, scopeName, String.format(STREAMS_IN_SCOPE_TABLE_FORMAT, id.toString())));
     }
 
-<<<<<<< HEAD
-    public CompletableFuture<String> getStreamTagsInScopeTableName() {
-        return getId().thenApply(id ->
-                getQualifiedTableName(INTERNAL_SCOPE_NAME, scopeName, String.format(STREAM_TAGS_IN_SCOPE, id.toString())));
-    }
-
-    public CompletableFuture<String> getKVTablesInScopeTableName() {
-        return getId().thenApply(id ->
-=======
     public CompletableFuture<String> getKVTablesInScopeTableName(OperationContext context) {
         Preconditions.checkNotNull(context, "Operation context cannot be null");
         return getKVTablesInScopeTableName(true, context);
     }
-    
+
     public CompletableFuture<String> getKVTablesInScopeTableName(boolean ignoreCached, OperationContext context) {
         Preconditions.checkNotNull(context, "Operation context cannot be null");
         if (ignoreCached) {
             storeHelper.invalidateCache(SCOPES_TABLE, scopeName);
         }
         return getId(context).thenApply(id ->
->>>>>>> 04c9c6ba
                 getQualifiedTableName(INTERNAL_SCOPE_NAME, scopeName, String.format(KVTABLES_IN_SCOPE_TABLE_FORMAT, id.toString())));
     }
 
+    public CompletableFuture<String> getStreamTagsInScopeTableName(OperationContext context) {
+        return getId(context).thenApply(id ->
+                                         getQualifiedTableName(INTERNAL_SCOPE_NAME, scopeName, String.format(STREAM_TAGS_IN_SCOPE, id.toString())));
+    }
+
     public CompletableFuture<String> getReaderGroupsInScopeTableName(OperationContext context) {
         Preconditions.checkNotNull(context, "Operation context cannot be null");
         return getReaderGroupsInScopeTableName(true, context);
     }
-    
+
     public CompletableFuture<String> getReaderGroupsInScopeTableName(boolean ignoreCached, OperationContext context) {
         Preconditions.checkNotNull(context, "Operation context cannot be null");
         if (ignoreCached) {
@@ -198,45 +190,30 @@
     }
 
     @Override
-<<<<<<< HEAD
-    public CompletableFuture<Void> deleteScope() {
-        CompletableFuture<String> streamsInScopeTableNameFuture = getStreamsInScopeTableName();
-        CompletableFuture<String> streamTagsInScopeTableNameFuture = getStreamTagsInScopeTableName();
-        CompletableFuture<String> rgsInScopeTableNameFuture = getReaderGroupsInScopeTableName();
-        CompletableFuture<String> kvtsInScopeTableNameFuture = getKVTablesInScopeTableName();
-=======
     public CompletableFuture<Void> deleteScope(OperationContext context) {
         Preconditions.checkNotNull(context, "Operation context cannot be null");
         CompletableFuture<String> streamsInScopeTableNameFuture = getStreamsInScopeTableName(true, context);
         CompletableFuture<String> rgsInScopeTableNameFuture = getReaderGroupsInScopeTableName(context);
         CompletableFuture<String> kvtsInScopeTableNameFuture = getKVTablesInScopeTableName(context);
->>>>>>> 04c9c6ba
-        return CompletableFuture.allOf(streamsInScopeTableNameFuture, rgsInScopeTableNameFuture, kvtsInScopeTableNameFuture)
+        CompletableFuture<String> streamTagsInScopeTableNameFuture = getStreamTagsInScopeTableName(context);
+        return CompletableFuture.allOf(streamsInScopeTableNameFuture, rgsInScopeTableNameFuture, kvtsInScopeTableNameFuture, streamTagsInScopeTableNameFuture)
                 .thenCompose(x -> {
                     String streamsInScopeTableName = streamsInScopeTableNameFuture.join();
                     String kvtsInScopeTableName = kvtsInScopeTableNameFuture.join();
                     String rgsInScopeTableName = rgsInScopeTableNameFuture.join();
-<<<<<<< HEAD
                     String streamTagsInScopeTableName = streamTagsInScopeTableNameFuture.join();
-                    return CompletableFuture.allOf(storeHelper.deleteTable(streamsInScopeTableName, true),
-                            storeHelper.deleteTable(kvtsInScopeTableName, true),
-                            storeHelper.deleteTable(rgsInScopeTableName, true),
-                            storeHelper.deleteTable(streamTagsInScopeTableName, false))
+                    return CompletableFuture.allOf(storeHelper.deleteTable(streamsInScopeTableName, true, context.getRequestId()),
+                            storeHelper.deleteTable(kvtsInScopeTableName, true, context.getRequestId()),
+                            storeHelper.deleteTable(rgsInScopeTableName, true, context.getRequestId()),
+                                                   storeHelper.deleteTable(streamTagsInScopeTableName, false, context.getRequestId()))
                                      .thenAccept(v -> log.debug("tables deleted {} {} {}", streamsInScopeTableName,
-=======
-                    return CompletableFuture.allOf(storeHelper.deleteTable(streamsInScopeTableName, true, context.getRequestId()),
-                            storeHelper.deleteTable(kvtsInScopeTableName, true, context.getRequestId()), 
-                            storeHelper.deleteTable(rgsInScopeTableName, true, context.getRequestId()))
-                                     .thenAccept(v -> log.debug(context.getRequestId(), 
-                                             "tables deleted {} {} {}", streamsInScopeTableName,
->>>>>>> 04c9c6ba
                                              kvtsInScopeTableName, rgsInScopeTableName));
                 })
                 .thenCompose(deleted -> storeHelper.removeEntry(SCOPES_TABLE, scopeName, context.getRequestId()));
     }
 
     @Override
-    public CompletableFuture<Pair<List<String>, String>> listStreams(int limit, String continuationToken, Executor executor, 
+    public CompletableFuture<Pair<List<String>, String>> listStreams(int limit, String continuationToken, Executor executor,
                                                                      OperationContext context) {
         Preconditions.checkNotNull(context, "Operation context cannot be null");
         return getStreamsInScopeTableName(context)
@@ -258,44 +235,31 @@
         idRef.set(null);
     }
 
-<<<<<<< HEAD
-    public CompletableFuture<Void> addStreamToScope(String stream) {
-
-        return getStreamsInScopeTableName()
-                .thenCompose(tableName -> Futures.toVoid(
-                        withCreateTableIfAbsent(() -> storeHelper.addNewEntryIfAbsent(tableName, stream, newId()),
-                        tableName)));
-    }
-
-    public CompletableFuture<Void> updateTagsUnderScope(String stream, Set<String> tags) {
-        return getStreamTagsInScopeTableName().thenCompose(table -> Futures.toVoid(storeHelper.appendValues(table, tags, stream)));
-    }
-
-    public CompletableFuture<Void> removeStreamFromScope(String stream) {
-        return getStreamsInScopeTableName()
-                .thenCompose(tableName -> Futures.toVoid(storeHelper.removeEntry(tableName, stream)));
-=======
     public CompletableFuture<Void> addStreamToScope(String stream, OperationContext context) {
         Preconditions.checkNotNull(context, "Operation context cannot be null");
         return getStreamsInScopeTableName(context)
                 .thenCompose(tableName -> Futures.toVoid(
                         withCreateTableIfAbsent(() -> storeHelper.addNewEntryIfAbsent(tableName, stream, newId(),
-                                UUID_TO_BYTES_FUNCTION, context.getRequestId()), 
+                                UUID_TO_BYTES_FUNCTION, context.getRequestId()),
                         tableName, context)));
     }
 
+    public CompletableFuture<Void> updateTagsUnderScope(String stream, Set<String> tags, OperationContext context) {
+        return getStreamTagsInScopeTableName(context)
+                .thenCompose(table -> Futures.toVoid(storeHelper.appendValues(table, tags, stream, context.getRequestId())));
+    }
+
     public CompletableFuture<Void> removeStreamFromScope(String stream, OperationContext context) {
         Preconditions.checkNotNull(context, "Operation context cannot be null");
         return getStreamsInScopeTableName(context)
                 .thenCompose(tableName -> Futures.toVoid(storeHelper.removeEntry(tableName, stream, context.getRequestId())));
->>>>>>> 04c9c6ba
     }
 
     public CompletableFuture<Boolean> checkStreamExistsInScope(String stream, OperationContext context) {
         Preconditions.checkNotNull(context, "Operation context cannot be null");
         return getStreamsInScopeTableName(context)
                 .thenCompose(tableName -> storeHelper.expectingDataNotFound(
-                        storeHelper.getEntry(tableName, stream, x -> x, context.getRequestId()).thenApply(v -> true), 
+                        storeHelper.getEntry(tableName, stream, x -> x, context.getRequestId()).thenApply(v -> true),
                         false));
     }
 
@@ -303,7 +267,7 @@
         Preconditions.checkNotNull(context, "Operation context cannot be null");
         return getKVTablesInScopeTableName(context)
                 .thenCompose(tableName -> storeHelper.expectingDataNotFound(
-                        storeHelper.getEntry(tableName, kvt, x -> x, context.getRequestId()).thenApply(v -> true), 
+                        storeHelper.getEntry(tableName, kvt, x -> x, context.getRequestId()).thenApply(v -> true),
                         false));
     }
 
@@ -311,7 +275,7 @@
         Preconditions.checkNotNull(context, "Operation context cannot be null");
         return getReaderGroupsInScopeTableName(context)
                 .thenCompose(tableName -> storeHelper.expectingDataNotFound(
-                        storeHelper.getEntry(tableName, readerGroupName, x -> x, context.getRequestId()).thenApply(v -> true), 
+                        storeHelper.getEntry(tableName, readerGroupName, x -> x, context.getRequestId()).thenApply(v -> true),
                         false));
     }
 
@@ -319,7 +283,7 @@
         Preconditions.checkNotNull(context, "Operation context cannot be null");
         return getKVTablesInScopeTableName(context)
                 .thenCompose(tableName -> Futures.toVoid(
-                        withCreateTableIfAbsent(() -> storeHelper.addNewEntryIfAbsent(tableName, kvt, id, 
+                        withCreateTableIfAbsent(() -> storeHelper.addNewEntryIfAbsent(tableName, kvt, id,
                                 UUID_TO_BYTES_FUNCTION, context.getRequestId()), tableName, context)));
     }
 
@@ -333,7 +297,7 @@
         Preconditions.checkNotNull(context, "Operation context cannot be null");
         return getReaderGroupsInScopeTableName(context)
                 .thenCompose(tableName -> Futures.toVoid(withCreateTableIfAbsent(
-                        () -> storeHelper.addNewEntryIfAbsent(tableName, readerGroupName, readerGroupId, 
+                        () -> storeHelper.addNewEntryIfAbsent(tableName, readerGroupName, readerGroupId,
                                 UUID_TO_BYTES_FUNCTION, context.getRequestId()),
                         tableName, context)));
     }
@@ -347,36 +311,27 @@
     public CompletableFuture<UUID> getReaderGroupId(String readerGroupName, OperationContext context) {
         Preconditions.checkNotNull(context, "Operation context cannot be null");
         return getReaderGroupsInScopeTableName(context)
-                .thenCompose(tableName -> storeHelper.getEntry(tableName, readerGroupName, BYTES_TO_UUID_FUNCTION, 
+                .thenCompose(tableName -> storeHelper.getEntry(tableName, readerGroupName, BYTES_TO_UUID_FUNCTION,
                         context.getRequestId())
                         .thenApply(VersionedMetadata::getObject));
     }
 
     @Override
-    public CompletableFuture<Pair<List<String>, String>> listKeyValueTables(int limit, String continuationToken, 
+    public CompletableFuture<Pair<List<String>, String>> listKeyValueTables(int limit, String continuationToken,
                                                                             Executor executor, OperationContext context) {
         Preconditions.checkNotNull(context, "Operation context cannot be null");
         return getKVTablesInScopeTableName(context)
                 .thenCompose(kvtablesInScopeTable -> readAll(limit, continuationToken, kvtablesInScopeTable, context));
     }
 
-<<<<<<< HEAD
-    private <T> CompletableFuture<T> withCreateTableIfAbsent(Supplier<CompletableFuture<T>> futureSupplier, String tableName) {
-        return Futures.exceptionallyComposeExpecting(futureSupplier.get(),
-                DATA_NOT_FOUND_PREDICATE, () -> storeHelper.createTable(tableName).thenCompose(v -> futureSupplier.get()));
-    }
-
-    private CompletableFuture<Pair<List<String>, String>> readAll(int limit, String continuationToken, String tableName) {
-=======
     private <T> CompletableFuture<T> withCreateTableIfAbsent(Supplier<CompletableFuture<T>> futureSupplier, String tableName,
                                                              OperationContext context) {
-        return Futures.exceptionallyComposeExpecting(futureSupplier.get(), 
+        return Futures.exceptionallyComposeExpecting(futureSupplier.get(),
                 DATA_NOT_FOUND_PREDICATE, () -> storeHelper.createTable(tableName, context.getRequestId()).thenCompose(v -> futureSupplier.get()));
-    } 
-    
+    }
+
     private CompletableFuture<Pair<List<String>, String>> readAll(int limit, String continuationToken, String tableName,
                                                                   OperationContext context) {
->>>>>>> 04c9c6ba
         List<String> taken = new ArrayList<>();
         AtomicReference<String> token = new AtomicReference<>(continuationToken);
         AtomicBoolean canContinue = new AtomicBoolean(true);
