--- conflicted
+++ resolved
@@ -263,16 +263,9 @@
         });
     }
 
-    @Override
-<<<<<<< HEAD
-    public CompletableFuture<Pair<List<String>, String>> listStreamNamesInScope(String scopeName, String continuationToken,
-                                                                                int limit, Executor executor) {
-        return getScope(scopeName).listStreamsInScope(limit, continuationToken, executor);
-=======
     public CompletableFuture<Pair<List<String>, String>> listStream(String scopeName, String continuationToken,
                                                                     int limit, Executor executor) {
         return getScope(scopeName).listStreams(limit, continuationToken, executor);
->>>>>>> b4155031
     }
 
     @Override
