--- conflicted
+++ resolved
@@ -354,34 +354,21 @@
         final List<AbstractMap.SimpleEntry<Double, Double>> newRanges = newSegments.stream().map(x ->
                 new AbstractMap.SimpleEntry<>(x.getKeyStart(), x.getKeyEnd())).collect(Collectors.toList());
 
-<<<<<<< HEAD
         future.thenAccept(result -> {
-            DYNAMIC_LOGGER.incCounterValue(nameFromStream(SEGMENTS_COUNT, scope, name),
-                    newSegments.size() - sealedSegments.size());
             if (newSegments.isEmpty()) {
                 // No new segments implies completion of sealing operation.
                 SEAL_STREAM.reportSuccessValue(1);
             } else {
                 // It is a normal scaling operation and we can change split or merge counters.
-                getSealedRanges(scope, name, sealedSegments, context, executor)
-                        .thenAccept(sealedRanges -> {
-                            DYNAMIC_LOGGER.reportGaugeValue(nameFromStream(SEGMENTS_SPLITS, scope, name),
-                                    findSplits(sealedRanges, newRanges));
-                            DYNAMIC_LOGGER.reportGaugeValue(nameFromStream(SEGMENTS_MERGES, scope, name),
-                                    findSplits(newRanges, sealedRanges));
-                        });
-            }
-        });
-=======
-        future.thenCompose(result -> CompletableFuture.allOf(
-                getActiveSegments(scope, name, System.currentTimeMillis(), null, executor).thenAccept(list ->
-                        DYNAMIC_LOGGER.reportGaugeValue(nameFromStream(SEGMENTS_COUNT, scope, name), list.size())),
-                findNumSplits(scope, name, executor).thenAccept(numSplits ->
-                        DYNAMIC_LOGGER.updateCounterValue(nameFromStream(SEGMENTS_SPLITS, scope, name), numSplits)),
-                findNumMerges(scope, name, executor).thenAccept( numMerges ->
-                        DYNAMIC_LOGGER.updateCounterValue(nameFromStream(SEGMENTS_MERGES, scope, name), numMerges))));
->>>>>>> 76b15406
-
+                CompletableFuture.allOf(
+                        getActiveSegments(scope, name, System.currentTimeMillis(), null, executor).thenAccept(list ->
+                                DYNAMIC_LOGGER.reportGaugeValue(nameFromStream(SEGMENTS_COUNT, scope, name), list.size())),
+                        findNumSplits(scope, name, executor).thenAccept(numSplits ->
+                                DYNAMIC_LOGGER.updateCounterValue(nameFromStream(SEGMENTS_SPLITS, scope, name), numSplits)),
+                        findNumMerges(scope, name, executor).thenAccept( numMerges ->
+                                DYNAMIC_LOGGER.updateCounterValue(nameFromStream(SEGMENTS_MERGES, scope, name), numMerges)));
+            }
+        });
         return future;
     }
 
