/**
 * Copyright (c) 2017 Dell Inc., or its subsidiaries. All Rights Reserved.
 *
 * Licensed under the Apache License, Version 2.0 (the "License");
 * you may not use this file except in compliance with the License.
 * You may obtain a copy of the License at
 *
 *     http://www.apache.org/licenses/LICENSE-2.0
 */
package io.pravega.controller.store.stream;

import io.pravega.controller.store.stream.tables.ActiveTxnRecord;
import io.pravega.shared.MetricsNames;
import io.pravega.common.concurrent.FutureHelpers;
import io.pravega.shared.metrics.DynamicLogger;
import io.pravega.shared.metrics.MetricsProvider;
import io.pravega.shared.metrics.OpStatsLogger;
import io.pravega.shared.metrics.StatsLogger;
import io.pravega.shared.metrics.StatsProvider;
import io.pravega.controller.store.stream.tables.State;
import io.pravega.controller.stream.api.grpc.v1.Controller.CreateScopeStatus;
import io.pravega.controller.stream.api.grpc.v1.Controller.DeleteScopeStatus;
import io.pravega.client.stream.StreamConfiguration;
import com.google.common.cache.CacheBuilder;
import com.google.common.cache.CacheLoader;
import com.google.common.cache.LoadingCache;
import java.util.AbstractMap;
import java.util.AbstractMap.SimpleEntry;
import java.util.Collections;
import java.util.List;
import java.util.Map;
import java.util.Optional;
import java.util.UUID;
import java.util.concurrent.CompletableFuture;
import java.util.concurrent.Executor;
import java.util.concurrent.TimeUnit;
import java.util.stream.Collectors;
import javax.annotation.ParametersAreNonnullByDefault;

import lombok.extern.slf4j.Slf4j;
import org.apache.commons.lang3.tuple.ImmutablePair;
import org.apache.commons.lang3.tuple.Pair;

import static io.pravega.shared.MetricsNames.ABORT_TRANSACTION;
import static io.pravega.shared.MetricsNames.COMMIT_TRANSACTION;
import static io.pravega.shared.MetricsNames.CREATE_TRANSACTION;
import static io.pravega.shared.MetricsNames.OPEN_TRANSACTIONS;
import static io.pravega.shared.MetricsNames.SEGMENTS_COUNT;
import static io.pravega.shared.MetricsNames.SEGMENTS_MERGES;
import static io.pravega.shared.MetricsNames.SEGMENTS_SPLITS;
import static io.pravega.shared.MetricsNames.nameFromStream;
import static io.pravega.controller.store.stream.StoreException.Type.NODE_EXISTS;
import static io.pravega.controller.store.stream.StoreException.Type.NODE_NOT_EMPTY;
import static io.pravega.controller.store.stream.StoreException.Type.NODE_NOT_FOUND;

/**
 * Abstract Stream metadata store. It implements various read queries using the Stream interface.
 * Implementation of create and update queries are delegated to the specific implementations of this abstract class.
 */
@Slf4j
public abstract class AbstractStreamMetadataStore implements StreamMetadataStore {

    protected static final StatsProvider METRICS_PROVIDER = MetricsProvider.getMetricsProvider();
    private static final DynamicLogger DYNAMIC_LOGGER = MetricsProvider.getDynamicLogger();
    private static final StatsLogger STATS_LOGGER = METRICS_PROVIDER.createStatsLogger("controller");
    private static final OpStatsLogger CREATE_STREAM = STATS_LOGGER.createStats(MetricsNames.CREATE_STREAM);
    private static final OpStatsLogger SEAL_STREAM = STATS_LOGGER.createStats(MetricsNames.SEAL_STREAM);
    private static final OpStatsLogger DELETE_STREAM = STATS_LOGGER.createStats(MetricsNames.DELETE_STREAM);

    private final LoadingCache<String, Scope> scopeCache;
    private final LoadingCache<Pair<String, String>, Stream> cache;

    protected AbstractStreamMetadataStore() {
        cache = CacheBuilder.newBuilder()
                .maximumSize(10000)
                .refreshAfterWrite(10, TimeUnit.MINUTES)
                .expireAfterWrite(10, TimeUnit.MINUTES)
                .build(
                        new CacheLoader<Pair<String, String>, Stream>() {
                            @Override
                            @ParametersAreNonnullByDefault
                            public Stream load(Pair<String, String> input) {
                                try {
                                    return newStream(input.getKey(), input.getValue());
                                } catch (Exception e) {
                                    throw new RuntimeException(e);
                                }
                            }
                        });

        scopeCache = CacheBuilder.newBuilder()
                .maximumSize(1000)
                .refreshAfterWrite(10, TimeUnit.MINUTES)
                .expireAfterWrite(10, TimeUnit.MINUTES)
                .build(
                        new CacheLoader<String, Scope>() {
                            @Override
                            @ParametersAreNonnullByDefault
                            public Scope load(String scopeName) {
                                try {
                                    return newScope(scopeName);
                                } catch (Exception e) {
                                    throw new RuntimeException(e);
                                }
                            }
                        });
    }

    /**
     * Returns a Scope object from scope identifier.
     *
     * @param scopeName scope identifier is scopeName.
     * @return Scope object.
     */
    abstract Scope newScope(final String scopeName);

    @Override
    public OperationContext createContext(String scope, String name) {
        return new OperationContextImpl(getStream(scope, name, null));
    }

    @Override
    public CompletableFuture<Boolean> createStream(final String scope,
                                                   final String name,
                                                   final StreamConfiguration configuration,
                                                   final long createTimestamp,
                                                   final OperationContext context,
                                                   final Executor executor) {
        return withCompletion(getStream(scope, name, context).create(configuration, createTimestamp), executor)
                .thenApply(result -> {
                    CREATE_STREAM.reportSuccessValue(1);
                    DYNAMIC_LOGGER.reportGaugeValue(nameFromStream(OPEN_TRANSACTIONS, scope, name), 0);
                    DYNAMIC_LOGGER.reportGaugeValue(nameFromStream(SEGMENTS_COUNT, scope, name),
                                    configuration.getScalingPolicy().getMinNumSegments());
                    DYNAMIC_LOGGER.incCounterValue(nameFromStream(SEGMENTS_SPLITS, scope, name), 0);
                    DYNAMIC_LOGGER.incCounterValue(nameFromStream(SEGMENTS_MERGES, scope, name), 0);

                    return result;
                });
    }

    @Override
    public CompletableFuture<Void> deleteStream(final String scope,
                                                final String name,
                                                final OperationContext context,
                                                final Executor executor) {
        return withCompletion(getStream(scope, name, context).delete(), executor)
                .thenApply(result -> {
                    DELETE_STREAM.reportSuccessValue(1);
                    return result;
                });
    }

    @Override
    public CompletableFuture<Boolean> setState(final String scope, final String name,
                                               final State state, final OperationContext context,
                                               final Executor executor) {
        return withCompletion(getStream(scope, name, context).updateState(state), executor);
    }


    /**
     * Create a scope with given name.
     *
     * @param scopeName Name of scope to created.
     * @return CreateScopeStatus future.
     */
    @Override
    public CompletableFuture<CreateScopeStatus> createScope(final String scopeName) {
        return getScope(scopeName).createScope().handle((result, ex) -> {
            if (ex == null) {
                return CreateScopeStatus.newBuilder().setStatus(CreateScopeStatus.Status.SUCCESS).build();
            }
            if (ex.getCause() instanceof StoreException && ((StoreException) ex.getCause()).getType() == NODE_EXISTS) {
                return CreateScopeStatus.newBuilder().setStatus(CreateScopeStatus.Status.SCOPE_EXISTS).build();
            } else if (ex instanceof StoreException && ((StoreException) ex).getType() == NODE_EXISTS) {
                return CreateScopeStatus.newBuilder().setStatus(CreateScopeStatus.Status.SCOPE_EXISTS).build();
            } else {
                log.debug("Create scope failed due to ", ex);
                return CreateScopeStatus.newBuilder().setStatus(CreateScopeStatus.Status.FAILURE).build();
            }
        });
    }

    /**
     * Delete a scope with given name.
     *
     * @param scopeName Name of scope to be deleted
     * @return DeleteScopeStatus future.
     */
    @Override
    public CompletableFuture<DeleteScopeStatus> deleteScope(final String scopeName) {
        return getScope(scopeName).deleteScope().handle((result, ex) -> {
            if (ex == null) {
                return DeleteScopeStatus.newBuilder().setStatus(DeleteScopeStatus.Status.SUCCESS).build();
            }
            if ((ex.getCause() instanceof StoreException
                    && ((StoreException) ex.getCause()).getType() == NODE_NOT_FOUND)
                    || (ex instanceof StoreException && (((StoreException) ex).getType() == NODE_NOT_FOUND))) {
                return DeleteScopeStatus.newBuilder().setStatus(DeleteScopeStatus.Status.SCOPE_NOT_FOUND).build();
            } else if (ex.getCause() instanceof StoreException
                    && ((StoreException) ex.getCause()).getType() == NODE_NOT_EMPTY
                    || (ex instanceof StoreException && (((StoreException) ex).getType() == NODE_NOT_EMPTY))) {
                return DeleteScopeStatus.newBuilder().setStatus(DeleteScopeStatus.Status.SCOPE_NOT_EMPTY).build();
            } else {
                log.debug("DeleteScope failed due to {} ", ex);
                return DeleteScopeStatus.newBuilder().setStatus(DeleteScopeStatus.Status.FAILURE).build();
            }
        });
    }


    /**
     * List the streams in scope.
     *
     * @param scopeName Name of scope
     * @return List of streams in scope
     */
    @Override
    public CompletableFuture<List<StreamConfiguration>> listStreamsInScope(final String scopeName) {
        return getScope(scopeName).listStreamsInScope().thenCompose(streams -> {
            return FutureHelpers.allOfWithResults(
                    streams.stream()
                            .map(s -> getStream(scopeName, s, null).getConfiguration())
                            .collect(Collectors.toList()));
        });
    }

    @Override
    public CompletableFuture<Boolean> updateConfiguration(final String scope,
                                                          final String name,
                                                          final StreamConfiguration configuration,
                                                          final OperationContext context, final Executor executor) {
        return withCompletion(getStream(scope, name, context).updateConfiguration(configuration), executor);
    }

    @Override
    public CompletableFuture<StreamConfiguration> getConfiguration(final String scope,
                                                                   final String name,
                                                                   final OperationContext context, final Executor executor) {
        return withCompletion(getStream(scope, name, context).getConfiguration(), executor);
    }

    @Override
    public CompletableFuture<Boolean> isSealed(final String scope, final String name, final OperationContext context, final Executor executor) {
        return withCompletion(getStream(scope, name, context).getState().thenApply(state -> state.equals(State.SEALED)), executor);
    }

    @Override
    public CompletableFuture<Boolean> setSealed(final String scope, final String name, final OperationContext context, final Executor executor) {
        return withCompletion(getStream(scope, name, context).updateState(State.SEALED), executor).thenApply(result -> {
            SEAL_STREAM.reportSuccessValue(1);
            DYNAMIC_LOGGER.reportGaugeValue(nameFromStream(OPEN_TRANSACTIONS, scope, name), 0);
            return result;
        });
    }


    @Override
    public CompletableFuture<Segment> getSegment(final String scope, final String name, final int number, final OperationContext context, final Executor executor) {
        return withCompletion(getStream(scope, name, context).getSegment(number), executor);
    }

    @Override
    public CompletableFuture<Integer> getSegmentCount(final String scope, final String name, final OperationContext context, final Executor executor) {
        return withCompletion(getStream(scope, name, context).getSegmentCount(), executor);
    }

    @Override
    public CompletableFuture<List<Segment>> getActiveSegments(final String scope, final String name, final OperationContext context, final Executor executor) {
        final Stream stream = getStream(scope, name, context);
        return withCompletion(stream.getState()
                        .thenComposeAsync(state -> {
                            if (State.SEALED.equals(state)) {
                                return CompletableFuture.completedFuture(Collections.<Integer>emptyList());
                            } else {
                                return stream.getActiveSegments();
                            }
                        }, executor)
                        .thenComposeAsync(currentSegments ->
                                FutureHelpers.allOfWithResults(currentSegments.stream().map(stream::getSegment)
                                        .collect(Collectors.toList())), executor),
                executor);
    }


    @Override
    public CompletableFuture<List<Integer>> getActiveSegments(final String scope, final String name, final long timestamp, final OperationContext context, final Executor executor) {
        Stream stream = getStream(scope, name, context);
        return withCompletion(stream.getActiveSegments(timestamp), executor);
    }

    @Override
    public CompletableFuture<Map<Integer, List<Integer>>> getSuccessors(final String scope, final String streamName,
                                                                        final int segmentNumber, final OperationContext context, final Executor executor) {
        Stream stream = getStream(scope, streamName, context);
        return withCompletion(stream.getSuccessorsWithPredecessors(segmentNumber), executor);
    }

    @Override
    public CompletableFuture<List<Segment>> startScale(final String scope, final String name,
                                                       final List<Integer> sealedSegments,
                                                       final List<AbstractMap.SimpleEntry<Double, Double>> newRanges,
                                                       final long scaleTimestamp,
                                                       final OperationContext context,
                                                       final Executor executor) {
        return withCompletion(getStream(scope, name, context)
                .startScale(sealedSegments, newRanges, scaleTimestamp), executor);
    }

    @Override
    public CompletableFuture<Void> scaleNewSegmentsCreated(final String scope, final String name,
                                                           final List<Integer> sealedSegments,
                                                           final List<Segment> newSegments,
                                                           final long scaleTimestamp,
                                                           final OperationContext context,
                                                           final Executor executor) {
        List<Integer> collect = newSegments.stream().map(Segment::getNumber).collect(Collectors.toList());
        return withCompletion(getStream(scope, name, context)
                .scaleNewSegmentsCreated(sealedSegments, collect, scaleTimestamp), executor);
    }

    @Override
    public CompletableFuture<Void> scaleSegmentsSealed(final String scope, final String name,
                                                       final List<Integer> sealedSegments,
                                                       final List<Segment> newSegments,
                                                       final long scaleTimestamp,
                                                       final OperationContext context,
                                                       final Executor executor) {
        List<Integer> collect = newSegments.stream().map(Segment::getNumber).collect(Collectors.toList());
        CompletableFuture<Void> future = withCompletion(getStream(scope, name, context)
                .scaleOldSegmentsSealed(sealedSegments, collect, scaleTimestamp), executor);
        final List<AbstractMap.SimpleEntry<Double, Double>> newRanges = newSegments.stream().map(x ->
                new AbstractMap.SimpleEntry<>(x.getKeyStart(), x.getKeyEnd())).collect(Collectors.toList());

        future.thenAccept(result -> {
            DYNAMIC_LOGGER.incCounterValue(nameFromStream(SEGMENTS_COUNT, scope, name),
                    newSegments.size() - sealedSegments.size());
            getSealedRanges(scope, name, sealedSegments, context, executor)
                    .thenAccept(sealedRanges -> {
                        DYNAMIC_LOGGER.reportGaugeValue(nameFromStream(SEGMENTS_SPLITS, scope, name),
                                findSplits(sealedRanges, newRanges));
                        DYNAMIC_LOGGER.reportGaugeValue(nameFromStream(SEGMENTS_MERGES, scope, name),
                                findSplits(newRanges, sealedRanges));
                    });
        });

        return future;
    }

    @Override
    public CompletableFuture<VersionedTransactionData> createTransaction(final String scopeName,
                                                                         final String streamName,
                                                                         final UUID txnId,
                                                                         final long lease,
                                                                         final long maxExecutionTime,
                                                                         final long scaleGracePeriod,
                                                                         final OperationContext context,
                                                                         final Executor executor) {
        Stream stream = getStream(scopeName, streamName, context);
        return withCompletion(stream.createTransaction(txnId, lease, maxExecutionTime, scaleGracePeriod), executor)
                .thenApply(result -> {
                    stream.getNumberOfOngoingTransactions().thenAccept(count -> {
                        DYNAMIC_LOGGER.incCounterValue(nameFromStream(CREATE_TRANSACTION, scopeName, streamName), 1);
                        DYNAMIC_LOGGER.reportGaugeValue(nameFromStream(OPEN_TRANSACTIONS, scopeName, streamName), count);
                    });
                    return result;
                });
    }

    @Override
    public CompletableFuture<VersionedTransactionData> pingTransaction(final String scopeName, final String streamName,
                                                                       final UUID txId, final long lease,
                                                                       final OperationContext context,
                                                                       final Executor executor) {
        return withCompletion(getStream(scopeName, streamName, context).pingTransaction(txId, lease), executor);
    }

    @Override
    public CompletableFuture<VersionedTransactionData> getTransactionData(final String scopeName,
                                                                          final String streamName,
                                                                          final UUID txId,
                                                                          final OperationContext context,
                                                                          final Executor executor) {
        return withCompletion(getStream(scopeName, streamName, context).getTransactionData(txId), executor);
    }

    @Override
    public CompletableFuture<TxnStatus> transactionStatus(final String scopeName, final String streamName,
                                                          final UUID txId, final OperationContext context,
                                                          final Executor executor) {
        return withCompletion(getStream(scopeName, streamName, context).checkTransactionStatus(txId), executor);
    }

    @Override
    public CompletableFuture<TxnStatus> commitTransaction(final String scope, final String streamName, final int epoch,
                                                          final UUID txId, final OperationContext context,
                                                          final Executor executor) {
        Stream stream = getStream(scope, streamName, context);
        CompletableFuture<TxnStatus> future = withCompletion(stream.commitTransaction(epoch, txId), executor);

        future.thenCompose(result -> {
            return stream.getNumberOfOngoingTransactions().thenAccept(count -> {
                DYNAMIC_LOGGER.incCounterValue(nameFromStream(COMMIT_TRANSACTION, scope, streamName), 1);
                DYNAMIC_LOGGER.reportGaugeValue(nameFromStream(OPEN_TRANSACTIONS, scope, streamName), count);
            });
        });

        return future;
    }

    @Override
    public CompletableFuture<SimpleEntry<TxnStatus, Integer>> sealTransaction(final String scopeName,
                                                                              final String streamName,
                                                                              final UUID txId,
                                                                              final boolean commit,
                                                                              final Optional<Integer> version,
                                                                              final OperationContext context,
                                                                              final Executor executor) {
        return withCompletion(getStream(scopeName, streamName, context)
                .sealTransaction(txId, commit, version), executor);
    }

    @Override
    public CompletableFuture<TxnStatus> abortTransaction(final String scope, final String streamName, final int epoch,
                                                         final UUID txId, final OperationContext context,
                                                         final Executor executor) {
        Stream stream = getStream(scope, streamName, context);
        CompletableFuture<TxnStatus> future = withCompletion(stream.abortTransaction(epoch, txId), executor);
        future.thenApply(result -> {
            stream.getNumberOfOngoingTransactions().thenAccept(count -> {
                DYNAMIC_LOGGER.incCounterValue(nameFromStream(ABORT_TRANSACTION, scope, streamName), 1);
                DYNAMIC_LOGGER.reportGaugeValue(nameFromStream(OPEN_TRANSACTIONS, scope, streamName), count);
            });
            return result;
        });
        return future;
    }

    @Override
    public CompletableFuture<Boolean> isTransactionOngoing(final String scope, final String stream, final OperationContext context, final Executor executor) {
        return withCompletion(getStream(scope, stream, context).getNumberOfOngoingTransactions(), executor)
                .thenApply(num -> num > 0);
    }

    @Override
    public CompletableFuture<Void> markCold(final String scope, final String stream, final int segmentNumber, final long timestamp,
                                            final OperationContext context, final Executor executor) {
        return withCompletion(getStream(scope, stream, context).setColdMarker(segmentNumber, timestamp), executor);
    }

    @Override
    public CompletableFuture<Boolean> isCold(final String scope, final String stream, final int number,
                                             final OperationContext context, final Executor executor) {
        return withCompletion(getStream(scope, stream, context).getColdMarker(number)
                .thenApply(marker -> marker != null && marker > System.currentTimeMillis()), executor);
    }

    @Override
    public CompletableFuture<Void> removeMarker(final String scope, final String stream, final int number,
                                                final OperationContext context, final Executor executor) {
        return withCompletion(getStream(scope, stream, context).removeColdMarker(number), executor);
    }

    @Override
    public CompletableFuture<Map<UUID, ActiveTxnRecord>> getActiveTxns(final String scope, final String stream,
                                                                       final OperationContext context, final Executor executor) {
        return withCompletion(getStream(scope, stream, context).getActiveTxns(), executor);
    }

    @Override
<<<<<<< HEAD
    public CompletableFuture<List<ScaleMetadata>> getScaleMetadata(final String scope, final String name,
                                                                   final OperationContext context, final Executor executor) {
        return withCompletion(getStream(scope, name, context).getScaleMetadata(), executor);
=======
    public CompletableFuture<SimpleEntry<Integer, List<Integer>>> getActiveEpoch(final String scope,
                                                                                 final String stream,
                                                                                 final OperationContext context,
                                                                                 final Executor executor) {
        return withCompletion(getStream(scope, stream, context).getActiveEpoch(), executor);
>>>>>>> 25c4d9c8
    }

    private Stream getStream(String scope, final String name, OperationContext context) {
        Stream stream;
        if (context != null) {
            stream = context.getStream();
            assert stream.getScope().equals(scope);
            assert stream.getName().equals(name);
        } else {
            stream = cache.getUnchecked(new ImmutablePair<>(scope, name));
            stream.refresh();
        }
        return stream;
    }

    private Scope getScope(final String scopeName) {
        Scope scope = scopeCache.getUnchecked(scopeName);
        scope.refresh();
        return scope;
    }

    private <T> CompletableFuture<T> withCompletion(CompletableFuture<T> future, final Executor executor) {

        // Following makes sure that the result future given out to caller is actually completed on
        // caller's executor. So any chaining, if done without specifying an executor, will either happen on
        // caller's executor or fork join pool but never on someone else's executor.

        CompletableFuture<T> result = new CompletableFuture<>();

        future.whenCompleteAsync((r, e) -> {
            if (e != null) {
                result.completeExceptionally(e);
            } else {
                result.complete(r);
            }
        }, executor);

        return result;
    }

    private CompletableFuture<List<AbstractMap.SimpleEntry<Double, Double>>> getSealedRanges(final String scopeName,
                                                                                             final String streamName,
                                                                                             final List<Integer> sealedSegments,
                                                                                             final OperationContext context,
                                                                                             final Executor executor) {
        return FutureHelpers.allOfWithResults(
                sealedSegments.stream()
                        .map((Integer value) ->
                                getSegment(scopeName, streamName, value, context, executor).thenApply(segment ->
                                        new AbstractMap.SimpleEntry<>(
                                                segment.getKeyStart(),
                                                segment.getKeyEnd())))
                        .collect(Collectors.toList()));
    }

    private int findSplits(final List<AbstractMap.SimpleEntry<Double, Double>> sealedRanges,
                           final List<AbstractMap.SimpleEntry<Double, Double>> newRanges) {
        int splits = 0;
        for (AbstractMap.SimpleEntry<Double, Double> sealedRange : sealedRanges) {
            int overlaps = 0;
            for (AbstractMap.SimpleEntry<Double, Double> newRange : newRanges) {
                if (Segment.overlaps(sealedRange, newRange)) {
                    overlaps++;
                }
                if (overlaps > 1) {
                    splits++;
                    break;
                }
            }
        }
        return splits;
    }

    abstract Stream newStream(final String scope, final String name);
}
<|MERGE_RESOLUTION|>--- conflicted
+++ resolved
@@ -469,17 +469,16 @@
     }
 
     @Override
-<<<<<<< HEAD
     public CompletableFuture<List<ScaleMetadata>> getScaleMetadata(final String scope, final String name,
                                                                    final OperationContext context, final Executor executor) {
         return withCompletion(getStream(scope, name, context).getScaleMetadata(), executor);
-=======
+    }
+
     public CompletableFuture<SimpleEntry<Integer, List<Integer>>> getActiveEpoch(final String scope,
                                                                                  final String stream,
                                                                                  final OperationContext context,
                                                                                  final Executor executor) {
         return withCompletion(getStream(scope, stream, context).getActiveEpoch(), executor);
->>>>>>> 25c4d9c8
     }
 
     private Stream getStream(String scope, final String name, OperationContext context) {
