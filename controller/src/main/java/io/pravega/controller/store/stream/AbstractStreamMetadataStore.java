--- conflicted
+++ resolved
@@ -282,11 +282,7 @@
             if (Exceptions.unwrap(ex) instanceof StoreException.DataExistsException) {
                 return CreateScopeStatus.newBuilder().setStatus(CreateScopeStatus.Status.SCOPE_EXISTS).build();
             } else {
-<<<<<<< HEAD
-                log.debug(context.getRequestId(), "Create scope failed due to ", ex);
-=======
-                log.error("Create scope failed for scope {} due to ", scopeName, ex);
->>>>>>> 0e600c1b
+                log.error(context.getRequestId(), "Create scope failed for scope {} due to ", scopeName, ex);
                 return CreateScopeStatus.newBuilder().setStatus(CreateScopeStatus.Status.FAILURE).build();
             }
         }), executor);
@@ -313,11 +309,7 @@
             } else if (ex instanceof StoreException.DataNotEmptyException) {
                 return DeleteScopeStatus.newBuilder().setStatus(DeleteScopeStatus.Status.SCOPE_NOT_EMPTY).build();
             } else {
-<<<<<<< HEAD
-                log.debug(context.getRequestId(), "DeleteScope failed due to ", ex);
-=======
-                log.error("DeleteScope failed for scope {} due to {} ", scopeName, ex);
->>>>>>> 0e600c1b
+                log.error(context.getRequestId(), "DeleteScope failed for scope {} due to {} ", scopeName, ex);
                 return DeleteScopeStatus.newBuilder().setStatus(DeleteScopeStatus.Status.FAILURE).build();
             }
         }), executor);
@@ -1211,25 +1203,13 @@
 
     //endregion
 
-<<<<<<< HEAD
     private CompletableFuture<SimpleEntry<Long, Long>> findNumSplitsMerges(String scopeName, String streamName, 
                                                                            OperationContext ctx, Executor executor) {
-        OperationContext context = getOperationContext(ctx);
-        return getScaleMetadata(scopeName, streamName, 0, Long.MAX_VALUE, context, executor).thenApply(scaleMetadataList -> {
-            AtomicLong totalNumSplits = new AtomicLong(0L);
-            AtomicLong totalNumMerges = new AtomicLong(0L);
-            scaleMetadataList.forEach(x -> {
-                totalNumMerges.addAndGet(x.getMerges());
-                totalNumSplits.addAndGet(x.getSplits());
-            });
-
-            return new SimpleEntry<>(totalNumSplits.get(), totalNumMerges.get());
-        });
-=======
-    private CompletableFuture<SimpleEntry<Long, Long>> findNumSplitsMerges(String scopeName, String streamName, OperationContext context, Executor executor) {
-        Stream stream = getStream(scopeName, streamName, context);
-        return Futures.completeOn(stream.getActiveEpoch(true).thenCompose(lastEpoch -> stream.getSplitMergeCountsTillEpoch(lastEpoch)), executor);
->>>>>>> 0e600c1b
+            OperationContext context = getOperationContext(ctx);
+
+            Stream stream = getStream(scopeName, streamName, context);
+        return Futures.completeOn(stream.getActiveEpoch(true, context)
+                                        .thenCompose(stream::getSplitMergeCountsTillEpoch), executor);
     }
 
     OperationContext getOperationContext(OperationContext context) {
