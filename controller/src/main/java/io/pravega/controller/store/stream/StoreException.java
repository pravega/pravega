/**
 * Copyright (c) 2017 Dell Inc., or its subsidiaries. All Rights Reserved.
 *
 * Licensed under the Apache License, Version 2.0 (the "License");
 * you may not use this file except in compliance with the License.
 * You may obtain a copy of the License at
 *
 *     http://www.apache.org/licenses/LICENSE-2.0
 */
package io.pravega.controller.store.stream;

import io.pravega.controller.retryable.RetryableException;
import lombok.Getter;
import lombok.extern.slf4j.Slf4j;

/**
 * StoreException is a high level exception thrown when an exception arises from Stream Store.
 */
@Slf4j
@Getter
public class StoreException extends RuntimeException {

    /**
     * Enum to describe the type of exception.
     */
    public enum Type {
<<<<<<< HEAD
        NODE_EXISTS,
        NODE_NOT_FOUND,
        NODE_NOT_EMPTY,
        CONNECTION_LOSS,
        BAD_VERSION,
=======
        DATA_EXISTS,
        DATA_NOT_FOUND,
        DATA_CONTAINS_ELEMENTS,
        WRITE_CONFLICT,
        ILLEGAL_STATE,
        OPERATION_NOT_ALLOWED,
        CONNECTION_ERROR,
>>>>>>> 1c12462d
        UNKNOWN
    }

    protected String path;
    private Type type;

    /**
     * Construct a StoreException.
     *
     * @param type  Type of Exception.
     * @param path  The ZooKeeper path being operated on.
     * @param cause The underlying cause for the exception.
     */
    private StoreException(final Type type, final String path, final Throwable cause) {
        super(cause);
        this.type = type;
        this.path = path;
    }

    /**
     * Construct a StoreException.
<<<<<<< HEAD
     *
     * @param type  Type of Exception.
     * @param cause Exception cause.
     */
    public StoreException(final Type type, Throwable cause) {
        super(cause);
        this.type = type;
    }

    /**
     * Constructs a StoreException.
=======
>>>>>>> 1c12462d
     *
     * @param type  Type of Exception.
     */
    private StoreException(final Type type) {
        this.type = type;
    }

    /**
     * Factory method to construct Store exceptions.
     *
     * @param type Type of Exception.
     * @param path The ZooKeeper path being operated on.
     * @return Instance of StoreException.
     */
    public static StoreException create(Type type, String path) {
        StoreException storeException = create(type);
        storeException.path = path;
        return storeException;
    }

    /**
     * Factory method to construct Store exceptions.
     *
     * @param type Type of Exception.
     * @return Instance of type of StoreException.
     */
    public static StoreException create(final Type type) {
        StoreException exception;
        switch (type) {
            case DATA_EXISTS:
                exception = new DataExistsException();
                break;
            case DATA_NOT_FOUND:
                exception = new DataNotFoundException();
                break;
            case DATA_CONTAINS_ELEMENTS:
                exception = new DataNotEmptyException();
                break;
            case WRITE_CONFLICT:
                exception = new WriteConflictException();
                break;
            case ILLEGAL_STATE:
                exception = new IllegalStateException();
                break;
            case OPERATION_NOT_ALLOWED:
                exception = new OperationNotAllowedException();
                break;
            case CONNECTION_ERROR:
                exception = new StoreConnectionException();
                break;
            case UNKNOWN:
                exception = new UnknownException();
                break;
            default:
                throw new IllegalArgumentException("Invalid exception type");
        }
        return exception;
    }

    /**
     * Exception type when node exists, and duplicate node is created.
     */
    public static class DataExistsException extends StoreException {
        public DataExistsException() {
            super(Type.DATA_EXISTS);
        }
    }

    /**
     * Exception type when node does not exist and is operated on.
     */
    public static class DataNotFoundException extends StoreException {
        public DataNotFoundException() {
            super(Type.DATA_NOT_FOUND);
        }
    }

    /**
     * Exception type when deleting a non empty node.
     */
    public static class DataNotEmptyException extends StoreException {
        public DataNotEmptyException() {
            super(Type.DATA_CONTAINS_ELEMENTS);
        }
    }

    /**
     * Exception type when you are attempting to update a stale value.
     */
    public static class WriteConflictException extends StoreException implements RetryableException {
        public WriteConflictException() {
            super(Type.WRITE_CONFLICT);
        }
    }

    /**
     * Exception type when you are attempting a disallowed operation.
     */
    public static class IllegalStateException extends StoreException {
        public IllegalStateException() {
            super(Type.ILLEGAL_STATE);
        }
    }

    /**
     * Exception type when the attempted operation is currently not allowed.
     */
    public static class OperationNotAllowedException extends StoreException implements RetryableException {
        public OperationNotAllowedException() {
            super(Type.OPERATION_NOT_ALLOWED);
        }
    }

    /**
     * Exception type due to failure in connecting to the store.
     */
    public static class StoreConnectionException extends StoreException implements RetryableException {
        public StoreConnectionException() {
            super(Type.CONNECTION_ERROR);
        }
    }

    /**
     * Error type thrown when connection to ZK is lost.
     */
    public static class ConnectionLossException extends StoreException {

        public ConnectionLossException() {
            super(Type.CONNECTION_LOSS);
        }
    }

    /**
     * Error type thrown when version mismatch occues in conditional update of a znode in ZK.
     */
    public static class BadVersionException extends StoreException {

        public BadVersionException() {
            super(Type.BAD_VERSION);
        }
    }

    /**
     * Exception type when the cause is not known.
     */
    public static class UnknownException extends StoreException {
        public UnknownException(final String path, final Throwable cause) {
            super(Type.UNKNOWN, path, cause);
        }

        public UnknownException() {
            super(Type.UNKNOWN);
        }

        public UnknownException(Throwable cause) {
            super(Type.UNKNOWN, cause);
        }
    }
}<|MERGE_RESOLUTION|>--- conflicted
+++ resolved
@@ -24,13 +24,6 @@
      * Enum to describe the type of exception.
      */
     public enum Type {
-<<<<<<< HEAD
-        NODE_EXISTS,
-        NODE_NOT_FOUND,
-        NODE_NOT_EMPTY,
-        CONNECTION_LOSS,
-        BAD_VERSION,
-=======
         DATA_EXISTS,
         DATA_NOT_FOUND,
         DATA_CONTAINS_ELEMENTS,
@@ -38,7 +31,6 @@
         ILLEGAL_STATE,
         OPERATION_NOT_ALLOWED,
         CONNECTION_ERROR,
->>>>>>> 1c12462d
         UNKNOWN
     }
 
@@ -60,7 +52,6 @@
 
     /**
      * Construct a StoreException.
-<<<<<<< HEAD
      *
      * @param type  Type of Exception.
      * @param cause Exception cause.
@@ -72,8 +63,6 @@
 
     /**
      * Constructs a StoreException.
-=======
->>>>>>> 1c12462d
      *
      * @param type  Type of Exception.
      */
@@ -197,26 +186,6 @@
     }
 
     /**
-     * Error type thrown when connection to ZK is lost.
-     */
-    public static class ConnectionLossException extends StoreException {
-
-        public ConnectionLossException() {
-            super(Type.CONNECTION_LOSS);
-        }
-    }
-
-    /**
-     * Error type thrown when version mismatch occues in conditional update of a znode in ZK.
-     */
-    public static class BadVersionException extends StoreException {
-
-        public BadVersionException() {
-            super(Type.BAD_VERSION);
-        }
-    }
-
-    /**
      * Exception type when the cause is not known.
      */
     public static class UnknownException extends StoreException {
