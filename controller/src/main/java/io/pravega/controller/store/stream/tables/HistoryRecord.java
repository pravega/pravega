/**
 * Copyright (c) 2017 Dell Inc., or its subsidiaries. All Rights Reserved.
 *
 * Licensed under the Apache License, Version 2.0 (the "License");
 * you may not use this file except in compliance with the License.
 * You may obtain a copy of the License at
 *
 *     http://www.apache.org/licenses/LICENSE-2.0
 */
package io.pravega.controller.store.stream.tables;

import io.pravega.common.util.BitConverter;
import com.google.common.base.Preconditions;
import lombok.Getter;
import org.apache.commons.lang3.tuple.ImmutablePair;
import org.apache.commons.lang3.tuple.Pair;

import java.util.ArrayList;
import java.util.LinkedList;
import java.util.List;
import java.util.Optional;

/**
 * Class corresponding to one row in the HistoryTable.
 * HistoryRecords are of variable length, so we will maintain markers for
 * start of row and end of row. We need it in both directions because we need to traverse
 * in both directions on the history table
 * Row : [length][epoch][List-of-active-segment-numbers], [length-so-far], [scaleTime][length]
 */
public class HistoryRecord {

    private static final int PARTIAL_FIELDS_FIXED_LENGTH = Integer.BYTES + Integer.BYTES + Integer.BYTES;
    private static final int REMAINING_FIELDS_FIXED_LENGTH = Long.BYTES + Integer.BYTES;
    private static final int FIXED_FIELDS_LENGTH = PARTIAL_FIELDS_FIXED_LENGTH + REMAINING_FIELDS_FIXED_LENGTH;

    private final int length;
    @Getter
    private final int epoch;
    @Getter
    private final List<Integer> segments;
    @Getter
    private final int offset;
    @Getter
    private final long scaleTime;
    @Getter
    private final boolean partial;

    public HistoryRecord(int epoch, final List<Integer> segments, final int offset) {
        this(epoch, segments, 0L, offset, true);
    }

    public HistoryRecord(final List<Integer> segments, int epoch, final long scaleTime, final int offset) {
        this(epoch, segments, scaleTime, offset, false);
    }

    public HistoryRecord(int epoch, final List<Integer> segments, final long scaleTime, final int offset, boolean partial) {
        this.epoch = epoch;
        this.offset = offset;
        this.length = FIXED_FIELDS_LENGTH + segments.size() * Integer.BYTES;
        this.segments = segments;
        this.scaleTime = scaleTime;
        this.partial = partial;
    }

    /**
     * Read record from the history table at the specified offset.
     *
     * @param historyTable  history table
     * @param offset        offset to read from
     * @param ignorePartial if set, ignore if the record is partial
     * @return
     */
    public static Optional<HistoryRecord> readRecord(final byte[] historyTable, final int offset, boolean ignorePartial) {
        if (offset >= historyTable.length) {
            return Optional.empty();
        }

        final int length = BitConverter.readInt(historyTable, offset);

        if (offset + length > historyTable.length) {
            // this is a partial record
            if (ignorePartial) {
                return Optional.empty();
            } else {
                return Optional.of(parsePartial(historyTable, offset));
            }
        }

        return Optional.of(parse(historyTable, offset));
    }

    /**
     * Return latest record in the history table.
     *
     * @param historyTable  history table
     * @param ignorePartial If latest entry is partial entry, if ignore is set then read the previous
     * @return returns the history record if it is found.
     */
    public static Optional<HistoryRecord> readLatestRecord(final byte[] historyTable, boolean ignorePartial) {
        if (historyTable.length < PARTIAL_FIELDS_FIXED_LENGTH) {
            return Optional.empty();
        }

        final int backToTop = BitConverter.readInt(historyTable, historyTable.length - (Integer.BYTES));

        // ignore partial means if latest record is partial, read the previous record
        Optional<HistoryRecord> record = readRecord(historyTable, historyTable.length - backToTop, false);
        assert record.isPresent();

        if (ignorePartial && record.get().isPartial()) {
            return fetchPrevious(record.get(), historyTable);
        } else {
            return record;
        }
    }

    public static Optional<HistoryRecord> fetchNext(final HistoryRecord record, final byte[] historyTable,
                                                    boolean ignorePartial) {
        Preconditions.checkArgument(historyTable.length >= record.getOffset());

        if (historyTable.length < record.offset + record.length) {
            return Optional.empty();
        } else {
            return HistoryRecord.readRecord(historyTable, record.offset + record.length, ignorePartial);
        }
    }

    public static Optional<HistoryRecord> fetchPrevious(final HistoryRecord record, final byte[] historyTable) {
        if (record.getOffset() == 0) { // if first record
            return Optional.empty();
        } else {
            final int rowStartOffset = record.offset - BitConverter.readInt(historyTable,
                    record.getOffset() - (Integer.BYTES));
            assert rowStartOffset >= 0;
            return HistoryRecord.readRecord(historyTable, rowStartOffset, true);
        }
    }

    private static HistoryRecord parsePartial(final byte[] table, final int offset) {
        final int length = BitConverter.readInt(table, offset + lengthOffset());
        assert length > FIXED_FIELDS_LENGTH && (length - FIXED_FIELDS_LENGTH) % Integer.BYTES == 0;
        final int epoch = BitConverter.readInt(table, offset + epochOffset());
        int count = getCount(length);
        final List<Integer> segments = new ArrayList<>();
        for (int i = 0; i < count; i++) {
            segments.add(BitConverter.readInt(table, offset + segmentOffset() + i * Integer.BYTES));
        }

        final int backToTop = BitConverter.readInt(table, offset + offsetOffset(count));
        assert backToTop == (count + 3) * Integer.BYTES;

        return new HistoryRecord(epoch, segments, offset);
    }

    private static HistoryRecord parse(final byte[] table, final int offset) {
        HistoryRecord partial = parsePartial(table, offset);

        final long eventTime = BitConverter.readLong(table, offset + scaleTimeOffset(partial.getSegments().size()));

        final int backToTop = BitConverter.readInt(table, offset + tailLengthOffset(partial.getSegments().size()));

        assert backToTop == partial.length;

        return new HistoryRecord(partial.epoch, partial.segments, eventTime, offset, false);
    }

    public byte[] toBytePartial() {
        byte[] b = new byte[PARTIAL_FIELDS_FIXED_LENGTH + segments.size() * Integer.BYTES];
        toBytePartial(b);
        return b;
    }

    private void toBytePartial(byte[] b) {
        // length
        BitConverter.writeInt(b, lengthOffset(), length);
        // epoch
        BitConverter.writeInt(b, epochOffset(), epoch);
        // segments
        for (int i = 0; i < segments.size(); i++) {
            BitConverter.writeInt(b, segmentOffset() + i * Integer.BYTES, segments.get(i));
        }
        // start offset
        BitConverter.writeInt(b, offsetOffset(segments.size()), length - Long.BYTES - Integer.BYTES);
    }

    public byte[] remainingByteArray() {
        byte[] b = new byte[REMAINING_FIELDS_FIXED_LENGTH];
        remainingByteArray(b, 0);
        return b;
    }

    private void remainingByteArray(byte[] b, int start) {
        BitConverter.writeLong(b, start, scaleTime);
        BitConverter.writeInt(b, start + Long.BYTES, length);
    }

    public byte[] toByteArray() {
        byte[] b = new byte[FIXED_FIELDS_LENGTH + segments.size() * Integer.BYTES];
        toBytePartial(b);
        remainingByteArray(b, PARTIAL_FIELDS_FIXED_LENGTH + segments.size() * Integer.BYTES);
        return b;
    }

<<<<<<< HEAD
    private static int getCount(int length) {
        return (length - FIXED_FIELDS_LENGTH) / Integer.BYTES;
    }

    private static int lengthOffset() {
        return 0;
    }

    private static int epochOffset() {
        return lengthOffset() + Integer.BYTES;
    }

    private static int segmentOffset() {
        return epochOffset() + Integer.BYTES;
    }

    private static int offsetOffset(int count) {
        return segmentOffset() + count * Integer.BYTES;
    }

    private static int scaleTimeOffset(int segmentCount) {
        return offsetOffset(segmentCount) + Integer.BYTES;
    }

    private static int tailLengthOffset(int segmentCount) {
        return  scaleTimeOffset(segmentCount) + Long.BYTES;
=======
    public static List<Pair<Long, List<Integer>>> readAllRecords(byte[] historyTable) {
        List<Pair<Long, List<Integer>>> result = new LinkedList<>();
        Optional<HistoryRecord> record = readLatestRecord(historyTable, true);
        while (record.isPresent()) {
            result.add(new ImmutablePair<>(record.get().getScaleTime(), record.get().getSegments()));
            record = fetchPrevious(record.get(), historyTable);
        }
        return result;
>>>>>>> b269abfe
    }
}<|MERGE_RESOLUTION|>--- conflicted
+++ resolved
@@ -201,7 +201,6 @@
         return b;
     }
 
-<<<<<<< HEAD
     private static int getCount(int length) {
         return (length - FIXED_FIELDS_LENGTH) / Integer.BYTES;
     }
@@ -227,8 +226,9 @@
     }
 
     private static int tailLengthOffset(int segmentCount) {
-        return  scaleTimeOffset(segmentCount) + Long.BYTES;
-=======
+        return scaleTimeOffset(segmentCount) + Long.BYTES;
+    }
+
     public static List<Pair<Long, List<Integer>>> readAllRecords(byte[] historyTable) {
         List<Pair<Long, List<Integer>>> result = new LinkedList<>();
         Optional<HistoryRecord> record = readLatestRecord(historyTable, true);
@@ -237,6 +237,5 @@
             record = fetchPrevious(record.get(), historyTable);
         }
         return result;
->>>>>>> b269abfe
     }
 }