/**
 * Copyright (c) 2017 Dell Inc., or its subsidiaries. All Rights Reserved.
 *
 * Licensed under the Apache License, Version 2.0 (the "License");
 * you may not use this file except in compliance with the License.
 * You may obtain a copy of the License at
 *
 *     http://www.apache.org/licenses/LICENSE-2.0
 */
package io.pravega.controller.store.stream;

import com.google.common.annotations.VisibleForTesting;
import com.google.common.base.Preconditions;
import io.pravega.common.concurrent.Futures;
import io.pravega.common.lang.AtomicInt96;
import io.pravega.common.lang.Int96;
import io.pravega.common.util.BitConverter;
import io.pravega.controller.store.index.ZKHostIndex;
import io.pravega.controller.util.Config;
import lombok.AccessLevel;
import lombok.Getter;
import lombok.extern.slf4j.Slf4j;
import org.apache.curator.framework.CuratorFramework;

import javax.annotation.concurrent.GuardedBy;
import java.time.Duration;
import java.util.List;
import java.util.ArrayList;
import java.util.concurrent.CompletableFuture;
import java.util.concurrent.CompletionException;
import java.util.concurrent.Executor;
import java.util.stream.Collectors;

/**
 * ZK stream metadata store.
 */
@Slf4j
class ZKStreamMetadataStore extends AbstractStreamMetadataStore implements AutoCloseable {
    @VisibleForTesting
    /**
     * This constant defines the size of the block of counter values that will be used by this controller instance.
     * The controller will try to get current counter value from zookeeper. It then tries to update the value in store
     * by incrementing it by COUNTER_RANGE. If it is able to update the new value successfully, then this controller
     * can safely use the block `previous-value-in-store + 1` to `previous-value-in-store + COUNTER_RANGE` No other controller
     * will use this range for transaction id generation as it will be unique assigned to current controller.
     * If controller crashes, all unused values go to waste. In worst case we may lose COUNTER_RANGE worth of values everytime
     * a controller crashes.
     * Since we use a 96 bit number for our counter, so
     */
    static final int COUNTER_RANGE = 10000;
    static final String COUNTER_PATH = "/counter";
    static final String DELETED_STREAMS_PATH = "/lastActiveStreamSegment/%s";
    private static final String TRANSACTION_ROOT_PATH = "/transactions";
    private static final String COMPLETED_TXN_GC_NAME = "completedTxnGC";
    static final String ACTIVE_TX_ROOT_PATH = TRANSACTION_ROOT_PATH + "/activeTx";
    static final String COMPLETED_TX_ROOT_PATH = TRANSACTION_ROOT_PATH + "/completedTx";
    static final String COMPLETED_TX_BATCH_ROOT_PATH = COMPLETED_TX_ROOT_PATH + "/batches";
    static final String COMPLETED_TX_BATCH_PATH = COMPLETED_TX_BATCH_ROOT_PATH + "/%d";
    @VisibleForTesting
    @Getter(AccessLevel.PACKAGE)
    private ZKStoreHelper storeHelper;
    private final Object lock;
    @GuardedBy("lock")
    private final AtomicInt96 limit;
    @GuardedBy("lock")
    private final AtomicInt96 counter;
    @GuardedBy("lock")
    private volatile CompletableFuture<Void> refreshFutureRef;

    private final ZKGarbageCollector completedTxnGC;
    
    @VisibleForTesting
    ZKStreamMetadataStore(CuratorFramework client, Executor executor) {
        this(client, executor, Duration.ofHours(Config.COMPLETED_TRANSACTION_TTL_IN_HOURS));
    }

    @VisibleForTesting
<<<<<<< HEAD
    ZKStreamMetadataStore(CuratorFramework client, Executor executor, Duration gcPeriod) {
        super(new ZKHostIndex(client, "/hostTxnIndex", executor));
        initialize();
=======
    ZKStreamMetadataStore(CuratorFramework client, int bucketCount, Executor executor, Duration gcPeriod) {
        super(new ZKHostIndex(client, "/hostTxnIndex", executor), bucketCount);
>>>>>>> d8dd7cb2
        storeHelper = new ZKStoreHelper(client, executor);
        this.lock = new Object();
        this.counter = new AtomicInt96();
        this.limit = new AtomicInt96();
        this.refreshFutureRef = null;
        this.completedTxnGC = new ZKGarbageCollector(COMPLETED_TXN_GC_NAME, storeHelper, this::gcCompletedTxn, gcPeriod);
        this.completedTxnGC.startAsync();
        this.completedTxnGC.awaitRunning();
    }

    private CompletableFuture<Void> gcCompletedTxn() {
        return storeHelper.getChildren(COMPLETED_TX_BATCH_ROOT_PATH)
                .thenApply(children -> {
                            // retain latest two and delete remainder.
                            List<Long> list = children.stream().map(Long::parseLong).sorted().collect(Collectors.toList());
                            if (list.size() > 2) {
                                return list.subList(0, list.size() - 2);
                            } else {
                                return new ArrayList<Long>();
                            }
                        }
                )
                .thenCompose(toDeleteList -> {
                    log.debug("deleting batches {} on new scheme" + toDeleteList);

                    // delete all those marked for toDelete.
                    return Futures.allOf(toDeleteList.stream()
                            .map(toDelete -> storeHelper.deleteTree(String.format(COMPLETED_TX_BATCH_PATH, toDelete)))
                            .collect(Collectors.toList()));
                });
    }

    @Override
    ZKStream newStream(final String scope, final String name) {
        return new ZKStream(scope, name, storeHelper, completedTxnGC::getLatestBatch);
    }

    @Override
    CompletableFuture<Int96> getNextCounter() {
        CompletableFuture<Int96> future;
        synchronized (lock) {
            Int96 next = counter.incrementAndGet();
            if (next.compareTo(limit.get()) > 0) {
                // ignore the counter value and after refreshing call getNextCounter
                future = refreshRangeIfNeeded().thenCompose(x -> getNextCounter());
            } else {
                future = CompletableFuture.completedFuture(next);
            }
        }
        return future;
    }

    @Override
    Version getEmptyVersion() {
        return Version.IntVersion.EMPTY;
    }

    @Override
    Version parseVersionData(byte[] data) {
        return Version.IntVersion.fromBytes(data);
    }

    @VisibleForTesting
    CompletableFuture<Void> refreshRangeIfNeeded() {
        CompletableFuture<Void> refreshFuture;
        synchronized (lock) {
            // Ensure that only one background refresh is happening. For this we will reference the future in refreshFutureRef
            // If reference future ref is not null, we will return the reference to that future.
            // It is set to null when refresh completes.
            refreshFuture = this.refreshFutureRef;
            if (this.refreshFutureRef == null) {
                // no ongoing refresh, check if refresh is still needed
                if (counter.get().compareTo(limit.get()) >= 0) {
                    log.info("Refreshing counter range. Current counter is {}. Current limit is {}", counter.get(), limit.get());

                    // Need to refresh counter and limit. Start a new refresh future. We are under lock so no other
                    // concurrent thread can start the refresh future.
                    refreshFutureRef = getRefreshFuture()
                            .exceptionally(e -> {
                                // if any exception is thrown here, we would want to reset refresh future so that it can be retried.
                                synchronized (lock) {
                                    refreshFutureRef = null;
                                }
                                log.warn("Exception thrown while trying to refresh transaction counter range", e);
                                throw new CompletionException(e);
                            });
                    // Note: refreshFutureRef is reset to null under the lock, and since we have the lock in this thread
                    // until we release it, refresh future ref cannot be reset to null. So we will always return a non-null
                    // future from here.
                    refreshFuture = refreshFutureRef;
                } else {
                    // nothing to do
                    refreshFuture = CompletableFuture.completedFuture(null);
                }
            }
        }
        return refreshFuture;
    }

    @VisibleForTesting
    CompletableFuture<Void> getRefreshFuture() {
        return storeHelper.createZNodeIfNotExist(COUNTER_PATH, Int96.ZERO.toBytes())
                .thenCompose(v -> storeHelper.getData(COUNTER_PATH)
                        .thenCompose(data -> {
                            Int96 previous = Int96.fromBytes(data.getData());
                            Int96 nextLimit = previous.add(COUNTER_RANGE);
                            return storeHelper.setData(COUNTER_PATH, new Data(nextLimit.toBytes(), data.getVersion()))
                                    .thenAccept(x -> {
                                        // Received new range, we should reset the counter and limit under the lock
                                        // and then reset refreshfutureref to null
                                        synchronized (lock) {
                                            // Note: counter is set to previous range's highest value. Always get the
                                            // next counter by calling counter.incrementAndGet otherwise there will
                                            // be a collision with counter used by someone else.
                                            counter.set(previous.getMsb(), previous.getLsb());
                                            limit.set(nextLimit.getMsb(), nextLimit.getLsb());
                                            refreshFutureRef = null;
                                            log.info("Refreshed counter range. Current counter is {}. Current limit is {}", counter.get(), limit.get());
                                        }
                                    });
                        }));
    }

    @Override
    ZKScope newScope(final String scopeName) {
        return new ZKScope(scopeName, storeHelper);
    }

    @Override
    public CompletableFuture<String> getScopeConfiguration(final String scopeName) {
        return storeHelper.checkExists(String.format("/store/%s", scopeName))
                .thenApply(scopeExists -> {
                    if (scopeExists) {
                        return scopeName;
                    } else {
                        throw StoreException.create(StoreException.Type.DATA_NOT_FOUND, scopeName);
                    }
                });
    }

    @Override
    public CompletableFuture<List<String>> listScopes() {
        return storeHelper.listScopes();
    }

    @Override
    public CompletableFuture<Boolean> checkStreamExists(final String scopeName,
                                                        final String streamName) {
        ZKStream stream = newStream(scopeName, streamName);
        return storeHelper.checkExists(stream.getStreamPath());
    }

    @Override
    public CompletableFuture<Integer> getSafeStartingSegmentNumberFor(final String scopeName, final String streamName) {
        return storeHelper.getData(String.format(DELETED_STREAMS_PATH, getScopedStreamName(scopeName, streamName)))
                          .handleAsync((data, ex) -> {
                              if (ex == null) {
                                  return BitConverter.readInt(data.getData(), 0) + 1;
                              } else if (ex instanceof StoreException.DataNotFoundException) {
                                  return 0;
                              } else {
                                  log.error("Problem found while getting a safe starting segment number for {}.",
                                          getScopedStreamName(scopeName, streamName), ex);
                                  throw new CompletionException(ex);
                              }
                          });
    }

    @Override
    CompletableFuture<Void> recordLastStreamSegment(final String scope, final String stream, final int lastActiveSegment,
                                                    OperationContext context, final Executor executor) {
        final String deletePath = String.format(DELETED_STREAMS_PATH, getScopedStreamName(scope, stream));
        byte[] maxSegmentNumberBytes = new byte[Integer.BYTES];
        BitConverter.writeInt(maxSegmentNumberBytes, 0, lastActiveSegment);
        return storeHelper.getData(deletePath)
                          .exceptionally(e -> {
                              if (e instanceof StoreException.DataNotFoundException) {
                                  return null;
                              } else {
                                  throw new CompletionException(e);
                              }
                          })
                          .thenCompose(data -> {
                              log.debug("Recording last segment {} for stream {}/{} on deletion.", lastActiveSegment, scope, stream);
                              if (data == null) {
                                  return Futures.toVoid(storeHelper.createZNodeIfNotExist(deletePath, maxSegmentNumberBytes));
                              } else {
                                  final int oldLastActiveSegment = BitConverter.readInt(data.getData(), 0);
                                  Preconditions.checkArgument(lastActiveSegment >= oldLastActiveSegment,
                                          "Old last active segment ({}) for {}/{} is higher than current one {}.",
                                          oldLastActiveSegment, scope, stream, lastActiveSegment);
                                  return Futures.toVoid(storeHelper.setData(deletePath, new Data(maxSegmentNumberBytes, data.getVersion())));
                              }
                          });
    }
    
    // region getters and setters for testing
    @VisibleForTesting
    void setCounterAndLimitForTesting(int counterMsb, long counterLsb, int limitMsb, long limitLsb) {
        synchronized (lock) {
            limit.set(limitMsb, limitLsb);
            counter.set(counterMsb, counterLsb);
        }
    }

    @VisibleForTesting
    Int96 getLimitForTesting() {
        synchronized (lock) {
            return limit.get();
        }
    }

    @VisibleForTesting
    Int96 getCounterForTesting() {
        synchronized (lock) {
            return counter.get();
        }
    }

    @VisibleForTesting
    public void setStoreHelperForTesting(ZKStoreHelper storeHelper) {
        this.storeHelper = storeHelper;
    }

    @Override
    public void close() throws Exception {
        completedTxnGC.stopAsync();
        completedTxnGC.awaitTerminated();
    }
    // endregion
}<|MERGE_RESOLUTION|>--- conflicted
+++ resolved
@@ -11,6 +11,7 @@
 
 import com.google.common.annotations.VisibleForTesting;
 import com.google.common.base.Preconditions;
+import io.pravega.client.stream.impl.StreamImpl;
 import io.pravega.common.concurrent.Futures;
 import io.pravega.common.lang.AtomicInt96;
 import io.pravega.common.lang.Int96;
@@ -21,14 +22,19 @@
 import lombok.Getter;
 import lombok.extern.slf4j.Slf4j;
 import org.apache.curator.framework.CuratorFramework;
+import org.apache.curator.utils.ZKPaths;
 
 import javax.annotation.concurrent.GuardedBy;
 import java.time.Duration;
+import java.util.Base64;
 import java.util.List;
 import java.util.ArrayList;
 import java.util.concurrent.CompletableFuture;
 import java.util.concurrent.CompletionException;
+import java.util.concurrent.ConcurrentHashMap;
+import java.util.concurrent.ConcurrentMap;
 import java.util.concurrent.Executor;
+import java.util.concurrent.atomic.AtomicReference;
 import java.util.stream.Collectors;
 
 /**
@@ -50,6 +56,10 @@
     static final int COUNTER_RANGE = 10000;
     static final String COUNTER_PATH = "/counter";
     static final String DELETED_STREAMS_PATH = "/lastActiveStreamSegment/%s";
+    private static final String BUCKET_ROOT_PATH = "/buckets";
+    private static final String BUCKET_OWNERSHIP_PATH = BUCKET_ROOT_PATH + "/ownership";
+    private static final String BUCKET_PATH = BUCKET_ROOT_PATH + "/%d";
+    private static final String RETENTION_PATH = BUCKET_PATH + "/%s";
     private static final String TRANSACTION_ROOT_PATH = "/transactions";
     private static final String COMPLETED_TXN_GC_NAME = "completedTxnGC";
     static final String ACTIVE_TX_ROOT_PATH = TRANSACTION_ROOT_PATH + "/activeTx";
@@ -75,14 +85,8 @@
     }
 
     @VisibleForTesting
-<<<<<<< HEAD
     ZKStreamMetadataStore(CuratorFramework client, Executor executor, Duration gcPeriod) {
         super(new ZKHostIndex(client, "/hostTxnIndex", executor));
-        initialize();
-=======
-    ZKStreamMetadataStore(CuratorFramework client, int bucketCount, Executor executor, Duration gcPeriod) {
-        super(new ZKHostIndex(client, "/hostTxnIndex", executor), bucketCount);
->>>>>>> d8dd7cb2
         storeHelper = new ZKStoreHelper(client, executor);
         this.lock = new Object();
         this.counter = new AtomicInt96();
@@ -278,7 +282,22 @@
                               }
                           });
     }
-    
+
+    private String encodedScopedStreamName(String scope, String stream) {
+        String scopedStreamName = getScopedStreamName(scope, stream);
+        return Base64.getEncoder().encodeToString(scopedStreamName.getBytes());
+    }
+
+    private String decodedScopedStreamName(String encodedScopedStreamName) {
+        return new String(Base64.getDecoder().decode(encodedScopedStreamName));
+    }
+
+    private StreamImpl getStreamFromPath(String path) {
+        String scopedStream = decodedScopedStreamName(ZKPaths.getNodeFromPath(path));
+        String[] splits = scopedStream.split("/");
+        return new StreamImpl(splits[0], splits[1]);
+    }
+
     // region getters and setters for testing
     @VisibleForTesting
     void setCounterAndLimitForTesting(int counterMsb, long counterLsb, int limitMsb, long limitLsb) {
