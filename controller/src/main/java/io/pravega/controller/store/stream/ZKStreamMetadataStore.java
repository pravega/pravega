/**
 * Copyright (c) 2017 Dell Inc., or its subsidiaries. All Rights Reserved.
 *
 * Licensed under the Apache License, Version 2.0 (the "License");
 * you may not use this file except in compliance with the License.
 * You may obtain a copy of the License at
 *
 *     http://www.apache.org/licenses/LICENSE-2.0
 */
package io.pravega.controller.store.stream;

import io.pravega.controller.store.index.ZKHostIndex;
import lombok.extern.slf4j.Slf4j;
import org.apache.curator.framework.CuratorFramework;

import java.util.List;
import java.util.concurrent.CompletableFuture;
import java.util.concurrent.Executor;

/**
 * ZK stream metadata store.
 */
@Slf4j
class ZKStreamMetadataStore extends AbstractStreamMetadataStore {
    private final ZKStoreHelper storeHelper;

<<<<<<< HEAD
    ZKStreamMetadataStore(CuratorFramework client, ScheduledExecutorService executor) {
        super(new ZKHostIndex(client, "/hostTxnIndex", executor));
=======
    ZKStreamMetadataStore(CuratorFramework client, Executor executor) {
>>>>>>> b269abfe
        initialize();
        storeHelper = new ZKStoreHelper(client, executor);
    }

    private void initialize() {
        METRICS_PROVIDER.start();
    }

    @Override
    ZKStream newStream(final String scope, final String name) {
        return new ZKStream(scope, name, storeHelper);
    }

    @Override
    ZKScope newScope(final String scopeName) {
        return new ZKScope(scopeName, storeHelper);
    }

    @Override
    public CompletableFuture<String> getScopeConfiguration(final String scopeName) {
        return storeHelper.checkExists(String.format("/store/%s", scopeName))
                .thenApply(scopeExists -> {
                    if (scopeExists) {
                        return scopeName;
                    } else {
                        throw StoreException.create(StoreException.Type.NODE_NOT_FOUND, "/store/%s");
                    }
                });
    }

    @Override
    public CompletableFuture<List<String>> listScopes() {
        return storeHelper.listScopes();
    }
}<|MERGE_RESOLUTION|>--- conflicted
+++ resolved
@@ -24,12 +24,8 @@
 class ZKStreamMetadataStore extends AbstractStreamMetadataStore {
     private final ZKStoreHelper storeHelper;
 
-<<<<<<< HEAD
-    ZKStreamMetadataStore(CuratorFramework client, ScheduledExecutorService executor) {
+    ZKStreamMetadataStore(CuratorFramework client, Executor executor) {
         super(new ZKHostIndex(client, "/hostTxnIndex", executor));
-=======
-    ZKStreamMetadataStore(CuratorFramework client, Executor executor) {
->>>>>>> b269abfe
         initialize();
         storeHelper = new ZKStoreHelper(client, executor);
     }
