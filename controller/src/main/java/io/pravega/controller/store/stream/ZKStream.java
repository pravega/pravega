/**
 * Copyright (c) 2017 Dell Inc., or its subsidiaries. All Rights Reserved.
 *
 * Licensed under the Apache License, Version 2.0 (the "License");
 * you may not use this file except in compliance with the License.
 * You may obtain a copy of the License at
 *
 *     http://www.apache.org/licenses/LICENSE-2.0
 */
package io.pravega.controller.store.stream;

import com.google.common.annotations.VisibleForTesting;
import io.pravega.client.stream.StreamConfiguration;
import io.pravega.common.Exceptions;
import io.pravega.common.concurrent.Futures;
import io.pravega.common.util.BitConverter;
import io.pravega.controller.store.stream.tables.ActiveTxnRecord;
import io.pravega.controller.store.stream.tables.Cache;
import io.pravega.controller.store.stream.tables.CompletedTxnRecord;
import io.pravega.controller.store.stream.tables.Data;
import io.pravega.controller.store.stream.tables.State;
import io.pravega.controller.store.stream.tables.StateRecord;
import io.pravega.controller.store.stream.tables.StreamConfigurationRecord;
import io.pravega.controller.store.stream.tables.StreamTruncationRecord;
import lombok.AccessLevel;
import lombok.Getter;
import org.apache.curator.utils.ZKPaths;

import java.util.Collections;
import java.util.HashMap;
import java.util.List;
import java.util.Map;
import java.util.UUID;
import java.util.concurrent.CompletableFuture;
import java.util.concurrent.CompletionException;
import java.util.stream.Collectors;

/**
 * ZK Stream. It understands the following.
 * 1. underlying file organization/object structure of stream metadata store.
 * 2. how to evaluate basic read and update queries defined in the Stream interface.
 * <p>
 * It may cache files read from the store for its lifetime.
 * This shall reduce store round trips for answering queries, thus making them efficient.
 */
class ZKStream extends PersistentStreamBase<Integer> {
    private static final String SCOPE_PATH = "/store/%s";
    private static final String STREAM_PATH = SCOPE_PATH + "/%s";
    private static final String CREATION_TIME_PATH = STREAM_PATH + "/creationTime";
    private static final String CONFIGURATION_PATH = STREAM_PATH + "/configuration";
    private static final String TRUNCATION_PATH = STREAM_PATH + "/truncation";
    private static final String STATE_PATH = STREAM_PATH + "/state";
    private static final String SEGMENT_INDEX_PATH = STREAM_PATH + "/segmentIndex";
    private static final String SEGMENT_PATH = STREAM_PATH + "/segment";
    private static final String HISTORY_PATH = STREAM_PATH + "/history";
    private static final String HISTORY_INDEX_PATH = STREAM_PATH + "/index";
    private static final String EPOCH_TRANSITION_PATH = STREAM_PATH + "/epochTransition";
    private static final String RETENTION_PATH = STREAM_PATH + "/retention";
    private static final String SEALED_SEGMENTS_PATH = STREAM_PATH + "/sealedSegments";
    private static final String COMMITTING_TXNS_PATH = STREAM_PATH + "/committingTxns";
    private static final String MARKER_PATH = STREAM_PATH + "/markers";
    private static final Data<Integer> EMPTY_DATA = new Data<>(null, -1);

    private final ZKStoreHelper store;
    private final String creationPath;
    private final String configurationPath;
    private final String truncationPath;
    private final String statePath;
    private final String segmentIndexPath;
    private final String segmentPath;
    private final String historyPath;
    private final String historyIndexPath;
    private final String retentionPath;
    private final String epochTransitionPath;
    private final String committingTxnsPath;
    private final String sealedSegmentsPath;
    private final String activeTxRoot;
    private final String completedTxPath;
    private final String markerPath;
    private final String scopePath;
    @Getter(AccessLevel.PACKAGE)
    private final String streamPath;

    private final Cache<Integer> cache;

    ZKStream(final String scopeName, final String streamName, ZKStoreHelper storeHelper) {
        super(scopeName, streamName);
        store = storeHelper;
        scopePath = String.format(SCOPE_PATH, scopeName);
        streamPath = String.format(STREAM_PATH, scopeName, streamName);
        creationPath = String.format(CREATION_TIME_PATH, scopeName, streamName);
        configurationPath = String.format(CONFIGURATION_PATH, scopeName, streamName);
        truncationPath = String.format(TRUNCATION_PATH, scopeName, streamName);
        statePath = String.format(STATE_PATH, scopeName, streamName);
        segmentPath = String.format(SEGMENT_PATH, scopeName, streamName);
        segmentIndexPath = String.format(SEGMENT_INDEX_PATH, scopeName, streamName);
        historyPath = String.format(HISTORY_PATH, scopeName, streamName);
        historyIndexPath = String.format(HISTORY_INDEX_PATH, scopeName, streamName);
        retentionPath = String.format(RETENTION_PATH, scopeName, streamName);
        epochTransitionPath = String.format(EPOCH_TRANSITION_PATH, scopeName, streamName);
        sealedSegmentsPath = String.format(SEALED_SEGMENTS_PATH, scopeName, streamName);
        activeTxRoot = String.format(ZKStoreHelper.STREAM_TX_ROOT, scopeName, streamName);
        completedTxPath = String.format(ZKStoreHelper.COMPLETED_TX_PATH, scopeName, streamName);
        committingTxnsPath = String.format(COMMITTING_TXNS_PATH, scopeName, streamName);
        markerPath = String.format(MARKER_PATH, scopeName, streamName);

        cache = new Cache<>(store::getData);
    }

    // region overrides

    @Override
    public CompletableFuture<Integer> getNumberOfOngoingTransactions() {
        return store.getChildren(activeTxRoot).thenCompose(list ->
                Futures.allOfWithResults(list.stream().map(epoch ->
                        getNumberOfOngoingTransactions(Integer.parseInt(epoch))).collect(Collectors.toList())))
                .thenApply(list -> list.stream().reduce(0, Integer::sum));
    }

    private CompletableFuture<Integer> getNumberOfOngoingTransactions(int epoch) {
        return store.getChildren(getEpochPath(epoch)).thenApply(List::size);
    }

    @Override
    public void refresh() {
        cache.invalidateAll();
    }

    @Override
    public CompletableFuture<Void> deleteStream() {
        return store.deleteTree(streamPath);
    }

    @Override
    public CompletableFuture<CreateStreamResponse> checkStreamExists(final StreamConfiguration configuration, final long creationTime) {
        // If stream exists, but is in a partially complete state, then fetch its creation time and configuration and any
        // metadata that is available from a previous run. If the existing stream has already been created successfully earlier,
        return store.checkExists(creationPath).thenCompose(exists -> {
            if (!exists) {
                return CompletableFuture.completedFuture(new CreateStreamResponse(CreateStreamResponse.CreateStatus.NEW,
                        configuration, creationTime));
            }

            return getCreationTime().thenCompose(storedCreationTime ->
                    store.checkExists(configurationPath).thenCompose(configExists -> {
                        if (configExists) {
                            return handleConfigExists(storedCreationTime, storedCreationTime == creationTime);
                        } else {
                            return CompletableFuture.completedFuture(new CreateStreamResponse(CreateStreamResponse.CreateStatus.NEW,
                                    configuration, storedCreationTime));
                        }
                    }));
        });
    }

    private CompletableFuture<CreateStreamResponse> handleConfigExists(long creationTime, boolean creationTimeMatched) {
        CreateStreamResponse.CreateStatus status = creationTimeMatched ?
                CreateStreamResponse.CreateStatus.NEW : CreateStreamResponse.CreateStatus.EXISTS_CREATING;

        return getConfiguration().thenCompose(config -> store.checkExists(statePath)
                .thenCompose(stateExists -> {
                    if (!stateExists) {
                        return CompletableFuture.completedFuture(new CreateStreamResponse(status, config, creationTime));
                    }

                    return getState(false).thenApply(state -> {
                        if (state.equals(State.UNKNOWN) || state.equals(State.CREATING)) {
                            return new CreateStreamResponse(status, config, creationTime);
                        } else {
                            return new CreateStreamResponse(CreateStreamResponse.CreateStatus.EXISTS_ACTIVE,
                                    config, creationTime);
                        }
                    });
                }));
    }

    private CompletableFuture<Long> getCreationTime() {
        return cache.getCachedData(creationPath)
                .thenApply(data -> BitConverter.readLong(data.getData(), 0));
    }

    /**
     * Method to check whether a scope exists before creating a stream under that scope.
     *
     * @return A future either returning a result or an exception.
     */
    @Override
    public CompletableFuture<Void> checkScopeExists() {
        return store.checkExists(scopePath)
                .thenAccept(x -> {
                    if (!x) {
                        throw StoreException.create(StoreException.Type.DATA_NOT_FOUND, scopePath);
                    }
                });
    }

    @Override
    CompletableFuture<Void> createSealedSegmentsRecord(byte[] sealedSegmentsRecord) {
        return store.createZNodeIfNotExist(sealedSegmentsPath, sealedSegmentsRecord);
    }

    @Override
    CompletableFuture<Data<Integer>> getSealedSegmentsRecord() {
        return store.getData(sealedSegmentsPath);
    }

    @Override
    CompletableFuture<Void> updateSealedSegmentsRecord(Data<Integer> update) {
        return store.setData(sealedSegmentsPath, update);
    }

    @Override
    CompletableFuture<Void> createRetentionSet(byte[] retention) {
        return store.createZNodeIfNotExist(retentionPath, retention);
    }

    @Override
    CompletableFuture<Data<Integer>> getRetentionSet() {
        return store.getData(retentionPath);
    }

    @Override
    CompletableFuture<Void> updateRetentionSet(Data<Integer> retention) {
        return store.setData(retentionPath, retention);
    }

    @Override
    CompletableFuture<Void> createEpochTransitionNode(byte[] epochTransition) {
        return store.createZNode(epochTransitionPath, epochTransition)
                .thenApply(x -> cache.invalidateCache(epochTransitionPath));
    }

    @Override
    CompletableFuture<Void> updateEpochTransitionNode(byte[] epochTransition) {
        return store.setData(epochTransitionPath, new Data<>(epochTransition, null))
                .thenApply(x -> cache.invalidateCache(epochTransitionPath));
    }

    @Override
    CompletableFuture<Data<Integer>> getEpochTransitionNode() {
        cache.invalidateCache(epochTransitionPath);
        return cache.getCachedData(epochTransitionPath);
    }

    @Override
    CompletableFuture<Void> deleteEpochTransitionNode() {
        return store.deleteNode(epochTransitionPath);
    }

    @Override
    CompletableFuture<Void> storeCreationTimeIfAbsent(final long creationTime) {
        byte[] b = new byte[Long.BYTES];
        BitConverter.writeLong(b, 0, creationTime);

        return store.createZNodeIfNotExist(creationPath, b)
            .thenApply(x -> cache.invalidateCache(creationPath));
    }

    @Override
    public CompletableFuture<Void> createConfigurationIfAbsent(final StreamConfigurationRecord configuration) {
        return store.createZNodeIfNotExist(configurationPath, configuration.toByteArray())
                .thenApply(x -> cache.invalidateCache(configurationPath));
    }

    @Override
    public CompletableFuture<Void> createStateIfAbsent(final State state) {
        return store.createZNodeIfNotExist(statePath, StateRecord.builder().state(state).build().toByteArray())
                .thenApply(x -> cache.invalidateCache(statePath));
    }

    @Override
    public CompletableFuture<Void> createSegmentTableIfAbsent(final Data<Integer> segmentTable) {

        return store.createZNodeIfNotExist(segmentPath, segmentTable.getData())
                .thenApply(x -> cache.invalidateCache(segmentPath));
    }

    @Override
    public CompletableFuture<Void> createHistoryIndexIfAbsent(final Data<Integer> indexTable) {
        return store.createZNodeIfNotExist(historyIndexPath, indexTable.getData())
                .thenApply(x -> cache.invalidateCache(historyIndexPath));
    }

    @Override
    public CompletableFuture<Void> createHistoryTableIfAbsent(final Data<Integer> historyTable) {
        return store.createZNodeIfNotExist(historyPath, historyTable.getData())
                .thenApply(x -> cache.invalidateCache(historyPath));
    }

    @Override
    public CompletableFuture<Void> updateHistoryTable(final Data<Integer> updated) {
        return store.setData(historyPath, updated)
                .whenComplete((r, e) -> cache.invalidateCache(historyPath));
    }

    @Override
<<<<<<< HEAD
    public CompletableFuture<Void> createMarkerData(long segmentNumber, long timestamp) {
        final String path = ZKPaths.makePath(markerPath, String.format("%d", segmentNumber));
=======
    public CompletableFuture<Void> createMarkerData(long segmentId, long timestamp) {
        final String path = ZKPaths.makePath(markerPath, String.format("%d", segmentId));
>>>>>>> 06317c92
        byte[] b = new byte[Long.BYTES];
        BitConverter.writeLong(b, 0, timestamp);

        return store.createZNodeIfNotExist(path, b)
                .thenAccept(x -> cache.invalidateCache(markerPath));
    }

    @Override
<<<<<<< HEAD
    CompletableFuture<Void> updateMarkerData(long segmentNumber, Data<Integer> data) {
        final String path = ZKPaths.makePath(markerPath, String.format("%d", segmentNumber));
=======
    CompletableFuture<Void> updateMarkerData(long segmentId, Data<Integer> data) {
        final String path = ZKPaths.makePath(markerPath, String.format("%d", segmentId));
>>>>>>> 06317c92

        return store.setData(path, data)
                .whenComplete((r, e) -> cache.invalidateCache(path));
    }

    @Override
<<<<<<< HEAD
    CompletableFuture<Data<Integer>> getMarkerData(long segmentNumber) {
=======
    CompletableFuture<Data<Integer>> getMarkerData(long segmentId) {
>>>>>>> 06317c92
        final CompletableFuture<Data<Integer>> result = new CompletableFuture<>();
        final String path = ZKPaths.makePath(markerPath, String.format("%d", segmentId));
        cache.getCachedData(path)
                .whenComplete((res, ex) -> {
                    if (ex != null) {
                        Throwable cause = Exceptions.unwrap(ex);
                        if (cause instanceof StoreException.DataNotFoundException) {
                            result.complete(null);
                        } else {
                            result.completeExceptionally(cause);
                        }
                    } else {
                        result.complete(res);
                    }
                });

        return result;
    }

    @Override
<<<<<<< HEAD
    CompletableFuture<Void> removeMarkerData(long segmentNumber) {
        final String path = ZKPaths.makePath(markerPath, String.format("%d", segmentNumber));
=======
    CompletableFuture<Void> removeMarkerData(long segmentId) {
        final String path = ZKPaths.makePath(markerPath, String.format("%d", segmentId));
>>>>>>> 06317c92

        return store.deletePath(path, false)
                .whenComplete((r, e) -> cache.invalidateCache(path));
    }

    @Override
    public CompletableFuture<Map<String, Data<Integer>>> getCurrentTxns() {
        return store.getChildren(activeTxRoot)
                .thenCompose(children -> {
                    return Futures.allOfWithResults(children.stream().map(x -> getTxnInEpoch(Integer.parseInt(x))).collect(Collectors.toList()))
                            .thenApply(list -> {
                                Map<String, Data<Integer>> map = new HashMap<>();
                                list.forEach(map::putAll);
                                return map;
                            });
                });
    }

    @Override
    public CompletableFuture<Map<String, Data<Integer>>> getTxnInEpoch(int epoch) {
        return store.getChildren(getEpochPath(epoch))
                .exceptionally(e -> {
                    if (Exceptions.unwrap(e) instanceof StoreException.DataNotFoundException) {
                        return Collections.emptyList();
                    } else {
                        throw new CompletionException(e);
                    }
                })
                .thenCompose(txIds -> Futures.allOfWithResults(txIds.stream().collect(
                        Collectors.toMap(txId -> txId, txId -> cache.getCachedData(getActiveTxPath(epoch, txId))
                                .exceptionally(e -> {
                                    if (Exceptions.unwrap(e) instanceof StoreException.DataNotFoundException) {
                                        return EMPTY_DATA;
                                    } else {
                                        throw new CompletionException(e);
                                    }
                                })))
                        ).thenApply(txnMap -> txnMap.entrySet().stream().filter(x -> !x.getValue().equals(EMPTY_DATA))
                                .collect(Collectors.toMap(Map.Entry::getKey, Map.Entry::getValue)))
                );
    }

    @Override
    CompletableFuture<Void> createNewTransaction(final UUID txId,
                                                 final long timestamp,
                                                 final long leaseExpiryTime,
                                                 final long maxExecutionExpiryTime,
                                                 final long scaleGracePeriod) {
        int epoch = getTransactionEpoch(txId);
        final String activePath = getActiveTxPath(epoch, txId.toString());
        final byte[] txnRecord = new ActiveTxnRecord(timestamp, leaseExpiryTime, maxExecutionExpiryTime,
                scaleGracePeriod, TxnStatus.OPEN).toByteArray();
        // we will always create parent if needed so that transactions are created successfully even if the epoch znode
        // previously found to be empty and deleted.
        // For this, send createParent flag = true
        return store.createZNodeIfNotExist(activePath, txnRecord, true)
                .thenApply(x -> cache.invalidateCache(activePath));
    }

    @Override
    CompletableFuture<Data<Integer>> getActiveTx(final int epoch, final UUID txId) {
        final String activeTxPath = getActiveTxPath(epoch, txId.toString());
        return store.getData(activeTxPath);
    }

    @Override
    CompletableFuture<Void> updateActiveTx(final int epoch, final UUID txId, final Data<Integer> data) {
        final String activeTxPath = getActiveTxPath(epoch, txId.toString());
        return store.setData(activeTxPath, data).whenComplete((r, e) -> cache.invalidateCache(activeTxPath));
    }

    @Override
    CompletableFuture<Void> sealActiveTx(final int epoch, final UUID txId, final boolean commit,
                                         final ActiveTxnRecord previous, final int version) {
        final String activePath = getActiveTxPath(epoch, txId.toString());
        final ActiveTxnRecord updated = new ActiveTxnRecord(previous.getTxCreationTimestamp(),
                            previous.getLeaseExpiryTime(),
                            previous.getMaxExecutionExpiryTime(),
                            previous.getScaleGracePeriod(),
                            commit ? TxnStatus.COMMITTING : TxnStatus.ABORTING);
        final Data<Integer> data = new Data<>(updated.toByteArray(), version);
        return store.setData(activePath, data).thenApply(x -> cache.invalidateCache(activePath))
                            .whenComplete((r, e) -> cache.invalidateCache(activePath));
    }

    @Override
    CompletableFuture<Data<Integer>> getCompletedTx(final UUID txId) {
        return cache.getCachedData(getCompletedTxPath(txId.toString()));
    }

    @Override
    CompletableFuture<Void> removeActiveTxEntry(final int epoch, final UUID txId) {
        final String activePath = getActiveTxPath(epoch, txId.toString());
        // attempt to delete empty epoch nodes by sending deleteEmptyContainer flag as true.
        return store.deletePath(activePath, true)
                                .whenComplete((r, e) -> cache.invalidateCache(activePath));
    }

    @Override
    CompletableFuture<Void> createCompletedTxEntry(final UUID txId, final TxnStatus complete, final long timestamp) {
        final String completedTxPath = getCompletedTxPath(txId.toString());
        return store.createZNodeIfNotExist(completedTxPath,
                new CompletedTxnRecord(timestamp, complete).toByteArray())
                .whenComplete((r, e) -> cache.invalidateCache(completedTxPath));
    }

    @Override
    public CompletableFuture<Void> createTruncationDataIfAbsent(final StreamTruncationRecord truncationRecord) {
        return store.createZNodeIfNotExist(truncationPath, truncationRecord.toByteArray())
                .thenApply(x -> cache.invalidateCache(truncationPath));
    }

    @Override
    CompletableFuture<Void> setTruncationData(final Data<Integer> truncationRecord) {
        return store.setData(truncationPath, truncationRecord)
                .whenComplete((r, e) -> cache.invalidateCache(truncationPath));
    }

    @Override
    CompletableFuture<Data<Integer>> getTruncationData(boolean ignoreCached) {
        if (ignoreCached) {
            cache.invalidateCache(truncationPath);
        }

        return cache.getCachedData(truncationPath);
    }

    @Override
    CompletableFuture<Void> setConfigurationData(final Data<Integer> configuration) {
        return store.setData(configurationPath, configuration)
                .whenComplete((r, e) -> cache.invalidateCache(configurationPath));
    }

    @Override
    CompletableFuture<Data<Integer>> getConfigurationData(boolean ignoreCached) {
        if (ignoreCached) {
            cache.invalidateCache(configurationPath);
        }

        return cache.getCachedData(configurationPath);
    }

    @Override
    CompletableFuture<Void> setStateData(final Data<Integer> state) {
        return store.setData(statePath, state)
                .whenComplete((r, e) -> cache.invalidateCache(statePath));
    }

    @Override
    CompletableFuture<Data<Integer>> getStateData(boolean ignoreCached) {
        if (ignoreCached) {
            cache.invalidateCache(statePath);
        }

        return cache.getCachedData(statePath);
    }

    @Override
    CompletableFuture<Void> createSegmentIndexIfAbsent(Data<Integer> data) {
        // what if index was created in an earlier attempt but segment table was not.
        // if segment table exists, index should definitely exist. if segment table does not exist,
        // delete any existing index and create again so that it is guaranteed to match new segment table we are about to create.
        return store.checkExists(segmentPath)
                .thenCompose(exists -> {
                    if (!exists) {
                        return store.deletePath(segmentIndexPath, false)
                            .thenCompose(v -> store.createZNodeIfNotExist(segmentIndexPath, data.getData()));
                    } else {
                        return CompletableFuture.completedFuture(null);
                    }
                })
                .thenRun(() -> cache.invalidateCache(segmentIndexPath));
    }

    @Override
    CompletableFuture<Data<Integer>> getSegmentIndex() {
        return cache.getCachedData(segmentIndexPath);
    }

    @Override
    CompletableFuture<Data<Integer>> getSegmentIndexFromStore() {
        cache.invalidateCache(segmentIndexPath);
        return getSegmentIndex();
    }

    @Override
    CompletableFuture<Void> updateSegmentIndex(Data<Integer> data) {
        return store.setData(segmentIndexPath, data)
                .whenComplete((r, e) -> cache.invalidateCache(segmentIndexPath));
    }

    @Override
    public CompletableFuture<Data<Integer>> getSegmentTable() {
        return cache.getCachedData(segmentPath);
    }

    @Override
    CompletableFuture<Data<Integer>> getSegmentTableFromStore() {
        cache.invalidateCache(segmentPath);
        return getSegmentTable();
    }

    @Override
    CompletableFuture<Void> updateSegmentTable(final Data<Integer> data) {
        return store.setData(segmentPath, data)
                .whenComplete((r, e) -> cache.invalidateCache(segmentPath));
    }

    @Override
    public CompletableFuture<Data<Integer>> getHistoryTable() {
        return cache.getCachedData(historyPath);
    }

    @Override
    CompletableFuture<Data<Integer>> getHistoryTableFromStore() {
        cache.invalidateCache(historyPath);
        return getHistoryTable();
    }

    @Override
    public CompletableFuture<Data<Integer>> getHistoryIndex() {
        return cache.getCachedData(historyIndexPath);
    }

    @Override
    CompletableFuture<Data<Integer>> getHistoryIndexFromStore() {
        cache.invalidateCache(historyIndexPath);
        return getHistoryIndex();
    }

    @Override
    CompletableFuture<Void> updateHistoryIndex(final Data<Integer> updated) {
        return store.setData(historyIndexPath, updated)
                .whenComplete((r, e) -> cache.invalidateCache(historyIndexPath));
    }

    @Override
    CompletableFuture<Void> createCommittingTxnRecord(byte[] committingTxns) {
        return store.createZNode(committingTxnsPath, committingTxns)
                .thenApply(x -> cache.invalidateCache(committingTxnsPath));
    }

    @Override
    CompletableFuture<Data<Integer>> getCommittingTxnRecord() {
        cache.invalidateCache(committingTxnsPath);
        return cache.getCachedData(committingTxnsPath);
    }

    @Override
    CompletableFuture<Void> deleteCommittingTxnRecord() {
        return store.deletePath(committingTxnsPath, false);
    }

    // endregion

    // region private helpers
    @VisibleForTesting
    String getActiveTxPath(final int epoch, final String txId) {
        return ZKPaths.makePath(ZKPaths.makePath(activeTxRoot, Integer.toString(epoch)), txId);
    }

    private String getEpochPath(final int epoch) {
        return ZKPaths.makePath(activeTxRoot, Integer.toString(epoch));
    }

    private String getCompletedTxPath(final String txId) {
        return ZKPaths.makePath(completedTxPath, txId);
    }
}<|MERGE_RESOLUTION|>--- conflicted
+++ resolved
@@ -294,13 +294,8 @@
     }
 
     @Override
-<<<<<<< HEAD
-    public CompletableFuture<Void> createMarkerData(long segmentNumber, long timestamp) {
-        final String path = ZKPaths.makePath(markerPath, String.format("%d", segmentNumber));
-=======
     public CompletableFuture<Void> createMarkerData(long segmentId, long timestamp) {
         final String path = ZKPaths.makePath(markerPath, String.format("%d", segmentId));
->>>>>>> 06317c92
         byte[] b = new byte[Long.BYTES];
         BitConverter.writeLong(b, 0, timestamp);
 
@@ -309,24 +304,15 @@
     }
 
     @Override
-<<<<<<< HEAD
-    CompletableFuture<Void> updateMarkerData(long segmentNumber, Data<Integer> data) {
-        final String path = ZKPaths.makePath(markerPath, String.format("%d", segmentNumber));
-=======
     CompletableFuture<Void> updateMarkerData(long segmentId, Data<Integer> data) {
         final String path = ZKPaths.makePath(markerPath, String.format("%d", segmentId));
->>>>>>> 06317c92
 
         return store.setData(path, data)
                 .whenComplete((r, e) -> cache.invalidateCache(path));
     }
 
     @Override
-<<<<<<< HEAD
-    CompletableFuture<Data<Integer>> getMarkerData(long segmentNumber) {
-=======
     CompletableFuture<Data<Integer>> getMarkerData(long segmentId) {
->>>>>>> 06317c92
         final CompletableFuture<Data<Integer>> result = new CompletableFuture<>();
         final String path = ZKPaths.makePath(markerPath, String.format("%d", segmentId));
         cache.getCachedData(path)
@@ -347,13 +333,8 @@
     }
 
     @Override
-<<<<<<< HEAD
-    CompletableFuture<Void> removeMarkerData(long segmentNumber) {
-        final String path = ZKPaths.makePath(markerPath, String.format("%d", segmentNumber));
-=======
     CompletableFuture<Void> removeMarkerData(long segmentId) {
         final String path = ZKPaths.makePath(markerPath, String.format("%d", segmentId));
->>>>>>> 06317c92
 
         return store.deletePath(path, false)
                 .whenComplete((r, e) -> cache.invalidateCache(path));
