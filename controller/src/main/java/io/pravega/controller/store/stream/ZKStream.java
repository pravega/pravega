--- conflicted
+++ resolved
@@ -611,12 +611,9 @@
             if (ignoreCached) {
                 store.invalidateCache(configurationPath, id);
                 return store.getData(configurationPath, StreamConfigurationRecord::fromBytes);
-<<<<<<< HEAD
-            } else {
-                return store.getCachedData(configurationPath, id, StreamConfigurationRecord::fromBytes);
-=======
->>>>>>> 0aac233a
             }
+
+            return store.getCachedData(configurationPath, id, StreamConfigurationRecord::fromBytes);
         });
     }
 
