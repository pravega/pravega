--- conflicted
+++ resolved
@@ -608,16 +608,12 @@
         return Futures.exceptionallyExpecting(store.getChildren(getEpochPath(epoch)),
                 e -> Exceptions.unwrap(e) instanceof StoreException.DataNotFoundException, Collections.emptyList())
                       .thenCompose(txIds -> Futures.allOfWithResults(txIds.stream().collect(
-                              Collectors.toMap(UUID::fromString, 
+                              Collectors.toMap(x -> x, 
                                       txId -> Futures.exceptionallyExpecting(store.getData(getActiveTxPath(epoch, txId), ActiveTxnRecord::fromBytes),
                                       e -> Exceptions.unwrap(e) instanceof StoreException.DataNotFoundException, empty)))
                               ).thenApply(txnMap -> txnMap.entrySet().stream().filter(x -> !x.getValue().equals(empty))
-<<<<<<< HEAD
-                                                          .collect(Collectors.toMap(Map.Entry::getKey, x -> x.getValue().getObject())))
-=======
                                                           .collect(Collectors.toMap(x -> UUID.fromString(x.getKey()), 
                                                                   x -> x.getValue().getObject())))
->>>>>>> b7f56eb7
                       );
     }
 
