--- conflicted
+++ resolved
@@ -76,11 +76,7 @@
     private final String waitingRequestProcessorPath;
     private final String activeTxRoot;
     private final String markerPath;
-<<<<<<< HEAD
     private final String idPath;
-    private final String scopePath;
-=======
->>>>>>> 1e4476e3
     @Getter(AccessLevel.PACKAGE)
     private final String streamPath;
     private final String retentionSetPath;
