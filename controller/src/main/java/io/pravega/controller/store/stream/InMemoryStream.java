--- conflicted
+++ resolved
@@ -162,17 +162,9 @@
         }
     }
 
-<<<<<<< HEAD
-        @Override
-        public CompletableFuture<VersionedTransactionData> pingTransaction(final VersionedTransactionData data,
-                                                                           final long lease) {
-            return FutureHelpers.failedFuture(new DataNotFoundException(stream));
-        }
-=======
     @Override
     CompletableFuture<Void> createState(State state) {
         Preconditions.checkNotNull(state);
->>>>>>> f113e639
 
         synchronized (lock) {
             if (this.state == null) {
@@ -457,25 +449,18 @@
     }
 
     @Override
-    CompletableFuture<Void> updateActiveTx(int epoch, UUID txId, byte[] data) throws DataNotFoundException {
+    CompletableFuture<Void> updateActiveTx(int epoch, UUID txId, Data<Integer> data) throws DataNotFoundException {
         Preconditions.checkNotNull(data);
 
-<<<<<<< HEAD
-    @Override
-    public CompletableFuture<VersionedTransactionData> pingTransaction(VersionedTransactionData data, long lease) {
-        throw new NotImplementedException();
-    }
-=======
         CompletableFuture<Void> result = new CompletableFuture<>();
         synchronized (txnsLock) {
             if (!activeTxns.containsKey(txId.toString())) {
                 result.completeExceptionally(new DataNotFoundException("active txn"));
             } else {
-                activeTxns.compute(txId.toString(), (x, y) -> new Data<>(y.getData(), y.getVersion() + 1));
-                result.complete(null);
-            }
-        }
->>>>>>> f113e639
+                activeTxns.compute(txId.toString(), (x, y) -> new Data<>(data.getData(), y.getVersion() + 1));
+                result.complete(null);
+            }
+        }
 
         return result;
     }
