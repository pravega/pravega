--- conflicted
+++ resolved
@@ -13,7 +13,6 @@
 import com.google.common.base.Preconditions;
 import com.google.common.cache.Cache;
 import com.google.common.cache.CacheBuilder;
-import com.google.common.collect.ImmutableList;
 import io.pravega.client.stream.StreamConfiguration;
 import io.pravega.common.concurrent.Futures;
 import io.pravega.controller.store.stream.records.ActiveTxnRecord;
@@ -33,11 +32,8 @@
 
 import javax.annotation.concurrent.GuardedBy;
 import java.time.Duration;
-<<<<<<< HEAD
 import java.util.Collection;
-=======
 import java.util.ArrayList;
->>>>>>> 8186a83c
 import java.util.Collections;
 import java.util.Comparator;
 import java.util.HashMap;
@@ -716,20 +712,6 @@
     }
 
     @Override
-<<<<<<< HEAD
-    CompletableFuture<ImmutableList<UUID>> getTxnCommitList(int epoch) {
-        return getTxnInEpoch(epoch)
-                .thenApply(transactions -> {
-                    ImmutableList.Builder<UUID> builder = ImmutableList.builder();
-                    transactions.entrySet()
-                                .forEach(entry -> {
-                                    if (entry.getValue().getTxnStatus().equals(TxnStatus.COMMITTING)) {
-                                        builder.add(entry.getKey());
-                                    }
-                                });
-                    return builder.build();
-                });
-=======
     CompletableFuture<List<Map.Entry<UUID, ActiveTxnRecord>>> getOrderedCommittingTxnInLowestEpoch() {
         List<Long> toPurge = new ArrayList<>();
         Map<UUID, ActiveTxnRecord> committing = new HashMap<>();
@@ -783,7 +765,6 @@
         synchronized (txnsLock) {
             return CompletableFuture.completedFuture(Collections.unmodifiableMap(transactionCommitOrder));
         }
->>>>>>> 8186a83c
     }
 
     @Override
@@ -793,11 +774,7 @@
             Map<UUID, ActiveTxnRecord> map;
             if (transactions != null) {
                 map = activeTxns.entrySet().stream().filter(x -> transactions.contains(x.getKey()))
-<<<<<<< HEAD
                         .collect(Collectors.toMap(Map.Entry::getKey, x -> x.getValue().getObject()));
-=======
-                                .collect(Collectors.toMap(Map.Entry::getKey, Map.Entry::getValue));
->>>>>>> 8186a83c
                 map = Collections.unmodifiableMap(map);
             } else {
                 map = Collections.emptyMap();
