--- conflicted
+++ resolved
@@ -607,11 +607,7 @@
     }
 
     @Override
-<<<<<<< HEAD
-    CompletableFuture<Void> createMarkerData(long segmentNumber, long timestamp) {
-=======
     CompletableFuture<Void> createMarkerData(long segmentId, long timestamp) {
->>>>>>> 06317c92
         byte[] b = new byte[Long.BYTES];
         BitConverter.writeLong(b, 0, timestamp);
         synchronized (markersLock) {
@@ -621,11 +617,7 @@
     }
 
     @Override
-<<<<<<< HEAD
-    CompletableFuture<Void> updateMarkerData(long segmentNumber, Data<Integer> data) {
-=======
     CompletableFuture<Void> updateMarkerData(long segmentId, Data<Integer> data) {
->>>>>>> 06317c92
         CompletableFuture<Void> result = new CompletableFuture<>();
         Data<Integer> next = updatedCopy(data);
         synchronized (markersLock) {
@@ -649,11 +641,7 @@
     }
 
     @Override
-<<<<<<< HEAD
-    CompletableFuture<Void> removeMarkerData(long segmentNumber) {
-=======
     CompletableFuture<Void> removeMarkerData(long segmentId) {
->>>>>>> 06317c92
         synchronized (markersLock) {
             markers.remove(segmentId);
         }
@@ -661,11 +649,7 @@
     }
 
     @Override
-<<<<<<< HEAD
-    CompletableFuture<Data<Integer>> getMarkerData(long segmentNumber) {
-=======
     CompletableFuture<Data<Integer>> getMarkerData(long segmentId) {
->>>>>>> 06317c92
         synchronized (markersLock) {
             if (!markers.containsKey(segmentId)) {
                 return Futures.failedFuture(StoreException.create(StoreException.Type.DATA_NOT_FOUND,
