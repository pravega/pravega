--- conflicted
+++ resolved
@@ -896,30 +896,6 @@
     }
 
     @Override
-<<<<<<< HEAD
-    public CompletableFuture<Controller.UpdateSubscriberStatus.Status> updateSubscriberStreamCut(final String subscriber, 
-                                                                                                 final ImmutableMap<Long, Long> streamCut) {
-        synchronized (subscribersLock) {
-            return getSubscriberRecord(subscriber)
-                    .thenCompose(s -> isSubscriberProgressing(streamCut, s.getObject().getTruncationStreamCut())
-                            .thenApply(isProgressing -> {
-                                if (isProgressing) {
-                                    updatedCopy(new VersionedMetadata<>(new StreamSubscriber(subscriber,
-                                            streamCut, System.currentTimeMillis()), s.getVersion()));
-                                    return Controller.UpdateSubscriberStatus.Status.SUCCESS;
-                                } else {
-                                    return Controller.UpdateSubscriberStatus.Status.STREAMCUT_NOT_VALID;
-                                }
-                            }))
-                    .exceptionally(e -> {
-                        if (Exceptions.unwrap(e) instanceof StoreException.DataNotFoundException) {
-                            return Controller.UpdateSubscriberStatus.Status.SUBSCRIBER_NOT_FOUND;
-                        } else {
-                            throw new CompletionException(e);
-                        }
-                    });
-        }
-=======
     public CompletableFuture<Version> setSubscriberData(final VersionedMetadata<StreamSubscriber> subscriberData) {
         VersionedMetadata<StreamSubscriber> updatedSubscriber = updatedCopy(subscriberData);
         synchronized (subscribersLock) {
@@ -931,7 +907,6 @@
             streamSubscribers.add(updatedSubscriber);
         }
         return CompletableFuture.completedFuture(updatedSubscriber.getVersion());
->>>>>>> 2e7cfe3c
     }
 
     @Override
