/**
 * Copyright (c) 2017 Dell Inc., or its subsidiaries. All Rights Reserved.
 *
 * Licensed under the Apache License, Version 2.0 (the "License");
 * you may not use this file except in compliance with the License.
 * You may obtain a copy of the License at
 *
 *     http://www.apache.org/licenses/LICENSE-2.0
 */
package io.pravega.controller.store.stream;

import com.google.common.annotations.VisibleForTesting;
import com.google.common.base.Preconditions;
import com.google.common.cache.Cache;
import com.google.common.cache.CacheBuilder;
import com.google.common.collect.ImmutableList;
import io.pravega.client.stream.StreamConfiguration;
import io.pravega.common.concurrent.Futures;
import io.pravega.controller.store.stream.records.ActiveTxnRecord;
import io.pravega.controller.store.stream.records.CommittingTransactionsRecord;
import io.pravega.controller.store.stream.records.CompletedTxnRecord;
import io.pravega.controller.store.stream.records.EpochRecord;
import io.pravega.controller.store.stream.records.EpochTransitionRecord;
import io.pravega.controller.store.stream.records.HistoryTimeSeries;
import io.pravega.controller.store.stream.records.RetentionSet;
import io.pravega.controller.store.stream.records.SealedSegmentsMapShard;
import io.pravega.controller.store.stream.records.StateRecord;
import io.pravega.controller.store.stream.records.StreamConfigurationRecord;
import io.pravega.controller.store.stream.records.StreamCutRecord;
import io.pravega.controller.store.stream.records.StreamTruncationRecord;
import io.pravega.controller.util.Config;

import javax.annotation.concurrent.GuardedBy;
import java.time.Duration;
<<<<<<< HEAD
import java.util.Collection;
=======
>>>>>>> 76c3f76f
import java.util.Collections;
import java.util.HashMap;
import java.util.HashSet;
import java.util.Map;
import java.util.Objects;
import java.util.Set;
import java.util.UUID;
import java.util.concurrent.CompletableFuture;
import java.util.concurrent.TimeUnit;
import java.util.concurrent.atomic.AtomicLong;
import java.util.stream.Collectors;

public class InMemoryStream extends PersistentStreamBase {

    private final AtomicLong creationTime = new AtomicLong(Long.MIN_VALUE);
    private final Object lock = new Object();
    @GuardedBy("lock")
    private VersionedMetadata<StreamConfigurationRecord> configuration;
    @GuardedBy("lock")
    private VersionedMetadata<StreamTruncationRecord> truncationRecord;
    @GuardedBy("lock")
    private VersionedMetadata<StateRecord> state;
    @GuardedBy("lock")
    private VersionedMetadata<EpochRecord> currentEpochRecord;
    @GuardedBy("lock")
    private Map<Integer, VersionedMetadata<EpochRecord>> epochRecords = new HashMap<>();
    @GuardedBy("lock")
    private Map<Integer, VersionedMetadata<HistoryTimeSeries>> historyTimeSeries = new HashMap<>();
    @GuardedBy("lock")
    private VersionedMetadata<RetentionSet> retentionSet;
    @GuardedBy("lock")
    private final Map<Long, VersionedMetadata<StreamCutRecord>> streamCutRecords = new HashMap<>();
    @GuardedBy("lock")
    private final Map<Integer, VersionedMetadata<SealedSegmentsMapShard>> sealedSegmentsShards = new HashMap<>();
    @GuardedBy("lock")
    private final Map<Long, VersionedMetadata<Integer>> segmentSealingEpochs = new HashMap<>();
    @GuardedBy("lock")
    private VersionedMetadata<EpochTransitionRecord> epochTransition;
    @GuardedBy("lock")
    private VersionedMetadata<CommittingTransactionsRecord> committingTxnRecord;
    @GuardedBy("lock")
    private String waitingRequestNode;

    private final Object txnsLock = new Object();
    @GuardedBy("txnsLock")
    private final Map<UUID, VersionedMetadata<ActiveTxnRecord>> activeTxns = new HashMap<>();
    @GuardedBy("txnsLock")
    private final Cache<UUID, VersionedMetadata<CompletedTxnRecord>> completedTxns;
    private final Object markersLock = new Object();
    @GuardedBy("markersLock")
    private final Map<Long, VersionedMetadata<Long>> markers = new HashMap<>();
    /**
     * This is used to guard updates to values in epoch txn map.
     * This ensures that we remove an epoch node if an only if there are no transactions against that epoch.
     * Note: there can be only two epochs at max concurrently. So using one lock for both of their updates is okay.
     */
    @GuardedBy("txnsLock")
    private final Map<Integer, Set<UUID>> epochTxnMap = new HashMap<>();

    InMemoryStream(String scope, String name) {
        this(scope, name, Duration.ofHours(Config.COMPLETED_TRANSACTION_TTL_IN_HOURS).toMillis());
    }

    @VisibleForTesting
    InMemoryStream(String scope, String name, int chunkSize, int shardSize) {
        this(scope, name, Duration.ofHours(Config.COMPLETED_TRANSACTION_TTL_IN_HOURS).toMillis(), chunkSize, shardSize);
    }

    @VisibleForTesting
    InMemoryStream(String scope, String name, long completedTxnTTL) {
        this(scope, name, completedTxnTTL, HistoryTimeSeries.HISTORY_CHUNK_SIZE, SealedSegmentsMapShard.SHARD_SIZE);
    }

    @VisibleForTesting
    InMemoryStream(String scope, String name, long completedTxnTTL, int chunkSize, int shardSize) {
        super(scope, name, chunkSize, shardSize);
        completedTxns = CacheBuilder.newBuilder()
                                    .expireAfterWrite(completedTxnTTL, TimeUnit.MILLISECONDS).build();
    }

    @Override
    public CompletableFuture<Integer> getNumberOfOngoingTransactions() {
        synchronized (txnsLock) {
            return CompletableFuture.completedFuture(activeTxns.size());
        }
    }

    @Override
    public void refresh() {

    }

    @Override
    CompletableFuture<Void> deleteStream() {
        return CompletableFuture.completedFuture(null);
    }

    @Override
    CompletableFuture<CreateStreamResponse> checkStreamExists(StreamConfiguration configuration, long timestamp, final int startingSegmentNumber) {
        CompletableFuture<CreateStreamResponse> result = new CompletableFuture<>();

        final long time;
        final StreamConfigurationRecord config;
        final VersionedMetadata<StateRecord> currentState;
        synchronized (lock) {
            time = creationTime.get();
            config = this.configuration == null ? null : this.configuration.getObject();
            currentState = this.state;
        }

        if (time != Long.MIN_VALUE) {
            if (config != null) {
                handleStreamMetadataExists(timestamp, result, time, startingSegmentNumber, config.getStreamConfiguration(), currentState);
            } else {
                result.complete(new CreateStreamResponse(CreateStreamResponse.CreateStatus.NEW, configuration, time, startingSegmentNumber));
            }
        } else {
            result.complete(new CreateStreamResponse(CreateStreamResponse.CreateStatus.NEW, configuration, timestamp, startingSegmentNumber));
        }

        return result;
    }

    @Override
    CompletableFuture<Void> createStreamMetadata() {
        return CompletableFuture.completedFuture(null);
    }

    private void handleStreamMetadataExists(final long timestamp, CompletableFuture<CreateStreamResponse> result, final long time,
                                            final int startingSegmentNumber, final StreamConfiguration config, VersionedMetadata<StateRecord> currentState) {
        if (currentState != null) {
            State stateVal = currentState.getObject().getState();
            if (stateVal.equals(State.UNKNOWN) || stateVal.equals(State.CREATING)) {
                CreateStreamResponse.CreateStatus status;
                status = (time == timestamp) ? CreateStreamResponse.CreateStatus.NEW :
                        CreateStreamResponse.CreateStatus.EXISTS_CREATING;
                result.complete(new CreateStreamResponse(status, config, time, startingSegmentNumber));
            } else {
                result.complete(new CreateStreamResponse(CreateStreamResponse.CreateStatus.EXISTS_ACTIVE, config, time, startingSegmentNumber));
            }
        } else {
            CreateStreamResponse.CreateStatus status = (time == timestamp) ? CreateStreamResponse.CreateStatus.NEW :
                    CreateStreamResponse.CreateStatus.EXISTS_CREATING;

            result.complete(new CreateStreamResponse(status, config, time, startingSegmentNumber));
        }
    }

    @Override
    CompletableFuture<Void> storeCreationTimeIfAbsent(long timestamp) {
        creationTime.compareAndSet(Long.MIN_VALUE, timestamp);
        return CompletableFuture.completedFuture(null);
    }

    @Override
    public CompletableFuture<Long> getCreationTime() {
        return CompletableFuture.completedFuture(creationTime.get());
    }

    @Override
    CompletableFuture<Void> createConfigurationIfAbsent(StreamConfigurationRecord config) {
        Preconditions.checkNotNull(config);

        synchronized (lock) {
            if (configuration == null) {
                configuration = new VersionedMetadata<>(config, new Version.IntVersion(0));
            }
        }
        return CompletableFuture.completedFuture(null);
    }

    @Override
    CompletableFuture<Void> createTruncationDataIfAbsent(StreamTruncationRecord truncation) {
        Preconditions.checkNotNull(truncation);

        synchronized (lock) {
            if (truncationRecord == null) {
                truncationRecord = new VersionedMetadata<>(truncation, new Version.IntVersion(0));
            }
        }
        return CompletableFuture.completedFuture(null);
    }

    @Override
    CompletableFuture<Version> setConfigurationData(VersionedMetadata<StreamConfigurationRecord> newConfig) {
        Preconditions.checkNotNull(newConfig);

        CompletableFuture<Version> result = new CompletableFuture<>();

        synchronized (lock) {
            if (this.configuration == null) {
                result.completeExceptionally(StoreException.create(StoreException.Type.DATA_NOT_FOUND, getName()));
            } else {
                if (Objects.equals(this.configuration.getVersion(), newConfig.getVersion())) {
                    this.configuration = updatedCopy(new VersionedMetadata<>(newConfig.getObject(), this.configuration.getVersion()));
                    result.complete(this.configuration.getVersion());
                } else {
                    result.completeExceptionally(StoreException.create(StoreException.Type.WRITE_CONFLICT, getName()));
                }
            }
        }
        return result;
    }

    @Override
    CompletableFuture<VersionedMetadata<StreamConfigurationRecord>> getConfigurationData(boolean ignoreCached) {
        synchronized (lock) {
            if (this.configuration == null) {
                return Futures.failedFuture(StoreException.create(StoreException.Type.DATA_NOT_FOUND, getName()));
            }
            return CompletableFuture.completedFuture(this.configuration);
        }
    }

    @Override
    CompletableFuture<Version> setTruncationData(VersionedMetadata<StreamTruncationRecord> truncationRecord) {
        Preconditions.checkNotNull(truncationRecord);

        CompletableFuture<Version> result = new CompletableFuture<>();
        VersionedMetadata<StreamTruncationRecord> updatedCopy = updatedCopy(truncationRecord);
        synchronized (lock) {
            if (this.truncationRecord == null) {
                result.completeExceptionally(StoreException.create(StoreException.Type.DATA_NOT_FOUND, "truncation record not found"));
            } else if (Objects.equals(this.truncationRecord.getVersion(), truncationRecord.getVersion())) {
                this.truncationRecord = updatedCopy;
                result.complete(updatedCopy.getVersion());
            } else {
                result.completeExceptionally(StoreException.create(StoreException.Type.WRITE_CONFLICT, getName()));
            }
        }
        return result;
    }

    @Override
    CompletableFuture<VersionedMetadata<StreamTruncationRecord>> getTruncationData(boolean ignoreCached) {
        synchronized (lock) {
            return CompletableFuture.completedFuture(this.truncationRecord);
        }
    }

    @Override
    CompletableFuture<Void> createStateIfAbsent(StateRecord state) {
        Preconditions.checkNotNull(state);

        synchronized (lock) {
            if (this.state == null) {
                this.state = new VersionedMetadata<>(state, new Version.IntVersion(0));
            }
        }
        return CompletableFuture.completedFuture(null);
    }

    @Override
    CompletableFuture<Version> setStateData(VersionedMetadata<StateRecord> newState) {
        Preconditions.checkNotNull(newState);

        CompletableFuture<Version> result = new CompletableFuture<>();
        synchronized (lock) {
            if (Objects.equals(this.state.getVersion(), newState.getVersion())) {
                this.state = updatedCopy(newState);
                result.complete(this.state.getVersion());
            } else {
                result.completeExceptionally(StoreException.create(StoreException.Type.WRITE_CONFLICT, getName()));
            }
        }

        return result;
    }

    @Override
    CompletableFuture<VersionedMetadata<StateRecord>> getStateData(boolean ignoreCached) {
        synchronized (lock) {
            if (this.state == null) {
                return Futures.failedFuture(StoreException.create(StoreException.Type.DATA_NOT_FOUND, getName()));
            }

            return CompletableFuture.completedFuture(state);
        }
    }

    @Override
    CompletableFuture<Void> createStreamCutRecordData(long key, StreamCutRecord tData) {
        Preconditions.checkNotNull(state);

        synchronized (lock) {
            streamCutRecords.putIfAbsent(key, new VersionedMetadata<>(tData, new Version.IntVersion(0)));
        }
        return CompletableFuture.completedFuture(null);

    }

    @Override
    CompletableFuture<VersionedMetadata<StreamCutRecord>> getStreamCutRecordData(long recordingTime) {
        synchronized (lock) {
            if (!this.streamCutRecords.containsKey(recordingTime)) {
                return Futures.failedFuture(StoreException.create(StoreException.Type.DATA_NOT_FOUND, getName()));
            }

            return CompletableFuture.completedFuture(streamCutRecords.get(recordingTime));
        }
    }

    @Override
    CompletableFuture<Void> deleteStreamCutRecordData(long recordingTime) {
        synchronized (lock) {
            this.streamCutRecords.remove(recordingTime);

            return CompletableFuture.completedFuture(null);
        }
    }

    @Override
    CompletableFuture<Void> createHistoryTimeSeriesChunkDataIfAbsent(int chunkNumber, HistoryTimeSeries data) {
        Preconditions.checkNotNull(data);

        VersionedMetadata<HistoryTimeSeries> copy = new VersionedMetadata<>(data, new Version.IntVersion(0));
        synchronized (lock) {
            historyTimeSeries.putIfAbsent(chunkNumber, copy);
        }
        return CompletableFuture.completedFuture(null);
    }

    @Override
    CompletableFuture<VersionedMetadata<HistoryTimeSeries>> getHistoryTimeSeriesChunkData(int chunkNumber, boolean ignoreCached) {
        synchronized (lock) {
            if (!this.historyTimeSeries.containsKey(chunkNumber)) {
                return Futures.failedFuture(StoreException.create(StoreException.Type.DATA_NOT_FOUND, getName()));
            }
            return CompletableFuture.completedFuture(historyTimeSeries.get(chunkNumber));
        }
    }

    @Override
    CompletableFuture<Version> updateHistoryTimeSeriesChunkData(int historyChunk, VersionedMetadata<HistoryTimeSeries> updated) {
        Preconditions.checkNotNull(updated);
        Preconditions.checkNotNull(updated.getObject());

        final CompletableFuture<Version> result = new CompletableFuture<>();
        VersionedMetadata<HistoryTimeSeries> copy = updatedCopy(updated);
        synchronized (lock) {
            if (!historyTimeSeries.containsKey(historyChunk)) {
                result.completeExceptionally(StoreException.create(StoreException.Type.DATA_NOT_FOUND,
                        "History timeseries chunk for stream: " + getName()));
            } else if (historyTimeSeries.get(historyChunk).getVersion().equals(updated.getVersion())) {
                this.historyTimeSeries.put(historyChunk, copy);
                result.complete(copy.getVersion());
            } else {
                result.completeExceptionally(StoreException.create(StoreException.Type.WRITE_CONFLICT,
                        "History time series for stream: " + getName()));
            }
        }
        return result;
    }

    @Override
    CompletableFuture<Void> createCurrentEpochRecordDataIfAbsent(EpochRecord data) {
        Preconditions.checkNotNull(data);

        CompletableFuture<Void> result = new CompletableFuture<>();

        synchronized (lock) {
            if (this.currentEpochRecord == null) {
                this.currentEpochRecord = new VersionedMetadata<>(data, new Version.IntVersion(0));
            }
            result.complete(null);
        }
        return result;
    }

    @Override
    CompletableFuture<Version> updateCurrentEpochRecordData(VersionedMetadata<EpochRecord> updated) {
        Preconditions.checkNotNull(updated);
        Preconditions.checkNotNull(updated.getObject());

        final CompletableFuture<Version> result = new CompletableFuture<>();
        VersionedMetadata<EpochRecord> copy = updatedCopy(updated);
        synchronized (lock) {
            if (currentEpochRecord == null) {
                result.completeExceptionally(StoreException.create(StoreException.Type.DATA_NOT_FOUND,
                        "current epoch record for stream: " + getName()));
            } else if (currentEpochRecord.getVersion().equals(updated.getVersion())) {
                this.currentEpochRecord = copy;
                result.complete(copy.getVersion());
            } else {
                result.completeExceptionally(StoreException.create(StoreException.Type.WRITE_CONFLICT,
                        "current epoch record for stream: " + getName()));
            }
        }
        return result;
    }

    @Override
    CompletableFuture<VersionedMetadata<EpochRecord>> getCurrentEpochRecordData(boolean ignoreCached) {
        synchronized (lock) {
            if (this.currentEpochRecord == null) {
                return Futures.failedFuture(StoreException.create(StoreException.Type.DATA_NOT_FOUND, getName()));
            }

            return CompletableFuture.completedFuture(this.currentEpochRecord);
        }
    }

    @Override
    CompletableFuture<Void> createEpochRecordDataIfAbsent(int epoch, EpochRecord data) {
        Preconditions.checkNotNull(data);

        CompletableFuture<Void> result = new CompletableFuture<>();

        synchronized (lock) {
            this.epochRecords.putIfAbsent(epoch, new VersionedMetadata<>(data, new Version.IntVersion(0)));
            result.complete(null);
        }
        return result;
    }

    @Override
    CompletableFuture<VersionedMetadata<EpochRecord>> getEpochRecordData(int epoch) {
        synchronized (lock) {
            if (!this.epochRecords.containsKey(epoch)) {
                return Futures.failedFuture(StoreException.create(StoreException.Type.DATA_NOT_FOUND, getName()));
            }

            return CompletableFuture.completedFuture(this.epochRecords.get(epoch));
        }
    }

    @Override
    CompletableFuture<Void> createSealedSegmentSizesMapShardDataIfAbsent(int shardNumber, SealedSegmentsMapShard data) {
        Preconditions.checkNotNull(data);

        VersionedMetadata<SealedSegmentsMapShard> copy = new VersionedMetadata<>(data, new Version.IntVersion(0));
        synchronized (lock) {
            sealedSegmentsShards.putIfAbsent(shardNumber, copy);
        }
        return CompletableFuture.completedFuture(null);
    }

    @Override
    CompletableFuture<VersionedMetadata<SealedSegmentsMapShard>> getSealedSegmentSizesMapShardData(int shard) {
        synchronized (lock) {
            if (!this.sealedSegmentsShards.containsKey(shard)) {
                return Futures.failedFuture(StoreException.create(StoreException.Type.DATA_NOT_FOUND, getName()));
            }
            return CompletableFuture.completedFuture(sealedSegmentsShards.get(shard));
        }
    }

    @Override
    CompletableFuture<Version> updateSealedSegmentSizesMapShardData(int shard, VersionedMetadata<SealedSegmentsMapShard> updated) {
        Preconditions.checkNotNull(updated);
        Preconditions.checkNotNull(updated.getObject());

        final CompletableFuture<Version> result = new CompletableFuture<>();
        VersionedMetadata<SealedSegmentsMapShard> copy = updatedCopy(updated);
        synchronized (lock) {
            if (!sealedSegmentsShards.containsKey(shard)) {
                result.completeExceptionally(StoreException.create(StoreException.Type.DATA_NOT_FOUND,
                        "sealed segment size map shard for stream: " + getName()));
            } else if (sealedSegmentsShards.get(shard).getVersion().equals(updated.getVersion())) {
                this.sealedSegmentsShards.put(shard, copy);
                result.complete(copy.getVersion());
            } else {
                result.completeExceptionally(StoreException.create(StoreException.Type.WRITE_CONFLICT,
                        "History time series for stream: " + getName()));
            }
        }
        return result;
    }

    @Override
    CompletableFuture<Void> createSegmentSealedEpochRecords(Collection<Long> segmentToSeal, int epoch) {
        return Futures.allOf(segmentToSeal.stream().map(x -> createSegmentSealedEpochRecordData(x, epoch)).collect(Collectors.toList()));
    }

    private CompletableFuture<Void> createSegmentSealedEpochRecordData(long segment, int epoch) {
        Preconditions.checkNotNull(epoch);

        synchronized (lock) {
            segmentSealingEpochs.putIfAbsent(segment, new VersionedMetadata<>(epoch, new Version.IntVersion(0)));
        }
        return CompletableFuture.completedFuture(null);
    }

    @Override
    CompletableFuture<VersionedMetadata<Integer>> getSegmentSealedRecordData(long segmentId) {
        synchronized (lock) {
            if (!this.segmentSealingEpochs.containsKey(segmentId)) {
                return Futures.failedFuture(StoreException.create(StoreException.Type.DATA_NOT_FOUND, getName()));
            }
            return CompletableFuture.completedFuture(segmentSealingEpochs.get(segmentId));
        }
    }

    @Override
    CompletableFuture<Version> createNewTransaction(int epoch, UUID txId, ActiveTxnRecord data) {
        Preconditions.checkNotNull(txId);

        final CompletableFuture<Version> result = new CompletableFuture<>();
        final VersionedMetadata<ActiveTxnRecord> txnData = new VersionedMetadata<>(data, new Version.IntVersion(0));

        synchronized (txnsLock) {
            activeTxns.putIfAbsent(txId, txnData);
            epochTxnMap.compute(epoch, (x, y) -> {
                if (y == null) {
                    y = new HashSet<>();
                }
                y.add(txId);
                return y;
            });
            result.complete(new Version.IntVersion(0));
        }

        return result;
    }

    @Override
    CompletableFuture<VersionedMetadata<ActiveTxnRecord>> getActiveTx(int epoch, UUID txId) {
        synchronized (txnsLock) {
            if (!activeTxns.containsKey(txId)) {
                return Futures.failedFuture(StoreException.create(StoreException.Type.DATA_NOT_FOUND,
                        "Stream: " + getName() + " Transaction: " + txId.toString()));
            }

            return CompletableFuture.completedFuture(activeTxns.get(txId));
        }
    }

    @Override
    CompletableFuture<Version> updateActiveTx(int epoch, UUID txId, VersionedMetadata<ActiveTxnRecord> data) {
        Preconditions.checkNotNull(data);

        CompletableFuture<Version> result = new CompletableFuture<>();
        VersionedMetadata<ActiveTxnRecord> updatedCopy = updatedCopy(data);
        synchronized (txnsLock) {
            if (!activeTxns.containsKey(txId)) {
                result.completeExceptionally(StoreException.create(StoreException.Type.DATA_NOT_FOUND,
                        "Stream: " + getName() + " Transaction: " + txId.toString()));
            } else {
                activeTxns.compute(txId, (x, y) -> {
                    if (data.getVersion().equals(y.getVersion())) {
                        result.complete(updatedCopy.getVersion());
                        return updatedCopy;
                    } else {
                        result.completeExceptionally(StoreException.create(StoreException.Type.WRITE_CONFLICT,
                                "Stream: " + getName() + " transaction id : " + txId));
                        return y;
                    }
                });
                result.complete(activeTxns.get(txId).getVersion());
            }
        }

        return result;
    }

    @Override
    CompletableFuture<VersionedMetadata<CompletedTxnRecord>> getCompletedTx(UUID txId) {
        Preconditions.checkNotNull(txId);
        synchronized (txnsLock) {
            VersionedMetadata<CompletedTxnRecord> value = completedTxns.getIfPresent(txId);
            if (value == null) {
                return Futures.failedFuture(StoreException.create(StoreException.Type.DATA_NOT_FOUND,
                        "Stream: " + getName() + " Transaction: " + txId.toString()));
            }
            return CompletableFuture.completedFuture(value);
        }
    }

    @Override
    CompletableFuture<Void> removeActiveTxEntry(int epoch, UUID txId) {
        Preconditions.checkNotNull(txId);

        synchronized (txnsLock) {
            activeTxns.remove(txId);
            epochTxnMap.computeIfPresent(epoch, (x, y) -> {
                y.remove(txId);
                return y;
            });

            if (epochTxnMap.get(epoch).isEmpty()) {
                epochTxnMap.remove(epoch);
            }
        }
        return CompletableFuture.completedFuture(null);
    }

    @Override
    CompletableFuture<Void> createCompletedTxEntry(UUID txId, CompletedTxnRecord complete) {
        Preconditions.checkNotNull(txId);

        synchronized (txnsLock) {
            VersionedMetadata<CompletedTxnRecord> value = completedTxns.getIfPresent(txId);
            if (value == null) {
                completedTxns.put(txId, new VersionedMetadata<>(complete, new Version.IntVersion(0)));
            }
        }
        return CompletableFuture.completedFuture(null);
    }

    @Override
    CompletableFuture<Void> createMarkerData(long segmentId, long timestamp) {
        synchronized (markersLock) {
            markers.putIfAbsent(segmentId, new VersionedMetadata<>(timestamp, new Version.IntVersion(0)));
        }
        return CompletableFuture.completedFuture(null);
    }

    @Override
    CompletableFuture<Version> updateMarkerData(long segmentId, VersionedMetadata<Long> data) {
        CompletableFuture<Version> result = new CompletableFuture<>();
        VersionedMetadata<Long> next = updatedCopy(data);
        synchronized (markersLock) {
            if (!markers.containsKey(segmentId)) {
                result.completeExceptionally(StoreException.create(StoreException.Type.DATA_NOT_FOUND,
                        "Stream: " + getName() + " Segment number: " + segmentId));
            } else {
                markers.compute(segmentId, (x, y) -> {
                    if (y.getVersion().equals(data.getVersion())) {
                        result.complete(next.getVersion());
                        return next;
                    } else {
                        result.completeExceptionally(StoreException.create(StoreException.Type.WRITE_CONFLICT,
                                "Stream: " + getName() + " Segment number: " + segmentId));
                        return y;
                    }
                });
            }
        }
        return result;
    }

    @Override
    CompletableFuture<Void> removeMarkerData(long segmentId) {
        synchronized (markersLock) {
            markers.remove(segmentId);
        }
        return CompletableFuture.completedFuture(null);
    }

    @Override
    CompletableFuture<VersionedMetadata<Long>> getMarkerData(long segmentId) {
        synchronized (markersLock) {
            if (!markers.containsKey(segmentId)) {
                return Futures.failedFuture(StoreException.create(StoreException.Type.DATA_NOT_FOUND,
                        "Stream: " + getName() + " Segment: " + segmentId));
            }
            return CompletableFuture.completedFuture(markers.get(segmentId));
        }
    }

    @Override
    public CompletableFuture<Map<UUID, ActiveTxnRecord>> getActiveTxns() {
        synchronized (txnsLock) {
            return CompletableFuture.completedFuture(Collections.unmodifiableMap(
                    activeTxns.entrySet().stream().collect(Collectors.toMap(Map.Entry::getKey, x -> x.getValue().getObject()))));
        }
    }

    @Override
<<<<<<< HEAD
    CompletableFuture<ImmutableList<UUID>> getTxnCommitList(int epoch) {
        return getTxnInEpoch(epoch)
                .thenApply(transactions -> {
                    ImmutableList.Builder<UUID> builder = ImmutableList.builder();
                    transactions.entrySet()
                                .forEach(entry -> {
                                    if (entry.getValue().getTxnStatus().equals(TxnStatus.COMMITTING)) {
                                        builder.add(entry.getKey());
                                    }
                                });
                    return builder.build();
                });
    }

    @Override
    CompletableFuture<Map<UUID, ActiveTxnRecord>> getTxnInEpoch(int epoch) {
        synchronized (txnsLock) {
            Set<UUID> transactions = epochTxnMap.get(epoch);
            Map<UUID, ActiveTxnRecord> map;
            if (transactions != null) {
                map = activeTxns.entrySet().stream().filter(x -> transactions.contains(x.getKey()))
                        .collect(Collectors.toMap(Map.Entry::getKey, x -> x.getValue().getObject()));
=======
    CompletableFuture<Map<UUID, ActiveTxnRecord>> getTxnInEpoch(int epoch) {
        synchronized (txnsLock) {
            Set<UUID> transactions = epochTxnMap.get(epoch);
            Map<UUID, VersionedMetadata<ActiveTxnRecord>> map;
            if (transactions != null) {
                map = activeTxns.entrySet().stream().filter(x -> transactions.contains(x.getKey()))
                        .collect(Collectors.toMap(Map.Entry::getKey, Map.Entry::getValue));
>>>>>>> 76c3f76f
                map = Collections.unmodifiableMap(map);
            } else {
                map = Collections.emptyMap();
            }
            return CompletableFuture.completedFuture(map.entrySet().stream().collect(
<<<<<<< HEAD
                    Collectors.toMap(Map.Entry::getKey, x -> x.getValue())));
=======
                    Collectors.toMap(Map.Entry::getKey, x -> x.getValue().getObject())));
>>>>>>> 76c3f76f
        }
    }

    @Override
<<<<<<< HEAD
=======
    CompletableFuture<Void> checkScopeExists() throws StoreException {
        return CompletableFuture.completedFuture(null);
    }

    @Override
>>>>>>> 76c3f76f
    CompletableFuture<Void> createRetentionSetDataIfAbsent(RetentionSet retention) {
        Preconditions.checkNotNull(retention);

        CompletableFuture<Void> result = new CompletableFuture<>();

        synchronized (lock) {
            this.retentionSet = new VersionedMetadata<>(retention, new Version.IntVersion(0));
            result.complete(null);
        }
        return result;
    }

    @Override
    CompletableFuture<VersionedMetadata<RetentionSet>> getRetentionSetData() {
        CompletableFuture<VersionedMetadata<RetentionSet>> result = new CompletableFuture<>();

        synchronized (lock) {
            if (this.retentionSet == null) {
                result.completeExceptionally(StoreException.create(StoreException.Type.DATA_NOT_FOUND, getName()));
            } else {
                result.complete(retentionSet);
            }
        }
        return result;
    }

    @Override
    CompletableFuture<Version> updateRetentionSetData(VersionedMetadata<RetentionSet> retention) {
        Preconditions.checkNotNull(retention);
        Preconditions.checkNotNull(retention.getObject());

        final CompletableFuture<Version> result = new CompletableFuture<>();
        VersionedMetadata<RetentionSet> next = updatedCopy(retention);
        synchronized (lock) {
            if (retentionSet == null) {
                result.completeExceptionally(StoreException.create(StoreException.Type.DATA_NOT_FOUND,
                        "retentionSet for stream: " + getName()));
            } else if (retentionSet.getVersion().equals(retention.getVersion())) {
                this.retentionSet = next;
                result.complete(next.getVersion());
            } else {
                result.completeExceptionally(StoreException.create(StoreException.Type.WRITE_CONFLICT,
                        "retentionSet for stream: " + getName()));
            }
        }
        return result;
    }

    @Override
    CompletableFuture<Void> createEpochTransitionIfAbsent(EpochTransitionRecord epochTransitionData) {
        Preconditions.checkNotNull(epochTransitionData);

        CompletableFuture<Void> result = new CompletableFuture<>();

        synchronized (lock) {
            if (this.epochTransition == null) {
                this.epochTransition = new VersionedMetadata<>(epochTransitionData, new Version.IntVersion(0));
            }
        }
        return CompletableFuture.completedFuture(null);
    }

    @Override
    CompletableFuture<Version> updateEpochTransitionNode(VersionedMetadata<EpochTransitionRecord> record) {
        Preconditions.checkNotNull(record);

        CompletableFuture<Version> result = new CompletableFuture<>();
        VersionedMetadata<EpochTransitionRecord> updatedCopy = updatedCopy(record);
        synchronized (lock) {
            if (this.epochTransition == null) {
                result.completeExceptionally(StoreException.create(StoreException.Type.DATA_NOT_FOUND, "epoch transition not found"));
            } else if (!Objects.equals(this.epochTransition.getVersion(), record.getVersion())) {
                result.completeExceptionally(StoreException.create(StoreException.Type.WRITE_CONFLICT, "epoch transition version mismatch"));
            } else {
                this.epochTransition = updatedCopy;
                result.complete(epochTransition.getVersion());
            }
        }
        return result;
    }

    @Override
    CompletableFuture<VersionedMetadata<EpochTransitionRecord>> getEpochTransitionNode() {
        CompletableFuture<VersionedMetadata<EpochTransitionRecord>> result = new CompletableFuture<>();

        synchronized (lock) {
            if (this.epochTransition == null) {
                result.completeExceptionally(StoreException.create(StoreException.Type.DATA_NOT_FOUND, "epoch transition not found"));
            } else {
                result.complete(epochTransition);
            }
        }
        return result;
    }

    @Override
    CompletableFuture<Void> createCommitTxnRecordIfAbsent(CommittingTransactionsRecord committingTxns) {
        Preconditions.checkNotNull(committingTxns);

        CompletableFuture<Void> result = new CompletableFuture<>();

        synchronized (lock) {
            if (this.committingTxnRecord == null) {
                this.committingTxnRecord = new VersionedMetadata<>(committingTxns, new Version.IntVersion(0));
            }
            result.complete(null);
        }
        return result;
    }

    @Override
    CompletableFuture<VersionedMetadata<CommittingTransactionsRecord>> getCommitTxnRecord() {
        CompletableFuture<VersionedMetadata<CommittingTransactionsRecord>> result = new CompletableFuture<>();

        synchronized (lock) {
            if (this.committingTxnRecord == null) {
                result.completeExceptionally(StoreException.create(StoreException.Type.DATA_NOT_FOUND, "committing transactions not found"));
            } else {
                result.complete(committingTxnRecord);
            }
        }
        return result;
    }

    @Override
    CompletableFuture<Version> updateCommittingTxnRecord(VersionedMetadata<CommittingTransactionsRecord> record) {
        Preconditions.checkNotNull(record);

        CompletableFuture<Version> result = new CompletableFuture<>();
        VersionedMetadata<CommittingTransactionsRecord> updatedCopy = updatedCopy(record);
        synchronized (lock) {
            if (this.committingTxnRecord == null) {
                result.completeExceptionally(StoreException.create(StoreException.Type.DATA_NOT_FOUND, "committing txn not found"));
            } else if (!Objects.equals(this.committingTxnRecord.getVersion(), record.getVersion())) {
                result.completeExceptionally(StoreException.create(StoreException.Type.WRITE_CONFLICT, "committing txn version mismatch"));
            } else {
                this.committingTxnRecord = updatedCopy;
                result.complete(committingTxnRecord.getVersion());
            }
        }
        return result;
    }

    @Override
    CompletableFuture<Void> createWaitingRequestNodeIfAbsent(String data) {
        synchronized (lock) {
            if (waitingRequestNode == null) {
                waitingRequestNode = data;
            }
        }
        return CompletableFuture.completedFuture(null);
    }

    @Override
    CompletableFuture<String> getWaitingRequestNode() {
        CompletableFuture<String> result = new CompletableFuture<>();

        synchronized (lock) {
            if (this.waitingRequestNode == null) {
                result.completeExceptionally(StoreException.create(StoreException.Type.DATA_NOT_FOUND, "waiting request node not found"));
            } else {
                result.complete(waitingRequestNode);
            }
        }
        return result;
    }

    @Override
    CompletableFuture<Void> deleteWaitingRequestNode() {
        synchronized (lock) {
            this.waitingRequestNode = null;
        }
        return CompletableFuture.completedFuture(null);
    }

    private <T> VersionedMetadata<T> updatedCopy(VersionedMetadata<T> input) {
        return new VersionedMetadata<>(input.getObject(), new Version.IntVersion(input.getVersion().asIntVersion().getIntValue() + 1));
    }
}<|MERGE_RESOLUTION|>--- conflicted
+++ resolved
@@ -32,10 +32,7 @@
 
 import javax.annotation.concurrent.GuardedBy;
 import java.time.Duration;
-<<<<<<< HEAD
 import java.util.Collection;
-=======
->>>>>>> 76c3f76f
 import java.util.Collections;
 import java.util.HashMap;
 import java.util.HashSet;
@@ -695,7 +692,6 @@
     }
 
     @Override
-<<<<<<< HEAD
     CompletableFuture<ImmutableList<UUID>> getTxnCommitList(int epoch) {
         return getTxnInEpoch(epoch)
                 .thenApply(transactions -> {
@@ -718,37 +714,15 @@
             if (transactions != null) {
                 map = activeTxns.entrySet().stream().filter(x -> transactions.contains(x.getKey()))
                         .collect(Collectors.toMap(Map.Entry::getKey, x -> x.getValue().getObject()));
-=======
-    CompletableFuture<Map<UUID, ActiveTxnRecord>> getTxnInEpoch(int epoch) {
-        synchronized (txnsLock) {
-            Set<UUID> transactions = epochTxnMap.get(epoch);
-            Map<UUID, VersionedMetadata<ActiveTxnRecord>> map;
-            if (transactions != null) {
-                map = activeTxns.entrySet().stream().filter(x -> transactions.contains(x.getKey()))
-                        .collect(Collectors.toMap(Map.Entry::getKey, Map.Entry::getValue));
->>>>>>> 76c3f76f
                 map = Collections.unmodifiableMap(map);
             } else {
                 map = Collections.emptyMap();
             }
-            return CompletableFuture.completedFuture(map.entrySet().stream().collect(
-<<<<<<< HEAD
-                    Collectors.toMap(Map.Entry::getKey, x -> x.getValue())));
-=======
-                    Collectors.toMap(Map.Entry::getKey, x -> x.getValue().getObject())));
->>>>>>> 76c3f76f
-        }
-    }
-
-    @Override
-<<<<<<< HEAD
-=======
-    CompletableFuture<Void> checkScopeExists() throws StoreException {
-        return CompletableFuture.completedFuture(null);
-    }
-
-    @Override
->>>>>>> 76c3f76f
+            return CompletableFuture.completedFuture(map);
+        }
+    }
+     
+    @Override
     CompletableFuture<Void> createRetentionSetDataIfAbsent(RetentionSet retention) {
         Preconditions.checkNotNull(retention);
 
