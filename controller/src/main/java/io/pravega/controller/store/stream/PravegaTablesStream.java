--- conflicted
+++ resolved
@@ -902,15 +902,6 @@
                                  for (int i = 0; i < txnIds.size(); i++) {
                                      VersionedMetadata<ActiveTxnRecord> txn = res.get(i);
                                      ActiveTxnRecord activeTxnRecord = txn.getObject();
-<<<<<<< HEAD
-
-                                     VersionedTransactionData vdata = new VersionedTransactionData(epoch, UUID.fromString(txnIds.get(i)), txn.getVersion(),
-                                             activeTxnRecord.getTxnStatus(), activeTxnRecord.getTxCreationTimestamp(),
-                                             activeTxnRecord.getMaxExecutionExpiryTime(), activeTxnRecord.getWriterId(),
-                                             activeTxnRecord.getCommitTime(), activeTxnRecord.getCommitOrder(),
-                                             activeTxnRecord.getCommitOffsets());
-                                     list.add(vdata);
-=======
                                      if (!ActiveTxnRecord.EMPTY.equals(activeTxnRecord)) {
                                          VersionedTransactionData vdata = new VersionedTransactionData(epoch, UUID.fromString(txnIds.get(i)), txn.getVersion(),
                                                  activeTxnRecord.getTxnStatus(), activeTxnRecord.getTxCreationTimestamp(),
@@ -919,7 +910,6 @@
                                                  activeTxnRecord.getCommitOffsets());
                                          list.add(vdata);
                                      }
->>>>>>> 88ce8742
                                  }
                                  return list;
                              }));
