/**
 * Copyright (c) Dell Inc., or its subsidiaries. All Rights Reserved.
 *
 * Licensed under the Apache License, Version 2.0 (the "License");
 * you may not use this file except in compliance with the License.
 * You may obtain a copy of the License at
 *
 *     http://www.apache.org/licenses/LICENSE-2.0
 */
package io.pravega.controller.store.stream;

import com.google.common.annotations.VisibleForTesting;
import io.pravega.common.Exceptions;
import io.pravega.controller.store.PravegaTablesStoreHelper;
import io.pravega.controller.store.Version;
import io.pravega.controller.store.VersionedMetadata;
import com.google.common.base.Strings;
import com.google.common.collect.ImmutableMap;
import io.pravega.client.stream.StreamConfiguration;
import io.pravega.common.concurrent.Futures;
import io.pravega.common.util.BitConverter;
import io.pravega.controller.store.stream.records.ActiveTxnRecord;
import io.pravega.controller.store.stream.records.CommittingTransactionsRecord;
import io.pravega.controller.store.stream.records.CompletedTxnRecord;
import io.pravega.controller.store.stream.records.EpochRecord;
import io.pravega.controller.store.stream.records.EpochTransitionRecord;
import io.pravega.controller.store.stream.records.HistoryTimeSeries;
import io.pravega.controller.store.stream.records.RetentionSet;
import io.pravega.controller.store.stream.records.SealedSegmentsMapShard;
import io.pravega.controller.store.stream.records.StateRecord;
import io.pravega.controller.store.stream.records.StreamConfigurationRecord;
import io.pravega.controller.store.stream.records.StreamCutRecord;
import io.pravega.controller.store.stream.records.StreamTruncationRecord;
import io.pravega.controller.store.stream.records.WriterMark;
import io.pravega.controller.store.stream.records.StreamSubscriber;
import io.pravega.controller.store.stream.records.SubscriberSet;
import lombok.extern.slf4j.Slf4j;

import java.nio.ByteBuffer;
import java.nio.charset.StandardCharsets;
import java.util.Collection;
import java.util.Collections;
import java.util.ArrayList;
import java.util.HashMap;
import java.util.List;
import java.util.Map;
import java.util.Objects;
import java.util.Optional;
import java.util.UUID;
import java.util.concurrent.CompletableFuture;
import java.util.concurrent.CompletionException;
import java.util.concurrent.ConcurrentHashMap;
import java.util.concurrent.ScheduledExecutorService;
import java.util.concurrent.atomic.AtomicInteger;
import java.util.concurrent.atomic.AtomicReference;
import java.util.function.Predicate;
import java.util.function.Supplier;
import java.util.stream.Collectors;

import static io.pravega.controller.store.stream.AbstractStreamMetadataStore.DATA_NOT_EMPTY_PREDICATE;
import static io.pravega.controller.store.stream.PravegaTablesStreamMetadataStore.SEPARATOR;
import static io.pravega.controller.store.stream.PravegaTablesStreamMetadataStore.DATA_NOT_FOUND_PREDICATE;
import static io.pravega.controller.store.stream.PravegaTablesStreamMetadataStore.COMPLETED_TRANSACTIONS_BATCH_TABLE_FORMAT;
import static io.pravega.controller.store.stream.PravegaTablesStreamMetadataStore.COMPLETED_TRANSACTIONS_BATCHES_TABLE;
import static io.pravega.shared.NameUtils.INTERNAL_SCOPE_NAME;
import static io.pravega.shared.NameUtils.getQualifiedTableName;

/**
 * Pravega Table Stream.
 * This creates two top level tables per stream - metadataTable, epochsWithTransactionsTable.
 * All metadata records are stored in metadata table.
 * EpochsWithTransactions is a top level table for storing epochs where any transaction was created.
 * This class is coded for transaction ids that follow the scheme that msb 32 bits represent epoch.
 * Each stream table is protected against recreation of stream by attaching a unique id to the stream when it is created.
 */
@Slf4j
class PravegaTablesStream extends PersistentStreamBase {
    private static final String METADATA_TABLE = "metadata" + SEPARATOR + "%s";
    private static final String EPOCHS_WITH_TRANSACTIONS_TABLE = "epochsWithTransactions" + SEPARATOR + "%s";
    private static final String WRITERS_POSITIONS_TABLE = "writersPositions" + SEPARATOR + "%s";
    private static final String SUBSCRIBERS_TABLE = "subscribers" + SEPARATOR + "%s";
    private static final String TRANSACTIONS_IN_EPOCH_TABLE_FORMAT = "transactionsInEpoch-%d" + SEPARATOR + "%s";

    // metadata keys
    private static final String CREATION_TIME_KEY = "creationTime";
    private static final String CONFIGURATION_KEY = "configuration";
    private static final String TRUNCATION_KEY = "truncation";
    private static final String STATE_KEY = "state";
    private static final String EPOCH_TRANSITION_KEY = "epochTransition";
    private static final String RETENTION_SET_KEY = "retention";
    private static final String SUBSCRIBER_KEY = "subscriber-";
    private static final String RETENTION_STREAM_CUT_RECORD_KEY_FORMAT = "retentionCuts-%s"; // stream cut reference
    private static final String CURRENT_EPOCH_KEY = "currentEpochRecord";
    private static final String EPOCH_RECORD_KEY_FORMAT = "epochRecord-%d";
    private static final String HISTORY_TIMESERES_CHUNK_FORMAT = "historyTimeSeriesChunk-%d";
    private static final String SEGMENTS_SEALED_SIZE_MAP_SHARD_FORMAT = "segmentsSealedSizeMapShard-%d";
    private static final String SEGMENT_SEALED_EPOCH_KEY_FORMAT = "segmentSealedEpochPath-%d"; // segment id
    private static final String COMMITTING_TRANSACTIONS_RECORD_KEY = "committingTxns";
    private static final String SEGMENT_MARKER_PATH_FORMAT = "markers-%d";
    private static final String WAITING_REQUEST_PROCESSOR_PATH = "waitingRequestProcessor";

    // completed transactions key
    private static final String STREAM_KEY_PREFIX = "Key" + SEPARATOR + "%s" + SEPARATOR + "%s" + SEPARATOR; // scoped stream name
    private static final String COMPLETED_TRANSACTIONS_KEY_FORMAT = STREAM_KEY_PREFIX + "/%s";
    private static final String SUBSCRIBER_KEY_PREFIX = "subscriber_";
    private static final String SUBSCRIBER_SET_KEY = "subscriberset";
    
    // non existent records
    private static final VersionedMetadata<ActiveTxnRecord> NON_EXISTENT_TXN = 
            new VersionedMetadata<>(ActiveTxnRecord.EMPTY, new Version.LongVersion(Long.MIN_VALUE));

    private final PravegaTablesStoreHelper storeHelper;

    private final Supplier<Integer> currentBatchSupplier;
    private final Supplier<CompletableFuture<String>> streamsInScopeTableNameSupplier;
    private final AtomicReference<String> idRef;
    private final ZkOrderedStore txnCommitOrderer;
    private final ScheduledExecutorService executor;

    @VisibleForTesting
    PravegaTablesStream(final String scopeName, final String streamName, PravegaTablesStoreHelper storeHelper, ZkOrderedStore txnCommitOrderer,
                        Supplier<Integer> currentBatchSupplier, Supplier<CompletableFuture<String>> streamsInScopeTableNameSupplier,
                        ScheduledExecutorService executor) {
        this(scopeName, streamName, storeHelper, txnCommitOrderer, currentBatchSupplier, HistoryTimeSeries.HISTORY_CHUNK_SIZE,
                SealedSegmentsMapShard.SHARD_SIZE, streamsInScopeTableNameSupplier, executor);
    }

    @VisibleForTesting
    PravegaTablesStream(final String scopeName, final String streamName, PravegaTablesStoreHelper storeHelper, ZkOrderedStore txnCommitOrderer,
                        Supplier<Integer> currentBatchSupplier, int chunkSize, int shardSize,
                        Supplier<CompletableFuture<String>> streamsInScopeTableNameSupplier, ScheduledExecutorService executor) {
        super(scopeName, streamName, chunkSize, shardSize);
        this.storeHelper = storeHelper;
        this.txnCommitOrderer = txnCommitOrderer;
        this.currentBatchSupplier = currentBatchSupplier;
        this.streamsInScopeTableNameSupplier = streamsInScopeTableNameSupplier;
        this.idRef = new AtomicReference<>(null);
        this.executor = executor;
    }

    private CompletableFuture<String> getId() {
        String id = idRef.get();

        if (!Strings.isNullOrEmpty(id)) {
            return CompletableFuture.completedFuture(id);
        } else {
            return streamsInScopeTableNameSupplier.get()
                                                  .thenCompose(streamsInScopeTable ->
                                                          storeHelper.getEntry(streamsInScopeTable, getName(),
                                                          x -> BitConverter.readUUID(x, 0)))
                                                  .thenComposeAsync(data -> {
                                                      idRef.compareAndSet(null, data.getObject().toString());
                                                      return getId();
                                                  });
        }
    }

    private CompletableFuture<String> getMetadataTable() {
        return getId().thenApply(this::getMetadataTableName);
    }

    private String getMetadataTableName(String id) {
        return getQualifiedTableName(INTERNAL_SCOPE_NAME, getScope(), getName(), String.format(METADATA_TABLE, id));
    }

    private CompletableFuture<String> getEpochsWithTransactionsTable() {
        return getId().thenApply(this::getEpochsWithTransactionsTableName);
    }

    private String getEpochsWithTransactionsTableName(String id) {
        return getQualifiedTableName(INTERNAL_SCOPE_NAME, getScope(), getName(), String.format(EPOCHS_WITH_TRANSACTIONS_TABLE, id));
    }

    private CompletableFuture<String> getTransactionsInEpochTable(int epoch) {
        return getId().thenApply(id -> getTransactionsInEpochTableName(epoch, id));
    }

    private String getTransactionsInEpochTableName(int epoch, String id) {
        return getQualifiedTableName(INTERNAL_SCOPE_NAME, getScope(), getName(), String.format(TRANSACTIONS_IN_EPOCH_TABLE_FORMAT, epoch, id));
    }

    private CompletableFuture<String> getWritersTable() {
        return getId().thenApply(this::getWritersTableName);
    }

    private String getWritersTableName(String id) {
        return getQualifiedTableName(INTERNAL_SCOPE_NAME, getScope(), getName(), String.format(WRITERS_POSITIONS_TABLE, id));
    }
    // region overrides

    @Override
    public CompletableFuture<Void> completeCommittingTransactions(VersionedMetadata<CommittingTransactionsRecord> record) {
        // create all transaction entries in committing txn list.
        // remove all entries from active txn in epoch.
        // reset CommittingTxnRecord
        long time = System.currentTimeMillis();

        Map<String, byte[]> completedRecords = record.getObject().getTransactionsToCommit().stream()
                                                               .collect(Collectors.toMap(UUID::toString,
                                                                       x -> new CompletedTxnRecord(time, TxnStatus.COMMITTED).toBytes()));
        CompletableFuture<Void> future;
        if (record.getObject().getTransactionsToCommit().size() == 0) {
            future = CompletableFuture.completedFuture(null);
        } else {
            future = generateMarksForTransactions(record.getObject())
                .thenCompose(v -> createCompletedTxEntries(completedRecords))
                    .thenCompose(x -> getTransactionsInEpochTable(record.getObject().getEpoch())
                            .thenCompose(table -> storeHelper.removeEntries(table, completedRecords.keySet())))
                    .thenCompose(x -> tryRemoveOlderTransactionsInEpochTables(epoch -> epoch < record.getObject().getEpoch()));
        }
        return future
                .thenCompose(x -> Futures.toVoid(updateCommittingTxnRecord(new VersionedMetadata<>(CommittingTransactionsRecord.EMPTY,
                        record.getVersion()))));
    }

    @Override
    CompletableFuture<Void> createStreamMetadata() {
        return getId().thenCompose(id -> {
            String metadataTable = getMetadataTableName(id);
            String epochWithTxnTable = getEpochsWithTransactionsTableName(id);
            String writersPositionsTable = getWritersTableName(id);
            return CompletableFuture.allOf(storeHelper.createTable(metadataTable),
                    storeHelper.createTable(epochWithTxnTable), storeHelper.createTable(writersPositionsTable))
                                    .thenAccept(v -> log.debug("stream {}/{} metadata tables {}, {} {} & {} created", getScope(), getName(), metadataTable,
                                            epochWithTxnTable, writersPositionsTable));
        });
    }

    @Override
    public CompletableFuture<CreateStreamResponse> checkStreamExists(final StreamConfiguration configuration, final long creationTime,
                                                                     final int startingSegmentNumber) {
        // If stream exists, but is in a partially complete state, then fetch its creation time and configuration and any
        // metadata that is available from a previous run. If the existing stream has already been created successfully earlier,
        return storeHelper.expectingDataNotFound(getCreationTime(), null)
                      .thenCompose(storedCreationTime -> {
                          if (storedCreationTime == null) {
                              return CompletableFuture.completedFuture(new CreateStreamResponse(CreateStreamResponse.CreateStatus.NEW,
                                      configuration, creationTime, startingSegmentNumber));
                          } else {
                              return storeHelper.expectingDataNotFound(getConfiguration(), null)
                                            .thenCompose(config -> {
                                                if (config != null) {
                                                    return handleConfigExists(storedCreationTime, config, startingSegmentNumber,
                                                            storedCreationTime == creationTime);
                                                } else {
                                                    return CompletableFuture.completedFuture(
                                                            new CreateStreamResponse(CreateStreamResponse.CreateStatus.NEW,
                                                                    configuration, storedCreationTime, startingSegmentNumber));
                                                }
                                            });
                          }
                      });
    }

    private CompletableFuture<CreateStreamResponse> handleConfigExists(long creationTime, StreamConfiguration config,
                                                                       int startingSegmentNumber, boolean creationTimeMatched) {
        CreateStreamResponse.CreateStatus status = creationTimeMatched ?
                CreateStreamResponse.CreateStatus.NEW : CreateStreamResponse.CreateStatus.EXISTS_CREATING;
        return storeHelper.expectingDataNotFound(getState(true), null)
                      .thenApply(state -> {
                          if (state == null) {
                              return new CreateStreamResponse(status, config, creationTime, startingSegmentNumber);
                          } else if (state.equals(State.UNKNOWN) || state.equals(State.CREATING)) {
                              return new CreateStreamResponse(status, config, creationTime, startingSegmentNumber);
                          } else {
                              return new CreateStreamResponse(CreateStreamResponse.CreateStatus.EXISTS_ACTIVE,
                                      config, creationTime, startingSegmentNumber);
                          }
                      });
    }

    @Override
    public CompletableFuture<Long> getCreationTime() {
        return getMetadataTable()
                .thenCompose(metadataTable -> storeHelper.getCachedData(metadataTable, CREATION_TIME_KEY,
                        data -> BitConverter.readLong(data, 0))).thenApply(VersionedMetadata::getObject);
    }

    @Override
    public CompletableFuture<Void> createSubscriber(String newSubscriber, long operationGeneration) {
        final StreamSubscriber newSubscriberRecord = new StreamSubscriber(newSubscriber, ImmutableMap.of(), System.currentTimeMillis());
        return getMetadataTable()
<<<<<<< HEAD
                .thenCompose(metadataTable -> getSubscriberSetRecord(true)
                   .thenCompose(subscriberSetRecord -> {
                       if (subscriberSetRecord.getObject().getSubscribers().containsKey(newSubscriber)) {
                           // update Subscriber generation
                           Long generation = subscriberSetRecord.getObject().getSubscribers().get(newSubscriber);
                           if (generation.longValue() < operationGeneration) {
                               storeHelper.updateEntry(metadataTable, SUBSCRIBER_SET_KEY,
                                SubscriberSet.update(subscriberSetRecord.getObject(), newSubscriber, generation).toBytes(),
                                                                         subscriberSetRecord.getVersion())
                                .thenAccept(v -> storeHelper.invalidateCache(metadataTable, SUBSCRIBER_SET_KEY));
                           }
                      } else {
                           // add new Subscriber
                           storeHelper.updateEntry(metadataTable, SUBSCRIBER_SET_KEY,
                                   SubscriberSet.add(subscriberSetRecord.getObject(),
                                           newSubscriber, operationGeneration).toBytes(), subscriberSetRecord.getVersion())
                                   .thenCompose(v -> storeHelper.addNewEntryIfAbsent(metadataTable,
                                           getKeyForSubscriber(newSubscriber), newSubscriberRecord.toBytes()))
                                   .thenAccept(v -> storeHelper.invalidateCache(metadataTable, SUBSCRIBER_SET_KEY))
                                   .thenAccept(v -> storeHelper.invalidateCache(metadataTable, getKeyForSubscriber(newSubscriber)));
                       }
                       return CompletableFuture.completedFuture(null);
                   }));
=======
                .thenCompose(metadataTable -> createSubscribersRecordIfAbsent()
                        .thenCompose(v -> getSubscriberSetRecord(true))
                        .thenCompose(subscriberSetRecord -> storeHelper.updateEntry(metadataTable, SUBSCRIBER_SET_KEY,
                                SubscriberSet.add(subscriberSetRecord.getObject(), newSubscriber).toBytes(), subscriberSetRecord.getVersion())
                                .thenCompose(v -> storeHelper.addNewEntryIfAbsent(metadataTable, getKeyForSubscriber(newSubscriber), newSubscriberRecord.toBytes()))
                                .thenAccept(v -> storeHelper.invalidateCache(metadataTable, SUBSCRIBER_SET_KEY))
                                .thenAccept(v -> storeHelper.invalidateCache(metadataTable, getKeyForSubscriber(newSubscriber)))));
>>>>>>> d4bdbd06
    }

    @Override
    public CompletableFuture<Void> createSubscribersRecordIfAbsent() {
        return Futures.exceptionallyExpecting(getSubscriberSetRecord(true),
                e -> Exceptions.unwrap(e) instanceof StoreException.DataNotFoundException, null)
                .thenCompose( subscriberSet -> {
                    if (subscriberSet == null) {
                        SubscriberSet emptySubSet = new SubscriberSet(ImmutableMap.of());
                        return Futures.toVoid(getMetadataTable()
                                .thenCompose(metadataTable -> storeHelper.addNewEntryIfAbsent(metadataTable, SUBSCRIBER_SET_KEY, emptySubSet.toBytes())));
                    } else {
                        return CompletableFuture.completedFuture(null);
                    }
        });
    }

    public CompletableFuture<VersionedMetadata<SubscriberSet>> getSubscriberSetRecord(boolean ignoreCached) {
        return getMetadataTable()
                .thenCompose(table -> {
                    if (ignoreCached) {
                        return storeHelper.getEntry(table, SUBSCRIBER_SET_KEY, SubscriberSet::fromBytes);
                    }
                    return storeHelper.getCachedData(table, SUBSCRIBER_SET_KEY, SubscriberSet::fromBytes);
                });
    }

    @Override
    CompletableFuture<Version> setSubscriberData(final VersionedMetadata<StreamSubscriber> streamSubscriber) {
        return getMetadataTable()
                .thenCompose(metadataTable -> storeHelper.updateEntry(metadataTable, getKeyForSubscriber(streamSubscriber.getObject().getSubscriber()),
                        streamSubscriber.getObject().toBytes(), streamSubscriber.getVersion())
                        .thenApply(r -> {
                            storeHelper.invalidateCache(metadataTable, getKeyForSubscriber(streamSubscriber.getObject().getSubscriber()));
                            return r;
                        }));
    }

    @Override
    public CompletableFuture<Void> removeSubscriber(String subscriber, long generation) {
        return Futures.toVoid(getSubscriberSetRecord(true)
                .thenCompose(subscriberSetRecord -> getMetadataTable().thenCompose(table -> {
                    if (subscriberSetRecord.getObject().getSubscribers().containsKey(subscriber)
                        && subscriberSetRecord.getObject().getSubscribers().get(subscriber).longValue() < generation) {
                        SubscriberSet subSet = SubscriberSet.remove(subscriberSetRecord.getObject(), subscriber);
                        return getSubscriberRecord(subscriber)
                                .thenCompose(subscriberRecord -> storeHelper.removeEntry(table, getKeyForSubscriber(subscriber)))
                                .thenCompose(v -> storeHelper.updateEntry(table, SUBSCRIBER_SET_KEY, subSet.toBytes(), subscriberSetRecord.getVersion())
                                .thenAccept(x -> storeHelper.invalidateCache(table, SUBSCRIBER_SET_KEY))
                                .thenAccept(x -> storeHelper.invalidateCache(table, getKeyForSubscriber(subscriber))));
                    }
                    return CompletableFuture.completedFuture(null);
                })));
    }

    @Override
    public CompletableFuture<VersionedMetadata<StreamSubscriber>> getSubscriberRecord(final String subscriber) {
        return getMetadataTable()
                .thenCompose(table -> storeHelper.getEntry(table, getKeyForSubscriber(subscriber), StreamSubscriber::fromBytes));
    }

    private String getKeyForSubscriber(final String subscriber) {
        return SUBSCRIBER_KEY_PREFIX + subscriber;
    }

    @Override
    public CompletableFuture<List<String>> listSubscribers() {
        return getMetadataTable()
                .thenCompose(table -> getSubscriberSetRecord(true)
                        .thenApply(subscribersSet -> subscribersSet.getObject().getSubscribers().keySet().asList()));
    }

    @Override
    public CompletableFuture<Void> deleteStream() {
        // delete all tables for this stream even if they are not empty!
        // 1. read epoch table
        // delete all epoch txn specific tables
        // delete epoch txn base table
        // delete metadata table

        // delete stream in scope
        return getId()
                .thenCompose(id -> storeHelper.expectingDataNotFound(tryRemoveOlderTransactionsInEpochTables(epoch -> true), null)
                        .thenCompose(v -> getEpochsWithTransactionsTable()
                                .thenCompose(epochWithTxnTable -> storeHelper.expectingDataNotFound(
                                        storeHelper.deleteTable(epochWithTxnTable, false), null))
                                .thenCompose(deleted -> storeHelper.deleteTable(getMetadataTableName(id), false))));
    }

    @Override
    CompletableFuture<Void> createRetentionSetDataIfAbsent(RetentionSet data) {
        return getMetadataTable()
                .thenCompose(metadataTable -> {
                    return storeHelper.addNewEntryIfAbsent(metadataTable, RETENTION_SET_KEY, data.toBytes())
                                      .thenAccept(v -> storeHelper.invalidateCache(metadataTable, RETENTION_SET_KEY));
                });
    }

    @Override
    CompletableFuture<VersionedMetadata<RetentionSet>> getRetentionSetData() {
        return getMetadataTable()
                .thenCompose(metadataTable -> storeHelper.getEntry(metadataTable, RETENTION_SET_KEY, RetentionSet::fromBytes));
    }

    @Override
    CompletableFuture<Version> updateRetentionSetData(VersionedMetadata<RetentionSet> retention) {
        return getMetadataTable()
                .thenCompose(metadataTable -> {
                    return storeHelper.updateEntry(metadataTable, RETENTION_SET_KEY, retention.getObject().toBytes(), retention.getVersion())
                                      .thenApply(v -> {
                                          storeHelper.invalidateCache(metadataTable, RETENTION_SET_KEY);
                                          return v;
                                      });
                });
    }

    @Override
    CompletableFuture<Void> createStreamCutRecordData(long recordingTime, StreamCutRecord record) {
        String key = String.format(RETENTION_STREAM_CUT_RECORD_KEY_FORMAT, recordingTime);
        return getMetadataTable()
                .thenCompose(metadataTable -> storeHelper.addNewEntryIfAbsent(metadataTable, key, record.toBytes())
                                                         .thenAccept(v -> storeHelper.invalidateCache(metadataTable, key)));
    }

    @Override
    CompletableFuture<VersionedMetadata<StreamCutRecord>> getStreamCutRecordData(long recordingTime) {
        String key = String.format(RETENTION_STREAM_CUT_RECORD_KEY_FORMAT, recordingTime);
        return getMetadataTable()
                .thenCompose(metadataTable -> storeHelper.getCachedData(metadataTable, key, StreamCutRecord::fromBytes));
    }

    @Override
    CompletableFuture<Void> deleteStreamCutRecordData(long recordingTime) {
        String key = String.format(RETENTION_STREAM_CUT_RECORD_KEY_FORMAT, recordingTime);

        return getMetadataTable()
                .thenCompose(metadataTable -> storeHelper.removeEntry(metadataTable, key)
                                                         .thenAccept(x -> storeHelper.invalidateCache(metadataTable, key)));
    }

    @Override
    CompletableFuture<Void> createHistoryTimeSeriesChunkDataIfAbsent(int chunkNumber, HistoryTimeSeries data) {
        String key = String.format(HISTORY_TIMESERES_CHUNK_FORMAT, chunkNumber);
        return getMetadataTable()
                .thenCompose(metadataTable -> storeHelper.addNewEntryIfAbsent(metadataTable, key, data.toBytes())
                                                         .thenAccept(x -> storeHelper.invalidateCache(metadataTable, key)));
    }

    @Override
    CompletableFuture<VersionedMetadata<HistoryTimeSeries>> getHistoryTimeSeriesChunkData(int chunkNumber, boolean ignoreCached) {
        String key = String.format(HISTORY_TIMESERES_CHUNK_FORMAT, chunkNumber);
        return getMetadataTable()
                .thenCompose(metadataTable -> {
                    if (ignoreCached) {
                        return storeHelper.getEntry(metadataTable, key, HistoryTimeSeries::fromBytes);
                    }
                    return storeHelper.getCachedData(metadataTable, key, HistoryTimeSeries::fromBytes);
                });
    }

    @Override
    CompletableFuture<Version> updateHistoryTimeSeriesChunkData(int chunkNumber, VersionedMetadata<HistoryTimeSeries> data) {
        String key = String.format(HISTORY_TIMESERES_CHUNK_FORMAT, chunkNumber);
        return getMetadataTable()
                .thenCompose(metadataTable -> {
                    return storeHelper.updateEntry(metadataTable, key, data.getObject().toBytes(), data.getVersion())
                                      .thenApply(version -> {
                                          storeHelper.invalidateCache(metadataTable, key);
                                          return version;
                                      });
                });
    }

    @Override
    CompletableFuture<Void> createCurrentEpochRecordDataIfAbsent(EpochRecord data) {
        byte[] epochData = new byte[Integer.BYTES];
        BitConverter.writeInt(epochData, 0, data.getEpoch());

        return getMetadataTable()
                .thenCompose(metadataTable -> {
                    return storeHelper.addNewEntryIfAbsent(metadataTable, CURRENT_EPOCH_KEY, epochData)
                                      .thenAccept(v -> {
                                          storeHelper.invalidateCache(metadataTable, CURRENT_EPOCH_KEY);
                                      });
                });
    }

    @Override
    CompletableFuture<Version> updateCurrentEpochRecordData(VersionedMetadata<EpochRecord> data) {
        byte[] epochData = new byte[Integer.BYTES];
        BitConverter.writeInt(epochData, 0, data.getObject().getEpoch());

        return getMetadataTable()
                .thenCompose(metadataTable -> storeHelper.updateEntry(metadataTable, CURRENT_EPOCH_KEY, epochData, data.getVersion())
                                                         .thenApply(v -> {
                                                             storeHelper.invalidateCache(metadataTable, CURRENT_EPOCH_KEY);
                                                             return v;
                                                         }));
    }

    @Override
    CompletableFuture<VersionedMetadata<EpochRecord>> getCurrentEpochRecordData(boolean ignoreCached) {
        return getMetadataTable()
                .thenCompose(metadataTable -> {
                    CompletableFuture<VersionedMetadata<Integer>> future;
                    if (ignoreCached) {
                        future = storeHelper.getEntry(metadataTable, CURRENT_EPOCH_KEY, x -> BitConverter.readInt(x, 0));
                    } else {
                        future = storeHelper.getCachedData(metadataTable, CURRENT_EPOCH_KEY, x -> BitConverter.readInt(x, 0));
                    }
                    return future.thenCompose(versionedEpochNumber -> getEpochRecord(versionedEpochNumber.getObject())
                                              .thenApply(epochRecord -> new VersionedMetadata<>(epochRecord, versionedEpochNumber.getVersion())));
                });
    }

    @Override
    CompletableFuture<Void> createEpochRecordDataIfAbsent(int epoch, EpochRecord data) {
        String key = String.format(EPOCH_RECORD_KEY_FORMAT, epoch);
        return getMetadataTable()
                .thenCompose(metadataTable -> storeHelper.addNewEntryIfAbsent(metadataTable, key, data.toBytes())
                                                         .thenAccept(v -> storeHelper.invalidateCache(metadataTable, key)))
                .thenCompose(v -> {
                    if (data.getEpoch() == data.getReferenceEpoch()) {
                        // this is an original epoch. we should create transactions in epoch table
                        return createTransactionsInEpochTable(epoch);
                    } else {
                        return CompletableFuture.completedFuture(null);
                    }
                });
    }

    @Override
    CompletableFuture<VersionedMetadata<EpochRecord>> getEpochRecordData(int epoch) {
        return getMetadataTable()
                .thenCompose(metadataTable -> {
                    String key = String.format(EPOCH_RECORD_KEY_FORMAT, epoch);
                    return storeHelper.getCachedData(metadataTable, key, EpochRecord::fromBytes);
                });
    }

    @Override
    CompletableFuture<Void> createSealedSegmentSizesMapShardDataIfAbsent(int shard, SealedSegmentsMapShard data) {
        String key = String.format(SEGMENTS_SEALED_SIZE_MAP_SHARD_FORMAT, shard);
        return getMetadataTable()
                .thenCompose(metadataTable -> storeHelper.addNewEntryIfAbsent(metadataTable, key, data.toBytes())
                                                         .thenAccept(v -> storeHelper.invalidateCache(metadataTable, key)));
    }

    @Override
    CompletableFuture<VersionedMetadata<SealedSegmentsMapShard>> getSealedSegmentSizesMapShardData(int shard) {
        String key = String.format(SEGMENTS_SEALED_SIZE_MAP_SHARD_FORMAT, shard);
        return getMetadataTable()
                .thenCompose(metadataTable -> storeHelper.getEntry(metadataTable, key, SealedSegmentsMapShard::fromBytes));
    }

    @Override
    CompletableFuture<Version> updateSealedSegmentSizesMapShardData(int shard, VersionedMetadata<SealedSegmentsMapShard> data) {
        String key = String.format(SEGMENTS_SEALED_SIZE_MAP_SHARD_FORMAT, shard);
        return getMetadataTable()
                .thenCompose(metadataTable -> storeHelper.updateEntry(metadataTable, key, data.getObject().toBytes(), data.getVersion())
                                                         .thenApply(v -> {
                                                             storeHelper.invalidateCache(metadataTable, key);
                                                             return v;
                                                         }));
    }

    @Override
    CompletableFuture<Void> createSegmentSealedEpochRecords(Collection<Long> segmentsToSeal, int epoch) {
        byte[] epochData = new byte[Integer.BYTES];
        BitConverter.writeInt(epochData, 0, epoch);

        Map<String, byte[]> map = segmentsToSeal.stream().collect(Collectors.toMap(
                x -> String.format(SEGMENT_SEALED_EPOCH_KEY_FORMAT, x), x -> epochData));

        return getMetadataTable()
                .thenCompose(metadataTable -> storeHelper.addNewEntriesIfAbsent(metadataTable, map));
    }

    @Override
    CompletableFuture<VersionedMetadata<Integer>> getSegmentSealedRecordData(long segmentId) {
        String key = String.format(SEGMENT_SEALED_EPOCH_KEY_FORMAT, segmentId);
        return getMetadataTable()
                .thenCompose(metadataTable -> storeHelper.getCachedData(metadataTable, key, x -> BitConverter.readInt(x, 0)));
    }

    @Override
    CompletableFuture<Void> createEpochTransitionIfAbsent(EpochTransitionRecord epochTransition) {
        return getMetadataTable()
                .thenCompose(metadataTable -> storeHelper.addNewEntryIfAbsent(metadataTable, EPOCH_TRANSITION_KEY, epochTransition.toBytes())
                                                         .thenAccept(v -> storeHelper.invalidateCache(metadataTable, EPOCH_TRANSITION_KEY)));
    }

    @Override
    CompletableFuture<Version> updateEpochTransitionNode(VersionedMetadata<EpochTransitionRecord> epochTransition) {
        return getMetadataTable()
                .thenCompose(metadataTable -> storeHelper.updateEntry(metadataTable, EPOCH_TRANSITION_KEY,
                        epochTransition.getObject().toBytes(), epochTransition.getVersion())
                                                         .thenApply(v -> {
                                                             storeHelper.invalidateCache(metadataTable, EPOCH_TRANSITION_KEY);
                                                             return v;
                                                         }));
    }

    @Override
    CompletableFuture<VersionedMetadata<EpochTransitionRecord>> getEpochTransitionNode() {
        return getMetadataTable()
                .thenCompose(metadataTable -> storeHelper.getEntry(metadataTable, EPOCH_TRANSITION_KEY, EpochTransitionRecord::fromBytes));
    }

    @Override
    CompletableFuture<Void> storeCreationTimeIfAbsent(final long creationTime) {
        byte[] b = new byte[Long.BYTES];
        BitConverter.writeLong(b, 0, creationTime);

        return getMetadataTable()
                .thenCompose(metadataTable -> storeHelper.addNewEntryIfAbsent(metadataTable, CREATION_TIME_KEY, b)
                                                         .thenAccept(v -> storeHelper.invalidateCache(metadataTable, CREATION_TIME_KEY)));
    }

    @Override
    public CompletableFuture<Void> createConfigurationIfAbsent(final StreamConfigurationRecord configuration) {
        return getMetadataTable()
                .thenCompose(metadataTable -> storeHelper.addNewEntryIfAbsent(metadataTable, CONFIGURATION_KEY, configuration.toBytes())
                                                         .thenAccept(v -> storeHelper.invalidateCache(metadataTable, CONFIGURATION_KEY)));
    }

    @Override
    public CompletableFuture<Void> createStateIfAbsent(final StateRecord state) {
        return getMetadataTable()
                .thenCompose(metadataTable -> Futures.toVoid(storeHelper.addNewEntryIfAbsent(metadataTable, STATE_KEY, state.toBytes())));
    }

    @Override
    public CompletableFuture<Void> createMarkerData(long segmentId, long timestamp) {
        final String key = String.format(SEGMENT_MARKER_PATH_FORMAT, segmentId);
        byte[] b = new byte[Long.BYTES];
        BitConverter.writeLong(b, 0, timestamp);

        return getMetadataTable()
                .thenCompose(metadataTable -> Futures.toVoid(storeHelper.addNewEntryIfAbsent(metadataTable, key, b)));
    }

    @Override
    CompletableFuture<Version> updateMarkerData(long segmentId, VersionedMetadata<Long> data) {
        final String key = String.format(SEGMENT_MARKER_PATH_FORMAT, segmentId);
        byte[] marker = new byte[Long.BYTES];
        BitConverter.writeLong(marker, 0, data.getObject());
        return getMetadataTable()
                .thenCompose(metadataTable -> storeHelper.updateEntry(metadataTable, key, marker, data.getVersion()));
    }

    @Override
    CompletableFuture<VersionedMetadata<Long>> getMarkerData(long segmentId) {
        final String key = String.format(SEGMENT_MARKER_PATH_FORMAT, segmentId);
        return getMetadataTable().thenCompose(metadataTable ->
                storeHelper.expectingDataNotFound(
                        storeHelper.getEntry(metadataTable, key, x -> BitConverter.readLong(x, 0)), null));
    }

    @Override
    CompletableFuture<Void> removeMarkerData(long segmentId) {
        final String key = String.format(SEGMENT_MARKER_PATH_FORMAT, segmentId);
        return getMetadataTable()
                .thenCompose(id -> storeHelper.removeEntry(id, key));
    }

    @Override
    public CompletableFuture<Map<UUID, ActiveTxnRecord>> getActiveTxns() {
        return getEpochsWithTransactions()
                .thenCompose(epochsWithTransactions -> {
                    return Futures.allOfWithResults(epochsWithTransactions.stream().map(this::getTxnInEpoch).collect(Collectors.toList()));
                }).thenApply(list -> {
            Map<UUID, ActiveTxnRecord> map = new HashMap<>();
            list.forEach(map::putAll);
            return map;
        });
    }

    private CompletableFuture<List<Integer>> getEpochsWithTransactions() {
        return getEpochsWithTransactionsTable()
                .thenCompose(epochWithTxnTable -> {
                    List<Integer> epochsWithTransactions = new ArrayList<>();
                    return storeHelper.getAllKeys(epochWithTxnTable)
                               .collectRemaining(x -> {
                                   epochsWithTransactions.add(Integer.parseInt(x));
                                   return true;
                               }).thenApply(v -> epochsWithTransactions);
                });
    }

    @Override
    public CompletableFuture<Integer> getNumberOfOngoingTransactions() {
        List<CompletableFuture<Integer>> futures = new ArrayList<>();
        return getEpochsWithTransactionsTable()
                .thenCompose(epochsWithTxn -> storeHelper.getAllKeys(epochsWithTxn)
                                                         .forEachRemaining(x -> {
                                                             futures.add(getNumberOfOngoingTransactions(Integer.parseInt(x)));
                                                         }, executor)
                                                         .thenCompose(v -> Futures.allOfWithResults(futures)
                                                                                  .thenApply(list -> list.stream().reduce(0, Integer::sum))));
    }

    private CompletableFuture<Integer> getNumberOfOngoingTransactions(int epoch) {
        AtomicInteger count = new AtomicInteger(0);
        return getTransactionsInEpochTable(epoch)
                .thenCompose(epochTableName -> storeHelper.getAllKeys(epochTableName).forEachRemaining(x -> count.incrementAndGet(), executor)
                                                          .thenApply(x -> count.get()));
    }

    @Override
    public CompletableFuture<List<Map.Entry<UUID, ActiveTxnRecord>>> getOrderedCommittingTxnInLowestEpoch(int limit) {
        return super.getOrderedCommittingTxnInLowestEpochHelper(txnCommitOrderer, limit, executor);
    }

    @Override
    @VisibleForTesting
    CompletableFuture<Map<Long, UUID>> getAllOrderedCommittingTxns() {
        return super.getAllOrderedCommittingTxnsHelper(txnCommitOrderer);
    }

    @Override
    CompletableFuture<List<ActiveTxnRecord>> getTransactionRecords(int epoch, List<String> txnIds) {
        return getTransactionsInEpochTable(epoch)
                .thenCompose(epochTxnTable -> storeHelper.getEntries(epochTxnTable, txnIds, 
                        ActiveTxnRecord::fromBytes, NON_EXISTENT_TXN))
        .thenApply(res -> res.stream().map(VersionedMetadata::getObject).collect(Collectors.toList()));
    }

    @Override
    public CompletableFuture<Map<UUID, ActiveTxnRecord>> getTxnInEpoch(int epoch) {
        Map<UUID, ActiveTxnRecord> result = new ConcurrentHashMap<>();
        return getTransactionsInEpochTable(epoch)
            .thenCompose(tableName -> storeHelper.expectingDataNotFound(storeHelper.getAllEntries(
                    tableName, ActiveTxnRecord::fromBytes).collectRemaining(x -> {
                        result.put(UUID.fromString(x.getKey()), x.getValue().getObject());
                        return true;
            }).thenApply(v -> result), Collections.emptyMap()));
    }

    @Override
    public CompletableFuture<Version> createNewTransaction(final int epoch, final UUID txId, final ActiveTxnRecord txnRecord) {
        // create txn ==>
        // if epoch table exists, add txn to epoch
        //  1. add epochs_with_txn entry for the epoch
        //  2. create txns-in-epoch table
        //  3. create txn in txns-in-epoch
        return getTransactionsInEpochTable(epoch)
                .thenCompose(epochTable -> storeHelper.addNewEntryIfAbsent(epochTable, txId.toString(), txnRecord.toBytes()));
    }

    private CompletableFuture<Void> createTransactionsInEpochTable(int epoch) {
        return getEpochsWithTransactionsTable()
                .thenCompose(epochsWithTxnTable -> {
                    return storeHelper.addNewEntryIfAbsent(epochsWithTxnTable, Integer.toString(epoch), new byte[0]);
                }).thenCompose(epochTxnEntryCreated -> {
                    return getTransactionsInEpochTable(epoch)
                            .thenCompose(storeHelper::createTable);
                });
    }

    @Override
    CompletableFuture<VersionedMetadata<ActiveTxnRecord>> getActiveTx(final int epoch, final UUID txId) {
        return getTransactionsInEpochTable(epoch)
                .thenCompose(epochTxnTable -> storeHelper.getEntry(epochTxnTable, txId.toString(), ActiveTxnRecord::fromBytes));
    }

    @Override
    CompletableFuture<Version> updateActiveTx(final int epoch, final UUID txId, final VersionedMetadata<ActiveTxnRecord> data) {
        return getTransactionsInEpochTable(epoch)
                .thenCompose(epochTxnTable -> storeHelper.updateEntry(epochTxnTable, txId.toString(), data.getObject().toBytes(), data.getVersion()));
    }

    @Override
    CompletableFuture<Long> addTxnToCommitOrder(UUID txId) {
        return txnCommitOrderer.addEntity(getScope(), getName(), txId.toString());
    }

    @Override
    CompletableFuture<Void> removeTxnsFromCommitOrder(List<Long> orderedPositions) {
        return txnCommitOrderer.removeEntities(getScope(), getName(), orderedPositions);
    }

    @Override
    CompletableFuture<Void> removeActiveTxEntry(final int epoch, final UUID txId) {
        // 1. remove txn from txn-in-epoch table
        // 2. get current epoch --> if txn-epoch < activeEpoch.reference epoch, try deleting empty epoch table.
        return getTransactionsInEpochTable(epoch)
                .thenCompose(epochTransactionsTableName ->
                        storeHelper.removeEntry(epochTransactionsTableName, txId.toString()))
                // this is only best case attempt. If the epoch table is not empty, it will be ignored.
                // if we fail to do this after having removed the transaction, in retried attempt
                // the caller may not find the transaction and never attempt to remove this table.
                // this can lead to proliferation of tables.
                // But remove transaction entry is called from .
                .thenCompose(v -> tryRemoveOlderTransactionsInEpochTables(e -> e < epoch));
    }

    private CompletableFuture<Void> tryRemoveOlderTransactionsInEpochTables(Predicate<Integer> epochPredicate) {
        return getEpochsWithTransactions()
                .thenCompose(list -> {
                    return Futures.allOf(list.stream().filter(epochPredicate)
                                             .map(this::tryRemoveTransactionsInEpochTable)
                                             .collect(Collectors.toList()));
                });
    }

    private CompletableFuture<Void> tryRemoveTransactionsInEpochTable(int epoch) {
        return getTransactionsInEpochTable(epoch)
                .thenCompose(epochTable ->
                        storeHelper.deleteTable(epochTable, true)
                                                                  .handle((r, e) -> {
                                                                      if (e != null) {
                                                                          if (DATA_NOT_FOUND_PREDICATE.test(e)) {
                                                                              return true;
                                                                          } else if (DATA_NOT_EMPTY_PREDICATE.test(e)) {
                                                                              return false;
                                                                          } else {
                                                                              throw new CompletionException(e);
                                                                          }
                                                                      } else {
                                                                          return true;
                                                                      }
                                                                  })
                      .thenCompose(deleted -> {
                          if (deleted) {
                              return getEpochsWithTransactionsTable()
                                .thenCompose(table -> storeHelper.removeEntry(table, Integer.toString(epoch)));
                          } else {
                              return CompletableFuture.completedFuture(null);
                          }
                      }));
    }

    @Override
    CompletableFuture<Void> createCompletedTxEntry(final UUID txId, final CompletedTxnRecord complete) {
        return createCompletedTxEntries(Collections.singletonMap(txId.toString(), complete.toBytes()));
    }

    private CompletableFuture<Void> createCompletedTxEntries(Map<String, byte[]> complete) {
        Integer batch = currentBatchSupplier.get();
        String tableName = getCompletedTransactionsBatchTableName(batch);

        Map<String, byte[]> map = complete.entrySet().stream().collect(Collectors.toMap(
                x -> getCompletedTransactionKey(getScope(), getName(), x.getKey()), Map.Entry::getValue));

        return Futures.toVoid(Futures.exceptionallyComposeExpecting(
                storeHelper.addNewEntriesIfAbsent(tableName, map),
                DATA_NOT_FOUND_PREDICATE, () -> tryCreateBatchTable(batch)
                        .thenCompose(v -> storeHelper.addNewEntriesIfAbsent(tableName, map))))
                .exceptionally(e -> {
                    throw new CompletionException(e);
                });
    }

    @VisibleForTesting
    static String getCompletedTransactionKey(String scope, String stream, String txnId) {
        return String.format(COMPLETED_TRANSACTIONS_KEY_FORMAT, scope, stream, txnId);
    }

    @VisibleForTesting
    static String getCompletedTransactionsBatchTableName(int batch) {
        return getQualifiedTableName(INTERNAL_SCOPE_NAME,
                String.format(COMPLETED_TRANSACTIONS_BATCH_TABLE_FORMAT, batch));
    }


    private CompletableFuture<Void> tryCreateBatchTable(int batch) {
        String batchTable = getCompletedTransactionsBatchTableName(batch);

        return storeHelper.createTable(COMPLETED_TRANSACTIONS_BATCHES_TABLE)
                          .thenAccept(v -> log.debug("batches root table {} created", COMPLETED_TRANSACTIONS_BATCHES_TABLE))
                          .thenCompose(v -> storeHelper.addNewEntryIfAbsent(COMPLETED_TRANSACTIONS_BATCHES_TABLE,
                                  Integer.toString(batch), new byte[0]))
                          .thenCompose(v -> storeHelper.createTable(batchTable));
    }

    @Override
    CompletableFuture<VersionedMetadata<CompletedTxnRecord>> getCompletedTx(final UUID txId) {
        List<Integer> batches = new ArrayList<>();
        return storeHelper.getAllKeys(COMPLETED_TRANSACTIONS_BATCHES_TABLE)
                          .collectRemaining(x -> {
                              batches.add(Integer.parseInt(x));
                              return true;
                          })
                          .thenCompose(v -> {
                              return Futures.allOfWithResults(batches.stream().map(batch -> {
                                  String table = getCompletedTransactionsBatchTableName(batch);
                                  String key = getCompletedTransactionKey(getScope(), getName(), txId.toString());

                                  return storeHelper.expectingDataNotFound(
                                          storeHelper.getCachedData(table, key, CompletedTxnRecord::fromBytes), null);
                              }).collect(Collectors.toList()));
                          })
                          .thenCompose(result -> {
                              Optional<VersionedMetadata<CompletedTxnRecord>> any = result.stream().filter(Objects::nonNull).findFirst();
                              if (any.isPresent()) {
                                  return CompletableFuture.completedFuture(any.get());
                              } else {
                                  throw StoreException.create(StoreException.Type.DATA_NOT_FOUND, "Completed Txn not found");
                              }
                          });
    }

    @Override
    public CompletableFuture<Void> createTruncationDataIfAbsent(final StreamTruncationRecord truncationRecord) {
        return getMetadataTable()
                .thenCompose(metadataTable -> Futures.toVoid(storeHelper.addNewEntryIfAbsent(metadataTable,
                        TRUNCATION_KEY, truncationRecord.toBytes())));
    }

    @Override
    CompletableFuture<Version> setTruncationData(final VersionedMetadata<StreamTruncationRecord> truncationRecord) {
        return getMetadataTable()
                .thenCompose(metadataTable -> storeHelper.updateEntry(metadataTable, TRUNCATION_KEY,
                        truncationRecord.getObject().toBytes(), truncationRecord.getVersion())
                                                         .thenApply(r -> {
                                                             storeHelper.invalidateCache(metadataTable, TRUNCATION_KEY);
                                                             return r;
                                                         }));
    }

    @Override
    CompletableFuture<VersionedMetadata<StreamTruncationRecord>> getTruncationData(boolean ignoreCached) {
        return getMetadataTable()
                .thenCompose(metadataTable -> {
                    if (ignoreCached) {
                        return storeHelper.getEntry(metadataTable, TRUNCATION_KEY, StreamTruncationRecord::fromBytes);
                    }

                    return storeHelper.getCachedData(metadataTable, TRUNCATION_KEY, StreamTruncationRecord::fromBytes);
                });
    }

    @Override
    CompletableFuture<Version> setConfigurationData(final VersionedMetadata<StreamConfigurationRecord> configuration) {
        return getMetadataTable()
                .thenCompose(metadataTable -> storeHelper.updateEntry(metadataTable, CONFIGURATION_KEY,
                        configuration.getObject().toBytes(), configuration.getVersion())
                                                         .thenApply(r -> {
                                                             storeHelper.invalidateCache(metadataTable, CONFIGURATION_KEY);
                                                             return r;
                                                         }));
    }

    @Override
    CompletableFuture<VersionedMetadata<StreamConfigurationRecord>> getConfigurationData(boolean ignoreCached) {
        return getMetadataTable()
                .thenCompose(metadataTable -> {
                    if (ignoreCached) {
                        return storeHelper.getEntry(metadataTable, CONFIGURATION_KEY, StreamConfigurationRecord::fromBytes);
                    }

                    return storeHelper.getCachedData(metadataTable, CONFIGURATION_KEY, StreamConfigurationRecord::fromBytes);
                });
    }

    @Override
    CompletableFuture<Version> setStateData(final VersionedMetadata<StateRecord> state) {
        return getMetadataTable()
                .thenCompose(metadataTable -> storeHelper.updateEntry(metadataTable, STATE_KEY,
                        state.getObject().toBytes(), state.getVersion())
                                                         .thenApply(r -> {
                                                             storeHelper.invalidateCache(metadataTable, STATE_KEY);
                                                             return r;
                                                         }));
    }

    @Override
    CompletableFuture<VersionedMetadata<StateRecord>> getStateData(boolean ignoreCached) {
        return getMetadataTable()
                .thenCompose(metadataTable -> {
                    if (ignoreCached) {
                        return storeHelper.getEntry(metadataTable, STATE_KEY, StateRecord::fromBytes);
                    }

                    return storeHelper.getCachedData(metadataTable, STATE_KEY, StateRecord::fromBytes);
                });
    }

    @Override
    CompletableFuture<Void> createCommitTxnRecordIfAbsent(CommittingTransactionsRecord committingTxns) {
        return getMetadataTable()
                .thenCompose(metadataTable -> Futures.toVoid(storeHelper.addNewEntryIfAbsent(
                        metadataTable, COMMITTING_TRANSACTIONS_RECORD_KEY, committingTxns.toBytes())));
    }

    @Override
    CompletableFuture<VersionedMetadata<CommittingTransactionsRecord>> getCommitTxnRecord() {
        return getMetadataTable()
                .thenCompose(metadataTable -> storeHelper.getEntry(metadataTable, COMMITTING_TRANSACTIONS_RECORD_KEY,
                        CommittingTransactionsRecord::fromBytes));
    }

    @Override
    CompletableFuture<Version> updateCommittingTxnRecord(VersionedMetadata<CommittingTransactionsRecord> update) {
        return getMetadataTable()
                .thenCompose(metadataTable -> storeHelper.updateEntry(metadataTable, COMMITTING_TRANSACTIONS_RECORD_KEY,
                        update.getObject().toBytes(), update.getVersion()));
    }

    @Override
    CompletableFuture<Void> createWaitingRequestNodeIfAbsent(String waitingRequestProcessor) {
        return getMetadataTable()
                .thenCompose(metadataTable -> Futures.toVoid(storeHelper.addNewEntryIfAbsent(
                        metadataTable, WAITING_REQUEST_PROCESSOR_PATH, waitingRequestProcessor.getBytes(StandardCharsets.UTF_8))));
    }

    @Override
    CompletableFuture<String> getWaitingRequestNode() {
        return getMetadataTable()
                .thenCompose(metadataTable -> storeHelper.getEntry(metadataTable, WAITING_REQUEST_PROCESSOR_PATH,
                        x -> StandardCharsets.UTF_8.decode(ByteBuffer.wrap(x)).toString()))
                .thenApply(VersionedMetadata::getObject);
    }

    @Override
    CompletableFuture<Void> deleteWaitingRequestNode() {
        return getMetadataTable()
                .thenCompose(metadataTable -> storeHelper.removeEntry(metadataTable, WAITING_REQUEST_PROCESSOR_PATH));
    }

    @Override
    CompletableFuture<Void> createWriterMarkRecord(String writer, long timestamp, ImmutableMap<Long, Long> position) {
        WriterMark mark = new WriterMark(timestamp, position);
        return Futures.toVoid(getWritersTable()
                .thenCompose(table -> storeHelper.addNewEntry(table, writer, mark.toBytes())));
    }

    @Override
    public CompletableFuture<Void> removeWriterRecord(String writer, Version version) {
        return getWritersTable()
                .thenCompose(table -> storeHelper.removeEntry(table, writer, version));
    }

    @Override
    CompletableFuture<VersionedMetadata<WriterMark>> getWriterMarkRecord(String writer) {
        return getWritersTable()
                .thenCompose(table -> storeHelper.getEntry(table, writer, WriterMark::fromBytes));
    }

    @Override
    CompletableFuture<Void> updateWriterMarkRecord(String writer, long timestamp, ImmutableMap<Long, Long> position, 
                                                   boolean isAlive, Version version) {
        WriterMark mark = new WriterMark(timestamp, position, isAlive);
        return Futures.toVoid(getWritersTable()
                .thenCompose(table -> storeHelper.updateEntry(table, writer, mark.toBytes(), version)));
    }

    @Override
    public CompletableFuture<Map<String, WriterMark>> getAllWriterMarks() {
        Map<String, WriterMark> result = new ConcurrentHashMap<>();

        return getWritersTable()
                .thenCompose(table -> storeHelper.getAllEntries(table, WriterMark::fromBytes)
                .collectRemaining(x -> {
                    result.put(x.getKey(), x.getValue().getObject());
                    return true;
                })).thenApply(v -> result);
    }

    @Override
    public void refresh() {
        String id = idRef.getAndSet(null);
        if (!Strings.isNullOrEmpty(id)) {
            // refresh all mutable records
            storeHelper.invalidateCache(getMetadataTableName(id), STATE_KEY);
            storeHelper.invalidateCache(getMetadataTableName(id), CONFIGURATION_KEY);
            storeHelper.invalidateCache(getMetadataTableName(id), TRUNCATION_KEY);
            storeHelper.invalidateCache(getMetadataTableName(id), EPOCH_TRANSITION_KEY);
            storeHelper.invalidateCache(getMetadataTableName(id), COMMITTING_TRANSACTIONS_RECORD_KEY);
            storeHelper.invalidateCache(getMetadataTableName(id), CURRENT_EPOCH_KEY);
        }
    }
    // endregion
}<|MERGE_RESOLUTION|>--- conflicted
+++ resolved
@@ -280,39 +280,31 @@
     public CompletableFuture<Void> createSubscriber(String newSubscriber, long operationGeneration) {
         final StreamSubscriber newSubscriberRecord = new StreamSubscriber(newSubscriber, ImmutableMap.of(), System.currentTimeMillis());
         return getMetadataTable()
-<<<<<<< HEAD
-                .thenCompose(metadataTable -> getSubscriberSetRecord(true)
-                   .thenCompose(subscriberSetRecord -> {
-                       if (subscriberSetRecord.getObject().getSubscribers().containsKey(newSubscriber)) {
-                           // update Subscriber generation
-                           Long generation = subscriberSetRecord.getObject().getSubscribers().get(newSubscriber);
-                           if (generation.longValue() < operationGeneration) {
-                               storeHelper.updateEntry(metadataTable, SUBSCRIBER_SET_KEY,
-                                SubscriberSet.update(subscriberSetRecord.getObject(), newSubscriber, generation).toBytes(),
-                                                                         subscriberSetRecord.getVersion())
-                                .thenAccept(v -> storeHelper.invalidateCache(metadataTable, SUBSCRIBER_SET_KEY));
-                           }
-                      } else {
-                           // add new Subscriber
-                           storeHelper.updateEntry(metadataTable, SUBSCRIBER_SET_KEY,
-                                   SubscriberSet.add(subscriberSetRecord.getObject(),
-                                           newSubscriber, operationGeneration).toBytes(), subscriberSetRecord.getVersion())
-                                   .thenCompose(v -> storeHelper.addNewEntryIfAbsent(metadataTable,
-                                           getKeyForSubscriber(newSubscriber), newSubscriberRecord.toBytes()))
-                                   .thenAccept(v -> storeHelper.invalidateCache(metadataTable, SUBSCRIBER_SET_KEY))
-                                   .thenAccept(v -> storeHelper.invalidateCache(metadataTable, getKeyForSubscriber(newSubscriber)));
-                       }
-                       return CompletableFuture.completedFuture(null);
-                   }));
-=======
                 .thenCompose(metadataTable -> createSubscribersRecordIfAbsent()
-                        .thenCompose(v -> getSubscriberSetRecord(true))
-                        .thenCompose(subscriberSetRecord -> storeHelper.updateEntry(metadataTable, SUBSCRIBER_SET_KEY,
-                                SubscriberSet.add(subscriberSetRecord.getObject(), newSubscriber).toBytes(), subscriberSetRecord.getVersion())
-                                .thenCompose(v -> storeHelper.addNewEntryIfAbsent(metadataTable, getKeyForSubscriber(newSubscriber), newSubscriberRecord.toBytes()))
-                                .thenAccept(v -> storeHelper.invalidateCache(metadataTable, SUBSCRIBER_SET_KEY))
-                                .thenAccept(v -> storeHelper.invalidateCache(metadataTable, getKeyForSubscriber(newSubscriber)))));
->>>>>>> d4bdbd06
+                .thenCompose(v -> getSubscriberSetRecord(true))
+                .thenCompose(subscriberSetRecord -> {
+                  if (subscriberSetRecord.getObject().getSubscribers().containsKey(newSubscriber)) {
+                    // update Subscriber generation, if it is greater than current generation
+                    Long generation = subscriberSetRecord.getObject().getSubscribers().get(newSubscriber);
+                    if (generation.longValue() < operationGeneration) {
+                         return storeHelper.updateEntry(metadataTable, SUBSCRIBER_SET_KEY,
+                           SubscriberSet.update(subscriberSetRecord.getObject(), newSubscriber, generation).toBytes(),
+                                                                        subscriberSetRecord.getVersion())
+                         .thenAccept(v -> storeHelper.invalidateCache(metadataTable, SUBSCRIBER_SET_KEY));
+                      }
+                    // do nothing & return
+                    return CompletableFuture.completedFuture(null);
+                  } else {
+                         // add new Subscriber
+                         return storeHelper.updateEntry(metadataTable, SUBSCRIBER_SET_KEY,
+                         SubscriberSet.add(subscriberSetRecord.getObject(),
+                                       newSubscriber, operationGeneration).toBytes(), subscriberSetRecord.getVersion())
+                         .thenCompose(v -> storeHelper.addNewEntryIfAbsent(metadataTable,
+                                 getKeyForSubscriber(newSubscriber), newSubscriberRecord.toBytes()))
+                         .thenAccept(v -> storeHelper.invalidateCache(metadataTable, SUBSCRIBER_SET_KEY))
+                         .thenAccept(v -> storeHelper.invalidateCache(metadataTable, getKeyForSubscriber(newSubscriber)));
+                    }
+                }));
     }
 
     @Override
@@ -354,7 +346,8 @@
     @Override
     public CompletableFuture<Void> removeSubscriber(String subscriber, long generation) {
         return Futures.toVoid(getSubscriberSetRecord(true)
-                .thenCompose(subscriberSetRecord -> getMetadataTable().thenCompose(table -> {
+                .thenCompose(subscriberSetRecord -> getMetadataTable()
+                .thenCompose(table -> {
                     if (subscriberSetRecord.getObject().getSubscribers().containsKey(subscriber)
                         && subscriberSetRecord.getObject().getSubscribers().get(subscriber).longValue() < generation) {
                         SubscriberSet subSet = SubscriberSet.remove(subscriberSetRecord.getObject(), subscriber);
