--- conflicted
+++ resolved
@@ -336,12 +336,8 @@
                     if (ignoreCached) {
                         storeHelper.invalidateCache(getScope(), metadataTable, key);
                         return storeHelper.getEntry(getScope(), metadataTable, key, HistoryTimeSeries::fromBytes);
-<<<<<<< HEAD
-                    } else {
-                        return storeHelper.getCachedData(getScope(), metadataTable, key, HistoryTimeSeries::fromBytes);
-=======
->>>>>>> 0aac233a
                     }
+                    return storeHelper.getCachedData(getScope(), metadataTable, key, HistoryTimeSeries::fromBytes);
                 });
     }
 
@@ -805,12 +801,9 @@
                     if (ignoreCached) {
                         storeHelper.invalidateCache(getScope(), metadataTable, TRUNCATION_KEY);
                         return storeHelper.getEntry(getScope(), metadataTable, TRUNCATION_KEY, StreamTruncationRecord::fromBytes);
-<<<<<<< HEAD
-                    } else {
-                        return storeHelper.getCachedData(getScope(), metadataTable, TRUNCATION_KEY, StreamTruncationRecord::fromBytes);
-=======
->>>>>>> 0aac233a
                     }
+
+                    return storeHelper.getCachedData(getScope(), metadataTable, TRUNCATION_KEY, StreamTruncationRecord::fromBytes);
                 });
     }
 
@@ -832,12 +825,9 @@
                     if (ignoreCached) {
                         storeHelper.invalidateCache(getScope(), metadataTable, CONFIGURATION_KEY);
                         return storeHelper.getEntry(getScope(), metadataTable, CONFIGURATION_KEY, StreamConfigurationRecord::fromBytes);
-<<<<<<< HEAD
-                    } else {
-                        return storeHelper.getCachedData(getScope(), metadataTable, CONFIGURATION_KEY, StreamConfigurationRecord::fromBytes);
-=======
->>>>>>> 0aac233a
                     }
+
+                    return storeHelper.getCachedData(getScope(), metadataTable, CONFIGURATION_KEY, StreamConfigurationRecord::fromBytes);
                 });
     }
 
@@ -856,26 +846,17 @@
     @Override
     CompletableFuture<VersionedMetadata<StateRecord>> getStateData(boolean ignoreCached) {
         return getMetadataTable()
-                .thenCompose(metadataTable ->
-                        storeHelper.getCachedData(getScope(), metadataTable, STATE_KEY, StateRecord::fromBytes).thenApply(x -> {
-                            log.info("shivesh:: before cache:: state Data = {}, version = {}, metadataTable = {}/{}", x.getObject().getState(), x.getVersion().asLongVersion().getLongValue(), getScope(), metadataTable);
-                            return metadataTable;
-                        }))
                 .thenCompose(metadataTable -> {
                     if (ignoreCached) {
                         log.info("shivesh:: ignoreCached true: invalidating cache {}/{}", getScope(), metadataTable);
                         storeHelper.invalidateCache(getScope(), metadataTable, STATE_KEY);
                         return storeHelper.getEntry(getScope(), metadataTable, STATE_KEY, StateRecord::fromBytes);
-<<<<<<< HEAD
-                    } else {
-                        return storeHelper.getCachedData(getScope(), metadataTable, STATE_KEY, StateRecord::fromBytes)
-                                          .thenApply(x -> {
-                                              log.info("shivesh:: after cache:: state Data = {}, version = {}.. metadatatable = {}/{}", x.getObject().getState(), x.getVersion().asLongVersion().getLongValue(), getScope(), metadataTable);
-                                              return x;
-                                          });
-=======
->>>>>>> 0aac233a
                     }
+                    return storeHelper.getCachedData(getScope(), metadataTable, STATE_KEY, StateRecord::fromBytes)
+                                      .thenApply(x -> {
+                                          log.info("shivesh:: after cache:: state Data = {}, version = {}.. metadatatable = {}/{}", x.getObject().getState(), x.getVersion().asLongVersion().getLongValue(), getScope(), metadataTable);
+                                          return x;
+                                      });
                 });
     }
 
