/**
 * Copyright (c) Dell Inc., or its subsidiaries. All Rights Reserved.
 *
 * Licensed under the Apache License, Version 2.0 (the "License");
 * you may not use this file except in compliance with the License.
 * You may obtain a copy of the License at
 *
 *     http://www.apache.org/licenses/LICENSE-2.0
 */
package io.pravega.controller.store.stream;

import com.google.common.annotations.VisibleForTesting;
import com.google.common.base.Strings;
import io.pravega.client.stream.StreamConfiguration;
import io.pravega.common.concurrent.Futures;
import io.pravega.common.util.BitConverter;
import io.pravega.controller.store.stream.records.ActiveTxnRecord;
import io.pravega.controller.store.stream.records.CommittingTransactionsRecord;
import io.pravega.controller.store.stream.records.CompletedTxnRecord;
import io.pravega.controller.store.stream.records.EpochRecord;
import io.pravega.controller.store.stream.records.EpochTransitionRecord;
import io.pravega.controller.store.stream.records.HistoryTimeSeries;
import io.pravega.controller.store.stream.records.RetentionSet;
import io.pravega.controller.store.stream.records.SealedSegmentsMapShard;
import io.pravega.controller.store.stream.records.StateRecord;
import io.pravega.controller.store.stream.records.StreamConfigurationRecord;
import io.pravega.controller.store.stream.records.StreamCutRecord;
import io.pravega.controller.store.stream.records.StreamTruncationRecord;
import lombok.extern.slf4j.Slf4j;

import java.nio.ByteBuffer;
import java.nio.charset.StandardCharsets;
import java.util.Collection;
import java.util.Collections;
import java.util.ArrayList;
import java.util.HashMap;
import java.util.List;
import java.util.Map;
import java.util.Objects;
import java.util.Optional;
import java.util.UUID;
import java.util.concurrent.CompletableFuture;
import java.util.concurrent.CompletionException;
import java.util.concurrent.ConcurrentHashMap;
import java.util.concurrent.ScheduledExecutorService;
import java.util.concurrent.atomic.AtomicInteger;
import java.util.concurrent.atomic.AtomicReference;
import java.util.function.Predicate;
import java.util.function.Supplier;
import java.util.stream.Collectors;

import static io.pravega.controller.store.stream.AbstractStreamMetadataStore.DATA_NOT_EMPTY_PREDICATE;
import static io.pravega.controller.store.stream.PravegaTablesStreamMetadataStore.SEPARATOR;
import static io.pravega.controller.store.stream.PravegaTablesStreamMetadataStore.DATA_NOT_FOUND_PREDICATE;
import static io.pravega.controller.store.stream.PravegaTablesStreamMetadataStore.COMPLETED_TRANSACTIONS_BATCH_TABLE_FORMAT;
import static io.pravega.controller.store.stream.PravegaTablesStreamMetadataStore.COMPLETED_TRANSACTIONS_BATCHES_TABLE;
import static io.pravega.shared.NameUtils.INTERNAL_SCOPE_NAME;
import static io.pravega.shared.segment.StreamSegmentNameUtils.getQualifiedTableName;

/**
 * Pravega Table Stream.
 * This creates two top level tables per stream - metadataTable, epochsWithTransactionsTable.
 * All metadata records are stored in metadata table.
 * EpochsWithTransactions is a top level table for storing epochs where any transaction was created.
 * This class is coded for transaction ids that follow the scheme that msb 32 bits represent epoch.
 * Each stream table is protected against recreation of stream by attaching a unique id to the stream when it is created.
 */
@Slf4j
class PravegaTablesStream extends PersistentStreamBase {
    private static final String METADATA_TABLE = "metadata" + SEPARATOR + "%s";
    private static final String EPOCHS_WITH_TRANSACTIONS_TABLE = "epochsWithTransactions" + SEPARATOR + "%s";
    private static final String TRANSACTIONS_IN_EPOCH_TABLE_FORMAT = "transactionsInEpoch-%d" + SEPARATOR + "%s";

    // metadata keys
    private static final String CREATION_TIME_KEY = "creationTime";
    private static final String CONFIGURATION_KEY = "configuration";
    private static final String TRUNCATION_KEY = "truncation";
    private static final String STATE_KEY = "state";
    private static final String EPOCH_TRANSITION_KEY = "epochTransition";
    private static final String RETENTION_SET_KEY = "retention";
    private static final String RETENTION_STREAM_CUT_RECORD_KEY_FORMAT = "retentionCuts-%s"; // stream cut reference
    private static final String CURRENT_EPOCH_KEY = "currentEpochRecord";
    private static final String EPOCH_RECORD_KEY_FORMAT = "epochRecord-%d";
    private static final String HISTORY_TIMESERES_CHUNK_FORMAT = "historyTimeSeriesChunk-%d";
    private static final String SEGMENTS_SEALED_SIZE_MAP_SHARD_FORMAT = "segmentsSealedSizeMapShard-%d";
    private static final String SEGMENT_SEALED_EPOCH_KEY_FORMAT = "segmentSealedEpochPath-%d"; // segment id
    private static final String COMMITTING_TRANSACTIONS_RECORD_KEY = "committingTxns";
    private static final String SEGMENT_MARKER_PATH_FORMAT = "markers-%d";
    private static final String WAITING_REQUEST_PROCESSOR_PATH = "waitingRequestProcessor";

    // completed transactions key
    private static final String STREAM_KEY_PREFIX = "Key" + SEPARATOR + "%s" + SEPARATOR + "%s" + SEPARATOR; // scoped stream name
    private static final String COMPLETED_TRANSACTIONS_KEY_FORMAT = STREAM_KEY_PREFIX + "/%s";

    private final PravegaTablesStoreHelper storeHelper;

    private final Supplier<Integer> currentBatchSupplier;
    private final Supplier<CompletableFuture<String>> streamsInScopeTableNameSupplier;
    private final AtomicReference<String> idRef;
    private final ZkOrderedStore txnCommitOrderer;
    private final ScheduledExecutorService executor;

    @VisibleForTesting
    PravegaTablesStream(final String scopeName, final String streamName, PravegaTablesStoreHelper storeHelper, ZkOrderedStore txnCommitOrderer,
                        Supplier<Integer> currentBatchSupplier, Supplier<CompletableFuture<String>> streamsInScopeTableNameSupplier,
                        ScheduledExecutorService executor) {
        this(scopeName, streamName, storeHelper, txnCommitOrderer, currentBatchSupplier, HistoryTimeSeries.HISTORY_CHUNK_SIZE,
                SealedSegmentsMapShard.SHARD_SIZE, streamsInScopeTableNameSupplier, executor);
    }

    @VisibleForTesting
    PravegaTablesStream(final String scopeName, final String streamName, PravegaTablesStoreHelper storeHelper, ZkOrderedStore txnCommitOrderer,
                        Supplier<Integer> currentBatchSupplier, int chunkSize, int shardSize,
                        Supplier<CompletableFuture<String>> streamsInScopeTableNameSupplier, ScheduledExecutorService executor) {
        super(scopeName, streamName, chunkSize, shardSize);
        this.storeHelper = storeHelper;
        this.txnCommitOrderer = txnCommitOrderer;
        this.currentBatchSupplier = currentBatchSupplier;
        this.streamsInScopeTableNameSupplier = streamsInScopeTableNameSupplier;
        this.idRef = new AtomicReference<>(null);
        this.executor = executor;
    }

    private CompletableFuture<String> getId() {
        String id = idRef.get();

        if (!Strings.isNullOrEmpty(id)) {
            return CompletableFuture.completedFuture(id);
        } else {
            return streamsInScopeTableNameSupplier.get()
                                                  .thenCompose(streamsInScopeTable ->
                                                          storeHelper.getEntry(streamsInScopeTable, getName(),
                                                          x -> BitConverter.readUUID(x, 0)))
                                                  .thenComposeAsync(data -> {
                                                      idRef.compareAndSet(null, data.getObject().toString());
                                                      return getId();
                                                  });
        }
    }

    private CompletableFuture<String> getMetadataTable() {
        return getId().thenApply(this::getMetadataTableName);
    }

    private String getMetadataTableName(String id) {
        return getQualifiedTableName(INTERNAL_SCOPE_NAME, getScope(), getName(), String.format(METADATA_TABLE, id));
    }

    private CompletableFuture<String> getEpochsWithTransactionsTable() {
        return getId().thenApply(this::getEpochsWithTransactionsTableName);
    }

    private String getEpochsWithTransactionsTableName(String id) {
        return getQualifiedTableName(INTERNAL_SCOPE_NAME, getScope(), getName(), String.format(EPOCHS_WITH_TRANSACTIONS_TABLE, id));
    }

    private CompletableFuture<String> getTransactionsInEpochTable(int epoch) {
        return getId().thenApply(id -> getTransactionsInEpochTableName(epoch, id));
    }

    private String getTransactionsInEpochTableName(int epoch, String id) {
        return getQualifiedTableName(INTERNAL_SCOPE_NAME, getScope(), getName(), String.format(TRANSACTIONS_IN_EPOCH_TABLE_FORMAT, epoch, id));
    }

    // region overrides

    @Override
    public CompletableFuture<Void> completeCommittingTransactions(VersionedMetadata<CommittingTransactionsRecord> record) {
        // create all transaction entries in committing txn list.
        // remove all entries from active txn in epoch.
        // reset CommittingTxnRecord
        long time = System.currentTimeMillis();

        Map<String, byte[]> completedRecords = record.getObject().getTransactionsToCommit().stream()
                                                               .collect(Collectors.toMap(UUID::toString,
                                                                       x -> new CompletedTxnRecord(time, TxnStatus.COMMITTED).toBytes()));
        CompletableFuture<Void> future;
        if (record.getObject().getTransactionsToCommit().size() == 0) {
            future = CompletableFuture.completedFuture(null);
        } else {
            future = createCompletedTxEntries(completedRecords)
                    .thenCompose(x -> getTransactionsInEpochTable(record.getObject().getEpoch())
                            .thenCompose(table -> storeHelper.removeEntries(table, completedRecords.keySet())))
                    .thenCompose(x -> tryRemoveOlderTransactionsInEpochTables(epoch -> epoch < record.getObject().getEpoch()));
        }
        return future
                .thenCompose(x -> Futures.toVoid(updateCommittingTxnRecord(new VersionedMetadata<>(CommittingTransactionsRecord.EMPTY,
                        record.getVersion()))));
    }

    @Override
    CompletableFuture<Void> createStreamMetadata() {
        return getId().thenCompose(id -> {
            String metadataTable = getMetadataTableName(id);
            String epochWithTxnTable = getEpochsWithTransactionsTableName(id);
            return CompletableFuture.allOf(storeHelper.createTable(metadataTable),
                    storeHelper.createTable(epochWithTxnTable))
                                    .thenAccept(v -> log.debug("stream {}/{} metadata tables {} & {} created", getScope(), getName(), metadataTable,
                                            epochWithTxnTable));
        });
    }

    @Override
    public CompletableFuture<CreateStreamResponse> checkStreamExists(final StreamConfiguration configuration, final long creationTime,
                                                                     final int startingSegmentNumber) {
        // If stream exists, but is in a partially complete state, then fetch its creation time and configuration and any
        // metadata that is available from a previous run. If the existing stream has already been created successfully earlier,
        return storeHelper.expectingDataNotFound(getCreationTime(), null)
                      .thenCompose(storedCreationTime -> {
                          if (storedCreationTime == null) {
                              return CompletableFuture.completedFuture(new CreateStreamResponse(CreateStreamResponse.CreateStatus.NEW,
                                      configuration, creationTime, startingSegmentNumber));
                          } else {
                              return storeHelper.expectingDataNotFound(getConfiguration(), null)
                                            .thenCompose(config -> {
                                                if (config != null) {
                                                    return handleConfigExists(storedCreationTime, config, startingSegmentNumber,
                                                            storedCreationTime == creationTime);
                                                } else {
                                                    return CompletableFuture.completedFuture(
                                                            new CreateStreamResponse(CreateStreamResponse.CreateStatus.NEW,
                                                                    configuration, storedCreationTime, startingSegmentNumber));
                                                }
                                            });
                          }
                      });
    }

    private CompletableFuture<CreateStreamResponse> handleConfigExists(long creationTime, StreamConfiguration config,
                                                                       int startingSegmentNumber, boolean creationTimeMatched) {
        CreateStreamResponse.CreateStatus status = creationTimeMatched ?
                CreateStreamResponse.CreateStatus.NEW : CreateStreamResponse.CreateStatus.EXISTS_CREATING;
        return storeHelper.expectingDataNotFound(getState(true), null)
                      .thenApply(state -> {
                          if (state == null) {
                              return new CreateStreamResponse(status, config, creationTime, startingSegmentNumber);
                          } else if (state.equals(State.UNKNOWN) || state.equals(State.CREATING)) {
                              return new CreateStreamResponse(status, config, creationTime, startingSegmentNumber);
                          } else {
                              return new CreateStreamResponse(CreateStreamResponse.CreateStatus.EXISTS_ACTIVE,
                                      config, creationTime, startingSegmentNumber);
                          }
                      });
    }

    @Override
    public CompletableFuture<Long> getCreationTime() {
        return getMetadataTable()
                .thenCompose(metadataTable -> storeHelper.getCachedData(metadataTable, CREATION_TIME_KEY,
                        data -> BitConverter.readLong(data, 0))).thenApply(VersionedMetadata::getObject);
    }

    @Override
    public CompletableFuture<Void> deleteStream() {
        // delete all tables for this stream even if they are not empty!
        // 1. read epoch table
        // delete all epoch txn specific tables
        // delete epoch txn base table
        // delete metadata table

        // delete stream in scope
        return getId()
                .thenCompose(id -> tryRemoveOlderTransactionsInEpochTables(epoch -> true)
                        .thenCompose(v -> getEpochsWithTransactionsTable()
                                .thenCompose(epochWithTxnTable -> storeHelper.expectingDataNotFound(
                                        storeHelper.deleteTable(epochWithTxnTable, false), null))
                                .thenCompose(deleted -> storeHelper.deleteTable(getMetadataTableName(id), false))));
    }

    @Override
    CompletableFuture<Void> createRetentionSetDataIfAbsent(RetentionSet data) {
        return getMetadataTable()
                .thenCompose(metadataTable -> {
                    return storeHelper.addNewEntryIfAbsent(metadataTable, RETENTION_SET_KEY, data.toBytes())
                                      .thenAccept(v -> storeHelper.invalidateCache(metadataTable, RETENTION_SET_KEY));
                });
    }

    @Override
    CompletableFuture<VersionedMetadata<RetentionSet>> getRetentionSetData() {
        return getMetadataTable()
                .thenCompose(metadataTable -> storeHelper.getEntry(metadataTable, RETENTION_SET_KEY, RetentionSet::fromBytes));
    }

    @Override
    CompletableFuture<Version> updateRetentionSetData(VersionedMetadata<RetentionSet> retention) {
        return getMetadataTable()
                .thenCompose(metadataTable -> {
                    return storeHelper.updateEntry(metadataTable, RETENTION_SET_KEY, retention.getObject().toBytes(), retention.getVersion())
                                      .thenApply(v -> {
                                          storeHelper.invalidateCache(metadataTable, RETENTION_SET_KEY);
                                          return v;
                                      });
                });
    }

    @Override
    CompletableFuture<Void> createStreamCutRecordData(long recordingTime, StreamCutRecord record) {
        String key = String.format(RETENTION_STREAM_CUT_RECORD_KEY_FORMAT, recordingTime);
        return getMetadataTable()
                .thenCompose(metadataTable -> storeHelper.addNewEntryIfAbsent(metadataTable, key, record.toBytes())
                                                         .thenAccept(v -> storeHelper.invalidateCache(metadataTable, key)));
    }

    @Override
    CompletableFuture<VersionedMetadata<StreamCutRecord>> getStreamCutRecordData(long recordingTime) {
        String key = String.format(RETENTION_STREAM_CUT_RECORD_KEY_FORMAT, recordingTime);
        return getMetadataTable()
                .thenCompose(metadataTable -> storeHelper.getCachedData(metadataTable, key, StreamCutRecord::fromBytes));
    }

    @Override
    CompletableFuture<Void> deleteStreamCutRecordData(long recordingTime) {
        String key = String.format(RETENTION_STREAM_CUT_RECORD_KEY_FORMAT, recordingTime);

        return getMetadataTable()
                .thenCompose(metadataTable -> storeHelper.removeEntry(metadataTable, key)
                                                         .thenAccept(x -> storeHelper.invalidateCache(metadataTable, key)));
    }

    @Override
    CompletableFuture<Void> createHistoryTimeSeriesChunkDataIfAbsent(int chunkNumber, HistoryTimeSeries data) {
        String key = String.format(HISTORY_TIMESERES_CHUNK_FORMAT, chunkNumber);
        return getMetadataTable()
                .thenCompose(metadataTable -> storeHelper.addNewEntryIfAbsent(metadataTable, key, data.toBytes())
                                                         .thenAccept(x -> storeHelper.invalidateCache(metadataTable, key)));
    }

    @Override
    CompletableFuture<VersionedMetadata<HistoryTimeSeries>> getHistoryTimeSeriesChunkData(int chunkNumber, boolean ignoreCached) {
        String key = String.format(HISTORY_TIMESERES_CHUNK_FORMAT, chunkNumber);
        return getMetadataTable()
                .thenCompose(metadataTable -> {
                    if (ignoreCached) {
                        return storeHelper.getEntry(metadataTable, key, HistoryTimeSeries::fromBytes);
                    }
                    return storeHelper.getCachedData(metadataTable, key, HistoryTimeSeries::fromBytes);
                });
    }

    @Override
    CompletableFuture<Version> updateHistoryTimeSeriesChunkData(int chunkNumber, VersionedMetadata<HistoryTimeSeries> data) {
        String key = String.format(HISTORY_TIMESERES_CHUNK_FORMAT, chunkNumber);
        return getMetadataTable()
                .thenCompose(metadataTable -> {
                    return storeHelper.updateEntry(metadataTable, key, data.getObject().toBytes(), data.getVersion())
                                      .thenApply(version -> {
                                          storeHelper.invalidateCache(metadataTable, key);
                                          return version;
                                      });
                });
    }

    @Override
    CompletableFuture<Void> createCurrentEpochRecordDataIfAbsent(EpochRecord data) {
        byte[] epochData = new byte[Integer.BYTES];
        BitConverter.writeInt(epochData, 0, data.getEpoch());

        return getMetadataTable()
                .thenCompose(metadataTable -> {
                    return storeHelper.addNewEntryIfAbsent(metadataTable, CURRENT_EPOCH_KEY, epochData)
                                      .thenAccept(v -> {
                                          storeHelper.invalidateCache(metadataTable, CURRENT_EPOCH_KEY);
                                      });
                });
    }

    @Override
    CompletableFuture<Version> updateCurrentEpochRecordData(VersionedMetadata<EpochRecord> data) {
        byte[] epochData = new byte[Integer.BYTES];
        BitConverter.writeInt(epochData, 0, data.getObject().getEpoch());

        return getMetadataTable()
                .thenCompose(metadataTable -> storeHelper.updateEntry(metadataTable, CURRENT_EPOCH_KEY, epochData, data.getVersion())
                                                         .thenApply(v -> {
                                                             storeHelper.invalidateCache(metadataTable, CURRENT_EPOCH_KEY);
                                                             return v;
                                                         }));
    }

    @Override
    CompletableFuture<VersionedMetadata<EpochRecord>> getCurrentEpochRecordData(boolean ignoreCached) {
        return getMetadataTable()
                .thenCompose(metadataTable -> {
                    CompletableFuture<VersionedMetadata<Integer>> future;
                    if (ignoreCached) {
                        future = storeHelper.getEntry(metadataTable, CURRENT_EPOCH_KEY, x -> BitConverter.readInt(x, 0));
                    } else {
                        future = storeHelper.getCachedData(metadataTable, CURRENT_EPOCH_KEY, x -> BitConverter.readInt(x, 0));
                    }
                    return future.thenCompose(versionedEpochNumber -> getEpochRecord(versionedEpochNumber.getObject())
                                              .thenApply(epochRecord -> new VersionedMetadata<>(epochRecord, versionedEpochNumber.getVersion())));
                });
    }

    @Override
    CompletableFuture<Void> createEpochRecordDataIfAbsent(int epoch, EpochRecord data) {
        String key = String.format(EPOCH_RECORD_KEY_FORMAT, epoch);
        return getMetadataTable()
                .thenCompose(metadataTable -> storeHelper.addNewEntryIfAbsent(metadataTable, key, data.toBytes())
                                                         .thenAccept(v -> storeHelper.invalidateCache(metadataTable, key)))
                .thenCompose(v -> {
                    if (data.getEpoch() == data.getReferenceEpoch()) {
                        // this is an original epoch. we should create transactions in epoch table
                        return createTransactionsInEpochTable(epoch);
                    } else {
                        return CompletableFuture.completedFuture(null);
                    }
                });
    }

    @Override
    CompletableFuture<VersionedMetadata<EpochRecord>> getEpochRecordData(int epoch) {
        return getMetadataTable()
                .thenCompose(metadataTable -> {
                    String key = String.format(EPOCH_RECORD_KEY_FORMAT, epoch);
                    return storeHelper.getCachedData(metadataTable, key, EpochRecord::fromBytes);
                });
    }

    @Override
    CompletableFuture<Void> createSealedSegmentSizesMapShardDataIfAbsent(int shard, SealedSegmentsMapShard data) {
        String key = String.format(SEGMENTS_SEALED_SIZE_MAP_SHARD_FORMAT, shard);
        return getMetadataTable()
                .thenCompose(metadataTable -> storeHelper.addNewEntryIfAbsent(metadataTable, key, data.toBytes())
                                                         .thenAccept(v -> storeHelper.invalidateCache(metadataTable, key)));
    }

    @Override
    CompletableFuture<VersionedMetadata<SealedSegmentsMapShard>> getSealedSegmentSizesMapShardData(int shard) {
        String key = String.format(SEGMENTS_SEALED_SIZE_MAP_SHARD_FORMAT, shard);
        return getMetadataTable()
                .thenCompose(metadataTable -> storeHelper.getEntry(metadataTable, key, SealedSegmentsMapShard::fromBytes));
    }

    @Override
    CompletableFuture<Version> updateSealedSegmentSizesMapShardData(int shard, VersionedMetadata<SealedSegmentsMapShard> data) {
        String key = String.format(SEGMENTS_SEALED_SIZE_MAP_SHARD_FORMAT, shard);
        return getMetadataTable()
                .thenCompose(metadataTable -> storeHelper.updateEntry(metadataTable, key, data.getObject().toBytes(), data.getVersion())
                                                         .thenApply(v -> {
                                                             storeHelper.invalidateCache(metadataTable, key);
                                                             return v;
                                                         }));
    }

    @Override
    CompletableFuture<Void> createSegmentSealedEpochRecords(Collection<Long> segmentsToSeal, int epoch) {
        byte[] epochData = new byte[Integer.BYTES];
        BitConverter.writeInt(epochData, 0, epoch);

        Map<String, byte[]> map = segmentsToSeal.stream().collect(Collectors.toMap(
                x -> String.format(SEGMENT_SEALED_EPOCH_KEY_FORMAT, x), x -> epochData));

        return getMetadataTable()
                .thenCompose(metadataTable -> storeHelper.addNewEntriesIfAbsent(metadataTable, map));
    }

    @Override
    CompletableFuture<VersionedMetadata<Integer>> getSegmentSealedRecordData(long segmentId) {
        String key = String.format(SEGMENT_SEALED_EPOCH_KEY_FORMAT, segmentId);
        return getMetadataTable()
                .thenCompose(metadataTable -> storeHelper.getCachedData(metadataTable, key, x -> BitConverter.readInt(x, 0)));
    }

    @Override
    CompletableFuture<Void> createEpochTransitionIfAbsent(EpochTransitionRecord epochTransition) {
        return getMetadataTable()
                .thenCompose(metadataTable -> storeHelper.addNewEntryIfAbsent(metadataTable, EPOCH_TRANSITION_KEY, epochTransition.toBytes())
                                                         .thenAccept(v -> storeHelper.invalidateCache(metadataTable, EPOCH_TRANSITION_KEY)));
    }

    @Override
    CompletableFuture<Version> updateEpochTransitionNode(VersionedMetadata<EpochTransitionRecord> epochTransition) {
        return getMetadataTable()
                .thenCompose(metadataTable -> storeHelper.updateEntry(metadataTable, EPOCH_TRANSITION_KEY,
                        epochTransition.getObject().toBytes(), epochTransition.getVersion())
                                                         .thenApply(v -> {
                                                             storeHelper.invalidateCache(metadataTable, EPOCH_TRANSITION_KEY);
                                                             return v;
                                                         }));
    }

    @Override
    CompletableFuture<VersionedMetadata<EpochTransitionRecord>> getEpochTransitionNode() {
        return getMetadataTable()
                .thenCompose(metadataTable -> storeHelper.getEntry(metadataTable, EPOCH_TRANSITION_KEY, EpochTransitionRecord::fromBytes));
    }

    @Override
    CompletableFuture<Void> storeCreationTimeIfAbsent(final long creationTime) {
        byte[] b = new byte[Long.BYTES];
        BitConverter.writeLong(b, 0, creationTime);

        return getMetadataTable()
                .thenCompose(metadataTable -> storeHelper.addNewEntryIfAbsent(metadataTable, CREATION_TIME_KEY, b)
                                                         .thenAccept(v -> storeHelper.invalidateCache(metadataTable, CREATION_TIME_KEY)));
    }

    @Override
    public CompletableFuture<Void> createConfigurationIfAbsent(final StreamConfigurationRecord configuration) {
        return getMetadataTable()
                .thenCompose(metadataTable -> storeHelper.addNewEntryIfAbsent(metadataTable, CONFIGURATION_KEY, configuration.toBytes())
                                                         .thenAccept(v -> storeHelper.invalidateCache(metadataTable, CONFIGURATION_KEY)));
    }

    @Override
    public CompletableFuture<Void> createStateIfAbsent(final StateRecord state) {
        return getMetadataTable()
                .thenCompose(metadataTable -> Futures.toVoid(storeHelper.addNewEntryIfAbsent(metadataTable, STATE_KEY, state.toBytes())));
    }

    @Override
    public CompletableFuture<Void> createMarkerData(long segmentId, long timestamp) {
        final String key = String.format(SEGMENT_MARKER_PATH_FORMAT, segmentId);
        byte[] b = new byte[Long.BYTES];
        BitConverter.writeLong(b, 0, timestamp);

        return getMetadataTable()
                .thenCompose(metadataTable -> Futures.toVoid(storeHelper.addNewEntryIfAbsent(metadataTable, key, b)));
    }

    @Override
    CompletableFuture<Version> updateMarkerData(long segmentId, VersionedMetadata<Long> data) {
        final String key = String.format(SEGMENT_MARKER_PATH_FORMAT, segmentId);
        byte[] marker = new byte[Long.BYTES];
        BitConverter.writeLong(marker, 0, data.getObject());
        return getMetadataTable()
                .thenCompose(metadataTable -> storeHelper.updateEntry(metadataTable, key, marker, data.getVersion()));
    }

    @Override
    CompletableFuture<VersionedMetadata<Long>> getMarkerData(long segmentId) {
        final String key = String.format(SEGMENT_MARKER_PATH_FORMAT, segmentId);
        return getMetadataTable().thenCompose(metadataTable ->
                storeHelper.expectingDataNotFound(
                        storeHelper.getEntry(metadataTable, key, x -> BitConverter.readLong(x, 0)), null));
    }

    @Override
    CompletableFuture<Void> removeMarkerData(long segmentId) {
        final String key = String.format(SEGMENT_MARKER_PATH_FORMAT, segmentId);
        return getMetadataTable()
                .thenCompose(id -> storeHelper.removeEntry(id, key));
    }

    @Override
    public CompletableFuture<Map<UUID, ActiveTxnRecord>> getActiveTxns() {
        return getEpochsWithTransactions()
                .thenCompose(epochsWithTransactions -> {
                    return Futures.allOfWithResults(epochsWithTransactions.stream().map(this::getTxnInEpoch).collect(Collectors.toList()));
                }).thenApply(list -> {
            Map<UUID, ActiveTxnRecord> map = new HashMap<>();
            list.forEach(map::putAll);
            return map;
        });
    }

    private CompletableFuture<List<Integer>> getEpochsWithTransactions() {
        return getEpochsWithTransactionsTable()
                .thenCompose(epochWithTxnTable -> {
                    List<Integer> epochsWithTransactions = new ArrayList<>();
                    return storeHelper.getAllKeys(epochWithTxnTable)
                               .collectRemaining(x -> {
                                   epochsWithTransactions.add(Integer.parseInt(x));
                                   return true;
                               }).thenApply(v -> epochsWithTransactions);
                });
    }

    @Override
    public CompletableFuture<Integer> getNumberOfOngoingTransactions() {
        List<CompletableFuture<Integer>> futures = new ArrayList<>();
        return getEpochsWithTransactionsTable()
                .thenCompose(epochsWithTxn -> storeHelper.getAllKeys(epochsWithTxn)
                                                         .forEachRemaining(x -> {
                                                             futures.add(getNumberOfOngoingTransactions(Integer.parseInt(x)));
                                                         }, executor)
                                                         .thenCompose(v -> Futures.allOfWithResults(futures)
                                                                                  .thenApply(list -> list.stream().reduce(0, Integer::sum))));
    }

    private CompletableFuture<Integer> getNumberOfOngoingTransactions(int epoch) {
        AtomicInteger count = new AtomicInteger(0);
        return getTransactionsInEpochTable(epoch)
                .thenCompose(epochTableName -> storeHelper.getAllKeys(epochTableName).forEachRemaining(x -> count.incrementAndGet(), executor)
                                                          .thenApply(x -> count.get()));
    }

    @Override
    public CompletableFuture<List<Map.Entry<UUID, ActiveTxnRecord>>> getOrderedCommittingTxnInLowestEpoch() {
        return super.getOrderedCommittingTxnInLowestEpochHelper(txnCommitOrderer, executor);
    }

    @Override
    @VisibleForTesting
    CompletableFuture<Map<Long, UUID>> getAllOrderedCommittingTxns() {
        return super.getAllOrderedCommittingTxnsHelper(txnCommitOrderer);
    }

    @Override
    public CompletableFuture<Map<UUID, ActiveTxnRecord>> getTxnInEpoch(int epoch) {
        Map<UUID, ActiveTxnRecord> result = new ConcurrentHashMap<>();
        return getTransactionsInEpochTable(epoch)
            .thenCompose(tableName -> storeHelper.expectingDataNotFound(storeHelper.getAllEntries(
                    tableName, ActiveTxnRecord::fromBytes).collectRemaining(x -> {
                        result.put(UUID.fromString(x.getKey()), x.getValue().getObject());
                        return true;
            }).thenApply(v -> result), Collections.emptyMap()));
    }

    @Override
    public CompletableFuture<Version> createNewTransaction(final int epoch, final UUID txId, final ActiveTxnRecord txnRecord) {
        // create txn ==>
        // if epoch table exists, add txn to epoch
        //  1. add epochs_with_txn entry for the epoch
        //  2. create txns-in-epoch table
        //  3. create txn in txns-in-epoch
        return getTransactionsInEpochTable(epoch)
                .thenCompose(epochTable -> storeHelper.addNewEntryIfAbsent(epochTable, txId.toString(), txnRecord.toBytes()));
    }

    private CompletableFuture<Void> createTransactionsInEpochTable(int epoch) {
        return getEpochsWithTransactionsTable()
                .thenCompose(epochsWithTxnTable -> {
                    return storeHelper.addNewEntryIfAbsent(epochsWithTxnTable, Integer.toString(epoch), new byte[0]);
                }).thenCompose(epochTxnEntryCreated -> {
                    return getTransactionsInEpochTable(epoch)
                            .thenCompose(storeHelper::createTable);
                });
    }

    @Override
    CompletableFuture<VersionedMetadata<ActiveTxnRecord>> getActiveTx(final int epoch, final UUID txId) {
        return getTransactionsInEpochTable(epoch)
                .thenCompose(epochTxnTable -> storeHelper.getEntry(epochTxnTable, txId.toString(), ActiveTxnRecord::fromBytes));
    }

    @Override
    CompletableFuture<Version> updateActiveTx(final int epoch, final UUID txId, final VersionedMetadata<ActiveTxnRecord> data) {
        return getTransactionsInEpochTable(epoch)
                .thenCompose(epochTxnTable -> storeHelper.updateEntry(epochTxnTable, txId.toString(), data.getObject().toBytes(), data.getVersion()));
    }

    @Override
    CompletableFuture<Long> addTxnToCommitOrder(UUID txId) {
        return txnCommitOrderer.addEntity(getScope(), getName(), txId.toString());
    }

    @Override
    CompletableFuture<Void> removeTxnsFromCommitOrder(List<Long> orderedPositions) {
        return txnCommitOrderer.removeEntities(getScope(), getName(), orderedPositions);
    }

    @Override
    CompletableFuture<Void> removeActiveTxEntry(final int epoch, final UUID txId) {
        // 1. remove txn from txn-in-epoch table
        // 2. get current epoch --> if txn-epoch < activeEpoch.reference epoch, try deleting empty epoch table.
        return getTransactionsInEpochTable(epoch)
                .thenCompose(epochTransactionsTableName ->
                        storeHelper.removeEntry(epochTransactionsTableName, txId.toString()))
                // this is only best case attempt. If the epoch table is not empty, it will be ignored.
                // if we fail to do this after having removed the transaction, in retried attempt
                // the caller may not find the transaction and never attempt to remove this table.
                // this can lead to proliferation of tables.
                // But remove transaction entry is called from .
                .thenCompose(v -> tryRemoveOlderTransactionsInEpochTables(e -> e < epoch));
    }

    private CompletableFuture<Void> tryRemoveOlderTransactionsInEpochTables(Predicate<Integer> epochPredicate) {
        return getEpochsWithTransactions()
                .thenCompose(list -> {
                    return Futures.allOf(list.stream().filter(epochPredicate)
                                             .map(this::tryRemoveTransactionsInEpochTable)
                                             .collect(Collectors.toList()));
                });
    }

    private CompletableFuture<Void> tryRemoveTransactionsInEpochTable(int epoch) {
        return getTransactionsInEpochTable(epoch)
                .thenCompose(epochTable ->
                        storeHelper.deleteTable(epochTable, true)
                                                                  .handle((r, e) -> {
                                                                      if (e != null) {
                                                                          if (DATA_NOT_FOUND_PREDICATE.test(e)) {
                                                                              return true;
                                                                          } else if (DATA_NOT_EMPTY_PREDICATE.test(e)) {
                                                                              return false;
                                                                          } else {
                                                                              throw new CompletionException(e);
                                                                          }
                                                                      } else {
                                                                          return true;
                                                                      }
                                                                  })
                      .thenCompose(deleted -> {
                          if (deleted) {
                              return getEpochsWithTransactionsTable()
                                .thenCompose(table -> storeHelper.removeEntry(table, Integer.toString(epoch)));
                          } else {
                              return CompletableFuture.completedFuture(null);
                          }
                      }));
    }

    @Override
    CompletableFuture<Void> createCompletedTxEntry(final UUID txId, final CompletedTxnRecord complete) {
        return createCompletedTxEntries(Collections.singletonMap(txId.toString(), complete.toBytes()));
    }

    private CompletableFuture<Void> createCompletedTxEntries(Map<String, byte[]> complete) {
        Integer batch = currentBatchSupplier.get();
        String tableName = getCompletedTransactionsBatchTableName(batch);

        Map<String, byte[]> map = complete.entrySet().stream().collect(Collectors.toMap(
                x -> getCompletedTransactionKey(getScope(), getName(), x.getKey()), Map.Entry::getValue));

        return Futures.toVoid(Futures.exceptionallyComposeExpecting(
                storeHelper.addNewEntriesIfAbsent(tableName, map),
                DATA_NOT_FOUND_PREDICATE, () -> tryCreateBatchTable(batch)
                        .thenCompose(v -> storeHelper.addNewEntriesIfAbsent(tableName, map))))
                .exceptionally(e -> {
                    throw new CompletionException(e);
                });
    }

    @VisibleForTesting
    static String getCompletedTransactionKey(String scope, String stream, String txnId) {
        return String.format(COMPLETED_TRANSACTIONS_KEY_FORMAT, scope, stream, txnId);
    }

    @VisibleForTesting
    static String getCompletedTransactionsBatchTableName(int batch) {
<<<<<<< HEAD
        return getQualifiedTableName(INTERNAL_SCOPE_NAME,
=======
        return getQualifiedTableName(INTERNAL_SCOPE_NAME, 
>>>>>>> 38a40f37
                String.format(COMPLETED_TRANSACTIONS_BATCH_TABLE_FORMAT, batch));
    }


    private CompletableFuture<Void> tryCreateBatchTable(int batch) {
        String batchTable = getCompletedTransactionsBatchTableName(batch);

        return storeHelper.createTable(COMPLETED_TRANSACTIONS_BATCHES_TABLE)
                          .thenAccept(v -> log.debug("batches root table {} created", COMPLETED_TRANSACTIONS_BATCHES_TABLE))
                          .thenCompose(v -> storeHelper.addNewEntryIfAbsent(COMPLETED_TRANSACTIONS_BATCHES_TABLE,
                                  Integer.toString(batch), new byte[0]))
                          .thenCompose(v -> storeHelper.createTable(batchTable));
    }

    @Override
    CompletableFuture<VersionedMetadata<CompletedTxnRecord>> getCompletedTx(final UUID txId) {
        List<Integer> batches = new ArrayList<>();
        return storeHelper.getAllKeys(COMPLETED_TRANSACTIONS_BATCHES_TABLE)
                          .collectRemaining(x -> {
                              batches.add(Integer.parseInt(x));
                              return true;
                          })
                          .thenCompose(v -> {
                              return Futures.allOfWithResults(batches.stream().map(batch -> {
                                  String table = getCompletedTransactionsBatchTableName(batch);
                                  String key = getCompletedTransactionKey(getScope(), getName(), txId.toString());

                                  return storeHelper.expectingDataNotFound(
                                          storeHelper.getCachedData(table, key, CompletedTxnRecord::fromBytes), null);
                              }).collect(Collectors.toList()));
                          })
                          .thenCompose(result -> {
                              Optional<VersionedMetadata<CompletedTxnRecord>> any = result.stream().filter(Objects::nonNull).findFirst();
                              if (any.isPresent()) {
                                  return CompletableFuture.completedFuture(any.get());
                              } else {
                                  throw StoreException.create(StoreException.Type.DATA_NOT_FOUND, "Completed Txn not found");
                              }
                          });
    }

    @Override
    public CompletableFuture<Void> createTruncationDataIfAbsent(final StreamTruncationRecord truncationRecord) {
        return getMetadataTable()
                .thenCompose(metadataTable -> Futures.toVoid(storeHelper.addNewEntryIfAbsent(metadataTable,
                        TRUNCATION_KEY, truncationRecord.toBytes())));
    }

    @Override
    CompletableFuture<Version> setTruncationData(final VersionedMetadata<StreamTruncationRecord> truncationRecord) {
        return getMetadataTable()
                .thenCompose(metadataTable -> storeHelper.updateEntry(metadataTable, TRUNCATION_KEY,
                        truncationRecord.getObject().toBytes(), truncationRecord.getVersion())
                                                         .thenApply(r -> {
                                                             storeHelper.invalidateCache(metadataTable, TRUNCATION_KEY);
                                                             return r;
                                                         }));
    }

    @Override
    CompletableFuture<VersionedMetadata<StreamTruncationRecord>> getTruncationData(boolean ignoreCached) {
        return getMetadataTable()
                .thenCompose(metadataTable -> {
                    if (ignoreCached) {
                        return storeHelper.getEntry(metadataTable, TRUNCATION_KEY, StreamTruncationRecord::fromBytes);
                    }

                    return storeHelper.getCachedData(metadataTable, TRUNCATION_KEY, StreamTruncationRecord::fromBytes);
                });
    }

    @Override
    CompletableFuture<Version> setConfigurationData(final VersionedMetadata<StreamConfigurationRecord> configuration) {
        return getMetadataTable()
                .thenCompose(metadataTable -> storeHelper.updateEntry(metadataTable, CONFIGURATION_KEY,
                        configuration.getObject().toBytes(), configuration.getVersion())
                                                         .thenApply(r -> {
                                                             storeHelper.invalidateCache(metadataTable, CONFIGURATION_KEY);
                                                             return r;
                                                         }));
    }

    @Override
    CompletableFuture<VersionedMetadata<StreamConfigurationRecord>> getConfigurationData(boolean ignoreCached) {
        return getMetadataTable()
                .thenCompose(metadataTable -> {
                    if (ignoreCached) {
                        return storeHelper.getEntry(metadataTable, CONFIGURATION_KEY, StreamConfigurationRecord::fromBytes);
                    }

                    return storeHelper.getCachedData(metadataTable, CONFIGURATION_KEY, StreamConfigurationRecord::fromBytes);
                });
    }

    @Override
    CompletableFuture<Version> setStateData(final VersionedMetadata<StateRecord> state) {
        return getMetadataTable()
                .thenCompose(metadataTable -> storeHelper.updateEntry(metadataTable, STATE_KEY,
                        state.getObject().toBytes(), state.getVersion())
                                                         .thenApply(r -> {
                                                             storeHelper.invalidateCache(metadataTable, STATE_KEY);
                                                             return r;
                                                         }));
    }

    @Override
    CompletableFuture<VersionedMetadata<StateRecord>> getStateData(boolean ignoreCached) {
        return getMetadataTable()
                .thenCompose(metadataTable -> {
                    if (ignoreCached) {
                        return storeHelper.getEntry(metadataTable, STATE_KEY, StateRecord::fromBytes);
                    }

                    return storeHelper.getCachedData(metadataTable, STATE_KEY, StateRecord::fromBytes);
                });
    }

    @Override
    CompletableFuture<Void> createCommitTxnRecordIfAbsent(CommittingTransactionsRecord committingTxns) {
        return getMetadataTable()
                .thenCompose(metadataTable -> Futures.toVoid(storeHelper.addNewEntryIfAbsent(
                        metadataTable, COMMITTING_TRANSACTIONS_RECORD_KEY, committingTxns.toBytes())));
    }

    @Override
    CompletableFuture<VersionedMetadata<CommittingTransactionsRecord>> getCommitTxnRecord() {
        return getMetadataTable()
                .thenCompose(metadataTable -> storeHelper.getEntry(metadataTable, COMMITTING_TRANSACTIONS_RECORD_KEY,
                        CommittingTransactionsRecord::fromBytes));
    }

    @Override
    CompletableFuture<Version> updateCommittingTxnRecord(VersionedMetadata<CommittingTransactionsRecord> update) {
        return getMetadataTable()
                .thenCompose(metadataTable -> storeHelper.updateEntry(metadataTable, COMMITTING_TRANSACTIONS_RECORD_KEY,
                        update.getObject().toBytes(), update.getVersion()));
    }

    @Override
    CompletableFuture<Void> createWaitingRequestNodeIfAbsent(String waitingRequestProcessor) {
        return getMetadataTable()
                .thenCompose(metadataTable -> Futures.toVoid(storeHelper.addNewEntryIfAbsent(
                        metadataTable, WAITING_REQUEST_PROCESSOR_PATH, waitingRequestProcessor.getBytes(StandardCharsets.UTF_8))));
    }

    @Override
    CompletableFuture<String> getWaitingRequestNode() {
        return getMetadataTable()
                .thenCompose(metadataTable -> storeHelper.getEntry(metadataTable, WAITING_REQUEST_PROCESSOR_PATH,
                        x -> StandardCharsets.UTF_8.decode(ByteBuffer.wrap(x)).toString()))
                .thenApply(VersionedMetadata::getObject);
    }

    @Override
    CompletableFuture<Void> deleteWaitingRequestNode() {
        return getMetadataTable()
                .thenCompose(metadataTable -> storeHelper.removeEntry(metadataTable, WAITING_REQUEST_PROCESSOR_PATH));
    }

    @Override
    public void refresh() {
        String id = idRef.getAndSet(null);
        if (!Strings.isNullOrEmpty(id)) {
            // refresh all mutable records
            storeHelper.invalidateCache(getMetadataTableName(id), STATE_KEY);
            storeHelper.invalidateCache(getMetadataTableName(id), CONFIGURATION_KEY);
            storeHelper.invalidateCache(getMetadataTableName(id), TRUNCATION_KEY);
            storeHelper.invalidateCache(getMetadataTableName(id), EPOCH_TRANSITION_KEY);
            storeHelper.invalidateCache(getMetadataTableName(id), COMMITTING_TRANSACTIONS_RECORD_KEY);
            storeHelper.invalidateCache(getMetadataTableName(id), CURRENT_EPOCH_KEY);
        }
    }
    // endregion
}<|MERGE_RESOLUTION|>--- conflicted
+++ resolved
@@ -57,15 +57,15 @@
 import static io.pravega.shared.NameUtils.INTERNAL_SCOPE_NAME;
 import static io.pravega.shared.segment.StreamSegmentNameUtils.getQualifiedTableName;
 
+@Slf4j
 /**
- * Pravega Table Stream.
- * This creates two top level tables per stream - metadataTable, epochsWithTransactionsTable.
- * All metadata records are stored in metadata table.
- * EpochsWithTransactions is a top level table for storing epochs where any transaction was created.
+ * Pravega Table Stream. 
+ * This creates two top level tables per stream - metadataTable, epochsWithTransactionsTable. 
+ * All metadata records are stored in metadata table. 
+ * EpochsWithTransactions is a top level table for storing epochs where any transaction was created. 
  * This class is coded for transaction ids that follow the scheme that msb 32 bits represent epoch.
- * Each stream table is protected against recreation of stream by attaching a unique id to the stream when it is created.
+ * Each stream table is protected against recreation of stream by attaching a unique id to the stream when it is created. 
  */
-@Slf4j
 class PravegaTablesStream extends PersistentStreamBase {
     private static final String METADATA_TABLE = "metadata" + SEPARATOR + "%s";
     private static final String EPOCHS_WITH_TRANSACTIONS_TABLE = "epochsWithTransactions" + SEPARATOR + "%s";
@@ -99,9 +99,9 @@
     private final AtomicReference<String> idRef;
     private final ZkOrderedStore txnCommitOrderer;
     private final ScheduledExecutorService executor;
-
+    
     @VisibleForTesting
-    PravegaTablesStream(final String scopeName, final String streamName, PravegaTablesStoreHelper storeHelper, ZkOrderedStore txnCommitOrderer,
+    PravegaTablesStream(final String scopeName, final String streamName, PravegaTablesStoreHelper storeHelper, ZkOrderedStore txnCommitOrderer, 
                         Supplier<Integer> currentBatchSupplier, Supplier<CompletableFuture<String>> streamsInScopeTableNameSupplier,
                         ScheduledExecutorService executor) {
         this(scopeName, streamName, storeHelper, txnCommitOrderer, currentBatchSupplier, HistoryTimeSeries.HISTORY_CHUNK_SIZE,
@@ -109,7 +109,7 @@
     }
 
     @VisibleForTesting
-    PravegaTablesStream(final String scopeName, final String streamName, PravegaTablesStoreHelper storeHelper, ZkOrderedStore txnCommitOrderer,
+    PravegaTablesStream(final String scopeName, final String streamName, PravegaTablesStoreHelper storeHelper, ZkOrderedStore txnCommitOrderer, 
                         Supplier<Integer> currentBatchSupplier, int chunkSize, int shardSize,
                         Supplier<CompletableFuture<String>> streamsInScopeTableNameSupplier, ScheduledExecutorService executor) {
         super(scopeName, streamName, chunkSize, shardSize);
@@ -128,8 +128,8 @@
             return CompletableFuture.completedFuture(id);
         } else {
             return streamsInScopeTableNameSupplier.get()
-                                                  .thenCompose(streamsInScopeTable ->
-                                                          storeHelper.getEntry(streamsInScopeTable, getName(),
+                                                  .thenCompose(streamsInScopeTable -> 
+                                                          storeHelper.getEntry(streamsInScopeTable, getName(), 
                                                           x -> BitConverter.readUUID(x, 0)))
                                                   .thenComposeAsync(data -> {
                                                       idRef.compareAndSet(null, data.getObject().toString());
@@ -145,7 +145,7 @@
     private String getMetadataTableName(String id) {
         return getQualifiedTableName(INTERNAL_SCOPE_NAME, getScope(), getName(), String.format(METADATA_TABLE, id));
     }
-
+    
     private CompletableFuture<String> getEpochsWithTransactionsTable() {
         return getId().thenApply(this::getEpochsWithTransactionsTableName);
     }
@@ -166,13 +166,13 @@
 
     @Override
     public CompletableFuture<Void> completeCommittingTransactions(VersionedMetadata<CommittingTransactionsRecord> record) {
-        // create all transaction entries in committing txn list.
-        // remove all entries from active txn in epoch.
+        // create all transaction entries in committing txn list. 
+        // remove all entries from active txn in epoch. 
         // reset CommittingTxnRecord
         long time = System.currentTimeMillis();
 
         Map<String, byte[]> completedRecords = record.getObject().getTransactionsToCommit().stream()
-                                                               .collect(Collectors.toMap(UUID::toString,
+                                                               .collect(Collectors.toMap(UUID::toString, 
                                                                        x -> new CompletedTxnRecord(time, TxnStatus.COMMITTED).toBytes()));
         CompletableFuture<Void> future;
         if (record.getObject().getTransactionsToCommit().size() == 0) {
@@ -246,19 +246,19 @@
     @Override
     public CompletableFuture<Long> getCreationTime() {
         return getMetadataTable()
-                .thenCompose(metadataTable -> storeHelper.getCachedData(metadataTable, CREATION_TIME_KEY,
+                .thenCompose(metadataTable -> storeHelper.getCachedData(metadataTable, CREATION_TIME_KEY, 
                         data -> BitConverter.readLong(data, 0))).thenApply(VersionedMetadata::getObject);
     }
 
     @Override
     public CompletableFuture<Void> deleteStream() {
         // delete all tables for this stream even if they are not empty!
-        // 1. read epoch table
+        // 1. read epoch table 
         // delete all epoch txn specific tables
         // delete epoch txn base table
         // delete metadata table
 
-        // delete stream in scope
+        // delete stream in scope 
         return getId()
                 .thenCompose(id -> tryRemoveOlderTransactionsInEpochTables(epoch -> true)
                         .thenCompose(v -> getEpochsWithTransactionsTable()
@@ -408,7 +408,7 @@
                     }
                 });
     }
-
+    
     @Override
     CompletableFuture<VersionedMetadata<EpochRecord>> getEpochRecordData(int epoch) {
         return getMetadataTable()
@@ -473,7 +473,7 @@
     @Override
     CompletableFuture<Version> updateEpochTransitionNode(VersionedMetadata<EpochTransitionRecord> epochTransition) {
         return getMetadataTable()
-                .thenCompose(metadataTable -> storeHelper.updateEntry(metadataTable, EPOCH_TRANSITION_KEY,
+                .thenCompose(metadataTable -> storeHelper.updateEntry(metadataTable, EPOCH_TRANSITION_KEY, 
                         epochTransition.getObject().toBytes(), epochTransition.getVersion())
                                                          .thenApply(v -> {
                                                              storeHelper.invalidateCache(metadataTable, EPOCH_TRANSITION_KEY);
@@ -555,7 +555,7 @@
             return map;
         });
     }
-
+    
     private CompletableFuture<List<Integer>> getEpochsWithTransactions() {
         return getEpochsWithTransactionsTable()
                 .thenCompose(epochWithTxnTable -> {
@@ -611,8 +611,8 @@
 
     @Override
     public CompletableFuture<Version> createNewTransaction(final int epoch, final UUID txId, final ActiveTxnRecord txnRecord) {
-        // create txn ==>
-        // if epoch table exists, add txn to epoch
+        // create txn ==> 
+        // if epoch table exists, add txn to epoch 
         //  1. add epochs_with_txn entry for the epoch
         //  2. create txns-in-epoch table
         //  3. create txn in txns-in-epoch
@@ -659,14 +659,14 @@
         return getTransactionsInEpochTable(epoch)
                 .thenCompose(epochTransactionsTableName ->
                         storeHelper.removeEntry(epochTransactionsTableName, txId.toString()))
-                // this is only best case attempt. If the epoch table is not empty, it will be ignored.
+                // this is only best case attempt. If the epoch table is not empty, it will be ignored. 
                 // if we fail to do this after having removed the transaction, in retried attempt
-                // the caller may not find the transaction and never attempt to remove this table.
-                // this can lead to proliferation of tables.
-                // But remove transaction entry is called from .
+                // the caller may not find the transaction and never attempt to remove this table.  
+                // this can lead to proliferation of tables. 
+                // But remove transaction entry is called from . 
                 .thenCompose(v -> tryRemoveOlderTransactionsInEpochTables(e -> e < epoch));
     }
-
+    
     private CompletableFuture<Void> tryRemoveOlderTransactionsInEpochTables(Predicate<Integer> epochPredicate) {
         return getEpochsWithTransactions()
                 .thenCompose(list -> {
@@ -678,7 +678,7 @@
 
     private CompletableFuture<Void> tryRemoveTransactionsInEpochTable(int epoch) {
         return getTransactionsInEpochTable(epoch)
-                .thenCompose(epochTable ->
+                .thenCompose(epochTable -> 
                         storeHelper.deleteTable(epochTable, true)
                                                                   .handle((r, e) -> {
                                                                       if (e != null) {
@@ -702,7 +702,7 @@
                           }
                       }));
     }
-
+    
     @Override
     CompletableFuture<Void> createCompletedTxEntry(final UUID txId, final CompletedTxnRecord complete) {
         return createCompletedTxEntries(Collections.singletonMap(txId.toString(), complete.toBytes()));
@@ -731,11 +731,7 @@
 
     @VisibleForTesting
     static String getCompletedTransactionsBatchTableName(int batch) {
-<<<<<<< HEAD
-        return getQualifiedTableName(INTERNAL_SCOPE_NAME,
-=======
         return getQualifiedTableName(INTERNAL_SCOPE_NAME, 
->>>>>>> 38a40f37
                 String.format(COMPLETED_TRANSACTIONS_BATCH_TABLE_FORMAT, batch));
     }
 
@@ -780,14 +776,14 @@
     @Override
     public CompletableFuture<Void> createTruncationDataIfAbsent(final StreamTruncationRecord truncationRecord) {
         return getMetadataTable()
-                .thenCompose(metadataTable -> Futures.toVoid(storeHelper.addNewEntryIfAbsent(metadataTable,
+                .thenCompose(metadataTable -> Futures.toVoid(storeHelper.addNewEntryIfAbsent(metadataTable, 
                         TRUNCATION_KEY, truncationRecord.toBytes())));
     }
 
     @Override
     CompletableFuture<Version> setTruncationData(final VersionedMetadata<StreamTruncationRecord> truncationRecord) {
         return getMetadataTable()
-                .thenCompose(metadataTable -> storeHelper.updateEntry(metadataTable, TRUNCATION_KEY,
+                .thenCompose(metadataTable -> storeHelper.updateEntry(metadataTable, TRUNCATION_KEY, 
                         truncationRecord.getObject().toBytes(), truncationRecord.getVersion())
                                                          .thenApply(r -> {
                                                              storeHelper.invalidateCache(metadataTable, TRUNCATION_KEY);
@@ -810,7 +806,7 @@
     @Override
     CompletableFuture<Version> setConfigurationData(final VersionedMetadata<StreamConfigurationRecord> configuration) {
         return getMetadataTable()
-                .thenCompose(metadataTable -> storeHelper.updateEntry(metadataTable, CONFIGURATION_KEY,
+                .thenCompose(metadataTable -> storeHelper.updateEntry(metadataTable, CONFIGURATION_KEY, 
                         configuration.getObject().toBytes(), configuration.getVersion())
                                                          .thenApply(r -> {
                                                              storeHelper.invalidateCache(metadataTable, CONFIGURATION_KEY);
@@ -863,14 +859,14 @@
     @Override
     CompletableFuture<VersionedMetadata<CommittingTransactionsRecord>> getCommitTxnRecord() {
         return getMetadataTable()
-                .thenCompose(metadataTable -> storeHelper.getEntry(metadataTable, COMMITTING_TRANSACTIONS_RECORD_KEY,
+                .thenCompose(metadataTable -> storeHelper.getEntry(metadataTable, COMMITTING_TRANSACTIONS_RECORD_KEY, 
                         CommittingTransactionsRecord::fromBytes));
     }
 
     @Override
     CompletableFuture<Version> updateCommittingTxnRecord(VersionedMetadata<CommittingTransactionsRecord> update) {
         return getMetadataTable()
-                .thenCompose(metadataTable -> storeHelper.updateEntry(metadataTable, COMMITTING_TRANSACTIONS_RECORD_KEY,
+                .thenCompose(metadataTable -> storeHelper.updateEntry(metadataTable, COMMITTING_TRANSACTIONS_RECORD_KEY, 
                         update.getObject().toBytes(), update.getVersion()));
     }
 
