/**
 * Copyright Pravega Authors.
 *
 * Licensed under the Apache License, Version 2.0 (the "License");
 * you may not use this file except in compliance with the License.
 * You may obtain a copy of the License at
 *
 *     http://www.apache.org/licenses/LICENSE-2.0
 *
 * Unless required by applicable law or agreed to in writing, software
 * distributed under the License is distributed on an "AS IS" BASIS,
 * WITHOUT WARRANTIES OR CONDITIONS OF ANY KIND, either express or implied.
 * See the License for the specific language governing permissions and
 * limitations under the License.
 */
package io.pravega.controller.store;

import com.google.common.annotations.VisibleForTesting;
import io.netty.buffer.ByteBuf;
import io.netty.buffer.Unpooled;
import io.netty.util.ReferenceCountUtil;
import io.pravega.client.tables.impl.HashTableIteratorItem;
import io.pravega.client.tables.impl.TableSegmentEntry;
import io.pravega.client.tables.impl.TableSegmentKey;
import io.pravega.client.tables.impl.TableSegmentKeyVersion;
import io.pravega.common.Exceptions;
import io.pravega.common.concurrent.Futures;
import io.pravega.common.tracing.TagLogger;
import io.pravega.common.util.AsyncIterator;
import io.pravega.common.util.BitConverter;
import io.pravega.common.util.ByteArraySegment;
import io.pravega.common.util.ContinuationTokenAsyncIterator;
import io.pravega.common.util.RetriesExhaustedException;
import io.pravega.controller.server.SegmentHelper;
import io.pravega.controller.server.WireCommandFailedException;
import io.pravega.controller.server.security.auth.GrpcAuthHelper;
import io.pravega.controller.store.host.HostStoreException;
import io.pravega.controller.store.stream.Cache;
import io.pravega.controller.store.stream.OperationContext;
import io.pravega.controller.store.stream.StoreException;
import io.pravega.controller.util.RetryHelper;

import java.util.AbstractMap;
import java.util.ArrayList;
import java.util.Collection;
import java.util.Collections;
import java.util.List;
import java.util.Map;
import java.util.UUID;
import java.util.concurrent.CompletableFuture;
import java.util.concurrent.CompletionException;
import java.util.concurrent.ScheduledExecutorService;
import java.util.concurrent.atomic.AtomicReference;
import java.util.function.BiFunction;
import java.util.function.Function;
import java.util.function.Supplier;
import java.util.stream.Collectors;
import org.apache.curator.shaded.com.google.common.base.Charsets;
import org.slf4j.LoggerFactory;

import static io.pravega.controller.server.WireCommandFailedException.Reason.ConnectionDropped;
import static io.pravega.controller.server.WireCommandFailedException.Reason.ConnectionFailed;

/**
 * Helper class for all table related queries to segment store. This class invokes appropriate wire command calls into
 * SegmentHelper for all table related apis and then translates the failure responses to Store specific exceptions.
 */
public class PravegaTablesStoreHelper {
    public static final Function<Integer, byte[]> INTEGER_TO_BYTES_FUNCTION = x -> {
        byte[] bytes = new byte[Integer.BYTES];
        BitConverter.writeInt(bytes, 0, x);
        return bytes;
    };
    public static final Function<Long, byte[]> LONG_TO_BYTES_FUNCTION = x -> {
        byte[] bytes = new byte[Long.BYTES];
        BitConverter.writeLong(bytes, 0, x);
        return bytes;
    };
    public static final Function<UUID, byte[]> UUID_TO_BYTES_FUNCTION = x -> {
        byte[] b = new byte[2 * Long.BYTES];
        BitConverter.writeUUID(new ByteArraySegment(b), x);
        return b;
    };
    public static final Function<byte[], Long> BYTES_TO_LONG_FUNCTION = data -> BitConverter.readLong(data, 0);
    public static final Function<byte[], Integer> BYTES_TO_INTEGER_FUNCTION = x -> BitConverter.readInt(x, 0);
    public static final Function<byte[], UUID> BYTES_TO_UUID_FUNCTION = x -> BitConverter.readUUID(x, 0);
    private static final TagLogger log = new TagLogger(LoggerFactory.getLogger(PravegaTablesStoreHelper.class));
    private static final int NUM_OF_RETRIES = 15; // approximately 1 minute worth of retries
    private final SegmentHelper segmentHelper;
    private final ScheduledExecutorService executor;
    private final Cache cache;
    private final AtomicReference<String> authToken;
    private final GrpcAuthHelper authHelper;
    private final int numOfRetries;

    @lombok.Data
    private static class TableCacheKey<T> implements Cache.CacheKey {
        private final String table;
        private final String key;
    }

    public PravegaTablesStoreHelper(SegmentHelper segmentHelper, GrpcAuthHelper authHelper, ScheduledExecutorService executor) {
        this(segmentHelper, authHelper, executor, NUM_OF_RETRIES);
    }

    @VisibleForTesting
    PravegaTablesStoreHelper(SegmentHelper segmentHelper, GrpcAuthHelper authHelper, ScheduledExecutorService executor, int numOfRetries) {
        this.segmentHelper = segmentHelper;
        this.executor = executor;

        cache = new Cache();
        this.authHelper = authHelper;
        this.authToken = new AtomicReference<>(authHelper.retrieveMasterToken());
        this.numOfRetries = numOfRetries;
    }

    /**
     * Api to load a new value into the cache for the specified key from the requested table.
     * @param table name of table
     * @param key key to cache
     * @param <T> Type of object to deserialize the response into.
     */
    private  <T> void putInCache(String table, String key, VersionedMetadata<T> value, long time) {
        TableCacheKey<T> cacheKey = new TableCacheKey<>(table, key);
        cache.put(cacheKey, value, time);
    }

    /**
     * Api to read cached value for the specified key from the requested table.
     * @param <T> Type of object to deserialize the response into.
     * @param table name of table
     * @param key key to query
     * @param time time after which the cache entry should have been loaded.
     * @param requestId request id
     * @return Returns a completableFuture which when completed will have the deserialized value with its store key version.
     */
    private <T> VersionedMetadata<T> getCachedData(String table, String key, long time, long requestId) {
        TableCacheKey<T> cacheKey = new TableCacheKey<>(table, key);
        VersionedMetadata<?> cachedData = cache.getCachedData(cacheKey, time);
        if (cachedData == null) {
            return null;
        }
        log.trace(requestId, "found entry for key {} in table {} in cache", key, table);
        return getVersionedMetadata(cachedData);
    }

    /**
     * Method to invalidate cached value in the cache for the specified table.
     * @param table table name
     * @param key key to invalidate
     */
    public void invalidateCache(String table, String key) {
        cache.invalidateCache(new TableCacheKey<>(table, key));
    }

    @SuppressWarnings("unchecked")
    private <T> VersionedMetadata<T> getVersionedMetadata(VersionedMetadata<?> v) {
        // Since cache is untyped and holds all types of deserialized objects, we typecast it to the requested object type
        // based on the type in caller's supplied Deserialization function.
        return new VersionedMetadata<>((T) v.getObject(), v.getVersion());
    }

    /**
     * Method to create a new Table. If the table already exists, segment helper responds with success.
     * @param tableName table name
     * @param requestId request id
     * @return CompletableFuture which when completed will indicate successful creation of table.
     */
    public CompletableFuture<Void> createTable(String tableName, long requestId) {
        log.debug(requestId, "create table called for table: {}", tableName);

        return Futures.toVoid(withRetries(() -> segmentHelper.createTableSegment(tableName, authToken.get(), requestId,
                false, 0),
                () -> String.format("create table: %s", tableName), requestId))
                .whenCompleteAsync((r, e) -> {
                    if (e != null) {
                        log.warn(requestId, "create table {} threw exception", tableName, e);
                    } else {
                        log.debug(requestId, "table {} created successfully", tableName);
                    }
                }, executor);
    }

    /**
     * Method to delete a table. The callers can supply a `mustBeEmpty` flag and the table is deleted only if it is empty.
     * Note: the mustBeEmpty flag is passed to segment store via segment helper and it is responsibility of segment store
     * table implementation to delete a table only if it is empty.
     * @param tableName tableName
     * @param mustBeEmpty flag to indicate to table store to delete table only if it is empty.
     * @param requestId request id
     * @return CompletableFuture which when completed will indicate that the table was deleted successfully.
     * If mustBeEmpty is set to true and the table is non-empty then the future is failed with StoreException.DataNotEmptyException
     */
    public CompletableFuture<Void> deleteTable(String tableName, boolean mustBeEmpty, long requestId) {
        log.debug(requestId, "delete table called for table: {}", tableName);
        return expectingDataNotFound(withRetries(() -> segmentHelper.deleteTableSegment(
                tableName, mustBeEmpty, authToken.get(), requestId),
                () -> String.format("delete table: %s", tableName), requestId), null)
                .thenAcceptAsync(v -> log.debug(requestId, "table {} deleted successfully", tableName), executor);
    }

    /**
     * Method to add new entry to a table.
     * @param tableName table name
     * @param key key to add
     * @param toBytes function to convert value to bytes
     * @param val value to add
     * @param <T> Type of value to be added
     * @param requestId request id
     * @return CompletableFuture which when completed will have the version of the key returned by segment store.
     * If the key already exists, it will throw StoreException.DataExistsException.
     */
    public <T> CompletableFuture<Version> addNewEntry(String tableName, String key, T val, Function<T, byte[]> toBytes,
                                                      long requestId) {
        log.trace(requestId, "addNewEntry called for : {} key : {}", tableName, key);
        byte[] value = toBytes.apply(val);
        List<TableSegmentEntry> entries = Collections.singletonList(
                TableSegmentEntry.notExists(key.getBytes(Charsets.UTF_8), value));
        Supplier<String> errorMessage = () -> String.format("addNewEntry: key: %s table: %s", key, tableName);
        long time = System.currentTimeMillis();
        return withRetries(() -> segmentHelper.updateTableEntries(tableName, entries, authToken.get(), requestId),
                errorMessage, true, requestId)
                .exceptionally(e -> {
                    Throwable unwrap = Exceptions.unwrap(e);
                    invalidateCache(tableName, key);

                    if (unwrap instanceof StoreException.WriteConflictException) {
                        throw StoreException.create(StoreException.Type.DATA_EXISTS, errorMessage.get());
                    } else {
                        log.debug(requestId, "add new entry {} to {} threw exception {} {}",
                                key, tableName, unwrap.getClass(), unwrap.getMessage());
                        throw new CompletionException(e);
                    }
                })
                .thenApplyAsync(x -> {
                    TableSegmentKeyVersion first = x.get(0);
                    log.debug(requestId, "entry for key {} added to table {} with version {}",
                            key, tableName, first.getSegmentVersion());
                    Version version = new Version.LongVersion(first.getSegmentVersion());
                    putInCache(tableName, key, new VersionedMetadata<>(val, version), time);
                    return version;
                }, executor)
                .whenComplete((r, ex) -> releaseEntries(entries));
    }

    /**
     * Method to add new entry to table if it does not exist.
     * @param tableName tableName
     * @param key Key to add
     * @param toBytes function to convert value to bytes.
     * @param val value to add
     * @param <T> Type of value to be added
     * @param requestId request id
     * @return CompletableFuture which when completed will have added entry to the table if it did not exist.
     */
    public <T> CompletableFuture<Version> addNewEntryIfAbsent(String tableName, String key, T val, Function<T, byte[]> toBytes,
                                                              long requestId) {
        // if entry exists, we will get write conflict in attempting to create it again.
        return expectingDataExists(addNewEntry(tableName, key, val, toBytes, requestId), null);
    }

    /**
     * Method to add a batch of entries if absent. Table implementation on segment store guarantees that either all or none of
     * the entries are added.
     * If segment store responds with success, then it is guaranteed that all entries are added to the store.
     * However, it is important to note that the segment store could respond with Data Exists even if one of the entries exists.
     * In such case, this method will ignore data exist and respond with success for the entire batch. It does not verify
     * if all entries existed or one of the entries existed.
     * Callers should use this only if they are guaranteed to never create the requested entries outside of the requested batch.
     *
     * @param tableName table name
     * @param toAdd map of keys and values to add.
     * @param toBytes function to serialize individual values in the list of items to add.
     * @param requestId request id
     * @param <T>       type of values.
     * @return CompletableFuture which when completed successfully will indicate that all entries have been added successfully.
     */
    public <T> CompletableFuture<Void> addNewEntriesIfAbsent(String tableName, List<Map.Entry<String, T>> toAdd,
                                                             Function<T, byte[]> toBytes, long requestId) {
        List<TableSegmentEntry> entries = toAdd.stream().map(x ->
                TableSegmentEntry.notExists(x.getKey().getBytes(Charsets.UTF_8), toBytes.apply(x.getValue())))
                                               .collect(Collectors.toList());
        Supplier<String> errorMessage = () -> String.format("addNewEntriesIfAbsent: table: %s", tableName);
        long time = System.currentTimeMillis();
        return expectingDataExists(withRetries(() -> segmentHelper.updateTableEntries(tableName, entries, authToken.get(),
                requestId), errorMessage, requestId)
                .handle((r, e) -> {
                    releaseEntries(entries);
                    if (e != null) {
                        Throwable unwrap = Exceptions.unwrap(e);
                        toAdd.forEach(entry -> invalidateCache(tableName, entry.getKey()));
                        if (unwrap instanceof StoreException.WriteConflictException) {
                            throw StoreException.create(StoreException.Type.DATA_EXISTS, errorMessage.get());
                        } else {
                            log.debug(requestId, "add new entries to {} threw exception {} {}",
                                    tableName, unwrap.getClass(), unwrap.getMessage());
                            throw new CompletionException(e);
                        }
                    } else {
                        log.debug(requestId, "entries added {} to table {}", toAdd, tableName);
                        for (int i = 0; i < r.size(); i++) {
                            putInCache(tableName, toAdd.get(i).getKey(),
                                    new VersionedMetadata<>(toAdd.get(i).getValue(),
                                            new Version.LongVersion(r.get(i).getSegmentVersion())), time);
                        }
                        return null;
                    }
                }), null);
    }

    /**
     * Method to update a single entry.
     * @param tableName tablename
     * @param key key
     * @param toBytes to bytes function
     * @param val value
     * @param ver previous key version
     * @param <T> Type of value to be added
     * @param requestId request id
     * @return CompletableFuture which when completed will indicate that the value is updated in the table.
     */
    public <T> CompletableFuture<Version> updateEntry(String tableName, String key, T val, Function<T, byte[]> toBytes,
                                                      Version ver, long requestId) {
        long version = ver.asLongVersion().getLongValue();
        log.trace(requestId, "updateEntry entry called for : {} key : {} version {}", tableName, key, version);
        byte[] value = toBytes.apply(val);
        long time = System.currentTimeMillis();
        List<TableSegmentEntry> entries = Collections.singletonList(
                TableSegmentEntry.versioned(key.getBytes(Charsets.UTF_8), value, version));
        return withRetries(() -> segmentHelper.updateTableEntries(tableName, entries, authToken.get(), requestId),
                () -> String.format("updateEntry: key: %s table: %s", key, tableName), true, requestId)
                .thenApplyAsync(x -> {
                    TableSegmentKeyVersion first = x.get(0);
                    log.debug(requestId, "entry for key {} updated to table {} with new version {}",
                            key, tableName, first.getSegmentVersion());
                    Version newVersion = new Version.LongVersion(first.getSegmentVersion());
                    putInCache(tableName, key, new VersionedMetadata<>(val, newVersion), time);
                    return newVersion;
                }, executor)
                .exceptionally(e -> {
                    invalidateCache(tableName, key);
                    throw new CompletionException(e);
                })
                .whenComplete((r, ex) -> releaseEntries(entries));
    }

    /**
     * Method to retrieve the value for a given key from a table. This method takes a deserialization function and deserializes
     * the received byte[] using the supplied function.
     * @param tableName tableName
     * @param key key
     * @param fromBytes deserialization function
     * @param <T> Type of deserialized object
     * @param requestId request id
     * @return CompletableFuture which when completed will have the versionedMetadata retrieved from the store.
     */
    public <T> CompletableFuture<VersionedMetadata<T>> getEntry(String tableName, String key, Function<byte[], T> fromBytes,
                                                                long requestId) {
        log.trace(requestId, "get entry called for : {} key : {}", tableName, key);
        List<TableSegmentKey> keys = Collections.singletonList(TableSegmentKey.unversioned(key.getBytes(Charsets.UTF_8)));
        CompletableFuture<VersionedMetadata<T>> result = new CompletableFuture<>();
        String message = "get entry: key: %s table: %s";
        withRetries(() -> segmentHelper.readTable(tableName, keys, authToken.get(), requestId),
                () -> String.format(message, key, tableName), requestId)
                .thenApplyAsync(x -> {
                    try {
                        TableSegmentEntry first = x.get(0);
                        if (first.getKey().getVersion().equals(TableSegmentKeyVersion.NOT_EXISTS)) {
                            throw StoreException.create(StoreException.Type.DATA_NOT_FOUND, String.format(message, key, tableName));
                        } else {
                            log.trace(requestId, "returning entry for : {} key : {} with version {}", tableName, key,
                                    first.getKey().getVersion().getSegmentVersion());

                            T deserialized = fromBytes.apply(getArray(first.getValue()));

                            return new VersionedMetadata<>(deserialized,
                                    new Version.LongVersion(first.getKey().getVersion().getSegmentVersion()));
                        }
                    } finally {
                        releaseEntries(x);
                    }
                }, executor)
                .whenCompleteAsync((r, e) -> {
                    releaseKeys(keys);
                    if (e != null) {
                        result.completeExceptionally(e);
                    } else {
                        result.complete(r);
                    }
                }, executor);
        return result;
    }

    /**
     * Method to retrieve the value for a given key from a table and it fetches from cache if the aftertime is less than
     * the time of the cached value. After it retrieves the value, it loads it into the cache.
     * loads it into the cache. This method takes a deserialization function and deserializes
     * the received byte[] using the supplied function.
     * @param tableName tableName
     * @param key key
     * @param fromBytes deserialization function
     * @param <T> Type of deserialized object
     * @param afterTime time after which the cache entry should be treated as valid. if the value was loaded before this time,
     *                  then ignore cached and fetch from store.
     * @param requestId request id
     * @return CompletableFuture which when completed will have the versionedMetadata retrieved from the store.
     */
    public <T> CompletableFuture<VersionedMetadata<T>> getCachedOrLoad(String tableName, String key, Function<byte[], T> fromBytes,
                                                                       long afterTime, long requestId) {
        log.trace(requestId, "get entry called for : {} key : {}", tableName, key);
        VersionedMetadata<Object> cached = getCachedData(tableName, key, afterTime, requestId);
        if (cached != null) {
            return CompletableFuture.completedFuture(getVersionedMetadata(cached));
        } else {
            long time = System.currentTimeMillis();
            return getEntry(tableName, key, fromBytes, requestId)
                    .thenApply(r -> {
                        putInCache(tableName, key, r, time);
                        return r;
                    });
        }
    }

    /**
     * Method to retrieve the value for a given key from a table. This method takes a deserialization function and deserializes
     * the received byte[] using the supplied function.
     * @param tableName tableName
     * @param keys keys to read
     * @param fromBytes deserialization function
     * @param nonExistent entry to populate for non existent keys
     * @param <T> Type of deserialized object
     * @param requestId request id
     * @return CompletableFuture which when completed will have the versionedMetadata retrieved from the store.
     */
    public <T> CompletableFuture<List<VersionedMetadata<T>>> getEntries(String tableName, List<String> keys, 
                                                                        Function<byte[], T> fromBytes,
                                                                        VersionedMetadata<T> nonExistent,
                                                                        long requestId) {
        log.trace(requestId, "get entries called for : {} keys : {}", tableName, keys);
        List<TableSegmentKey> tableKeys = keys.stream().map(key -> TableSegmentKey.unversioned(key.getBytes(Charsets.UTF_8)))
                                              .collect(Collectors.toList());
        CompletableFuture<List<VersionedMetadata<T>>> result = new CompletableFuture<>();

        String message = "get entry: key: %s table: %s";
        long time = System.currentTimeMillis();

        withRetries(() -> segmentHelper.readTable(tableName, tableKeys, authToken.get(), requestId),
                () -> String.format(message, keys, tableName), requestId)
                .thenApplyAsync(entries -> {
                    try {
                        List<VersionedMetadata<T>> list = new ArrayList<>(keys.size());
                        for (int i = 0; i < keys.size(); i++) {
                            TableSegmentEntry entry = entries.get(i);
                            if (entry.getKey().getVersion().equals(TableSegmentKeyVersion.NOT_EXISTS)) {
                                list.add(nonExistent);
                            } else {
                                VersionedMetadata<T> tVersionedMetadata = new VersionedMetadata<>(
                                        fromBytes.apply(getArray(entry.getValue())),
                                        new Version.LongVersion(entry.getKey().getVersion().getSegmentVersion()));
                                putInCache(tableName, keys.get(i), tVersionedMetadata, time);
                                list.add(tVersionedMetadata);
                            }
                        }
                        return list;
                    } finally {
                        releaseEntries(entries);
                    }
                }, executor)
                .whenCompleteAsync((r, e) -> {
                    releaseKeys(tableKeys);
                    if (e != null) {
                        result.completeExceptionally(e);
                    } else {
                        result.complete(r);
                    }
                }, executor);
        
        return result;
    }

    /**
     * Method to remove entry from the store.
     * @param tableName tableName
     * @param key key
     * @param requestId request id
     * @return CompletableFuture which when completed will indicate successful deletion of entry from the table.
     * It ignores DataNotFound exception.
     */
    public CompletableFuture<Void> removeEntry(String tableName, String key, long requestId) {
        return removeEntry(tableName, key, null, requestId);
    }

    /**
     * Method to remove entry from the store. 
     * @param tableName tableName
     * @param key key
     * @param ver version for conditional removal
     * @param requestId request id
     * @return CompletableFuture which when completed will indicate successful deletion of entry from the table.
     * It ignores DataNotFound exception. 
     */
    public CompletableFuture<Void> removeEntry(String tableName, String key, Version ver, long requestId) {
        log.trace(requestId, "remove entry called for : {} key : {}", tableName, key);
        TableSegmentKey tableKey = ver == null
                ? TableSegmentKey.unversioned(key.getBytes(Charsets.UTF_8))
                : TableSegmentKey.versioned(key.getBytes(Charsets.UTF_8), ver.asLongVersion().getLongValue());

        return expectingDataNotFound(withRetries(() -> segmentHelper.removeTableKeys(
                tableName, Collections.singletonList(tableKey), authToken.get(), requestId),
                () -> String.format("remove entry: key: %s table: %s", key, tableName), requestId), null)
                .thenAcceptAsync(v -> {
                    invalidateCache(tableName, key);
                    log.trace(requestId, "entry for key {} removed from table {}", key, tableName);
                }, executor)
                .whenComplete((r, ex) -> releaseKeys(Collections.singleton(tableKey)));
    }

    /**
     * Removes a batch of entries from the table store. Ignores data not found exception and treats it as success.
     * If table store throws dataNotFound for a subset of entries, there is no way for this method to disambiguate.
     * So it is the responsibility of the caller to use this api if they are guaranteed to always attempt to
     * remove same batch entries.
     * @param tableName table name
     * @param keys keys to delete
     * @param requestId request id
     * @return CompletableFuture which when completed will have entries removed from the table.
     */
    public CompletableFuture<Void> removeEntries(String tableName, Collection<String> keys, long requestId) {
        log.trace(requestId, "remove entry called for : {} keys : {}", tableName, keys);

        List<TableSegmentKey> listOfKeys = keys.stream()
                                               .map(x -> TableSegmentKey.unversioned(x.getBytes(Charsets.UTF_8)))
                                               .collect(Collectors.toList());
        return expectingDataNotFound(withRetries(() -> segmentHelper.removeTableKeys(
                tableName, listOfKeys, authToken.get(), requestId),
                () -> String.format("remove entries: keys: %s table: %s", keys.toString(), tableName), requestId), null)
                .thenAcceptAsync(v -> {
                    keys.forEach(key -> invalidateCache(tableName, key));
                    log.trace(requestId, "entry for keys {} removed from table {}", keys, tableName);
                }, executor)
                .whenComplete((r, ex) -> releaseKeys(listOfKeys));
    }

    /**
     * Method to get paginated list of keys with a continuation token.
     * @param tableName tableName
     * @param continuationToken previous continuationToken
     * @param limit limit on number of keys to retrieve
     * @param requestId request id
     * @return CompletableFuture which when completed will have a list of keys of size less than or equal to limit and
     * a new ContinutionToken.
     */
    public CompletableFuture<Map.Entry<ByteBuf, List<String>>> getKeysPaginated(String tableName, ByteBuf continuationToken,
                                                                                int limit, long requestId) {
        log.trace(requestId, "get keys paginated called for : {}", tableName);
        return withRetries(
<<<<<<< HEAD
                () -> segmentHelper.readTableKeys(tableName, limit, HashTableIteratorItem.State.fromBytes(continuationToken),
=======
                () -> segmentHelper.readTableKeys(tableName, limit, IteratorStateImpl.fromBytes(continuationToken),
>>>>>>> e4ec3f6f
                        authToken.get(), requestId),
                () -> String.format("get keys paginated for table: %s", tableName), requestId)
                .thenApplyAsync(result -> {
                    try {
                        List<String> items = result.getItems().stream().map(x -> new String(getArray(x.getKey()),
                                Charsets.UTF_8)).collect(Collectors.toList());
                        log.trace(requestId, "get keys paginated on table {} returned items {}", tableName, items);
                        // if the returned token and result are empty, return the incoming token so that
                        // callers can resume from that token.
                        return new AbstractMap.SimpleEntry<>(getNextToken(continuationToken, result), items);
                    } finally {
                        releaseKeys(result.getItems());
                    }
                }, executor);
    }

    /**
     * Method to get paginated list of entries with a continuation token.
     * @param tableName tableName
     * @param continuationToken previous continuationToken
     * @param limit limit on number of entries to retrieve
     * @param fromBytes function to deserialize byte array into object of type T
     * @param <T> type of deserialized entry values
     * @param requestId request id
     * @return CompletableFuture which when completed will have a list of entries of size less than or equal to limit and
     * a new ContinutionToken.
     */
    public <T> CompletableFuture<Map.Entry<ByteBuf, List<Map.Entry<String, VersionedMetadata<T>>>>> getEntriesPaginated(
            String tableName, ByteBuf continuationToken, int limit,
            Function<byte[], T> fromBytes, long requestId) {
        log.trace(requestId, "get entries paginated called for : {}", tableName);
        long time = System.currentTimeMillis();
        return withRetries(() -> segmentHelper.readTableEntries(tableName, limit,
                HashTableIteratorItem.State.fromBytes(continuationToken), authToken.get(), requestId),
                () -> String.format("get entries paginated for table: %s", tableName), requestId)
                .thenApplyAsync(result -> {
                    try {
                        List<Map.Entry<String, VersionedMetadata<T>>> items = result.getItems().stream().map(x -> {
                            String key = new String(getArray(x.getKey().getKey()), Charsets.UTF_8);
                            T deserialized = fromBytes.apply(getArray(x.getValue()));
                            VersionedMetadata<T> value = new VersionedMetadata<>(deserialized, new Version.LongVersion(
                                    x.getKey().getVersion().getSegmentVersion()));
                            putInCache(tableName, key, value, time);
                            return new AbstractMap.SimpleEntry<>(key, value);
                        }).collect(Collectors.toList());
                        log.trace(requestId, "get keys paginated on table {} returned number of items {}", tableName, items.size());
                        // if the returned token and result are empty, return the incoming token so that 
                        // callers can resume from that token. 
                        return new AbstractMap.SimpleEntry<>(getNextToken(continuationToken, result), items);
                    } finally {
                        releaseEntries(result.getItems());
                    }
                }, executor);
    }

    private ByteBuf getNextToken(ByteBuf continuationToken, HashTableIteratorItem<?> result) {
        return result.getItems().isEmpty() && result.getState().isEmpty() ?
                continuationToken : Unpooled.wrappedBuffer(result.getState().toBytes());
    }

    /**
     * Method to retrieve all keys in the table. It returns an asyncIterator which can be used to iterate over the returned keys.
     * @param tableName table name
     * @param requestId request id
     * @return AsyncIterator that can be used to iterate over keys in the table.
     */
    public AsyncIterator<String> getAllKeys(String tableName, long requestId) {
        return new ContinuationTokenAsyncIterator<>(token -> getKeysPaginated(tableName, token, 1000, requestId)
                .thenApplyAsync(result -> {
                    token.release();
                    return new AbstractMap.SimpleEntry<>(result.getKey(), result.getValue());
                }, executor),
                HashTableIteratorItem.State.EMPTY.getToken());
    }

    /**
     * Method to retrieve all entries in the table. It returns an asyncIterator which can be used to iterate over the returned entries.
     * @param tableName table name
     * @param fromBytes deserialization function to deserialize returned value.
     * @param <T> Type of value
     * @param requestId request id
     * @return AsyncIterator that can be used to iterate over keys in the table.
     */
    public <T> AsyncIterator<Map.Entry<String, VersionedMetadata<T>>> getAllEntries(String tableName, Function<byte[], T> fromBytes,
                                                                                    long requestId) {
        return new ContinuationTokenAsyncIterator<>(token -> getEntriesPaginated(tableName, token, 1000, fromBytes,
                requestId)
                .thenApplyAsync(result -> {
                    token.release();
                    return new AbstractMap.SimpleEntry<>(result.getKey(), result.getValue());
                }, executor),
                HashTableIteratorItem.State.EMPTY.getToken());
    }

    public <T> CompletableFuture<T> expectingDataNotFound(CompletableFuture<T> future, T toReturn) {
        return Futures.exceptionallyExpecting(future, e -> Exceptions.unwrap(e) instanceof StoreException.DataNotFoundException,
                toReturn);
    }

    <T> CompletableFuture<T> expectingDataExists(CompletableFuture<T> future, T toReturn) {
        return Futures.exceptionallyExpecting(future, e -> Exceptions.unwrap(e) instanceof StoreException.DataExistsException,
                toReturn);
    }

    private <T> Supplier<CompletableFuture<T>> exceptionalCallback(Supplier<CompletableFuture<T>> future,
                                                                   Supplier<String> errorMessageSupplier,
                                                                   boolean throwOriginalOnCFE,
                                                                   long requestId) {
        return () -> CompletableFuture.completedFuture(null).thenComposeAsync(v -> future.get(), executor).exceptionally(t -> {
            String errorMessage = errorMessageSupplier.get();
            Throwable cause = Exceptions.unwrap(t);
            Throwable toThrow;
            if (cause instanceof WireCommandFailedException) {
                WireCommandFailedException wcfe = (WireCommandFailedException) cause;
                switch (wcfe.getReason()) {
                    case ConnectionDropped:
                    case ConnectionFailed:
                        toThrow = throwOriginalOnCFE ? wcfe :
                                StoreException.create(StoreException.Type.CONNECTION_ERROR, wcfe, errorMessage);
                        break;
                    case UnknownHost:
                        toThrow = StoreException.create(StoreException.Type.CONNECTION_ERROR, wcfe, errorMessage);
                        break;
                    case PreconditionFailed:
                        toThrow = StoreException.create(StoreException.Type.ILLEGAL_STATE, wcfe, errorMessage);
                        break;
                    case AuthFailed:
                        authToken.set(authHelper.retrieveMasterToken());
                        toThrow = StoreException.create(StoreException.Type.CONNECTION_ERROR, wcfe, errorMessage);
                        break;
                    case SegmentDoesNotExist:
                        toThrow = StoreException.create(StoreException.Type.DATA_CONTAINER_NOT_FOUND, wcfe, errorMessage);
                        break;
                    case TableSegmentNotEmpty:
                        toThrow = StoreException.create(StoreException.Type.DATA_CONTAINS_ELEMENTS, wcfe, errorMessage);
                        break;
                    case TableKeyDoesNotExist:
                        toThrow = StoreException.create(StoreException.Type.DATA_NOT_FOUND, wcfe, errorMessage);
                        break;
                    case TableKeyBadVersion:
                        toThrow = StoreException.create(StoreException.Type.WRITE_CONFLICT, wcfe, errorMessage);
                        break;
                    default:
                        toThrow = StoreException.create(StoreException.Type.UNKNOWN, wcfe, errorMessage);
                }
            } else if (cause instanceof HostStoreException) {
                log.warn(requestId, "Host Store exception {}", cause.getMessage());
                toThrow = StoreException.create(StoreException.Type.CONNECTION_ERROR, cause, errorMessage);
            } else {
                log.warn(requestId, "exception of unknown type thrown {} ", errorMessage, cause);
                toThrow = StoreException.create(StoreException.Type.UNKNOWN, cause, errorMessage);
            }

            throw new CompletionException(toThrow);
        });
    }

    /*
     * We don't want to do indefinite retries because for controller's graceful shutting down, it waits on grpc service to
     * be terminated which in turn waits on all outstanding grpc calls to complete. And the store may stall the calls if
     * there is indefinite retries. Restricting it to 12 retries gives us ~60 seconds worth of wait on the upper side.
     * Also, note that the call can fail because hostContainerMap has not been updated or it can fail because it cannot
     * talk to segment store. Both these are translated to ConnectionErrors and are retried. All other exceptions
     * are thrown back
     */
    private <T> CompletableFuture<T> withRetries(Supplier<CompletableFuture<T>> futureSupplier, Supplier<String> errorMessage,
                                                 long requestId) {
        return withRetries(futureSupplier, errorMessage, false, requestId);
    }

    private <T> CompletableFuture<T> withRetries(Supplier<CompletableFuture<T>> futureSupplier, Supplier<String> errorMessage,
                                         boolean throwOriginalOnCfe, long requestId) {
        return RetryHelper.withRetriesAsync(exceptionalCallback(futureSupplier, errorMessage, throwOriginalOnCfe, requestId),
                e -> Exceptions.unwrap(e) instanceof StoreException.StoreConnectionException, numOfRetries, executor)
                .exceptionally(e -> {
                    Throwable t = Exceptions.unwrap(e);
                    if (t instanceof RetriesExhaustedException) {
                        throw new CompletionException(t.getCause());
                    } else {
                        Throwable unwrap = Exceptions.unwrap(e);
                        if (unwrap instanceof WireCommandFailedException &&
                                (((WireCommandFailedException) unwrap).getReason().equals(ConnectionDropped) ||
                                        ((WireCommandFailedException) unwrap).getReason().equals(ConnectionFailed))) {
                            throw new CompletionException(StoreException.create(StoreException.Type.CONNECTION_ERROR,
                                    errorMessage.get()));
                        } else {
                            throw new CompletionException(unwrap);
                        }
                    }
                });
    }

    private byte[] getArray(ByteBuf buf) {
        final byte[] bytes = new byte[buf.readableBytes()];
        final int readerIndex = buf.readerIndex();
        buf.getBytes(readerIndex, bytes);
        return bytes;
    }

    private void releaseKeys(Collection<TableSegmentKey> keys) {
        for (TableSegmentKey k : keys) {
            ReferenceCountUtil.safeRelease(k.getKey());
        }
    }

    private void releaseEntries(Collection<TableSegmentEntry> entries) {
        for (TableSegmentEntry e : entries) {
            ReferenceCountUtil.safeRelease(e.getKey().getKey());
            ReferenceCountUtil.safeRelease(e.getValue());
        }
    }

    /**
     * Helper method to load the value from a table into the cache. It first attempts to
     * load the value by using the table name which may already be cached.
     * It handles table (data container) not found exception
     * and automatically invokes tablename supplier with "ignore cached" value to fetch the latest table name and uses
     * that to read the specified key and load the value into the cache and return the value to the caller.
     *
     * @param tableNameSupplier a bifunction tht takes a flag for whether to ignore cached table name.
     *                         It also takes an operation context and returns a table name.
     * @param key Key to load
     * @param valueFunction deserializer for value.
     * @param context operation context
     * @param <T> type of value.
     * @return CompletableFuture which when completed will hold the value which is loaded into the cache.
     */
    public <T> CompletableFuture<VersionedMetadata<T>> loadFromTableHandleStaleTableName(
            BiFunction<Boolean, OperationContext, CompletableFuture<String>> tableNameSupplier,
                         String key, Function<byte[], T> valueFunction, OperationContext context) {
        return Futures.exceptionallyComposeExpecting(
                tableNameSupplier.apply(false, context).thenCompose(tableName ->
                        getCachedOrLoad(tableName, key,
                                valueFunction, context.getOperationStartTime(), context.getRequestId())),
                e -> Exceptions.unwrap(e) instanceof StoreException.DataContainerNotFoundException,
                () -> tableNameSupplier.apply(true, context).thenCompose(tableName ->
                        getCachedOrLoad(tableName, key,
                                valueFunction, context.getOperationStartTime(), context.getRequestId())));
    }
}<|MERGE_RESOLUTION|>--- conflicted
+++ resolved
@@ -554,11 +554,7 @@
                                                                                 int limit, long requestId) {
         log.trace(requestId, "get keys paginated called for : {}", tableName);
         return withRetries(
-<<<<<<< HEAD
                 () -> segmentHelper.readTableKeys(tableName, limit, HashTableIteratorItem.State.fromBytes(continuationToken),
-=======
-                () -> segmentHelper.readTableKeys(tableName, limit, IteratorStateImpl.fromBytes(continuationToken),
->>>>>>> e4ec3f6f
                         authToken.get(), requestId),
                 () -> String.format("get keys paginated for table: %s", tableName), requestId)
                 .thenApplyAsync(result -> {
