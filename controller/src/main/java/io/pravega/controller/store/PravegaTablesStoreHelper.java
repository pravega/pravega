--- conflicted
+++ resolved
@@ -173,11 +173,7 @@
         log.debug(requestId, "create table called for table: {}", tableName);
 
         return Futures.toVoid(withRetries(() -> segmentHelper.createTableSegment(tableName, authToken.get(), requestId,
-<<<<<<< HEAD
-                false),
-=======
                 false, 0),
->>>>>>> 0a605f75
                 () -> String.format("create table: %s", tableName), requestId))
                 .whenCompleteAsync((r, e) -> {
                     if (e != null) {
@@ -609,11 +605,7 @@
                                                                                 int limit, long requestId) {
         log.trace(requestId, "get keys paginated called for : {}", tableName);
         return withRetries(
-<<<<<<< HEAD
-                () -> segmentHelper.readTableKeys(tableName, limit, IteratorStateImpl.fromBytes(continuationToken),
-=======
                 () -> segmentHelper.readTableKeys(tableName, limit, HashTableIteratorItem.State.fromBytes(continuationToken),
->>>>>>> 0a605f75
                         authToken.get(), requestId),
                 () -> String.format("get keys paginated for table: %s", tableName), requestId)
                 .thenApplyAsync(result -> {
@@ -647,11 +639,7 @@
         log.trace(requestId, "get entries paginated called for : {}", tableName);
         long time = System.currentTimeMillis();
         return withRetries(() -> segmentHelper.readTableEntries(tableName, limit,
-<<<<<<< HEAD
-                IteratorStateImpl.fromBytes(continuationToken), authToken.get(), requestId),
-=======
                 HashTableIteratorItem.State.fromBytes(continuationToken), authToken.get(), requestId),
->>>>>>> 0a605f75
                 () -> String.format("get entries paginated for table: %s", tableName), requestId)
                 .thenApplyAsync(result -> {
                     try {
