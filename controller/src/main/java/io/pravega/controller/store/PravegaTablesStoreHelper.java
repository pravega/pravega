--- conflicted
+++ resolved
@@ -50,11 +50,8 @@
 import java.util.Collections;
 import java.util.List;
 import java.util.Map;
-<<<<<<< HEAD
 import java.util.Set;
-=======
 import java.util.UUID;
->>>>>>> 04c9c6ba
 import java.util.concurrent.CompletableFuture;
 import java.util.concurrent.CompletionException;
 import java.util.concurrent.ScheduledExecutorService;
@@ -63,15 +60,12 @@
 import java.util.function.Function;
 import java.util.function.Supplier;
 import java.util.stream.Collectors;
-<<<<<<< HEAD
 
 import io.pravega.shared.protocol.netty.PravegaNodeUri;
 import lombok.EqualsAndHashCode;
 import lombok.NonNull;
 import lombok.extern.slf4j.Slf4j;
 import lombok.val;
-=======
->>>>>>> 04c9c6ba
 import org.apache.curator.shaded.com.google.common.base.Charsets;
 import org.slf4j.LoggerFactory;
 
@@ -148,7 +142,7 @@
      * @param <T> Type of object to deserialize the response into.
      * @param table name of table
      * @param key key to query
-     * @param time time after which the cache entry should have been loaded. 
+     * @param time time after which the cache entry should have been loaded.
      * @param requestId request id
      * @return Returns a completableFuture which when completed will have the deserialized value with its store key version.
      */
@@ -161,7 +155,7 @@
         log.trace(requestId, "found entry for key {} in table {} in cache", key, table);
         return getVersionedMetadata(cachedData);
     }
-    
+
     /**
      * Method to invalidate cached value in the cache for the specified table.
      * @param table table name
@@ -187,7 +181,7 @@
     public CompletableFuture<Void> createTable(String tableName, long requestId) {
         log.debug(requestId, "create table called for table: {}", tableName);
 
-        return Futures.toVoid(withRetries(() -> segmentHelper.createTableSegment(tableName, authToken.get(), requestId, 
+        return Futures.toVoid(withRetries(() -> segmentHelper.createTableSegment(tableName, authToken.get(), requestId,
                 false),
                 () -> String.format("create table: %s", tableName), requestId))
                 .whenCompleteAsync((r, e) -> {
@@ -245,14 +239,14 @@
                     if (unwrap instanceof StoreException.WriteConflictException) {
                         throw StoreException.create(StoreException.Type.DATA_EXISTS, errorMessage.get());
                     } else {
-                        log.debug(requestId, "add new entry {} to {} threw exception {} {}", 
+                        log.debug(requestId, "add new entry {} to {} threw exception {} {}",
                                 key, tableName, unwrap.getClass(), unwrap.getMessage());
                         throw new CompletionException(e);
                     }
                 })
                 .thenApplyAsync(x -> {
                     TableSegmentKeyVersion first = x.get(0);
-                    log.debug(requestId, "entry for key {} added to table {} with version {}", 
+                    log.debug(requestId, "entry for key {} added to table {} with version {}",
                             key, tableName, first.getSegmentVersion());
                     Version version = new Version.LongVersion(first.getSegmentVersion());
                     putInCache(tableName, key, new VersionedMetadata<>(val, version), time);
@@ -262,26 +256,26 @@
     }
 
 
-    public CompletableFuture<List<Version>> appendValues(final String tableName, Set<String> tableKeys, final String appendValue) {
+    public CompletableFuture<List<Version>> appendValues(final String tableName, Set<String> tableKeys, final String appendValue, long requestId) {
         Supplier<String> errorMessage = () -> String.format("update entries: on table: %s", tableName);
 
         // read values and add values
-        return withRetries(() -> appendValuesTable(tableName, appendValue, tableKeys).exceptionally(e -> {
+        return withRetries(() -> appendValuesTable(tableName, appendValue, tableKeys, requestId).exceptionally(e -> {
             log.debug("append values to table name {} for keys {} with value {} threw an exception {}", tableName, tableKeys, appendValue, e.getMessage());
             log.warn("ERROR while appending tags", e);
             throw new CompletionException(e);
         }).thenApplyAsync(x -> {
             log.trace("appendValues {} updated to table {} with version {}", appendValue, tableName, x);
             return x.stream().map(v -> (Version) new Version.LongVersion(v.getSegmentVersion())).collect(Collectors.toList());
-        }), errorMessage, true);
-    }
-
-    private CompletableFuture<List<TableSegmentKeyVersion>> appendValuesTable(String tableName, String appendValue, Set<String> tableKeys) {
+        }), errorMessage, true, requestId);
+    }
+
+    private CompletableFuture<List<TableSegmentKeyVersion>> appendValuesTable(String tableName, String appendValue, Set<String> tableKeys, long requestId) {
         // Get unversioned keys.
         final List<TableSegmentKey> keys = tableKeys.stream()
                                                     .map(k -> TableSegmentKey.unversioned(k.getBytes(StandardCharsets.UTF_8)))
                                                     .collect(Collectors.toList());
-        return segmentHelper.readTable(tableName, keys, authToken.get(), RequestTag.NON_EXISTENT_ID) // read the latest version of keys.
+        return segmentHelper.readTable(tableName, keys, authToken.get(), requestId) // read the latest version of keys.
                             .whenComplete((v, ex) -> releaseKeys(keys))
                             .thenCompose(currentEntries -> {
                                 List<TableSegmentEntry> updatedList = currentEntries.stream().map(entry -> {
@@ -301,7 +295,7 @@
                                                                        entry.getKey().getVersion().getSegmentVersion());
 
                                 }).collect(Collectors.toList());
-                                return segmentHelper.updateTableEntries(tableName, updatedList, authToken.get(), RequestTag.NON_EXISTENT_ID)
+                                return segmentHelper.updateTableEntries(tableName, updatedList, authToken.get(), requestId)
                                                     .whenComplete((v, ex) -> releaseEntries(updatedList));
                             });
     }
@@ -316,7 +310,7 @@
      * @param requestId request id
      * @return CompletableFuture which when completed will have added entry to the table if it did not exist.
      */
-    public <T> CompletableFuture<Version> addNewEntryIfAbsent(String tableName, String key, T val, Function<T, byte[]> toBytes, 
+    public <T> CompletableFuture<Version> addNewEntryIfAbsent(String tableName, String key, T val, Function<T, byte[]> toBytes,
                                                               long requestId) {
         // if entry exists, we will get write conflict in attempting to create it again.
         return expectingDataExists(addNewEntry(tableName, key, val, toBytes, requestId), null);
@@ -333,12 +327,12 @@
      *
      * @param tableName table name
      * @param toAdd map of keys and values to add.
-     * @param toBytes function to serialize individual values in the list of items to add. 
-     * @param requestId request id
-     * @param <T>       type of values. 
+     * @param toBytes function to serialize individual values in the list of items to add.
+     * @param requestId request id
+     * @param <T>       type of values.
      * @return CompletableFuture which when completed successfully will indicate that all entries have been added successfully.
      */
-    public <T> CompletableFuture<Void> addNewEntriesIfAbsent(String tableName, List<Map.Entry<String, T>> toAdd, 
+    public <T> CompletableFuture<Void> addNewEntriesIfAbsent(String tableName, List<Map.Entry<String, T>> toAdd,
                                                              Function<T, byte[]> toBytes, long requestId) {
         List<TableSegmentEntry> entries = toAdd.stream().map(x ->
                 TableSegmentEntry.notExists(x.getKey().getBytes(Charsets.UTF_8), toBytes.apply(x.getValue())))
@@ -355,14 +349,14 @@
                         if (unwrap instanceof StoreException.WriteConflictException) {
                             throw StoreException.create(StoreException.Type.DATA_EXISTS, errorMessage.get());
                         } else {
-                            log.debug(requestId, "add new entries to {} threw exception {} {}", 
+                            log.debug(requestId, "add new entries to {} threw exception {} {}",
                                     tableName, unwrap.getClass(), unwrap.getMessage());
                             throw new CompletionException(e);
                         }
                     } else {
                         log.debug(requestId, "entries added {} to table {}", toAdd, tableName);
                         for (int i = 0; i < r.size(); i++) {
-                            putInCache(tableName, toAdd.get(i).getKey(), 
+                            putInCache(tableName, toAdd.get(i).getKey(),
                                     new VersionedMetadata<>(toAdd.get(i).getValue(),
                                             new Version.LongVersion(r.get(i).getSegmentVersion())), time);
                         }
@@ -394,7 +388,7 @@
                 () -> String.format("updateEntry: key: %s table: %s", key, tableName), true, requestId)
                 .thenApplyAsync(x -> {
                     TableSegmentKeyVersion first = x.get(0);
-                    log.debug(requestId, "entry for key {} updated to table {} with new version {}", 
+                    log.debug(requestId, "entry for key {} updated to table {} with new version {}",
                             key, tableName, first.getSegmentVersion());
                     Version newVersion = new Version.LongVersion(first.getSegmentVersion());
                     putInCache(tableName, key, new VersionedMetadata<>(val, newVersion), time);
@@ -436,7 +430,7 @@
 
                             T deserialized = fromBytes.apply(getArray(first.getValue()));
 
-                            return new VersionedMetadata<>(deserialized, 
+                            return new VersionedMetadata<>(deserialized,
                                     new Version.LongVersion(first.getKey().getVersion().getSegmentVersion()));
                         }
                     } finally {
@@ -456,15 +450,15 @@
 
     /**
      * Method to retrieve the value for a given key from a table and it fetches from cache if the aftertime is less than
-     * the time of the cached value. After it retrieves the value, it loads it into the cache. 
+     * the time of the cached value. After it retrieves the value, it loads it into the cache.
      * loads it into the cache. This method takes a deserialization function and deserializes
-     * the received byte[] using the supplied function.  
+     * the received byte[] using the supplied function.
      * @param tableName tableName
      * @param key key
      * @param fromBytes deserialization function
      * @param <T> Type of deserialized object
-     * @param afterTime time after which the cache entry should be treated as valid. if the value was loaded before this time, 
-     *                  then ignore cached and fetch from store. 
+     * @param afterTime time after which the cache entry should be treated as valid. if the value was loaded before this time,
+     *                  then ignore cached and fetch from store.
      * @param requestId request id
      * @return CompletableFuture which when completed will have the versionedMetadata retrieved from the store.
      */
@@ -496,8 +490,8 @@
      * @return CompletableFuture which when completed will have the versionedMetadata retrieved from the store.
      */
     public <T> CompletableFuture<List<VersionedMetadata<T>>> getEntries(String tableName, List<String> keys, 
-                                                                        Function<byte[], T> fromBytes, 
-                                                                        VersionedMetadata<T> nonExistent, 
+                                                                        Function<byte[], T> fromBytes,
+                                                                        VersionedMetadata<T> nonExistent,
                                                                         long requestId) {
         log.trace(requestId, "get entries called for : {} keys : {}", tableName, keys);
         List<TableSegmentKey> tableKeys = keys.stream().map(key -> TableSegmentKey.unversioned(key.getBytes(Charsets.UTF_8)))
@@ -559,7 +553,7 @@
      * @param key key
      * @param ver version for conditional removal
      * @param requestId request id
-     * @return CompletableFuture which when completed will indicate successful deletion of entry from the table. 
+     * @return CompletableFuture which when completed will indicate successful deletion of entry from the table.
      * It ignores DataNotFound exception. 
      */
     public CompletableFuture<Void> removeEntry(String tableName, String key, Version ver, long requestId) {
@@ -617,12 +611,12 @@
                                                                                 int limit, long requestId) {
         log.trace(requestId, "get keys paginated called for : {}", tableName);
         return withRetries(
-                () -> segmentHelper.readTableKeys(tableName, limit, IteratorStateImpl.fromBytes(continuationToken), 
+                () -> segmentHelper.readTableKeys(tableName, limit, IteratorStateImpl.fromBytes(continuationToken),
                         authToken.get(), requestId),
                 () -> String.format("get keys paginated for table: %s", tableName), requestId)
                 .thenApplyAsync(result -> {
                     try {
-                        List<String> items = result.getItems().stream().map(x -> new String(getArray(x.getKey()), 
+                        List<String> items = result.getItems().stream().map(x -> new String(getArray(x.getKey()),
                                 Charsets.UTF_8)).collect(Collectors.toList());
                         log.trace(requestId, "get keys paginated on table {} returned items {}", tableName, items);
                         // if the returned token and result are empty, return the incoming token so that
@@ -701,7 +695,7 @@
      * @param requestId request id
      * @return AsyncIterator that can be used to iterate over keys in the table.
      */
-    public <T> AsyncIterator<Map.Entry<String, VersionedMetadata<T>>> getAllEntries(String tableName, Function<byte[], T> fromBytes, 
+    public <T> AsyncIterator<Map.Entry<String, VersionedMetadata<T>>> getAllEntries(String tableName, Function<byte[], T> fromBytes,
                                                                                     long requestId) {
         return new ContinuationTokenAsyncIterator<>(token -> getEntriesPaginated(tableName, token, 1000, fromBytes,
                 requestId)
@@ -713,18 +707,18 @@
     }
 
     public <T> CompletableFuture<T> expectingDataNotFound(CompletableFuture<T> future, T toReturn) {
-        return Futures.exceptionallyExpecting(future, e -> Exceptions.unwrap(e) instanceof StoreException.DataNotFoundException, 
+        return Futures.exceptionallyExpecting(future, e -> Exceptions.unwrap(e) instanceof StoreException.DataNotFoundException,
                 toReturn);
     }
 
     <T> CompletableFuture<T> expectingDataExists(CompletableFuture<T> future, T toReturn) {
-        return Futures.exceptionallyExpecting(future, e -> Exceptions.unwrap(e) instanceof StoreException.DataExistsException, 
+        return Futures.exceptionallyExpecting(future, e -> Exceptions.unwrap(e) instanceof StoreException.DataExistsException,
                 toReturn);
     }
 
     private <T> Supplier<CompletableFuture<T>> exceptionalCallback(Supplier<CompletableFuture<T>> future,
                                                                    Supplier<String> errorMessageSupplier,
-                                                                   boolean throwOriginalOnCFE, 
+                                                                   boolean throwOriginalOnCFE,
                                                                    long requestId) {
         return () -> CompletableFuture.completedFuture(null).thenComposeAsync(v -> future.get(), executor).exceptionally(t -> {
             String errorMessage = errorMessageSupplier.get();
@@ -831,22 +825,22 @@
     }
 
     /**
-     * Helper method to load the value from a table into the cache. It first attempts to 
-     * load the value by using the table name which may already be cached. 
+     * Helper method to load the value from a table into the cache. It first attempts to
+     * load the value by using the table name which may already be cached.
      * It handles table (data container) not found exception
      * and automatically invokes tablename supplier with "ignore cached" value to fetch the latest table name and uses
      * that to read the specified key and load the value into the cache and return the value to the caller.
-     * 
+     *
      * @param tableNameSupplier a bifunction tht takes a flag for whether to ignore cached table name.
      *                         It also takes an operation context and returns a table name.
      * @param key Key to load
      * @param valueFunction deserializer for value.
      * @param context operation context
-     * @param <T> type of value. 
-     * @return CompletableFuture which when completed will hold the value which is loaded into the cache. 
+     * @param <T> type of value.
+     * @return CompletableFuture which when completed will hold the value which is loaded into the cache.
      */
     public <T> CompletableFuture<VersionedMetadata<T>> loadFromTableHandleStaleTableName(
-            BiFunction<Boolean, OperationContext, CompletableFuture<String>> tableNameSupplier, 
+            BiFunction<Boolean, OperationContext, CompletableFuture<String>> tableNameSupplier,
                          String key, Function<byte[], T> valueFunction, OperationContext context) {
         return Futures.exceptionallyComposeExpecting(
                 tableNameSupplier.apply(false, context).thenCompose(tableName ->
