/**
 * Copyright (c) 2017 Dell Inc., or its subsidiaries. All Rights Reserved.
 *
 * Licensed under the Apache License, Version 2.0 (the "License");
 * you may not use this file except in compliance with the License.
 * You may obtain a copy of the License at
 *
 *     http://www.apache.org/licenses/LICENSE-2.0
 */
package io.pravega.controller.store.stream;

import com.google.common.base.Preconditions;
import com.google.common.collect.Lists;
import io.pravega.client.stream.StreamConfiguration;
import io.pravega.common.Exceptions;
import io.pravega.common.concurrent.Futures;
import io.pravega.common.util.BitConverter;
import io.pravega.controller.server.eventProcessor.requesthandlers.TaskExceptions;
import io.pravega.controller.store.stream.StoreException.DataNotFoundException;
import io.pravega.controller.store.stream.tables.ActiveTxnRecord;
import io.pravega.controller.store.stream.tables.CompletedTxnRecord;
import io.pravega.controller.store.stream.tables.Data;
import io.pravega.controller.store.stream.tables.EpochTransitionRecord;
import io.pravega.controller.store.stream.tables.HistoryRecord;
import io.pravega.controller.store.stream.tables.HistoryIndexRecord;
import io.pravega.controller.store.stream.tables.RetentionRecord;
import io.pravega.controller.store.stream.tables.SealedSegmentsRecord;
import io.pravega.controller.store.stream.tables.State;
import io.pravega.controller.store.stream.tables.StreamTruncationRecord;
import io.pravega.controller.store.stream.tables.TableHelper;
import lombok.SneakyThrows;
import lombok.extern.slf4j.Slf4j;
import lombok.val;
import org.apache.commons.lang3.SerializationUtils;
import org.apache.commons.lang3.tuple.ImmutablePair;
import org.apache.commons.lang3.tuple.Pair;

import java.util.AbstractMap;
import java.util.AbstractMap.SimpleEntry;
import java.util.AbstractMap.SimpleImmutableEntry;
import java.util.ArrayList;
import java.util.Collections;
import java.util.HashMap;
import java.util.List;
import java.util.Map;
import java.util.Optional;
import java.util.Set;
import java.util.UUID;
import java.util.concurrent.CompletableFuture;
import java.util.concurrent.CompletionException;
import java.util.concurrent.atomic.AtomicReference;
import java.util.stream.Collectors;
import java.util.stream.IntStream;

import static java.util.stream.Collectors.toMap;

@Slf4j
public abstract class PersistentStreamBase<T> implements Stream {

    private final String scope;
    private final String name;

    PersistentStreamBase(final String scope, final String name) {
        this.scope = scope;
        this.name = name;
    }

    @Override
    public String getScope() {
        return this.scope;
    }

    @Override
    public String getName() {
        return this.name;
    }

    @Override
    public String getScopeName() {
        return this.scope;
    }

    /***
     * Creates a new stream record in the stream store.
     * Create a new task of type Create.
     * If create task already exists, use that and bring it to completion
     * If no task exists, fall through all create steps. They are all idempotent
     * <p>
     * Create Steps:
     * 1. Create new store configuration
     * 2. Create new segment table.
     * 3. Create new history table.
     * 4. Create new index
     *
     * @param configuration stream configuration.
     * @return : future of whether it was done or not
     */
    @Override
    public CompletableFuture<CreateStreamResponse> create(final StreamConfiguration configuration, long createTimestamp) {

        return checkScopeExists()
                .thenCompose((Void v) -> checkStreamExists(configuration, createTimestamp))
                .thenCompose(createStreamResponse -> storeCreationTimeIfAbsent(createStreamResponse.getTimestamp())
                        .thenCompose((Void v) -> createConfigurationIfAbsent(StreamProperty.complete(createStreamResponse.getConfiguration())))
                        .thenCompose((Void v) -> createTruncationDataIfAbsent(StreamProperty.complete(StreamTruncationRecord.EMPTY)))
                        .thenCompose((Void v) -> createStateIfAbsent(State.CREATING))
                        .thenCompose((Void v) -> createNewSegmentTableWithIndex(createStreamResponse.getConfiguration(),
                                createStreamResponse.getTimestamp()))
                        .thenCompose((Void v) -> getState(true))
                        .thenCompose(state -> {
                            if (state.equals(State.CREATING)) {
                                return createNewEpoch(0);
                            } else {
                                return CompletableFuture.completedFuture(null);
                            }
                        })
                        .thenCompose((Void v) -> createHistoryIndexIfAbsent(new Data<>(
                                TableHelper.createHistoryIndex(createStreamResponse.getTimestamp()), null)))
                        .thenCompose((Void v) -> {
                            final int numSegments = createStreamResponse.getConfiguration().getScalingPolicy().getMinNumSegments();
                            final byte[] historyTable = TableHelper.createHistoryTable(createStreamResponse.getTimestamp(),
                                    IntStream.range(0, numSegments).boxed().collect(Collectors.toList()));

                            return createHistoryTableIfAbsent(new Data<>(historyTable, null));
                        })
                        .thenCompose((Void v) -> createSealedSegmentsRecord(
                                SerializationUtils.serialize(new SealedSegmentsRecord(Collections.emptyMap()))))
                        .thenCompose((Void v) -> createRetentionSet(SerializationUtils.serialize(new RetentionRecord(Collections.emptyList()))))
                        .thenApply((Void v) -> createStreamResponse));
    }

    private CompletableFuture<Void> createNewSegmentTableWithIndex(final StreamConfiguration configuration, long timestamp) {
        final int numSegments = configuration.getScalingPolicy().getMinNumSegments();
        final double keyRangeChunk = 1.0 / numSegments;

        final List<AbstractMap.SimpleEntry<Double, Double>> newRanges = IntStream.range(0, numSegments)
                .boxed()
                .map(x -> new AbstractMap.SimpleEntry<>(x * keyRangeChunk, (x + 1) * keyRangeChunk))
                .collect(Collectors.toList());

        final Pair<byte[], byte[]> segmentTableAndIndex = TableHelper.createSegmentTableAndIndex(newRanges, timestamp);

        return createSegmentIndexIfAbsent(new Data<>(segmentTableAndIndex.getKey(), null))
                .thenCompose((Void v) -> createSegmentTableIfAbsent(new Data<>(segmentTableAndIndex.getValue(), null)));
    }

    @Override
    public CompletableFuture<Void> delete() {
        return deleteStream();
    }

    @Override
    public CompletableFuture<Void> startTruncation(final Map<Integer, Long> streamCut) {
        return Futures.allOfWithResults(streamCut.keySet().stream().map(x -> getSegment(x).thenApply(segment ->
                new SimpleEntry<>(segment.keyStart, segment.keyEnd)))
                .collect(Collectors.toList()))
                .thenAccept(TableHelper::validateStreamCut)
                .thenCompose(valid -> getTruncationData(true)
                .thenCompose(truncationData -> {
                            Preconditions.checkNotNull(truncationData);
                            StreamProperty<StreamTruncationRecord> previous = SerializationUtils.deserialize(truncationData.getData());
                            Exceptions.checkArgument(!previous.isUpdating(), "TruncationRecord", "Truncation record conflict");

                            return computeTruncationRecord(previous.getProperty(), streamCut)
                                    .thenApply(StreamProperty::update)
                                    .thenCompose(prop -> setTruncationData(
                                            new Data<>(SerializationUtils.serialize(prop), truncationData.getVersion())));
                        }));
    }

    private CompletableFuture<StreamTruncationRecord> computeTruncationRecord(StreamTruncationRecord truncationRecord,
                                                                              Map<Integer, Long> streamCut) {
        log.debug("computing truncation for stream {}/{}", scope, name);
        return getHistoryIndexFromStore()
                .thenCompose(historyIndex -> getHistoryTableFromStore()
                        .thenCompose(history -> getSegmentIndexFromStore()
                                .thenCompose(segmentIndex -> getSegmentTableFromStore()
                                        .thenApply(segmentTable -> TableHelper.computeTruncationRecord(historyIndex.getData(), history.getData(),
                                                segmentIndex.getData(), segmentTable.getData(), streamCut, truncationRecord)))));
    }

    @Override
    public CompletableFuture<Void> completeTruncation() {
        return getTruncationData(true)
                .thenCompose(truncationData -> {
                    Preconditions.checkNotNull(truncationData);
                    StreamProperty<StreamTruncationRecord> current = SerializationUtils.deserialize(truncationData.getData());
                    if (current.isUpdating()) {
                        StreamTruncationRecord truncationRecord = current.getProperty();
                        StreamProperty<StreamTruncationRecord> completedProp = StreamProperty.complete(truncationRecord.mergeDeleted());

                        return setTruncationData(new Data<>(SerializationUtils.serialize(completedProp), truncationData.getVersion()));
                    } else {
                        // idempotent
                        return CompletableFuture.completedFuture(null);
                    }
                });
    }

    @Override
    public CompletableFuture<StreamTruncationRecord> getTruncationRecord() {
        return getTruncationProperty(false)
                .thenApply(prop -> prop == null ? StreamTruncationRecord.EMPTY : prop.getProperty());
    }

    @Override
    public CompletableFuture<StreamProperty<StreamTruncationRecord>> getTruncationProperty(boolean ignoreCached) {
        return getTruncationData(ignoreCached)
                .thenApply(data -> SerializationUtils.deserialize(data.getData()));
    }

    /**
     * Update configuration at configurationPath.
     *
     * @param newConfiguration new stream configuration.
     * @return future of operation.
     */
    @Override
    public CompletableFuture<Void> startUpdateConfiguration(final StreamConfiguration newConfiguration) {
        return getConfigurationData(true)
                .thenCompose(configData -> {
                    StreamProperty<StreamConfiguration> previous = SerializationUtils.deserialize(configData.getData());
                    Preconditions.checkNotNull(previous);
                    Preconditions.checkArgument(!previous.isUpdating());
                    StreamProperty<StreamConfiguration> update = StreamProperty.update(newConfiguration);
                    return setConfigurationData(new Data<>(SerializationUtils.serialize(update), configData.getVersion()));
                });
    }

    /**
     * Update configuration at configurationPath.
     *
     * @return future of operation
     */
    @Override
    public CompletableFuture<Void> completeUpdateConfiguration() {
        return getConfigurationData(true)
                .thenCompose(configData -> {
                    StreamProperty<StreamConfiguration> current = SerializationUtils.deserialize(configData.getData());
                    Preconditions.checkNotNull(current);
                    if (current.isUpdating()) {
                        StreamProperty<StreamConfiguration> newProperty = StreamProperty.complete(current.getProperty());
                        log.debug("Completing update configuration for stream {}/{}", scope, name);
                        return setConfigurationData(new Data<>(SerializationUtils.serialize(newProperty), configData.getVersion()));
                    } else {
                        // idempotent
                        return CompletableFuture.completedFuture(null);
                    }
                });
    }

    /**
     * Fetch configuration at configurationPath.
     *
     * @return Future of stream configuration
     */
    @Override
    public CompletableFuture<StreamConfiguration> getConfiguration() {
        return getConfigurationProperty(false).thenApply(StreamProperty::getProperty);
    }

    @Override
    public CompletableFuture<StreamProperty<StreamConfiguration>> getConfigurationProperty(boolean ignoreCached) {
        return getConfigurationData(ignoreCached)
                .thenApply(data -> SerializationUtils.deserialize(data.getData()));
    }

    @Override
    public CompletableFuture<Boolean> updateState(final State state) {
        return getStateData(true)
                .thenCompose(currState -> {
                    if (State.isTransitionAllowed(SerializationUtils.deserialize(currState.getData()), state)) {
                        return setStateData(new Data<>(SerializationUtils.serialize(state), currState.getVersion()))
                                .thenApply(x -> true);
                    } else {
                        return Futures.failedFuture(StoreException.create(
                                StoreException.Type.OPERATION_NOT_ALLOWED,
                                "Stream: " + getName() + " State: " + state.name()));
                    }
                });
    }

    @Override
    public CompletableFuture<State> getState(boolean ignoreCached) {
        return getStateData(ignoreCached)
                .thenApply(x -> (State) SerializationUtils.deserialize(x.getData()));
    }

    /**
     * Fetch the segment table and retrieve the segment.
     *
     * @param number segment number.
     * @return : future of segment
     */
    @Override
    public CompletableFuture<Segment> getSegment(final int number) {
        return verifyLegalState().thenCompose(v -> getSegmentRow(number));
    }

    @Override
    public CompletableFuture<Integer> getSegmentCount() {
        return verifyLegalState()
                .thenCompose(v -> getSegmentIndex()
                        .thenCompose(segmentIndex -> getSegmentTable()
                                .thenApply(segmentTable -> TableHelper.getSegmentCount(segmentIndex.getData(), segmentTable.getData()))));
    }

    @Override
    public CompletableFuture<List<ScaleMetadata>> getScaleMetadata() {
        return verifyLegalState()
                .thenCompose(v -> getHistoryIndex())
                    .thenCompose(historyIndex -> getHistoryTable()
                        .thenApply(historyTable -> TableHelper.getScaleMetadata(historyIndex.getData(), historyTable.getData()))
                .thenCompose(listOfScaleRecords ->
                        Futures.allOfWithResults(listOfScaleRecords.stream().map(record -> {
                            long scaleTs = record.getLeft();
                            CompletableFuture<List<Segment>> list = Futures.allOfWithResults(
                                    record.getRight().stream().map(this::getSegment)
                                            .collect(Collectors.toList()));
                            return list.thenApply(segments -> new ImmutablePair<>(scaleTs, segments));
                        }).collect(Collectors.toList())))
                .thenApply(this::mapToScaleMetadata));
    }

    private List<ScaleMetadata> mapToScaleMetadata(List<ImmutablePair<Long, List<Segment>>> scalePair) {
        final AtomicReference<List<Segment>> previous = new AtomicReference<>();
        return scalePair.stream()
                .map(pair -> {
                    long splits = 0;
                    long merges = 0;
                    if (previous.get() != null) {
                        splits = findSegmentSplitsMerges(previous.get(), pair.right);
                        merges = findSegmentSplitsMerges(pair.right, previous.get());
                    }
                    previous.set(pair.getRight());
                    return new ScaleMetadata(pair.left, pair.right, splits, merges);
        }).collect(Collectors.toList());
    }

    /**
     * Method to calculate number of splits and merges.
     *
     * Principle to calculate the number of splits and merges:
     * 1- An event has occurred if a reference range is present (overlaps) in at least two consecutive target ranges.
     * 2- If the direction of the check in 1 is forward, then it is a split, otherwise it is a merge.
     *
     * @param referenceSegmentsList Reference segment list.
     * @param targetSegmentsList Target segment list.
     * @return Number of splits/merges.
     */
    private long findSegmentSplitsMerges(List<Segment> referenceSegmentsList, List<Segment> targetSegmentsList) {
        return referenceSegmentsList.stream().filter(
                segment -> targetSegmentsList.stream().filter(target -> target.overlaps(segment)).count() > 1 ).count();
    }

    /**
     * Given segment number, find its successor candidates and then compute overlaps with its keyrange
     * to find successors.
     *
     * @param number segment number.
     * @return : future of list of successor segment numbers
     */
    @Override
    public CompletableFuture<List<Integer>> getSuccessors(final int number) {
        return verifyLegalState().thenCompose(v -> getSuccessorsForSegment(number))
                                 .thenApply(list -> list.stream().map(Segment::getNumber).collect(Collectors.toList()));
    }

    private CompletableFuture<List<Segment>> findOverlapping(Segment segment, List<Integer> candidates) {
        return verifyLegalState().thenCompose(v -> Futures.allOfWithResults(candidates.stream()
                                                                                      .map(this::getSegment)
                                                                                      .collect(Collectors.toList())))
                                 .thenApply(successorCandidates -> successorCandidates.stream()
                                                                                      .filter(x -> x.overlaps(segment))
                                                                                      .collect(Collectors.toList()));
    }

    private CompletableFuture<List<Segment>> getSuccessorsForSegment(final int number) {
        return getHistoryIndex()
                .thenCompose(historyIndex -> getHistoryTable()
                        .thenCompose(historyTable -> getSegment(number)
                                .thenCompose(segment -> {
                                    List<Integer> candidates = TableHelper.findSegmentSuccessorCandidates(segment,
                                            historyIndex.getData(),
                                            historyTable.getData());
                                    return findOverlapping(segment, candidates);
                                })));
    }

    @Override
    public CompletableFuture<Map<Integer, List<Integer>>> getSuccessorsWithPredecessors(final int number) {
        // Ensure the order, we should first get history table followed by segment table because during scale we first write to
        // segment table followed by history table. So if a record exists in history table, then we are guaranteed to find it in
        // segment table.
        return verifyLegalState()
                .thenCompose(legal -> getHistoryIndex()
                        .thenCompose(historyIndex -> getHistoryTable()
                                .thenCompose(historyTable -> getSuccessorsForSegment(number)
                                        .thenCompose(successors -> {
                                            List<CompletableFuture<Map.Entry<Segment, List<Integer>>>> resultFutures = new ArrayList<>();

                                            for (Segment successor : successors) {
                                                List<Integer> candidates = TableHelper.findSegmentPredecessorCandidates(successor,
                                                        historyIndex.getData(),
                                                        historyTable.getData());
                                                resultFutures.add(findOverlapping(successor, candidates).thenApply(
                                                        list -> new SimpleImmutableEntry<>(successor, list.stream().map(Segment::getNumber)
                                                                .collect(Collectors.toList()))));
                                            }
                                            return Futures.allOfWithResults(resultFutures);
                                        })
                                        .thenApply(list -> list.stream().collect(Collectors.toMap(e -> e.getKey().getNumber(), Map.Entry::getValue)))
                                )));
    }

    /**
     * Find predecessor candidates and find overlaps with given segment's key range.
     *
     * @param number segment number.
     * @return : future of list of predecessor segment numbers
     */
    @Override
    public CompletableFuture<List<Integer>> getPredecessors(final int number) {
        return verifyLegalState()
                .thenCompose(x -> getHistoryIndex()
                        .thenCompose(historyIndex -> getHistoryTable()
                                .thenCompose(historyTable -> getSegment(number)
                                        .thenCompose(segment -> {
                                            List<Integer> candidates = TableHelper.findSegmentPredecessorCandidates(segment,
                                                    historyIndex.getData(),
                                                    historyTable.getData());
                                            return findOverlapping(segment, candidates);
                                        }).thenApply(list -> list.stream().map(Segment::getNumber).collect(Collectors.toList()))
                                )));
    }

    @Override
    public CompletableFuture<List<Integer>> getActiveSegments() {
        return verifyLegalState()
                .thenCompose(v -> getHistoryIndex()
                        .thenCompose(historyIndex -> getHistoryTable()
                                .thenApply(historyTable -> TableHelper.getActiveSegments(historyIndex.getData(), historyTable.getData()))));
    }

    /**
     * if timestamp is < create time of stream, we will return empty list.
     * 1. perform binary searchIndex on index table to find timestamp
     * 2. fetch the record from history table for the pointer in index.
     * Note: index may be stale so we may need to fall through
     * 3. parse the row and return the list of integers
     *
     * @param timestamp point in time.
     * @return : list of active segment numbers at given time stamp
     */
    @Override
    public CompletableFuture<List<Integer>> getActiveSegments(final long timestamp) {
        return getTruncationRecord()
                .thenCompose(truncationRecord -> getHistoryIndex()
                        .thenCompose(historyIndex -> getHistoryTable()
                                .thenCompose(historyTable -> getSegmentIndex()
                                        .thenCompose(segmentIndex -> getSegmentTable()
                                                .thenApply(segmentTable ->
                                                        TableHelper.getActiveSegments(timestamp,
                                                                historyIndex.getData(),
                                                                historyTable.getData(),
                                                                segmentIndex.getData(),
                                                                segmentTable.getData(),
                                                                truncationRecord))
                                        ))));
    }

    @Override
    public CompletableFuture<List<Integer>> getActiveSegments(final int epoch) {
        return getHistoryIndex()
                .thenCompose(historyIndex -> getHistoryTable()
                        .thenApply(historyTable -> TableHelper.getSegmentsInEpoch(historyIndex.getData(), historyTable.getData(), epoch)));
    }

    /**
     * Scale and create are two tasks where we update the table. For scale to be legitimate, it has to be
     * preceded by create. Which means all appropriate tables exist.
     * Scale Steps:
     * 1. Add new segment information in segment table.
     *
     * @param newRanges      key ranges of new segments to be created
     * @param scaleTimestamp scaling timestamp
     * @param runOnlyIfStarted run only if the scale operation was started.
     * @return : list of newly created segments with current epoch
     */
    @Override
    public CompletableFuture<StartScaleResponse> startScale(final List<Integer> segmentsToSeal,
                                                            final List<AbstractMap.SimpleEntry<Double, Double>> newRanges,
                                                            final long scaleTimestamp,
                                                            boolean runOnlyIfStarted) {
<<<<<<< HEAD
        return getHistoryIndexFromStore()
                .thenCompose(historyIndex -> getHistoryTableFromStore()
                        .thenCompose(historyTable -> getSegmentIndexFromStore()
                                .thenCompose(segmentIndex -> getSegmentTableFromStore()
                                        .thenCompose(segmentTable -> {
                                            if (!TableHelper.isScaleInputValid(segmentsToSeal, newRanges, segmentIndex.getData(),
                                                    segmentTable.getData())) {
                                                log.error("scale input invalid {} {}", segmentsToSeal, newRanges);
                                                throw new ScaleOperationExceptions.ScaleInputInvalidException();
                                            }

                                            return startScale(segmentsToSeal, newRanges, scaleTimestamp, runOnlyIfStarted, historyIndex,
                                                    historyTable, segmentIndex, segmentTable);
                                        })
                                        .thenApply(epochTransition -> {
                                            List<Segment> newSegments = new ArrayList<>();
                                            epochTransition.getNewSegmentsWithRange().entrySet().forEach(x -> {
                                                newSegments.add(new Segment(x.getKey(), epochTransition.getActiveEpoch(),
                                                        scaleTimestamp, x.getValue().getKey(), x.getValue().getValue()));
                                            });
                                            return new StartScaleResponse(epochTransition.getActiveEpoch(), newSegments);
                                        }))));
=======
        return verifyNotSealed().thenCompose(v -> getHistoryTableFromStore()
                .thenCompose(historyTable -> getSegmentTableFromStore()
                        .thenCompose(segmentTable -> {
                            if (!TableHelper.isScaleInputValid(segmentsToSeal, newRanges, segmentTable.getData())) {
                                log.error("scale input invalid {} {}", segmentsToSeal, newRanges);
                                throw new ScaleOperationExceptions.ScaleInputInvalidException();
                            }

                            return startScale(segmentsToSeal, newRanges, scaleTimestamp, runOnlyIfStarted, historyTable,
                                    segmentTable);
                        })
                        .thenApply(epochTransition -> {
                            List<Segment> newSegments = new ArrayList<>();
                            epochTransition.getNewSegmentsWithRange().entrySet().forEach(x -> {
                                newSegments.add(new Segment(x.getKey(), epochTransition.getActiveEpoch(), scaleTimestamp,
                                        x.getValue().getKey(), x.getValue().getValue()));
                            });
                            return new StartScaleResponse(epochTransition.getActiveEpoch(), newSegments);
                        })));
>>>>>>> c212ddf0
    }

    private CompletableFuture<EpochTransitionRecord> startScale(List<Integer> segmentsToSeal, List<SimpleEntry<Double, Double>> newRanges,
                                                                long scaleTimestamp, boolean runOnlyIfStarted, Data<T> historyIndex,
                                                                Data<T> historyTable, Data<T> segmentIndex, Data<T> segmentTable) {
        return getEpochTransition()
                .thenCompose(record -> {
                    if (record != null) {
                        // verify that its the same as the supplied input (--> segments to be sealed
                        // and new ranges are identical). else throw scale conflict exception
                        if (!(newRanges.stream().allMatch(x ->
                                record.getNewSegmentsWithRange().values().stream()
                                        .anyMatch(y -> y.getKey().equals(x.getKey())
                                                && y.getValue().equals(x.getValue()))) &&
                                record.getSegmentsToSeal().stream().allMatch(segmentsToSeal::contains))) {
                            log.debug("scale conflict, another scale operation is ongoing");
                            throw new ScaleOperationExceptions.ScaleConflictException();
                        }
                        return CompletableFuture.completedFuture(record);
                    } else {
                        // if state is SCALING and epoch transition record does not exist, reset the state back to ACTIVE
                        return resetStateConditionally(State.SCALING)
                                .thenCompose(v -> {
                                    if (runOnlyIfStarted) {
                                        log.info("scale not started, retry later.");
                                        throw new TaskExceptions.StartException("Scale not started yet.");
                                    }

                                    // check input is valid and satisfies preconditions
                                    if (!TableHelper.canScaleFor(segmentsToSeal, historyIndex.getData(), historyTable.getData())) {
                                        // invalid input, log and ignore
                                        log.warn("scale precondition failed {}", segmentsToSeal);
                                        throw new ScaleOperationExceptions.ScalePreConditionFailureException();
                                    }

                                    EpochTransitionRecord epochTransition = TableHelper.computeEpochTransition(
                                            historyIndex.getData(), historyTable.getData(), segmentIndex.getData(),
                                            segmentTable.getData(), segmentsToSeal, newRanges, scaleTimestamp);

                                    return createEpochTransitionNode(epochTransition.toByteArray())
                                            .handle((r, e) -> {
                                                if (Exceptions.unwrap(e) instanceof StoreException.DataExistsException) {
                                                    log.debug("scale conflict, another scale operation is ongoing");
                                                    throw new ScaleOperationExceptions.ScaleConflictException();
                                                }

                                                log.info("scale for stream {}/{} accepted. Segments to seal = {}", scope, name,
                                                        epochTransition.getSegmentsToSeal());
                                                return epochTransition;
                                            });
                                });
                    }
                });
    }

    @Override
    public CompletableFuture<Void> scaleCreateNewSegments() {
        // Called after start scale to indicate store to create new segments in the segment table. This method takes care of
        // checking for idempotent addition of segments to the table.
        return getState(true)
                .thenCompose(state -> {
                    checkState(state, State.SCALING);
                    return getHistoryIndexFromStore().thenCompose(historyIndex -> getHistoryTableFromStore()
                            .thenCompose(historyTable -> getSegmentIndexFromStore().thenCompose(segmentIndex -> getSegmentTableFromStore()
                                    .thenCompose(segmentTable -> getEpochTransition().thenCompose(epochTransition -> {
                                        if (epochTransition == null) {
                                            return Futures.toVoid(updateState(State.ACTIVE));
                                        }
                                        // update segment index and table in idempotent fashion.
                                        int newEpoch = epochTransition.getNewEpoch();

                                        final int segmentCount = TableHelper.getSegmentCount(segmentIndex.getData(),
                                                segmentTable.getData());
                                        final Segment latestSegment = TableHelper.getSegment(segmentCount - 1,
                                                segmentIndex.getData(), segmentTable.getData());
                                        if (latestSegment.getEpoch() < newEpoch) {
                                            assert latestSegment.getEpoch() == epochTransition.getActiveEpoch();

                                            log.info("Scale {}/{} for segments started. Creating new segments. SegmentsToSeal {}",
                                                    scope, name, epochTransition.getSegmentsToSeal());

                                            return createNewSegments(
                                                    Lists.newArrayList(epochTransition.getNewSegmentsWithRange().values()),
                                                    historyIndex.getData(), historyTable.getData(), segmentIndex, segmentTable,
                                                    segmentCount, epochTransition.getActiveEpoch(), newEpoch, epochTransition.getTime());
                                        } else {
                                            return isEpochTransitionConsistent(historyIndex, historyTable, segmentIndex,
                                                    segmentTable, epochTransition, latestSegment);
                                        }
                                    })))));
                });
    }

<<<<<<< HEAD
    private CompletableFuture<Void> isEpochTransitionConsistent(Data<T> historyIndex, Data<T> historyTable,
                                                              Data<T> segmentIndex, Data<T> segmentTable,
=======
    private CompletableFuture<Void> verifyNotSealed() {
        return getState(false).thenApply(state -> {
            if (state.equals(State.SEALING) || state.equals(State.SEALED)) {
                throw StoreException.create(StoreException.Type.ILLEGAL_STATE,
                        "Stream: " + getName() + " State: " + state.name());
            }
            return null;
        });
    }

    private CompletableFuture<Void> isEpochTransitionConsistent(Data<T> historyTable, Data<T> segmentTable,
>>>>>>> c212ddf0
                                                              EpochTransitionRecord epochTransition, Segment latestSegment) {
        // verify that epoch transition is consistent with segments in the table.
        if (TableHelper.isEpochTransitionConsistent(epochTransition, historyIndex.getData(), historyTable.getData(),
                segmentIndex.getData(), segmentTable.getData())) {
            log.debug("CreateNewSegments step for stream {}/{} is idempotent, " +
                    "segments are already present in segment table.", scope, name);
            return CompletableFuture.completedFuture(null);
        } else {
            return deleteEpochTransitionNode()
                    .thenCompose(v -> resetStateConditionally(State.SCALING))
                    .thenAccept(v -> {
                        log.warn("Scale epoch transition record is inconsistent with data in the table. ",
                                latestSegment.getEpoch(), epochTransition.getNewEpoch());
                        throw new IllegalArgumentException("Epoch transition record is inconsistent.");
                    });
        }

    }

    private CompletableFuture<Void> createNewSegments(final List<SimpleEntry<Double, Double>> newRanges,
                                                           final byte[] historyIndex,
                                                           final byte[] historyTable,
                                                           final Data<T> segmentIndex,
                                                           final Data<T> segmentTable,
                                                           final int nextSegmentNumber,
                                                           final int activeEpoch,
                                                           final int newEpoch,
                                                           final long scaleStartTime) {
        // Ensure that segment.creation time is monotonically increasing after each new scale.
        // because scale time could be supplied by a controller with a skewed clock, we should:
        // take max(scaleTime, lastScaleTime + 1, System.currentTimeMillis)
        long lastScaleTime = TableHelper.getEpochScaleTime(activeEpoch, historyIndex, historyTable);
        long scaleEventTime = Math.max(System.currentTimeMillis(), scaleStartTime);
        long segmentCreationTimestamp = Math.max(scaleEventTime, lastScaleTime + 1);

        // Note: if segment index was updated in an earlier attempt but segment was not, we need to overwrite previous index update!
        // this is because new offsets may be different. we cannot update segment table before index because then
        // we would not be able to read from segment table as we dont know the starting offsets for segments.
        final Pair<byte[], byte[]> updated = TableHelper.addNewSegmentsToSegmentTableAndIndex(nextSegmentNumber, newEpoch,
                segmentIndex.getData(), segmentTable.getData(), newRanges, segmentCreationTimestamp);

        final Data<T> updatedSegmentIndex = new Data<>(updated.getKey(), segmentIndex.getVersion());
        final Data<T> updatedSegmentTable = new Data<>(updated.getValue(), segmentTable.getVersion());

        return updateSegmentIndex(updatedSegmentIndex)
                .thenCompose(v -> updateSegmentTable(updatedSegmentTable))
                .thenAccept(v -> log.info("scale {}/{} new segments created successfully", scope, name));
    }

    private CompletableFuture<EpochTransitionRecord> getEpochTransition() {
        return getEpochTransitionNode()
                .handle((r, e) -> {
                    if (e != null) {
                        Throwable ex = Exceptions.unwrap(e);
                        if (ex instanceof StoreException.DataNotFoundException) {
                            return null;
                        } else {
                            throw new CompletionException(ex);
                        }
                    } else {
                        return EpochTransitionRecord.parse(r.getData());
                    }
                });
    }

    /**
     * Segments created with pravega, update the history table with this fact so they are available as successors
     * 3. Add entry into the history table.
     *
     * @return Future which when complete will have the history record updated in store.
     */
    @Override
    public CompletableFuture<Void> scaleNewSegmentsCreated() {
        return getState(true)
                .thenCompose(state -> {
                    checkState(state, State.SCALING);
                    return getEpochTransition()
                            .thenCompose(epochTransition -> {
                                if (epochTransition == null) {
                                    log.debug("epochTransition for stream {}/{} is already removed, " +
                                            "which means ongoing scaling is finished.", scope, name);
                                    return Futures.toVoid(updateState(State.ACTIVE));
                                }

                                return addPartialHistoryRecordAndIndex(epochTransition.getSegmentsToSeal(),
                                        epochTransition.getNewSegmentsWithRange().keySet(),
                                        epochTransition.getActiveEpoch(), epochTransition.getNewEpoch());
                            });
                });
    }

    /**
     * If scale is ongoing, try to delete the epoch node.
     *
     * @param epoch epoch
     * @return true if we are able to delete the epoch, false otherwise.
     */
    @Override
    public CompletableFuture<Boolean> scaleTryDeleteEpoch(final int epoch) {
        return getHistoryIndexFromStore()
                .thenCompose(historyIndex -> getHistoryTableFromStore()
                        .thenCompose(historyTable -> {
                            CompletableFuture<Boolean> result = new CompletableFuture<>();

                            if (TableHelper.isNewEpochCreated(historyIndex.getData(), historyTable.getData())) {
                                deleteEpochNode(epoch)
                                        .whenComplete((r, e) -> {
                                            if (e != null) {
                                                Throwable ex = Exceptions.unwrap(e);
                                                if (ex instanceof StoreException.DataNotEmptyException) {
                                                    // cant delete as there are transactions still running under epoch node
                                                    log.debug("stream {}/{} epoch {} not empty", scope, name, epoch);
                                                    result.complete(false);
                                                } else {
                                                    log.warn("stream {}/{} deleting epoch {} threw exception {}", scope, name,
                                                            epoch, ex.getClass().getName());

                                                    result.completeExceptionally(ex);
                                                }
                                            } else {
                                                log.debug("stream {}/{} deleted epoch {} ", scope, name, epoch);

                                                result.complete(true);
                                            }
                                        });
                            } else {
                                result.complete(false);
                            }
                            return result;
                        }));
    }

    private CompletableFuture<Void> clearMarkers(final Set<Integer> segments) {
        return Futures.toVoid(Futures.allOfWithResults(segments.stream().parallel()
                .map(this::removeColdMarker).collect(Collectors.toList())));
    }

    /**
     * Remainder of scale metadata update. Also set the state back to active.
     * 4. complete entry into the history table.
     * 5. Add entry into the index table.
     *
     * @param sealedSegmentSizes sealed segments with sizes
     * @return : list of newly created segments
     */
    @Override
    public CompletableFuture<Void> scaleOldSegmentsSealed(Map<Integer, Long> sealedSegmentSizes) {
        // If epochTransitionRecord does not exist, and state is scaling, set the state back to active
        // get sealed segments list
        // get scale timestamp, sealed segments, active epoch, new segments
        return getState(true)
                .thenCompose(state -> {
                    checkState(state, State.SCALING);
                    return getEpochTransition()
                            .thenCompose(epochTransition -> {
                                return Futures.toVoid(clearMarkers(epochTransition.getNewSegmentsWithRange().keySet())
                                        .thenCompose(x -> completeScale(sealedSegmentSizes, epochTransition.getActiveEpoch(),
                                                Lists.newArrayList(epochTransition.getNewSegmentsWithRange().keySet()),
                                                epochTransition.getTime())));

                            });
                });
    }

    /**
      * Reset state of stream to ACTIVE if it matches the supplied state.
      * @param state stream state to match
      * @return Future which when completes will have reset the state or failed with appropriate exception.
      */
    @Override
    public CompletableFuture<Void> resetStateConditionally(State state) {
        return Futures.toVoid(getState(true)
                        .thenCompose(currState -> {
                        if (currState.equals(state)) {
                                return updateState(State.ACTIVE);
                            } else {
                                return CompletableFuture.completedFuture(null);
                            }
                    }));
    }

    @Override
    public CompletableFuture<Pair<List<Integer>, List<Integer>>> latestScaleData() {
        return verifyLegalState().thenCompose(v -> getHistoryIndex()
                .thenCompose(historyIndex -> getHistoryTable()
                        .thenApply(historyTable -> TableHelper.getLatestScaleData(historyIndex.getData(),
                                historyTable.getData()))));
    }

    @Override
    public CompletableFuture<VersionedTransactionData> createTransaction(final UUID txnId,
                                                                         final long lease,
                                                                         final long maxExecutionTime,
                                                                         final long scaleGracePeriod) {
        final long current = System.currentTimeMillis();
        final long leaseTimestamp = current + lease;
        final long maxExecTimestamp = current + maxExecutionTime;
        return verifyLegalState().thenCompose(v -> createNewTransaction(txnId, current, leaseTimestamp, maxExecTimestamp, scaleGracePeriod))
                .thenApply(epoch -> new VersionedTransactionData(epoch, txnId, 0, TxnStatus.OPEN, current,
                        current + maxExecutionTime, scaleGracePeriod));
    }

    @Override
    public CompletableFuture<VersionedTransactionData> pingTransaction(final VersionedTransactionData txnData,
                                                                       final long lease) {
        // Update txn record with new lease value and return versioned tx data.
        final int epoch = txnData.getEpoch();
        final UUID txnId = txnData.getId();
        final int version = txnData.getVersion();
        final long creationTime = txnData.getCreationTime();
        final long maxExecutionExpiryTime = txnData.getMaxExecutionExpiryTime();
        final long scaleGracePeriod = txnData.getScaleGracePeriod();
        final TxnStatus status = txnData.getStatus();
        final ActiveTxnRecord newData = new ActiveTxnRecord(creationTime, System.currentTimeMillis() + lease,
                maxExecutionExpiryTime, scaleGracePeriod, status);
        final Data<Integer> data = new Data<>(newData.toByteArray(), version);

        return updateActiveTx(epoch, txnId, data).thenApply(x -> new VersionedTransactionData(epoch, txnId,
                version + 1, status, creationTime, maxExecutionExpiryTime, scaleGracePeriod));
    }

    @Override
    public CompletableFuture<VersionedTransactionData> getTransactionData(UUID txId) {
        return getTransactionEpoch(txId).thenCompose(epoch -> getActiveTx(epoch, txId)
                .thenApply(data -> {
                    ActiveTxnRecord activeTxnRecord = ActiveTxnRecord.parse(data.getData());
                    return new VersionedTransactionData(epoch, txId, data.getVersion(),
                            activeTxnRecord.getTxnStatus(), activeTxnRecord.getTxCreationTimestamp(),
                            activeTxnRecord.getMaxExecutionExpiryTime(), activeTxnRecord.getScaleGracePeriod());
                }));
    }

    @Override
    public CompletableFuture<TxnStatus> checkTransactionStatus(final UUID txId) {
        return verifyLegalState().thenCompose(v -> getTransactionEpoch(txId).handle((epoch, ex) -> {
            if (ex != null && Exceptions.unwrap(ex) instanceof DataNotFoundException) {
                return null;
            } else if (ex != null) {
                throw new CompletionException(ex);
            }
            return epoch;
        }).thenCompose(x -> {
            if (x == null) {
                return getCompletedTxnStatus(txId);
            } else {
                return checkTransactionStatus(x, txId);
            }
        }));
    }

    private CompletableFuture<TxnStatus> checkTransactionStatus(final int epoch, final UUID txId) {
        return verifyLegalState().thenCompose(v -> getActiveTx(epoch, txId).handle((ok, ex) -> {
            if (ex != null && Exceptions.unwrap(ex) instanceof DataNotFoundException) {
                return TxnStatus.UNKNOWN;
            } else if (ex != null) {
                throw new CompletionException(ex);
            }
            return ActiveTxnRecord.parse(ok.getData()).getTxnStatus();
        }).thenCompose(x -> {
            if (x.equals(TxnStatus.UNKNOWN)) {
                return getCompletedTxnStatus(txId);
            } else {
                return CompletableFuture.completedFuture(x);
            }
        }));
    }

    private CompletableFuture<TxnStatus> getCompletedTxnStatus(UUID txId) {
        return getCompletedTx(txId).handle((ok, ex) -> {
            if (ex != null && Exceptions.unwrap(ex) instanceof DataNotFoundException) {
                return TxnStatus.UNKNOWN;
            } else if (ex != null) {
                throw new CompletionException(ex);
            }
            return CompletedTxnRecord.parse(ok.getData()).getCompletionStatus();
        });
    }

    @Override
    public CompletableFuture<SimpleEntry<TxnStatus, Integer>> sealTransaction(final UUID txId, final boolean commit,
                                                                              final Optional<Integer> version) {
        val legal = verifyLegalState();
        return legal.thenCompose(v -> getTransactionEpoch(txId).thenCompose(epoch -> sealActiveTxn(epoch, txId, commit, version))
                                                               .exceptionally(ex -> new SimpleEntry<>(handleDataNotFoundException(ex), null)))
                    .thenCompose(pair -> {
                        if (pair.getKey() == TxnStatus.UNKNOWN) {
                            return validateCompletedTxn(txId, commit, "seal").thenApply(status -> new SimpleEntry<>(status, null));
                        } else {
                            return CompletableFuture.completedFuture(pair);
                        }
                    });
    }

    /**
     * Seal a transaction in OPEN/COMMITTING/ABORTING state. This method does CAS on the transaction data node if
     * the transaction is in OPEN state, optionally checking version of transaction data node, if required.
     *
     * @param epoch   transaction epoch.
     * @param txId    transaction identifier.
     * @param commit  boolean indicating whether to commit or abort the transaction.
     * @param version optional expected version of transaction node to validate before updating it.
     * @return        a pair containing transaction status and its epoch.
     */
    private CompletableFuture<SimpleEntry<TxnStatus, Integer>> sealActiveTxn(final int epoch,
                                                                             final UUID txId,
                                                                             final boolean commit,
                                                                             final Optional<Integer> version) {
        return getActiveTx(epoch, txId).thenCompose(data -> {
            ActiveTxnRecord txnRecord = ActiveTxnRecord.parse(data.getData());
            int dataVersion = version.isPresent() ? version.get() : data.getVersion();
            TxnStatus status = txnRecord.getTxnStatus();
            switch (status) {
                case OPEN:
                    return sealActiveTx(epoch, txId, commit, txnRecord, dataVersion).thenApply(y ->
                            new SimpleEntry<>(commit ? TxnStatus.COMMITTING : TxnStatus.ABORTING, epoch));
                case COMMITTING:
                case COMMITTED:
                    if (commit) {
                        return CompletableFuture.completedFuture(new SimpleEntry<>(status, epoch));
                    } else {
                        throw StoreException.create(StoreException.Type.ILLEGAL_STATE,
                                "Stream: " + getName() + " Transaction: " + txId.toString() +
                                        " State: " + status.name());
                    }
                case ABORTING:
                case ABORTED:
                    if (commit) {
                        throw StoreException.create(StoreException.Type.ILLEGAL_STATE,
                                "Stream: " + getName() + " Transaction: " + txId.toString() + " State: " +
                                        status.name());
                    } else {
                        return CompletableFuture.completedFuture(new SimpleEntry<>(status, epoch));
                    }
                default:
                    throw StoreException.create(StoreException.Type.DATA_NOT_FOUND,
                            "Stream: " + getName() + " Transaction: " + txId.toString());
            }
        });
    }

    @Override
    public CompletableFuture<TxnStatus> commitTransaction(final int epoch, final UUID txId) {
        return verifyLegalState().thenCompose(v -> checkTransactionStatus(epoch, txId)).thenApply(x -> {
            switch (x) {
                // Only sealed transactions can be committed
                case COMMITTED:
                case COMMITTING:
                    return x;
                case OPEN:
                case ABORTING:
                case ABORTED:
                    throw StoreException.create(StoreException.Type.ILLEGAL_STATE,
                            "Stream: " + getName() + " Transaction: " + txId.toString() + " State: " + x.toString());
                case UNKNOWN:
                default:
                    throw StoreException.create(StoreException.Type.DATA_NOT_FOUND,
                            "Stream: " + getName() + " Transaction: " + txId.toString());
            }
        }).thenCompose(x -> {
            if (x.equals(TxnStatus.COMMITTING)) {
                return createCompletedTxEntry(txId, TxnStatus.COMMITTED, System.currentTimeMillis());
            } else {
                return CompletableFuture.completedFuture(null); // already committed, do nothing
            }
        }).thenCompose(x -> removeActiveTxEntry(epoch, txId)).thenApply(x -> TxnStatus.COMMITTED);
    }

    @Override
    public CompletableFuture<TxnStatus> abortTransaction(final int epoch, final UUID txId) {
        return verifyLegalState().thenCompose(v -> checkTransactionStatus(txId)).thenApply(x -> {
            switch (x) {
                case ABORTING:
                case ABORTED:
                    return x;
                case OPEN:
                case COMMITTING:
                case COMMITTED:
                    throw StoreException.create(StoreException.Type.ILLEGAL_STATE,
                            "Stream: " + getName() + " Transaction: " + txId.toString() + " State: " + x.name());
                case UNKNOWN:
                default:
                    throw StoreException.create(StoreException.Type.DATA_NOT_FOUND,
                            "Stream: " + getName() + " Transaction: " + txId.toString());
            }
        }).thenCompose(x -> {
            if (x.equals(TxnStatus.ABORTING)) {
                return createCompletedTxEntry(txId, TxnStatus.ABORTED, System.currentTimeMillis());
            } else {
                return CompletableFuture.completedFuture(null); // already aborted, do nothing
            }
        }).thenCompose(y -> removeActiveTxEntry(epoch, txId)).thenApply(y -> TxnStatus.ABORTED);
    }

    @SneakyThrows
    private TxnStatus handleDataNotFoundException(Throwable ex) {
        if (Exceptions.unwrap(ex) instanceof DataNotFoundException) {
            return TxnStatus.UNKNOWN;
        } else {
            throw ex;
        }
    }

    private CompletableFuture<TxnStatus> validateCompletedTxn(UUID txId, boolean commit, String operation) {
        return getCompletedTxnStatus(txId).thenApply(status -> {
            if ((commit && status == TxnStatus.COMMITTED) || (!commit && status == TxnStatus.ABORTED)) {
                return status;
            } else if (status == TxnStatus.UNKNOWN) {
                throw StoreException.create(StoreException.Type.DATA_NOT_FOUND,
                        "Stream: " + getName() + " Transaction: " + txId.toString());
            } else {
                throw StoreException.create(StoreException.Type.ILLEGAL_STATE,
                        "Stream: " + getName() + " Transaction: " + txId.toString() + " State: " + status.name());
            }
        });
    }

    @Override
    public CompletableFuture<Map<UUID, ActiveTxnRecord>> getActiveTxns() {
        return verifyLegalState().thenCompose(v -> getCurrentTxns())
                                 .thenApply(x -> x.entrySet()
                                                  .stream()
                                                  .collect(toMap(k -> UUID.fromString(k.getKey()),
                                                                 v -> ActiveTxnRecord.parse(v.getValue().getData()))));
    }

    @Override
    public CompletableFuture<Pair<Integer, List<Integer>>> getActiveEpoch(boolean ignoreCached) {

        return (ignoreCached ? getHistoryIndexFromStore() : getHistoryIndex())
                .thenCompose(historyIndex -> (ignoreCached ? getHistoryTableFromStore() :
                        getHistoryTable())
                        .thenApply(historyTable -> TableHelper.getActiveEpoch(historyIndex.getData(), historyTable.getData())));
    }

    @Override
    public CompletableFuture<Pair<Integer, List<Integer>>> getLatestEpoch() {
        return getHistoryIndex()
                .thenCompose(historyIndex -> getHistoryTable()
                        .thenApply(historyTable -> TableHelper.getLatestEpoch(historyIndex.getData(), historyTable.getData())))
                .thenApply(historyRecord -> new ImmutablePair<>(historyRecord.getEpoch(), historyRecord.getSegments()));
    }

    @Override
    public CompletableFuture<Void> setColdMarker(int segmentNumber, long timestamp) {
        return verifyLegalState().thenCompose(v -> getMarkerData(segmentNumber)).thenCompose(x -> {
            if (x != null) {
                byte[] b = new byte[Long.BYTES];
                BitConverter.writeLong(b, 0, timestamp);
                final Data<T> data = new Data<>(b, x.getVersion());
                return updateMarkerData(segmentNumber, data);
            } else {
                return createMarkerData(segmentNumber, timestamp);
            }
        });
    }

    @Override
    public CompletableFuture<Long> getColdMarker(int segmentNumber) {
        return verifyLegalState().thenCompose(v -> getMarkerData(segmentNumber))
                                 .thenApply(x -> (x != null) ? BitConverter.readLong(x.getData(), 0) : 0L);
    }

    @Override
    public CompletableFuture<Void> removeColdMarker(int segmentNumber) {
        return verifyLegalState().thenCompose(v -> removeMarkerData(segmentNumber));
    }

    @Override
    public CompletableFuture<Long> getSizeTillStreamCut(Map<Integer, Long> streamCut) {
        return getHistoryIndex()
                .thenCompose(historyIndex -> getHistoryTable()
                        .thenCompose(historyTable -> getSegmentIndex()
                                .thenCompose(segmentIndex -> getSegmentTable()
                                        .thenCompose(segmentTable -> getSealedSegmentsRecord()
                                                .thenApply(sealedData -> TableHelper.getSizeTillStreamCut(historyIndex.getData(),
                                                        historyTable.getData(), segmentIndex.getData(), segmentTable.getData(), streamCut,
                                                        SerializationUtils.deserialize(sealedData.getData())))))));
    }

    @Override
    public CompletableFuture<Void> addStreamCutToRetentionSet(StreamCutRecord streamCut) {
        return getRetentionSet()
                .thenCompose(data -> {
                    RetentionRecord retention = SerializationUtils.deserialize(data.getData());
                    if (retention.getStreamCuts().contains(streamCut)) {
                        return CompletableFuture.completedFuture(null);
                    } else {
                        RetentionRecord update = RetentionRecord.addStreamCutIfLatest(retention, streamCut);
                        return updateRetentionSet(new Data<>(SerializationUtils.serialize(update), data.getVersion()));
                    }
                });
    }

    @Override
    public CompletableFuture<List<StreamCutRecord>> getRetentionStreamCuts() {
        return getRetentionSet()
                .thenApply(data -> (RetentionRecord) SerializationUtils.deserialize(data.getData()))
                .thenApply(RetentionRecord::getStreamCuts);
    }

    @Override
    public CompletableFuture<Void> deleteStreamCutBefore(StreamCutRecord streamCut) {
        return getRetentionSet()
                .thenCompose(data -> {
                    RetentionRecord retention = SerializationUtils.deserialize(data.getData());

                    if (!retention.getStreamCuts().contains(streamCut)) {
                        return CompletableFuture.completedFuture(null);
                    } else {
                        RetentionRecord update = RetentionRecord.removeStreamCutBefore(retention, streamCut);
                        return updateRetentionSet(
                                new Data<>(SerializationUtils.serialize(update), data.getVersion()));
                    }
                });
    }

    private void checkState(State currState, State expectedState) {
        if (currState != expectedState) {
            throw StoreException.create(StoreException.Type.ILLEGAL_STATE,
                    "Stream: " + getName() + " Current State: " + currState.name() + " Expected State:"
                            + expectedState.name());
        }
    }

    private CompletableFuture<Void> verifyLegalState() {
        return getState(false).thenApply(state -> {
            if (state == null || state.equals(State.UNKNOWN) || state.equals(State.CREATING)) {
                throw StoreException.create(StoreException.Type.ILLEGAL_STATE,
                        "Stream: " + getName() + " State: " + state.name());
            }
            return null;
        });
    }

    private CompletableFuture<Void> createNewEpoch(int epoch) {
        return createEpochNodeIfAbsent(epoch);
    }

    /**
     * update history table if not already updated:
     * fetch last record from history table.
     * if eventTime is >= scale.scaleTimeStamp do nothing, else create record
     *
     * @return : future of history table offset for last entry
     */
    private CompletableFuture<Void> addPartialHistoryRecordAndIndex(final Set<Integer> segmentsToSeal,
                                                                    final Set<Integer> createdSegments,
                                                                    final int activeEpoch,
                                                                    final int newEpoch) {
        return getHistoryIndexFromStore()
                .thenCompose(historyIndex -> getHistoryTableFromStore()
                        .thenCompose(historyTable -> {
                            final HistoryRecord lastRecord = HistoryRecord.readLatestRecord(historyIndex.getData(), historyTable.getData(),
                                    false).get();

                            // idempotent check
                            if (lastRecord.getEpoch() > activeEpoch) {
                                boolean idempotent = lastRecord.isPartial() && lastRecord.getSegments().containsAll(createdSegments);
                                if (idempotent) {
                                    HistoryRecord previous = HistoryRecord.fetchPrevious(lastRecord, historyIndex.getData(),
                                            historyTable.getData()).get();

                                    idempotent = previous.getSegments().stream().noneMatch(createdSegments::contains);
                                }

                                if (idempotent) {
                                    log.debug("{}/{} scale op for epoch {} - history record already added", scope, name, activeEpoch);
                                    return CompletableFuture.completedFuture(null);
                                } else {
                                    log.warn("{}/{} scale op for epoch {}. Scale already completed.", scope, name, activeEpoch);
                                    throw new ScaleOperationExceptions.ScaleConditionInvalidException();
                                }
                            }

                            final List<Integer> newActiveSegments = getNewActiveSegments(createdSegments, segmentsToSeal, lastRecord);
                            final int offset = historyTable.getData().length;
                            // now we know the offset at which we want to add.
                            final byte[] updatedTable = TableHelper.addPartialRecordToHistoryTable(historyIndex.getData(),
                                    historyTable.getData(), newActiveSegments);
                            final Data<T> updated = new Data<>(updatedTable, historyTable.getVersion());

                            return createNewEpoch(newEpoch)
                                    .thenCompose(v -> getSegmentIndex().thenCompose(segmentIndex -> getSegmentTable()
                                            .thenApply(segmentTable -> {
                                                final int segmentCount = TableHelper.getSegmentCount(segmentIndex.getData(),
                                                        segmentTable.getData());
                                                final Segment latestSegment = TableHelper.getSegment(segmentCount - 1,
                                                        segmentIndex.getData(), segmentTable.getData());
                                                return latestSegment.getStart();
                                            })))
                                    .thenCompose(start -> addHistoryIndexRecord(newEpoch, offset))
                                    .thenCompose(v -> updateHistoryTable(updated))
                                    .whenComplete((r, e) -> {
                                        if (e == null) {
                                            log.debug("{}/{} scale op for epoch {}. Creating new epoch and updating history table.",
                                                    scope, name, activeEpoch);
                                        } else {
                                            log.warn("{}/{} scale op for epoch {}. Failed to add partial record to history table. {}",
                                                    scope, name, activeEpoch, e.getClass().getName());
                                        }
                                    });
                        }));
    }

    private CompletableFuture<Void> completeScale(final Map<Integer, Long> sealedSegments, final int activeEpoch,
                                                  final List<Integer> newSegments, long scaleTimestamp) {
        return getHistoryIndexFromStore()
                .thenCompose(historyIndex -> getHistoryTableFromStore()
                        .thenCompose(historyTable -> {
                            Optional<HistoryIndexRecord> lastIndexOpt = HistoryIndexRecord.readLatestRecord(historyIndex.getData());

                            final Optional<HistoryRecord> lastRecordOpt = HistoryRecord.readLatestRecord(historyIndex.getData(),
                                    historyTable.getData(), false);

                            assert lastIndexOpt.isPresent();
                            assert lastRecordOpt.isPresent();

                            final HistoryRecord lastRecord = lastRecordOpt.get();
                            final HistoryIndexRecord lastIndex = lastIndexOpt.get();

                            // idempotent check
                            if (!lastRecord.isPartial()) {
                                if (lastRecord.getSegments().stream().noneMatch(sealedSegments::containsKey) &&
                                        newSegments.stream().allMatch(x -> lastRecord.getSegments().contains(x))) {
                                    log.debug("{}/{} scale already completed for epoch {}.", scope, name, activeEpoch);

                                    return CompletableFuture.completedFuture(null);
                                } else {
                                    log.debug("{}/{} scale complete attempt invalid for epoch {}.", scope, name, activeEpoch);

                                    throw new ScaleOperationExceptions.ScaleConditionInvalidException();
                                }
                            }

                            assert lastRecord.isPartial();

                            long scaleEventTime = Math.max(System.currentTimeMillis(), scaleTimestamp);
                            final Optional<HistoryRecord> previousOpt = HistoryRecord.fetchPrevious(lastRecord, historyIndex.getData(),
                                    historyTable.getData());
                            if (previousOpt.isPresent()) {
                                // To ensure that we always have ascending time in history records irrespective of controller
                                // clock mismatches.
                                scaleEventTime = Math.max(scaleEventTime, previousOpt.get().getScaleTime() + 1);

                                if (previousOpt.get().getEpoch() > activeEpoch) {
                                    throw new ScaleOperationExceptions.ScaleConditionInvalidException();
                                }
                            }

                            byte[] updatedTable = TableHelper.completePartialRecordInHistoryTable(historyIndex.getData(), historyTable.getData(),
                                    lastRecord, scaleEventTime);
                            final Data<T> updated = new Data<>(updatedTable, historyTable.getVersion());

                            return addSealedSegmentsToRecord(sealedSegments)
                                    .thenCompose(x -> updateHistoryTable(updated))
                                    .thenCompose(x -> deleteEpochTransitionNode())
                                    .thenCompose(x -> Futures.toVoid(updateState(State.ACTIVE)))
                                    .whenComplete((r, e) -> {
                                        if (e != null) {
                                            log.warn("{}/{} attempt to complete scale for epoch {}. {}", scope, name, activeEpoch,
                                                    e.getClass().getName());
                                        } else {
                                            log.debug("{}/{} scale complete, index and history tables updated for epoch {}.",
                                                    scope, name, activeEpoch);
                                        }
                                    });
                        }));
    }

    private CompletableFuture<Void> addSealedSegmentsToRecord(Map<Integer, Long> sealedSegments) {
        return getSealedSegmentsRecord()
                .thenCompose(data -> {
                    SealedSegmentsRecord sealedSegmentsRecord = SerializationUtils.deserialize(data.getData());
                    Map<Integer, Long> map = new HashMap<>();
                    map.putAll(sealedSegments);
                    map.putAll(sealedSegmentsRecord.getSealedSegmentsSizeMap());
                    return updateSealedSegmentsRecord(new Data<>(
                            SerializationUtils.serialize(new SealedSegmentsRecord(map)), data.getVersion()));
                });
    }

    private List<Integer> getNewActiveSegments(final Set<Integer> createdSegments,
                                               final Set<Integer> sealedSegments,
                                               final HistoryRecord lastRecord) {
        final List<Integer> segments = lastRecord.getSegments();
        segments.removeAll(sealedSegments);
        segments.addAll(createdSegments);
        return segments;
    }

    private CompletableFuture<Void> addHistoryIndexRecord(final int newEpoch, final int historyOffset) {
        return getHistoryIndex()
                .thenCompose(indexTable -> {
                    final Optional<HistoryIndexRecord> lastRecord = HistoryIndexRecord.readLatestRecord(indexTable.getData());
                    // check idempotent
                    if (lastRecord.isPresent() && lastRecord.get().getEpoch() == newEpoch) {
                        return CompletableFuture.completedFuture(null);
                    }

                    final byte[] updatedTable = TableHelper.updateHistoryIndex(indexTable.getData(), historyOffset);
                    final Data<T> updated = new Data<>(updatedTable, indexTable.getVersion());
                    return updateHistoryIndex(updated);
                });
    }

    abstract CompletableFuture<Void> deleteStream();

    abstract CompletableFuture<CreateStreamResponse> checkStreamExists(final StreamConfiguration configuration, final long creationTime);

    abstract CompletableFuture<Void> storeCreationTimeIfAbsent(final long creationTime);

    abstract CompletableFuture<Void> createConfigurationIfAbsent(final StreamProperty<StreamConfiguration> configuration);

    abstract CompletableFuture<Void> setConfigurationData(final Data<T> configuration);

    abstract CompletableFuture<Data<T>> getConfigurationData(boolean ignoreCached);

    abstract CompletableFuture<Void> setTruncationData(final Data<T> truncationRecord);

    abstract CompletableFuture<Void> createTruncationDataIfAbsent(final StreamProperty<StreamTruncationRecord> truncationRecord);

    abstract CompletableFuture<Data<T>> getTruncationData(boolean ignoreCached);

    abstract CompletableFuture<Void> createStateIfAbsent(final State state);

    abstract CompletableFuture<Void> setStateData(final Data<T> state);

    abstract CompletableFuture<Data<T>> getStateData(boolean ignoreCached);

    abstract CompletableFuture<Void> createSegmentIndexIfAbsent(final Data<T> data);

    abstract CompletableFuture<Data<T>> getSegmentIndex();

    abstract CompletableFuture<Data<T>> getSegmentIndexFromStore();

    abstract CompletableFuture<Void> updateSegmentIndex(final Data<T> data);

    abstract CompletableFuture<Void> createSegmentTableIfAbsent(final Data<T> data);

    abstract CompletableFuture<Segment> getSegmentRow(final int number);

    abstract CompletableFuture<Data<T>> getSegmentTable();

    abstract CompletableFuture<Data<T>> getSegmentTableFromStore();

    abstract CompletableFuture<Void> updateSegmentTable(final Data<T> data);

    abstract CompletableFuture<Void> createHistoryIndexIfAbsent(final Data<T> data);

    abstract CompletableFuture<Data<T>> getHistoryIndex();

    abstract CompletableFuture<Data<T>> getHistoryIndexFromStore();

    abstract CompletableFuture<Void> updateHistoryIndex(final Data<T> updated);

    abstract CompletableFuture<Void> createHistoryTableIfAbsent(final Data<T> data);

    abstract CompletableFuture<Void> updateHistoryTable(final Data<T> updated);

    abstract CompletableFuture<Data<T>> getHistoryTable();

    abstract CompletableFuture<Data<T>> getHistoryTableFromStore();

    abstract CompletableFuture<Void> createEpochNodeIfAbsent(int epoch);

    abstract CompletableFuture<Void> deleteEpochNode(int epoch);

    abstract CompletableFuture<Integer> createNewTransaction(final UUID txId,
                                                             final long timestamp,
                                                             final long leaseExpiryTime,
                                                             final long maxExecutionExpiryTime,
                                                             final long scaleGracePeriod);

    abstract CompletableFuture<Integer> getTransactionEpoch(UUID txId);

    abstract CompletableFuture<Data<Integer>> getActiveTx(final int epoch, final UUID txId);

    abstract CompletableFuture<Void> updateActiveTx(final int epoch,
                                                    final UUID txId,
                                                    final Data<Integer> data);

    abstract CompletableFuture<Void> sealActiveTx(final int epoch,
                                                  final UUID txId, final boolean commit,
                                                  final ActiveTxnRecord txnRecord,
                                                  final int version);

    abstract CompletableFuture<Data<Integer>> getCompletedTx(final UUID txId);

    abstract CompletableFuture<Void> removeActiveTxEntry(final int epoch, final UUID txId);

    abstract CompletableFuture<Void> createCompletedTxEntry(final UUID txId, final TxnStatus complete, final long timestamp);

    abstract CompletableFuture<Void> createMarkerData(int segmentNumber, long timestamp);

    abstract CompletableFuture<Void> updateMarkerData(int segmentNumber, Data<T> data);

    abstract CompletableFuture<Void> removeMarkerData(int segmentNumber);

    abstract CompletableFuture<Data<T>> getMarkerData(int segmentNumber);

    abstract CompletableFuture<Map<String, Data<T>>> getCurrentTxns();

    abstract CompletableFuture<Void> checkScopeExists() throws StoreException;

    abstract CompletableFuture<Void> createSealedSegmentsRecord(byte[] sealedSegmentsRecord);

    abstract CompletableFuture<Data<T>> getSealedSegmentsRecord();

    abstract CompletableFuture<Void> updateSealedSegmentsRecord(Data<T> update);

    abstract CompletableFuture<Void> createRetentionSet(byte[] retention);

    abstract CompletableFuture<Data<T>> getRetentionSet();

    abstract CompletableFuture<Void> updateRetentionSet(Data<T> retention);

    abstract CompletableFuture<Void> createEpochTransitionNode(byte[] epochTransition);

    abstract CompletableFuture<Data<T>> getEpochTransitionNode();

    abstract CompletableFuture<Void> deleteEpochTransitionNode();
}<|MERGE_RESOLUTION|>--- conflicted
+++ resolved
@@ -492,8 +492,7 @@
                                                             final List<AbstractMap.SimpleEntry<Double, Double>> newRanges,
                                                             final long scaleTimestamp,
                                                             boolean runOnlyIfStarted) {
-<<<<<<< HEAD
-        return getHistoryIndexFromStore()
+        return verifyNotSealed().thenCompose(v -> getHistoryIndexFromStore()
                 .thenCompose(historyIndex -> getHistoryTableFromStore()
                         .thenCompose(historyTable -> getSegmentIndexFromStore()
                                 .thenCompose(segmentIndex -> getSegmentTableFromStore()
@@ -514,28 +513,7 @@
                                                         scaleTimestamp, x.getValue().getKey(), x.getValue().getValue()));
                                             });
                                             return new StartScaleResponse(epochTransition.getActiveEpoch(), newSegments);
-                                        }))));
-=======
-        return verifyNotSealed().thenCompose(v -> getHistoryTableFromStore()
-                .thenCompose(historyTable -> getSegmentTableFromStore()
-                        .thenCompose(segmentTable -> {
-                            if (!TableHelper.isScaleInputValid(segmentsToSeal, newRanges, segmentTable.getData())) {
-                                log.error("scale input invalid {} {}", segmentsToSeal, newRanges);
-                                throw new ScaleOperationExceptions.ScaleInputInvalidException();
-                            }
-
-                            return startScale(segmentsToSeal, newRanges, scaleTimestamp, runOnlyIfStarted, historyTable,
-                                    segmentTable);
-                        })
-                        .thenApply(epochTransition -> {
-                            List<Segment> newSegments = new ArrayList<>();
-                            epochTransition.getNewSegmentsWithRange().entrySet().forEach(x -> {
-                                newSegments.add(new Segment(x.getKey(), epochTransition.getActiveEpoch(), scaleTimestamp,
-                                        x.getValue().getKey(), x.getValue().getValue()));
-                            });
-                            return new StartScaleResponse(epochTransition.getActiveEpoch(), newSegments);
-                        })));
->>>>>>> c212ddf0
+                                        })))));
     }
 
     private CompletableFuture<EpochTransitionRecord> startScale(List<Integer> segmentsToSeal, List<SimpleEntry<Double, Double>> newRanges,
@@ -591,6 +569,17 @@
                 });
     }
 
+
+    private CompletableFuture<Void> verifyNotSealed() {
+        return getState(false).thenApply(state -> {
+            if (state.equals(State.SEALING) || state.equals(State.SEALED)) {
+                throw StoreException.create(StoreException.Type.ILLEGAL_STATE,
+                        "Stream: " + getName() + " State: " + state.name());
+            }
+            return null;
+        });
+    }
+
     @Override
     public CompletableFuture<Void> scaleCreateNewSegments() {
         // Called after start scale to indicate store to create new segments in the segment table. This method takes care of
@@ -629,22 +618,8 @@
                 });
     }
 
-<<<<<<< HEAD
     private CompletableFuture<Void> isEpochTransitionConsistent(Data<T> historyIndex, Data<T> historyTable,
                                                               Data<T> segmentIndex, Data<T> segmentTable,
-=======
-    private CompletableFuture<Void> verifyNotSealed() {
-        return getState(false).thenApply(state -> {
-            if (state.equals(State.SEALING) || state.equals(State.SEALED)) {
-                throw StoreException.create(StoreException.Type.ILLEGAL_STATE,
-                        "Stream: " + getName() + " State: " + state.name());
-            }
-            return null;
-        });
-    }
-
-    private CompletableFuture<Void> isEpochTransitionConsistent(Data<T> historyTable, Data<T> segmentTable,
->>>>>>> c212ddf0
                                                               EpochTransitionRecord epochTransition, Segment latestSegment) {
         // verify that epoch transition is consistent with segments in the table.
         if (TableHelper.isEpochTransitionConsistent(epochTransition, historyIndex.getData(), historyTable.getData(),
@@ -1138,7 +1113,6 @@
                 });
     }
 
-    @Override
     public CompletableFuture<List<StreamCutRecord>> getRetentionStreamCuts() {
         return getRetentionSet()
                 .thenApply(data -> (RetentionRecord) SerializationUtils.deserialize(data.getData()))
