/**
 * Copyright (c) 2017 Dell Inc., or its subsidiaries. All Rights Reserved.
 *
 * Licensed under the Apache License, Version 2.0 (the "License");
 * you may not use this file except in compliance with the License.
 * You may obtain a copy of the License at
 *
 *     http://www.apache.org/licenses/LICENSE-2.0
 */
package io.pravega.controller.store.stream;

import com.google.common.annotations.VisibleForTesting;
import com.google.common.base.Preconditions;
import com.google.common.collect.Lists;
import io.pravega.client.stream.StreamConfiguration;
import io.pravega.common.Exceptions;
import io.pravega.common.concurrent.Futures;
import io.pravega.common.util.CollectionHelpers;
import io.pravega.controller.store.stream.StoreException.DataNotFoundException;
import io.pravega.controller.store.stream.records.ActiveTxnRecord;
import io.pravega.controller.store.stream.records.CommittingTransactionsRecord;
import io.pravega.controller.store.stream.records.CompletedTxnRecord;
import io.pravega.controller.store.stream.records.EpochRecord;
import io.pravega.controller.store.stream.records.EpochTransitionRecord;
import io.pravega.controller.store.stream.records.HistoryTimeSeries;
import io.pravega.controller.store.stream.records.HistoryTimeSeriesRecord;
import io.pravega.controller.store.stream.records.RecordHelper;
import io.pravega.controller.store.stream.records.RetentionSet;
import io.pravega.controller.store.stream.records.SealedSegmentsMapShard;
import io.pravega.controller.store.stream.records.StateRecord;
import io.pravega.controller.store.stream.records.StreamConfigurationRecord;
import io.pravega.controller.store.stream.records.StreamCutRecord;
import io.pravega.controller.store.stream.records.StreamCutReferenceRecord;
import io.pravega.controller.store.stream.records.StreamSegmentRecord;
import io.pravega.controller.store.stream.records.StreamTruncationRecord;
import io.pravega.shared.segment.StreamSegmentNameUtils;

import java.util.AbstractMap.SimpleEntry;
import java.util.ArrayList;
import java.util.Collection;
import java.util.Collections;
import java.util.Comparator;
import java.util.HashMap;
import java.util.HashSet;
import java.util.LinkedList;
import java.util.List;
import java.util.Map;
import java.util.Optional;
import java.util.Set;
import java.util.UUID;
import java.util.concurrent.CompletableFuture;
import java.util.concurrent.CompletionException;
import java.util.concurrent.CompletionStage;
import java.util.concurrent.atomic.AtomicInteger;
import java.util.concurrent.atomic.AtomicLong;
import java.util.concurrent.atomic.AtomicReference;
import java.util.function.Predicate;
import java.util.stream.Collectors;
import java.util.stream.IntStream;
import lombok.SneakyThrows;
import lombok.extern.slf4j.Slf4j;

import static io.pravega.controller.store.stream.AbstractStreamMetadataStore.DATA_NOT_FOUND_PREDICATE;
import static io.pravega.shared.segment.StreamSegmentNameUtils.computeSegmentId;
import static io.pravega.shared.segment.StreamSegmentNameUtils.getSegmentNumber;
import static java.util.stream.Collectors.groupingBy;
import static java.util.stream.Collectors.toMap;

@Slf4j
public abstract class PersistentStreamBase implements Stream {
    private final String scope;
    private final String name;
    private final AtomicInteger historyChunkSize;
    private final AtomicInteger shardSize;
    
    PersistentStreamBase(final String scope, final String name, int historyChunkSize, int shardSize) {
        this.scope = scope;
        this.name = name;
        this.historyChunkSize = new AtomicInteger(historyChunkSize);
        this.shardSize = new AtomicInteger(shardSize);
    }

    @Override
    public String getScope() {
        return this.scope;
    }

    @Override
    public String getName() {
        return this.name;
    }

    @Override
    public String getScopeName() {
        return this.scope;
    }

    @Override
    public CompletableFuture<CreateStreamResponse> create(final StreamConfiguration configuration, long createTimestamp, int startingSegmentNumber) {
        return checkStreamExists(configuration, createTimestamp, startingSegmentNumber)
                .thenCompose(createStreamResponse -> createStreamMetadata()
                        .thenCompose((Void v) -> storeCreationTimeIfAbsent(createStreamResponse.getTimestamp()))
                        .thenCompose((Void v) -> createConfigurationIfAbsent(StreamConfigurationRecord.complete(
                                scope, name, createStreamResponse.getConfiguration())))
                        .thenCompose((Void v) -> createEpochTransitionIfAbsent(EpochTransitionRecord.EMPTY))
                        .thenCompose((Void v) -> createTruncationDataIfAbsent(StreamTruncationRecord.EMPTY))
                        .thenCompose((Void v) -> createCommitTxnRecordIfAbsent(CommittingTransactionsRecord.EMPTY))
                        .thenCompose((Void v) -> createStateIfAbsent(StateRecord.builder().state(State.CREATING).build()))
                        .thenCompose((Void v) -> createHistoryRecords(startingSegmentNumber, createStreamResponse))
                        .thenApply((Void v) -> createStreamResponse));
    }

    private CompletionStage<Void> createHistoryRecords(int startingSegmentNumber, CreateStreamResponse createStreamResponse) {
        final int numSegments = createStreamResponse.getConfiguration().getScalingPolicy().getMinNumSegments();
        // create epoch 0 record
        final double keyRangeChunk = 1.0 / numSegments;

        long creationTime = createStreamResponse.getTimestamp();
        final List<StreamSegmentRecord> segments = IntStream.range(0, numSegments)
                                                            .boxed()
                                                            .map(x -> newSegmentRecord(0, startingSegmentNumber + x, creationTime,
                                                                    x * keyRangeChunk, (x + 1) * keyRangeChunk))
                                                            .collect(Collectors.toList());

        EpochRecord epoch0 = EpochRecord.builder().epoch(0).referenceEpoch(0).segments(segments)
                                        .creationTime(creationTime).build();

        return createEpochRecord(epoch0)
                .thenCompose(r -> createHistoryChunk(epoch0))
                .thenCompose(r -> createSealedSegmentSizeMapShardIfAbsent(0))
                .thenCompose(r -> createRetentionSetDataIfAbsent(RetentionSet.builder().retentionRecords(Collections.emptyList()).build()))
                .thenCompose(r -> createCurrentEpochRecordDataIfAbsent(epoch0));
    }

    private CompletionStage<Void> createHistoryChunk(EpochRecord epoch0) {
        HistoryTimeSeriesRecord record = HistoryTimeSeriesRecord.builder().epoch(0).referenceEpoch(0)
                                                                .segmentsCreated(epoch0.getSegments()).segmentsSealed(Collections.emptyList())
                                                                .creationTime(epoch0.getCreationTime()).build();
        return createHistoryTimeSeriesChunk(0, record);
    }

    private CompletableFuture<Void> createHistoryTimeSeriesChunk(int chunkNumber, HistoryTimeSeriesRecord epoch) {
        HistoryTimeSeries timeSeries = HistoryTimeSeries.builder().historyRecords(Lists.newArrayList(epoch)).build();
        return createHistoryTimeSeriesChunkDataIfAbsent(chunkNumber, timeSeries);
    }

    @Override
    public CompletableFuture<Void> delete() {
        return deleteStream();
    }

    public CompletableFuture<Void> startTruncation(final Map<Long, Long> streamCut) {
        return getTruncationRecord()
                .thenCompose(existing -> {
                    Preconditions.checkNotNull(existing);
                    Preconditions.checkArgument(!existing.getObject().isUpdating());
                    return isStreamCutValid(streamCut)
                        .thenCompose(isValid -> {
                            Exceptions.checkArgument(isValid, "streamCut", "invalid stream cut");
                            return computeStreamCutSpan(streamCut)
                                    .thenCompose(span -> {
                                        StreamTruncationRecord previous = existing.getObject();
                                        // check greater than
                                        Exceptions.checkArgument(greaterThan(streamCut, span, previous.getStreamCut(), previous.getSpan()),
                                                "StreamCut", "Supplied streamcut is behind previous truncation point");

                                        return computeTruncationRecord(previous, streamCut, span)
                                                .thenCompose(prop ->
                                                        Futures.toVoid(setTruncationData(new VersionedMetadata<>(prop, existing.getVersion()))));
                                    });
                        });
                });
    }

    private boolean greaterThan(Map<Long, Long> cut1, Map<StreamSegmentRecord, Integer> span1,
                                Map<Long, Long> cut2, Map<StreamSegmentRecord, Integer> span2) {
        // find overlapping segments in map2 for all segments in span1 compare epochs. 
        // span1 should have epochs gt or eq its overlapping segments in span2
        return span1.entrySet().stream().allMatch(e1 ->
                span2.entrySet().stream().noneMatch(e2 ->
                        (e2.getKey().segmentId() == e1.getKey().segmentId() &&
                                cut1.get(e1.getKey().segmentId()) < cut2.get(e2.getKey().segmentId()))
                                || (e2.getKey().overlaps(e1.getKey()) && e1.getValue() < e2.getValue())));
    }
    
    private CompletableFuture<StreamTruncationRecord> computeTruncationRecord(StreamTruncationRecord previous, Map<Long, Long> streamCut,
                                                                              Map<StreamSegmentRecord, Integer> span) {
        log.debug("computing truncation for stream {}/{}", scope, name);

        // find segments between "previous" stream cut and current stream cut. these are segments to delete.
        // Note: exclude segments in current streamcut
        CompletableFuture<Map<StreamSegmentRecord, Integer>> previousSpanFuture = previous.getSpan().isEmpty() ?
                getEpochRecord(0).thenApply(epoch -> convertToSpan(epoch))
                : CompletableFuture.completedFuture(previous.getSpan());

        return previousSpanFuture.thenCompose(spanFrom -> segmentsBetweenStreamCutSpans(spanFrom, span))
                                 .thenCompose(segmentsBetween -> sizeBetweenStreamCuts(previous.getStreamCut(), streamCut, segmentsBetween)
                                         .thenApply(sizeBetween -> {
                                             Set<Long> toDelete = segmentsBetween.stream().map(StreamSegmentRecord::segmentId)
                                                                                 .filter(x -> !streamCut.containsKey(x))
                                                                                 .collect(Collectors.toSet());

                                             return new StreamTruncationRecord(streamCut, span, previous.getDeletedSegments(), toDelete,
                                                     previous.getSizeTill() + sizeBetween, true);
                                         }));
    }
    
    @Override
    public CompletableFuture<Void> completeTruncation(VersionedMetadata<StreamTruncationRecord> record) {
        Preconditions.checkNotNull(record);
        Preconditions.checkArgument(record.getObject().isUpdating());
        StreamTruncationRecord current = record.getObject();
        if (current.isUpdating()) {
            StreamTruncationRecord completedProp = StreamTruncationRecord.complete(current);

            return Futures.toVoid(setTruncationData(new VersionedMetadata<>(completedProp, record.getVersion())));
        } else {
            // idempotent
            return CompletableFuture.completedFuture(null);
        }
    }

    @Override
    public CompletableFuture<VersionedMetadata<StreamTruncationRecord>> getTruncationRecord() {
        return getTruncationData(true)
                .thenApply(data -> {
                    StreamTruncationRecord truncationRecord = data.getObject();
                    return new VersionedMetadata<>(truncationRecord, data.getVersion());
                });
    }

    /**
     * Update configuration at configurationPath.
     *
     * @param newConfiguration new stream configuration.
     * @return future of operation.
     */
    @Override
    public CompletableFuture<Void> startUpdateConfiguration(final StreamConfiguration newConfiguration) {
        return getVersionedConfigurationRecord()
                .thenCompose(configRecord -> {
                    Preconditions.checkArgument(!configRecord.getObject().isUpdating());
                    StreamConfigurationRecord update = StreamConfigurationRecord.update(scope, name, newConfiguration);
                    return Futures.toVoid(setConfigurationData(new VersionedMetadata<>(update, configRecord.getVersion())));
                });
    }

    /**
     * Update configuration at configurationPath.
     *
     * @return future of operation
     */
    @Override
    public CompletableFuture<Void> completeUpdateConfiguration(VersionedMetadata<StreamConfigurationRecord> existing) {
        StreamConfigurationRecord current = existing.getObject();
        Preconditions.checkNotNull(current);
        if (current.isUpdating()) {
            StreamConfigurationRecord newProperty = StreamConfigurationRecord.complete(scope, name, current.getStreamConfiguration());
            log.debug("Completing update configuration for stream {}/{}", scope, name);
            return Futures.toVoid(setConfigurationData(new VersionedMetadata<>(newProperty, existing.getVersion())));
        } else {
            // idempotent
            return CompletableFuture.completedFuture(null);
        }
    }

    /**
     * Fetch configuration at configurationPath.
     *
     * @return Future of stream configuration
     */
    @Override
    public CompletableFuture<StreamConfiguration> getConfiguration() {
        return getConfigurationData(false).thenApply(x -> x.getObject().getStreamConfiguration());
    }

    @Override
    public CompletableFuture<VersionedMetadata<StreamConfigurationRecord>> getVersionedConfigurationRecord() {
        return getConfigurationData(true)
                .thenApply(data -> new VersionedMetadata<>(data.getObject(), data.getVersion()));
    }

    @Override
    public CompletableFuture<Void> updateState(final State state) {
        return getStateData(true)
                .thenCompose(currState -> {
                    VersionedMetadata<State> currentState = new VersionedMetadata<State>(currState.getObject().getState(), currState.getVersion());
                    return Futures.toVoid(updateVersionedState(currentState, state));
                });
    }

    @Override
    public CompletableFuture<VersionedMetadata<State>> getVersionedState() {
        return getStateData(true)
                .thenApply(x -> new VersionedMetadata<>(x.getObject().getState(), x.getVersion()));
    }

    @Override
    public CompletableFuture<VersionedMetadata<State>> updateVersionedState(final VersionedMetadata<State> previous, final State newState) {
        if (State.isTransitionAllowed(previous.getObject(), newState)) {
            return setStateData(new VersionedMetadata<>(StateRecord.builder().state(newState).build(), previous.getVersion()))
                    .thenApply(updatedVersion -> new VersionedMetadata<>(newState, updatedVersion));
        } else {
            return Futures.failedFuture(StoreException.create(
                    StoreException.Type.OPERATION_NOT_ALLOWED,
                    "Stream: " + getName() + " State: " + newState.name() + " current state = " +
                            previous.getObject()));
        }
    }

    @Override
    public CompletableFuture<State> getState(boolean ignoreCached) {
        return getStateData(ignoreCached)
                .thenApply(x -> x.getObject().getState());
    }

    /**
     * Fetches Segment metadata from the epoch in which segment was created.
     *
     * @param segmentId segment id.
     * @return : Future, which when complete contains segment object
     */
    @Override
    public CompletableFuture<StreamSegmentRecord> getSegment(final long segmentId) {
        // extract epoch from segment id.
        // fetch epoch record for the said epoch
        // extract segment record from it.
        int epoch = StreamSegmentNameUtils.getEpoch(segmentId);
        return getEpochRecord(epoch)
                .thenApply(epochRecord -> {
                    Optional<StreamSegmentRecord> segmentRecord = epochRecord.getSegments().stream()
                                                                             .filter(x -> x.segmentId() == segmentId).findAny();
                    return segmentRecord
                            .orElseThrow(() -> StoreException.create(StoreException.Type.DATA_NOT_FOUND,
                                    "segment not found in epoch"));
                });
    }

    @Override
    public CompletableFuture<List<ScaleMetadata>> getScaleMetadata(final long from, final long to) {
        // fetch history index and find epochs corresponding to "from" and "to"
        // fetch "from epoch" from epoch record
        // fetch epochs from history timeseries.
        CompletableFuture<Integer> fromEpoch = findEpochAtTime(from, false);
        CompletableFuture<Integer> toEpoch = findEpochAtTime(to, false);
        CompletableFuture<List<EpochRecord>> records =
                CompletableFuture.allOf(fromEpoch, toEpoch)
                                 .thenCompose(x -> {
                                     // fetch epochs will fetch it from history time series. 
                                     // this will be efficient if fromEpoch and toEpoch are near each other.
                                     return fetchEpochs(fromEpoch.join(), toEpoch.join(), false);
                                 });
        return records.thenApply(this::mapToScaleMetadata);
    }

    private List<ScaleMetadata> mapToScaleMetadata(List<EpochRecord> epochRecords) {
        final AtomicReference<List<StreamSegmentRecord>> previous = new AtomicReference<>();
        return epochRecords.stream()
                           .map(record -> {
                               long splits = 0;
                               long merges = 0;
                               List<StreamSegmentRecord> segments = record.getSegments();
                               if (previous.get() != null) {
                                   splits = findSegmentSplitsMerges(previous.get(), segments);
                                   merges = findSegmentSplitsMerges(segments, previous.get());
                               }
                               previous.set(segments);
                               return new ScaleMetadata(record.getCreationTime(), transform(segments), splits, merges);
                           }).collect(Collectors.toList());
    }

    /**
     * Method to calculate number of splits and merges.
     *
     * Principle to calculate the number of splits and merges:
     * 1- An event has occurred if a reference range is present (overlaps) in at least two consecutive target ranges.
     * 2- If the direction of the check in 1 is forward, then it is a split, otherwise it is a merge.
     *
     * @param referenceSegmentsList Reference segment list.
     * @param targetSegmentsList Target segment list.
     * @return Number of splits/merges.
     */
    private long findSegmentSplitsMerges(List<StreamSegmentRecord> referenceSegmentsList, List<StreamSegmentRecord> targetSegmentsList) {
        return referenceSegmentsList.stream().filter(
                segment -> targetSegmentsList.stream().filter(target -> target.overlaps(segment)).count() > 1 ).count();
    }

    private CompletableFuture<Integer> getSegmentSealedEpoch(long segmentId) {
        return getSegmentSealedRecordData(segmentId).handle((x, e) -> {
            if (e != null) {
                if (Exceptions.unwrap(e) instanceof DataNotFoundException) {
                    return -1;
                } else {
                    throw new CompletionException(e);
                }
            }
            return x.getObject();
        });
    }

    @Override
    public CompletableFuture<Set<Long>> getAllSegmentIds() {
        CompletableFuture<Map<StreamSegmentRecord, Integer>> fromSpanFuture = getTruncationRecord()
                .thenCompose(truncationRecord -> {
                    if (truncationRecord.getObject().equals(StreamTruncationRecord.EMPTY)) {
                        return getEpochRecord(0)
                                .thenApply(this::convertToSpan);
                    } else {
                        return CompletableFuture.completedFuture(truncationRecord.getObject().getSpan());
                    }
                });
        CompletableFuture<Map<StreamSegmentRecord, Integer>> toSpanFuture = getActiveEpoch(true)
                .thenApply(this::convertToSpan);

        return CompletableFuture.allOf(fromSpanFuture, toSpanFuture)
                                .thenCompose(v -> {
                                    Map<StreamSegmentRecord, Integer> fromSpan = fromSpanFuture.join();
                                    Map<StreamSegmentRecord, Integer> toSpan = toSpanFuture.join();
                                    return segmentsBetweenStreamCutSpans(fromSpan, toSpan)
                                            .thenApply(x -> x.stream().map(StreamSegmentRecord::segmentId).collect(Collectors.toSet()));
                                });
    }

    @Override
    public CompletableFuture<Map<StreamSegmentRecord, List<Long>>> getSuccessorsWithPredecessors(final long segmentId) {
        // fetch segment sealed epoch record.
        return getSegmentSealedEpoch(segmentId)
                .thenCompose(sealedEpoch -> {
                    if (sealedEpoch < 0) {
                        return getActiveEpoch(true).thenApply(activeSegments -> Collections.emptyMap());
                    }

                    // if sealed record exists. fetch its sealing epoch.
                    // Note: sealed record is created even before the segment is sealed. So if client is requesting for successor,
                    // we should find it.
                    CompletableFuture<EpochRecord> sealedEpochFuture = getEpochRecord(sealedEpoch);

                    // fetch previous epoch as well.
                    CompletableFuture<EpochRecord> previousEpochFuture = getEpochRecord(sealedEpoch - 1);

                    return CompletableFuture.allOf(sealedEpochFuture, previousEpochFuture)
                                            .thenApply(x -> {
                                                EpochRecord sealedEpochRecord = sealedEpochFuture.join();
                                                EpochRecord previousEpochRecord = previousEpochFuture.join();
                                                Optional<StreamSegmentRecord> segmentOpt = previousEpochRecord.getSegments().stream()
                                                                                                              .filter(r -> r.segmentId() == segmentId).findAny();
                                                assert segmentOpt.isPresent();
                                                StreamSegmentRecord segment = segmentOpt.get();

                                                List<StreamSegmentRecord> successors = sealedEpochRecord.getSegments().stream()
                                                                                                        .filter(r -> r.overlaps(segment)).collect(Collectors.toList());

                                                return successors
                                                        .stream().collect(Collectors.toMap(record -> record,
                                                                z -> previousEpochRecord
                                                                        .getSegments()
                                                                        .stream().filter(predecessor -> predecessor.overlaps(z))
                                                                        .map(StreamSegmentRecord::segmentId).collect(Collectors.toList())));
                                            });
                });
    }

    private CompletableFuture<EpochRecord> getActiveEpochRecord(boolean ignoreCached) {
        return getCurrentEpochRecordData(ignoreCached).thenApply(VersionedMetadata::getObject);
    }

    @Override
    public CompletableFuture<List<StreamSegmentRecord>> getActiveSegments() {
        // read current epoch record
        return verifyLegalState()
                .thenCompose(v -> getActiveEpochRecord(true).thenApply(epochRecord -> epochRecord.getSegments()));
    }

    @Override
    public CompletableFuture<Map<StreamSegmentRecord, Long>> getSegmentsAtHead() {
        // read current epoch record
        return getTruncationRecord()
                .thenCompose(truncationRecord -> {
                    if (truncationRecord.getObject().equals(StreamTruncationRecord.EMPTY)) {
                        return getSegmentsInEpoch(0)
                                .thenApply(segments -> segments.stream().collect(Collectors.toMap(x -> x, x ->  0L)));
                    } else {
                        return CompletableFuture.completedFuture(truncationRecord.getObject().getStreamCut().entrySet()
                                                                                 .stream().collect(Collectors.toMap(x ->
                                                truncationRecord.getObject().getSpan().keySet().stream()
                                                                          .filter(y -> y.segmentId() == x.getKey()).findFirst().get(),
                                        Map.Entry::getValue)));
                    }
                });
    }

    @Override
    public CompletableFuture<List<StreamSegmentRecord>> getSegmentsInEpoch(final int epoch) {
        return getEpochRecord(epoch)
                .thenApply(epochRecord -> epochRecord.getSegments());
    }

    @Override
    public CompletableFuture<List<StreamSegmentRecord>> getSegmentsBetweenStreamCuts(Map<Long, Long> from, Map<Long, Long> to) {
        return segmentsBetweenStreamCuts(from, to).thenApply(LinkedList::new);
    }

    private CompletableFuture<Set<StreamSegmentRecord>> segmentsBetweenStreamCuts(Map<Long, Long> from, Map<Long, Long> to) {
        // compute stream cut span for `from` till `to`
        // if from is empty we need to start from epoch 0.
        // if to is empty we need to go on till current epoch.
        CompletableFuture<Map<StreamSegmentRecord, Integer>> spanFromFuture = from.isEmpty() ?
                getEpochRecord(0).thenApply(this::convertToSpan)
                : computeStreamCutSpan(from);
        CompletableFuture<Map<StreamSegmentRecord, Integer>> spanToFuture = to.isEmpty() ?
                getActiveEpochRecord(true).thenApply(this::convertToSpan)
                : computeStreamCutSpan(to);

        return CompletableFuture.allOf(spanFromFuture, spanToFuture)
                                .thenCompose(x -> {
                                    if (!from.isEmpty() && !to.isEmpty()) {
                                        Preconditions.checkArgument(RecordHelper.streamCutComparator(to, spanToFuture.join(),
                                                from, spanFromFuture.join()));
                                    }
                                    return segmentsBetweenStreamCutSpans(spanFromFuture.join(), spanToFuture.join());
                                });
    }

    @VisibleForTesting
    CompletableFuture<Set<StreamSegmentRecord>> segmentsBetweenStreamCutSpans(Map<StreamSegmentRecord, Integer> spanFrom,
                                                                                      Map<StreamSegmentRecord, Integer> spanTo) {
        int toLow = Collections.min(spanTo.values());
        int toHigh = Collections.max(spanTo.values());
        int fromLow = Collections.min(spanFrom.values());
        int fromHigh = Collections.max(spanFrom.values());
        Set<StreamSegmentRecord> segments = new HashSet<>();

        return fetchEpochs(fromLow, toHigh, true)
                .thenAccept(epochs -> {
                    epochs.forEach(epoch -> {
                        // for epochs that cleanly lie between from.high and to.low epochs we can include all segments present in them
                        // because they are guaranteed to be greater than `from` and less than `to` stream cuts.
                        if (epoch.getEpoch() >= fromHigh && epoch.getEpoch() <= toLow) {
                            segments.addAll(epoch.getSegments());
                        } else {
                            // for each segment in epoch.segments, find overlaps in from and to
                            epoch.getSegments().stream().filter(x -> !segments.contains(x)).forEach(segment -> {
                                // if segment.number >= from.segmentNumber && segment.number <= to.segmentNumber include segment.number
                                boolean greaterThanFrom = spanFrom.keySet().stream().filter(x -> x.overlaps(segment))
                                                                  .allMatch(x -> x.segmentId() <= segment.segmentId());
                                boolean lessThanTo = spanTo.keySet().stream().filter(x -> x.overlaps(segment))
                                                           .allMatch(x -> segment.segmentId() <= x.segmentId());
                                if (greaterThanFrom && lessThanTo) {
                                    segments.add(segment);
                                }
                            });
                        }
                    });
                }).thenApply(x -> segments);
    }

    @VisibleForTesting
    CompletableFuture<Long> sizeBetweenStreamCuts(Map<Long, Long> streamCutFrom, Map<Long, Long> streamCutTo,
                                                          Set<StreamSegmentRecord> segmentsInBetween) {
        Map<Integer, List<StreamSegmentRecord>> shards =
                segmentsInBetween.stream().collect(Collectors.groupingBy(x -> getShardNumber(x.segmentId())));
        return Futures.allOfWithResults(
                shards.entrySet().stream()
                      .map(entry -> getSealedSegmentSizeMapShard(entry.getKey())
                              .thenApply(shardMap -> {
                                  return entry.getValue().stream()
                                              .collect(Collectors.toMap(x -> x, x -> {
                                                  if (shardMap.getSize(x.segmentId()) == null) {
                                                      return Long.MIN_VALUE;
                                                  } else {
                                                      return shardMap.getSize(x.segmentId());
                                                  }
                                              } ));
                              }))
                      .collect(Collectors.toList()))
                      .thenApply(listOfMap -> {
                          return listOfMap.stream().flatMap(s -> s.entrySet().stream())
                                          .collect(Collectors.toMap(Map.Entry::getKey, Map.Entry::getValue));
                      })
                      .thenApply(sizes -> {
                          AtomicLong sizeTill = new AtomicLong(0L);
                          sizes.forEach((segment, value) -> {
                              // segments in both.. to.offset - from.offset
                              if (streamCutTo.containsKey(segment.segmentId()) && streamCutFrom.containsKey(segment.segmentId())) {
                                  sizeTill.addAndGet(streamCutTo.get(segment.segmentId()) - streamCutFrom.get(segment.segmentId()));
                              } else if (streamCutTo.containsKey(segment.segmentId())) {
                                  // segments only in streamcutTo: take their offsets in streamcut
                                  sizeTill.addAndGet(streamCutTo.get(segment.segmentId()));
                              } else if (streamCutFrom.containsKey(segment.segmentId())) {
                                  // segments only in from: take their total size - offset in from
                                  assert value >= 0;
                                  sizeTill.addAndGet(value - streamCutFrom.get(segment.segmentId()));
                              } else {
                                  assert value >= 0;
                                  sizeTill.addAndGet(value);
                              }
                          });
                          return sizeTill.get();
                      });
    }

    @VisibleForTesting
    CompletableFuture<Map<StreamSegmentRecord, Integer>> computeStreamCutSpan(Map<Long, Long> streamCut) {
        long mostRecent = streamCut.keySet().stream().max(Comparator.naturalOrder()).get();
        long oldest = streamCut.keySet().stream().min(Comparator.naturalOrder()).get();
        int epochLow = StreamSegmentNameUtils.getEpoch(oldest);
        int epochHigh = StreamSegmentNameUtils.getEpoch(mostRecent);

        return fetchEpochs(epochLow, epochHigh, true).thenApply(epochs ->  {
            List<Long> toFind = new ArrayList<>(streamCut.keySet());
            Map<StreamSegmentRecord, Integer> resultSet = new HashMap<>();
            for (int i = epochHigh - epochLow; i >= 0; i--) {
                if (toFind.isEmpty()) {
                    break;
                }
                EpochRecord epochRecord = epochs.get(i);
                Set<Long> epochSegments = epochRecord.getSegmentIds();
                List<Long> found = toFind.stream().filter(epochSegments::contains).collect(Collectors.toList());
                resultSet.putAll(found.stream().collect(
                        Collectors.toMap(x -> epochRecord.getSegments().stream().filter(z -> z.segmentId() == x).findFirst().get(),
                                x -> epochRecord.getEpoch())));

                toFind.removeAll(epochSegments);
            }
            return resultSet;
        });
    }

    @Override
    public CompletableFuture<Boolean> isStreamCutValid(Map<Long, Long> streamCut) {
        Map<Integer, List<Long>> groupByEpoch = streamCut.keySet().stream().collect(groupingBy(StreamSegmentNameUtils::getEpoch));

        CompletableFuture<List<List<Map.Entry<Double, Double>>>> segmentRangesByEpoch = Futures.allOfWithResults(groupByEpoch.entrySet().stream().map(epochGroup -> {
            return getEpochRecord(epochGroup.getKey())
                    .thenApply(epochRecord -> {
                        return epochGroup.getValue().stream().map(segmentId -> {
                            StreamSegmentRecord segment = epochRecord.getSegment(segmentId);
                            return (Map.Entry<Double, Double>) new SimpleEntry<>(segment.getKeyStart(), segment.getKeyEnd());
                        }).collect(Collectors.toList());
                    });
        }).collect(Collectors.toList()));

        CompletableFuture<List<Map.Entry<Double, Double>>> segmentRangesFlattened = segmentRangesByEpoch
                .thenApply(listOfList -> listOfList.stream().flatMap(Collection::stream).collect(Collectors.toList()));
        
        return segmentRangesFlattened
                      .thenAccept(x -> RecordHelper.validateStreamCut(new ArrayList<>(x)))
                      .handle((r, e) -> {
                          if (e != null) {
                              if (Exceptions.unwrap(e) instanceof IllegalArgumentException) {
                                  return false;
                              } else {
                                  log.warn("Exception while trying to validate a stream cut for stream {}/{}", scope, name);
                                  throw Exceptions.sneakyThrow(e);
                              }
                          } else {
                              return true;
                          }
                      });
    }

    /**
     * This method attempts to start a new scale workflow. For this it first computes epoch transition and stores it in the metadastore.
     * This method can be called by manual scale or during the processing of auto-scale event. Which means there could be
     * concurrent calls to this method.
     *
     * @param segmentsToSeal segments that will be sealed at the end of this scale operation.
     * @param newRanges      key ranges of new segments to be created
     * @param scaleTimestamp scaling timestamp
     * @return : list of newly created segments with current epoch
     */
    @Override
    public CompletableFuture<VersionedMetadata<EpochTransitionRecord>> submitScale(final List<Long> segmentsToSeal,
                                                                                   final List<Map.Entry<Double, Double>> newRanges,
                                                                                   final long scaleTimestamp,
                                                                                   final VersionedMetadata<EpochTransitionRecord> existing) {
        return verifyNotSealed().thenCompose(v -> {
            if (existing == null) {
                return getEpochTransition();
            } else {
                return CompletableFuture.completedFuture(existing);
            }
        }).thenCompose(record -> getActiveEpochRecord(true).thenCompose(currentEpoch -> {
            if (!record.getObject().equals(EpochTransitionRecord.EMPTY)) {
                // verify that it's the same as the supplied input (--> segments to be sealed
                // and new ranges are identical). else throw scale conflict exception
                if (!RecordHelper.verifyRecordMatchesInput(segmentsToSeal, newRanges, false, record.getObject())) {
                    log.debug("scale conflict, another scale operation is ongoing");
                    throw new EpochTransitionOperationExceptions.ConflictException();
                }
                return CompletableFuture.completedFuture(record);
            } else {
                // check input is valid and satisfies preconditions
                if (!RecordHelper.canScaleFor(segmentsToSeal, currentEpoch)) {
                    return updateEpochTransitionNode(new VersionedMetadata<>(EpochTransitionRecord.EMPTY, record.getVersion()))
                            .thenApply(x -> {
                                log.warn("scale precondition failed {}", segmentsToSeal);
                                throw new EpochTransitionOperationExceptions.PreConditionFailureException();
                            });
                }
                if (!RecordHelper.validateInputRange(segmentsToSeal, newRanges, currentEpoch)) {
                    log.error("scale input invalid {} {}", segmentsToSeal, newRanges);
                    throw new EpochTransitionOperationExceptions.InputInvalidException();
                }

                EpochTransitionRecord epochTransition = RecordHelper.computeEpochTransition(
                        currentEpoch, segmentsToSeal, newRanges, scaleTimestamp);

                return updateEpochTransitionNode(new VersionedMetadata<>(epochTransition, record.getVersion()))
                        .thenApply(version -> {
                            log.info("scale for stream {}/{} accepted. Segments to seal = {}", scope, name,
                                    epochTransition.getSegmentsToSeal());
                            return new VersionedMetadata<>(epochTransition, version);
                        });
            }
        }));
    }

    private CompletableFuture<Void> verifyNotSealed() {
        return getState(false).thenAccept(state -> {
            if (state.equals(State.SEALING) || state.equals(State.SEALED)) {
                throw StoreException.create(StoreException.Type.ILLEGAL_STATE,
                        "Stream: " + getName() + " State: " + state.name());
            }
        });
    }

    @Override
    public CompletableFuture<VersionedMetadata<EpochTransitionRecord>> startScale(boolean isManualScale,
                                                                                  VersionedMetadata<EpochTransitionRecord> record,
                                                                                  VersionedMetadata<State> state) {
        Preconditions.checkArgument(state.getObject().equals(State.SCALING));
        return getCurrentEpochRecordData(true)
                .thenCompose(currentEpoch -> {
                    EpochRecord currentEpochRecord = currentEpoch.getObject();
                    if (isManualScale) {
                        return migrateManualScaleToNewEpoch(record, state, currentEpochRecord);
                    } else {
                        // if rolling transactions happened before the scale could be picked up, we will discard
                        // epoch transition record and reset the state to active.
                        return discardInconsistentEpochTransition(record, state, currentEpochRecord);
                    }
                });
    }


    private CompletableFuture<VersionedMetadata<EpochTransitionRecord>> discardInconsistentEpochTransition(
            VersionedMetadata<EpochTransitionRecord> epochTransition, VersionedMetadata<State> state,
            EpochRecord currentEpoch) {
        if (epochTransition.getObject().getNewEpoch() > currentEpoch.getEpoch()) {
            return CompletableFuture.completedFuture(epochTransition);
        } else {
            return updateEpochTransitionNode(new VersionedMetadata<>(EpochTransitionRecord.EMPTY, epochTransition.getVersion()))
                    .thenCompose(v -> updateVersionedState(state, State.ACTIVE))
                    .thenApply(v -> {
                        log.warn("Scale epoch transition record is inconsistent with VersionedMetadata in the table. {}",
                                epochTransition.getObject().getNewEpoch());
                        throw new IllegalStateException("Epoch transition record is inconsistent.");
                    });
        }
    }

    @Override
    public CompletableFuture<VersionedMetadata<EpochTransitionRecord>> scaleCreateNewEpoch(
            VersionedMetadata<EpochTransitionRecord> versionedMetadata) {
        return getActiveEpochRecord(true)
                .thenCompose(currentEpoch -> {
                    // only perform idempotent update. If update is already completed, do nothing. 
                    if (currentEpoch.getEpoch() < versionedMetadata.getObject().getNewEpoch()) {
                        EpochTransitionRecord epochTransition = versionedMetadata.getObject();
                        // time
                        long time = Math.max(epochTransition.getTime(), currentEpoch.getCreationTime() + 1);
                        // new segments
                        List<StreamSegmentRecord> newSegments =
                                epochTransition.getNewSegmentsWithRange().entrySet().stream()
                                               .map(x -> newSegmentRecord(x.getKey(), time, x.getValue().getKey(), x.getValue().getValue()))
                                               .collect(Collectors.toList());
                        // sealed segments
                        List<StreamSegmentRecord> sealedSegments =
                                epochTransition.getSegmentsToSeal().stream().map(currentEpoch::getSegment).collect(Collectors.toList());
                        // overall segments in epoch
                        List<StreamSegmentRecord> segments = new LinkedList<>(currentEpoch.getSegments());
                        segments.removeIf(x -> epochTransition.getSegmentsToSeal().contains(x.segmentId()));
                        segments.addAll(newSegments);
                        // epoch record
                        EpochRecord epochRecord = EpochRecord.builder().epoch(epochTransition.getNewEpoch())
                                                             .referenceEpoch(epochTransition.getNewEpoch())
                                                             .segments(segments).creationTime(time).build();

                        HistoryTimeSeriesRecord timeSeriesRecord = HistoryTimeSeriesRecord.builder().
                                epoch(epochTransition.getNewEpoch()).referenceEpoch(epochTransition.getNewEpoch())
                                                                                          .segmentsCreated(newSegments)
                                                                                          .segmentsSealed(sealedSegments)
                                                                                          .creationTime(epochRecord.getCreationTime())
                                                                                          .build();
                        return createEpochRecord(epochRecord)
                                .thenCompose(x -> updateHistoryTimeSeries(timeSeriesRecord))
                                .thenCompose(x -> Futures.allOf(epochTransition.getSegmentsToSeal().stream()
                                                                               .map(segmentToSeal -> recordSegmentSealedEpoch(segmentToSeal, epochTransition.getNewEpoch()))
                                                                               .collect(Collectors.toList())))
                                .thenApply(x -> versionedMetadata);
                    } else {
                        return CompletableFuture.completedFuture(versionedMetadata);
                    }
                });
    }

    private CompletableFuture<Void> recordSegmentSealedEpoch(long segmentToSeal, int newEpoch) {
        return createSegmentSealedEpochRecordData(segmentToSeal, newEpoch);
    }

    private CompletableFuture<Void> updateHistoryTimeSeries(HistoryTimeSeriesRecord record) {
        int historyChunk = record.getEpoch() / historyChunkSize.get();
        boolean isFirst = record.getEpoch() % historyChunkSize.get() == 0;

        if (isFirst) {
            return createHistoryTimeSeriesChunk(historyChunk, record);
        } else {
            return getHistoryTimeSeriesChunkData(historyChunk, true)
                    .thenCompose(x -> {
                        HistoryTimeSeries historyChunkTimeSeries = x.getObject();
                        if (historyChunkTimeSeries.getLatestRecord().getEpoch() < record.getEpoch()) {
                            HistoryTimeSeries update = HistoryTimeSeries.addHistoryRecord(historyChunkTimeSeries, record);
                            return Futures.toVoid(updateHistoryTimeSeriesChunkData(historyChunk, new VersionedMetadata<>(update, x.getVersion())));
                        } else {
                            return CompletableFuture.completedFuture(null);
                        }
                    });
        }
    }

    private CompletableFuture<VersionedMetadata<EpochTransitionRecord>> migrateManualScaleToNewEpoch(
            VersionedMetadata<EpochTransitionRecord> versionedMetadata, VersionedMetadata<State> versionedState,
            EpochRecord currentEpoch) {
        EpochTransitionRecord epochTransition = versionedMetadata.getObject();
        return getEpochRecord(epochTransition.getActiveEpoch())
                .thenCompose(epochRecordActiveEpoch -> {
                    if (epochTransition.getActiveEpoch() == currentEpoch.getEpoch()) {
                        // no migration needed
                        return CompletableFuture.completedFuture(versionedMetadata);
                    } else if (currentEpoch.getEpoch() > epochTransition.getActiveEpoch() &&
                            currentEpoch.getReferenceEpoch() == epochRecordActiveEpoch.getReferenceEpoch()) {

                        List<Long> duplicateSegmentsToSeal = epochTransition.getSegmentsToSeal().stream()
                                                                            .map(seg -> computeSegmentId(getSegmentNumber(seg),
                                                                                    currentEpoch.getEpoch()))
                                                                            .collect(Collectors.toList());

                        EpochTransitionRecord updatedRecord = RecordHelper.computeEpochTransition(
                                currentEpoch, duplicateSegmentsToSeal, Lists.newArrayList(epochTransition.getNewSegmentsWithRange().values()),
                                epochTransition.getTime());
                        return updateEpochTransitionNode(new VersionedMetadata<>(updatedRecord, versionedMetadata.getVersion()))
                                .thenApply(v -> new VersionedMetadata<>(updatedRecord, v));
                    } else {
                        return updateEpochTransitionNode(new VersionedMetadata<>(EpochTransitionRecord.EMPTY, versionedMetadata.getVersion()))
                                .thenCompose(v -> updateVersionedState(versionedState, State.ACTIVE))
                                .thenApply(v -> {
                                    log.warn("Scale epoch transition record is inconsistent with VersionedMetadata in the table. {}",
                                            epochTransition.getNewEpoch());
                                    throw new IllegalStateException("Epoch transition record is inconsistent.");
                                });
                    }
                });
    }

    @Override
    public CompletableFuture<VersionedMetadata<EpochTransitionRecord>> getEpochTransition() {
        return getEpochTransitionNode()
                .thenApply(x -> new VersionedMetadata<>(x.getObject(), x.getVersion()));
    }

    private CompletableFuture<Void> clearMarkers(final Set<Long> segments) {
        return Futures.toVoid(Futures.allOfWithResults(segments.stream().parallel()
                                                               .map(this::removeColdMarker).collect(Collectors.toList())));
    }
    
    @Override
    public CompletableFuture<Void> scaleOldSegmentsSealed(Map<Long, Long> sealedSegmentSizes,
                                                          VersionedMetadata<EpochTransitionRecord> record) {
        EpochTransitionRecord epochTransition = record.getObject();
        return Futures.toVoid(clearMarkers(epochTransition.getSegmentsToSeal())
                .thenCompose(x -> updateSealedSegmentSizes(sealedSegmentSizes))
                .thenCompose(x -> updateCurrentEpochRecord(epochTransition.getNewEpoch())));
    }

    @Override
    public CompletableFuture<Void> completeScale(VersionedMetadata<EpochTransitionRecord> record) {
        Preconditions.checkNotNull(record);
        Preconditions.checkArgument(!record.getObject().equals(EpochTransitionRecord.EMPTY));
        return Futures.toVoid(updateEpochTransitionNode(new VersionedMetadata<>(EpochTransitionRecord.EMPTY, record.getVersion())));
    }
    
    @Override
    public CompletableFuture<VersionedMetadata<CommittingTransactionsRecord>> startRollingTxn(int activeEpoch,
                                                                                              VersionedMetadata<CommittingTransactionsRecord> existing) {
        CommittingTransactionsRecord record = existing.getObject();
        if (record.isRollingTxnRecord()) {
            return CompletableFuture.completedFuture(existing);
        } else {
            CommittingTransactionsRecord update = record.createRollingTxnRecord(activeEpoch);
            return updateCommittingTxnRecord(new VersionedMetadata<>(update, existing.getVersion()))
                    .thenApply(version -> new VersionedMetadata<>(update, version));
        }
    }

    @Override
    public CompletableFuture<Void> rollingTxnCreateDuplicateEpochs(
            Map<Long, Long> sealedTxnEpochSegments, long time, VersionedMetadata<CommittingTransactionsRecord> record) {
        Preconditions.checkArgument(record.getObject().isRollingTxnRecord());
        CommittingTransactionsRecord committingTxnRecord = record.getObject();
        return getActiveEpoch(true)
                .thenCompose(activeEpochRecord -> getEpochRecord(committingTxnRecord.getEpoch())
                        .thenCompose(transactionEpochRecord -> {
                            if (activeEpochRecord.getEpoch() > committingTxnRecord.getCurrentEpoch()) {
                                log.debug("Duplicate Epochs {} already created. Ignore.", committingTxnRecord.getNewActiveEpoch());
                                return CompletableFuture.completedFuture(null);
                            }
                            long timeStamp = Math.max(activeEpochRecord.getCreationTime() + 1, time);
                            List<StreamSegmentRecord> duplicateTxnSegments =
                                    transactionEpochRecord.getSegments().stream()
                                                          .map(x -> newSegmentRecord(computeSegmentId(getSegmentNumber(x.segmentId()),
                                                                  committingTxnRecord.getNewTxnEpoch()),
                                                                  timeStamp, x.getKeyStart(), x.getKeyEnd()))
                                                          .collect(Collectors.toList());
                            List<StreamSegmentRecord> duplicateActiveSegments =
                                    activeEpochRecord.getSegments().stream()
                                                          .map(x -> newSegmentRecord(computeSegmentId(getSegmentNumber(x.segmentId()),
                                                                  committingTxnRecord.getNewActiveEpoch()),
                                                                  timeStamp + 1, x.getKeyStart(), x.getKeyEnd()))
                                                          .collect(Collectors.toList());

                            EpochRecord duplicateTxnEpoch = EpochRecord.builder().epoch(committingTxnRecord.getNewTxnEpoch())
                                                                       .referenceEpoch(transactionEpochRecord.getReferenceEpoch())
                                                                       .segments(duplicateTxnSegments)
                                                                       .creationTime(timeStamp).build();

                            EpochRecord duplicateActiveEpoch = EpochRecord.builder().epoch(committingTxnRecord.getNewActiveEpoch())
                                                                          .referenceEpoch(activeEpochRecord.getReferenceEpoch())
                                                                          .segments(duplicateActiveSegments)
                                                                          .creationTime(timeStamp + 1).build();

                            HistoryTimeSeriesRecord timeSeriesRecordTxnEpoch =
                                    HistoryTimeSeriesRecord.builder().epoch(duplicateTxnEpoch.getEpoch())
                                                           .referenceEpoch(duplicateTxnEpoch.getReferenceEpoch())
                                                           .segmentsCreated(Collections.emptyList())
                                                           .segmentsSealed(Collections.emptyList())
                                                           .creationTime(timeStamp).build();

                            HistoryTimeSeriesRecord timeSeriesRecordActiveEpoch =
                                    HistoryTimeSeriesRecord.builder().epoch(duplicateActiveEpoch.getEpoch())
                                                           .referenceEpoch(duplicateActiveEpoch.getReferenceEpoch())
                                                           .segmentsCreated(Collections.emptyList())
                                                           .segmentsSealed(Collections.emptyList())
                                                           .creationTime(timeStamp + 1).build();
                            return createEpochRecord(duplicateTxnEpoch)
                                    .thenCompose(x -> updateHistoryTimeSeries(timeSeriesRecordTxnEpoch))
                                    .thenCompose(x -> createEpochRecord(duplicateActiveEpoch))
                                    .thenCompose(x -> updateHistoryTimeSeries(timeSeriesRecordActiveEpoch))
                                    .thenCompose(x -> Futures.allOf(activeEpochRecord.getSegments().stream().map(segment ->
                                            recordSegmentSealedEpoch(segment.segmentId(), duplicateTxnEpoch.getEpoch())).collect(Collectors.toList())))
                                    .thenCompose(x -> Futures.allOf(duplicateTxnEpoch.getSegments().stream().map(segment ->
                                            recordSegmentSealedEpoch(segment.segmentId(), duplicateActiveEpoch.getEpoch())).collect(Collectors.toList())));
                        })
                        .thenCompose(r -> updateSealedSegmentSizes(sealedTxnEpochSegments)));
    }

    @Override
    public CompletableFuture<Void> completeRollingTxn(Map<Long, Long> sealedActiveEpochSegments,
                                                      VersionedMetadata<CommittingTransactionsRecord> versionedMetadata) {
        return getActiveEpoch(true)
                .thenCompose(activeEpochRecord -> {
                    CommittingTransactionsRecord committingTxnRecord = versionedMetadata.getObject();
                    int activeEpoch = committingTxnRecord.getCurrentEpoch();
                    if (activeEpochRecord.getEpoch() == activeEpoch) {
                        return updateSealedSegmentSizes(sealedActiveEpochSegments)
                                .thenCompose(x -> clearMarkers(sealedActiveEpochSegments.keySet()))
                                .thenCompose(x -> updateCurrentEpochRecord(committingTxnRecord.getNewActiveEpoch()));
                    } else {
                        return CompletableFuture.completedFuture(null);
                    }
                });
    }

    @Override
    public CompletableFuture<UUID> generateNewTxnId(int msb32Bit, long lsb64Bit) {
        return getActiveEpochRecord(true)
                .thenApply(epochRecord -> {
                    // always set transaction epoch as refrence epoch so that all transactions on duplicate epochs
                    // are collected.
                    // epochs that are not duplicates will refer to themselves.
                    return RecordHelper.generateTxnId(epochRecord.getReferenceEpoch(), msb32Bit, lsb64Bit);
                });
    }

    @Override
    public CompletableFuture<VersionedTransactionData> createTransaction(final UUID txnId,
                                                                         final long lease,
                                                                         final long maxExecutionTime) {
        final long current = System.currentTimeMillis();
        final long leaseTimestamp = current + lease;
        final long maxExecTimestamp = current + maxExecutionTime;
        // extract epoch from txnid
        final int epoch = RecordHelper.getTransactionEpoch(txnId);
        ActiveTxnRecord record = ActiveTxnRecord.builder().txnStatus(TxnStatus.OPEN).leaseExpiryTime(leaseTimestamp)
                                                .txCreationTimestamp(current).maxExecutionExpiryTime(maxExecTimestamp)
                                                .build();
        return verifyNotSealed().thenCompose(v -> createNewTransaction(epoch, txnId, record)
                .thenApply(version -> new VersionedTransactionData(epoch, txnId, version,
                        TxnStatus.OPEN, current, maxExecTimestamp)));
    }

    @Override
    public CompletableFuture<VersionedTransactionData> pingTransaction(final VersionedTransactionData txnData,
                                                                       final long lease) {
        // Update txn record with new lease value and return versioned tx data.
        final int epoch = txnData.getEpoch();
        final UUID txnId = txnData.getId();
        final Version version = txnData.getVersion();
        final long creationTime = txnData.getCreationTime();
        final long maxExecutionExpiryTime = txnData.getMaxExecutionExpiryTime();
        final TxnStatus status = txnData.getStatus();
        final ActiveTxnRecord newData = new ActiveTxnRecord(creationTime, System.currentTimeMillis() + lease,
                maxExecutionExpiryTime, status);
        final VersionedMetadata<ActiveTxnRecord> data = new VersionedMetadata<>(newData, version);

        return updateActiveTx(epoch, txnId, data)
                .thenApply(updatedVersion -> new VersionedTransactionData(epoch, txnId, updatedVersion, status, creationTime, maxExecutionExpiryTime));
    }

    @Override
    public CompletableFuture<VersionedTransactionData> getTransactionData(UUID txId) {
        int epoch = RecordHelper.getTransactionEpoch(txId);
        return getActiveTx(epoch, txId)
                .thenApply(data -> {
                    ActiveTxnRecord activeTxnRecord = data.getObject();
                    return new VersionedTransactionData(epoch, txId, data.getVersion(),
                            activeTxnRecord.getTxnStatus(), activeTxnRecord.getTxCreationTimestamp(),
                            activeTxnRecord.getMaxExecutionExpiryTime());
                });
    }

    @Override
    public CompletableFuture<TxnStatus> checkTransactionStatus(final UUID txId) {
        int epoch = RecordHelper.getTransactionEpoch(txId);
        return getActiveTx(epoch, txId).handle((ok, ex) -> {
            if (ex != null && Exceptions.unwrap(ex) instanceof DataNotFoundException) {
                return TxnStatus.UNKNOWN;
            } else if (ex != null) {
                throw new CompletionException(ex);
            }
            return ok.getObject().getTxnStatus();
        }).thenCompose(x -> {
            if (x.equals(TxnStatus.UNKNOWN)) {
                return getCompletedTxnStatus(txId);
            } else {
                return CompletableFuture.completedFuture(x);
            }
        });
    }

    private CompletableFuture<TxnStatus> getCompletedTxnStatus(UUID txId) {
        return getCompletedTx(txId).handle((ok, ex) -> {
            if (ex != null && Exceptions.unwrap(ex) instanceof DataNotFoundException) {
                return TxnStatus.UNKNOWN;
            } else if (ex != null) {
                throw new CompletionException(ex);
            }
            return ok.getObject().getCompletionStatus();
        });
    }

    @Override
    public CompletableFuture<SimpleEntry<TxnStatus, Integer>> sealTransaction(final UUID txId, final boolean commit,
                                                                              final Optional<Version> version) {
        int epoch = RecordHelper.getTransactionEpoch(txId);
        return sealActiveTxn(epoch, txId, commit, version)
                .exceptionally(ex -> new SimpleEntry<>(handleDataNotFoundException(ex), null))
                .thenCompose(pair -> {
                    if (pair.getKey() == TxnStatus.UNKNOWN) {
                        return validateCompletedTxn(txId, commit, "seal").thenApply(status -> new SimpleEntry<>(status, null));
                    } else {
                        return CompletableFuture.completedFuture(pair);
                    }
                });
    }

    /**
     * Seal a transaction in OPEN/COMMITTING_TXN/ABORTING state. This method does CAS on the transaction VersionedMetadata node if
     * the transaction is in OPEN state, optionally checking version of transaction VersionedMetadata node, if required.
     *
     * @param epoch   transaction epoch.
     * @param txId    transaction identifier.
     * @param commit  boolean indicating whether to commit or abort the transaction.
     * @param version optional expected version of transaction node to validate before updating it.
     * @return        a pair containing transaction status and its epoch.
     */
    private CompletableFuture<SimpleEntry<TxnStatus, Integer>> sealActiveTxn(final int epoch,
                                                                             final UUID txId,
                                                                             final boolean commit,
                                                                             final Optional<Version> version) {
        return getActiveTx(epoch, txId).thenCompose(data -> {
            ActiveTxnRecord txnRecord = data.getObject();
            Version dataVersion = version.orElseGet(data::getVersion);
            TxnStatus status = txnRecord.getTxnStatus();
            switch (status) {
                case OPEN:
                    return sealActiveTx(epoch, txId, commit, txnRecord, dataVersion).thenApply(y ->
                            new SimpleEntry<>(commit ? TxnStatus.COMMITTING : TxnStatus.ABORTING, epoch));
                case COMMITTING:
                case COMMITTED:
                    if (commit) {
                        return CompletableFuture.completedFuture(new SimpleEntry<>(status, epoch));
                    } else {
                        throw StoreException.create(StoreException.Type.ILLEGAL_STATE,
                                "Stream: " + getName() + " Transaction: " + txId.toString() +
                                        " State: " + status.name());
                    }
                case ABORTING:
                case ABORTED:
                    if (commit) {
                        throw StoreException.create(StoreException.Type.ILLEGAL_STATE,
                                "Stream: " + getName() + " Transaction: " + txId.toString() + " State: " +
                                        status.name());
                    } else {
                        return CompletableFuture.completedFuture(new SimpleEntry<>(status, epoch));
                    }
                default:
                    throw StoreException.create(StoreException.Type.DATA_NOT_FOUND,
                            "Stream: " + getName() + " Transaction: " + txId.toString());
            }
        });
    }

    private CompletableFuture<Version> sealActiveTx(final int epoch, final UUID txId, final boolean commit,
                                                    final ActiveTxnRecord previous,
                                                    final Version version) {
        final ActiveTxnRecord updated = new ActiveTxnRecord(previous.getTxCreationTimestamp(),
                previous.getLeaseExpiryTime(),
                previous.getMaxExecutionExpiryTime(),
                commit ? TxnStatus.COMMITTING : TxnStatus.ABORTING);
        final VersionedMetadata<ActiveTxnRecord> data = new VersionedMetadata<>(updated, version);
        return updateActiveTx(epoch, txId, data);
    }

    @Override
    public CompletableFuture<TxnStatus> commitTransaction(final UUID txId) {
        int epoch = RecordHelper.getTransactionEpoch(txId);

        return checkTransactionStatus(txId)
                .thenApply(x -> {
                    switch (x) {
                        // Only sealed transactions can be committed
                        case COMMITTED:
                        case COMMITTING:
                            return x;
                        case OPEN:
                        case ABORTING:
                        case ABORTED:
                            throw StoreException.create(StoreException.Type.ILLEGAL_STATE,
                                    "Stream: " + getName() + " Transaction: " + txId.toString() + " State: " + x.toString());
                        case UNKNOWN:
                        default:
                            throw StoreException.create(StoreException.Type.DATA_NOT_FOUND,
                                    "Stream: " + getName() + " Transaction: " + txId.toString());
                    }
                }).thenCompose(x -> {
                    if (x.equals(TxnStatus.COMMITTING)) {
                        return createCompletedTxEntry(txId, new CompletedTxnRecord(System.currentTimeMillis(), TxnStatus.COMMITTED));
                    } else {
                        return CompletableFuture.completedFuture(null); // already committed, do nothing
                    }
                }).thenCompose(x -> removeActiveTxEntry(epoch, txId)).thenApply(x -> TxnStatus.COMMITTED);
    }

    @Override
    public CompletableFuture<TxnStatus> abortTransaction(final UUID txId) {
        int epoch = RecordHelper.getTransactionEpoch(txId);
        return checkTransactionStatus(txId).thenApply(x -> {
            switch (x) {
                case ABORTING:
                case ABORTED:
                    return x;
                case OPEN:
                case COMMITTING:
                case COMMITTED:
                    throw StoreException.create(StoreException.Type.ILLEGAL_STATE,
                            "Stream: " + getName() + " Transaction: " + txId.toString() + " State: " + x.name());
                case UNKNOWN:
                default:
                    throw StoreException.create(StoreException.Type.DATA_NOT_FOUND,
                            "Stream: " + getName() + " Transaction: " + txId.toString());
            }
        }).thenCompose(x -> {
            if (x.equals(TxnStatus.ABORTING)) {
                return createCompletedTxEntry(txId, new CompletedTxnRecord(System.currentTimeMillis(), TxnStatus.ABORTED));
            } else {
                return CompletableFuture.completedFuture(null); // already aborted, do nothing
            }
        }).thenCompose(y -> removeActiveTxEntry(epoch, txId)).thenApply(y -> TxnStatus.ABORTED);
    }
    
    @SneakyThrows
    private TxnStatus handleDataNotFoundException(Throwable ex) {
        if (Exceptions.unwrap(ex) instanceof DataNotFoundException) {
            return TxnStatus.UNKNOWN;
        } else {
            throw ex;
        }
    }

    private CompletableFuture<TxnStatus> validateCompletedTxn(UUID txId, boolean commit, String operation) {
        return getCompletedTxnStatus(txId).thenApply(status -> {
            if ((commit && status == TxnStatus.COMMITTED) || (!commit && status == TxnStatus.ABORTED)) {
                return status;
            } else if (status == TxnStatus.UNKNOWN) {
                throw StoreException.create(StoreException.Type.DATA_NOT_FOUND,
                        "Stream: " + getName() + " Transaction: " + txId.toString());
            } else {
                throw StoreException.create(StoreException.Type.ILLEGAL_STATE,
                        "Stream: " + getName() + " Transaction: " + txId.toString() + " State: " + status.name());
            }
        });
    }

    @Override
    public CompletableFuture<Map<UUID, ActiveTxnRecord>> getActiveTxns() {
        return getCurrentTxns()
                .thenApply(x -> x.entrySet()
                                 .stream()
                                 .collect(toMap(k -> UUID.fromString(k.getKey()),
                                         v -> v.getValue().getObject())));
    }

    @Override
    public CompletableFuture<EpochRecord> getActiveEpoch(boolean ignoreCached) {
        return getCurrentEpochRecordData(ignoreCached).thenApply(VersionedMetadata::getObject);
    }

    @Override
    public CompletableFuture<EpochRecord> getEpochRecord(int epoch) {
        return getEpochRecordData(epoch).thenApply(VersionedMetadata::getObject);
    }

    @Override
    public CompletableFuture<Void> setColdMarker(long segmentId, long timestamp) {
        return getMarkerData(segmentId).thenCompose(x -> {
            if (x != null) {
                final VersionedMetadata<Long> data = new VersionedMetadata<>(timestamp, x.getVersion());
                return Futures.toVoid(updateMarkerData(segmentId, data));
            } else {
                return createMarkerData(segmentId, timestamp);
            }
        });
    }

    @Override
    public CompletableFuture<Long> getColdMarker(long segmentId) {
        return getMarkerData(segmentId)
                .thenApply(x -> (x != null) ? x.getObject() : 0L);
    }

    @Override
    public CompletableFuture<Void> removeColdMarker(long segmentId) {
        return removeMarkerData(segmentId);
    }

    @Override
    public CompletableFuture<Long> getSizeTillStreamCut(Map<Long, Long> streamCut, Optional<StreamCutRecord> reference) {
        Map<Long, Long> referenceStreamCut = reference.map(StreamCutRecord::getStreamCut).orElse(Collections.emptyMap());
        return segmentsBetweenStreamCuts(referenceStreamCut, streamCut)
                .thenCompose(segmentsInBetween -> sizeBetweenStreamCuts(referenceStreamCut, streamCut, segmentsInBetween)
                        .thenApply(sizeBetween -> sizeBetween + reference.map(StreamCutRecord::getRecordingSize).orElse(0L)));
    }

    @Override
    public CompletableFuture<Void> addStreamCutToRetentionSet(StreamCutRecord record) {
        return getRetentionSetData()
                .thenCompose(data -> {
                    RetentionSet retention = data.getObject();

                    RetentionSet update = RetentionSet.addReferenceToStreamCutIfLatest(retention, record);
                    return createStreamCutRecordData(record.getRecordingTime(), record)
                            .thenCompose(v -> Futures.toVoid(updateRetentionSetData(new VersionedMetadata<>(update, data.getVersion()))));
                });
    }

    @Override
    public CompletableFuture<RetentionSet> getRetentionSet() {
        return getRetentionSetData()
                .thenApply(VersionedMetadata::getObject);
    }

    @Override
    public CompletableFuture<StreamCutRecord> getStreamCutRecord(StreamCutReferenceRecord record) {
        return getStreamCutRecordData(record.getRecordingTime()).thenApply(VersionedMetadata::getObject);
    }

    @Override
    public CompletableFuture<Void> deleteStreamCutBefore(StreamCutReferenceRecord record) {
        return getRetentionSetData()
                .thenCompose(data -> {
                    RetentionSet retention = data.getObject();
                    RetentionSet update = RetentionSet.removeStreamCutBefore(retention, record);
                    List<StreamCutReferenceRecord> toRemove = retention.retentionRecordsBefore(record);
                    return Futures.allOf(toRemove.stream().map(x -> deleteStreamCutRecordData(x.getRecordingTime())).collect(Collectors.toList()))
                                  .thenCompose(x -> Futures.toVoid(updateRetentionSetData(new VersionedMetadata<>(update, data.getVersion()))));
                });
    }

    @Override
    public CompletableFuture<VersionedMetadata<CommittingTransactionsRecord>> startCommittingTransactions(final int epoch) {
        return getVersionedCommitTransactionsRecord()
                .thenCompose(versioned -> {
                    if (versioned.getObject().equals(CommittingTransactionsRecord.EMPTY)) {
                        return getTxnCommitList(epoch)
                                .thenCompose(list -> {
                                    if (list.isEmpty()) {
                                        return CompletableFuture.completedFuture(versioned);
                                    } else {
                                        CommittingTransactionsRecord record = CommittingTransactionsRecord.builder()
                                                                                                          .epoch(epoch).transactionsToCommit(list).build();
                                        return updateCommittingTxnRecord(new VersionedMetadata<>(record, versioned.getVersion()))
                                                .thenApply(version -> new VersionedMetadata<>(record, version));
                                    }
                                });
                    } else if (epoch != versioned.getObject().getEpoch() ) {
                        // check if the epoch in record matches current epoch. if not throw OperationNotAllowed
                        throw StoreException.create(StoreException.Type.OPERATION_NOT_ALLOWED,
                                "Transactions on different epoch are being committed");
                    } else {
                        return CompletableFuture.completedFuture(versioned);
                    }
                });
    }

    /**
     * Get transactions in epoch. If no transactions exist return null.
     */
    private CompletableFuture<List<UUID>> getTxnCommitList(int epoch) {
        return getTransactionsInEpoch(epoch)
                .thenApply(transactions -> transactions.entrySet().stream()
                                                       .filter(entry -> entry.getValue().getTxnStatus().equals(TxnStatus.COMMITTING))
                                                       .map(Map.Entry::getKey).collect(Collectors.toList()));
    }

    @Override
    public CompletableFuture<VersionedMetadata<CommittingTransactionsRecord>> getVersionedCommitTransactionsRecord() {
        return getCommitTxnRecord()
                .thenApply(r -> new VersionedMetadata<>(r.getObject(), r.getVersion()));
    }

    @Override
    public CompletableFuture<Void> completeCommittingTransactions(VersionedMetadata<CommittingTransactionsRecord> record) {
        // Chain all transaction commit futures one after the other. This will ensure that order of commit
        // if honoured and is based on the order in the list.
        CompletableFuture<Void> future = CompletableFuture.completedFuture(null);
        for (UUID txnId : record.getObject().getTransactionsToCommit()) {
            log.debug("Committing transaction {} on stream {}/{}", txnId, scope, name);
            // commit transaction in segment store
            future = future
                    // mark transaction as committed in metadata store.
                    .thenCompose(x -> commitTransaction(txnId)
                            .thenAccept(done -> {
                                log.debug("transaction {} on stream {}/{} committed successfully", txnId, scope, name);
                            }));
        }
        return future
                .thenCompose(x -> Futures.toVoid(updateCommittingTxnRecord(new VersionedMetadata<>(CommittingTransactionsRecord.EMPTY,
                        record.getVersion()))));
    }

    private CompletableFuture<Map<UUID, ActiveTxnRecord>> getTransactionsInEpoch(final int epoch) {
        return getTxnInEpoch(epoch)
                .thenApply(x -> x.entrySet()
                                 .stream()
                                 .collect(toMap(k -> UUID.fromString(k.getKey()),
                                         v -> v.getValue().getObject())));
    }

    @Override
    public CompletableFuture<Void> createWaitingRequestIfAbsent(String processorName) {
        return createWaitingRequestNodeIfAbsent(processorName);
    }

    @Override
    public CompletableFuture<String> getWaitingRequestProcessor() {
        return getWaitingRequestNode()
                .handle((data, e) -> {
                    if (e != null) {
                        if (Exceptions.unwrap(e) instanceof DataNotFoundException) {
                            return null;
                        } else {
                            throw new CompletionException(e);
                        }
                    } else {
                        return data;
                    }
                });
    }

    @Override
    public CompletableFuture<Void> deleteWaitingRequestConditionally(String processorName) {
        return getWaitingRequestProcessor()
                .thenCompose(waitingRequest -> {
                    if (waitingRequest != null && waitingRequest.equals(processorName)) {
                        return deleteWaitingRequestNode();
                    } else {
                        return CompletableFuture.completedFuture(null);
                    }
                });
    }

    private CompletableFuture<Void> verifyLegalState() {
        return getState(false).thenApply(state -> {
            if (state == null || state.equals(State.UNKNOWN) || state.equals(State.CREATING)) {
                throw StoreException.create(StoreException.Type.ILLEGAL_STATE,
                        "Stream: " + getName() + " State: " + state.name());
            }
            return null;
        });
    }

    private CompletableFuture<Void> createEpochRecord(EpochRecord epoch) {
        return createEpochRecordDataIfAbsent(epoch.getEpoch(), epoch);
    }

    private CompletableFuture<Void> updateCurrentEpochRecord(int newActiveEpoch) {
        return getEpochRecord(newActiveEpoch)
                .thenCompose(epochRecord -> getCurrentEpochRecordData(true)
                        .thenCompose(currentEpochRecordData -> {
                            EpochRecord existing = currentEpochRecordData.getObject();
                            if (existing.getEpoch() < newActiveEpoch) {
                                return Futures.toVoid(updateCurrentEpochRecordData(
                                        new VersionedMetadata<>(epochRecord, currentEpochRecordData.getVersion())));
                            } else {
                                return CompletableFuture.completedFuture(null);
                            }
                        }));
    }

    private CompletableFuture<Void> createSealedSegmentSizeMapShardIfAbsent(int shardNumber) {
        SealedSegmentsMapShard shard = SealedSegmentsMapShard.builder().shardNumber(shardNumber).sealedSegmentsSizeMap(Collections.emptyMap()).build();
        return createSealedSegmentSizesMapShardDataIfAbsent(shardNumber, shard);
    }

    @VisibleForTesting
    CompletableFuture<SealedSegmentsMapShard> getSealedSegmentSizeMapShard(int shard) {
        return getSealedSegmentSizesMapShardData(shard)
                .handle((r, e) -> {
                    if (e != null) {
                        if (Exceptions.unwrap(e) instanceof DataNotFoundException) {
                            return SealedSegmentsMapShard.builder().shardNumber(shard).sealedSegmentsSizeMap(Collections.emptyMap()).build();
                        } 
                        throw new CompletionException(e);
                    } else {
                        return r.getObject();
                    }
                });
    }

    private CompletableFuture<Void> updateSealedSegmentSizes(Map<Long, Long> sealedSegmentSizes) {
        Map<Integer, List<Long>> shards = sealedSegmentSizes.keySet().stream()
                                                            .collect(Collectors.groupingBy(this::getShardNumber));
        return Futures.allOf(shards.entrySet().stream().map(x -> {
            int shard = x.getKey();
            List<Long> segments = x.getValue();

<<<<<<< HEAD
            return Futures.exceptionallyComposeExpecting(getSealedSegmentSizesMapShardData(shard), 
                    DATA_NOT_FOUND_PREDICATE, () -> createSealedSegmentSizeMapShardIfAbsent(shard)
                            .thenCompose(v -> getSealedSegmentSizesMapShardData(shard))) 
                    .thenCompose(mapShardData -> {
                        SealedSegmentsMapShard mapShard = SealedSegmentsMapShard.fromBytes(mapShardData.getData());
                        segments.forEach(z -> mapShard.addSealedSegmentSize(z, sealedSegmentSizes.get(z)));
                        return updateSealedSegmentSizesMapShardData(shard, new Data(mapShard.toBytes(), mapShardData.getVersion()));
                    });
=======
            return createSealedSegmentSizeMapShardIfAbsent(shard).thenCompose(v -> getSealedSegmentSizesMapShardData(shard)
                    .thenApply(y -> {
                        SealedSegmentsMapShard mapShard = y.getObject();
                        segments.forEach(z -> mapShard.addSealedSegmentSize(z, sealedSegmentSizes.get(z)));
                        return updateSealedSegmentSizesMapShardData(shard, new VersionedMetadata<>(mapShard, y.getVersion()));
                    }));
>>>>>>> f9f1094d
        }).collect(Collectors.toList()));
    }

    private int getShardNumber(long segmentId) {
        return StreamSegmentNameUtils.getEpoch(segmentId) / shardSize.get();
    }

    private Map<StreamSegmentRecord, Integer> convertToSpan(EpochRecord epochRecord) {
        return epochRecord.getSegments().stream()
                          .collect(Collectors.toMap(x -> x, x -> epochRecord.getEpoch()));
    }

    private Segment transform(StreamSegmentRecord segmentRecord) {
        return new Segment(segmentRecord.segmentId(), segmentRecord.getCreationTime(),
                segmentRecord.getKeyStart(), segmentRecord.getKeyEnd());
    }

    private List<Segment> transform(List<StreamSegmentRecord> segmentRecords) {
        return segmentRecords.stream().map(this::transform).collect(Collectors.toList());
    }
    
    @VisibleForTesting
    CompletableFuture<List<EpochRecord>> fetchEpochs(int fromEpoch, int toEpoch, boolean ignoreCache) {
        // fetch history time series chunk corresponding to from.
        // read entries till either last entry or till to
        // if to is not in this chunk fetch the next chunk and read till to
        // keep doing this until all records till to have been read.
        // keep computing history record from history time series by applying delta on previous.
        return getActiveEpochRecord(ignoreCache)
                .thenApply(currentEpoch -> currentEpoch.getEpoch() / historyChunkSize.get())
                .thenCompose(latestChunkNumber -> Futures.allOfWithResults(
                        IntStream.range(fromEpoch / historyChunkSize.get(), toEpoch / historyChunkSize.get() + 1)
                                 .mapToObj(i -> {
                                     int firstEpoch = i * historyChunkSize.get() > fromEpoch ? i * historyChunkSize.get() : fromEpoch;

                                     boolean ignoreCached = i >= latestChunkNumber;
                                     return getEpochsFromHistoryChunk(i, firstEpoch, toEpoch, ignoreCached);
                                 }).collect(Collectors.toList())))
                .thenApply(c -> c.stream().flatMap(Collection::stream).collect(Collectors.toList()));
    }

    private CompletableFuture<List<EpochRecord>> getEpochsFromHistoryChunk(int chunk, int firstEpoch, int toEpoch, boolean ignoreCached) {
        return getEpochRecord(firstEpoch)
                .thenCompose(first -> getHistoryTimeSeriesChunk(chunk, ignoreCached)
                        .thenCompose(x -> {
                            List<CompletableFuture<EpochRecord>> identity = new ArrayList<>();
                            identity.add(CompletableFuture.completedFuture(first));
                            return Futures.allOfWithResults(x.getHistoryRecords().stream()
                                                             .filter(r -> r.getEpoch() > firstEpoch && r.getEpoch() <= toEpoch)
                                                             .reduce(identity, (r, s) -> {
                                                                 CompletableFuture<EpochRecord> next = newEpochRecord(r.get(r.size() - 1),
                                                                         s.getEpoch(), s.getReferenceEpoch(), s.getSegmentsCreated(),
                                                                         s.getSegmentsSealed().stream().map(StreamSegmentRecord::segmentId)
                                                                          .collect(Collectors.toList()), s.getScaleTime());
                                                                 ArrayList<CompletableFuture<EpochRecord>> list = new ArrayList<>(r);
                                                                 list.add(next);
                                                                 return list;
                                                             }, (r, s) -> {
                                                                 ArrayList<CompletableFuture<EpochRecord>> list = new ArrayList<>(r);
                                                                 list.addAll(s);
                                                                 return list;
                                                             }));
                        }));
    }

    private CompletableFuture<EpochRecord> newEpochRecord(final CompletableFuture<EpochRecord> lastRecordFuture,
                                                          final int epoch, final int referenceEpoch,
                                                          final Collection<StreamSegmentRecord> createdSegments,
                                                          final Collection<Long> sealedSegments, final long time) {
        if (epoch == referenceEpoch) {
            return lastRecordFuture.thenApply(lastRecord -> {
                assert lastRecord.getEpoch() == epoch - 1;
                List<StreamSegmentRecord> segments = new LinkedList<>(lastRecord.getSegments());
                segments.removeIf(x -> sealedSegments.contains(x.segmentId()));
                segments.addAll(createdSegments);
                return EpochRecord.builder().epoch(epoch).referenceEpoch(referenceEpoch).segments(segments).creationTime(time).build();
            });
        } else {
            return getEpochRecord(epoch);
        }
    }

    private StreamSegmentRecord newSegmentRecord(long segmentId, long time, Double low, Double high) {
        return newSegmentRecord(StreamSegmentNameUtils.getEpoch(segmentId), StreamSegmentNameUtils.getSegmentNumber(segmentId),
                time, low, high);
    }

    private StreamSegmentRecord newSegmentRecord(int epoch, int segmentNumber, long time, Double low, Double high) {
        return StreamSegmentRecord.builder().creationEpoch(epoch).segmentNumber(segmentNumber).creationTime(time)
                                  .keyStart(low).keyEnd(high).build();
    }

    @VisibleForTesting
    CompletableFuture<Integer> findEpochAtTime(long timestamp, boolean ignoreCached) {
        return getActiveEpoch(ignoreCached)
                .thenCompose(activeEpoch -> searchEpochAtTime(0, activeEpoch.getEpoch() / historyChunkSize.get(),
                        x -> x == activeEpoch.getEpoch() / historyChunkSize.get(), timestamp)
                        .thenApply(epoch -> {
                            if (epoch == -1) {
                                if (timestamp > activeEpoch.getCreationTime()) {
                                    return activeEpoch.getEpoch();
                                } else {
                                    return 0;
                                }

                            } else {
                                return epoch;
                            }
                        }));
    }

    private CompletableFuture<Integer> searchEpochAtTime(int lowest, int highest, Predicate<Integer> ignoreCached, long timestamp) {
        final int middle = (lowest + highest) / 2;

        if (lowest > highest) {
            // either return epoch 0 or latest epoch
            return CompletableFuture.completedFuture(-1);
        }

        return getHistoryTimeSeriesChunk(middle, ignoreCached.test(middle))
                .thenCompose(chunk -> {
                    List<HistoryTimeSeriesRecord> historyRecords = chunk.getHistoryRecords();
                    long rangeLow = historyRecords.get(0).getScaleTime();
                    long rangeHigh = historyRecords.get(historyRecords.size() - 1).getScaleTime();
                    if (timestamp >= rangeLow && timestamp <= rangeHigh) {
                        // found
                        int index = CollectionHelpers.findGreatestLowerBound(historyRecords, x -> Long.compare(timestamp, x.getScaleTime()));
                        assert index >= 0;
                        return CompletableFuture.completedFuture(historyRecords.get(index).getEpoch());
                    } else if (timestamp < rangeLow) {
                        return searchEpochAtTime(lowest, middle - 1, ignoreCached, timestamp);
                    } else {
                        return searchEpochAtTime(middle + 1, highest, ignoreCached, timestamp);
                    }
                });
    }

    private CompletableFuture<HistoryTimeSeries> getHistoryTimeSeriesChunk(int chunkNumber, boolean ignoreCached) {
        return getHistoryTimeSeriesChunkData(chunkNumber, ignoreCached)
                .thenCompose(x -> {
                    HistoryTimeSeries timeSeries = x.getObject();
                    // we should only retrieve the chunk from cache once the chunk is full to capacity and hence immutable. 
                    if (!ignoreCached && timeSeries.getHistoryRecords().size() < historyChunkSize.get()) {
                        return getHistoryTimeSeriesChunk(chunkNumber, true);
                    }
                    return CompletableFuture.completedFuture(timeSeries);
                });
    }

    // region abstract methods
    //region create delete
    abstract CompletableFuture<CreateStreamResponse> checkStreamExists(final StreamConfiguration configuration,
                                                                       final long creationTime, final int startingSegmentNumber);

    abstract CompletableFuture<Void> createStreamMetadata();
    
    abstract CompletableFuture<Void> storeCreationTimeIfAbsent(final long creationTime);

    abstract CompletableFuture<Void> deleteStream();
    // endregion

    // region configuration
    abstract CompletableFuture<Void> createConfigurationIfAbsent(final StreamConfigurationRecord data);

    abstract CompletableFuture<Version> setConfigurationData(final VersionedMetadata<StreamConfigurationRecord> configuration);

    abstract CompletableFuture<VersionedMetadata<StreamConfigurationRecord>> getConfigurationData(boolean ignoreCached);
    // endregion

    // region truncation
    abstract CompletableFuture<Void> createTruncationDataIfAbsent(final StreamTruncationRecord truncation);

    abstract CompletableFuture<Version> setTruncationData(final VersionedMetadata<StreamTruncationRecord> truncationRecord);

    abstract CompletableFuture<VersionedMetadata<StreamTruncationRecord>> getTruncationData(boolean ignoreCached);
    // endregion

    // region state
    abstract CompletableFuture<Void> createStateIfAbsent(final StateRecord state);

    abstract CompletableFuture<Version> setStateData(final VersionedMetadata<StateRecord> state);

    abstract CompletableFuture<VersionedMetadata<StateRecord>> getStateData(boolean ignoreCached);
    // endregion

    // region retention
    abstract CompletableFuture<Void> createRetentionSetDataIfAbsent(RetentionSet data);

    abstract CompletableFuture<Void> createStreamCutRecordData(long key, StreamCutRecord record);

    abstract CompletableFuture<VersionedMetadata<StreamCutRecord>> getStreamCutRecordData(long recordingTime);

    abstract CompletableFuture<Void> deleteStreamCutRecordData(long recordingTime);

    abstract CompletableFuture<Version> updateRetentionSetData(VersionedMetadata<RetentionSet> tData);

    abstract CompletableFuture<VersionedMetadata<RetentionSet>> getRetentionSetData();
    // endregion

    // region history
    abstract CompletableFuture<Void> createHistoryTimeSeriesChunkDataIfAbsent(int chunkNumber, HistoryTimeSeries data);

    abstract CompletableFuture<VersionedMetadata<HistoryTimeSeries>> getHistoryTimeSeriesChunkData(int chunkNumber, boolean ignoreCached);

    abstract CompletableFuture<Version> updateHistoryTimeSeriesChunkData(int historyChunk, VersionedMetadata<HistoryTimeSeries> tData);

    abstract CompletableFuture<Void> createCurrentEpochRecordDataIfAbsent(EpochRecord data);

    abstract CompletableFuture<Version> updateCurrentEpochRecordData(VersionedMetadata<EpochRecord> data);

    abstract CompletableFuture<VersionedMetadata<EpochRecord>> getCurrentEpochRecordData(boolean ignoreCached);

    abstract CompletableFuture<Void> createEpochRecordDataIfAbsent(int epoch, EpochRecord data);

    abstract CompletableFuture<VersionedMetadata<EpochRecord>> getEpochRecordData(int epoch);

    abstract CompletableFuture<Void> createSealedSegmentSizesMapShardDataIfAbsent(int shardNumber, SealedSegmentsMapShard data);

    abstract CompletableFuture<VersionedMetadata<SealedSegmentsMapShard>> getSealedSegmentSizesMapShardData(int shard);

    abstract CompletableFuture<Version> updateSealedSegmentSizesMapShardData(int shard, VersionedMetadata<SealedSegmentsMapShard> data);

    abstract CompletableFuture<Void> createSegmentSealedEpochRecordData(long segmentToSeal, int epoch);

    abstract CompletableFuture<VersionedMetadata<Integer>> getSegmentSealedRecordData(long segmentId);
    // endregion

    // region transactions
    abstract CompletableFuture<Version> createNewTransaction(final int epoch, final UUID txId, final ActiveTxnRecord record);

    abstract CompletableFuture<VersionedMetadata<ActiveTxnRecord>> getActiveTx(final int epoch, final UUID txId);

    abstract CompletableFuture<Version> updateActiveTx(final int epoch,
                                                       final UUID txId,
                                                       final VersionedMetadata<ActiveTxnRecord> data);

    abstract CompletableFuture<VersionedMetadata<CompletedTxnRecord>> getCompletedTx(final UUID txId);

    abstract CompletableFuture<Void> removeActiveTxEntry(final int epoch, final UUID txId);

    abstract CompletableFuture<Void> createCompletedTxEntry(final UUID txId, CompletedTxnRecord data);

    abstract CompletableFuture<Map<String, VersionedMetadata<ActiveTxnRecord>>> getCurrentTxns();

    abstract CompletableFuture<Map<String, VersionedMetadata<ActiveTxnRecord>>> getTxnInEpoch(int epoch);
    // endregion

    // region marker
    abstract CompletableFuture<Void> createMarkerData(long segmentId, long timestamp);

    abstract CompletableFuture<Version> updateMarkerData(long segmentId, VersionedMetadata<Long> data);

    abstract CompletableFuture<Void> removeMarkerData(long segmentId);

    abstract CompletableFuture<VersionedMetadata<Long>> getMarkerData(long segmentId);
    // endregion

    // region scale
    abstract CompletableFuture<Void> createEpochTransitionIfAbsent(EpochTransitionRecord epochTransition);

    abstract CompletableFuture<Version> updateEpochTransitionNode(VersionedMetadata<EpochTransitionRecord> epochTransition);

    abstract CompletableFuture<VersionedMetadata<EpochTransitionRecord>> getEpochTransitionNode();
    // endregion

    // region txn commit
    abstract CompletableFuture<Void> createCommitTxnRecordIfAbsent(CommittingTransactionsRecord committingTxns);

    abstract CompletableFuture<VersionedMetadata<CommittingTransactionsRecord>> getCommitTxnRecord();

    abstract CompletableFuture<Version> updateCommittingTxnRecord(VersionedMetadata<CommittingTransactionsRecord> data);
    // endregion

    // region processor
    abstract CompletableFuture<Void> createWaitingRequestNodeIfAbsent(String data);

    abstract CompletableFuture<String> getWaitingRequestNode();

    abstract CompletableFuture<Void> deleteWaitingRequestNode();
    // endregion
    // endregion
}<|MERGE_RESOLUTION|>--- conflicted
+++ resolved
@@ -1465,23 +1465,14 @@
             int shard = x.getKey();
             List<Long> segments = x.getValue();
 
-<<<<<<< HEAD
             return Futures.exceptionallyComposeExpecting(getSealedSegmentSizesMapShardData(shard), 
                     DATA_NOT_FOUND_PREDICATE, () -> createSealedSegmentSizeMapShardIfAbsent(shard)
                             .thenCompose(v -> getSealedSegmentSizesMapShardData(shard))) 
                     .thenCompose(mapShardData -> {
-                        SealedSegmentsMapShard mapShard = SealedSegmentsMapShard.fromBytes(mapShardData.getData());
+                        SealedSegmentsMapShard mapShard = mapShardData.getObject();
                         segments.forEach(z -> mapShard.addSealedSegmentSize(z, sealedSegmentSizes.get(z)));
-                        return updateSealedSegmentSizesMapShardData(shard, new Data(mapShard.toBytes(), mapShardData.getVersion()));
+                        return updateSealedSegmentSizesMapShardData(shard, new VersionedMetadata<>(mapShard, mapShardData.getVersion()));
                     });
-=======
-            return createSealedSegmentSizeMapShardIfAbsent(shard).thenCompose(v -> getSealedSegmentSizesMapShardData(shard)
-                    .thenApply(y -> {
-                        SealedSegmentsMapShard mapShard = y.getObject();
-                        segments.forEach(z -> mapShard.addSealedSegmentSize(z, sealedSegmentSizes.get(z)));
-                        return updateSealedSegmentSizesMapShardData(shard, new VersionedMetadata<>(mapShard, y.getVersion()));
-                    }));
->>>>>>> f9f1094d
         }).collect(Collectors.toList()));
     }
 
