--- conflicted
+++ resolved
@@ -9,10 +9,7 @@
  */
 package io.pravega.controller.store.stream;
 
-<<<<<<< HEAD
 import com.google.common.collect.Lists;
-=======
->>>>>>> b269abfe
 import io.pravega.client.stream.StreamConfiguration;
 import io.pravega.common.ExceptionHelpers;
 import io.pravega.common.concurrent.FutureHelpers;
@@ -196,7 +193,7 @@
 
     @Override
     public CompletableFuture<List<ScaleMetadata>> getScaleMetadata() {
-        return verifyLegalState(getHistoryTable()
+        return verifyLegalState(() -> getHistoryTable()
                 .thenApply(x -> TableHelper.getScaleMetadata(x.getData()))
                 .thenCompose(listOfScaleRecords ->
                         FutureHelpers.allOfWithResults(listOfScaleRecords.stream().map(record -> {
