--- conflicted
+++ resolved
@@ -22,10 +22,6 @@
 import io.pravega.controller.store.stream.tables.IndexRecord;
 import io.pravega.controller.store.stream.tables.State;
 import io.pravega.controller.store.stream.tables.TableHelper;
-<<<<<<< HEAD
-=======
-import io.pravega.client.stream.StreamConfiguration;
->>>>>>> 25c4d9c8
 import lombok.SneakyThrows;
 import lombok.extern.slf4j.Slf4j;
 import lombok.val;
@@ -460,13 +456,8 @@
         final long current = System.currentTimeMillis();
         final long leaseTimestamp = current + lease;
         final long maxExecTimestamp = current + maxExecutionTime;
-<<<<<<< HEAD
         return verifyLegalState(() -> createNewTransaction(txnId, current, leaseTimestamp, maxExecTimestamp, scaleGracePeriod)
-                .thenApply(epoch -> new VersionedTransactionData(epoch.intValue(), txnId, 0, TxnStatus.OPEN, current,
-=======
-        return verifyLegalState(createNewTransaction(txnId, current, leaseTimestamp, maxExecTimestamp, scaleGracePeriod)
                 .thenApply(epoch -> new VersionedTransactionData(epoch, txnId, 0, TxnStatus.OPEN, current,
->>>>>>> 25c4d9c8
                         current + maxExecutionTime, scaleGracePeriod)));
     }
 
@@ -506,7 +497,6 @@
 
     @Override
     public CompletableFuture<TxnStatus> checkTransactionStatus(final UUID txId) {
-<<<<<<< HEAD
         return verifyLegalState(() -> getTransactionEpoch(txId).handle((epoch, ex) -> {
                     if (ex != null && ExceptionHelpers.getRealException(ex) instanceof DataNotFoundException) {
                         return null;
@@ -515,18 +505,6 @@
                     }
                     return epoch;
                 }).thenCompose(x -> {
-=======
-        CompletableFuture<Integer> epochFuture = getTransactionEpoch(txId).handle((epoch, ex) -> {
-            if (ex != null && ExceptionHelpers.getRealException(ex) instanceof DataNotFoundException) {
-                return null;
-            } else if (ex != null) {
-                throw new CompletionException(ex);
-            }
-            return epoch;
-        });
-
-        return verifyLegalState(epochFuture.thenCompose(x -> {
->>>>>>> 25c4d9c8
             if (x == null) {
                 return getCompletedTxnStatus(txId);
             } else {
@@ -534,7 +512,6 @@
             }
         }));
     }
-<<<<<<< HEAD
 
     private CompletableFuture<TxnStatus> checkTransactionStatus(final int epoch, final UUID txId) {
         return verifyLegalState(() -> getActiveTx(epoch, txId).handle((ok, ex) -> {
@@ -545,20 +522,6 @@
             }
             return ActiveTxnRecord.parse(ok.getData()).getTxnStatus();
         }).thenCompose(x -> {
-=======
-
-    private CompletableFuture<TxnStatus> checkTransactionStatus(final int epoch, final UUID txId) {
-        final CompletableFuture<TxnStatus> activeTx = getActiveTx(epoch, txId).handle((ok, ex) -> {
-            if (ex != null && ExceptionHelpers.getRealException(ex) instanceof DataNotFoundException) {
-                return TxnStatus.UNKNOWN;
-            } else if (ex != null) {
-                throw new CompletionException(ex);
-            }
-            return ActiveTxnRecord.parse(ok.getData()).getTxnStatus();
-        });
-
-        return verifyLegalState(activeTx.thenCompose(x -> {
->>>>>>> 25c4d9c8
             if (x.equals(TxnStatus.UNKNOWN)) {
                 return getCompletedTxnStatus(txId);
             } else {
@@ -582,11 +545,7 @@
     public CompletableFuture<SimpleEntry<TxnStatus, Integer>> sealTransaction(final UUID txId,
                                                                               final boolean commit,
                                                                               final Optional<Integer> version) {
-<<<<<<< HEAD
         CompletableFuture<SimpleEntry<TxnStatus, Integer>> future = verifyLegalState(() -> getTransactionEpoch(txId)
-=======
-        CompletableFuture<SimpleEntry<TxnStatus, Integer>> future = verifyLegalState(getTransactionEpoch(txId)
->>>>>>> 25c4d9c8
                 .thenCompose(epoch -> sealActiveTxn(epoch, txId, commit, version)))
                 .exceptionally(ex -> new SimpleEntry<>(handleDataNotFoundException(ex), null));
         return future.thenCompose(pair -> pair.getKey() == TxnStatus.UNKNOWN ?
@@ -638,11 +597,7 @@
 
     @Override
     public CompletableFuture<TxnStatus> commitTransaction(final int epoch, final UUID txId) {
-<<<<<<< HEAD
         CompletableFuture<TxnStatus> future = verifyLegalState(() -> checkTransactionStatus(epoch, txId).thenApply(x -> {
-=======
-        CompletableFuture<TxnStatus> future = verifyLegalState(checkTransactionStatus(epoch, txId).thenApply(x -> {
->>>>>>> 25c4d9c8
                     switch (x) {
                         // Only sealed transactions can be committed
                         case COMMITTED:
@@ -675,11 +630,7 @@
 
     @Override
     public CompletableFuture<TxnStatus> abortTransaction(final int epoch, final UUID txId) {
-<<<<<<< HEAD
         CompletableFuture<TxnStatus> future = verifyLegalState(() -> checkTransactionStatus(txId).thenApply(x -> {
-=======
-        CompletableFuture<TxnStatus> future = verifyLegalState(checkTransactionStatus(txId).thenApply(x -> {
->>>>>>> 25c4d9c8
                     switch (x) {
                         case ABORTING:
                         case ABORTED:
@@ -740,22 +691,12 @@
 
     @Override
     public CompletableFuture<SimpleEntry<Integer, List<Integer>>> getLatestEpoch() {
-<<<<<<< HEAD
         return getHistoryTable().thenApply(table -> TableHelper.getLatestEpoch(table.getData()));
-=======
-        // TODO: this implementation needs to change once we do epoch change in history table, Issue #1392.
-        return getActiveSegments().thenApply(list -> new SimpleEntry<>(0, list));
->>>>>>> 25c4d9c8
     }
 
     @Override
     public CompletableFuture<SimpleEntry<Integer, List<Integer>>> getActiveEpoch() {
-<<<<<<< HEAD
         return getHistoryTable().thenApply(table -> TableHelper.getActiveEpoch(table.getData()));
-=======
-        // TODO: this implementation needs to change once we do epoch change in history table, Issue #1392.
-        return getActiveSegments().thenApply(list -> new SimpleEntry<>(0, list));
->>>>>>> 25c4d9c8
     }
 
     @Override
@@ -967,15 +908,6 @@
                                                              final long maxExecutionExpiryTime,
                                                              final long scaleGracePeriod);
 
-<<<<<<< HEAD
-=======
-    abstract CompletableFuture<Integer> createNewTransaction(final UUID txId,
-                                                             final long timestamp,
-                                                             final long leaseExpiryTime,
-                                                             final long maxExecutionExpiryTime,
-                                                             final long scaleGracePeriod);
-
->>>>>>> 25c4d9c8
     abstract CompletableFuture<Integer> getTransactionEpoch(UUID txId);
 
     abstract CompletableFuture<Data<Integer>> getActiveTx(final int epoch, final UUID txId) throws DataNotFoundException;
