/**
 * Copyright (c) 2017 Dell Inc., or its subsidiaries. All Rights Reserved.
 *
 * Licensed under the Apache License, Version 2.0 (the "License");
 * you may not use this file except in compliance with the License.
 * You may obtain a copy of the License at
 *
 *     http://www.apache.org/licenses/LICENSE-2.0
 */
package io.pravega.controller.store.stream;

import io.pravega.common.ExceptionHelpers;
import io.pravega.common.concurrent.FutureHelpers;
import io.pravega.common.util.BitConverter;
import io.pravega.controller.store.stream.tables.ActiveTxnRecord;
import io.pravega.controller.store.stream.tables.CompletedTxnRecord;
import io.pravega.controller.store.stream.tables.Create;
import io.pravega.controller.store.stream.tables.Data;
import io.pravega.controller.store.stream.tables.HistoryRecord;
import io.pravega.controller.store.stream.tables.IndexRecord;
import io.pravega.controller.store.stream.tables.SegmentRecord;
import io.pravega.controller.store.stream.tables.State;
import io.pravega.controller.store.stream.tables.TableHelper;
import io.pravega.client.stream.StreamConfiguration;
import lombok.SneakyThrows;
import lombok.extern.slf4j.Slf4j;
import lombok.val;
import org.apache.commons.lang3.tuple.ImmutablePair;

import java.util.AbstractMap;
import java.util.AbstractMap.SimpleImmutableEntry;
import java.util.AbstractMap.SimpleEntry;
import java.util.ArrayList;
import java.util.List;
import java.util.Map;
import java.util.Optional;
import java.util.UUID;
import java.util.concurrent.CompletableFuture;
import java.util.concurrent.CompletionException;
import java.util.concurrent.CompletionStage;
import java.util.stream.Collectors;
import java.util.stream.IntStream;

@Slf4j
public abstract class PersistentStreamBase<T> implements Stream {

    private final String scope;
    private final String name;

    PersistentStreamBase(String scope, final String name) {
        this.scope = scope;
        this.name = name;
    }

    @Override
    public String getScope() {
        return this.scope;
    }

    @Override
    public String getName() {
        return this.name;
    }

    @Override
    public String getScopeName() {
        return this.scope;
    }

    /***
     * Creates a new stream record in the stream store.
     * Create a new task of type Create.
     * If create task already exists, use that and bring it to completion
     * If no task exists, fall through all create steps. They are all idempotent
     * <p>
     * Create Steps:
     * 1. Create new store configuration
     * 2. Create new segment table.
     * 3. Create new history table.
     * 4. Create new index
     *
     * @param configuration stream configuration.
     * @return : future of whether it was done or not
     */
    @Override
    public CompletableFuture<Boolean> create(final StreamConfiguration configuration, long createTimestamp) {
        final Create create = new Create(createTimestamp, configuration);

        return checkScopeExists()
                .thenCompose(x -> checkStreamExists(create))
                .thenCompose(x -> storeCreationTime(create))
                .thenCompose(x -> createConfiguration(create))
                .thenCompose(x -> createState(State.CREATING))
                .thenCompose(x -> createSegmentTable(create))
                .thenCompose(x -> createSegmentFile(create))
                .thenCompose(x -> {
                    final int numSegments = create.getConfiguration().getScalingPolicy().getMinNumSegments();
                    final byte[] historyTable = TableHelper.createHistoryTable(create.getCreationTime(),
                            IntStream.range(0, numSegments).boxed().collect(Collectors.toList()));

                    return createHistoryTable(new Data<>(historyTable, null));
                })
                .thenCompose(x -> createIndexTable(new Data<>(TableHelper.createIndexTable(create.getCreationTime(), 0), null)))
                .thenApply(x -> true);
    }

    @Override
    public CompletableFuture<Void> delete() {
        return deleteStream();
    }

    /**
     * Update configuration at configurationPath.
     *
     * @param configuration new stream configuration.
     * @return : future of boolean
     */
    @Override
    public CompletableFuture<Boolean> updateConfiguration(final StreamConfiguration configuration) {
        // replace the configurationPath with new configurationPath
        return verifyLegalState(checkScopeExists()
                .thenApply(x -> setConfigurationData(configuration))
                .thenApply(x -> true));
    }

    /**
     * Fetch configuration at configurationPath.
     *
     * @return : future of stream configuration
     */
    @Override
    public CompletableFuture<StreamConfiguration> getConfiguration() {
        return getConfigurationData();
    }

    @Override
    public CompletableFuture<Boolean> updateState(final State state) {
        return setStateData(state).thenApply(x -> true);
    }

    @Override
    public CompletableFuture<State> getState() {
        return getStateData();
    }

    /**
     * Compute correct name for the segment chunk that contains entry for this segment.
     * Fetch the segment table chunk and retrieve the segment
     *
     * @param number segment number.
     * @return : future of segment
     */
    @Override
    public CompletableFuture<Segment> getSegment(final int number) {
        return verifyLegalState(getSegmentRow(number));
    }

    @Override
    public CompletableFuture<Integer> getSegmentCount() {
        return verifyLegalState(getHistoryTable().thenApply(x -> TableHelper.getSegmentCount(x.getData())));
    }

    /**
     * Given segment number, find its successor candidates and then compute overlaps with its keyrange
     * to find successors.
     *
     * @param number segment number.
     * @return : future of list of successor segment numbers
     */
    @Override
    public CompletableFuture<List<Integer>> getSuccessors(final int number) {
        return verifyLegalState(
                getSuccessorsForSegment(number).thenApply(list ->
                        list.stream().map(Segment::getNumber).collect(Collectors.toList())));
    }

    private CompletableFuture<List<Segment>> findOverlapping(Segment segment, List<Integer> candidates) {
        return verifyLegalState(FutureHelpers.allOfWithResults(candidates.stream().map(this::getSegment).collect(Collectors.toList()))
                .thenApply(successorCandidates -> successorCandidates.stream()
                        .filter(x -> x.overlaps(segment))
                        .collect(Collectors.toList())));
    }

    private CompletableFuture<List<Segment>> getSuccessorsForSegment(final int number) {
        val segmentFuture = getSegment(number);
        val indexTableFuture = getIndexTable();
        val historyTableFuture = getHistoryTable();
        CompletableFuture<Void> all = CompletableFuture.allOf(segmentFuture, indexTableFuture, historyTableFuture);

        return all.thenCompose(x -> {
            final Segment segment = segmentFuture.getNow(null);
            List<Integer> candidates = TableHelper.findSegmentSuccessorCandidates(segment,
                    indexTableFuture.getNow(null).getData(),
                    historyTableFuture.getNow(null).getData());
            return findOverlapping(segment, candidates);
        });
    }

    @Override
    public CompletableFuture<Map<Integer, List<Integer>>> getSuccessorsWithPredecessors(final int number) {
        val indexTableFuture = getIndexTable();
        val historyTableFuture = getHistoryTable();
        CompletableFuture<List<Segment>> segments = getSuccessorsForSegment(number);

        CompletableFuture<Void> all = CompletableFuture.allOf(segments, indexTableFuture, historyTableFuture);

        CompletableFuture<Map<Integer, List<Integer>>> result = all.thenCompose(v -> {
            List<CompletableFuture<Map.Entry<Segment, List<Integer>>>> resultFutures = new ArrayList<>();
            List<Segment> successors = segments.getNow(null);
            for (Segment successor : successors) {
                List<Integer> candidates = TableHelper.findSegmentPredecessorCandidates(successor,
                        indexTableFuture.getNow(null).getData(),
                        historyTableFuture.getNow(null).getData());
                resultFutures.add(findOverlapping(successor, candidates).thenApply(
                        list -> new SimpleImmutableEntry<>(successor, list.stream().map(Segment::getNumber).collect(Collectors.toList()))));
            }
            return FutureHelpers.allOfWithResults(resultFutures);
        }).thenApply(list -> list.stream().collect(Collectors.toMap(e -> e.getKey().getNumber(), Map.Entry::getValue)));
        return verifyLegalState(result);
    }

    /**
     * Find predecessor candidates and find overlaps with given segment's key range.
     *
     * @param number segment number.
     * @return : future of list of predecessor segment numbers
     */
    @Override
    public CompletableFuture<List<Integer>> getPredecessors(final int number) {
        val segmentFuture = getSegment(number);
        val indexTableFuture = getIndexTable();
        val historyTableFuture = getHistoryTable();
        CompletableFuture<Void> all = CompletableFuture.allOf(segmentFuture, indexTableFuture, historyTableFuture);

        return verifyLegalState(all.thenCompose(x -> {
            final Segment segment = segmentFuture.getNow(null);
            List<Integer> candidates = TableHelper.findSegmentPredecessorCandidates(segment,
                    indexTableFuture.getNow(null).getData(),
                    historyTableFuture.getNow(null).getData());
            return findOverlapping(segment, candidates);
        }).thenApply(list -> list.stream().map(e -> e.getNumber()).collect(Collectors.toList())));
    }

    @Override
    public CompletableFuture<List<Integer>> getActiveSegments() {
        return verifyLegalState(getHistoryTable().thenApply(x -> TableHelper.getActiveSegments(x.getData())));
    }

    /**
     * if timestamp is < create time of stream, we will return empty list.
     * 1. perform binary searchIndex on index table to find timestamp
     * 2. fetch the record from history table for the pointer in index.
     * Note: index may be stale so we may need to fall through
     * 3. parse the row and return the list of integers
     *
     * @param timestamp point in time.
     * @return : list of active segment numbers at given time stamp
     */
    @Override
    public CompletableFuture<List<Integer>> getActiveSegments(final long timestamp) {
        final CompletableFuture<Data<T>> indexFuture = getIndexTable();

        final CompletableFuture<Data<T>> historyFuture = getHistoryTable();

        return verifyLegalState(indexFuture.thenCombine(historyFuture,
                (indexTable, historyTable) -> TableHelper.getActiveSegments(timestamp,
                        indexTable.getData(),
                        historyTable.getData())));
    }

    /**
     * Scale and create are two tasks where we update the table. For scale to be legitimate, it has to be
     * preceded by create. Which means all appropriate tables exist.
     * Scale Steps:
     * 1. Add new segment information in segment table.
     *
     * @param newRanges      key ranges of new segments to be created
     * @param scaleTimestamp scaling timestamp
     * @return : list of newly created segments
     */
    @Override
    public CompletableFuture<List<Segment>> startScale(final List<Integer> sealedSegments,
                                                       final List<AbstractMap.SimpleEntry<Double, Double>> newRanges,
                                                       final long scaleTimestamp) {
        return verifyLegalState(getSegmentChunks()
                .thenCompose(this::getLatestChunk)
                .thenCompose(latestSegmentData -> addNewSegments(newRanges, scaleTimestamp, latestSegmentData))
                .thenCompose(startingSegmentNumber -> getSegments(IntStream.range(startingSegmentNumber,
                        startingSegmentNumber + newRanges.size())
                        .boxed()
                        .collect(Collectors.toList()))));
    }

    /**
     * Segments created with pravega, update the history table with this fact so they are available as successors
     * 3. Add entry into the history table.
     *
     * @param sealedSegments segments to be sealed
     * @return : list of newly created segments
     */
    @Override
    public CompletableFuture<Void> scaleNewSegmentsCreated(final List<Integer> sealedSegments,
                                                           final List<Integer> newSegments,
                                                           final long scaleTimestamp) {
        return verifyLegalState(FutureHelpers.toVoid(addPartialHistoryRecord(sealedSegments, newSegments)));
    }

    /**
     * Remainder of scale metadata update. Also set the state back to active.
     * 4. complete entry into the history table.
     * 5. Add entry into the index table.
     *
     * @param sealedSegments segments to be sealed
     * @return : list of newly created segments
     */
    @Override
    public CompletableFuture<Void> scaleOldSegmentsSealed(final List<Integer> sealedSegments,
                                                          final List<Integer> newSegments,
                                                          final long scaleTimestamp) {
        return verifyLegalState(FutureHelpers.toVoid(
                completeHistoryRecord(scaleTimestamp, sealedSegments, newSegments)
                        .thenCompose(this::addIndexRecord)));
    }

    @Override
    public CompletableFuture<VersionedTransactionData> createTransaction(final UUID txnId,
                                                                         final long lease,
                                                                         final long maxExecutionTime,
                                                                         final long scaleGracePeriod) {
        final long current = System.currentTimeMillis();
        final long leaseTimestamp = current + lease;
        final long maxExecTimestamp = current + maxExecutionTime;
        return verifyLegalState(createNewTransaction(txnId, current, leaseTimestamp, maxExecTimestamp, scaleGracePeriod)
                .thenApply(epoch -> new VersionedTransactionData(epoch, txnId, 0, TxnStatus.OPEN, current,
                        current + maxExecutionTime, scaleGracePeriod)));
    }

    @Override
    public CompletableFuture<VersionedTransactionData> pingTransaction(final UUID txId, final long lease) {
        return getTransactionEpoch(txId).thenCompose(epoch -> getActiveTx(epoch, txId)
                .thenCompose(data -> {
                    ActiveTxnRecord activeTxnRecord = ActiveTxnRecord.parse(data.getData());
                    if (activeTxnRecord.getTxnStatus() == TxnStatus.OPEN) {
                        // Update txn record with new lease value and return versioned tx data.
                        ActiveTxnRecord newData = new ActiveTxnRecord(activeTxnRecord.getTxCreationTimestamp(),
                                System.currentTimeMillis() + lease, activeTxnRecord.getMaxExecutionExpiryTime(),
                                activeTxnRecord.getScaleGracePeriod(), activeTxnRecord.getTxnStatus());

                        return updateActiveTx(epoch, txId, newData.toByteArray())
                                .thenApply(x ->
                                        new VersionedTransactionData(epoch, txId, data.getVersion() + 1,
                                                TxnStatus.OPEN, activeTxnRecord.getTxCreationTimestamp(),
                                                activeTxnRecord.getMaxExecutionExpiryTime(),
                                                activeTxnRecord.getScaleGracePeriod()));
                    } else {
                        return FutureHelpers.failedFuture(new IllegalStateException(txId.toString()));
                    }
                }));
    }

    @Override
    public CompletableFuture<VersionedTransactionData> getTransactionData(UUID txId) {
        return getTransactionEpoch(txId).thenCompose(epoch -> getActiveTx(epoch, txId)
                .thenApply(data -> {
                    ActiveTxnRecord activeTxnRecord = ActiveTxnRecord.parse(data.getData());
                    return new VersionedTransactionData(epoch, txId, data.getVersion(),
                            activeTxnRecord.getTxnStatus(), activeTxnRecord.getTxCreationTimestamp(),
                            activeTxnRecord.getMaxExecutionExpiryTime(), activeTxnRecord.getScaleGracePeriod());
                }));
    }

    @Override
    public CompletableFuture<TxnStatus> checkTransactionStatus(final UUID txId) {
        CompletableFuture<Integer> epochFuture = getTransactionEpoch(txId).handle((epoch, ex) -> {
            if (ex != null && ExceptionHelpers.getRealException(ex) instanceof DataNotFoundException) {
                return null;
            } else if (ex != null) {
                throw new CompletionException(ex);
            }
            return epoch;
        });

        return verifyLegalState(epochFuture.thenCompose(x -> {
            if (x == null) {
                return getCompletedTxnStatus(txId);
            } else {
                return checkTransactionStatus(x, txId);
            }
        }));
    }

    private CompletableFuture<TxnStatus> checkTransactionStatus(final int epoch, final UUID txId) {
        final CompletableFuture<TxnStatus> activeTx = getActiveTx(epoch, txId).handle((ok, ex) -> {
            if (ex != null && ExceptionHelpers.getRealException(ex) instanceof DataNotFoundException) {
                return TxnStatus.UNKNOWN;
            } else if (ex != null) {
                throw new CompletionException(ex);
            }
            return ActiveTxnRecord.parse(ok.getData()).getTxnStatus();
        });

        return verifyLegalState(activeTx.thenCompose(x -> {
            if (x.equals(TxnStatus.UNKNOWN)) {
                return getCompletedTxnStatus(txId);
            } else {
                return CompletableFuture.completedFuture(x);
            }
        }));
    }

    private CompletableFuture<TxnStatus> getCompletedTxnStatus(UUID txId) {
        return getCompletedTx(txId).handle((ok, ex) -> {
            if (ex != null && ExceptionHelpers.getRealException(ex) instanceof DataNotFoundException) {
                return TxnStatus.UNKNOWN;
            } else if (ex != null) {
                throw new CompletionException(ex);
            }
            return CompletedTxnRecord.parse(ok.getData()).getCompletionStatus();
        });
    }

    @Override
<<<<<<< HEAD
    public CompletableFuture<TxnStatus> sealTransaction(final UUID txId, final boolean commit,
                                                        final Optional<Integer> version) {
        val result = checkTransactionStatus(txId)
                .thenCompose(x -> {
=======
    public CompletableFuture<SimpleEntry<TxnStatus, Integer>> sealTransaction(final UUID txId,
                                                                              final boolean commit,
                                                                              final Optional<Integer> version) {
        CompletableFuture<SimpleEntry<TxnStatus, Integer>> future = verifyLegalState(getTransactionEpoch(txId)
                .thenCompose(epoch -> sealActiveTxn(epoch, txId, commit, version)))
                .exceptionally(ex -> new SimpleEntry<>(handleDataNotFoundException(ex), null));
        return future.thenCompose(pair -> pair.getKey() == TxnStatus.UNKNOWN ?
                validateCompletedTxn(txId, commit, "seal").thenApply(status -> new SimpleEntry<>(status, null)) :
                CompletableFuture.completedFuture(pair));
    }

    /**
     * Seal a transaction in OPEN/COMMITTING/ABORTING state. This method does CAS on the transaction data node if
     * the transaction is in OPEN state, optionally checking version of transaction data node, if required.
     *
     * @param epoch   transaction epoch.
     * @param txId    transaction identifier.
     * @param commit  boolean indicating whether to commit or abort the transaction.
     * @param version optional expected version of transaction node to validate before updating it.
     * @return        a pair containing transaction status and its epoch.
     */
    private CompletableFuture<SimpleEntry<TxnStatus, Integer>> sealActiveTxn(final int epoch,
                                                                             final UUID txId,
                                                                             final boolean commit,
                                                                             final Optional<Integer> version) {
        return getActiveTx(epoch, txId).thenCompose(data -> {
            ActiveTxnRecord txnRecord = ActiveTxnRecord.parse(data.getData());
            int dataVersion = version.isPresent() ? version.get() : data.getVersion();
            TxnStatus status = txnRecord.getTxnStatus();
            switch (status) {
                case OPEN:
                    return sealActiveTx(epoch, txId, commit, txnRecord, dataVersion).thenApply(y ->
                            new SimpleEntry<>(commit ? TxnStatus.COMMITTING : TxnStatus.ABORTING, epoch));
                case COMMITTING:
                case COMMITTED:
>>>>>>> 25c4d9c8
                    if (commit) {
                        return CompletableFuture.completedFuture(new SimpleEntry<>(status, epoch));
                    } else {
                        throw new OperationOnTxNotAllowedException(txId.toString(), "seal");
                    }
<<<<<<< HEAD
                });
        return verifyLegalState(result);
=======
                case ABORTING:
                case ABORTED:
                    if (commit) {
                        throw new OperationOnTxNotAllowedException(txId.toString(), "seal");
                    } else {
                        return CompletableFuture.completedFuture(new SimpleEntry<>(status, epoch));
                    }
                default:
                    throw new TransactionNotFoundException(txId.toString());
            }
        });
>>>>>>> 25c4d9c8
    }

    @Override
    public CompletableFuture<TxnStatus> commitTransaction(final int epoch, final UUID txId) {
        CompletableFuture<TxnStatus> future = verifyLegalState(checkTransactionStatus(epoch, txId).thenApply(x -> {
                    switch (x) {
                        // Only sealed transactions can be committed
                        case COMMITTED:
                        case COMMITTING:
                            return x;
                        case OPEN:
                        case ABORTING:
                        case ABORTED:
                            throw new OperationOnTxNotAllowedException(txId.toString(), "commit");
                        case UNKNOWN:
                        default:
                            throw new TransactionNotFoundException(txId.toString());
                    }
                })
                .thenCompose(x -> {
                    if (x.equals(TxnStatus.COMMITTING)) {
                        return createCompletedTxEntry(txId, TxnStatus.COMMITTED, System.currentTimeMillis());
                    } else {
                        return CompletableFuture.completedFuture(null); // already committed, do nothing
                    }
                })
                .thenCompose(x -> removeActiveTxEntry(epoch, txId))
                .thenApply(x -> TxnStatus.COMMITTED))
                .exceptionally(this::handleDataNotFoundException);

        return future.thenCompose(status -> status == TxnStatus.UNKNOWN ?
                validateCompletedTxn(txId, true, "commit") :
                CompletableFuture.completedFuture(status));
    }

    @Override
    public CompletableFuture<TxnStatus> abortTransaction(final int epoch, final UUID txId) {
        CompletableFuture<TxnStatus> future = verifyLegalState(checkTransactionStatus(txId).thenApply(x -> {
                    switch (x) {
                        case ABORTING:
                        case ABORTED:
                            return x;
                        case OPEN:
                        case COMMITTING:
                        case COMMITTED:
                            throw new OperationOnTxNotAllowedException(txId.toString(), "abort");
                        case UNKNOWN:
                        default:
                            throw new TransactionNotFoundException(txId.toString());
                    }
                })
                .thenCompose(x -> {
                    if (x.equals(TxnStatus.ABORTING)) {
                        return createCompletedTxEntry(txId, TxnStatus.ABORTED, System.currentTimeMillis());
                    } else {
                        return CompletableFuture.completedFuture(null); // already aborted, do nothing
                    }
                })
                .thenCompose(y -> removeActiveTxEntry(epoch, txId))
                .thenApply(y -> TxnStatus.ABORTED))
                .exceptionally(this::handleDataNotFoundException);

        return future.thenCompose(status -> status == TxnStatus.UNKNOWN ?
                validateCompletedTxn(txId, false, "abort") :
                CompletableFuture.completedFuture(status));
    }

    @SneakyThrows
    private TxnStatus handleDataNotFoundException(Throwable ex) {
        if (ExceptionHelpers.getRealException(ex) instanceof DataNotFoundException) {
            return TxnStatus.UNKNOWN;
        } else {
            throw ex;
        }
    }

    private CompletableFuture<TxnStatus> validateCompletedTxn(UUID txId, boolean commit, String operation) {
        return getCompletedTxnStatus(txId).thenApply(status -> {
            if ((commit && status == TxnStatus.COMMITTED) || (!commit && status == TxnStatus.ABORTED)) {
                return status;
            } else if (status == TxnStatus.UNKNOWN) {
                throw new TransactionNotFoundException(txId.toString());
            } else {
                throw new OperationOnTxNotAllowedException(txId.toString(), operation);
            }
        });
    }

    @Override
    public CompletableFuture<Map<UUID, ActiveTxnRecord>> getActiveTxns() {
        return verifyLegalState(getCurrentTxns()
                .thenApply(x -> x.entrySet().stream()
                        .collect(Collectors.toMap(k -> UUID.fromString(k.getKey()),
                                v -> ActiveTxnRecord.parse(v.getValue().getData())))));
    }

    @Override
    public CompletableFuture<SimpleEntry<Integer, List<Integer>>> getLatestEpoch() {
        // TODO: this implementation needs to change once we do epoch change in history table, Issue #1392.
        return getActiveSegments().thenApply(list -> new SimpleEntry<>(0, list));
    }

    @Override
    public CompletableFuture<SimpleEntry<Integer, List<Integer>>> getActiveEpoch() {
        // TODO: this implementation needs to change once we do epoch change in history table, Issue #1392.
        return getActiveSegments().thenApply(list -> new SimpleEntry<>(0, list));
    }

    @Override
    public CompletableFuture<Void> setColdMarker(int segmentNumber, long timestamp) {

        return verifyLegalState(getMarkerData(segmentNumber)
                .thenCompose(x -> {
                    if (x != null) {
                        byte[] b = new byte[Long.BYTES];
                        BitConverter.writeLong(b, 0, timestamp);
                        final Data<T> data = new Data<>(b, x.getVersion());
                        return updateMarkerData(segmentNumber, data);
                    } else {
                        return createMarkerData(segmentNumber, timestamp);
                    }
                }));
    }

    @Override
    public CompletableFuture<Long> getColdMarker(int segmentNumber) {
        return verifyLegalState(getMarkerData(segmentNumber)
                .thenApply(x -> (x != null) ? BitConverter.readLong(x.getData(), 0) : 0L));
    }

    @Override
    public CompletableFuture<Void> removeColdMarker(int segmentNumber) {
        return verifyLegalState(removeMarkerData(segmentNumber));
    }

    private <U> CompletableFuture<U> verifyLegalState(CompletableFuture<U> future) {
        return getState()
                .thenApply(state -> state != null &&
                        !state.equals(State.UNKNOWN) &&
                        !state.equals(State.CREATING))
                .thenCompose(created -> {
                    if (created) {
                        return future;
                    } else {
                        throw new IllegalStateException("stream state unknown or stream is still being created");
                    }
                });
    }

    private CompletableFuture<List<Segment>> getSegments(final List<Integer> segments) {
        return FutureHelpers.allOfWithResults(segments.stream().map(this::getSegment)
                .collect(Collectors.toList()));
    }

    /**
     * Add new segments, return the starting segment number.
     *
     * @param currentSegmentData current segment data
     * @return : return starting segment number
     */
    private CompletableFuture<Integer> addNewSegments(
            final List<AbstractMap.SimpleEntry<Double, Double>> newRanges,
            final long segmentCreationTs,
            final ImmutablePair<Integer, Data<T>> currentSegmentData) {
        final int currentChunk = currentSegmentData.left;
        final Data<T> currentChunkData = currentSegmentData.right;
        final int nextSegmentNumber = TableHelper.getNextSegmentNumber(currentChunk, currentChunkData.getData());

        // idempotent check
        final Segment lastSegment = TableHelper.getSegment(nextSegmentNumber - 1, currentChunkData.getData());
        if (lastSegment.getStart() == segmentCreationTs) {
            return CompletableFuture.completedFuture(lastSegment.getNumber() - newRanges.size() + 1);
        }

        final int maxSegmentNumberForChunk = (currentChunk + 1) * SegmentRecord.SEGMENT_CHUNK_SIZE - 1;

        final int toCreate = Integer.min(maxSegmentNumberForChunk - nextSegmentNumber + 1,
                newRanges.size());

        final byte[] updated = TableHelper.updateSegmentTable(nextSegmentNumber,
                currentChunkData.getData(),
                newRanges.subList(0, toCreate),
                segmentCreationTs
        );

        final Data<T> updatedChunkData = new Data<>(updated, currentChunkData.getVersion());

        return setSegmentTableChunk(currentChunk, updatedChunkData)
                .thenCompose(y -> {
                    final int chunkNumber = TableHelper.getSegmentChunkNumber(nextSegmentNumber + newRanges.size());
                    final int remaining = Integer.max(newRanges.size() - toCreate, 0);

                    if (remaining > 0) {
                        final byte[] newSegmentChunk = TableHelper.updateSegmentTable(chunkNumber * SegmentRecord.SEGMENT_CHUNK_SIZE,
                                new byte[0], // new chunk
                                newRanges.subList(toCreate + 1, newRanges.size()),
                                segmentCreationTs);
                        final Data<T> newChunk = new Data<>(newSegmentChunk, null);

                        return createSegmentChunk(chunkNumber, newChunk);
                    } else {
                        return CompletableFuture.completedFuture(null);
                    }
                })
                .thenApply(x -> nextSegmentNumber);
    }

    /**
     * update history table if not already updated:
     * fetch last record from history table.
     * if eventTime is >= scale.scaleTimeStamp do nothing, else create record
     *
     * @return : future of history table offset for last entry
     */
    private CompletableFuture<Void> addPartialHistoryRecord(final List<Integer> sealedSegments,
                                                            final List<Integer> createdSegments) {
        return getHistoryTable()
                .thenCompose(historyTable -> {
                    final Optional<HistoryRecord> lastRecordOpt = HistoryRecord.readLatestRecord(historyTable.getData(), false);

                    // scale task is not allowed unless create is done which means at least one
                    // record in history table.
                    assert lastRecordOpt.isPresent();

                    final HistoryRecord lastRecord = lastRecordOpt.get();

                    // idempotent check
                    if (lastRecord.getSegments().containsAll(createdSegments)) {
                        HistoryRecord previous = HistoryRecord.fetchPrevious(lastRecord, historyTable.getData()).get();

                        assert previous.getSegments().stream().noneMatch(createdSegments::contains);
                        return CompletableFuture.completedFuture(null);
                    }

                    final List<Integer> newActiveSegments = getNewActiveSegments(createdSegments, sealedSegments, lastRecord);

                    byte[] updatedTable = TableHelper.addPartialRecordToHistoryTable(historyTable.getData(), newActiveSegments);
                    final Data<T> updated = new Data<>(updatedTable, historyTable.getVersion());

                    final HistoryRecord newRecord = HistoryRecord.readLatestRecord(updatedTable, false).get();
                    return updateHistoryTable(updated);
                });
    }

    private CompletableFuture<HistoryRecord> completeHistoryRecord(long scaleTimestamp, List<Integer> sealedSegments, List<Integer> newSegments) {
        return getHistoryTable()
                .thenCompose(historyTable -> {
                    final Optional<HistoryRecord> lastRecordOpt = HistoryRecord.readLatestRecord(historyTable.getData(), false);

                    assert lastRecordOpt.isPresent();

                    final HistoryRecord lastRecord = lastRecordOpt.get();

                    // idempotent check
                    if (!lastRecord.isPartial()) {
                        assert lastRecord.getSegments().stream().noneMatch(sealedSegments::contains);
                        assert newSegments.stream().allMatch(x -> lastRecord.getSegments().contains(x));

                        return CompletableFuture.completedFuture(lastRecord);
                    }

                    long scaleEventTime = Math.max(System.currentTimeMillis(), scaleTimestamp);
                    final Optional<HistoryRecord> previousOpt = HistoryRecord.fetchPrevious(lastRecord, historyTable.getData());
                    if (previousOpt.isPresent()) {
                        // To ensure that we always have ascending time in history records irrespective of controller clock mismatches.
                        scaleEventTime = Math.max(scaleEventTime, previousOpt.get().getScaleTime() + 1);
                    }

                    byte[] updatedTable = TableHelper.completePartialRecordInHistoryTable(historyTable.getData(), lastRecord, scaleEventTime);
                    final Data<T> updated = new Data<>(updatedTable, historyTable.getVersion());

                    final HistoryRecord newRecord = HistoryRecord.readLatestRecord(updatedTable, false).get();
                    return updateHistoryTable(updated).thenApply(y -> newRecord);
                });
    }

    private List<Integer> getNewActiveSegments(final List<Integer> createdSegments,
                                               final List<Integer> sealedSegments,
                                               final HistoryRecord lastRecord) {
        final List<Integer> segments = lastRecord.getSegments();
        segments.removeAll(sealedSegments);
        segments.addAll(createdSegments);
        return segments;
    }

    private CompletableFuture<Void> addIndexRecord(final HistoryRecord historyRecord) {
        return getIndexTable()
                .thenCompose(indexTable -> {
                    final Optional<IndexRecord> lastRecord = IndexRecord.readLatestRecord(indexTable.getData());
                    // check idempotent
                    if (lastRecord.isPresent() && lastRecord.get().getHistoryOffset() == historyRecord.getOffset()) {
                        return CompletableFuture.completedFuture(null);
                    }

                    final byte[] updatedTable = TableHelper.updateIndexTable(indexTable.getData(),
                            historyRecord.getScaleTime(),
                            historyRecord.getOffset());
                    final Data<T> updated = new Data<>(updatedTable, indexTable.getVersion());
                    return updateIndexTable(updated);
                });
    }

    private CompletionStage<ImmutablePair<Integer, Data<T>>> getLatestChunk(final List<String> segmentChunks) {
        assert segmentChunks.size() > 0;

        final int latestChunkNumber = segmentChunks.size() - 1;

        return getSegmentTableChunk(latestChunkNumber)
                .thenApply(segmentTableChunk -> new ImmutablePair<>(latestChunkNumber, segmentTableChunk));
    }

    abstract CompletableFuture<Void> deleteStream();

    abstract CompletableFuture<Void> checkStreamExists(final Create create) throws StreamAlreadyExistsException;

    abstract CompletableFuture<Void> storeCreationTime(final Create create);

    abstract CompletableFuture<Void> createConfiguration(final Create create);

    abstract CompletableFuture<Void> setConfigurationData(final StreamConfiguration configuration);

    abstract CompletableFuture<StreamConfiguration> getConfigurationData();

    abstract CompletableFuture<Void> createState(final State state);

    abstract CompletableFuture<Void> setStateData(final State state);

    abstract CompletableFuture<State> getStateData();

    abstract CompletableFuture<Void> createSegmentTable(final Create create);

    abstract CompletableFuture<Void> createSegmentChunk(final int chunkNumber, final Data<T> data);

    abstract CompletableFuture<List<String>> getSegmentChunks();

    abstract CompletableFuture<Segment> getSegmentRow(final int number);

    abstract CompletableFuture<Data<T>> getSegmentTableChunk(final int chunkNumber);

    abstract CompletableFuture<Void> setSegmentTableChunk(final int chunkNumber, final Data<T> data);

    abstract CompletableFuture<Void> createIndexTable(final Data<T> data);

    abstract CompletableFuture<Data<T>> getIndexTable();

    abstract CompletableFuture<Void> updateIndexTable(final Data<T> updated);

    abstract CompletableFuture<Void> createHistoryTable(final Data<T> data);

    abstract CompletableFuture<Void> updateHistoryTable(final Data<T> updated);

    abstract CompletableFuture<Data<T>> getHistoryTable();

    abstract CompletableFuture<Void> createSegmentFile(final Create create);

    abstract CompletableFuture<Integer> createNewTransaction(final UUID txId,
                                                             final long timestamp,
                                                             final long leaseExpiryTime,
                                                             final long maxExecutionExpiryTime,
                                                             final long scaleGracePeriod);

    abstract CompletableFuture<Integer> getTransactionEpoch(UUID txId);

    abstract CompletableFuture<Data<Integer>> getActiveTx(final int epoch, final UUID txId) throws DataNotFoundException;

    abstract CompletableFuture<Void> updateActiveTx(final int epoch,
                                                    final UUID txId, final byte[] data) throws DataNotFoundException;

    abstract CompletableFuture<Void> sealActiveTx(final int epoch,
                                                  final UUID txId, final boolean commit,
                                                  final ActiveTxnRecord txnRecord,
                                                  final int version) throws DataNotFoundException;

    abstract CompletableFuture<Data<Integer>> getCompletedTx(final UUID txId) throws DataNotFoundException;

    abstract CompletableFuture<Void> removeActiveTxEntry(final int epoch, final UUID txId);

    abstract CompletableFuture<Void> createCompletedTxEntry(final UUID txId, final TxnStatus complete, final long timestamp);

    abstract CompletableFuture<Void> createMarkerData(int segmentNumber, long timestamp);

    abstract CompletableFuture<Void> updateMarkerData(int segmentNumber, Data<T> data);

    abstract CompletableFuture<Void> removeMarkerData(int segmentNumber);

    abstract CompletableFuture<Data<T>> getMarkerData(int segmentNumber);

    abstract CompletableFuture<Map<String, Data<T>>> getCurrentTxns();

    abstract CompletableFuture<Void> checkScopeExists() throws StoreException;
}<|MERGE_RESOLUTION|>--- conflicted
+++ resolved
@@ -398,14 +398,14 @@
             }
             return ActiveTxnRecord.parse(ok.getData()).getTxnStatus();
         });
-
-        return verifyLegalState(activeTx.thenCompose(x -> {
+        val result = activeTx.thenCompose(x -> {
             if (x.equals(TxnStatus.UNKNOWN)) {
                 return getCompletedTxnStatus(txId);
             } else {
                 return CompletableFuture.completedFuture(x);
             }
-        }));
+        });
+        return verifyLegalState(result);
     }
 
     private CompletableFuture<TxnStatus> getCompletedTxnStatus(UUID txId) {
@@ -420,12 +420,6 @@
     }
 
     @Override
-<<<<<<< HEAD
-    public CompletableFuture<TxnStatus> sealTransaction(final UUID txId, final boolean commit,
-                                                        final Optional<Integer> version) {
-        val result = checkTransactionStatus(txId)
-                .thenCompose(x -> {
-=======
     public CompletableFuture<SimpleEntry<TxnStatus, Integer>> sealTransaction(final UUID txId,
                                                                               final boolean commit,
                                                                               final Optional<Integer> version) {
@@ -461,16 +455,11 @@
                             new SimpleEntry<>(commit ? TxnStatus.COMMITTING : TxnStatus.ABORTING, epoch));
                 case COMMITTING:
                 case COMMITTED:
->>>>>>> 25c4d9c8
                     if (commit) {
                         return CompletableFuture.completedFuture(new SimpleEntry<>(status, epoch));
                     } else {
                         throw new OperationOnTxNotAllowedException(txId.toString(), "seal");
                     }
-<<<<<<< HEAD
-                });
-        return verifyLegalState(result);
-=======
                 case ABORTING:
                 case ABORTED:
                     if (commit) {
@@ -482,7 +471,6 @@
                     throw new TransactionNotFoundException(txId.toString());
             }
         });
->>>>>>> 25c4d9c8
     }
 
     @Override
