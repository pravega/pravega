/**
 * Copyright (c) 2017 Dell Inc., or its subsidiaries. All Rights Reserved.
 *
 * Licensed under the Apache License, Version 2.0 (the "License");
 * you may not use this file except in compliance with the License.
 * You may obtain a copy of the License at
 *
 *     http://www.apache.org/licenses/LICENSE-2.0
 */
package io.pravega.controller.store.stream;

import com.google.common.collect.Lists;
import io.pravega.client.stream.StreamConfiguration;
import io.pravega.common.ExceptionHelpers;
import io.pravega.common.concurrent.FutureHelpers;
import io.pravega.common.util.BitConverter;
import io.pravega.controller.store.stream.StoreException.DataNotFoundException;
import io.pravega.controller.store.stream.tables.ActiveTxnRecord;
import io.pravega.controller.store.stream.tables.CompletedTxnRecord;
import io.pravega.controller.store.stream.tables.Create;
import io.pravega.controller.store.stream.tables.Data;
import io.pravega.controller.store.stream.tables.HistoryRecord;
import io.pravega.controller.store.stream.tables.IndexRecord;
import io.pravega.controller.store.stream.tables.State;
import io.pravega.controller.store.stream.tables.TableHelper;
import lombok.SneakyThrows;
import lombok.extern.slf4j.Slf4j;
import lombok.val;
import org.apache.commons.lang.SerializationUtils;
import org.apache.commons.lang3.tuple.ImmutablePair;
import org.apache.commons.lang3.tuple.Pair;

import java.util.AbstractMap;
import java.util.AbstractMap.SimpleImmutableEntry;
import java.util.AbstractMap.SimpleEntry;
import java.util.ArrayList;
import java.util.List;
import java.util.Map;
import java.util.Optional;
import java.util.UUID;
import java.util.concurrent.CompletableFuture;
import java.util.concurrent.CompletionException;
import java.util.function.Supplier;
import java.util.stream.Collectors;
import java.util.stream.IntStream;

@Slf4j
public abstract class PersistentStreamBase<T> implements Stream {

    private final String scope;
    private final String name;

    PersistentStreamBase(String scope, final String name) {
        this.scope = scope;
        this.name = name;
    }

    @Override
    public String getScope() {
        return this.scope;
    }

    @Override
    public String getName() {
        return this.name;
    }

    @Override
    public String getScopeName() {
        return this.scope;
    }

    /***
     * Creates a new stream record in the stream store.
     * Create a new task of type Create.
     * If create task already exists, use that and bring it to completion
     * If no task exists, fall through all create steps. They are all idempotent
     * <p>
     * Create Steps:
     * 1. Create new store configuration
     * 2. Create new segment table.
     * 3. Create new history table.
     * 4. Create new index
     *
     * @param configuration stream configuration.
     * @return : future of whether it was done or not
     */
    @Override
    public CompletableFuture<Boolean> create(final StreamConfiguration configuration, long createTimestamp) {
        final Create create = new Create(createTimestamp, configuration);

        return checkScopeExists()
                .thenCompose(x -> checkStreamExists(create))
                .thenCompose(x -> storeCreationTime(create))
                .thenCompose(x -> createConfiguration(create))
                .thenCompose(x -> createState(State.CREATING))
                .thenCompose(x -> createSegmentTable(create))
                .thenCompose(x -> createNewEpoch(0))
                .thenCompose(x -> {
                    final int numSegments = create.getConfiguration().getScalingPolicy().getMinNumSegments();
                    final byte[] historyTable = TableHelper.createHistoryTable(create.getCreationTime(),
                            IntStream.range(0, numSegments).boxed().collect(Collectors.toList()));

                    return createHistoryTable(new Data<>(historyTable, null));
                })
                .thenCompose(x -> createIndexTable(new Data<>(TableHelper.createIndexTable(create.getCreationTime(), 0), null)))
                .thenApply(x -> true);
    }

    @Override
    public CompletableFuture<Void> delete() {
        return deleteStream();
    }

    /**
     * Update configuration at configurationPath.
     *
     * @param configuration new stream configuration.
     * @return : future of boolean
     */
    @Override
    public CompletableFuture<Boolean> updateConfiguration(final StreamConfiguration configuration) {
        // replace the configurationPath with new configurationPath
        return verifyState(() -> updateState(State.UPDATING)
                .thenApply(x -> setConfigurationData(configuration))
                .thenApply(x -> true),
                Lists.newArrayList(State.ACTIVE));
    }

    /**
     * Fetch configuration at configurationPath.
     *
     * @return : future of stream configuration
     */
    @Override
    public CompletableFuture<StreamConfiguration> getConfiguration() {
        return getConfigurationData();
    }

    @Override
    public CompletableFuture<Boolean> updateState(final State state) {
        return getStateData()
                .thenCompose(currState -> {
                    if (State.isTransitionAllowed((State) SerializationUtils.deserialize(currState.getData()), state)) {
                        return setStateData(new Data<>(SerializationUtils.serialize(state), currState.getVersion()))
                                .thenApply(x -> true);
                    } else {
                        return FutureHelpers.failedFuture(StoreException.create(
                                StoreException.Type.OPERATION_NOT_ALLOWED, state.name()));
                    }
                });
    }

    @Override
    public CompletableFuture<State> getState() {
        return getStateData()
                .thenApply(x -> (State) SerializationUtils.deserialize(x.getData()));
    }

    /**
     * Fetch the segment table and retrieve the segment.
     *
     * @param number segment number.
     * @return : future of segment
     */
    @Override
    public CompletableFuture<Segment> getSegment(final int number) {
        return verifyLegalState(() -> getSegmentRow(number));
    }

    @Override
    public CompletableFuture<Integer> getSegmentCount() {
        return verifyLegalState(() -> getSegmentTable().thenApply(x -> TableHelper.getSegmentCount(x.getData())));
    }

    @Override
    public CompletableFuture<List<ScaleMetadata>> getScaleMetadata() {
        return verifyLegalState(() -> getHistoryTable()
                .thenApply(x -> TableHelper.getScaleMetadata(x.getData()))
                .thenCompose(listOfScaleRecords ->
                        FutureHelpers.allOfWithResults(listOfScaleRecords.stream().map(record -> {
                            long scaleTs = record.getLeft();
                            CompletableFuture<List<Segment>> list = FutureHelpers.allOfWithResults(
                                    record.getRight().stream().map(this::getSegment)
                                    .collect(Collectors.toList()));

                            return list.thenApply(segments -> new ScaleMetadata(scaleTs, segments));
                        }).collect(Collectors.toList()))));
    }

    /**
     * Given segment number, find its successor candidates and then compute overlaps with its keyrange
     * to find successors.
     *
     * @param number segment number.
     * @return : future of list of successor segment numbers
     */
    @Override
    public CompletableFuture<List<Integer>> getSuccessors(final int number) {
        return verifyLegalState(
                () -> getSuccessorsForSegment(number).thenApply(list ->
                        list.stream().map(Segment::getNumber).collect(Collectors.toList())));
    }

    private CompletableFuture<List<Segment>> findOverlapping(Segment segment, List<Integer> candidates) {
        return verifyLegalState(() -> FutureHelpers.allOfWithResults(candidates.stream().map(this::getSegment).collect(Collectors.toList()))
                .thenApply(successorCandidates -> successorCandidates.stream()
                        .filter(x -> x.overlaps(segment))
                        .collect(Collectors.toList())));
    }

    private CompletableFuture<List<Segment>> getSuccessorsForSegment(final int number) {
        val segmentFuture = getSegment(number);
        val indexTableFuture = getIndexTable();
        val historyTableFuture = getHistoryTable();
        CompletableFuture<Void> all = CompletableFuture.allOf(segmentFuture, indexTableFuture, historyTableFuture);

        return all.thenCompose(x -> {
            final Segment segment = segmentFuture.getNow(null);
            List<Integer> candidates = TableHelper.findSegmentSuccessorCandidates(segment,
                    indexTableFuture.getNow(null).getData(),
                    historyTableFuture.getNow(null).getData());
            return findOverlapping(segment, candidates);
        });
    }

    @Override
    public CompletableFuture<Map<Integer, List<Integer>>> getSuccessorsWithPredecessors(final int number) {
        val indexTableFuture = getIndexTable();
        val historyTableFuture = getHistoryTable();
        CompletableFuture<List<Segment>> segments = getSuccessorsForSegment(number);

        CompletableFuture<Void> all = CompletableFuture.allOf(segments, indexTableFuture, historyTableFuture);

        return verifyLegalState(() -> all.thenCompose(v -> {
            List<CompletableFuture<Map.Entry<Segment, List<Integer>>>> resultFutures = new ArrayList<>();
            List<Segment> successors = segments.getNow(null);
            for (Segment successor : successors) {
                List<Integer> candidates = TableHelper.findSegmentPredecessorCandidates(successor,
                        indexTableFuture.getNow(null).getData(),
                        historyTableFuture.getNow(null).getData());
                resultFutures.add(findOverlapping(successor, candidates).thenApply(
                        list -> new SimpleImmutableEntry<>(successor, list.stream().map(Segment::getNumber).collect(Collectors.toList()))));
            }
            return FutureHelpers.allOfWithResults(resultFutures);
        }).thenApply(list -> list.stream().collect(Collectors.toMap(e -> e.getKey().getNumber(), Map.Entry::getValue))));
    }

    /**
     * Find predecessor candidates and find overlaps with given segment's key range.
     *
     * @param number segment number.
     * @return : future of list of predecessor segment numbers
     */
    @Override
    public CompletableFuture<List<Integer>> getPredecessors(final int number) {
        val segmentFuture = getSegment(number);
        val indexTableFuture = getIndexTable();
        val historyTableFuture = getHistoryTable();
        CompletableFuture<Void> all = CompletableFuture.allOf(segmentFuture, indexTableFuture, historyTableFuture);

        return verifyLegalState(() -> all.thenCompose(x -> {
            final Segment segment = segmentFuture.getNow(null);
            List<Integer> candidates = TableHelper.findSegmentPredecessorCandidates(segment,
                    indexTableFuture.getNow(null).getData(),
                    historyTableFuture.getNow(null).getData());
            return findOverlapping(segment, candidates);
        }).thenApply(list -> list.stream().map(e -> e.getNumber()).collect(Collectors.toList())));
    }

    @Override
    public CompletableFuture<List<Integer>> getActiveSegments() {
        return verifyLegalState(() -> getHistoryTable().thenApply(x -> TableHelper.getActiveSegments(x.getData())));
    }

    /**
     * if timestamp is < create time of stream, we will return empty list.
     * 1. perform binary searchIndex on index table to find timestamp
     * 2. fetch the record from history table for the pointer in index.
     * Note: index may be stale so we may need to fall through
     * 3. parse the row and return the list of integers
     *
     * @param timestamp point in time.
     * @return : list of active segment numbers at given time stamp
     */
    @Override
    public CompletableFuture<List<Integer>> getActiveSegments(final long timestamp) {
        final CompletableFuture<Data<T>> indexFuture = getIndexTable();

        final CompletableFuture<Data<T>> historyFuture = getHistoryTable();

        return verifyLegalState(() -> indexFuture.thenCombine(historyFuture,
                (indexTable, historyTable) -> TableHelper.getActiveSegments(timestamp,
                        indexTable.getData(),
                        historyTable.getData())));
    }

    @Override
    public CompletableFuture<List<Integer>> getActiveSegments(final int epoch) {
        return getHistoryTable().thenApply(table -> TableHelper.getSegmentsInEpoch(table.getData(), epoch));
    }

    /**
     * Scale and create are two tasks where we update the table. For scale to be legitimate, it has to be
     * preceded by create. Which means all appropriate tables exist.
     * Scale Steps:
     * 1. Add new segment information in segment table.
     *
     * @param newRanges      key ranges of new segments to be created
     * @param scaleTimestamp scaling timestamp
     * @param runOnlyIfStarted run only if the scale operation was started.
     * @return : list of newly created segments with current epoch
     */
    @Override
    public CompletableFuture<StartScaleResponse> startScale(final List<Integer> sealedSegments,
                                                            final List<AbstractMap.SimpleEntry<Double, Double>> newRanges,
                                                            final long scaleTimestamp,
                                                            boolean runOnlyIfStarted) {
        return verifyState(() -> getHistoryTable()
                .thenCompose(historyTable -> getSegmentTable().thenApply(segmentTable -> new ImmutablePair<>(historyTable, segmentTable)))
                .thenCompose(pair -> {
                    final Data<T> segmentTable = pair.getRight();
                    final Data<T> historyTable = pair.getLeft();
                    final int activeEpoch = TableHelper.getActiveEpoch(historyTable.getData()).getKey();

                    final int nextSegmentNumber;
                    if (TableHelper.isScaleOngoing(historyTable.getData(), segmentTable.getData())) {
                        return isScaleRerun(sealedSegments, newRanges, segmentTable, historyTable, activeEpoch);
                    } else {
                        // check input is valid and satisfies preconditions
                        if (!TableHelper.canScaleFor(sealedSegments, historyTable.getData())) {
                            // invalid input, log and ignore
                            log.warn("scale precondition failed {}", sealedSegments);
                            throw new ScaleOperationExceptions.ScalePreConditionFailureException();
                        }

                        if (runOnlyIfStarted) {
                            throw new ScaleOperationExceptions.ScaleStartException();
                        }

                        // fresh run
                        return scaleCreateNewSegments(newRanges, scaleTimestamp, segmentTable, activeEpoch);
                    }
                })
                .thenCompose(epochStartSegmentpair -> getSegments(IntStream.range(epochStartSegmentpair.getRight(),
                        epochStartSegmentpair.getRight() + newRanges.size())
                        .boxed()
                        .collect(Collectors.toList()))
                        .thenApply(newSegments -> new StartScaleResponse(epochStartSegmentpair.getLeft(), newSegments))),
                Lists.newArrayList(State.ACTIVE, State.SCALING)
        );
    }

    private CompletableFuture<ImmutablePair<Integer, Integer>> scaleCreateNewSegments(final List<SimpleEntry<Double, Double>> newRanges,
                                                                                    final long scaleTimestamp, Data<T> segmentTable,
                                                                                    final int activeEpoch) {
        final int nextSegmentNumber = TableHelper.getSegmentCount(segmentTable.getData());
        final byte[] updated = TableHelper.updateSegmentTable(nextSegmentNumber, segmentTable.getData(),
                newRanges, scaleTimestamp);

        final Data<T> updatedData = new Data<>(updated, segmentTable.getVersion());

        return setSegmentTable(updatedData)
                .thenApply(z -> new ImmutablePair<>(activeEpoch, nextSegmentNumber))
                .thenCompose(response -> updateState(State.SCALING).thenApply(x -> response));
    }

    private CompletableFuture<ImmutablePair<Integer, Integer>> isScaleRerun(final List<Integer> sealedSegments,
                                                                          final List<SimpleEntry<Double, Double>> newRanges,
                                                                          final Data<T> segmentTable, final Data<T> historyTable,
                                                                          final int activeEpoch) {
        int nextSegmentNumber;
        if (TableHelper.isRerunOf(sealedSegments, newRanges, historyTable.getData(), segmentTable.getData())) {
            // rerun means segment table is already updated. No need to do anything
            nextSegmentNumber = TableHelper.getSegmentCount(segmentTable.getData()) - newRanges.size();
            return CompletableFuture.completedFuture(
                    new ImmutablePair<>(activeEpoch, nextSegmentNumber));
        } else {
            return FutureHelpers.failedFuture(new ScaleOperationExceptions.ScaleStartException());
        }
    }

    /**
     * Segments created with pravega, update the history table with this fact so they are available as successors
     * 3. Add entry into the history table.
     *
     * @param sealedSegments segments to be sealed
     * @param epoch
     * @return : list of newly created segments
     */
    @Override
    public CompletableFuture<Void> scaleNewSegmentsCreated(final List<Integer> sealedSegments,
                                                           final List<Integer> newSegments,
                                                           final int epoch,
                                                           final long scaleTimestamp) {
        return verifyState(() -> FutureHelpers.toVoid(addPartialHistoryRecord(sealedSegments, newSegments, epoch)),
                Lists.newArrayList(State.SCALING));
    }

    /**
     * If scale is ongoing, try to delete the epoch node.
     *
     * @param epoch epoch
     * @return true if we are able to delete the epoch, false otherwise.
     */
    @Override
    public CompletableFuture<Boolean> scaleTryDeleteEpoch(final int epoch) {
        return getHistoryTableFromStore()
                .thenCompose(historyTable -> getSegmentTableFromStore().thenApply(segmentTable -> new ImmutablePair<>(historyTable, segmentTable)))
                .thenCompose(pair -> {
                    Data<T> segmentTable = pair.getRight();
                    Data<T> historyTable = pair.getLeft();
                    CompletableFuture<Boolean> result = new CompletableFuture<>();

                    if (TableHelper.isScaleOngoing(historyTable.getData(), segmentTable.getData())) {
                        deleteEpochNode(epoch)
                                .whenComplete((r, e) -> {
                                    if (e != null) {
                                        Throwable ex = ExceptionHelpers.getRealException(e);
                                        if (ex instanceof StoreException.DataNotEmptyException) {
                                            // cant delete as there are transactions still running under epoch node
                                            result.complete(false);
                                        } else {
                                            result.completeExceptionally(ex);
                                        }
                                    } else {
                                        result.complete(true);
                                    }
                                });
                    } else {
                        result.complete(false);
                    }
                    return result;
                });
    }

    private CompletableFuture<Void> clearMarkers(final List<Integer> segments) {
        return FutureHelpers.toVoid(FutureHelpers.allOfWithResults(segments.stream().parallel()
                .map(this::removeColdMarker).collect(Collectors.toList())));
    }

    /**
     * Remainder of scale metadata update. Also set the state back to active.
     * 4. complete entry into the history table.
     * 5. Add entry into the index table.
     *
     * @param sealedSegments segments to be sealed
     * @param activeEpoch
     * @return : list of newly created segments
     */
    @Override
    public CompletableFuture<Void> scaleOldSegmentsSealed(final List<Integer> sealedSegments,
                                                          final List<Integer> newSegments,
                                                          final int activeEpoch,
                                                          final long scaleTimestamp) {
        return verifyState(() -> FutureHelpers.toVoid(clearMarkers(sealedSegments)
                .thenCompose(x -> completeScale(scaleTimestamp, sealedSegments, activeEpoch, newSegments))),
                Lists.newArrayList(State.SCALING));
    }

    @Override
    public CompletableFuture<Pair<List<Integer>, List<Integer>>> latestScaleData() {
        return verifyLegalState(() -> getHistoryTable().thenApply(history -> {
            byte[] historyTable = history.getData();
            return TableHelper.getLatestScaleData(historyTable);
        }));
    }

    @Override
    public CompletableFuture<VersionedTransactionData> createTransaction(final UUID txnId,
                                                                         final long lease,
                                                                         final long maxExecutionTime,
                                                                         final long scaleGracePeriod) {
        final long current = System.currentTimeMillis();
        final long leaseTimestamp = current + lease;
        final long maxExecTimestamp = current + maxExecutionTime;
        return verifyLegalState(() -> createNewTransaction(txnId, current, leaseTimestamp, maxExecTimestamp, scaleGracePeriod)
                .thenApply(epoch -> new VersionedTransactionData(epoch, txnId, 0, TxnStatus.OPEN, current,
                        current + maxExecutionTime, scaleGracePeriod)));
    }

    @Override
    public CompletableFuture<VersionedTransactionData> pingTransaction(final VersionedTransactionData txnData,
                                                                       final long lease) {
        // Update txn record with new lease value and return versioned tx data.
        final int epoch = txnData.getEpoch();
        final UUID txnId = txnData.getId();
        final int version = txnData.getVersion();
        final long creationTime = txnData.getCreationTime();
        final long maxExecutionExpiryTime = txnData.getMaxExecutionExpiryTime();
        final long scaleGracePeriod = txnData.getScaleGracePeriod();
        final TxnStatus status = txnData.getStatus();
        final ActiveTxnRecord newData = new ActiveTxnRecord(creationTime, System.currentTimeMillis() + lease,
                maxExecutionExpiryTime, scaleGracePeriod, status);
        final Data<Integer> data = new Data<>(newData.toByteArray(), version);

        return updateActiveTx(epoch, txnId, data).thenApply(x -> new VersionedTransactionData(epoch, txnId,
                version + 1, status, creationTime, maxExecutionExpiryTime, scaleGracePeriod));
    }

    @Override
    public CompletableFuture<VersionedTransactionData> getTransactionData(UUID txId) {
        return getTransactionEpoch(txId).thenCompose(epoch -> getActiveTx(epoch, txId)
                .thenApply(data -> {
                    ActiveTxnRecord activeTxnRecord = ActiveTxnRecord.parse(data.getData());
                    return new VersionedTransactionData(epoch, txId, data.getVersion(),
                            activeTxnRecord.getTxnStatus(), activeTxnRecord.getTxCreationTimestamp(),
                            activeTxnRecord.getMaxExecutionExpiryTime(), activeTxnRecord.getScaleGracePeriod());
                }));
    }

    @Override
    public CompletableFuture<TxnStatus> checkTransactionStatus(final UUID txId) {
        return verifyLegalState(() -> getTransactionEpoch(txId).handle((epoch, ex) -> {
                    if (ex != null && ExceptionHelpers.getRealException(ex) instanceof DataNotFoundException) {
                        return null;
                    } else if (ex != null) {
                        throw new CompletionException(ex);
                    }
                    return epoch;
                }).thenCompose(x -> {
            if (x == null) {
                return getCompletedTxnStatus(txId);
            } else {
                return checkTransactionStatus(x, txId);
            }
        }));
    }

    private CompletableFuture<TxnStatus> checkTransactionStatus(final int epoch, final UUID txId) {

        return verifyLegalState(() -> getActiveTx(epoch, txId).handle((ok, ex) -> {
            if (ex != null && ExceptionHelpers.getRealException(ex) instanceof DataNotFoundException) {
                return TxnStatus.UNKNOWN;
            } else if (ex != null) {
                throw new CompletionException(ex);
            }
            return ActiveTxnRecord.parse(ok.getData()).getTxnStatus();
        }).thenCompose(x -> {
            if (x.equals(TxnStatus.UNKNOWN)) {
                return getCompletedTxnStatus(txId);
            } else {
                return CompletableFuture.completedFuture(x);
            }
        }));
    }

    private CompletableFuture<TxnStatus> getCompletedTxnStatus(UUID txId) {
        return getCompletedTx(txId).handle((ok, ex) -> {
            if (ex != null && ExceptionHelpers.getRealException(ex) instanceof DataNotFoundException) {
                return TxnStatus.UNKNOWN;
            } else if (ex != null) {
                throw new CompletionException(ex);
            }
            return CompletedTxnRecord.parse(ok.getData()).getCompletionStatus();
        });
    }

    @Override
    public CompletableFuture<SimpleEntry<TxnStatus, Integer>> sealTransaction(final UUID txId,
                                                                              final boolean commit,
                                                                              final Optional<Integer> version) {
        CompletableFuture<SimpleEntry<TxnStatus, Integer>> future = verifyLegalState(() -> getTransactionEpoch(txId)
                .thenCompose(epoch -> sealActiveTxn(epoch, txId, commit, version)))
                .exceptionally(ex -> new SimpleEntry<>(handleDataNotFoundException(ex), null));
        return future.thenCompose(pair -> pair.getKey() == TxnStatus.UNKNOWN ?
                validateCompletedTxn(txId, commit, "seal").thenApply(status -> new SimpleEntry<>(status, null)) :
                CompletableFuture.completedFuture(pair));
    }

    /**
     * Seal a transaction in OPEN/COMMITTING/ABORTING state. This method does CAS on the transaction data node if
     * the transaction is in OPEN state, optionally checking version of transaction data node, if required.
     *
     * @param epoch   transaction epoch.
     * @param txId    transaction identifier.
     * @param commit  boolean indicating whether to commit or abort the transaction.
     * @param version optional expected version of transaction node to validate before updating it.
     * @return        a pair containing transaction status and its epoch.
     */
    private CompletableFuture<SimpleEntry<TxnStatus, Integer>> sealActiveTxn(final int epoch,
                                                                             final UUID txId,
                                                                             final boolean commit,
                                                                             final Optional<Integer> version) {
        return getActiveTx(epoch, txId).thenCompose(data -> {
            ActiveTxnRecord txnRecord = ActiveTxnRecord.parse(data.getData());
            int dataVersion = version.isPresent() ? version.get() : data.getVersion();
            TxnStatus status = txnRecord.getTxnStatus();
            switch (status) {
                case OPEN:
                    return sealActiveTx(epoch, txId, commit, txnRecord, dataVersion).thenApply(y ->
                            new SimpleEntry<>(commit ? TxnStatus.COMMITTING : TxnStatus.ABORTING, epoch));
                case COMMITTING:
                case COMMITTED:
                    if (commit) {
                        return CompletableFuture.completedFuture(new SimpleEntry<>(status, epoch));
                    } else {
                        throw StoreException.create(StoreException.Type.ILLEGAL_STATE, txId.toString());
                    }
                case ABORTING:
                case ABORTED:
                    if (commit) {
                        throw StoreException.create(StoreException.Type.ILLEGAL_STATE, txId.toString());
                    } else {
                        return CompletableFuture.completedFuture(new SimpleEntry<>(status, epoch));
                    }
                default:
                    throw StoreException.create(StoreException.Type.DATA_NOT_FOUND, txId.toString());
            }
        });
    }

    @Override
    public CompletableFuture<TxnStatus> commitTransaction(final int epoch, final UUID txId) {
<<<<<<< HEAD
        return verifyLegalState(() -> checkTransactionStatus(epoch, txId).thenApply(x -> {
            switch (x) {
                // Only sealed transactions can be committed
                case COMMITTED:
                case COMMITTING:
                    return x;
                case OPEN:
                case ABORTING:
                case ABORTED:
                    throw new OperationOnTxNotAllowedException(txId.toString(), "commit");
                case UNKNOWN:
                default:
                    throw new TransactionNotFoundException(txId.toString());
            }
        }).thenCompose(x -> {
            if (x.equals(TxnStatus.COMMITTING)) {
                return createCompletedTxEntry(txId, TxnStatus.COMMITTED, System.currentTimeMillis());
            } else {
                return CompletableFuture.completedFuture(null); // already committed, do nothing
            }
        }).thenCompose(x -> removeActiveTxEntry(epoch, txId)).thenApply(x -> TxnStatus.COMMITTED));
=======
        CompletableFuture<TxnStatus> future = verifyLegalState(() -> checkTransactionStatus(epoch, txId).thenApply(x -> {
                    switch (x) {
                        // Only sealed transactions can be committed
                        case COMMITTED:
                        case COMMITTING:
                            return x;
                        case OPEN:
                        case ABORTING:
                        case ABORTED:
                            throw StoreException.create(StoreException.Type.ILLEGAL_STATE, txId.toString());
                        case UNKNOWN:
                        default:
                            throw StoreException.create(StoreException.Type.DATA_NOT_FOUND, txId.toString());
                    }
                })
                .thenCompose(x -> {
                    if (x.equals(TxnStatus.COMMITTING)) {
                        return createCompletedTxEntry(txId, TxnStatus.COMMITTED, System.currentTimeMillis());
                    } else {
                        return CompletableFuture.completedFuture(null); // already committed, do nothing
                    }
                })
                .thenCompose(x -> removeActiveTxEntry(epoch, txId))
                .thenApply(x -> TxnStatus.COMMITTED))
                .exceptionally(this::handleDataNotFoundException);

        return future.thenCompose(status -> status == TxnStatus.UNKNOWN ?
                validateCompletedTxn(txId, true, "commit") :
                CompletableFuture.completedFuture(status));
>>>>>>> 1c12462d
    }

    @Override
    public CompletableFuture<TxnStatus> abortTransaction(final int epoch, final UUID txId) {
<<<<<<< HEAD
        return verifyLegalState(() -> checkTransactionStatus(txId).thenApply(x -> {
            switch (x) {
                case ABORTING:
                case ABORTED:
                    return x;
                case OPEN:
                case COMMITTING:
                case COMMITTED:
                    throw new OperationOnTxNotAllowedException(txId.toString(), "abort");
                case UNKNOWN:
                default:
                    throw new TransactionNotFoundException(txId.toString());
            }
        }).thenCompose(x -> {
            if (x.equals(TxnStatus.ABORTING)) {
                return createCompletedTxEntry(txId, TxnStatus.ABORTED, System.currentTimeMillis());
            } else {
                return CompletableFuture.completedFuture(null); // already aborted, do nothing
            }
        }).thenCompose(y -> removeActiveTxEntry(epoch, txId)).thenApply(y -> TxnStatus.ABORTED));
=======
        CompletableFuture<TxnStatus> future = verifyLegalState(() -> checkTransactionStatus(txId).thenApply(x -> {
                    switch (x) {
                        case ABORTING:
                        case ABORTED:
                            return x;
                        case OPEN:
                        case COMMITTING:
                        case COMMITTED:
                            throw StoreException.create(StoreException.Type.ILLEGAL_STATE, txId.toString());
                        case UNKNOWN:
                        default:
                            throw StoreException.create(StoreException.Type.DATA_NOT_FOUND, txId.toString());
                    }
                })
                .thenCompose(x -> {
                    if (x.equals(TxnStatus.ABORTING)) {
                        return createCompletedTxEntry(txId, TxnStatus.ABORTED, System.currentTimeMillis());
                    } else {
                        return CompletableFuture.completedFuture(null); // already aborted, do nothing
                    }
                })
                .thenCompose(y -> removeActiveTxEntry(epoch, txId))
                .thenApply(y -> TxnStatus.ABORTED))
                .exceptionally(this::handleDataNotFoundException);

        return future.thenCompose(status -> status == TxnStatus.UNKNOWN ?
                validateCompletedTxn(txId, false, "abort") :
                CompletableFuture.completedFuture(status));
>>>>>>> 1c12462d
    }

    @SneakyThrows
    private TxnStatus handleDataNotFoundException(Throwable ex) {
        if (ExceptionHelpers.getRealException(ex) instanceof DataNotFoundException) {
            return TxnStatus.UNKNOWN;
        } else {
            throw ex;
        }
    }

    private CompletableFuture<TxnStatus> validateCompletedTxn(UUID txId, boolean commit, String operation) {
        return getCompletedTxnStatus(txId).thenApply(status -> {
            if ((commit && status == TxnStatus.COMMITTED) || (!commit && status == TxnStatus.ABORTED)) {
                return status;
            } else if (status == TxnStatus.UNKNOWN) {
                throw StoreException.create(StoreException.Type.DATA_NOT_FOUND, txId.toString());
            } else {
                throw StoreException.create(StoreException.Type.ILLEGAL_STATE, txId.toString());
            }
        });
    }

    @Override
    public CompletableFuture<Map<UUID, ActiveTxnRecord>> getActiveTxns() {
        return verifyLegalState(() -> getCurrentTxns()
                .thenApply(x -> x.entrySet().stream()
                        .collect(Collectors.toMap(k -> UUID.fromString(k.getKey()),
                                v -> ActiveTxnRecord.parse(v.getValue().getData())))));
    }

    @Override
    public CompletableFuture<Pair<Integer, List<Integer>>> getActiveEpoch() {
        return getHistoryTable().thenApply(table -> TableHelper.getActiveEpoch(table.getData()));
    }

    @Override
    public CompletableFuture<Pair<Integer, List<Integer>>> getLatestEpoch() {
        return getHistoryTable().thenApply(table -> TableHelper.getLatestEpoch(table.getData()));
    }

    @Override
    public CompletableFuture<Void> setColdMarker(int segmentNumber, long timestamp) {

        return verifyLegalState(() -> getMarkerData(segmentNumber)
                .thenCompose(x -> {
                    if (x != null) {
                        byte[] b = new byte[Long.BYTES];
                        BitConverter.writeLong(b, 0, timestamp);
                        final Data<T> data = new Data<>(b, x.getVersion());
                        return updateMarkerData(segmentNumber, data);
                    } else {
                        return createMarkerData(segmentNumber, timestamp);
                    }
                }));
    }

    @Override
    public CompletableFuture<Long> getColdMarker(int segmentNumber) {
        return verifyLegalState(() -> getMarkerData(segmentNumber)
                .thenApply(x -> (x != null) ? BitConverter.readLong(x.getData(), 0) : 0L));
    }

    @Override
    public CompletableFuture<Void> removeColdMarker(int segmentNumber) {
        return verifyLegalState(() -> removeMarkerData(segmentNumber));
    }

    private <U> CompletableFuture<U> verifyState(Supplier<CompletableFuture<U>> future, List<State> states) {
        return getState()
                .thenApply(state -> state != null && states.contains(state))
                .thenCompose(created -> {
                    if (created) {
                        return future.get();
                    } else {
                        throw new IllegalStateException("stream state not valid for the operation");
                    }
                });
    }

    private <U> CompletableFuture<U> verifyLegalState(Supplier<CompletableFuture<U>> future) {
        return getState()
                .thenApply(state -> state != null &&
                        !state.equals(State.UNKNOWN) &&
                        !state.equals(State.CREATING))
                .thenCompose(created -> {
                    if (created) {
                        return future.get();
                    } else {
                        throw new IllegalStateException("stream state unknown or stream is still being created");
                    }
                });
    }

    private CompletableFuture<List<Segment>> getSegments(final List<Integer> segments) {
        return FutureHelpers.allOfWithResults(segments.stream().map(this::getSegment)
                .collect(Collectors.toList()));
    }

    private CompletableFuture<Void> createNewEpoch(int epoch) {
        return createEpochNode(epoch);
    }

    /**
     * update history table if not already updated:
     * fetch last record from history table.
     * if eventTime is >= scale.scaleTimeStamp do nothing, else create record
     *
     * @return : future of history table offset for last entry
     */
    private CompletableFuture<Void> addPartialHistoryRecord(final List<Integer> sealedSegments,
                                                            final List<Integer> createdSegments,
                                                            final int epoch) {
        return getHistoryTable()
                .thenCompose(historyTable -> {
                    final Optional<HistoryRecord> lastRecordOpt = HistoryRecord.readLatestRecord(historyTable.getData(), false);

                    // scale task is not allowed unless create is done which means at least one
                    // record in history table.
                    assert lastRecordOpt.isPresent();

                    final HistoryRecord lastRecord = lastRecordOpt.get();

                    // idempotent check
                    if (lastRecord.getEpoch() > epoch) {
                        boolean idempotent = lastRecord.isPartial() && lastRecord.getSegments().containsAll(createdSegments);
                        if (idempotent) {
                            HistoryRecord previous = HistoryRecord.fetchPrevious(lastRecord, historyTable.getData()).get();

                            idempotent = previous.getSegments().stream().noneMatch(createdSegments::contains);
                        }

                        if (idempotent) {
                            return CompletableFuture.completedFuture(null);
                        } else {
                            throw new ScaleOperationExceptions.ScaleConditionInvalidException();
                        }
                    }

                    final List<Integer> newActiveSegments = getNewActiveSegments(createdSegments, sealedSegments, lastRecord);

                    byte[] updatedTable = TableHelper.addPartialRecordToHistoryTable(historyTable.getData(), newActiveSegments);
                    final Data<T> updated = new Data<>(updatedTable, historyTable.getVersion());
                    int latestEpoch = TableHelper.getLatestEpoch(updatedTable).getKey();
                    return createNewEpoch(latestEpoch).thenCompose(v -> updateHistoryTable(updated));
                });
    }

    private CompletableFuture<Void> completeScale(final long scaleTimestamp,
                                                  final List<Integer> sealedSegments,
                                                  final int activeEpoch,
                                                  final List<Integer> newSegments) {
        return getHistoryTable()
                .thenCompose(historyTable -> {
                    final Optional<HistoryRecord> lastRecordOpt = HistoryRecord.readLatestRecord(historyTable.getData(), false);

                    assert lastRecordOpt.isPresent();

                    final HistoryRecord lastRecord = lastRecordOpt.get();

                    // idempotent check
                    if (!lastRecord.isPartial()) {
                        if (lastRecord.getSegments().stream().noneMatch(sealedSegments::contains) &&
                                newSegments.stream().allMatch(x -> lastRecord.getSegments().contains(x))) {
                            return CompletableFuture.completedFuture(null);
                        } else {
                            throw new ScaleOperationExceptions.ScaleConditionInvalidException();
                        }
                    }

                    long scaleEventTime = Math.max(System.currentTimeMillis(), scaleTimestamp);
                    final Optional<HistoryRecord> previousOpt = HistoryRecord.fetchPrevious(lastRecord, historyTable.getData());
                    if (previousOpt.isPresent()) {
                        // To ensure that we always have ascending time in history records irrespective of controller clock mismatches.
                        scaleEventTime = Math.max(scaleEventTime, previousOpt.get().getScaleTime() + 1);

                        if (previousOpt.get().getEpoch() > activeEpoch) {
                            throw new ScaleOperationExceptions.ScaleConditionInvalidException();
                        }
                    }

                    byte[] updatedTable = TableHelper.completePartialRecordInHistoryTable(historyTable.getData(), lastRecord, scaleEventTime);
                    final Data<T> updated = new Data<>(updatedTable, historyTable.getVersion());

                    final HistoryRecord newRecord = HistoryRecord.readLatestRecord(updatedTable, false).get();
                    return addIndexRecord(newRecord)
                            .thenCompose(x -> updateHistoryTable(updated))
                            .thenCompose(x -> FutureHelpers.toVoid(updateState(State.ACTIVE)));
                });
    }

    private List<Integer> getNewActiveSegments(final List<Integer> createdSegments,
                                               final List<Integer> sealedSegments,
                                               final HistoryRecord lastRecord) {
        final List<Integer> segments = lastRecord.getSegments();
        segments.removeAll(sealedSegments);
        segments.addAll(createdSegments);
        return segments;
    }

    private CompletableFuture<Void> addIndexRecord(final HistoryRecord historyRecord) {
        return getIndexTable()
                .thenCompose(indexTable -> {
                    final Optional<IndexRecord> lastRecord = IndexRecord.readLatestRecord(indexTable.getData());
                    // check idempotent
                    if (lastRecord.isPresent() && lastRecord.get().getHistoryOffset() == historyRecord.getOffset()) {
                        return CompletableFuture.completedFuture(null);
                    }

                    final byte[] updatedTable = TableHelper.updateIndexTable(indexTable.getData(),
                            historyRecord.getScaleTime(),
                            historyRecord.getOffset());
                    final Data<T> updated = new Data<>(updatedTable, indexTable.getVersion());
                    return updateIndexTable(updated);
                });
    }

    abstract CompletableFuture<Void> deleteStream();

    abstract CompletableFuture<Void> checkStreamExists(final Create create);

    abstract CompletableFuture<Void> storeCreationTime(final Create create);

    abstract CompletableFuture<Void> createConfiguration(final Create create);

    abstract CompletableFuture<Void> setConfigurationData(final StreamConfiguration configuration);

    abstract CompletableFuture<StreamConfiguration> getConfigurationData();

    abstract CompletableFuture<Void> createState(final State state);

    abstract CompletableFuture<Void> setStateData(final Data<T> state);

    abstract CompletableFuture<Data<T>> getStateData();

    abstract CompletableFuture<Void> createSegmentTable(final Create create);

    abstract CompletableFuture<Segment> getSegmentRow(final int number);

    abstract CompletableFuture<Data<T>> getSegmentTable();

    abstract CompletableFuture<Data<T>> getSegmentTableFromStore();

    abstract CompletableFuture<Void> setSegmentTable(final Data<T> data);

    abstract CompletableFuture<Void> createIndexTable(final Data<T> data);

    abstract CompletableFuture<Data<T>> getIndexTable();

    abstract CompletableFuture<Void> updateIndexTable(final Data<T> updated);

    abstract CompletableFuture<Void> createHistoryTable(final Data<T> data);

    abstract CompletableFuture<Void> updateHistoryTable(final Data<T> updated);

    abstract CompletableFuture<Data<T>> getHistoryTable();

    abstract CompletableFuture<Data<T>> getHistoryTableFromStore();

    abstract CompletableFuture<Void> createEpochNode(int epoch);

    abstract CompletableFuture<Void> deleteEpochNode(int epoch);

    abstract CompletableFuture<Integer> createNewTransaction(final UUID txId,
                                                             final long timestamp,
                                                             final long leaseExpiryTime,
                                                             final long maxExecutionExpiryTime,
                                                             final long scaleGracePeriod);

    abstract CompletableFuture<Integer> getTransactionEpoch(UUID txId);

    abstract CompletableFuture<Data<Integer>> getActiveTx(final int epoch, final UUID txId);

    abstract CompletableFuture<Void> updateActiveTx(final int epoch,
<<<<<<< HEAD
                                                    final UUID txId,
                                                    final Data<Integer> data) throws DataNotFoundException;
=======
                                                    final UUID txId, final byte[] data);
>>>>>>> 1c12462d

    abstract CompletableFuture<Void> sealActiveTx(final int epoch,
                                                  final UUID txId, final boolean commit,
                                                  final ActiveTxnRecord txnRecord,
                                                  final int version);

    abstract CompletableFuture<Data<Integer>> getCompletedTx(final UUID txId);

    abstract CompletableFuture<Void> removeActiveTxEntry(final int epoch, final UUID txId);

    abstract CompletableFuture<Void> createCompletedTxEntry(final UUID txId, final TxnStatus complete, final long timestamp);

    abstract CompletableFuture<Void> createMarkerData(int segmentNumber, long timestamp);

    abstract CompletableFuture<Void> updateMarkerData(int segmentNumber, Data<T> data);

    abstract CompletableFuture<Void> removeMarkerData(int segmentNumber);

    abstract CompletableFuture<Data<T>> getMarkerData(int segmentNumber);

    abstract CompletableFuture<Map<String, Data<T>>> getCurrentTxns();

    abstract CompletableFuture<Void> checkScopeExists() throws StoreException;
}<|MERGE_RESOLUTION|>--- conflicted
+++ resolved
@@ -612,7 +612,6 @@
 
     @Override
     public CompletableFuture<TxnStatus> commitTransaction(final int epoch, final UUID txId) {
-<<<<<<< HEAD
         return verifyLegalState(() -> checkTransactionStatus(epoch, txId).thenApply(x -> {
             switch (x) {
                 // Only sealed transactions can be committed
@@ -622,10 +621,10 @@
                 case OPEN:
                 case ABORTING:
                 case ABORTED:
-                    throw new OperationOnTxNotAllowedException(txId.toString(), "commit");
+                    throw StoreException.create(StoreException.Type.ILLEGAL_STATE, txId.toString());
                 case UNKNOWN:
                 default:
-                    throw new TransactionNotFoundException(txId.toString());
+                    throw StoreException.create(StoreException.Type.DATA_NOT_FOUND, txId.toString());
             }
         }).thenCompose(x -> {
             if (x.equals(TxnStatus.COMMITTING)) {
@@ -634,42 +633,10 @@
                 return CompletableFuture.completedFuture(null); // already committed, do nothing
             }
         }).thenCompose(x -> removeActiveTxEntry(epoch, txId)).thenApply(x -> TxnStatus.COMMITTED));
-=======
-        CompletableFuture<TxnStatus> future = verifyLegalState(() -> checkTransactionStatus(epoch, txId).thenApply(x -> {
-                    switch (x) {
-                        // Only sealed transactions can be committed
-                        case COMMITTED:
-                        case COMMITTING:
-                            return x;
-                        case OPEN:
-                        case ABORTING:
-                        case ABORTED:
-                            throw StoreException.create(StoreException.Type.ILLEGAL_STATE, txId.toString());
-                        case UNKNOWN:
-                        default:
-                            throw StoreException.create(StoreException.Type.DATA_NOT_FOUND, txId.toString());
-                    }
-                })
-                .thenCompose(x -> {
-                    if (x.equals(TxnStatus.COMMITTING)) {
-                        return createCompletedTxEntry(txId, TxnStatus.COMMITTED, System.currentTimeMillis());
-                    } else {
-                        return CompletableFuture.completedFuture(null); // already committed, do nothing
-                    }
-                })
-                .thenCompose(x -> removeActiveTxEntry(epoch, txId))
-                .thenApply(x -> TxnStatus.COMMITTED))
-                .exceptionally(this::handleDataNotFoundException);
-
-        return future.thenCompose(status -> status == TxnStatus.UNKNOWN ?
-                validateCompletedTxn(txId, true, "commit") :
-                CompletableFuture.completedFuture(status));
->>>>>>> 1c12462d
     }
 
     @Override
     public CompletableFuture<TxnStatus> abortTransaction(final int epoch, final UUID txId) {
-<<<<<<< HEAD
         return verifyLegalState(() -> checkTransactionStatus(txId).thenApply(x -> {
             switch (x) {
                 case ABORTING:
@@ -678,10 +645,10 @@
                 case OPEN:
                 case COMMITTING:
                 case COMMITTED:
-                    throw new OperationOnTxNotAllowedException(txId.toString(), "abort");
+                    throw StoreException.create(StoreException.Type.ILLEGAL_STATE, txId.toString());
                 case UNKNOWN:
                 default:
-                    throw new TransactionNotFoundException(txId.toString());
+                    throw StoreException.create(StoreException.Type.DATA_NOT_FOUND, txId.toString());
             }
         }).thenCompose(x -> {
             if (x.equals(TxnStatus.ABORTING)) {
@@ -690,36 +657,6 @@
                 return CompletableFuture.completedFuture(null); // already aborted, do nothing
             }
         }).thenCompose(y -> removeActiveTxEntry(epoch, txId)).thenApply(y -> TxnStatus.ABORTED));
-=======
-        CompletableFuture<TxnStatus> future = verifyLegalState(() -> checkTransactionStatus(txId).thenApply(x -> {
-                    switch (x) {
-                        case ABORTING:
-                        case ABORTED:
-                            return x;
-                        case OPEN:
-                        case COMMITTING:
-                        case COMMITTED:
-                            throw StoreException.create(StoreException.Type.ILLEGAL_STATE, txId.toString());
-                        case UNKNOWN:
-                        default:
-                            throw StoreException.create(StoreException.Type.DATA_NOT_FOUND, txId.toString());
-                    }
-                })
-                .thenCompose(x -> {
-                    if (x.equals(TxnStatus.ABORTING)) {
-                        return createCompletedTxEntry(txId, TxnStatus.ABORTED, System.currentTimeMillis());
-                    } else {
-                        return CompletableFuture.completedFuture(null); // already aborted, do nothing
-                    }
-                })
-                .thenCompose(y -> removeActiveTxEntry(epoch, txId))
-                .thenApply(y -> TxnStatus.ABORTED))
-                .exceptionally(this::handleDataNotFoundException);
-
-        return future.thenCompose(status -> status == TxnStatus.UNKNOWN ?
-                validateCompletedTxn(txId, false, "abort") :
-                CompletableFuture.completedFuture(status));
->>>>>>> 1c12462d
     }
 
     @SneakyThrows
@@ -994,12 +931,8 @@
     abstract CompletableFuture<Data<Integer>> getActiveTx(final int epoch, final UUID txId);
 
     abstract CompletableFuture<Void> updateActiveTx(final int epoch,
-<<<<<<< HEAD
                                                     final UUID txId,
-                                                    final Data<Integer> data) throws DataNotFoundException;
-=======
-                                                    final UUID txId, final byte[] data);
->>>>>>> 1c12462d
+                                                    final Data<Integer> data);
 
     abstract CompletableFuture<Void> sealActiveTx(final int epoch,
                                                   final UUID txId, final boolean commit,
