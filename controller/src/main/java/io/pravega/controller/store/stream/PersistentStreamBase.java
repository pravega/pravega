--- conflicted
+++ resolved
@@ -515,6 +515,7 @@
     }
 
     private CompletableFuture<TxnStatus> checkTransactionStatus(final int epoch, final UUID txId) {
+
         return verifyLegalState(() -> getActiveTx(epoch, txId).handle((ok, ex) -> {
             if (ex != null && ExceptionHelpers.getRealException(ex) instanceof DataNotFoundException) {
                 return TxnStatus.UNKNOWN;
@@ -522,19 +523,13 @@
                 throw new CompletionException(ex);
             }
             return ActiveTxnRecord.parse(ok.getData()).getTxnStatus();
-<<<<<<< HEAD
         }).thenCompose(x -> {
-=======
-        });
-        val result = activeTx.thenCompose(x -> {
->>>>>>> c6908734
             if (x.equals(TxnStatus.UNKNOWN)) {
                 return getCompletedTxnStatus(txId);
             } else {
                 return CompletableFuture.completedFuture(x);
             }
-        });
-        return verifyLegalState(result);
+        }));
     }
 
     private CompletableFuture<TxnStatus> getCompletedTxnStatus(UUID txId) {
