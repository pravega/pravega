--- conflicted
+++ resolved
@@ -121,11 +121,7 @@
                         .thenCompose((Void v) -> {
                             final int numSegments = createStreamResponse.getConfiguration().getScalingPolicy().getMinNumSegments();
                             final byte[] historyTable = TableHelper.createHistoryTable(createStreamResponse.getTimestamp(),
-<<<<<<< HEAD
                                     IntStream.range(0, numSegments).boxed().map(x -> computeSegmentId(x, 0)).collect(Collectors.toList()));
-=======
-                                    IntStream.range(0, numSegments).boxed().map(x -> StreamSegmentNameUtils.computeSegmentId(x, 0)).collect(Collectors.toList()));
->>>>>>> 06317c92
                             return createHistoryTableIfAbsent(new Data<>(historyTable, null));
                         })
                         .thenCompose((Void v) -> createSealedSegmentsRecord(new SealedSegmentsRecord(Collections.emptyMap()).toByteArray()))
@@ -455,11 +451,7 @@
      * @return : list of newly created segments with current epoch
      */
     @Override
-<<<<<<< HEAD
     public CompletableFuture<EpochTransitionRecord> startScale(final List<Long> segmentsToSeal,
-=======
-    public CompletableFuture<StartScaleResponse> startScale(final List<Long> segmentsToSeal,
->>>>>>> 06317c92
                                                             final List<AbstractMap.SimpleEntry<Double, Double>> newRanges,
                                                             final long scaleTimestamp,
                                                             boolean runOnlyIfStarted) {
@@ -480,12 +472,7 @@
                                         .thenApply(epochTransition -> {
                                             List<Segment> newSegments = new ArrayList<>();
                                             epochTransition.getNewSegmentsWithRange().entrySet().forEach(x -> {
-<<<<<<< HEAD
-                                                newSegments.add(new Segment(x.getKey(), epochTransition.getNewEpoch(),
-                                                        scaleTimestamp, x.getValue().getKey(), x.getValue().getValue()));
-=======
                                                 newSegments.add(new Segment(x.getKey(), scaleTimestamp, x.getValue().getKey(), x.getValue().getValue()));
->>>>>>> 06317c92
                                             });
                                             return epochTransition;
                                         })))));
@@ -590,30 +577,13 @@
                                         // Idempotent update to index and table.
                                         int newEpoch = epochTransition.getNewEpoch();
 
-<<<<<<< HEAD
                                         final SegmentRecord latestSegment = TableHelper.getLatestSegmentRecord(segmentIndex.getData(),
                                                 segmentTable.getData());
                                         if (latestSegment.getCreationEpoch() < newEpoch) {
-=======
-                                        // we need to ensure that segment creation is idempotent.
-                                        final int segmentCount = TableHelper.getSegmentCount(segmentIndex.getData(),
-                                                segmentTable.getData());
-                                        final Segment latestSegment = TableHelper.getLatestSegment(segmentIndex.getData(), segmentTable.getData());
-                                        if (latestSegment.getEpoch() < newEpoch) {
-                                            assert latestSegment.getEpoch() == epochTransition.getActiveEpoch();
-
->>>>>>> 06317c92
                                             log.info("Scale {}/{} for segments started. Creating new segments. SegmentsToSeal {}",
                                                     scope, name, epochTransition.getSegmentsToSeal());
 
-                                            List<SimpleEntry<Double, Double>> newRanges = epochTransition.getNewSegmentsWithRange().entrySet()
-                                                    .stream().sorted(Comparator.comparingLong(Map.Entry::getKey)).map(Map.Entry::getValue)
-                                                    .collect(Collectors.toList());
                                             return createNewSegments(
-<<<<<<< HEAD
-=======
-                                                    newRanges,
->>>>>>> 06317c92
                                                     historyIndex.getData(), historyTable.getData(), segmentIndex, segmentTable,
                                                     epochTransition);
                                         } else {
@@ -812,7 +782,6 @@
      */
     @Override
     public CompletableFuture<Void> scaleOldSegmentsSealed(Map<Long, Long> sealedSegmentSizes) {
-<<<<<<< HEAD
         return checkState(state -> state.equals(State.SCALING))
                 .thenCompose(v -> getEpochTransition()
                             .thenCompose(epochTransition -> Futures.toVoid(clearMarkers(epochTransition.getSegmentsToSeal())
@@ -943,23 +912,6 @@
                 .thenCompose(v -> addSealedSegmentsToRecord(sealedActiveEpochSegments)
                 .thenCompose(x -> clearMarkers(sealedActiveEpochSegments.keySet()))
                 .thenCompose(x -> completePartialRecordInHistory(sealedActiveEpochSegments, activeEpoch, time, idempotent)));
-=======
-        // If epochTransitionRecord does not exist, and state is scaling, set the state back to active
-        // get sealed segments list
-        // get scale timestamp, sealed segments, active epoch, new segments
-        return getState(true)
-                .thenCompose(state -> {
-                    checkState(state, State.SCALING);
-                    return getEpochTransition()
-                            .thenCompose(epochTransition -> {
-                                return Futures.toVoid(clearMarkers(epochTransition.getNewSegmentsWithRange().keySet())
-                                        .thenCompose(x -> completeScale(sealedSegmentSizes, epochTransition.getActiveEpoch(),
-                                                Lists.newArrayList(epochTransition.getNewSegmentsWithRange().keySet()),
-                                                epochTransition.getTime())));
-
-                            });
-                });
->>>>>>> 06317c92
     }
 
     /**
@@ -980,17 +932,6 @@
     }
 
     @Override
-<<<<<<< HEAD
-=======
-    public CompletableFuture<Pair<List<Long>, List<Long>>> latestScaleData() {
-        return verifyLegalState().thenCompose(v -> getHistoryIndex()
-                .thenCompose(historyIndex -> getHistoryTable()
-                        .thenApply(historyTable -> TableHelper.getLatestScaleData(historyIndex.getData(),
-                                historyTable.getData()))));
-    }
-
-    @Override
->>>>>>> 06317c92
     public CompletableFuture<UUID> generateNewTxnId(int msb32Bit, long lsb64Bit) {
         return getActiveEpoch(false)
                 .thenApply(epochRecord -> {
@@ -1231,11 +1172,7 @@
     }
 
     @Override
-<<<<<<< HEAD
     public CompletableFuture<HistoryRecord> getActiveEpoch(boolean ignoreCached) {
-=======
-    public CompletableFuture<Pair<Integer, List<Long>>> getActiveEpoch(boolean ignoreCached) {
->>>>>>> 06317c92
 
         return (ignoreCached ? getHistoryIndexFromStore() : getHistoryIndex())
                 .thenCompose(historyIndex -> (ignoreCached ? getHistoryTableFromStore() :
@@ -1244,11 +1181,7 @@
     }
 
     @Override
-<<<<<<< HEAD
     public CompletableFuture<HistoryRecord> getEpochRecord(int epoch) {
-=======
-    public CompletableFuture<Pair<Integer, List<Long>>> getLatestEpoch() {
->>>>>>> 06317c92
         return getHistoryIndex()
                 .thenCompose(historyIndex -> getHistoryTable()
                         .thenApply(historyTable -> TableHelper.getEpochRecord(historyIndex.getData(), historyTable.getData(), epoch)));
@@ -1385,136 +1318,6 @@
         });
     }
 
-<<<<<<< HEAD
-=======
-    private CompletableFuture<Void> createNewEpoch(int epoch) {
-        return createEpochNodeIfAbsent(epoch);
-    }
-
-    /**
-     * update history table if not already updated:
-     * fetch last record from history table.
-     * if eventTime is >= scale.scaleTimeStamp do nothing, else create record
-     *
-     * @return : future of history table offset for last entry
-     */
-    private CompletableFuture<Void> addPartialHistoryRecordAndIndex(final Set<Long> segmentsToSeal,
-                                                                    final Set<Long> createdSegments,
-                                                                    final int activeEpoch,
-                                                                    final int newEpoch) {
-        return getHistoryIndexFromStore()
-                .thenCompose(historyIndex -> getHistoryTableFromStore()
-                        .thenCompose(historyTable -> {
-                            final HistoryRecord lastRecord = HistoryRecord.readLatestRecord(historyIndex.getData(), historyTable.getData(),
-                                    false).get();
-
-                            // idempotent check
-                            if (lastRecord.getEpoch() > activeEpoch) {
-                                boolean idempotent = lastRecord.isPartial() && lastRecord.getSegments().containsAll(createdSegments);
-                                if (idempotent) {
-                                    HistoryRecord previous = HistoryRecord.fetchPrevious(lastRecord, historyIndex.getData(),
-                                            historyTable.getData()).get();
-
-                                    idempotent = previous.getSegments().stream().noneMatch(createdSegments::contains);
-                                }
-
-                                if (idempotent) {
-                                    log.debug("{}/{} scale op for epoch {} - history record already added", scope, name, activeEpoch);
-                                    return CompletableFuture.completedFuture(null);
-                                } else {
-                                    log.warn("{}/{} scale op for epoch {}. Scale already completed.", scope, name, activeEpoch);
-                                    throw new ScaleOperationExceptions.ScaleConditionInvalidException();
-                                }
-                            }
-
-                            final List<Long> newActiveSegments = getNewActiveSegments(createdSegments, segmentsToSeal, lastRecord);
-                            final int offset = historyTable.getData().length;
-                            // now we know the offset at which we want to add.
-                            final byte[] updatedTable = TableHelper.addPartialRecordToHistoryTable(historyIndex.getData(),
-                                    historyTable.getData(), newActiveSegments);
-                            final Data<T> updated = new Data<>(updatedTable, historyTable.getVersion());
-
-                            return createNewEpoch(newEpoch)
-                                    .thenCompose(v -> addHistoryIndexRecord(newEpoch, offset))
-                                    .thenCompose(v -> updateHistoryTable(updated))
-                                    .whenComplete((r, e) -> {
-                                        if (e == null) {
-                                            log.debug("{}/{} scale op for epoch {}. Creating new epoch and updating history table.",
-                                                    scope, name, activeEpoch);
-                                        } else {
-                                            log.warn("{}/{} scale op for epoch {}. Failed to add partial record to history table. {}",
-                                                    scope, name, activeEpoch, e.getClass().getName());
-                                        }
-                                    });
-                        }));
-    }
-
-    private CompletableFuture<Void> completeScale(final Map<Long, Long> sealedSegments, final int activeEpoch,
-                                                  final List<Long> newSegments, long scaleTimestamp) {
-        return getHistoryIndexFromStore()
-                .thenCompose(historyIndex -> getHistoryTableFromStore()
-                        .thenCompose(historyTable -> {
-                            Optional<HistoryIndexRecord> lastIndexOpt = HistoryIndexRecord.readLatestRecord(historyIndex.getData());
-
-                            final Optional<HistoryRecord> lastRecordOpt = HistoryRecord.readLatestRecord(historyIndex.getData(),
-                                    historyTable.getData(), false);
-
-                            assert lastIndexOpt.isPresent();
-                            assert lastRecordOpt.isPresent();
-
-                            final HistoryRecord lastRecord = lastRecordOpt.get();
-                            final HistoryIndexRecord lastIndex = lastIndexOpt.get();
-
-                            // idempotent check
-                            if (!lastRecord.isPartial()) {
-                                if (lastRecord.getSegments().stream().noneMatch(sealedSegments::containsKey) &&
-                                        newSegments.stream().allMatch(x -> lastRecord.getSegments().contains(x))) {
-                                    log.debug("{}/{} scale already completed for epoch {}.", scope, name, activeEpoch);
-
-                                    return CompletableFuture.completedFuture(null);
-                                } else {
-                                    log.debug("{}/{} scale complete attempt invalid for epoch {}.", scope, name, activeEpoch);
-
-                                    throw new ScaleOperationExceptions.ScaleConditionInvalidException();
-                                }
-                            }
-
-                            assert lastRecord.isPartial();
-
-                            long scaleEventTime = Math.max(System.currentTimeMillis(), scaleTimestamp);
-                            final Optional<HistoryRecord> previousOpt = HistoryRecord.fetchPrevious(lastRecord, historyIndex.getData(),
-                                    historyTable.getData());
-                            if (previousOpt.isPresent()) {
-                                // To ensure that we always have ascending time in history records irrespective of controller
-                                // clock mismatches.
-                                scaleEventTime = Math.max(scaleEventTime, previousOpt.get().getScaleTime() + 1);
-
-                                if (previousOpt.get().getEpoch() > activeEpoch) {
-                                    throw new ScaleOperationExceptions.ScaleConditionInvalidException();
-                                }
-                            }
-
-                            byte[] updatedTable = TableHelper.completePartialRecordInHistoryTable(historyIndex.getData(), historyTable.getData(),
-                                    lastRecord, scaleEventTime);
-                            final Data<T> updated = new Data<>(updatedTable, historyTable.getVersion());
-
-                            return addSealedSegmentsToRecord(sealedSegments)
-                                    .thenCompose(x -> updateHistoryTable(updated))
-                                    .thenCompose(x -> deleteEpochTransitionNode())
-                                    .thenCompose(x -> Futures.toVoid(updateState(State.ACTIVE)))
-                                    .whenComplete((r, e) -> {
-                                        if (e != null) {
-                                            log.warn("{}/{} attempt to complete scale for epoch {}. {}", scope, name, activeEpoch,
-                                                    e.getClass().getName());
-                                        } else {
-                                            log.debug("{}/{} scale complete, index and history tables updated for epoch {}.",
-                                                    scope, name, activeEpoch);
-                                        }
-                                    });
-                        }));
-    }
-
->>>>>>> 06317c92
     private CompletableFuture<Void> addSealedSegmentsToRecord(Map<Long, Long> sealedSegments) {
         return getSealedSegmentsRecord()
                 .thenCompose(data -> {
@@ -1527,14 +1330,8 @@
                 });
     }
 
-<<<<<<< HEAD
     private List<Long> getNewActiveSegments(final Set<Long> createdSegments, final Set<Long> sealedSegments,
                                             final HistoryRecord lastRecord) {
-=======
-    private List<Long> getNewActiveSegments(final Set<Long> createdSegments,
-                                                         final Set<Long> sealedSegments,
-                                                         final HistoryRecord lastRecord) {
->>>>>>> 06317c92
         final List<Long> segments = lastRecord.getSegments();
         segments.removeAll(sealedSegments);
         segments.addAll(createdSegments);
@@ -1570,15 +1367,6 @@
         return (int) (txId.getMostSignificantBits() >> 32);
     }
 
-    private CompletableFuture<Segment> getSegmentRow(final long number) {
-        return getHistoryIndex()
-                .thenCompose(historyIndex -> getHistoryTable()
-                        .thenCompose(historyTable -> getSegmentIndex()
-                                .thenCompose(segmentIndex -> getSegmentTable()
-                                        .thenApply(segmentTable -> TableHelper.getSegment(number, segmentIndex.getData(),
-                                                segmentTable.getData(), historyIndex.getData(), historyTable.getData())))));
-    }
-
     abstract CompletableFuture<Void> deleteStream();
 
     abstract CompletableFuture<CreateStreamResponse> checkStreamExists(final StreamConfiguration configuration, final long creationTime);
