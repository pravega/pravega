--- conflicted
+++ resolved
@@ -100,23 +100,6 @@
         this.executor = executor;
     }
 
-<<<<<<< HEAD
-    @Override
-    public OperationContext createScopeContext(String scopeName, long requestId) {
-        PravegaTablesScope scope = newScope(scopeName);
-        return new ScopeOperationContext(scope, requestId);
-    }
-    
-    @Override
-    public OperationContext createStreamContext(String scopeName, String streamName, long requestId) {
-        PravegaTablesScope scope = newScope(scopeName);
-        Stream stream = new PravegaTablesStream(scopeName, streamName, storeHelper, orderer, 
-                completedTxnGCRef.get()::getLatestBatch, scope::getStreamsInScopeTableName, executor);
-
-        return new StreamOperationContext(scope, stream, requestId);
-    }
-    
-=======
     @VisibleForTesting
     PravegaTablesStreamMetadataStore(CuratorFramework curatorClient, ScheduledExecutorService executor,
                                      Duration gcPeriod, PravegaTablesStoreHelper helper) {
@@ -132,7 +115,21 @@
         this.executor = executor;
     }
 
->>>>>>> 0e600c1b
+    @Override
+    public OperationContext createScopeContext(String scopeName, long requestId) {
+        PravegaTablesScope scope = newScope(scopeName);
+        return new ScopeOperationContext(scope, requestId);
+    }
+
+    @Override
+    public OperationContext createStreamContext(String scopeName, String streamName, long requestId) {
+        PravegaTablesScope scope = newScope(scopeName);
+        Stream stream = new PravegaTablesStream(scopeName, streamName, storeHelper, orderer,
+                completedTxnGCRef.get()::getLatestBatch, scope::getStreamsInScopeTableName, executor);
+
+        return new StreamOperationContext(scope, stream, requestId);
+    }
+
     @VisibleForTesting 
     CompletableFuture<Void> gcCompletedTxn() {
         List<String> batches = new ArrayList<>();
