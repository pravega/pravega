--- conflicted
+++ resolved
@@ -10,41 +10,21 @@
 package io.pravega.controller.fault;
 
 import com.google.common.base.Preconditions;
+import com.google.common.collect.Lists;
 import com.google.common.util.concurrent.AbstractIdleService;
-import io.pravega.common.Exceptions;
 import io.pravega.common.LoggerHelpers;
 import io.pravega.common.cluster.Cluster;
 import io.pravega.common.cluster.ClusterException;
 import io.pravega.common.cluster.Host;
-<<<<<<< HEAD
 import io.pravega.common.concurrent.FutureHelpers;
 import io.pravega.controller.util.RetryHelper;
-import com.google.common.annotations.VisibleForTesting;
-import com.google.common.base.Preconditions;
-import com.google.common.collect.Lists;
-import com.google.common.util.concurrent.AbstractIdleService;
-import lombok.Synchronized;
-=======
-import io.pravega.controller.server.eventProcessor.ControllerEventProcessors;
-import io.pravega.controller.task.Stream.TxnSweeper;
-import io.pravega.controller.task.TaskSweeper;
-import io.pravega.controller.util.RetryHelper;
->>>>>>> 52745f31
 import lombok.extern.slf4j.Slf4j;
 
-import java.util.Arrays;
 import java.util.List;
-import java.util.Map;
 import java.util.Set;
 import java.util.concurrent.CompletableFuture;
 import java.util.concurrent.CompletionException;
-<<<<<<< HEAD
-import java.util.concurrent.ConcurrentLinkedQueue;
 import java.util.concurrent.ScheduledExecutorService;
-import java.util.concurrent.atomic.AtomicBoolean;
-=======
-import java.util.concurrent.ScheduledExecutorService;
->>>>>>> 52745f31
 import java.util.function.Supplier;
 import java.util.stream.Collectors;
 
@@ -64,23 +44,10 @@
     private final Host host;
     private final Cluster cluster;
     private final ScheduledExecutorService executor;
-<<<<<<< HEAD
-    private final Map<FailoverSweeper, PendingSweepQueue> failoverSweepers;
+    private final List<FailoverSweeper> sweepers;
 
     public ControllerClusterListener(final Host host, final Cluster cluster,
-                                     final ScheduledExecutorService executor,
-                                     final FailoverSweeper... sweepers) {
-=======
-    private final Optional<ControllerEventProcessors> eventProcessorsOpt;
-    private final TaskSweeper taskSweeper;
-    private final Optional<TxnSweeper> txnSweeperOpt;
-
-    public ControllerClusterListener(final Host host, final Cluster cluster,
-                                     final Optional<ControllerEventProcessors> eventProcessorsOpt,
-                                     final TaskSweeper taskSweeper,
-                                     final Optional<TxnSweeper> txnSweeperOpt,
-                                     final ScheduledExecutorService executor) {
->>>>>>> 52745f31
+                                     final ScheduledExecutorService executor, final FailoverSweeper... sweepers) {
         Preconditions.checkNotNull(host, "host");
         Preconditions.checkNotNull(cluster, "cluster");
         Preconditions.checkNotNull(executor, "executor");
@@ -89,22 +56,16 @@
         this.host = host;
         this.cluster = cluster;
         this.executor = executor;
-        failoverSweepers = Arrays.stream(sweepers).collect(Collectors.toMap(in -> in, in -> new PendingSweepQueue()));
+        this.sweepers = Lists.newArrayList(sweepers);
     }
 
     @Override
-<<<<<<< HEAD
-    protected void startUp() throws Exception {
-=======
     protected void startUp() throws InterruptedException {
->>>>>>> 52745f31
         long traceId = LoggerHelpers.traceEnter(log, objectId, "startUp");
         try {
             log.info("Registering host {} with controller cluster", host);
             cluster.registerHost(host);
 
-<<<<<<< HEAD
-=======
             // It is important to first register the listener and then perform sweeps so that no notifications of HostRemoved
             // are lost.
             // While processing a notification we will first check if the handler is ready or not, if its not, then we can be
@@ -112,7 +73,6 @@
             // If sweep is happening and since listener is registered, any new notification can be concurrently handled
             // with the sweep.
 
->>>>>>> 52745f31
             // Register cluster listener.
             log.info("Adding controller cluster listener");
             cluster.addListener((type, host) -> {
@@ -123,11 +83,7 @@
                         break;
                     case HOST_REMOVED:
                         log.info("Received controller cluster event: {} for host: {}", type, host);
-<<<<<<< HEAD
-                        handleFailedProcess(host);
-=======
                         handleHostRemoved(host);
->>>>>>> 52745f31
                         break;
                     case ERROR:
                         // This event should be due to ZK connection errors. If it is session lost error then
@@ -150,15 +106,10 @@
                 }
             };
 
-<<<<<<< HEAD
-            bootstrapSweep(processes);
-=======
             // This method should not block and process all sweepers asynchronously.
             // Also, it should retry any errors during processing as this is the only opportunity to process all failed hosts
             // that are no longer part of the cluster as we wont get any notification for them.
-            sweepEventProcessorReaders(processes);
-            sweepTransactions(processes);
-            sweepTasks(processes);
+            sweepAll(processes);
 
             log.info("Controller cluster listener startUp complete");
         } finally {
@@ -166,99 +117,27 @@
         }
     }
 
-    private void handleHostRemoved(Host host) {
-        RetryHelper.withIndefiniteRetriesAsync(() -> taskSweeper.sweepOrphanedTasks(host.getHostId()),
-                e -> log.warn(e.getMessage()), executor);
-
-        eventProcessorsOpt.ifPresent(controllerEventProcessors -> {
-            RetryHelper.withIndefiniteRetriesAsync(() -> {
-                if (controllerEventProcessors.isRunning()) {
-                    log.info("handling host removed and reporting readers offline for host {}", host.getHostId());
-                    return controllerEventProcessors.notifyProcessFailure(host.getHostId());
-                } else {
-                    return CompletableFuture.completedFuture(null);
-                }
-            }, e -> log.warn(e.getMessage()), executor);
-        });
-
-        txnSweeperOpt.ifPresent(txnSweeper -> {
-            RetryHelper.withIndefiniteRetriesAsync(() -> {
-                if (txnSweeper.isReady()) {
-                    log.info("Sweeping orphaned transactions for host {}", host.getHostId());
-                    return txnSweeper.sweepOrphanedTxns(host.getHostId());
-                } else {
-                    return CompletableFuture.completedFuture(null);
-                }
-            }, e -> log.warn(e.getMessage()), executor);
-        });
-    }
-
-    private void sweepEventProcessorReaders(Supplier<Set<String>> processes) {
-        eventProcessorsOpt.ifPresent(eventProcessors -> {
-            // Await initialization of eventProcesorsOpt
-            RetryHelper.withIndefiniteRetriesAsync(() -> {
-                log.info("Awaiting controller event processors' start");
-                eventProcessors.awaitRunning();
-                // Sweep orphaned tasks or readers at startup.
-                log.info("Sweeping orphaned readers at startup");
-                return eventProcessors.handleOrphanedReaders(processes);
-            }, e -> log.warn(e.getMessage()), executor);
-        });
-    }
-
-    private void sweepTransactions(Supplier<Set<String>> processes) {
-        txnSweeperOpt.ifPresent(txnSweeper -> {
-            // Await initialization of transactionTasksOpt.
-            RetryHelper.withIndefiniteRetriesAsync(() -> {
-                log.info("Awaiting StreamTransactionMetadataTasks to get ready");
-                Exceptions.handleInterrupted(txnSweeper::awaitInitialization);
-                // Sweep orphaned transactions as startup.
-                log.info("Sweeping orphaned transactions");
-                return txnSweeper.sweepFailedHosts(processes);
-            }, e -> log.warn(e.getMessage()), executor);
-        });
-    }
->>>>>>> 52745f31
-
-    private void sweepTasks(Supplier<Set<String>> processes) {
-        log.info("Sweeping orphaned tasks at startup");
-        RetryHelper.withIndefiniteRetriesAsync(() -> taskSweeper.sweepOrphanedTasks(processes),
-                e -> log.warn(e.getMessage()), executor);
-    }
-
-    private void handleFailedProcess(Host host) {
-        FutureHelpers.allOf(failoverSweepers.entrySet().stream().map(entry -> {
-            Supplier<CompletableFuture<Void>> futureSupplier = () -> RetryHelper.withIndefiniteRetriesAsync(() -> {
-                log.info("handling host removed", host.getHostId());
-                return entry.getKey().handleFailedProcess(host.getHostId());
-            }, e -> log.warn(e.getMessage()), executor);
-
-            // if queue is not sealed, then add to queue. Else process asynchronously
-            if (!entry.getValue().enqueue(futureSupplier)) {
-                return futureSupplier.get();
+    private CompletableFuture<Void> handleHostRemoved(Host host) {
+        return FutureHelpers.allOf(sweepers.stream().map(sweeper -> {
+            if (sweeper.isReady()) {
+                // Note: if we find sweeper to be ready, it is possible that this processes can be swept by both
+                // sweepFailedProcesses and handleFailedProcess. A sweep is safe and idempotent operation.
+                return RetryHelper.withIndefiniteRetriesAsync(() -> sweeper.handleFailedProcess(host.getHostId()),
+                        e -> log.warn(e.getMessage()), executor);
             } else {
-                CompletableFuture<Void> v = CompletableFuture.completedFuture(null);
-                return v;
+                return CompletableFuture.completedFuture((Void) (null));
             }
         }).collect(Collectors.toList()));
     }
 
-    private void bootstrapSweep(Supplier<Set<String>> processes) {
-        FutureHelpers.allOf(failoverSweepers.entrySet().stream().map(entry -> {
-            // Await initialization of eventProcesorsOpt
-            return RetryHelper.withIndefiniteRetriesAsync(() -> {
-                try {
-                    entry.getKey().checkReady();
-                } catch (SweeperNotReadyException e) {
-                    throw new RuntimeException(e);
-                }
-                // Sweep orphaned tasks or readers at startup.
-                return entry.getKey().sweepFailedProcesses(processes);
-            }, e -> log.warn(e.getMessage()), executor).thenCompose((Void v) ->
-                    // drain pending queue and process
-                    FutureHelpers.allOf(entry.getValue().drainAndSeal()
-                            .stream().map(Supplier::get).collect(Collectors.toList())));
-        }).collect(Collectors.toList()));
+    private CompletableFuture<Void> sweepAll(Supplier<Set<String>> processes) {
+        return FutureHelpers.allOf(sweepers.stream().map(sweeper -> RetryHelper.withIndefiniteRetriesAsync(() -> {
+            if (!sweeper.isReady()) {
+                log.trace("sweeper not ready, retrying with exponential backoff");
+                throw new RuntimeException("sweeper not ready");
+            }
+            return sweeper.sweepFailedProcesses(processes);
+        }, e -> log.warn(e.getMessage()), executor)).collect(Collectors.toList()));
     }
 
     @Override
@@ -272,28 +151,4 @@
             LoggerHelpers.traceLeave(log, objectId, "shutDown", traceId);
         }
     }
-
-    @VisibleForTesting
-    static class PendingSweepQueue {
-        private final ConcurrentLinkedQueue<Supplier<CompletableFuture<Void>>> workQueue = new ConcurrentLinkedQueue<>();
-        private final AtomicBoolean isSealed = new AtomicBoolean(false);
-
-        @Synchronized
-        @VisibleForTesting
-        boolean enqueue(Supplier<CompletableFuture<Void>> futureSupplier) {
-            if (!isSealed.get()) {
-                workQueue.add(futureSupplier);
-            }
-            return !isSealed.get();
-        }
-
-        @Synchronized
-        @VisibleForTesting
-        List<Supplier<CompletableFuture<Void>>> drainAndSeal() {
-            Preconditions.checkState(!isSealed.get());
-            isSealed.set(true);
-
-            return Lists.newArrayList(workQueue);
-        }
-    }
 }