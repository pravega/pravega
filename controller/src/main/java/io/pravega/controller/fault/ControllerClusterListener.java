/**
 * Copyright Pravega Authors.
 *
 * Licensed under the Apache License, Version 2.0 (the "License");
 * you may not use this file except in compliance with the License.
 * You may obtain a copy of the License at
 *
 *     http://www.apache.org/licenses/LICENSE-2.0
 *
 * Unless required by applicable law or agreed to in writing, software
 * distributed under the License is distributed on an "AS IS" BASIS,
 * WITHOUT WARRANTIES OR CONDITIONS OF ANY KIND, either express or implied.
 * See the License for the specific language governing permissions and
 * limitations under the License.
 */
package io.pravega.controller.fault;

import com.google.common.base.Preconditions;
import com.google.common.collect.Lists;
import com.google.common.util.concurrent.AbstractIdleService;
import io.pravega.common.LoggerHelpers;
import io.pravega.common.cluster.Cluster;
import io.pravega.common.cluster.ClusterException;
import io.pravega.common.cluster.Host;
import io.pravega.common.concurrent.Futures;
import io.pravega.controller.util.RetryHelper;
import lombok.extern.slf4j.Slf4j;

import java.util.List;
import java.util.Objects;
import java.util.Set;
import java.util.concurrent.CompletableFuture;
import java.util.concurrent.CompletionException;
import java.util.concurrent.ScheduledExecutorService;
import java.util.function.Supplier;
import java.util.stream.Collectors;

/**
 * Controller cluster listener service. This service when started, starts listening to
 * the controller cluster notifications. Whenever a controller instance leaves the
 * cluster, it does the following things.
 * 1. Try to complete the orphaned tasks running on the failed controller instance,
 * 2. Try to notify the commit and abort reader group about the loss of readers from failed controller instance, and
 * 3. Try to sweep transactions being tracked by the failed controller instance.
 *
 */
@Slf4j
public class ControllerClusterListener extends AbstractIdleService {

    private final String objectId;
    private final Host host;
    private final Cluster cluster;
    private final ScheduledExecutorService executor;
    private final List<FailoverSweeper> sweepers;

    public ControllerClusterListener(final Host host, final Cluster cluster,
                                     final ScheduledExecutorService executor, final List<FailoverSweeper> sweepers) {
        Preconditions.checkNotNull(host, "host");
        Preconditions.checkNotNull(cluster, "cluster");
        Preconditions.checkNotNull(executor, "executor");
        Preconditions.checkArgument(sweepers.stream().noneMatch(Objects::isNull));

        this.objectId = "ControllerClusterListener";
        this.host = host;
        this.cluster = cluster;
        this.executor = executor;
        this.sweepers = Lists.newArrayList(sweepers);
    }

    @Override
    protected void startUp() throws InterruptedException {
        long traceId = LoggerHelpers.traceEnter(log, objectId, "startUp");
        try {
            log.info("Registering host {} with controller cluster", host);
            cluster.registerHost(host);

            // It is important to first register the listener and then perform sweeps so that no notifications of HostRemoved
            // are lost.
            // While processing a notification we will first check if the handler is ready or not, if its not, then we can be
            // sure that handler.sweep has not happened yet either. And handler.sweep will take care of this host lost.
            // If sweep is happening and since listener is registered, any new notification can be concurrently handled
            // with the sweep.

            // Register cluster listener.
            log.info("Adding controller cluster listener");
            cluster.addListener((type, host) -> {
                switch (type) {
                    case HOST_ADDED:
                        // We need to do nothing when a new controller instance joins the cluster.
                        log.info("Received HOST_ADDED cluster event: {} for host: {}", type, host);
                        break;
                    case HOST_REMOVED:
                        log.info("Received HOST_REMOVED cluster event: {} for host: {}", type, host);
                        handleHostRemoved(host);
                        break;
                    case ERROR:
                        // This event should be due to ZK connection errors. If it is session lost error then
                        // ControllerServiceMain would handle it. Otherwise it is a fleeting error that can go
                        // away with retries, and hence we ignore it.
                        log.info("Received error event from controller host {}", host);
                        break;
                }
            }, executor);

            // processes: set of controller process running at unique IP:PORT
            Supplier<Set<String>> processes = () -> {
                try {
                    return cluster.getClusterMembers()
                            .stream()
                            .map(Host::getHostId)
                            .collect(Collectors.toSet());
                } catch (ClusterException e) {
<<<<<<< HEAD
                    log.error("error fetching cluster members {}", e.getMessage());
=======
                    log.warn("Error fetching cluster members {}", e);
>>>>>>> 0e600c1b
                    throw new CompletionException(e);
                }
            };

            // This method should not block and process all sweepers asynchronously.
            // Also, it should retry any errors during processing as this is the only opportunity to process all failed hosts
            // that are no longer part of the cluster as we wont get any notification for them.
            sweepAll(processes);

            log.info("Controller cluster listener startUp complete");
        } finally {
            LoggerHelpers.traceLeave(log, objectId, "startUp", traceId);
        }
    }

    private CompletableFuture<Void> handleHostRemoved(Host host) {
        return Futures.allOf(sweepers.stream().map(sweeper -> {
            if (sweeper.isReady()) {
                // Note: if we find sweeper to be ready, it is possible that this processes can be swept by both
                // sweepFailedProcesses and handleFailedProcess. A sweep is safe and idempotent operation.
                return RetryHelper.withIndefiniteRetriesAsync(() -> sweeper.handleFailedProcess(host.getHostId()),
                        e -> log.warn(e.getMessage()), executor);
            } else {
                return CompletableFuture.completedFuture((Void) null);
            }
        }).collect(Collectors.toList()));
    }

    private CompletableFuture<Void> sweepAll(Supplier<Set<String>> processes) {
        return Futures.allOf(sweepers.stream().map(sweeper -> RetryHelper.withIndefiniteRetriesAsync(() -> {
            if (!sweeper.isReady()) {
                throw new RuntimeException(String.format("sweeper %s not ready, retrying with exponential backoff.", sweeper.getClass()));
            }
            return sweeper.sweepFailedProcesses(processes);
        }, e -> log.warn(e.getMessage()), executor)).collect(Collectors.toList()));
    }

    @Override
    protected void shutDown() throws Exception {
        long traceId = LoggerHelpers.traceEnter(log, objectId, "shutDown");
        try {
            log.info("De-registering host {} from controller cluster", host);
            cluster.deregisterHost(host);
            log.info("Controller cluster listener shutDown complete");
        } finally {
            LoggerHelpers.traceLeave(log, objectId, "shutDown", traceId);
        }
    }
}<|MERGE_RESOLUTION|>--- conflicted
+++ resolved
@@ -110,11 +110,7 @@
                             .map(Host::getHostId)
                             .collect(Collectors.toSet());
                 } catch (ClusterException e) {
-<<<<<<< HEAD
-                    log.error("error fetching cluster members {}", e.getMessage());
-=======
-                    log.warn("Error fetching cluster members {}", e);
->>>>>>> 0e600c1b
+                    log.error("Error fetching cluster members {}", e.getMessage());
                     throw new CompletionException(e);
                 }
             };
