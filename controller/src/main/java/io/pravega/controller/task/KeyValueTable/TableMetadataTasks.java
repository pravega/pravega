/**
 * Copyright Pravega Authors.
 *
 * Licensed under the Apache License, Version 2.0 (the "License");
 * you may not use this file except in compliance with the License.
 * You may obtain a copy of the License at
 *
 *     http://www.apache.org/licenses/LICENSE-2.0
 *
 * Unless required by applicable law or agreed to in writing, software
 * distributed under the License is distributed on an "AS IS" BASIS,
 * WITHOUT WARRANTIES OR CONDITIONS OF ANY KIND, either express or implied.
 * See the License for the specific language governing permissions and
 * limitations under the License.
 */
package io.pravega.controller.task.KeyValueTable;

import com.google.common.annotations.VisibleForTesting;
import io.pravega.client.EventStreamClientFactory;
import io.pravega.client.stream.EventWriterConfig;
import io.pravega.client.tables.KeyValueTableConfiguration;
import io.pravega.common.Exceptions;
import io.pravega.common.concurrent.Futures;
import io.pravega.common.tracing.TagLogger;
import io.pravega.controller.retryable.RetryableException;
import io.pravega.controller.server.SegmentHelper;
import io.pravega.controller.server.eventProcessor.ControllerEventProcessors;
import io.pravega.controller.server.security.auth.GrpcAuthHelper;
import io.pravega.controller.store.kvtable.AbstractKVTableMetadataStore;
import io.pravega.controller.store.kvtable.KVTableMetadataStore;
import io.pravega.controller.store.kvtable.KVTableState;
import io.pravega.controller.store.stream.OperationContext;
import io.pravega.controller.store.stream.StoreException;
import io.pravega.controller.stream.api.grpc.v1.Controller.CreateKeyValueTableStatus;
import io.pravega.controller.stream.api.grpc.v1.Controller.DeleteKVTableStatus;
import io.pravega.controller.task.EventHelper;
import io.pravega.controller.util.RetryHelper;
import io.pravega.shared.controller.event.kvtable.CreateTableEvent;
import io.pravega.shared.controller.event.kvtable.DeleteTableEvent;
import java.util.List;
import java.util.Set;
import java.util.UUID;
import java.util.concurrent.CompletableFuture;
import java.util.concurrent.Executor;
import java.util.concurrent.ScheduledExecutorService;
import java.util.stream.Collectors;
import lombok.Synchronized;
import org.slf4j.LoggerFactory;

import static io.pravega.controller.task.Stream.TaskStepsRetryHelper.withRetries;
import static io.pravega.shared.NameUtils.getQualifiedTableSegmentName;

/**
 * Collection of metadata update tasks on KeyValueTable.
 * <p>
 * Any update to the task method signature should be avoided, since it can cause problems during upgrade.
 * Instead, a new overloaded method may be created with the same task annotation name but a new version.
 */
public class TableMetadataTasks implements AutoCloseable {
    private static final TagLogger log = new TagLogger(LoggerFactory.getLogger(TableMetadataTasks.class));
    private static final int NUM_RETRIES = 10;
    private final KVTableMetadataStore kvtMetadataStore;
    private final SegmentHelper segmentHelper;
    private final ScheduledExecutorService executor;
    private final ScheduledExecutorService eventExecutor;
    private final String hostId;
    private final GrpcAuthHelper authHelper;
    private EventHelper eventHelper;

    public TableMetadataTasks(final KVTableMetadataStore kvtMetadataStore,
                              final SegmentHelper segmentHelper, final ScheduledExecutorService executor,
                              final ScheduledExecutorService eventExecutor, final String hostId,
                              GrpcAuthHelper authHelper) {
        this.kvtMetadataStore = kvtMetadataStore;
        this.segmentHelper = segmentHelper;
        this.executor = executor;
        this.eventExecutor = eventExecutor;
        this.hostId = hostId;
        this.authHelper = authHelper;
    }

    @VisibleForTesting
    public TableMetadataTasks(final KVTableMetadataStore kvtMetadataStore,
                              final SegmentHelper segmentHelper, final ScheduledExecutorService executor,
                              final ScheduledExecutorService eventExecutor, final String hostId,
                              GrpcAuthHelper authHelper, EventHelper helper) {
        this.kvtMetadataStore = kvtMetadataStore;
        this.segmentHelper = segmentHelper;
        this.executor = executor;
        this.eventExecutor = eventExecutor;
        this.hostId = hostId;
        this.authHelper = authHelper;
        this.eventHelper = helper;
    }

    @Synchronized
    public void initializeStreamWriters(final EventStreamClientFactory clientFactory,
                                        final String streamName) {
        if (this.eventHelper != null) {
            this.eventHelper.close();
        }
        this.eventHelper = new EventHelper(clientFactory.createEventWriter(streamName,
                ControllerEventProcessors.CONTROLLER_EVENT_SERIALIZER,
                EventWriterConfig.builder().retryAttempts(Integer.MAX_VALUE).build()), this.executor, this.eventExecutor, hostId,
                ((AbstractKVTableMetadataStore) this.kvtMetadataStore).getHostTaskIndex());
    }

    /**
     *  Create a Key-Value Table.
     *
     * @param scope      scope name.
     * @param kvtName    KVTable name.
     * @param kvtConfig  KVTable configuration.
     * @param createTimestamp  KVTable creation timestamp.
     * @param requestId  request id
     * @return update status.
     */
    public CompletableFuture<CreateKeyValueTableStatus.Status> createKeyValueTable(String scope, String kvtName,
                                                                                   KeyValueTableConfiguration kvtConfig,
                                                                                   final long createTimestamp, 
                                                                                   long requestId) {
        OperationContext context = kvtMetadataStore.createContext(scope, kvtName, requestId);
        
        return RetryHelper.withRetriesAsync(() -> {
               // 1. check if scope with this name exists...
               return kvtMetadataStore.checkScopeExists(scope, context, executor)
                   .thenCompose(exists -> {
                        if (!exists) {
                            return CompletableFuture.completedFuture(CreateKeyValueTableStatus.Status.SCOPE_NOT_FOUND);
                        }
                        //2. check state of the KVTable, if found
                        return Futures.exceptionallyExpecting(kvtMetadataStore.getState(scope, kvtName, true,
                                context, executor),
                                 e -> Exceptions.unwrap(e) instanceof StoreException.DataNotFoundException, KVTableState.UNKNOWN)
                                    .thenCompose(state -> {
                                       if (state.equals(KVTableState.UNKNOWN) || state.equals(KVTableState.CREATING)) {
                                           //3. get a new UUID for the KVTable we will be creating.
                                           UUID id = kvtMetadataStore.newScope(scope).newId();

                                           CreateTableEvent event = new CreateTableEvent(scope, kvtName, kvtConfig.getPartitionCount(),
                                                        createTimestamp, requestId, id);
                                           //4. Update ScopeTable with the entry for this KVT and Publish the event for creation
                                           return eventHelper.addIndexAndSubmitTask(event,
                                                   () -> kvtMetadataStore.createEntryForKVTable(scope, kvtName, id, 
                                                           context, executor))
                                                   .thenCompose(x -> isCreateProcessed(scope, kvtName, kvtConfig, 
                                                           createTimestamp, executor, context));
                                       }
                                       return isCreateProcessed(scope, kvtName, kvtConfig, createTimestamp, executor, context);
                                 });
                            });
               }, e -> Exceptions.unwrap(e) instanceof RetryableException, NUM_RETRIES, executor);
    }

    /**
     * Delete a KeyValueTable.
     *
     * @param scope      scope.
     * @param kvtName    KeyValueTable name.
     * @param requestId  request id.
     * @return delete status.
     */
    public CompletableFuture<DeleteKVTableStatus.Status> deleteKeyValueTable(final String scope, final String kvtName, 
                                                                             long requestId) {
            OperationContext context = kvtMetadataStore.createContext(scope, kvtName, requestId);

            return RetryHelper.withRetriesAsync(() -> {
                    return Futures.exceptionallyExpecting(kvtMetadataStore.getState(scope, kvtName, false, context, executor),
                        e -> Exceptions.unwrap(e) instanceof StoreException.DataNotFoundException, KVTableState.UNKNOWN)
                        .thenCompose(state -> {
                            if (KVTableState.UNKNOWN.equals(state)) {
                                return CompletableFuture.completedFuture(DeleteKVTableStatus.Status.TABLE_NOT_FOUND);
                            } else {
                                return kvtMetadataStore.getKVTable(scope, kvtName, context).getId(context)
                                        .thenCompose(id -> {
                                            DeleteTableEvent deleteEvent = new DeleteTableEvent(scope, kvtName, requestId, UUID.fromString(id));
                                            return eventHelper.addIndexAndSubmitTask(deleteEvent,
                                                    () -> kvtMetadataStore.setState(scope, kvtName, KVTableState.DELETING, context, executor))
                                                    .thenCompose(x -> eventHelper.checkDone(() -> isDeleted(scope, kvtName, context)))
                                                    .thenApply(y -> DeleteKVTableStatus.Status.SUCCESS);
                                        });
                            }
                        });
                }, e -> Exceptions.unwrap(e) instanceof RetryableException, NUM_RETRIES, executor);
    }

    public CompletableFuture<Void> deleteSegments(String scope, String kvt, Set<Long> segmentsToDelete,
                                                        String delegationToken, long requestId) {
        log.debug(requestId, "{}/{} deleting {} segments", scope, kvt, segmentsToDelete.size());
        return Futures.allOf(segmentsToDelete
                .stream()
                .parallel()
                .map(segment -> deleteSegment(scope, kvt, segment, delegationToken, requestId))
                .collect(Collectors.toList()));
    }

    public CompletableFuture<Void> deleteSegment(String scope, String kvt, long segmentId, String delegationToken,
                                                       long requestId) {
        final String qualifiedTableSegmentName = getQualifiedTableSegmentName(scope, kvt, segmentId);
        log.debug(requestId, "Deleting segment {} with Id {}", qualifiedTableSegmentName, segmentId);
        return Futures.toVoid(withRetries(() -> segmentHelper.deleteTableSegment(qualifiedTableSegmentName,
                                                false, delegationToken, requestId), executor));
    }

    @VisibleForTesting
    CompletableFuture<Boolean> isDeleted(String scope, String kvtName, OperationContext context) {
        return Futures.exceptionallyExpecting(kvtMetadataStore.getState(scope, kvtName, true, context, executor),
                e -> Exceptions.unwrap(e) instanceof StoreException.DataNotFoundException, KVTableState.UNKNOWN)
                .thenCompose(state -> {
                    if (state.equals(KVTableState.UNKNOWN)) {
                        return CompletableFuture.completedFuture(Boolean.TRUE);
                    } else {
                        return CompletableFuture.completedFuture(Boolean.FALSE);
                    }
                });
    }

    private CompletableFuture<CreateKeyValueTableStatus.Status> isCreateProcessed(String scope, String kvtName,
                                                                                  KeyValueTableConfiguration kvtConfig,
                                                                                  final long createTimestamp,
                                                                                  Executor executor, OperationContext context) {
        return eventHelper.checkDone(() -> isCreated(scope, kvtName, executor, context))
                .thenCompose(y -> isSameCreateRequest(scope, kvtName, kvtConfig, createTimestamp, executor, context))
                .thenCompose(same -> {
                    if (same) {
                        return CompletableFuture.completedFuture(CreateKeyValueTableStatus.Status.SUCCESS);
                    } else {
                        return CompletableFuture.completedFuture(CreateKeyValueTableStatus.Status.TABLE_EXISTS);
                    }
                });
    }

    private CompletableFuture<Boolean> isCreated(String scope, String kvtName, Executor executor, OperationContext context) {
       return Futures.exceptionallyExpecting(kvtMetadataStore.getState(scope, kvtName, true, context, executor),
                e -> Exceptions.unwrap(e) instanceof StoreException.DataNotFoundException, KVTableState.UNKNOWN)
               .thenApply(state -> {
                    log.debug(context.getRequestId(), "KVTable State is {}", state.toString());
                    return state.equals(KVTableState.ACTIVE);
                });
    }

    private CompletableFuture<Boolean> isSameCreateRequest(final String requestScopeName, final String requestKVTName,
                                                           final KeyValueTableConfiguration requestKVTConfig,
                                                           final long requestCreateTimestamp,
                                                           Executor executor, final OperationContext context) {
    return kvtMetadataStore.getCreationTime(requestScopeName, requestKVTName, context, executor)
    .thenCompose(creationTime -> {
        if (creationTime == requestCreateTimestamp) {
            return kvtMetadataStore.getConfiguration(requestScopeName, requestKVTName, context, executor)
                    .thenCompose(cfg -> {
                        if (cfg.getPartitionCount() == requestKVTConfig.getPartitionCount()) {
                            return CompletableFuture.completedFuture(Boolean.TRUE);
                        } else {
                            return CompletableFuture.completedFuture(Boolean.FALSE);
                        }
                    });
            }
        return CompletableFuture.completedFuture(Boolean.FALSE);
        });
    }

    public String retrieveDelegationToken() {
        return authHelper.retrieveMasterToken();
    }

    public CompletableFuture<Void> createNewSegments(String scope, String kvt,
                                                      List<Long> segmentIds, long requestId) {
        return Futures.toVoid(Futures.allOfWithResults(segmentIds
                .stream()
                .parallel()
                .map(segment -> createNewSegment(scope, kvt, segment, retrieveDelegationToken(), requestId))
                .collect(Collectors.toList())));
    }

    private CompletableFuture<Void> createNewSegment(String scope, String kvt, long segmentId, String controllerToken,
                                                     long requestId) {
        final String qualifiedTableSegmentName = getQualifiedTableSegmentName(scope, kvt, segmentId);
<<<<<<< HEAD
        log.debug("Creating segment {}", qualifiedTableSegmentName);
        return Futures.toVoid(withRetries(() -> segmentHelper.createTableSegment(qualifiedTableSegmentName, controllerToken, requestId, false, 0), executor));
=======
        log.debug(requestId, "Creating segment {}", qualifiedTableSegmentName);
        return Futures.toVoid(withRetries(() -> segmentHelper.createTableSegment(qualifiedTableSegmentName, controllerToken, requestId, true), executor));
>>>>>>> 9de5f9f5
    }

    @Override
    public void close() {
        if (eventHelper != null) {
            eventHelper.close();
        }
    }
}<|MERGE_RESOLUTION|>--- conflicted
+++ resolved
@@ -117,10 +117,10 @@
      */
     public CompletableFuture<CreateKeyValueTableStatus.Status> createKeyValueTable(String scope, String kvtName,
                                                                                    KeyValueTableConfiguration kvtConfig,
-                                                                                   final long createTimestamp, 
+                                                                                   final long createTimestamp,
                                                                                    long requestId) {
         OperationContext context = kvtMetadataStore.createContext(scope, kvtName, requestId);
-        
+
         return RetryHelper.withRetriesAsync(() -> {
                // 1. check if scope with this name exists...
                return kvtMetadataStore.checkScopeExists(scope, context, executor)
@@ -141,9 +141,9 @@
                                                         createTimestamp, requestId, id);
                                            //4. Update ScopeTable with the entry for this KVT and Publish the event for creation
                                            return eventHelper.addIndexAndSubmitTask(event,
-                                                   () -> kvtMetadataStore.createEntryForKVTable(scope, kvtName, id, 
+                                                   () -> kvtMetadataStore.createEntryForKVTable(scope, kvtName, id,
                                                            context, executor))
-                                                   .thenCompose(x -> isCreateProcessed(scope, kvtName, kvtConfig, 
+                                                   .thenCompose(x -> isCreateProcessed(scope, kvtName, kvtConfig,
                                                            createTimestamp, executor, context));
                                        }
                                        return isCreateProcessed(scope, kvtName, kvtConfig, createTimestamp, executor, context);
@@ -160,7 +160,7 @@
      * @param requestId  request id.
      * @return delete status.
      */
-    public CompletableFuture<DeleteKVTableStatus.Status> deleteKeyValueTable(final String scope, final String kvtName, 
+    public CompletableFuture<DeleteKVTableStatus.Status> deleteKeyValueTable(final String scope, final String kvtName,
                                                                              long requestId) {
             OperationContext context = kvtMetadataStore.createContext(scope, kvtName, requestId);
 
@@ -275,13 +275,8 @@
     private CompletableFuture<Void> createNewSegment(String scope, String kvt, long segmentId, String controllerToken,
                                                      long requestId) {
         final String qualifiedTableSegmentName = getQualifiedTableSegmentName(scope, kvt, segmentId);
-<<<<<<< HEAD
         log.debug("Creating segment {}", qualifiedTableSegmentName);
         return Futures.toVoid(withRetries(() -> segmentHelper.createTableSegment(qualifiedTableSegmentName, controllerToken, requestId, false, 0), executor));
-=======
-        log.debug(requestId, "Creating segment {}", qualifiedTableSegmentName);
-        return Futures.toVoid(withRetries(() -> segmentHelper.createTableSegment(qualifiedTableSegmentName, controllerToken, requestId, true), executor));
->>>>>>> 9de5f9f5
     }
 
     @Override
