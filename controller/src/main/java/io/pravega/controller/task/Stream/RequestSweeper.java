/**
 * Copyright (c) Dell Inc., or its subsidiaries. All Rights Reserved.
 *
 * Licensed under the Apache License, Version 2.0 (the "License");
 * you may not use this file except in compliance with the License.
 * You may obtain a copy of the License at
 *
 *     http://www.apache.org/licenses/LICENSE-2.0
 */
package io.pravega.controller.task.Stream;
import com.google.common.annotations.VisibleForTesting;
import io.pravega.common.concurrent.Futures;
import io.pravega.controller.fault.FailoverSweeper;
import io.pravega.controller.store.stream.StreamMetadataStore;
import lombok.extern.slf4j.Slf4j;

import java.util.List;
import java.util.Set;
import java.util.concurrent.CompletableFuture;
import java.util.concurrent.ScheduledExecutorService;
import java.util.function.Supplier;
import java.util.stream.Collectors;

import static io.pravega.controller.util.RetryHelper.RETRYABLE_PREDICATE;
import static io.pravega.controller.util.RetryHelper.UNCONDITIONAL_PREDICATE;
import static io.pravega.controller.util.RetryHelper.withRetries;
import static io.pravega.controller.util.RetryHelper.withRetriesAsync;

/**
 * This method implements a failover sweeper for requests posted via {@link StreamMetadataTasks} into request stream.
 * Stream metadata task indexes the request in hostRequestIndex before initiating the work in metadata store.
 * If controller fails before the event is posted, the sweeper will be invoked upon failover.
 * The sweeper fetches indexed requests and posts corresponding event into request stream.
 *
 * This class wait before becoming ready until {@link StreamMetadataTasks} has its event writer set up.
 */
@Slf4j
public class RequestSweeper implements FailoverSweeper {

    public static final int LIMIT = 100;
<<<<<<< HEAD

=======
    
>>>>>>> 38a40f37
    private final StreamMetadataStore metadataStore;
    private final ScheduledExecutorService executor;
    private final StreamMetadataTasks streamMetadataTasks;
    private final int limit;

    /**
     * Constructor for RequestSweeper object.
<<<<<<< HEAD
     *
=======
     * 
>>>>>>> 38a40f37
     * @param metadataStore stream metadata store
     * @param executor executor
     * @param streamMetadataTasks stream metadata tasks
     */
    public RequestSweeper(final StreamMetadataStore metadataStore,
                          final ScheduledExecutorService executor, final StreamMetadataTasks streamMetadataTasks) {
        this(metadataStore, executor, streamMetadataTasks, LIMIT);
    }

    /**
     * Constructor for RequestSweeper object.
     *
     * @param metadataStore stream metadata store
     * @param executor executor
     * @param streamMetadataTasks stream metadata tasks
     * @param limit limit on number of requests to sweep for a host in one iteration.
     */
    @VisibleForTesting
    RequestSweeper(final StreamMetadataStore metadataStore,
                          final ScheduledExecutorService executor, final StreamMetadataTasks streamMetadataTasks,
                          final int limit) {
        this.metadataStore = metadataStore;
        this.executor = executor;
        this.streamMetadataTasks = streamMetadataTasks;
        this.limit = limit;
    }

    @Override
    public boolean isReady() {
        return true;
    }

    @Override
    public CompletableFuture<Void> sweepFailedProcesses(final Supplier<Set<String>> runningProcesses) {
        return withRetriesAsync(metadataStore::listHostsWithPendingTask, RETRYABLE_PREDICATE, Integer.MAX_VALUE, executor)
                .thenComposeAsync(registeredHosts -> {
                    log.info("Hosts {} have ongoing tasks", registeredHosts);
                    registeredHosts.removeAll(withRetries(runningProcesses, UNCONDITIONAL_PREDICATE, Integer.MAX_VALUE));
                    log.info("Failed hosts {} have orphaned tasks", registeredHosts);
                    return Futures.allOf(registeredHosts.stream()
                                                        .map(this::handleFailedProcess).collect(Collectors.toList()));
                }, executor);
    }

    /**
     * This method is called whenever a node in the controller cluster dies. A ServerSet abstraction may be used as
     * a trigger to invoke this method with one of the dead hostId.
     * <p>
     * It sweeps through all unfinished tasks of failed host and attempts to execute them to completion.
     * @param oldHostId old host id
     * @return A future that completes when sweeping completes
     */
    @Override
    public CompletableFuture<Void> handleFailedProcess(final String oldHostId) {
        log.info("Sweeping orphaned tasks for host {}", oldHostId);
        return withRetriesAsync(() -> Futures.doWhileLoop(
                () -> postRequest(oldHostId),
                list -> !list.isEmpty(), executor).whenCompleteAsync((result, ex) ->
                        log.info("Sweeping orphaned tasks for host {} complete", oldHostId), executor),
                RETRYABLE_PREDICATE, Integer.MAX_VALUE, executor);
    }

    @VisibleForTesting
    CompletableFuture<List<String>> postRequest(final String oldHostId) {
        return metadataStore.getPendingsTaskForHost(oldHostId, limit)
                            .thenComposeAsync(tasks -> Futures.allOfWithResults(
                                    tasks.entrySet().stream().map(entry ->
                                            streamMetadataTasks.writeEvent(entry.getValue())
                                                               .thenCompose(v ->
                                                                       metadataStore.removeTaskFromIndex(oldHostId, entry.getKey()))
                                                               .thenApply(v -> entry.getKey()))
                                         .collect(Collectors.toList())), executor);
    }
}<|MERGE_RESOLUTION|>--- conflicted
+++ resolved
@@ -26,23 +26,19 @@
 import static io.pravega.controller.util.RetryHelper.withRetries;
 import static io.pravega.controller.util.RetryHelper.withRetriesAsync;
 
+@Slf4j
 /**
  * This method implements a failover sweeper for requests posted via {@link StreamMetadataTasks} into request stream.
- * Stream metadata task indexes the request in hostRequestIndex before initiating the work in metadata store.
- * If controller fails before the event is posted, the sweeper will be invoked upon failover.
- * The sweeper fetches indexed requests and posts corresponding event into request stream.
+ * Stream metadata task indexes the request in hostRequestIndex before initiating the work in metadata store. 
+ * If controller fails before the event is posted, the sweeper will be invoked upon failover. 
+ * The sweeper fetches indexed requests and posts corresponding event into request stream. 
  *
- * This class wait before becoming ready until {@link StreamMetadataTasks} has its event writer set up.
+ * This class wait before becoming ready until {@link StreamMetadataTasks} has its event writer set up.  
  */
-@Slf4j
 public class RequestSweeper implements FailoverSweeper {
 
     public static final int LIMIT = 100;
-<<<<<<< HEAD
-
-=======
     
->>>>>>> 38a40f37
     private final StreamMetadataStore metadataStore;
     private final ScheduledExecutorService executor;
     private final StreamMetadataTasks streamMetadataTasks;
@@ -50,11 +46,7 @@
 
     /**
      * Constructor for RequestSweeper object.
-<<<<<<< HEAD
-     *
-=======
      * 
->>>>>>> 38a40f37
      * @param metadataStore stream metadata store
      * @param executor executor
      * @param streamMetadataTasks stream metadata tasks
