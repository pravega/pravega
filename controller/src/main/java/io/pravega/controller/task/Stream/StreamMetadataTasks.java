/**
 * Copyright (c) 2017 Dell Inc., or its subsidiaries. All Rights Reserved.
 *
 * Licensed under the Apache License, Version 2.0 (the "License");
 * you may not use this file except in compliance with the License.
 * You may obtain a copy of the License at
 *
 *     http://www.apache.org/licenses/LICENSE-2.0
 */
package io.pravega.controller.task.Stream;

import com.google.common.annotations.VisibleForTesting;
import com.google.common.base.Preconditions;
import com.google.common.collect.ImmutableMap;
import io.pravega.client.ClientFactory;
import io.pravega.client.netty.impl.ConnectionFactory;
import io.pravega.client.stream.EventStreamWriter;
import io.pravega.client.stream.EventWriterConfig;
import io.pravega.client.stream.RetentionPolicy;
import io.pravega.client.stream.ScalingPolicy;
import io.pravega.client.stream.StreamConfiguration;
import io.pravega.client.stream.impl.ModelHelper;
import io.pravega.common.Exceptions;
import io.pravega.common.concurrent.Futures;
import io.pravega.controller.server.SegmentHelper;
import io.pravega.controller.server.eventProcessor.ControllerEventProcessors;
import io.pravega.controller.server.eventProcessor.requesthandlers.TaskExceptions;
import io.pravega.controller.store.host.HostControllerStore;
import io.pravega.controller.store.stream.CreateStreamResponse;
import io.pravega.controller.store.stream.OperationContext;
import io.pravega.controller.store.stream.ScaleOperationExceptions;
import io.pravega.controller.store.stream.Segment;
import io.pravega.controller.store.stream.StoreException;
import io.pravega.controller.store.stream.StreamCutRecord;
import io.pravega.controller.store.stream.StreamMetadataStore;
import io.pravega.controller.store.stream.tables.State;
import io.pravega.controller.store.task.Resource;
import io.pravega.controller.store.task.TaskMetadataStore;
import io.pravega.controller.stream.api.grpc.v1.Controller.CreateStreamStatus;
import io.pravega.controller.stream.api.grpc.v1.Controller.DeleteStreamStatus;
import io.pravega.controller.stream.api.grpc.v1.Controller.ScaleResponse;
import io.pravega.controller.stream.api.grpc.v1.Controller.ScaleStatusResponse;
import io.pravega.controller.stream.api.grpc.v1.Controller.SegmentRange;
import io.pravega.controller.stream.api.grpc.v1.Controller.UpdateStreamStatus;
import io.pravega.controller.task.Task;
import io.pravega.controller.task.TaskBase;
import io.pravega.controller.util.Config;
import io.pravega.shared.controller.event.ControllerEvent;
import io.pravega.shared.controller.event.DeleteStreamEvent;
import io.pravega.shared.controller.event.ScaleOpEvent;
import io.pravega.shared.controller.event.SealStreamEvent;
import io.pravega.shared.controller.event.TruncateStreamEvent;
import io.pravega.shared.controller.event.UpdateStreamEvent;
import io.pravega.shared.protocol.netty.WireCommands;
import lombok.extern.slf4j.Slf4j;
import org.apache.commons.lang3.NotImplementedException;

import java.io.Serializable;
import java.time.Duration;
import java.util.AbstractMap;
import java.util.Comparator;
import java.util.List;
import java.util.Map;
import java.util.Optional;
import java.util.concurrent.CompletableFuture;
import java.util.concurrent.CompletionStage;
import java.util.concurrent.ScheduledExecutorService;
import java.util.concurrent.atomic.AtomicBoolean;
import java.util.concurrent.atomic.AtomicReference;
import java.util.function.Supplier;
import java.util.stream.Collectors;
import java.util.stream.IntStream;

import static io.pravega.controller.task.Stream.TaskStepsRetryHelper.withRetries;

/**
 * Collection of metadata update tasks on stream.
 * Task methods are annotated with @Task annotation.
 * <p>
 * Any update to the task method signature should be avoided, since it can cause problems during upgrade.
 * Instead, a new overloaded method may be created with the same task annotation name but a new version.
 */
@Slf4j
public class StreamMetadataTasks extends TaskBase {

    private final StreamMetadataStore streamMetadataStore;
    private final HostControllerStore hostControllerStore;
    private final ConnectionFactory connectionFactory;
    private final SegmentHelper segmentHelper;
    private ClientFactory clientFactory;
    private String requestStreamName;

    private final AtomicReference<EventStreamWriter<ControllerEvent>> requestEventWriterRef = new AtomicReference<>();

    public StreamMetadataTasks(final StreamMetadataStore streamMetadataStore,
                               final HostControllerStore hostControllerStore, final TaskMetadataStore taskMetadataStore,
                               final SegmentHelper segmentHelper, final ScheduledExecutorService executor, final String hostId,
                               final ConnectionFactory connectionFactory) {
        this(streamMetadataStore, hostControllerStore, taskMetadataStore, segmentHelper, executor, new Context(hostId),
                connectionFactory);
    }

    private StreamMetadataTasks(final StreamMetadataStore streamMetadataStore,
                                final HostControllerStore hostControllerStore, final TaskMetadataStore taskMetadataStore,
                                final SegmentHelper segmentHelper, final ScheduledExecutorService executor, final Context context,
                                ConnectionFactory connectionFactory) {
        super(taskMetadataStore, executor, context);
        this.streamMetadataStore = streamMetadataStore;
        this.hostControllerStore = hostControllerStore;
        this.segmentHelper = segmentHelper;
        this.connectionFactory = connectionFactory;
        this.setReady();
    }

    public void initializeStreamWriters(final ClientFactory clientFactory,
                                        final String streamName) {
        this.requestStreamName = streamName;
        this.clientFactory = clientFactory;
    }

    /**
     * Create stream.
     *
     * @param scope           scope.
     * @param stream          stream name.
     * @param config          stream configuration.
     * @param createTimestamp creation timestamp.
     * @return creation status.
     */
    @Task(name = "createStream", version = "1.0", resource = "{scope}/{stream}")
    public CompletableFuture<CreateStreamStatus.Status> createStream(String scope, String stream, StreamConfiguration config, long createTimestamp) {
        return execute(
                new Resource(scope, stream),
                new Serializable[]{scope, stream, config, createTimestamp},
                () -> createStreamBody(scope, stream, config, createTimestamp));
    }

    /**
     * Update stream's configuration.
     *
     * @param scope      scope.
     * @param stream     stream name.
     * @param newConfig     modified stream configuration.
     * @param contextOpt optional context
     * @return update status.
     */
    public CompletableFuture<UpdateStreamStatus.Status> updateStream(String scope, String stream, StreamConfiguration newConfig,
                                                                     OperationContext contextOpt) {
        final OperationContext context = contextOpt == null ? streamMetadataStore.createContext(scope, stream) : contextOpt;

        // 1. get configuration
        return streamMetadataStore.getConfigurationProperty(scope, stream, true, context, executor)
                .thenCompose(configProperty -> {
                    // 2. post event to start update workflow
                    if (!configProperty.isUpdating()) {
                        return writeEvent(new UpdateStreamEvent(scope, stream))
                                // 3. update new configuration in the store with updating flag = true
                                // if attempt to update fails, we bail out with no harm done
                                .thenCompose(x -> streamMetadataStore.startUpdateConfiguration(scope, stream, newConfig,
                                        context, executor))
                                // 4. wait for update to complete
                                .thenCompose(x -> checkDone(() -> isUpdated(scope, stream, newConfig, context))
                                        .thenApply(y -> UpdateStreamStatus.Status.SUCCESS));
                    } else {
                        log.warn("Another update in progress for {}/{}", scope, stream);
                        return CompletableFuture.completedFuture(UpdateStreamStatus.Status.FAILURE);
                    }
                })
                .exceptionally(ex -> {
                    log.warn("Exception thrown in trying to update stream configuration {}", ex.getMessage());
                    return handleUpdateStreamError(ex);
                });
    }

    private CompletionStage<Void> checkDone(Supplier<CompletableFuture<Boolean>> condition) {
        AtomicBoolean isDone = new AtomicBoolean(false);
        return Futures.loop(() -> !isDone.get(),
                () -> Futures.delayedFuture(condition, 100, executor)
                             .thenAccept(isDone::set), executor);
    }

    private CompletableFuture<Boolean> isUpdated(String scope, String stream, StreamConfiguration newConfig, OperationContext context) {
        return streamMetadataStore.getConfigurationProperty(scope, stream, true, context, executor)
                .thenApply(configProperty -> !configProperty.isUpdating() || !configProperty.getProperty().equals(newConfig));
    }

    /**
     * Method to check retention policy and generate new periodic cuts and/or truncate stream at an existing stream cut.
     * 
     * @param scope scope
     * @param stream stream
     * @param policy retention policy
     * @param recordingTime time of recording
     * @param contextOpt operation context
     * @return future.
     */
    public CompletableFuture<Void> retention(final String scope, final String stream, final RetentionPolicy policy,
                                             final long recordingTime, final OperationContext contextOpt) {
        Preconditions.checkNotNull(policy);
        final OperationContext context = contextOpt == null ? streamMetadataStore.createContext(scope, stream) : contextOpt;

        return streamMetadataStore.getStreamCutsFromRetentionSet(scope, stream, context, executor)
                .thenCompose(retentionSet -> {
                    StreamCutRecord latestCut = retentionSet.stream()
                            .max(Comparator.comparingLong(StreamCutRecord::getRecordingTime)).orElse(null);
                    return checkGenerateStreamCut(scope, stream, context, latestCut, recordingTime)
                            .thenCompose(newRecord -> truncate(scope, stream, policy, context, retentionSet, newRecord, recordingTime));
                });

    }

<<<<<<< HEAD
    private CompletableFuture<StreamCutRecord> checkGenerateStreamCut(String scope, String stream, OperationContext context,
                                                           StreamCutRecord latestCut, long recordingTime) {
        if (latestCut == null || recordingTime - latestCut.getRecordingTime() >
                Duration.ofMinutes(Config.MINIMUM_RETENTION_FREQUENCY_IN_MINUTES).toMillis()) {
            return generateStreamCut(scope, stream, context)
                    .thenCompose(newRecord -> streamMetadataStore.addStreamCutToRetentionSet(scope, stream, newRecord, context, executor)
                        .thenApply(x -> newRecord));
        } else {
            return  CompletableFuture.completedFuture(null);
=======
    private CompletableFuture<Void> checkGenerateStreamCut(String scope, String stream, OperationContext context,
                                                           RetentionPolicy policy, StreamCutRecord latestCut, long recordingTime) {
        switch (policy.getRetentionType()) {
            case TIME:
                if (latestCut == null || recordingTime - latestCut.getRecordingTime() > Duration.ofMinutes(Config.MINIMUM_RETENTION_FREQUENCY_IN_MINUTES).toMillis()) {
                    return generateStreamCut(scope, stream, context)
                            .thenCompose(newRecord ->
                                    streamMetadataStore.addStreamCutToRetentionSet(scope, stream, newRecord, context, executor));
                } else {
                    return  CompletableFuture.completedFuture(null);
                }
            case SIZE:
            default:
                throw new NotImplementedException("Size based retention");
>>>>>>> 83860e1c
        }
    }

    private CompletableFuture<Void> truncate(String scope, String stream, RetentionPolicy policy, OperationContext context,
                                             List<StreamCutRecord> retentionSet, StreamCutRecord newRecord, long recordingTime) {
        return findTruncationRecord(policy, retentionSet, newRecord, recordingTime)
                .map(record -> startTruncation(scope, stream, record.getStreamCut(), context)
                        .thenCompose(started -> {
                            if (started) {
                                return streamMetadataStore.deleteStreamCutBefore(scope, stream, record, context, executor);
                            } else {
                                throw new RuntimeException("Could not start truncation");
                            }
                        })
                ).orElse(CompletableFuture.completedFuture(null));
    }

<<<<<<< HEAD
    private Optional<StreamCutRecord> findTruncationRecord(RetentionPolicy policy, List<StreamCutRecord> retentionSet,
                                                           StreamCutRecord newRecord, long recordingTime) {
        switch (policy.getType()) {
=======
    private Optional<StreamCutRecord> findTruncationRecord(RetentionPolicy policy, List<StreamCutRecord> retentionSet, long recordingTime) {
        switch (policy.getRetentionType()) {
>>>>>>> 83860e1c
            case TIME:
                return retentionSet.stream().filter(x -> x.getRecordingTime() < recordingTime - policy.getRetentionParam())
                        .max(Comparator.comparingLong(StreamCutRecord::getRecordingTime));
            case SIZE:
                // get latest record from retentionSet and find most recent record such that latest.size - mostRecent.size > policy
                Comparator<StreamCutRecord> streamCutRecordComparator = (x, y) -> Long.compare(x.getRecordingTime(), y.getRecordingSize());
                Optional<StreamCutRecord> latestOpt = Optional.ofNullable(newRecord);

                return latestOpt.flatMap(latest ->
                        retentionSet.stream().filter(x -> (latest.getRecordingSize() - x.getRecordingSize()) > policy.getValue())
                                .max(streamCutRecordComparator));
            default:
                throw new NotImplementedException("Size based retention");
        }
    }

    /**
     * Generate a new stream cut.
     *
     * @param scope      scope.
     * @param stream     stream name.
     * @param contextOpt optional context
     * @return streamCut.
     */
    public CompletableFuture<StreamCutRecord> generateStreamCut(final String scope, final String stream,
                                                                final OperationContext contextOpt) {
        final OperationContext context = contextOpt == null ? streamMetadataStore.createContext(scope, stream) : contextOpt;

        return streamMetadataStore.getActiveSegments(scope, stream, context, executor)
                .thenCompose(activeSegments -> Futures.allOfWithResults(activeSegments
                        .stream()
                        .parallel()
                        .collect(Collectors.toMap(Segment::getNumber, x -> getSegmentOffset(scope, stream, x.getNumber())))))
                .thenCompose(map -> {
                    final long generationTime = System.currentTimeMillis();
                    return streamMetadataStore.getSizeTill(scope, stream, map, context, executor)
                            .thenApply(sizeTill -> new StreamCutRecord(generationTime, sizeTill, ImmutableMap.copyOf(map)));
                });
    }

    /**
     * Truncate a stream.
     *
     * @param scope      scope.
     * @param stream     stream name.
     * @param streamCut  stream cut.
     * @param contextOpt optional context
     * @return update status.
     */
    public CompletableFuture<UpdateStreamStatus.Status> truncateStream(final String scope, final String stream,
                                                                       final Map<Integer, Long> streamCut,
                                                                       final OperationContext contextOpt) {
        final OperationContext context = contextOpt == null ? streamMetadataStore.createContext(scope, stream) : contextOpt;

        // 1. get stream cut
        return startTruncation(scope, stream, streamCut, context)
                // 4. check for truncation to complete
                .thenCompose(truncationStarted -> {
                    if (truncationStarted) {
                        return checkDone(() -> isTruncated(scope, stream, streamCut, context))
                                .thenApply(y -> UpdateStreamStatus.Status.SUCCESS);
                    } else {
                        log.warn("Unable to start truncation for {}/{}", scope, stream);
                        return CompletableFuture.completedFuture(UpdateStreamStatus.Status.FAILURE);
                    }
                })
                .exceptionally(ex -> {
                    log.warn("Exception thrown in trying to update stream configuration {}", ex);
                    return handleUpdateStreamError(ex);
                });
    }

    private CompletableFuture<Boolean> startTruncation(String scope, String stream, Map<Integer, Long> streamCut, OperationContext contextOpt) {
        final OperationContext context = contextOpt == null ? streamMetadataStore.createContext(scope, stream) : contextOpt;

        return streamMetadataStore.getTruncationProperty(scope, stream, true, context, executor)
                .thenCompose(property -> {
                    if (!property.isUpdating()) {
                        // 2. post event with new stream cut if no truncation is ongoing
                        return writeEvent(new TruncateStreamEvent(scope, stream))
                                // 3. start truncation by updating the metadata
                                .thenCompose(x -> streamMetadataStore.startTruncation(scope, stream, streamCut,
                                        context, executor))
                                .thenApply(x -> true);
                    } else {
                        log.warn("Another truncation in progress for {}/{}", scope, stream);
                        return CompletableFuture.completedFuture(false);
                    }
                });
    }

    private CompletableFuture<Boolean> isTruncated(String scope, String stream, Map<Integer, Long> streamCut, OperationContext context) {
        return streamMetadataStore.getTruncationProperty(scope, stream, true, context, executor)
                .thenApply(truncationProp -> !truncationProp.isUpdating() || !truncationProp.getProperty().getStreamCut().equals(streamCut));
    }

    /**
     * Seal a stream.
     *
     * @param scope      scope.
     * @param stream     stream name.
     * @param contextOpt optional context
     * @return update status.
     */
    public CompletableFuture<UpdateStreamStatus.Status> sealStream(String scope, String stream, OperationContext contextOpt) {
        final OperationContext context = contextOpt == null ? streamMetadataStore.createContext(scope, stream) : contextOpt;

        // 1. post event for seal.
        SealStreamEvent event = new SealStreamEvent(scope, stream);
        return writeEvent(event)
                // 2. set state to sealing
                .thenCompose(x -> streamMetadataStore.getState(scope, stream, false, context, executor))
                .thenCompose(state -> {
                    if (state.equals(State.SEALED)) {
                        return CompletableFuture.completedFuture(true);
                    } else {
                        return streamMetadataStore.setState(scope, stream, State.SEALING, context, executor);
                    }
                })
                // 3. return with seal initiated.
                .thenCompose(result -> {
                    if (result) {
                        return checkDone(() -> isSealed(scope, stream, context))
                                .thenApply(x -> UpdateStreamStatus.Status.SUCCESS);
                    } else {
                        return CompletableFuture.completedFuture(UpdateStreamStatus.Status.FAILURE);
                    }
                })
                .exceptionally(ex -> {
                    log.warn("Exception thrown in trying to notify sealed segments {}", ex.getMessage());
                    return handleUpdateStreamError(ex);
                });
    }

    private CompletableFuture<Boolean> isSealed(String scope, String stream, OperationContext context) {
        return streamMetadataStore.getState(scope, stream, true, context, executor)
                .thenApply(state -> state.equals(State.SEALED));
    }

    /**
     * Delete a stream. Precondition for deleting a stream is that the stream sholud be sealed.
     *
     * @param scope      scope.
     * @param stream     stream name.
     * @param contextOpt optional context
     * @return delete status.
     */
    public CompletableFuture<DeleteStreamStatus.Status> deleteStream(final String scope, final String stream,
                                                                     final OperationContext contextOpt) {
        final OperationContext context = contextOpt == null ? streamMetadataStore.createContext(scope, stream) : contextOpt;

        return streamMetadataStore.getState(scope, stream, false, context, executor)
                .thenCompose(state -> {
                    if (!state.equals(State.SEALED)) {
                        return CompletableFuture.completedFuture(false);
                    } else {
                        return writeEvent(new DeleteStreamEvent(scope, stream))
                                .thenApply(x -> true);
                    }
                })
                .thenCompose(result -> {
                    if (result) {
                        return checkDone(() -> isDeleted(scope, stream))
                                .thenApply(x -> DeleteStreamStatus.Status.SUCCESS);
                    } else {
                        return CompletableFuture.completedFuture(DeleteStreamStatus.Status.STREAM_NOT_SEALED);
                    }
                })
                .exceptionally(ex -> {
                    log.warn("Exception thrown while deleting stream", ex.getMessage());
                    return handleDeleteStreamError(ex);
                });
    }

    private CompletableFuture<Boolean> isDeleted(String scope, String stream) {
        return streamMetadataStore.checkStreamExists(scope, stream)
                .thenApply(x -> !x);
    }

    /**
     * Helper method to perform scale operation against an scale request.
     * This method posts a request in the request stream and then starts the scale operation while
     * tracking its progress. Eventually, after scale completion, it sends a response to the caller.
     *
     * @param scope          scope.
     * @param stream         stream name.
     * @param segmentsToSeal segments to be sealed.
     * @param newRanges      key ranges for new segments.
     * @param scaleTimestamp scaling time stamp.
     * @param context        optional context
     * @return returns the newly created segments.
     */
    public CompletableFuture<ScaleResponse> manualScale(String scope, String stream, List<Integer> segmentsToSeal,
                                                        List<AbstractMap.SimpleEntry<Double, Double>> newRanges, long scaleTimestamp,
                                                        OperationContext context) {
        ScaleOpEvent event = new ScaleOpEvent(scope, stream, segmentsToSeal, newRanges, true, scaleTimestamp);
        return writeEvent(event).thenCompose(x ->
                streamMetadataStore.startScale(scope, stream, segmentsToSeal, newRanges, scaleTimestamp, false,
                        context, executor)
                        .handle((startScaleResponse, e) -> {
                            ScaleResponse.Builder response = ScaleResponse.newBuilder();

                            if (e != null) {
                                Throwable cause = Exceptions.unwrap(e);
                                if (cause instanceof ScaleOperationExceptions.ScalePreConditionFailureException) {
                                    response.setStatus(ScaleResponse.ScaleStreamStatus.PRECONDITION_FAILED);
                                } else {
                                    log.warn("Scale for stream {}/{} failed with exception {}", scope, stream, cause);
                                    response.setStatus(ScaleResponse.ScaleStreamStatus.FAILURE);
                                }
                            } else {
                                log.info("scale for stream {}/{} started successfully", scope, stream);
                                response.setStatus(ScaleResponse.ScaleStreamStatus.STARTED);
                                response.addAllSegments(
                                        startScaleResponse.getSegmentsCreated()
                                                .stream()
                                                .map(segment -> convert(scope, stream, segment))
                                                .collect(Collectors.toList()));
                                response.setEpoch(startScaleResponse.getActiveEpoch());
                            }
                            return response.build();
                        }));
    }

    /**
     * Helper method to check if scale operation against an epoch completed or not.
     *
     * @param scope          scope.
     * @param stream         stream name.
     * @param epoch          stream epoch.
     * @param context        optional context
     * @return returns the newly created segments.
     */
    public CompletableFuture<ScaleStatusResponse> checkScale(String scope, String stream, int epoch,
                                                                        OperationContext context) {
        return streamMetadataStore.getActiveEpoch(scope, stream, context, true, executor)
                        .handle((activeEpoch, ex) -> {
                            ScaleStatusResponse.Builder response = ScaleStatusResponse.newBuilder();

                            if (ex != null) {
                                Throwable e = Exceptions.unwrap(ex);
                                if (e instanceof StoreException.DataNotFoundException) {
                                    response.setStatus(ScaleStatusResponse.ScaleStatus.INVALID_INPUT);
                                } else {
                                    response.setStatus(ScaleStatusResponse.ScaleStatus.INTERNAL_ERROR);
                                }
                            } else {
                                Preconditions.checkNotNull(activeEpoch);

                                if (epoch > activeEpoch.getKey()) {
                                    response.setStatus(ScaleStatusResponse.ScaleStatus.INVALID_INPUT);
                                } else if (activeEpoch.getKey() == epoch) {
                                    response.setStatus(ScaleStatusResponse.ScaleStatus.IN_PROGRESS);
                                } else {
                                    response.setStatus(ScaleStatusResponse.ScaleStatus.SUCCESS);
                                }
                            }

                            return response.build();
                        });
    }

    public CompletableFuture<Void> writeEvent(ControllerEvent event) {
        CompletableFuture<Void> result = new CompletableFuture<>();

        getRequestWriter().writeEvent(event).whenComplete((r, e) -> {
            if (e != null) {
                log.warn("exception while posting event {} {}", e.getClass().getName(), e.getMessage());
                if (e instanceof TaskExceptions.ProcessingDisabledException) {
                    result.completeExceptionally(e);
                } else {
                    // transform any other event write exception to retryable exception
                    result.completeExceptionally(new TaskExceptions.PostEventException("Failed to post event", e));
                }
            } else {
                log.info("event posted successfully");
                result.complete(null);
            }
        });

        return result;

    }

    @VisibleForTesting
    public void setRequestEventWriter(EventStreamWriter<ControllerEvent> requestEventWriter) {
        requestEventWriterRef.set(requestEventWriter);
    }

    private EventStreamWriter<ControllerEvent> getRequestWriter() {
        if (requestEventWriterRef.get() == null) {
            if (clientFactory == null || requestStreamName == null) {
                throw new TaskExceptions.ProcessingDisabledException("RequestProcessing not enabled");
            }

            requestEventWriterRef.set(clientFactory.createEventWriter(requestStreamName,
                    ControllerEventProcessors.CONTROLLER_EVENT_SERIALIZER,
                    EventWriterConfig.builder().build()));
        }

        return requestEventWriterRef.get();
    }

    /**
     * Method to start scale operation. This creates new segments and then creates partial record in history table.
     * After that it optimistically calls tryCompleteScale.
     * Complete scale completes if there are no ongoing transactions on older epoch.
     * This method is called from both scale request handler and manual scale.
     * This takes a parameter called runOnlyIfStarted. The parameter is set from manual scale requests.
     * For autoscale, this is always false which means when a scale event is received on scale request event processor, it wil
     * be processed.
     * However, if a scale operation is started as part of a manual scale request, we want to make sure that manual scale operation
     * does not get stuck in an incomplete state and hence we also post a request for its processing in scale event stream.
     * However we want to process the scale request inline with the callers call so that we can send the response. And we want to
     * make sure that we dont do any processing on the scale request if caller may have responded with some pre condition failure.
     * So we send this flag to the event processor to process the scale request only if it was already started. Otherwise ignore.
     *
     * @param scaleInput scale input
     * @param runOnlyIfStarted run only if the scale operation was already running. It will ignore requests if the operation isnt started
     *                         by the caller.
     * @param context operation context
     * @return returns list of new segments created as part of this scale operation.
     */
    public CompletableFuture<List<Segment>> startScale(ScaleOpEvent scaleInput, boolean runOnlyIfStarted, OperationContext context) { // called upon event read from requeststream
        return withRetries(() -> streamMetadataStore.startScale(scaleInput.getScope(),
                scaleInput.getStream(),
                scaleInput.getSegmentsToSeal(),
                scaleInput.getNewRanges(),
                scaleInput.getScaleTime(),
                runOnlyIfStarted,
                context,
                executor), executor)
                .thenCompose(response -> streamMetadataStore.setState(scaleInput.getScope(), scaleInput.getStream(), State.SCALING, context, executor)
                        .thenApply(updated -> response))
                .thenCompose(response -> notifyNewSegments(scaleInput.getScope(), scaleInput.getStream(), response.getSegmentsCreated(), context)
                        .thenCompose(x -> {
                            assert !response.getSegmentsCreated().isEmpty();

                            long scaleTs = response.getSegmentsCreated().get(0).getStart();

                            return withRetries(() -> streamMetadataStore.scaleNewSegmentsCreated(scaleInput.getScope(), scaleInput.getStream(),
                                    scaleInput.getSegmentsToSeal(), response.getSegmentsCreated(), response.getActiveEpoch(),
                                    scaleTs, context, executor), executor);
                        })
                        .thenCompose(x -> tryCompleteScale(scaleInput.getScope(), scaleInput.getStream(), response.getActiveEpoch(), context))
                        .thenApply(y -> response.getSegmentsCreated()));
    }

    /**
     * Helper method to complete scale operation. It tries to optimistically complete the scale operation if no transaction is running
     * against previous epoch. If so, it will proceed to seal old segments and then complete partial metadata records.
     * @param scope scope
     * @param stream stream
     * @param epoch epoch
     * @param context operation context
     * @return returns true if it was able to complete scale. false otherwise
     */
    public CompletableFuture<Boolean> tryCompleteScale(String scope, String stream, int epoch, OperationContext context) {
        // Note: if we cant delete old epoch -- txns against old segments are ongoing..
        // if we can delete old epoch, then only do we proceed to subsequent steps
        return withRetries(() -> streamMetadataStore.tryDeleteEpochIfScaling(scope, stream, epoch, context, executor), executor)
                .thenCompose(response -> {
                    if (!response.isDeleted()) {
                        return CompletableFuture.completedFuture(false);
                    }
                    assert !response.getSegmentsCreated().isEmpty() && !response.getSegmentsSealed().isEmpty();

                    long scaleTs = response.getSegmentsCreated().get(0).getStart();
                    return notifySealedSegments(scope, stream, response.getSegmentsSealed())
                            .thenCompose(x -> getSealedSegmentsSize(scope, stream, response.getSegmentsSealed()))
                            .thenCompose(map ->
                                    withRetries(() -> streamMetadataStore.scaleSegmentsSealed(scope, stream, map,
                                            response.getSegmentsCreated(), epoch, scaleTs, context, executor), executor)
                                    .thenApply(z -> {
                                        log.info("scale processing for {}/{} epoch {} completed.", scope, stream, epoch);
                                        return true;
                                    }));
                });
    }

    @VisibleForTesting
    CompletableFuture<CreateStreamStatus.Status> createStreamBody(String scope, String stream,
                                                                          StreamConfiguration config, long timestamp) {
        return this.streamMetadataStore.createStream(scope, stream, config, timestamp, null, executor)
                .thenComposeAsync(response -> {
                    log.info("{}/{} created in metadata store", scope, stream);
                    CreateStreamStatus.Status status = translate(response.getStatus());
                    // only if its a new stream or an already existing non-active stream then we will create
                    // segments and change the state of the stream to active.
                    if (response.getStatus().equals(CreateStreamResponse.CreateStatus.NEW) ||
                            response.getStatus().equals(CreateStreamResponse.CreateStatus.EXISTS_CREATING)) {
                        List<Integer> newSegments = IntStream.range(0, response.getConfiguration().getScalingPolicy()
                                .getMinNumSegments()).boxed().collect(Collectors.toList());
                        return notifyNewSegments(scope, stream, response.getConfiguration(), newSegments)
                                .thenCompose(y -> {
                                    final OperationContext context = streamMetadataStore.createContext(scope, stream);

<<<<<<< HEAD
                                    return withRetries(() ->
                                            streamMetadataStore.addUpdateStreamForAutoStreamCut(scope, stream,
                                                    config.getRetentionPolicy(), context, executor)
                                                    .thenCompose(v ->  streamMetadataStore.setState(scope, stream, State.ACTIVE,
                                                            context, executor)), executor)
=======
                                    return withRetries(() -> {
                                        CompletableFuture<Void> future;
                                        if (config.getRetentionPolicy() != null) {
                                            future = streamMetadataStore.addUpdateStreamForAutoStreamCut(scope, stream,
                                                    config.getRetentionPolicy(), context, executor);
                                        } else {
                                            future = CompletableFuture.completedFuture(null);
                                        }
                                        return future
                                                .thenCompose(v ->  streamMetadataStore.setState(scope, stream, State.ACTIVE,
                                                        context, executor));
                                    }, executor)
>>>>>>> 83860e1c
                                            .thenApply(z -> status);
                                });
                    } else {
                        return CompletableFuture.completedFuture(status);
                    }
                }, executor)
                .handle((result, ex) -> {
                    if (ex != null) {
                        Throwable cause = Exceptions.unwrap(ex);
                        if (cause instanceof StoreException.DataNotFoundException) {
                            return CreateStreamStatus.Status.SCOPE_NOT_FOUND;
                        } else {
                            log.warn("Create stream failed due to ", ex);
                            return CreateStreamStatus.Status.FAILURE;
                        }
                    } else {
                        return result;
                    }
                });
    }

    private CreateStreamStatus.Status translate(CreateStreamResponse.CreateStatus status) {
        CreateStreamStatus.Status retVal;
        switch (status) {
            case NEW:
                retVal = CreateStreamStatus.Status.SUCCESS;
                break;
            case EXISTS_ACTIVE:
            case EXISTS_CREATING:
                retVal = CreateStreamStatus.Status.STREAM_EXISTS;
                break;
            case FAILED:
            default:
                retVal = CreateStreamStatus.Status.FAILURE;
                break;
        }
        return retVal;
    }

    private CompletableFuture<Void> notifyNewSegments(String scope, String stream, List<Segment> segmentNumbers, OperationContext context) {
        return withRetries(() -> streamMetadataStore.getConfiguration(scope, stream, context, executor), executor)
                .thenCompose(configuration -> notifyNewSegments(scope, stream, configuration,
                        segmentNumbers.stream().map(Segment::getNumber).collect(Collectors.toList())));
    }

    private CompletableFuture<Void> notifyNewSegments(String scope, String stream, StreamConfiguration configuration, List<Integer> segmentNumbers) {
        return Futures.toVoid(Futures.allOfWithResults(segmentNumbers
                .stream()
                .parallel()
                .map(segment -> notifyNewSegment(scope, stream, segment, configuration.getScalingPolicy()))
                .collect(Collectors.toList())));
    }

    private CompletableFuture<Void> notifyNewSegment(String scope, String stream, int segmentNumber, ScalingPolicy policy) {
        return Futures.toVoid(withRetries(() -> segmentHelper.createSegment(scope,
                stream, segmentNumber, policy, hostControllerStore, this.connectionFactory), executor));
    }

    public CompletableFuture<Void> notifyDeleteSegments(String scope, String stream, int count) {
        return Futures.allOf(IntStream.range(0, count)
                                      .parallel()
                                      .mapToObj(segment -> notifyDeleteSegment(scope, stream, segment))
                                      .collect(Collectors.toList()));
    }

    public CompletableFuture<Void> notifyDeleteSegment(String scope, String stream, int segmentNumber) {
        return Futures.toVoid(withRetries(() -> segmentHelper.deleteSegment(scope,
                stream, segmentNumber, hostControllerStore, this.connectionFactory), executor));
    }

    public CompletableFuture<Void> notifyTruncateSegment(String scope, String stream, Map.Entry<Integer, Long> segmentCut) {
        return Futures.toVoid(withRetries(() -> segmentHelper.truncateSegment(scope,
                stream, segmentCut.getKey(), segmentCut.getValue(), hostControllerStore, this.connectionFactory), executor));
    }

    public CompletableFuture<Map<Integer, Long>> getSealedSegmentsSize(String scope, String stream, List<Integer> sealedSegments) {
        return Futures.allOfWithResults(
                sealedSegments
                        .stream()
                        .parallel()
                        .collect(Collectors.toMap(x -> x, x -> getSegmentOffset(scope, stream, x))));
    }

    public CompletableFuture<Void> notifySealedSegments(String scope, String stream, List<Integer> sealedSegments) {
        return Futures.allOf(
                sealedSegments
                        .stream()
                        .parallel()
                        .map(number -> notifySealedSegment(scope, stream, number))
                        .collect(Collectors.toList()));
    }

    private CompletableFuture<Void> notifySealedSegment(final String scope, final String stream, final int sealedSegment) {

        return Futures.toVoid(withRetries(() -> segmentHelper.sealSegment(
                scope,
                stream,
                sealedSegment,
                hostControllerStore,
                this.connectionFactory), executor));
    }

    public CompletableFuture<Void> notifyPolicyUpdates(String scope, String stream, List<Segment> activeSegments,
                                                        ScalingPolicy policy) {
        return Futures.toVoid(Futures.allOfWithResults(activeSegments
                .stream()
                .parallel()
                .map(segment -> notifyPolicyUpdate(scope, stream, policy, segment.getNumber()))
                .collect(Collectors.toList())));
    }

    private CompletableFuture<Long> getSegmentOffset(String scope, String stream, int segmentNumber) {

        return withRetries(() -> segmentHelper.getSegmentInfo(
                scope,
                stream,
                segmentNumber,
                hostControllerStore,
                this.connectionFactory), executor)
                .thenApply(WireCommands.StreamSegmentInfo::getWriteOffset);
    }

    private CompletableFuture<Void> notifyPolicyUpdate(String scope, String stream, ScalingPolicy policy, int segmentNumber) {

        return withRetries(() -> segmentHelper.updatePolicy(
                scope,
                stream,
                policy,
                segmentNumber,
                hostControllerStore,
                this.connectionFactory), executor);
    }

    private SegmentRange convert(String scope, String stream, Segment segment) {

        return ModelHelper.createSegmentRange(scope, stream, segment.getNumber(), segment.getKeyEnd(),
                segment.getKeyEnd());
    }

    private UpdateStreamStatus.Status handleUpdateStreamError(Throwable ex) {
        Throwable cause = Exceptions.unwrap(ex);
        if (cause instanceof StoreException.DataNotFoundException) {
            return UpdateStreamStatus.Status.STREAM_NOT_FOUND;
        } else {
            log.warn("Update stream failed due to ", cause);
            return UpdateStreamStatus.Status.FAILURE;
        }
    }

    private DeleteStreamStatus.Status handleDeleteStreamError(Throwable ex) {
        Throwable cause = Exceptions.unwrap(ex);
        if (cause instanceof StoreException.DataNotFoundException) {
            return DeleteStreamStatus.Status.STREAM_NOT_FOUND;
        } else {
            log.warn("Delete stream failed.", ex);
            return DeleteStreamStatus.Status.FAILURE;
        }
    }

    @Override
    public TaskBase copyWithContext(Context context) {
        return new StreamMetadataTasks(streamMetadataStore,
                hostControllerStore,
                taskMetadataStore,
                segmentHelper,
                executor,
                context,
                connectionFactory);
    }

    @Override
    public void close() throws Exception {
    }
}<|MERGE_RESOLUTION|>--- conflicted
+++ resolved
@@ -209,7 +209,6 @@
 
     }
 
-<<<<<<< HEAD
     private CompletableFuture<StreamCutRecord> checkGenerateStreamCut(String scope, String stream, OperationContext context,
                                                            StreamCutRecord latestCut, long recordingTime) {
         if (latestCut == null || recordingTime - latestCut.getRecordingTime() >
@@ -219,22 +218,6 @@
                         .thenApply(x -> newRecord));
         } else {
             return  CompletableFuture.completedFuture(null);
-=======
-    private CompletableFuture<Void> checkGenerateStreamCut(String scope, String stream, OperationContext context,
-                                                           RetentionPolicy policy, StreamCutRecord latestCut, long recordingTime) {
-        switch (policy.getRetentionType()) {
-            case TIME:
-                if (latestCut == null || recordingTime - latestCut.getRecordingTime() > Duration.ofMinutes(Config.MINIMUM_RETENTION_FREQUENCY_IN_MINUTES).toMillis()) {
-                    return generateStreamCut(scope, stream, context)
-                            .thenCompose(newRecord ->
-                                    streamMetadataStore.addStreamCutToRetentionSet(scope, stream, newRecord, context, executor));
-                } else {
-                    return  CompletableFuture.completedFuture(null);
-                }
-            case SIZE:
-            default:
-                throw new NotImplementedException("Size based retention");
->>>>>>> 83860e1c
         }
     }
 
@@ -252,14 +235,9 @@
                 ).orElse(CompletableFuture.completedFuture(null));
     }
 
-<<<<<<< HEAD
     private Optional<StreamCutRecord> findTruncationRecord(RetentionPolicy policy, List<StreamCutRecord> retentionSet,
                                                            StreamCutRecord newRecord, long recordingTime) {
-        switch (policy.getType()) {
-=======
-    private Optional<StreamCutRecord> findTruncationRecord(RetentionPolicy policy, List<StreamCutRecord> retentionSet, long recordingTime) {
         switch (policy.getRetentionType()) {
->>>>>>> 83860e1c
             case TIME:
                 return retentionSet.stream().filter(x -> x.getRecordingTime() < recordingTime - policy.getRetentionParam())
                         .max(Comparator.comparingLong(StreamCutRecord::getRecordingTime));
@@ -269,7 +247,7 @@
                 Optional<StreamCutRecord> latestOpt = Optional.ofNullable(newRecord);
 
                 return latestOpt.flatMap(latest ->
-                        retentionSet.stream().filter(x -> (latest.getRecordingSize() - x.getRecordingSize()) > policy.getValue())
+                        retentionSet.stream().filter(x -> (latest.getRecordingSize() - x.getRecordingSize()) > policy.getRetentionParam())
                                 .max(streamCutRecordComparator));
             default:
                 throw new NotImplementedException("Size based retention");
@@ -657,13 +635,6 @@
                                 .thenCompose(y -> {
                                     final OperationContext context = streamMetadataStore.createContext(scope, stream);
 
-<<<<<<< HEAD
-                                    return withRetries(() ->
-                                            streamMetadataStore.addUpdateStreamForAutoStreamCut(scope, stream,
-                                                    config.getRetentionPolicy(), context, executor)
-                                                    .thenCompose(v ->  streamMetadataStore.setState(scope, stream, State.ACTIVE,
-                                                            context, executor)), executor)
-=======
                                     return withRetries(() -> {
                                         CompletableFuture<Void> future;
                                         if (config.getRetentionPolicy() != null) {
@@ -676,7 +647,6 @@
                                                 .thenCompose(v ->  streamMetadataStore.setState(scope, stream, State.ACTIVE,
                                                         context, executor));
                                     }, executor)
->>>>>>> 83860e1c
                                             .thenApply(z -> status);
                                 });
                     } else {
