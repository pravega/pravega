--- conflicted
+++ resolved
@@ -556,92 +556,8 @@
     }
 
     /**
-<<<<<<< HEAD
-     * Add a subscriber to stream metadata.
-     * Needed only for Consumption based retention.
-     * @param scope      scope.
-     * @param stream     stream name.
-     * @param newSubscriber  Id of the ReaderGroup to be added as subscriber
-     * @param generation  subscriber generation
-     * @param contextOpt optional context
-     * @return update status.
-     */
-    public CompletableFuture<AddSubscriberStatus.Status> addSubscriber(String scope, String stream,
-                                                                     String newSubscriber, long generation,
-                                                                     OperationContext contextOpt) {
-        final OperationContext context = contextOpt == null ? streamMetadataStore.createContext(scope, stream) : contextOpt;
-        final long requestId = requestTracker.getRequestIdFor("addSubscriber", scope, stream);
-
-        return RetryHelper.withRetriesAsync(() -> streamMetadataStore.checkStreamExists(scope, stream, context)
-        .thenCompose(exists -> {
-            // 1. check Stream exists
-            if (!exists) {
-                return CompletableFuture.completedFuture(AddSubscriberStatus.Status.STREAM_NOT_FOUND);
-            } else {
-                // 2. get subscribers data
-                return streamMetadataStore.createSubscriber(scope, stream, newSubscriber, generation, context, executor)
-                       .thenApply(v -> AddSubscriberStatus.Status.SUCCESS)
-                       .exceptionally(ex -> {
-                        log.warn(requestId, "Exception thrown in trying to add subscriber {}",
-                                    ex.getMessage());
-                        Throwable cause = Exceptions.unwrap(ex);
-                        if (cause instanceof TimeoutException) {
-                           throw new CompletionException(cause);
-                        } else {
-                           log.warn(requestId, "Add subscriber {} failed due to {}", newSubscriber, cause);
-                           return AddSubscriberStatus.Status.FAILURE;
-                        }
-                    });
-            }
-        }), e -> Exceptions.unwrap(e) instanceof RetryableException, SUBSCRIBER_OPERATION_RETRIES, executor);
-    }
-
-    /**
-     * Remove a subscriber from subscribers' metadata.
-     * Needed for Consumption based retention.
-     * @param scope      scope.
-     * @param stream     stream name.
-     * @param subscriber  Id of the ReaderGroup to be added as subscriber.
-     * @param generation  subscriber generation.
-     * @param contextOpt optional context
-     * @return update status.
-     */
-    public CompletableFuture<DeleteSubscriberStatus.Status> deleteSubscriber(String scope, String stream,
-                                                                             String subscriber, long generation,
-                                                                             OperationContext contextOpt) {
-        final OperationContext context = contextOpt == null ? streamMetadataStore.createContext(scope, stream) : contextOpt;
-        final long requestId = requestTracker.getRequestIdFor("removeSubscriber", scope, stream);
-
-        return RetryHelper.withRetriesAsync(() -> streamMetadataStore.checkStreamExists(scope, stream, context)
-           .thenCompose(exists -> {
-               // 1. check Stream exists
-               if (!exists) {
-                   return CompletableFuture.completedFuture(DeleteSubscriberStatus.Status.STREAM_NOT_FOUND);
-               }
-               // 2. remove subscriber
-               return streamMetadataStore.deleteSubscriber(scope, stream, subscriber, generation, context, executor)
-                       .thenApply(x -> DeleteSubscriberStatus.Status.SUCCESS)
-                       .exceptionally(ex -> {
-                           log.warn(requestId, "Exception thrown when trying to remove subscriber from stream {}", ex.getMessage());
-                           Throwable cause = Exceptions.unwrap(ex);
-                           if (cause instanceof TimeoutException) {
-                               throw new CompletionException(cause);
-                           } else {
-                               log.warn(requestId, "Remove subscriber from stream failed due to ", cause);
-                               return DeleteSubscriberStatus.Status.FAILURE;
-                           }
-                       });
-           }), e -> Exceptions.unwrap(e) instanceof RetryableException, SUBSCRIBER_OPERATION_RETRIES, executor);
-    }
-
-
-    /**
-     * Get list of  subscribers for Stream.
-     * Needed only for Consumption based retention.
-=======
      * Get list of subscribers for a Stream.
      * Subscribers are ReaderGroups reading from a Stream such that their reads impact data retention in the Stream.
->>>>>>> 77b13981
      * @param scope      scope.
      * @param stream     stream name.
      * @param contextOpt optional context
@@ -650,15 +566,9 @@
     public CompletableFuture<SubscribersResponse> listSubscribers(String scope, String stream, OperationContext contextOpt) {
         final OperationContext context = contextOpt == null ? streamMetadataStore.createContext(scope, stream) : contextOpt;
         final long requestId = requestTracker.getRequestIdFor("listSubscribers", scope, stream);
-<<<<<<< HEAD
         return streamMetadataStore.checkStreamExists(scope, stream, context)
-                .thenCompose(exists -> {
-                    if (!exists) {
-=======
-        return streamMetadataStore.checkStreamExists(scope, stream)
                .thenCompose(exists -> {
                if (!exists) {
->>>>>>> 77b13981
                         return CompletableFuture.completedFuture(SubscribersResponse.newBuilder()
                                 .setStatus(SubscribersResponse.Status.STREAM_NOT_FOUND).build());
                     }
