/**
 * Copyright (c) 2017 Dell Inc., or its subsidiaries. All Rights Reserved.
 *
 * Licensed under the Apache License, Version 2.0 (the "License");
 * you may not use this file except in compliance with the License.
 * You may obtain a copy of the License at
 *
 *     http://www.apache.org/licenses/LICENSE-2.0
 */
package io.pravega.controller.task.Stream;

import com.google.common.annotations.VisibleForTesting;
import com.google.common.base.Preconditions;
import com.google.common.collect.ImmutableMap;
import io.pravega.client.ClientFactory;
import io.pravega.client.netty.impl.ConnectionFactory;
import io.pravega.client.stream.EventStreamWriter;
import io.pravega.client.stream.EventWriterConfig;
import io.pravega.client.stream.RetentionPolicy;
import io.pravega.client.stream.ScalingPolicy;
import io.pravega.client.stream.StreamConfiguration;
import io.pravega.client.stream.impl.ModelHelper;
import io.pravega.common.Exceptions;
import io.pravega.common.concurrent.Futures;
import io.pravega.controller.server.SegmentHelper;
import io.pravega.controller.server.eventProcessor.ControllerEventProcessors;
import io.pravega.controller.server.eventProcessor.requesthandlers.TaskExceptions;
import io.pravega.controller.store.host.HostControllerStore;
import io.pravega.controller.store.stream.CreateStreamResponse;
import io.pravega.controller.store.stream.OperationContext;
import io.pravega.controller.store.stream.ScaleOperationExceptions;
import io.pravega.controller.store.stream.Segment;
import io.pravega.controller.store.stream.StoreException;
import io.pravega.controller.store.stream.StreamCutRecord;
import io.pravega.controller.store.stream.StreamMetadataStore;
import io.pravega.controller.store.stream.tables.State;
import io.pravega.controller.store.task.Resource;
import io.pravega.controller.store.task.TaskMetadataStore;
import io.pravega.controller.stream.api.grpc.v1.Controller.CreateStreamStatus;
import io.pravega.controller.stream.api.grpc.v1.Controller.DeleteStreamStatus;
import io.pravega.controller.stream.api.grpc.v1.Controller.ScaleResponse;
import io.pravega.controller.stream.api.grpc.v1.Controller.ScaleStatusResponse;
import io.pravega.controller.stream.api.grpc.v1.Controller.SegmentRange;
import io.pravega.controller.stream.api.grpc.v1.Controller.UpdateStreamStatus;
import io.pravega.controller.task.Task;
import io.pravega.controller.task.TaskBase;
import io.pravega.controller.util.Config;
import io.pravega.shared.controller.event.ControllerEvent;
import io.pravega.shared.controller.event.DeleteStreamEvent;
import io.pravega.shared.controller.event.ScaleOpEvent;
import io.pravega.shared.controller.event.SealStreamEvent;
import io.pravega.shared.controller.event.TruncateStreamEvent;
import io.pravega.shared.controller.event.UpdateStreamEvent;
import io.pravega.shared.protocol.netty.WireCommands;
import lombok.extern.slf4j.Slf4j;
import org.apache.commons.lang3.NotImplementedException;

import java.io.Serializable;
import java.time.Duration;
import java.util.AbstractMap;
import java.util.Comparator;
import java.util.List;
import java.util.Map;
import java.util.Optional;
import java.util.concurrent.CompletableFuture;
import java.util.concurrent.CompletionStage;
import java.util.concurrent.ScheduledExecutorService;
import java.util.concurrent.atomic.AtomicBoolean;
import java.util.concurrent.atomic.AtomicReference;
import java.util.function.Supplier;
import java.util.stream.Collectors;
import java.util.stream.IntStream;

import static io.pravega.controller.task.Stream.TaskStepsRetryHelper.withRetries;

/**
 * Collection of metadata update tasks on stream.
 * Task methods are annotated with @Task annotation.
 * <p>
 * Any update to the task method signature should be avoided, since it can cause problems during upgrade.
 * Instead, a new overloaded method may be created with the same task annotation name but a new version.
 */
@Slf4j
public class StreamMetadataTasks extends TaskBase {

    private final StreamMetadataStore streamMetadataStore;
    private final HostControllerStore hostControllerStore;
    private final ConnectionFactory connectionFactory;
    private final SegmentHelper segmentHelper;
    private ClientFactory clientFactory;
    private String requestStreamName;

    private final AtomicReference<EventStreamWriter<ControllerEvent>> requestEventWriterRef = new AtomicReference<>();

    public StreamMetadataTasks(final StreamMetadataStore streamMetadataStore,
                               final HostControllerStore hostControllerStore, final TaskMetadataStore taskMetadataStore,
                               final SegmentHelper segmentHelper, final ScheduledExecutorService executor, final String hostId,
                               final ConnectionFactory connectionFactory) {
        this(streamMetadataStore, hostControllerStore, taskMetadataStore, segmentHelper, executor, new Context(hostId),
                connectionFactory);
    }

    private StreamMetadataTasks(final StreamMetadataStore streamMetadataStore,
                                final HostControllerStore hostControllerStore, final TaskMetadataStore taskMetadataStore,
                                final SegmentHelper segmentHelper, final ScheduledExecutorService executor, final Context context,
                                ConnectionFactory connectionFactory) {
        super(taskMetadataStore, executor, context);
        this.streamMetadataStore = streamMetadataStore;
        this.hostControllerStore = hostControllerStore;
        this.segmentHelper = segmentHelper;
        this.connectionFactory = connectionFactory;
        this.setReady();
    }

    public void initializeStreamWriters(final ClientFactory clientFactory,
                                        final String streamName) {
        this.requestStreamName = streamName;
        this.clientFactory = clientFactory;
    }

    /**
     * Create stream.
     *
     * @param scope           scope.
     * @param stream          stream name.
     * @param config          stream configuration.
     * @param createTimestamp creation timestamp.
     * @return creation status.
     */
    @Task(name = "createStream", version = "1.0", resource = "{scope}/{stream}")
    public CompletableFuture<CreateStreamStatus.Status> createStream(String scope, String stream, StreamConfiguration config, long createTimestamp) {
        return execute(
                new Resource(scope, stream),
                new Serializable[]{scope, stream, config, createTimestamp},
                () -> createStreamBody(scope, stream, config, createTimestamp));
    }

    /**
     * Update stream's configuration.
     *
     * @param scope      scope.
     * @param stream     stream name.
     * @param newConfig     modified stream configuration.
     * @param contextOpt optional context
     * @return update status.
     */
    public CompletableFuture<UpdateStreamStatus.Status> updateStream(String scope, String stream, StreamConfiguration newConfig,
                                                                     OperationContext contextOpt) {
        final OperationContext context = contextOpt == null ? streamMetadataStore.createContext(scope, stream) : contextOpt;

        // 1. get configuration
        return streamMetadataStore.getConfigurationProperty(scope, stream, true, context, executor)
                .thenCompose(configProperty -> {
                    // 2. post event to start update workflow
                    if (!configProperty.isUpdating()) {
                        return writeEvent(new UpdateStreamEvent(scope, stream))
                                // 3. update new configuration in the store with updating flag = true
                                // if attempt to update fails, we bail out with no harm done
                                .thenCompose(x -> streamMetadataStore.startUpdateConfiguration(scope, stream, newConfig,
                                        context, executor))
                                // 4. wait for update to complete
                                .thenCompose(x -> checkDone(() -> isUpdated(scope, stream, newConfig, context))
                                        .thenApply(y -> UpdateStreamStatus.Status.SUCCESS));
                    } else {
                        log.warn("Another update in progress for {}/{}", scope, stream);
                        return CompletableFuture.completedFuture(UpdateStreamStatus.Status.FAILURE);
                    }
                })
                .exceptionally(ex -> {
                    log.warn("Exception thrown in trying to update stream configuration {}", ex.getMessage());
                    return handleUpdateStreamError(ex);
                });
    }

    private CompletionStage<Void> checkDone(Supplier<CompletableFuture<Boolean>> condition) {
        AtomicBoolean isDone = new AtomicBoolean(false);
        return Futures.loop(() -> !isDone.get(),
                () -> Futures.delayedFuture(condition, 100, executor)
                             .thenAccept(isDone::set), executor);
    }

    private CompletableFuture<Boolean> isUpdated(String scope, String stream, StreamConfiguration newConfig, OperationContext context) {
        return streamMetadataStore.getConfigurationProperty(scope, stream, true, context, executor)
                .thenApply(configProperty -> !configProperty.isUpdating() || !configProperty.getProperty().equals(newConfig));
    }

    /**
     * Method to check retention policy and generate new periodic cuts and/or truncate stream at an existing stream cut.
     * 
     * @param scope scope
     * @param stream stream
     * @param policy retention policy
     * @param recordingTime time of recording
     * @param contextOpt operation context
     * @return future.
     */
    public CompletableFuture<Void> retention(final String scope, final String stream, final RetentionPolicy policy,
                                             final long recordingTime, final OperationContext contextOpt) {
        final OperationContext context = contextOpt == null ? streamMetadataStore.createContext(scope, stream) : contextOpt;

        return streamMetadataStore.getStreamCutsFromRetentionSet(scope, stream, context, executor)
                .thenCompose(retentionSet -> {
                    StreamCutRecord latestCut = retentionSet.stream()
                            .max(Comparator.comparingLong(StreamCutRecord::getRecordingTime)).orElse(null);
                    return checkGenerateStreamCut(scope, stream, context, latestCut, recordingTime)
                            .thenCompose(newRecord -> truncate(scope, stream, policy, context, retentionSet, newRecord, recordingTime));
                });

    }

    private CompletableFuture<StreamCutRecord> checkGenerateStreamCut(String scope, String stream, OperationContext context,
                                                           StreamCutRecord latestCut, long recordingTime) {
        if (latestCut == null || recordingTime - latestCut.getRecordingTime() >
                Duration.ofMinutes(Config.MINIMUM_RETENTION_FREQUENCY_IN_MINUTES).toMillis()) {
            return generateStreamCut(scope, stream, context)
                    .thenCompose(newRecord -> streamMetadataStore.addStreamCutToRetentionSet(scope, stream, newRecord, context, executor)
                        .thenApply(x -> newRecord));
        } else {
            return  CompletableFuture.completedFuture(null);
        }
    }

    private CompletableFuture<Void> truncate(String scope, String stream, RetentionPolicy policy, OperationContext context,
                                             List<StreamCutRecord> retentionSet, StreamCutRecord newRecord, long recordingTime) {
        return findTruncationRecord(policy, retentionSet, newRecord, recordingTime)
                .map(record -> startTruncation(scope, stream, record.getStreamCut(), context)
                        .thenCompose(started -> {
                            if (started) {
                                return streamMetadataStore.deleteStreamCutBefore(scope, stream, record, context, executor);
                            } else {
                                throw new RuntimeException("Could not start truncation");
                            }
                        })
                ).orElse(CompletableFuture.completedFuture(null));
    }

    private Optional<StreamCutRecord> findTruncationRecord(RetentionPolicy policy, List<StreamCutRecord> retentionSet,
                                                           StreamCutRecord newRecord, long recordingTime) {
        switch (policy.getType()) {
            case TIME:
                return retentionSet.stream().filter(x -> x.getRecordingTime() < recordingTime - policy.getValue())
                        .max(Comparator.comparingLong(StreamCutRecord::getRecordingTime));
            case SIZE:
                // get latest record from retentionSet and find most recent record such that latest.size - mostRecent.size > policy
                Comparator<StreamCutRecord> streamCutRecordComparator = (x, y) -> Long.compare(x.getRecordingTime(), y.getRecordingSize());
                Optional<StreamCutRecord> latestOpt = Optional.ofNullable(newRecord);

                return latestOpt.flatMap(latest ->
                        retentionSet.stream().filter(x -> (latest.getRecordingSize() - x.getRecordingSize()) > policy.getValue())
                                .max(streamCutRecordComparator));
            default:
                throw new NotImplementedException("Size based retention");
        }
    }

    /**
     * Generate a new stream cut.
     *
     * @param scope      scope.
     * @param stream     stream name.
     * @param contextOpt optional context
     * @return streamCut.
     */
    public CompletableFuture<StreamCutRecord> generateStreamCut(final String scope, final String stream,
                                                                final OperationContext contextOpt) {
        final OperationContext context = contextOpt == null ? streamMetadataStore.createContext(scope, stream) : contextOpt;

        return streamMetadataStore.getActiveSegments(scope, stream, context, executor)
                .thenCompose(activeSegments -> Futures.allOfWithResults(activeSegments
                        .stream()
                        .parallel()
                        .collect(Collectors.toMap(Segment::getNumber, x -> getSegmentOffset(scope, stream, x.getNumber())))))
                .thenCompose(map -> {
                    final long generationTime = System.currentTimeMillis();
                    return streamMetadataStore.getSizeTill(scope, stream, map, context, executor)
                            .thenApply(sizeTill -> new StreamCutRecord(generationTime, sizeTill, ImmutableMap.copyOf(map)));
                });
    }

    /**
     * Truncate a stream.
     *
     * @param scope      scope.
     * @param stream     stream name.
     * @param streamCut  stream cut.
     * @param contextOpt optional context
     * @return update status.
     */
    public CompletableFuture<UpdateStreamStatus.Status> truncateStream(final String scope, final String stream,
                                                                       final Map<Integer, Long> streamCut,
                                                                       final OperationContext contextOpt) {
        final OperationContext context = contextOpt == null ? streamMetadataStore.createContext(scope, stream) : contextOpt;

        // 1. get stream cut
        return startTruncation(scope, stream, streamCut, context)
                // 4. check for truncation to complete
                .thenCompose(truncationStarted -> {
                    if (truncationStarted) {
                        return checkDone(() -> isTruncated(scope, stream, streamCut, context))
                                .thenApply(y -> UpdateStreamStatus.Status.SUCCESS);
                    } else {
                        log.warn("Unable to start truncation for {}/{}", scope, stream);
                        return CompletableFuture.completedFuture(UpdateStreamStatus.Status.FAILURE);
                    }
                })
                .exceptionally(ex -> {
                    log.warn("Exception thrown in trying to update stream configuration {}", ex);
                    return handleUpdateStreamError(ex);
                });
    }

    private CompletableFuture<Boolean> startTruncation(String scope, String stream, Map<Integer, Long> streamCut, OperationContext contextOpt) {
        final OperationContext context = contextOpt == null ? streamMetadataStore.createContext(scope, stream) : contextOpt;

        return streamMetadataStore.getTruncationProperty(scope, stream, true, context, executor)
                .thenCompose(property -> {
                    if (!property.isUpdating()) {
                        // 2. post event with new stream cut if no truncation is ongoing
                        return writeEvent(new TruncateStreamEvent(scope, stream))
                                // 3. start truncation by updating the metadata
                                .thenCompose(x -> streamMetadataStore.startTruncation(scope, stream, streamCut,
                                        context, executor))
                                .thenApply(x -> true);
                    } else {
                        log.warn("Another truncation in progress for {}/{}", scope, stream);
                        return CompletableFuture.completedFuture(false);
                    }
                });
    }

    private CompletableFuture<Boolean> isTruncated(String scope, String stream, Map<Integer, Long> streamCut, OperationContext context) {
        return streamMetadataStore.getTruncationProperty(scope, stream, true, context, executor)
                .thenApply(truncationProp -> !truncationProp.isUpdating() || !truncationProp.getProperty().getStreamCut().equals(streamCut));
    }

    /**
     * Seal a stream.
     *
     * @param scope      scope.
     * @param stream     stream name.
     * @param contextOpt optional context
     * @return update status.
     */
    public CompletableFuture<UpdateStreamStatus.Status> sealStream(String scope, String stream, OperationContext contextOpt) {
        final OperationContext context = contextOpt == null ? streamMetadataStore.createContext(scope, stream) : contextOpt;

        // 1. post event for seal.
        SealStreamEvent event = new SealStreamEvent(scope, stream);
        return writeEvent(event)
                // 2. set state to sealing
                .thenCompose(x -> streamMetadataStore.getState(scope, stream, false, context, executor))
                .thenCompose(state -> {
                    if (state.equals(State.SEALED)) {
                        return CompletableFuture.completedFuture(true);
                    } else {
                        return streamMetadataStore.setState(scope, stream, State.SEALING, context, executor);
                    }
                })
                // 3. return with seal initiated.
                .thenCompose(result -> {
                    if (result) {
                        return checkDone(() -> isSealed(scope, stream, context))
                                .thenApply(x -> UpdateStreamStatus.Status.SUCCESS);
                    } else {
                        return CompletableFuture.completedFuture(UpdateStreamStatus.Status.FAILURE);
                    }
                })
                .exceptionally(ex -> {
                    log.warn("Exception thrown in trying to notify sealed segments {}", ex.getMessage());
                    return handleUpdateStreamError(ex);
                });
    }

    private CompletableFuture<Boolean> isSealed(String scope, String stream, OperationContext context) {
        return streamMetadataStore.getState(scope, stream, true, context, executor)
                .thenApply(state -> state.equals(State.SEALED));
    }

    /**
     * Delete a stream. Precondition for deleting a stream is that the stream sholud be sealed.
     *
     * @param scope      scope.
     * @param stream     stream name.
     * @param contextOpt optional context
     * @return delete status.
     */
    public CompletableFuture<DeleteStreamStatus.Status> deleteStream(final String scope, final String stream,
                                                                     final OperationContext contextOpt) {
        final OperationContext context = contextOpt == null ? streamMetadataStore.createContext(scope, stream) : contextOpt;

        return streamMetadataStore.getState(scope, stream, false, context, executor)
                .thenCompose(state -> {
                    if (!state.equals(State.SEALED)) {
                        return CompletableFuture.completedFuture(false);
                    } else {
                        return writeEvent(new DeleteStreamEvent(scope, stream))
                                .thenApply(x -> true);
                    }
                })
                .thenCompose(result -> {
                    if (result) {
                        return checkDone(() -> isDeleted(scope, stream))
                                .thenApply(x -> DeleteStreamStatus.Status.SUCCESS);
                    } else {
                        return CompletableFuture.completedFuture(DeleteStreamStatus.Status.STREAM_NOT_SEALED);
                    }
                })
                .exceptionally(ex -> {
                    log.warn("Exception thrown while deleting stream", ex.getMessage());
                    return handleDeleteStreamError(ex);
                });
    }

    private CompletableFuture<Boolean> isDeleted(String scope, String stream) {
        return streamMetadataStore.checkStreamExists(scope, stream)
                .thenApply(x -> !x);
    }

    /**
     * Helper method to perform scale operation against an scale request.
     * This method posts a request in the request stream and then starts the scale operation while
     * tracking its progress. Eventually, after scale completion, it sends a response to the caller.
     *
     * @param scope          scope.
     * @param stream         stream name.
     * @param segmentsToSeal segments to be sealed.
     * @param newRanges      key ranges for new segments.
     * @param scaleTimestamp scaling time stamp.
     * @param context        optional context
     * @return returns the newly created segments.
     */
    public CompletableFuture<ScaleResponse> manualScale(String scope, String stream, List<Integer> segmentsToSeal,
                                                        List<AbstractMap.SimpleEntry<Double, Double>> newRanges, long scaleTimestamp,
                                                        OperationContext context) {
        ScaleOpEvent event = new ScaleOpEvent(scope, stream, segmentsToSeal, newRanges, true, scaleTimestamp);
        return writeEvent(event).thenCompose(x ->
                streamMetadataStore.startScale(scope, stream, segmentsToSeal, newRanges, scaleTimestamp, false,
                        context, executor)
                        .handle((startScaleResponse, e) -> {
                            ScaleResponse.Builder response = ScaleResponse.newBuilder();

                            if (e != null) {
                                Throwable cause = Exceptions.unwrap(e);
                                if (cause instanceof ScaleOperationExceptions.ScalePreConditionFailureException) {
                                    response.setStatus(ScaleResponse.ScaleStreamStatus.PRECONDITION_FAILED);
                                } else {
                                    log.debug("Scale for stream {}/{} failed with exception {}", scope, stream, cause);
                                    response.setStatus(ScaleResponse.ScaleStreamStatus.FAILURE);
                                }
                            } else {
                                log.info("scale for stream {}/{} started successfully", scope, stream);
                                response.setStatus(ScaleResponse.ScaleStreamStatus.STARTED);
                                response.addAllSegments(
                                        startScaleResponse.getSegmentsCreated()
                                                .stream()
                                                .map(segment -> convert(scope, stream, segment))
                                                .collect(Collectors.toList()));
                                response.setEpoch(startScaleResponse.getActiveEpoch());
                            }
                            return response.build();
                        }));
    }

    /**
     * Helper method to check if scale operation against an epoch completed or not.
     *
     * @param scope          scope.
     * @param stream         stream name.
     * @param epoch          stream epoch.
     * @param context        optional context
     * @return returns the newly created segments.
     */
    public CompletableFuture<ScaleStatusResponse> checkScale(String scope, String stream, int epoch,
                                                                        OperationContext context) {
        return streamMetadataStore.getActiveEpoch(scope, stream, context, true, executor)
                        .handle((activeEpoch, ex) -> {
                            ScaleStatusResponse.Builder response = ScaleStatusResponse.newBuilder();

                            if (ex != null) {
                                Throwable e = Exceptions.unwrap(ex);
                                if (e instanceof StoreException.DataNotFoundException) {
                                    response.setStatus(ScaleStatusResponse.ScaleStatus.INVALID_INPUT);
                                } else {
                                    response.setStatus(ScaleStatusResponse.ScaleStatus.INTERNAL_ERROR);
                                }
                            } else {
                                Preconditions.checkNotNull(activeEpoch);

                                if (epoch > activeEpoch.getKey()) {
                                    response.setStatus(ScaleStatusResponse.ScaleStatus.INVALID_INPUT);
                                } else if (activeEpoch.getKey() == epoch) {
                                    response.setStatus(ScaleStatusResponse.ScaleStatus.IN_PROGRESS);
                                } else {
                                    response.setStatus(ScaleStatusResponse.ScaleStatus.SUCCESS);
                                }
                            }

                            return response.build();
                        });
    }

    public CompletableFuture<Void> writeEvent(ControllerEvent event) {
        CompletableFuture<Void> result = new CompletableFuture<>();

        getRequestWriter().writeEvent(event).whenComplete((r, e) -> {
            if (e != null) {
                log.warn("exception while posting event {} {}", e.getClass().getName(), e.getMessage());
                if (e instanceof TaskExceptions.ProcessingDisabledException) {
                    result.completeExceptionally(e);
                } else {
                    // transform any other event write exception to retryable exception
                    result.completeExceptionally(new TaskExceptions.PostEventException("Failed to post event", e));
                }
            } else {
                log.info("event posted successfully");
                result.complete(null);
            }
        });

        return result;

    }

    @VisibleForTesting
    public void setRequestEventWriter(EventStreamWriter<ControllerEvent> requestEventWriter) {
        requestEventWriterRef.set(requestEventWriter);
    }

    private EventStreamWriter<ControllerEvent> getRequestWriter() {
        if (requestEventWriterRef.get() == null) {
            if (clientFactory == null || requestStreamName == null) {
                throw new TaskExceptions.ProcessingDisabledException("RequestProcessing not enabled");
            }

            requestEventWriterRef.set(clientFactory.createEventWriter(requestStreamName,
                    ControllerEventProcessors.CONTROLLER_EVENT_SERIALIZER,
                    EventWriterConfig.builder().build()));
        }

        return requestEventWriterRef.get();
    }

    /**
     * Method to start scale operation. This creates new segments and then creates partial record in history table.
     * After that it optimistically calls tryCompleteScale.
     * Complete scale completes if there are no ongoing transactions on older epoch.
     * This method is called from both scale request handler and manual scale.
     * This takes a parameter called runOnlyIfStarted. The parameter is set from manual scale requests.
     * For autoscale, this is always false which means when a scale event is received on scale request event processor, it wil
     * be processed.
     * However, if a scale operation is started as part of a manual scale request, we want to make sure that manual scale operation
     * does not get stuck in an incomplete state and hence we also post a request for its processing in scale event stream.
     * However we want to process the scale request inline with the callers call so that we can send the response. And we want to
     * make sure that we dont do any processing on the scale request if caller may have responded with some pre condition failure.
     * So we send this flag to the event processor to process the scale request only if it was already started. Otherwise ignore.
     *
     * @param scaleInput scale input
     * @param runOnlyIfStarted run only if the scale operation was already running. It will ignore requests if the operation isnt started
     *                         by the caller.
     * @param context operation context
     * @return returns list of new segments created as part of this scale operation.
     */
    public CompletableFuture<List<Segment>> startScale(ScaleOpEvent scaleInput, boolean runOnlyIfStarted, OperationContext context) { // called upon event read from requeststream
        return withRetries(() -> streamMetadataStore.startScale(scaleInput.getScope(),
                scaleInput.getStream(),
                scaleInput.getSegmentsToSeal(),
                scaleInput.getNewRanges(),
                scaleInput.getScaleTime(),
                runOnlyIfStarted,
                context,
                executor), executor)
                .thenCompose(response -> streamMetadataStore.setState(scaleInput.getScope(), scaleInput.getStream(), State.SCALING, context, executor)
                        .thenApply(updated -> response))
                .thenCompose(response -> notifyNewSegments(scaleInput.getScope(), scaleInput.getStream(), response.getSegmentsCreated(), context)
                        .thenCompose(x -> {
                            assert !response.getSegmentsCreated().isEmpty();

                            long scaleTs = response.getSegmentsCreated().get(0).getStart();

                            return withRetries(() -> streamMetadataStore.scaleNewSegmentsCreated(scaleInput.getScope(), scaleInput.getStream(),
                                    scaleInput.getSegmentsToSeal(), response.getSegmentsCreated(), response.getActiveEpoch(),
                                    scaleTs, context, executor), executor);
                        })
                        .thenCompose(x -> tryCompleteScale(scaleInput.getScope(), scaleInput.getStream(), response.getActiveEpoch(), context))
                        .thenApply(y -> response.getSegmentsCreated()));
    }

    /**
     * Helper method to complete scale operation. It tries to optimistically complete the scale operation if no transaction is running
     * against previous epoch. If so, it will proceed to seal old segments and then complete partial metadata records.
     * @param scope scope
     * @param stream stream
     * @param epoch epoch
     * @param context operation context
     * @return returns true if it was able to complete scale. false otherwise
     */
    public CompletableFuture<Boolean> tryCompleteScale(String scope, String stream, int epoch, OperationContext context) {
        // Note: if we cant delete old epoch -- txns against old segments are ongoing..
        // if we can delete old epoch, then only do we proceed to subsequent steps
        return withRetries(() -> streamMetadataStore.tryDeleteEpochIfScaling(scope, stream, epoch, context, executor), executor)
                .thenCompose(response -> {
                    if (!response.isDeleted()) {
                        return CompletableFuture.completedFuture(false);
                    }
                    assert !response.getSegmentsCreated().isEmpty() && !response.getSegmentsSealed().isEmpty();

                    long scaleTs = response.getSegmentsCreated().get(0).getStart();
                    return notifySealedSegments(scope, stream, response.getSegmentsSealed())
                            .thenCompose(x -> getSealedSegmentsSize(scope, stream, response.getSegmentsSealed()))
                            .thenCompose(map ->
                                    withRetries(() -> streamMetadataStore.scaleSegmentsSealed(scope, stream, map,
                                            response.getSegmentsCreated(), epoch, scaleTs, context, executor), executor)
                                    .thenApply(z -> {
                                        log.info("scale processing for {}/{} epoch {} completed.", scope, stream, epoch);
                                        return true;
                                    }));
                });
    }

    private CompletableFuture<CreateStreamStatus.Status> createStreamBody(String scope, String stream,
                                                                          StreamConfiguration config, long timestamp) {
        return this.streamMetadataStore.createStream(scope, stream, config, timestamp, null, executor)
                .thenComposeAsync(response -> {
                    log.debug("{}/{} created in metadata store", scope, stream);
                    CreateStreamStatus.Status status = translate(response.getStatus());
                    // only if its a new stream or an already existing non-active stream then we will create
                    // segments and change the state of the stream to active.
                    if (response.getStatus().equals(CreateStreamResponse.CreateStatus.NEW) ||
                            response.getStatus().equals(CreateStreamResponse.CreateStatus.EXISTS_CREATING)) {
                        List<Integer> newSegments = IntStream.range(0, response.getConfiguration().getScalingPolicy()
                                .getMinNumSegments()).boxed().collect(Collectors.toList());
                        return notifyNewSegments(scope, stream, response.getConfiguration(), newSegments)
                                .thenCompose(y -> {
                                    final OperationContext context = streamMetadataStore.createContext(scope, stream);

                                    return withRetries(() ->
                                            streamMetadataStore.addUpdateStreamForAutoStreamCut(scope, stream,
                                                    config.getRetentionPolicy(), context, executor)
<<<<<<< HEAD
                                                    .thenCompose(v ->  streamMetadataStore.setState(scope, stream, State.ACTIVE,
                                                            context, executor)), executor)
=======
                                            .thenCompose(v ->  streamMetadataStore.setState(scope, stream, State.ACTIVE,
                                                    context, executor)), executor)
>>>>>>> e31de5d0
                                            .thenApply(z -> status);
                                });
                    } else {
                        return CompletableFuture.completedFuture(status);
                    }
                }, executor)
                .handle((result, ex) -> {
                    if (ex != null) {
                        Throwable cause = Exceptions.unwrap(ex);
                        if (cause instanceof StoreException.DataNotFoundException) {
                            return CreateStreamStatus.Status.SCOPE_NOT_FOUND;
                        } else {
                            log.warn("Create stream failed due to ", ex);
                            return CreateStreamStatus.Status.FAILURE;
                        }
                    } else {
                        return result;
                    }
                });
    }

    private CreateStreamStatus.Status translate(CreateStreamResponse.CreateStatus status) {
        CreateStreamStatus.Status retVal;
        switch (status) {
            case NEW:
                retVal = CreateStreamStatus.Status.SUCCESS;
                break;
            case EXISTS_ACTIVE:
            case EXISTS_CREATING:
                retVal = CreateStreamStatus.Status.STREAM_EXISTS;
                break;
            case FAILED:
            default:
                retVal = CreateStreamStatus.Status.FAILURE;
                break;
        }
        return retVal;
    }

    private CompletableFuture<Void> notifyNewSegments(String scope, String stream, List<Segment> segmentNumbers, OperationContext context) {
        return withRetries(() -> streamMetadataStore.getConfiguration(scope, stream, context, executor), executor)
                .thenCompose(configuration -> notifyNewSegments(scope, stream, configuration,
                        segmentNumbers.stream().map(Segment::getNumber).collect(Collectors.toList())));
    }

    private CompletableFuture<Void> notifyNewSegments(String scope, String stream, StreamConfiguration configuration, List<Integer> segmentNumbers) {
        return Futures.toVoid(Futures.allOfWithResults(segmentNumbers
                .stream()
                .parallel()
                .map(segment -> notifyNewSegment(scope, stream, segment, configuration.getScalingPolicy()))
                .collect(Collectors.toList())));
    }

    private CompletableFuture<Void> notifyNewSegment(String scope, String stream, int segmentNumber, ScalingPolicy policy) {
        return Futures.toVoid(withRetries(() -> segmentHelper.createSegment(scope,
                stream, segmentNumber, policy, hostControllerStore, this.connectionFactory), executor));
    }

    public CompletableFuture<Void> notifyDeleteSegments(String scope, String stream, int count) {
        return Futures.allOf(IntStream.range(0, count)
                                      .parallel()
                                      .mapToObj(segment -> notifyDeleteSegment(scope, stream, segment))
                                      .collect(Collectors.toList()));
    }

    public CompletableFuture<Void> notifyDeleteSegment(String scope, String stream, int segmentNumber) {
        return Futures.toVoid(withRetries(() -> segmentHelper.deleteSegment(scope,
                stream, segmentNumber, hostControllerStore, this.connectionFactory), executor));
    }

    public CompletableFuture<Void> notifyTruncateSegment(String scope, String stream, Map.Entry<Integer, Long> segmentCut) {
        return Futures.toVoid(withRetries(() -> segmentHelper.truncateSegment(scope,
                stream, segmentCut.getKey(), segmentCut.getValue(), hostControllerStore, this.connectionFactory), executor));
    }

    public CompletableFuture<Map<Integer, Long>> getSealedSegmentsSize(String scope, String stream, List<Integer> sealedSegments) {
        return Futures.allOfWithResults(
                sealedSegments
                        .stream()
                        .parallel()
                        .collect(Collectors.toMap(x -> x, x -> getSegmentOffset(scope, stream, x))));
    }

    public CompletableFuture<Void> notifySealedSegments(String scope, String stream, List<Integer> sealedSegments) {
        return Futures.allOf(
                sealedSegments
                        .stream()
                        .parallel()
                        .map(number -> notifySealedSegment(scope, stream, number))
                        .collect(Collectors.toList()));
    }

    private CompletableFuture<Void> notifySealedSegment(final String scope, final String stream, final int sealedSegment) {

        return Futures.toVoid(withRetries(() -> segmentHelper.sealSegment(
                scope,
                stream,
                sealedSegment,
                hostControllerStore,
                this.connectionFactory), executor));
    }

    public CompletableFuture<Void> notifyPolicyUpdates(String scope, String stream, List<Segment> activeSegments,
                                                        ScalingPolicy policy) {
        return Futures.toVoid(Futures.allOfWithResults(activeSegments
                .stream()
                .parallel()
                .map(segment -> notifyPolicyUpdate(scope, stream, policy, segment.getNumber()))
                .collect(Collectors.toList())));
    }

    private CompletableFuture<Long> getSegmentOffset(String scope, String stream, int segmentNumber) {

        return withRetries(() -> segmentHelper.getSegmentInfo(
                scope,
                stream,
                segmentNumber,
                hostControllerStore,
                this.connectionFactory), executor)
                .thenApply(WireCommands.StreamSegmentInfo::getSegmentLength);
    }

    private CompletableFuture<Void> notifyPolicyUpdate(String scope, String stream, ScalingPolicy policy, int segmentNumber) {

        return withRetries(() -> segmentHelper.updatePolicy(
                scope,
                stream,
                policy,
                segmentNumber,
                hostControllerStore,
                this.connectionFactory), executor);
    }

    private SegmentRange convert(String scope, String stream, Segment segment) {

        return ModelHelper.createSegmentRange(scope, stream, segment.getNumber(), segment.getKeyEnd(),
                segment.getKeyEnd());
    }

    private UpdateStreamStatus.Status handleUpdateStreamError(Throwable ex) {
        Throwable cause = Exceptions.unwrap(ex);
        if (cause instanceof StoreException.DataNotFoundException) {
            return UpdateStreamStatus.Status.STREAM_NOT_FOUND;
        } else {
            log.warn("Update stream failed due to ", cause);
            return UpdateStreamStatus.Status.FAILURE;
        }
    }

    private DeleteStreamStatus.Status handleDeleteStreamError(Throwable ex) {
        Throwable cause = Exceptions.unwrap(ex);
        if (cause instanceof StoreException.DataNotFoundException) {
            return DeleteStreamStatus.Status.STREAM_NOT_FOUND;
        } else {
            log.warn("Delete stream failed.", ex);
            return DeleteStreamStatus.Status.FAILURE;
        }
    }

    @Override
    public TaskBase copyWithContext(Context context) {
        return new StreamMetadataTasks(streamMetadataStore,
                hostControllerStore,
                taskMetadataStore,
                segmentHelper,
                executor,
                context,
                connectionFactory);
    }

    @Override
    public void close() throws Exception {
    }
}<|MERGE_RESOLUTION|>--- conflicted
+++ resolved
@@ -636,13 +636,8 @@
                                     return withRetries(() ->
                                             streamMetadataStore.addUpdateStreamForAutoStreamCut(scope, stream,
                                                     config.getRetentionPolicy(), context, executor)
-<<<<<<< HEAD
                                                     .thenCompose(v ->  streamMetadataStore.setState(scope, stream, State.ACTIVE,
                                                             context, executor)), executor)
-=======
-                                            .thenCompose(v ->  streamMetadataStore.setState(scope, stream, State.ACTIVE,
-                                                    context, executor)), executor)
->>>>>>> e31de5d0
                                             .thenApply(z -> status);
                                 });
                     } else {
