/**
 * Copyright (c) 2017 Dell Inc., or its subsidiaries. All Rights Reserved.
 *
 * Licensed under the Apache License, Version 2.0 (the "License");
 * you may not use this file except in compliance with the License.
 * You may obtain a copy of the License at
 *
 *     http://www.apache.org/licenses/LICENSE-2.0
 */
package io.pravega.controller.task.Stream;

import com.google.common.annotations.VisibleForTesting;
import com.google.common.base.Preconditions;
import io.pravega.client.EventStreamClientFactory;
import io.pravega.client.stream.EventStreamWriter;
import io.pravega.client.stream.EventWriterConfig;
import io.pravega.client.stream.RetentionPolicy;
import io.pravega.client.stream.ScalingPolicy;
import io.pravega.client.stream.StreamConfiguration;
import io.pravega.client.stream.impl.ModelHelper;
import io.pravega.common.Exceptions;
import io.pravega.common.concurrent.Futures;
import io.pravega.common.tracing.RequestTag;
import io.pravega.common.tracing.RequestTracker;
import io.pravega.common.tracing.TagLogger;
import io.pravega.controller.metrics.StreamMetrics;
import io.pravega.controller.server.SegmentHelper;
import io.pravega.controller.server.eventProcessor.ControllerEventProcessors;
import io.pravega.controller.server.eventProcessor.requesthandlers.TaskExceptions;
<<<<<<< HEAD
=======
import io.pravega.controller.server.rpc.auth.AuthHelper;
>>>>>>> ce6ad016
import io.pravega.controller.store.stream.BucketStore;
import io.pravega.controller.store.stream.CreateStreamResponse;
import io.pravega.controller.store.stream.EpochTransitionOperationExceptions;
import io.pravega.controller.store.stream.OperationContext;
import io.pravega.controller.store.stream.Segment;
import io.pravega.controller.store.stream.State;
import io.pravega.controller.store.stream.StoreException;
import io.pravega.controller.store.stream.StreamMetadataStore;
import io.pravega.controller.store.stream.VersionedMetadata;
import io.pravega.controller.store.stream.records.EpochRecord;
import io.pravega.controller.store.stream.records.EpochTransitionRecord;
import io.pravega.controller.store.stream.records.RetentionSet;
import io.pravega.controller.store.stream.records.StreamCutRecord;
import io.pravega.controller.store.stream.records.StreamCutReferenceRecord;
import io.pravega.controller.store.task.Resource;
import io.pravega.controller.store.task.TaskMetadataStore;
import io.pravega.controller.stream.api.grpc.v1.Controller;
import io.pravega.controller.stream.api.grpc.v1.Controller.CreateStreamStatus;
import io.pravega.controller.stream.api.grpc.v1.Controller.DeleteStreamStatus;
import io.pravega.controller.stream.api.grpc.v1.Controller.ScaleResponse;
import io.pravega.controller.stream.api.grpc.v1.Controller.ScaleStatusResponse;
import io.pravega.controller.stream.api.grpc.v1.Controller.SegmentRange;
import io.pravega.controller.stream.api.grpc.v1.Controller.UpdateStreamStatus;
import io.pravega.controller.task.Task;
import io.pravega.controller.task.TaskBase;
import io.pravega.controller.util.Config;
import io.pravega.controller.util.RetryHelper;
import io.pravega.shared.controller.event.ControllerEvent;
import io.pravega.shared.controller.event.DeleteStreamEvent;
import io.pravega.shared.controller.event.ScaleOpEvent;
import io.pravega.shared.controller.event.SealStreamEvent;
import io.pravega.shared.controller.event.TruncateStreamEvent;
import io.pravega.shared.controller.event.UpdateStreamEvent;
import io.pravega.shared.protocol.netty.WireCommands;
import io.pravega.shared.segment.StreamSegmentNameUtils;
import java.io.Serializable;
import java.time.Duration;
import java.util.ArrayList;
import java.util.Comparator;
import java.util.List;
import java.util.Map;
import java.util.Optional;
import java.util.Set;
import java.util.UUID;
import java.util.concurrent.CompletableFuture;
import java.util.concurrent.CompletionException;
import java.util.concurrent.CompletionStage;
import java.util.concurrent.ScheduledExecutorService;
import java.util.concurrent.atomic.AtomicBoolean;
import java.util.concurrent.atomic.AtomicReference;
import java.util.function.Supplier;
import java.util.stream.Collectors;
import java.util.stream.IntStream;
import org.apache.commons.lang3.NotImplementedException;
import org.slf4j.LoggerFactory;

import static io.pravega.controller.task.Stream.TaskStepsRetryHelper.withRetries;

/**
 * Collection of metadata update tasks on stream.
 * Task methods are annotated with @Task annotation.
 * <p>
 * Any update to the task method signature should be avoided, since it can cause problems during upgrade.
 * Instead, a new overloaded method may be created with the same task annotation name but a new version.
 */
public class StreamMetadataTasks extends TaskBase {

    private static final TagLogger log = new TagLogger(LoggerFactory.getLogger(StreamMetadataTasks.class));
    private static final long RETENTION_FREQUENCY_IN_MINUTES = Duration.ofMinutes(Config.MINIMUM_RETENTION_FREQUENCY_IN_MINUTES).toMillis();

    private final StreamMetadataStore streamMetadataStore;
    private final BucketStore bucketStore;
    private final SegmentHelper segmentHelper;
    private EventStreamClientFactory clientFactory;
    private String requestStreamName;

    private final AtomicReference<EventStreamWriter<ControllerEvent>> requestEventWriterRef = new AtomicReference<>();
    private final RequestTracker requestTracker;
    private final AtomicBoolean streamWritersInitialized;

    public StreamMetadataTasks(final StreamMetadataStore streamMetadataStore,
                               BucketStore bucketStore, final TaskMetadataStore taskMetadataStore,
                               final SegmentHelper segmentHelper, final ScheduledExecutorService executor, final String hostId,
<<<<<<< HEAD
                               RequestTracker requestTracker) {
        this(streamMetadataStore, bucketStore, taskMetadataStore, segmentHelper, executor, new Context(hostId),
                requestTracker);
=======
                               AuthHelper authHelper, RequestTracker requestTracker) {
        this(streamMetadataStore, bucketStore, taskMetadataStore, segmentHelper, executor, new Context(hostId),
                authHelper, requestTracker);
>>>>>>> ce6ad016
    }

    private StreamMetadataTasks(final StreamMetadataStore streamMetadataStore,
                                BucketStore bucketStore, final TaskMetadataStore taskMetadataStore,
                                final SegmentHelper segmentHelper, final ScheduledExecutorService executor, final Context context,
<<<<<<< HEAD
                                RequestTracker requestTracker) {
=======
                                AuthHelper authHelper, RequestTracker requestTracker) {
>>>>>>> ce6ad016
        super(taskMetadataStore, executor, context);
        this.streamMetadataStore = streamMetadataStore;
        this.bucketStore = bucketStore;
        this.segmentHelper = segmentHelper;
<<<<<<< HEAD
=======
        this.authHelper = authHelper;
>>>>>>> ce6ad016
        this.requestTracker = requestTracker;
        this.streamWritersInitialized = new AtomicBoolean(false);
        this.setReady();
    }

    public void initializeStreamWriters(final EventStreamClientFactory clientFactory,
                                        final String streamName) {
        this.requestStreamName = streamName;
        this.clientFactory = clientFactory;
        this.streamWritersInitialized.set(true);
    }

    /**
     * Create stream.
     *
     * @param scope           scope.
     * @param stream          stream name.
     * @param config          stream configuration.
     * @param createTimestamp creation timestamp.
     * @return creation status.
     */
    @Task(name = "createStream", version = "1.0", resource = "{scope}/{stream}")
    public CompletableFuture<CreateStreamStatus.Status> createStream(String scope, String stream, StreamConfiguration config, long createTimestamp) {
        return execute(
                new Resource(scope, stream),
                new Serializable[]{scope, stream, config, createTimestamp},
                () -> createStreamBody(scope, stream, config, createTimestamp));
    }

    /**
     * Update stream's configuration.
     *
     * @param scope      scope.
     * @param stream     stream name.
     * @param newConfig     modified stream configuration.
     * @param contextOpt optional context
     * @return update status.
     */
    public CompletableFuture<UpdateStreamStatus.Status> updateStream(String scope, String stream, StreamConfiguration newConfig,
                                                                     OperationContext contextOpt) {
        final OperationContext context = contextOpt == null ? streamMetadataStore.createContext(scope, stream) : contextOpt;
        final long requestId = requestTracker.getRequestIdFor("updateStream", scope, stream);

        // 1. get configuration
        return streamMetadataStore.getConfigurationRecord(scope, stream, context, executor)
                .thenCompose(configProperty -> {
                    // 2. post event to start update workflow
                    if (!configProperty.getObject().isUpdating()) {
                        return addIndexAndSubmitTask(new UpdateStreamEvent(scope, stream, requestId), 
                                // 3. update new configuration in the store with updating flag = true
                                // if attempt to update fails, we bail out with no harm done
                                () -> streamMetadataStore.startUpdateConfiguration(scope, stream, newConfig,
                                        context, executor))
                                // 4. wait for update to complete
                                .thenCompose(x -> checkDone(() -> isUpdated(scope, stream, newConfig, context))
                                        .thenApply(y -> UpdateStreamStatus.Status.SUCCESS));
                    } else {
                        log.warn(requestId, "Another update in progress for {}/{}",
                                scope, stream);
                        return CompletableFuture.completedFuture(UpdateStreamStatus.Status.FAILURE);
                    }
                })
                .exceptionally(ex -> {
                    log.warn(requestId, "Exception thrown in trying to update stream configuration {}",
                            ex.getMessage());
                    return handleUpdateStreamError(ex, requestId);
                });
    }

    private CompletionStage<Void> checkDone(Supplier<CompletableFuture<Boolean>> condition) {
        AtomicBoolean isDone = new AtomicBoolean(false);
        return Futures.loop(() -> !isDone.get(),
                () -> Futures.delayedFuture(condition, 100, executor)
                             .thenAccept(isDone::set), executor);
    }

    private CompletableFuture<Boolean> isUpdated(String scope, String stream, StreamConfiguration newConfig, OperationContext context) {
        return streamMetadataStore.getConfigurationRecord(scope, stream, context, executor)
                .thenApply(configProperty -> !configProperty.getObject().isUpdating() || !configProperty.getObject().getStreamConfiguration().equals(newConfig));
    }

    /**
     * Method to check retention policy and generate new periodic cuts and/or truncate stream at an existing stream cut.
     * 
     * @param scope scope
     * @param stream stream
     * @param policy retention policy
     * @param recordingTime time of recording
     * @param contextOpt operation context
     * @param delegationToken token to be sent to segmentstore to authorize this operation.
     * @return future.
     */
    public CompletableFuture<Void> retention(final String scope, final String stream, final RetentionPolicy policy,
                                             final long recordingTime, final OperationContext contextOpt, final String delegationToken) {
        Preconditions.checkNotNull(policy);
        final OperationContext context = contextOpt == null ? streamMetadataStore.createContext(scope, stream) : contextOpt;
        final long requestId = requestTracker.getRequestIdFor("truncateStream", scope, stream);

        return streamMetadataStore.getRetentionSet(scope, stream, context, executor)
                .thenCompose(retentionSet -> {
                    StreamCutReferenceRecord latestCut = retentionSet.getLatest();
                    
                    return generateStreamCutIfRequired(scope, stream, latestCut, recordingTime, context, delegationToken)
                            .thenCompose(newRecord -> truncate(scope, stream, policy, context, retentionSet, newRecord, recordingTime, requestId));
                })
                .thenAccept(x -> StreamMetrics.reportRetentionEvent(scope, stream));

    }

    private CompletableFuture<StreamCutRecord> generateStreamCutIfRequired(String scope, String stream,
                                                                           StreamCutReferenceRecord previous, long recordingTime,
                                                                           OperationContext context, String delegationToken) {
        if (previous == null || recordingTime - previous.getRecordingTime() > RETENTION_FREQUENCY_IN_MINUTES) {
            return Futures.exceptionallyComposeExpecting(
                    previous == null ? CompletableFuture.completedFuture(null) :
                            streamMetadataStore.getStreamCutRecord(scope, stream, previous, context, executor),
                    e -> e instanceof StoreException.DataNotFoundException, () -> null)
                          .thenCompose(previousRecord -> generateStreamCut(scope, stream, previousRecord, context, delegationToken)
                                  .thenCompose(newRecord -> streamMetadataStore.addStreamCutToRetentionSet(scope, stream, newRecord, context, executor)
                                                                               .thenApply(x -> {
                                                                                   log.debug("New streamCut generated for stream {}/{}", scope, stream);
                                                                                   return newRecord;
                                                                               })));
        } else {
            return CompletableFuture.completedFuture(null);
        }
    }

    private CompletableFuture<Void> truncate(String scope, String stream, RetentionPolicy policy, OperationContext context,
                                             RetentionSet retentionSet, StreamCutRecord newRecord, long recordingTime, long requestId) {
        return findTruncationRecord(policy, retentionSet, newRecord, recordingTime)
                .map(record -> streamMetadataStore.getStreamCutRecord(scope, stream, record, context, executor)
                        .thenCompose(streamCutRecord -> startTruncation(scope, stream, streamCutRecord.getStreamCut(), context, requestId))
                        .thenCompose(started -> {
                            if (started) {
                                return streamMetadataStore.deleteStreamCutBefore(scope, stream, record, context, executor);
                            } else {
                                throw new RuntimeException("Could not start truncation");
                            }
                        })
                        .exceptionally(e -> {
                            if (Exceptions.unwrap(e) instanceof IllegalArgumentException) {
                                // This is ignorable exception. Throwing this will cause unnecessary retries and exceptions logged.
                                log.debug(requestId, "Cannot truncate at given " +
                                        "streamCut because it intersects with existing truncation point");
                                return null;
                            } else {
                                throw new CompletionException(e);
                            }
                        })
                ).orElse(CompletableFuture.completedFuture(null));
    }

    private Optional<StreamCutReferenceRecord> findTruncationRecord(RetentionPolicy policy, RetentionSet retentionSet,
                                                           StreamCutRecord newRecord, long recordingTime) {
        switch (policy.getRetentionType()) {
            case TIME:
                return retentionSet.getRetentionRecords().stream().filter(x -> x.getRecordingTime() < recordingTime - policy.getRetentionParam())
                        .max(Comparator.comparingLong(StreamCutReferenceRecord::getRecordingTime));
            case SIZE:
                // find a stream cut record Si from retentionSet R = {S1.. Sn} such that Sn.size - Si.size > policy and
                // Sn.size - Si+1.size < policy
                Optional<StreamCutRecord> latestOpt = Optional.ofNullable(newRecord);

                return latestOpt.flatMap(latest ->
                        retentionSet.getRetentionRecords().stream().filter(x -> (latest.getRecordingSize() - x.getRecordingSize()) > policy.getRetentionParam())
                                .max(Comparator.comparingLong(StreamCutReferenceRecord::getRecordingTime)));
            default:
                throw new NotImplementedException(policy.getRetentionType().toString());
        }
    }

    /**
     * Generate a new stream cut.
     *
     * @param scope      scope.
     * @param stream     stream name.
     * @param contextOpt optional context
     * @param delegationToken token to be sent to segmentstore.
     * @param previous previous stream cut record
     * @return streamCut.
     */
    public CompletableFuture<StreamCutRecord> generateStreamCut(final String scope, final String stream, final StreamCutRecord previous,
                                                                final OperationContext contextOpt, String delegationToken) {
        final OperationContext context = contextOpt == null ? streamMetadataStore.createContext(scope, stream) : contextOpt;

        return streamMetadataStore.getActiveSegments(scope, stream, context, executor)
                .thenCompose(activeSegments -> Futures.allOfWithResults(activeSegments
                        .stream()
                        .parallel()
                        .collect(Collectors.toMap(x -> x, x -> getSegmentOffset(scope, stream, x.segmentId(), delegationToken)))))
                .thenCompose(map -> {
                    final long generationTime = System.currentTimeMillis();
                    Map<Long, Long> streamCutMap = map.entrySet().stream().collect(Collectors.toMap(x -> x.getKey().segmentId(),
                            Map.Entry::getValue));
                    return streamMetadataStore.getSizeTillStreamCut(scope, stream, streamCutMap, Optional.ofNullable(previous), context, executor)
                            .thenApply(sizeTill -> new StreamCutRecord(generationTime, sizeTill, streamCutMap));
                });
    }

    /**
     * Truncate a stream.
     *
     * @param scope      scope.
     * @param stream     stream name.
     * @param streamCut  stream cut.
     * @param contextOpt optional context
     * @return update status.
     */
    public CompletableFuture<UpdateStreamStatus.Status> truncateStream(final String scope, final String stream,
                                                                       final Map<Long, Long> streamCut,
                                                                       final OperationContext contextOpt) {
        final OperationContext context = contextOpt == null ? streamMetadataStore.createContext(scope, stream) : contextOpt;
        final long requestId = requestTracker.getRequestIdFor("truncateStream", scope, stream);

        // 1. get stream cut
        return startTruncation(scope, stream, streamCut, context, requestId)
                // 4. check for truncation to complete
                .thenCompose(truncationStarted -> {
                    if (truncationStarted) {
                        return checkDone(() -> isTruncated(scope, stream, streamCut, context))
                                .thenApply(y -> UpdateStreamStatus.Status.SUCCESS);
                    } else {
                        log.warn(requestId, "Unable to start truncation for {}/{}", scope, stream);
                        return CompletableFuture.completedFuture(UpdateStreamStatus.Status.FAILURE);
                    }
                })
                .exceptionally(ex -> {
                    log.warn(requestId, "Exception thrown in trying to update stream configuration {}", ex);
                    return handleUpdateStreamError(ex, requestId);
                });
    }

    private CompletableFuture<Boolean> startTruncation(String scope, String stream, Map<Long, Long> streamCut,
                                                       OperationContext contextOpt, long requestId) {
        final OperationContext context = contextOpt == null ? streamMetadataStore.createContext(scope, stream) : contextOpt;

        return streamMetadataStore.getTruncationRecord(scope, stream, context, executor)
                .thenCompose(property -> {
                    if (!property.getObject().isUpdating()) {
                        // 2. post event with new stream cut if no truncation is ongoing
                        return addIndexAndSubmitTask(new TruncateStreamEvent(scope, stream, requestId), 
                                // 3. start truncation by updating the metadata
                                () -> streamMetadataStore.startTruncation(scope, stream, streamCut,
                                        context, executor))
                                .thenApply(x -> {
                                    log.debug(requestId, "Started truncation request for stream {}/{}", scope, stream);
                                    return true;
                                });
                    } else {
                        log.warn(requestId, "Another truncation in progress for {}/{}", scope, stream);
                        return CompletableFuture.completedFuture(false);
                    }
                });
    }

    private CompletableFuture<Boolean> isTruncated(String scope, String stream, Map<Long, Long> streamCut, OperationContext context) {
        return streamMetadataStore.getTruncationRecord(scope, stream, context, executor)
                .thenApply(truncationProp -> !truncationProp.getObject().isUpdating() || !truncationProp.getObject().getStreamCut().equals(streamCut));
    }

    /**
     * Seal a stream.
     *
     * @param scope      scope.
     * @param stream     stream name.
     * @param contextOpt optional context
     * @return update status.
     */
    public CompletableFuture<UpdateStreamStatus.Status> sealStream(String scope, String stream, OperationContext contextOpt) {
        final OperationContext context = contextOpt == null ? streamMetadataStore.createContext(scope, stream) : contextOpt;
        final long requestId = requestTracker.getRequestIdFor("sealStream", scope, stream);

        // 1. post event for seal.
        SealStreamEvent event = new SealStreamEvent(scope, stream, requestId);
        return addIndexAndSubmitTask(event, 
                // 2. set state to sealing
                () -> streamMetadataStore.getVersionedState(scope, stream, context, executor)
                .thenCompose(state -> {
                    if (state.getObject().equals(State.SEALED)) {
                        return CompletableFuture.completedFuture(state);
                    } else {
                        return streamMetadataStore.updateVersionedState(scope, stream, State.SEALING, state, context, executor);
                    }
                }))
                // 3. return with seal initiated.
                .thenCompose(result -> {
                    if (result.getObject().equals(State.SEALED) || result.getObject().equals(State.SEALING)) {
                        return checkDone(() -> isSealed(scope, stream, context))
                                .thenApply(x -> UpdateStreamStatus.Status.SUCCESS);
                    } else {
                        return CompletableFuture.completedFuture(UpdateStreamStatus.Status.FAILURE);
                    }
                })
                .exceptionally(ex -> {
                    log.warn(requestId, "Exception thrown in trying to notify sealed segments {}", ex.getMessage());
                    return handleUpdateStreamError(ex, requestId);
                });
    }

    private CompletableFuture<Boolean> isSealed(String scope, String stream, OperationContext context) {
        return streamMetadataStore.getState(scope, stream, true, context, executor)
                .thenApply(state -> state.equals(State.SEALED));
    }

    /**
     * Delete a stream. Precondition for deleting a stream is that the stream sholud be sealed.
     *
     * @param scope      scope.
     * @param stream     stream name.
     * @param contextOpt optional context
     * @return delete status.
     */
    public CompletableFuture<DeleteStreamStatus.Status> deleteStream(final String scope, final String stream,
                                                                     final OperationContext contextOpt) {
        final OperationContext context = contextOpt == null ? streamMetadataStore.createContext(scope, stream) : contextOpt;
        final long requestId = requestTracker.getRequestIdFor("deleteStream", scope, stream);

        return streamMetadataStore.getState(scope, stream, false, context, executor)
                .thenCompose(state -> {
                    if (!state.equals(State.SEALED)) {
                        return CompletableFuture.completedFuture(false);
                    } else {
                        return streamMetadataStore.getCreationTime(scope, stream, context, executor)
                                                  .thenApply(time -> new DeleteStreamEvent(scope, stream, requestId, time))
                                                  .thenCompose(event -> writeEvent(event))
                                .thenApply(x -> true);
                    }
                })
                .thenCompose(result -> {
                    if (result) {
                        return checkDone(() -> isDeleted(scope, stream))
                                .thenApply(x -> DeleteStreamStatus.Status.SUCCESS);
                    } else {
                        return CompletableFuture.completedFuture(DeleteStreamStatus.Status.STREAM_NOT_SEALED);
                    }
                })
                .exceptionally(ex -> {
                    log.warn(requestId, "Exception thrown while deleting stream {}", ex.getMessage());
                    return handleDeleteStreamError(ex, requestId);
                });
    }

    private CompletableFuture<Boolean> isDeleted(String scope, String stream) {
        return streamMetadataStore.checkStreamExists(scope, stream)
                .thenApply(x -> !x);
    }

    /**
     * Helper method to perform scale operation against an scale request.
     * This method posts a request in the request stream and then starts the scale operation while
     * tracking its progress. Eventually, after scale completion, it sends a response to the caller.
     *
     * @param scope          scope.
     * @param stream         stream name.
     * @param segmentsToSeal segments to be sealed.
     * @param newRanges      key ranges for new segments.
     * @param scaleTimestamp scaling time stamp.
     * @param context        optional context
     * @return returns the newly created segments.
     */
    public CompletableFuture<ScaleResponse> manualScale(String scope, String stream, List<Long> segmentsToSeal,
                                                        List<Map.Entry<Double, Double>> newRanges, long scaleTimestamp,
                                                        OperationContext context) {
        final long requestId = requestTracker.getRequestIdFor("scaleStream", scope, stream, String.valueOf(scaleTimestamp));
        ScaleOpEvent event = new ScaleOpEvent(scope, stream, segmentsToSeal, newRanges, true, scaleTimestamp, requestId);

        return addIndexAndSubmitTask(event,
                () -> streamMetadataStore.submitScale(scope, stream, segmentsToSeal, new ArrayList<>(newRanges),
                        scaleTimestamp, null, context, executor)
                        .handle((startScaleResponse, e) -> {
                            ScaleResponse.Builder response = ScaleResponse.newBuilder();

                            if (e != null) {
                                Throwable cause = Exceptions.unwrap(e);
                                if (cause instanceof EpochTransitionOperationExceptions.PreConditionFailureException) {
                                    response.setStatus(ScaleResponse.ScaleStreamStatus.PRECONDITION_FAILED);
                                } else {
                                    log.warn(requestId, "Scale for stream {}/{} failed with exception {}", scope, stream, cause);
                                    response.setStatus(ScaleResponse.ScaleStreamStatus.FAILURE);
                                }
                            } else {
                                log.info(requestId, "scale for stream {}/{} started successfully", scope, stream);
                                response.setStatus(ScaleResponse.ScaleStreamStatus.STARTED);
                                response.addAllSegments(
                                        startScaleResponse.getObject().getNewSegmentsWithRange().entrySet()
                                                .stream()
                                                .map(segment -> convert(scope, stream, segment))
                                                .collect(Collectors.toList()));
                                response.setEpoch(startScaleResponse.getObject().getActiveEpoch());
                            }
                            return response.build();
                        }));
    }

    /**
     * Helper method to check if scale operation against an epoch completed or not.
     *
     * @param scope          scope.
     * @param stream         stream name.
     * @param epoch          stream epoch.
     * @param context        optional context
     * @return returns the newly created segments.
     */
    public CompletableFuture<ScaleStatusResponse> checkScale(String scope, String stream, int epoch,
                                                                        OperationContext context) {
        CompletableFuture<EpochTransitionRecord> epochTransitionFuture = streamMetadataStore.getEpochTransition(scope, stream, context, executor)
                                                                                                         .thenApply(VersionedMetadata::getObject);
        CompletableFuture<EpochRecord> activeEpochFuture = streamMetadataStore.getActiveEpoch(scope, stream, context, true, executor);
        return CompletableFuture.allOf(epochTransitionFuture, activeEpochFuture)
                            .handle((r, ex) -> {
                                ScaleStatusResponse.Builder response = ScaleStatusResponse.newBuilder();
    
                                if (ex != null) {
                                    Throwable e = Exceptions.unwrap(ex);
                                    if (e instanceof StoreException.DataNotFoundException) {
                                        response.setStatus(ScaleStatusResponse.ScaleStatus.INVALID_INPUT);
                                    } else {
                                        response.setStatus(ScaleStatusResponse.ScaleStatus.INTERNAL_ERROR);
                                    }
                                } else {
                                    EpochRecord activeEpoch = activeEpochFuture.join();
                                    EpochTransitionRecord epochTransitionRecord = epochTransitionFuture.join(); 
                                    if (epoch > activeEpoch.getEpoch()) {
                                        response.setStatus(ScaleStatusResponse.ScaleStatus.INVALID_INPUT);
                                    } else if (activeEpoch.getEpoch() == epoch || activeEpoch.getReferenceEpoch() == epoch ||
                                            (epochTransitionRecord.getNewEpoch() == activeEpoch.getEpoch() && activeEpoch.getReferenceEpoch() == epoch + 1)) {
                                        response.setStatus(ScaleStatusResponse.ScaleStatus.IN_PROGRESS);
                                    } else {
                                        response.setStatus(ScaleStatusResponse.ScaleStatus.SUCCESS);
                                    }
                                }
    
                                return response.build();
                            });
    }

    /**
     * This method takes an event and a future supplier and guarantees that if future supplier has been executed then event will 
     * be posted in request stream. It does it by following approach:
     * 1. it first adds the index for the event to be posted to the current host. 
     * 2. it then invokes future. 
     * 3. it then posts event. 
     * 4. removes the index. 
     *
     * If controller fails after step 2, a replacement controller will failover all indexes and {@link RequestSweeper} will 
     * post events for any index that is found.  
     *
     * Upon failover, an index can be found if failure occurred in any step before 3. It is safe to post duplicate events 
     * because event processing is idempotent. It is also safe to post event even if step 2 was not performed because the 
     * event will be ignored by the processor after a while.
     */
    @VisibleForTesting
    <T> CompletableFuture<T> addIndexAndSubmitTask(ControllerEvent event, Supplier<CompletableFuture<T>> futureSupplier) {
        String id = UUID.randomUUID().toString();
        return streamMetadataStore.addRequestToIndex(context.getHostId(), id, event)
                           .thenCompose(v -> futureSupplier.get())
                           .thenCompose(t -> RetryHelper.withIndefiniteRetriesAsync(() -> writeEvent(event), e -> { }, executor)
                                                        .thenCompose(v -> streamMetadataStore.removeTaskFromIndex(context.getHostId(), id))
                                                        .thenApply(v -> t));
    }
    
    public CompletableFuture<Void> writeEvent(ControllerEvent event) {
        CompletableFuture<Void> result = new CompletableFuture<>();

        getRequestWriter().writeEvent(event.getKey(), event).whenComplete((r, e) -> {
            if (e != null) {
                log.warn("exception while posting event {} {}", e.getClass().getName(), e.getMessage());
                if (e instanceof TaskExceptions.ProcessingDisabledException) {
                    result.completeExceptionally(e);
                } else {
                    // transform any other event write exception to retryable exception
                    result.completeExceptionally(new TaskExceptions.PostEventException("Failed to post event", e));
                }
            } else {
                log.info("event posted successfully");
                result.complete(null);
            }
        });

        return result;

    }

    @VisibleForTesting
    public void setRequestEventWriter(EventStreamWriter<ControllerEvent> requestEventWriter) {
        requestEventWriterRef.set(requestEventWriter);
        streamWritersInitialized.set(true);
    }

    private EventStreamWriter<ControllerEvent> getRequestWriter() {
        if (requestEventWriterRef.get() == null) {
            if (clientFactory == null || requestStreamName == null) {
                throw new TaskExceptions.ProcessingDisabledException("RequestProcessing not enabled");
            }

            requestEventWriterRef.set(clientFactory.createEventWriter(requestStreamName,
                    ControllerEventProcessors.CONTROLLER_EVENT_SERIALIZER,
                    EventWriterConfig.builder().build()));
        }

        return requestEventWriterRef.get();
    }

    @VisibleForTesting
    CompletableFuture<CreateStreamStatus.Status> createStreamBody(String scope, String stream, StreamConfiguration config, long timestamp) {
        final long requestId = requestTracker.getRequestIdFor("createStream", scope, stream);
        return this.streamMetadataStore.createStream(scope, stream, config, timestamp, null, executor)
                .thenComposeAsync(response -> {
                    log.info(requestId, "{}/{} created in metadata store", scope, stream);
                    CreateStreamStatus.Status status = translate(response.getStatus());
                    // only if its a new stream or an already existing non-active stream then we will create
                    // segments and change the state of the stream to active.
                    if (response.getStatus().equals(CreateStreamResponse.CreateStatus.NEW) ||
                            response.getStatus().equals(CreateStreamResponse.CreateStatus.EXISTS_CREATING)) {
                        final int startingSegmentNumber = response.getStartingSegmentNumber();
                        final int minNumSegments = response.getConfiguration().getScalingPolicy().getMinNumSegments();
                        List<Long> newSegments = IntStream.range(startingSegmentNumber, startingSegmentNumber + minNumSegments)
                                                           .boxed()
                                                           .map(x -> StreamSegmentNameUtils.computeSegmentId(x, 0))
                                                           .collect(Collectors.toList());
                        return notifyNewSegments(scope, stream, response.getConfiguration(), newSegments, this.retrieveDelegationToken(), requestId)
                                .thenCompose(y -> {
                                    final OperationContext context = streamMetadataStore.createContext(scope, stream);

                                    return withRetries(() -> {
                                        CompletableFuture<Void> future;
                                        if (config.getRetentionPolicy() != null) {
                                            future = bucketStore.addStreamToBucketStore(BucketStore.ServiceType.RetentionService, scope, stream, executor);
                                        } else {
                                            future = CompletableFuture.completedFuture(null);
                                        }
                                        return future
                                                .thenCompose(v -> streamMetadataStore.getVersionedState(scope, stream, context, executor)
                                                .thenCompose(state -> {
                                                    if (state.getObject().equals(State.CREATING)) {
                                                        return streamMetadataStore.updateVersionedState(scope, stream, State.ACTIVE,
                                                                state, context, executor);
                                                    } else {
                                                        return CompletableFuture.completedFuture(state);
                                                    }
                                                }));
                                    }, executor)
                                            .thenApply(z -> status);
                                });
                    } else {
                        return CompletableFuture.completedFuture(status);
                    }
                }, executor)
                .handle((result, ex) -> {
                    if (ex != null) {
                        Throwable cause = Exceptions.unwrap(ex);
                        if (cause instanceof StoreException.DataNotFoundException) {
                            return CreateStreamStatus.Status.SCOPE_NOT_FOUND;
                        } else {
                            log.warn(requestId, "Create stream failed due to ", ex);
                            return CreateStreamStatus.Status.FAILURE;
                        }
                    } else {
                        return result;
                    }
                });
    }

    private CreateStreamStatus.Status translate(CreateStreamResponse.CreateStatus status) {
        CreateStreamStatus.Status retVal;
        switch (status) {
            case NEW:
                retVal = CreateStreamStatus.Status.SUCCESS;
                break;
            case EXISTS_ACTIVE:
            case EXISTS_CREATING:
                retVal = CreateStreamStatus.Status.STREAM_EXISTS;
                break;
            case FAILED:
            default:
                retVal = CreateStreamStatus.Status.FAILURE;
                break;
        }
        return retVal;
    }

    public CompletableFuture<Void> notifyNewSegments(String scope, String stream, List<Long> segmentIds, OperationContext context,
                                                     String controllerToken) {
        return notifyNewSegments(scope, stream, segmentIds, context, controllerToken, RequestTag.NON_EXISTENT_ID);
    }

    public CompletableFuture<Void> notifyNewSegments(String scope, String stream, List<Long> segmentIds, OperationContext context,
                                                     String controllerToken, long requestId) {
        return withRetries(() -> streamMetadataStore.getConfiguration(scope, stream, context, executor), executor)
                .thenCompose(configuration -> notifyNewSegments(scope, stream, configuration, segmentIds, controllerToken, requestId));
    }

    public CompletableFuture<Void> notifyNewSegments(String scope, String stream, StreamConfiguration configuration,
                                                     List<Long> segmentIds, String controllerToken, long requestId) {
        return Futures.toVoid(Futures.allOfWithResults(segmentIds
                .stream()
                .parallel()
                .map(segment -> notifyNewSegment(scope, stream, segment, configuration.getScalingPolicy(), controllerToken, requestId))
                .collect(Collectors.toList())));
    }

    public CompletableFuture<Void> notifyNewSegment(String scope, String stream, long segmentId, ScalingPolicy policy,
                                                    String controllerToken) {
        return Futures.toVoid(withRetries(() -> segmentHelper.createSegment(scope, stream, segmentId, policy,
                controllerToken, RequestTag.NON_EXISTENT_ID), executor));
    }

    public CompletableFuture<Void> notifyNewSegment(String scope, String stream, long segmentId, ScalingPolicy policy,
                                                    String controllerToken, long requestId) {
        return Futures.toVoid(withRetries(() -> segmentHelper.createSegment(scope,
                stream, segmentId, policy, controllerToken, requestId), executor));
    }

    public CompletableFuture<Void> notifyDeleteSegments(String scope, String stream, Set<Long> segmentsToDelete,
                                                        String delegationToken, long requestId) {
        return Futures.allOf(segmentsToDelete
                 .stream()
                 .parallel()
                 .map(segment -> notifyDeleteSegment(scope, stream, segment, delegationToken, requestId))
                 .collect(Collectors.toList()));
    }

    public CompletableFuture<Void> notifyDeleteSegment(String scope, String stream, long segmentId, String delegationToken,
                                                       long requestId) {
        return Futures.toVoid(withRetries(() -> segmentHelper.deleteSegment(scope,
                stream, segmentId, delegationToken, requestId), executor));
    }

    public CompletableFuture<Void> notifyTruncateSegment(String scope, String stream, Map.Entry<Long, Long> segmentCut,
                                                         String delegationToken, long requestId) {
        return Futures.toVoid(withRetries(() -> segmentHelper.truncateSegment(scope, stream, segmentCut.getKey(),
                segmentCut.getValue(), delegationToken, requestId), executor));
    }

    public CompletableFuture<Map<Long, Long>> getSealedSegmentsSize(String scope, String stream, List<Long> sealedSegments, String delegationToken) {
        return Futures.allOfWithResults(
                sealedSegments
                        .stream()
                        .parallel()
                        .collect(Collectors.toMap(x -> x, x -> getSegmentOffset(scope, stream, x, delegationToken))));
    }

    public CompletableFuture<Void> notifySealedSegments(String scope, String stream, List<Long> sealedSegments,
                                                        String delegationToken) {
        return notifySealedSegments(scope, stream, sealedSegments, delegationToken, RequestTag.NON_EXISTENT_ID);
    }

    public CompletableFuture<Void> notifySealedSegments(String scope, String stream, List<Long> sealedSegments,
                                                         String delegationToken, long requestId) {
        return Futures.allOf(
                sealedSegments
                        .stream()
                        .parallel()
                        .map(id -> notifySealedSegment(scope, stream, id, delegationToken, requestId))
                        .collect(Collectors.toList()));
    }

    private CompletableFuture<Void> notifySealedSegment(final String scope, final String stream, final long sealedSegment,
                                                        String delegationToken, long requestId) {
        return Futures.toVoid(withRetries(() -> segmentHelper.sealSegment(
                scope,
                stream,
                sealedSegment,
                delegationToken, requestId), executor));
    }

    public CompletableFuture<Void> notifyPolicyUpdates(String scope, String stream, List<Segment> activeSegments,
                                                       ScalingPolicy policy, String delegationToken, long requestId) {
        return Futures.toVoid(Futures.allOfWithResults(activeSegments
                .stream()
                .parallel()
                .map(segment -> notifyPolicyUpdate(scope, stream, policy, segment.segmentId(), delegationToken, requestId))
                .collect(Collectors.toList())));
    }

    private CompletableFuture<Long> getSegmentOffset(String scope, String stream, long segmentId, String delegationToken) {

        return withRetries(() -> segmentHelper.getSegmentInfo(
                scope,
                stream,
                segmentId,
                delegationToken), executor)
                .thenApply(WireCommands.StreamSegmentInfo::getWriteOffset);
    }

    private CompletableFuture<Void> notifyPolicyUpdate(String scope, String stream, ScalingPolicy policy, long segmentId,
                                                       String delegationToken, long requestId) {
        return withRetries(() -> segmentHelper.updatePolicy(
                scope,
                stream,
                policy,
                segmentId,
                delegationToken, requestId), executor);
    }

    private SegmentRange convert(String scope, String stream, Map.Entry<Long, Map.Entry<Double, Double>> segment) {
        return ModelHelper.createSegmentRange(scope, stream, segment.getKey(), segment.getValue().getKey(),
                segment.getValue().getValue());
    }

    private UpdateStreamStatus.Status handleUpdateStreamError(Throwable ex, long requestId) {
        Throwable cause = Exceptions.unwrap(ex);
        if (cause instanceof StoreException.DataNotFoundException) {
            return UpdateStreamStatus.Status.STREAM_NOT_FOUND;
        } else {
            log.warn(requestId, "Update stream failed due to ", cause);
            return UpdateStreamStatus.Status.FAILURE;
        }
    }

    private DeleteStreamStatus.Status handleDeleteStreamError(Throwable ex, long requestId) {
        Throwable cause = Exceptions.unwrap(ex);
        if (cause instanceof StoreException.DataNotFoundException) {
            return DeleteStreamStatus.Status.STREAM_NOT_FOUND;
        } else {
            log.warn(requestId, "Delete stream failed.", ex);
            return DeleteStreamStatus.Status.FAILURE;
        }
    }

    public CompletableFuture<Void> notifyTxnCommit(final String scope, final String stream,
                                                   final List<Long> segments, final UUID txnId) {
        return Futures.allOf(segments.stream()
                .parallel()
                .map(segment -> notifyTxnCommit(scope, stream, segment, txnId))
                .collect(Collectors.toList()));
    }

    private CompletableFuture<Controller.TxnStatus> notifyTxnCommit(final String scope, final String stream,
                                                                    final long segmentNumber, final UUID txnId) {
        return TaskStepsRetryHelper.withRetries(() -> segmentHelper.commitTransaction(scope,
                stream,
                segmentNumber,
                segmentNumber,
<<<<<<< HEAD
                txnId, this.retrieveDelegationToken()), executor);
=======
                txnId,
                this.retrieveDelegationToken()), executor);
>>>>>>> ce6ad016
    }

    public CompletableFuture<Void> notifyTxnAbort(final String scope, final String stream,
                                                  final List<Long> segments, final UUID txnId) {
        return Futures.allOf(segments.stream()
                .parallel()
                .map(segment -> notifyTxnAbort(scope, stream, segment, txnId))
                .collect(Collectors.toList()));
    }

    private CompletableFuture<Controller.TxnStatus> notifyTxnAbort(final String scope, final String stream,
                                                                   final long segmentNumber, final UUID txnId) {
        return TaskStepsRetryHelper.withRetries(() -> segmentHelper.abortTransaction(scope,
                stream,
                segmentNumber,
                txnId,
                this.retrieveDelegationToken()), executor);
<<<<<<< HEAD
    }

    boolean isStreamWriterInitialized() {
        return streamWritersInitialized.get();    
=======
>>>>>>> ce6ad016
    }

    @Override
    public TaskBase copyWithContext(Context context) {
        return new StreamMetadataTasks(streamMetadataStore,
                bucketStore, 
                taskMetadataStore,
                segmentHelper,
                executor,
                context,
<<<<<<< HEAD
=======
                authHelper,
>>>>>>> ce6ad016
                requestTracker);
    }

    @Override
    public void close()  {
        EventStreamWriter<ControllerEvent> writer = requestEventWriterRef.get();
        if (writer != null) {
            writer.close();
        }
    }

    public String retrieveDelegationToken() {
        return segmentHelper.retrieveMasterToken();
    }
}<|MERGE_RESOLUTION|>--- conflicted
+++ resolved
@@ -27,10 +27,7 @@
 import io.pravega.controller.server.SegmentHelper;
 import io.pravega.controller.server.eventProcessor.ControllerEventProcessors;
 import io.pravega.controller.server.eventProcessor.requesthandlers.TaskExceptions;
-<<<<<<< HEAD
-=======
 import io.pravega.controller.server.rpc.auth.AuthHelper;
->>>>>>> ce6ad016
 import io.pravega.controller.store.stream.BucketStore;
 import io.pravega.controller.store.stream.CreateStreamResponse;
 import io.pravega.controller.store.stream.EpochTransitionOperationExceptions;
@@ -108,39 +105,27 @@
     private String requestStreamName;
 
     private final AtomicReference<EventStreamWriter<ControllerEvent>> requestEventWriterRef = new AtomicReference<>();
+    private final AuthHelper authHelper;
     private final RequestTracker requestTracker;
     private final AtomicBoolean streamWritersInitialized;
 
     public StreamMetadataTasks(final StreamMetadataStore streamMetadataStore,
                                BucketStore bucketStore, final TaskMetadataStore taskMetadataStore,
                                final SegmentHelper segmentHelper, final ScheduledExecutorService executor, final String hostId,
-<<<<<<< HEAD
-                               RequestTracker requestTracker) {
-        this(streamMetadataStore, bucketStore, taskMetadataStore, segmentHelper, executor, new Context(hostId),
-                requestTracker);
-=======
                                AuthHelper authHelper, RequestTracker requestTracker) {
         this(streamMetadataStore, bucketStore, taskMetadataStore, segmentHelper, executor, new Context(hostId),
                 authHelper, requestTracker);
->>>>>>> ce6ad016
     }
 
     private StreamMetadataTasks(final StreamMetadataStore streamMetadataStore,
                                 BucketStore bucketStore, final TaskMetadataStore taskMetadataStore,
                                 final SegmentHelper segmentHelper, final ScheduledExecutorService executor, final Context context,
-<<<<<<< HEAD
-                                RequestTracker requestTracker) {
-=======
                                 AuthHelper authHelper, RequestTracker requestTracker) {
->>>>>>> ce6ad016
         super(taskMetadataStore, executor, context);
         this.streamMetadataStore = streamMetadataStore;
         this.bucketStore = bucketStore;
         this.segmentHelper = segmentHelper;
-<<<<<<< HEAD
-=======
         this.authHelper = authHelper;
->>>>>>> ce6ad016
         this.requestTracker = requestTracker;
         this.streamWritersInitialized = new AtomicBoolean(false);
         this.setReady();
@@ -876,12 +861,8 @@
                 stream,
                 segmentNumber,
                 segmentNumber,
-<<<<<<< HEAD
-                txnId, this.retrieveDelegationToken()), executor);
-=======
                 txnId,
                 this.retrieveDelegationToken()), executor);
->>>>>>> ce6ad016
     }
 
     public CompletableFuture<Void> notifyTxnAbort(final String scope, final String stream,
@@ -899,13 +880,10 @@
                 segmentNumber,
                 txnId,
                 this.retrieveDelegationToken()), executor);
-<<<<<<< HEAD
     }
 
     boolean isStreamWriterInitialized() {
         return streamWritersInitialized.get();    
-=======
->>>>>>> ce6ad016
     }
 
     @Override
@@ -916,10 +894,7 @@
                 segmentHelper,
                 executor,
                 context,
-<<<<<<< HEAD
-=======
                 authHelper,
->>>>>>> ce6ad016
                 requestTracker);
     }
 
@@ -932,6 +907,6 @@
     }
 
     public String retrieveDelegationToken() {
-        return segmentHelper.retrieveMasterToken();
+        return authHelper.retrieveMasterToken();
     }
 }