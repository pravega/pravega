/**
 * Copyright (c) 2017 Dell Inc., or its subsidiaries. All Rights Reserved.
 *
 * Licensed under the Apache License, Version 2.0 (the "License");
 * you may not use this file except in compliance with the License.
 * You may obtain a copy of the License at
 *
 *     http://www.apache.org/licenses/LICENSE-2.0
 */
package io.pravega.controller.task.Stream;

import com.google.common.annotations.VisibleForTesting;
import com.google.common.base.Preconditions;
import com.google.common.collect.ImmutableMap;
import io.pravega.client.EventStreamClientFactory;
import io.pravega.client.stream.EventStreamWriter;
import io.pravega.client.stream.EventWriterConfig;
import io.pravega.client.stream.RetentionPolicy;
import io.pravega.client.stream.ScalingPolicy;
import io.pravega.client.stream.StreamConfiguration;
import io.pravega.client.stream.impl.ModelHelper;
import io.pravega.common.Exceptions;
import io.pravega.common.concurrent.Futures;
import io.pravega.common.tracing.RequestTag;
import io.pravega.common.tracing.RequestTracker;
import io.pravega.common.tracing.TagLogger;
import io.pravega.controller.metrics.StreamMetrics;
import io.pravega.controller.server.SegmentHelper;
import io.pravega.controller.server.eventProcessor.ControllerEventProcessors;
import io.pravega.controller.server.eventProcessor.requesthandlers.TaskExceptions;
import io.pravega.controller.server.rpc.auth.AuthHelper;
import io.pravega.controller.store.stream.BucketStore;
import io.pravega.controller.store.stream.CreateStreamResponse;
import io.pravega.controller.store.stream.EpochTransitionOperationExceptions;
import io.pravega.controller.store.stream.OperationContext;
import io.pravega.controller.store.stream.State;
import io.pravega.controller.store.stream.StoreException;
import io.pravega.controller.store.stream.StreamMetadataStore;
import io.pravega.controller.store.stream.VersionedMetadata;
import io.pravega.controller.store.stream.records.EpochRecord;
import io.pravega.controller.store.stream.records.EpochTransitionRecord;
import io.pravega.controller.store.stream.records.RetentionSet;
import io.pravega.controller.store.stream.records.StreamConfigurationRecord;
import io.pravega.controller.store.stream.records.StreamCutRecord;
import io.pravega.controller.store.stream.records.StreamCutReferenceRecord;
import io.pravega.controller.store.stream.records.StreamSegmentRecord;
import io.pravega.controller.store.stream.records.StreamTruncationRecord;
import io.pravega.controller.store.task.Resource;
import io.pravega.controller.store.task.TaskMetadataStore;
import io.pravega.controller.stream.api.grpc.v1.Controller;
import io.pravega.controller.stream.api.grpc.v1.Controller.CreateStreamStatus;
import io.pravega.controller.stream.api.grpc.v1.Controller.DeleteStreamStatus;
import io.pravega.controller.stream.api.grpc.v1.Controller.ScaleResponse;
import io.pravega.controller.stream.api.grpc.v1.Controller.ScaleStatusResponse;
import io.pravega.controller.stream.api.grpc.v1.Controller.SegmentRange;
import io.pravega.controller.stream.api.grpc.v1.Controller.UpdateStreamStatus;
import io.pravega.controller.task.Task;
import io.pravega.controller.task.TaskBase;
import io.pravega.controller.util.Config;
import io.pravega.controller.util.RetryHelper;
import io.pravega.shared.controller.event.ControllerEvent;
import io.pravega.shared.controller.event.DeleteStreamEvent;
import io.pravega.shared.controller.event.ScaleOpEvent;
import io.pravega.shared.controller.event.SealStreamEvent;
import io.pravega.shared.controller.event.TruncateStreamEvent;
import io.pravega.shared.controller.event.UpdateStreamEvent;
import io.pravega.shared.protocol.netty.WireCommands;
import io.pravega.shared.segment.StreamSegmentNameUtils;
import java.io.Serializable;
import java.time.Duration;
import java.util.ArrayList;
import java.util.Comparator;
import java.util.List;
import java.util.Map;
import java.util.Optional;
import java.util.Set;
import java.util.UUID;
import java.util.concurrent.CompletableFuture;
import java.util.concurrent.CompletionException;
import java.util.concurrent.ScheduledExecutorService;
import java.util.concurrent.atomic.AtomicBoolean;
import java.util.concurrent.atomic.AtomicReference;
import java.util.function.Supplier;
import java.util.stream.Collectors;
import java.util.stream.IntStream;

import lombok.Synchronized;
import org.apache.commons.lang3.NotImplementedException;
import org.slf4j.LoggerFactory;

import static io.pravega.controller.task.Stream.TaskStepsRetryHelper.withRetries;

/**
 * Collection of metadata update tasks on stream.
 * Task methods are annotated with @Task annotation.
 * <p>
 * Any update to the task method signature should be avoided, since it can cause problems during upgrade.
 * Instead, a new overloaded method may be created with the same task annotation name but a new version.
 */
public class StreamMetadataTasks extends TaskBase {

    private static final TagLogger log = new TagLogger(LoggerFactory.getLogger(StreamMetadataTasks.class));
    private static final long RETENTION_FREQUENCY_IN_MINUTES = Duration.ofMinutes(Config.MINIMUM_RETENTION_FREQUENCY_IN_MINUTES).toMillis();

    private final StreamMetadataStore streamMetadataStore;
    private final BucketStore bucketStore;
    private final SegmentHelper segmentHelper;
    private String requestStreamName;

    private final CompletableFuture<Void> writerInitFuture = new CompletableFuture<>();
    private final AtomicReference<EventStreamWriter<ControllerEvent>> requestEventWriterRef = new AtomicReference<>();
    private final AuthHelper authHelper;
    private final RequestTracker requestTracker;

    public StreamMetadataTasks(final StreamMetadataStore streamMetadataStore,
                               BucketStore bucketStore, final TaskMetadataStore taskMetadataStore,
                               final SegmentHelper segmentHelper, final ScheduledExecutorService executor, final String hostId,
                               AuthHelper authHelper, RequestTracker requestTracker) {
        this(streamMetadataStore, bucketStore, taskMetadataStore, segmentHelper, executor, new Context(hostId),
                authHelper, requestTracker);
    }

    private StreamMetadataTasks(final StreamMetadataStore streamMetadataStore,
                                BucketStore bucketStore, final TaskMetadataStore taskMetadataStore,
                                final SegmentHelper segmentHelper, final ScheduledExecutorService executor, final Context context,
                                AuthHelper authHelper, RequestTracker requestTracker) {
        super(taskMetadataStore, executor, context);
        this.streamMetadataStore = streamMetadataStore;
        this.bucketStore = bucketStore;
        this.segmentHelper = segmentHelper;
        this.authHelper = authHelper;
        this.requestTracker = requestTracker;
        this.setReady();
    }

    @Synchronized
    public void initializeStreamWriters(final EventStreamClientFactory clientFactory,
                                        final String streamName) {
        this.requestStreamName = streamName;
        requestEventWriterRef.set(clientFactory.createEventWriter(requestStreamName,
                ControllerEventProcessors.CONTROLLER_EVENT_SERIALIZER,
                EventWriterConfig.builder().build()));
        writerInitFuture.complete(null);
    }

    /**
     * Create stream.
     *
     * @param scope           scope.
     * @param stream          stream name.
     * @param config          stream configuration.
     * @param createTimestamp creation timestamp.
     * @return creation status.
     */
    @Task(name = "createStream", version = "1.0", resource = "{scope}/{stream}")
    public CompletableFuture<CreateStreamStatus.Status> createStream(String scope, String stream, StreamConfiguration config, long createTimestamp) {
        return execute(
                new Resource(scope, stream),
                new Serializable[]{scope, stream, config, createTimestamp},
                () -> createStreamBody(scope, stream, config, createTimestamp));
    }

    /**
     * Update stream's configuration.
     *
     * @param scope      scope.
     * @param stream     stream name.
     * @param newConfig     modified stream configuration.
     * @param contextOpt optional context
     * @return update status.
     */
    public CompletableFuture<UpdateStreamStatus.Status> updateStream(String scope, String stream, StreamConfiguration newConfig,
                                                                     OperationContext contextOpt) {
        final OperationContext context = contextOpt == null ? streamMetadataStore.createContext(scope, stream) : contextOpt;
        final long requestId = requestTracker.getRequestIdFor("updateStream", scope, stream);

        // 1. get configuration
        return streamMetadataStore.getConfigurationRecord(scope, stream, context, executor)
                .thenCompose(configProperty -> {
                    // 2. post event to start update workflow
                    if (!configProperty.getObject().isUpdating()) {
                        return addIndexAndSubmitTask(new UpdateStreamEvent(scope, stream, requestId), 
                                // 3. update new configuration in the store with updating flag = true
                                // if attempt to update fails, we bail out with no harm done
                                () -> streamMetadataStore.startUpdateConfiguration(scope, stream, newConfig,
                                        context, executor))
                                // 4. wait for update to complete
                                .thenCompose(x -> checkDone(() -> isUpdated(scope, stream, newConfig, context))
                                        .thenApply(y -> UpdateStreamStatus.Status.SUCCESS));
                    } else {
                        log.warn(requestId, "Another update in progress for {}/{}",
                                scope, stream);
                        return CompletableFuture.completedFuture(UpdateStreamStatus.Status.FAILURE);
                    }
                })
                .exceptionally(ex -> {
                    log.warn(requestId, "Exception thrown in trying to update stream configuration {}",
                            ex.getMessage());
                    return handleUpdateStreamError(ex, requestId);
                });
    }

    private CompletableFuture<Void> checkDone(Supplier<CompletableFuture<Boolean>> condition) {
        return checkDone(condition, 100L);
    }
    
    private CompletableFuture<Void> checkDone(Supplier<CompletableFuture<Boolean>> condition, long delay) {
        AtomicBoolean isDone = new AtomicBoolean(false);
        return Futures.loop(() -> !isDone.get(),
                () -> Futures.delayedFuture(condition, delay, executor)
                             .thenAccept(isDone::set), executor);
    }

    @VisibleForTesting
    CompletableFuture<Boolean> isUpdated(String scope, String stream, StreamConfiguration newConfig, OperationContext context) {
        CompletableFuture<State> stateFuture = streamMetadataStore.getState(scope, stream, true, context, executor);
        CompletableFuture<StreamConfigurationRecord> configPropertyFuture
                = streamMetadataStore.getConfigurationRecord(scope, stream, context, executor).thenApply(VersionedMetadata::getObject);
        return CompletableFuture.allOf(stateFuture, configPropertyFuture)
                                .thenApply(v -> {
                                    State state = stateFuture.join();
                                    StreamConfigurationRecord configProperty = configPropertyFuture.join();

                                    // if property is updating and doesn't match our request, it's a subsequent update
                                    if (configProperty.isUpdating()) {
                                        return !configProperty.getStreamConfiguration().equals(newConfig);
                                    } else {
                                        // if update-barrier is not updating, then update is complete if property matches our expectation 
                                        // and state is not updating 
                                        return !(configProperty.getStreamConfiguration().equals(newConfig) && state.equals(State.UPDATING));
                                    }
                                });
    }

    /**
     * Method to check retention policy and generate new periodic cuts and/or truncate stream at an existing stream cut.
     * 
     * @param scope scope
     * @param stream stream
     * @param policy retention policy
     * @param recordingTime time of recording
     * @param contextOpt operation context
     * @param delegationToken token to be sent to segmentstore to authorize this operation.
     * @return future.
     */
    public CompletableFuture<Void> retention(final String scope, final String stream, final RetentionPolicy policy,
                                             final long recordingTime, final OperationContext contextOpt, final String delegationToken) {
        Preconditions.checkNotNull(policy);
        final OperationContext context = contextOpt == null ? streamMetadataStore.createContext(scope, stream) : contextOpt;
        final long requestId = requestTracker.getRequestIdFor("truncateStream", scope, stream);

        return streamMetadataStore.getRetentionSet(scope, stream, context, executor)
                .thenCompose(retentionSet -> {
                    StreamCutReferenceRecord latestCut = retentionSet.getLatest();
                    
                    return generateStreamCutIfRequired(scope, stream, latestCut, recordingTime, context, delegationToken)
                            .thenCompose(newRecord -> truncate(scope, stream, policy, context, retentionSet, newRecord, recordingTime, requestId));
                })
                .thenAccept(x -> StreamMetrics.reportRetentionEvent(scope, stream));

    }

    private CompletableFuture<StreamCutRecord> generateStreamCutIfRequired(String scope, String stream,
                                                                           StreamCutReferenceRecord previous, long recordingTime,
                                                                           OperationContext context, String delegationToken) {
        if (previous == null || recordingTime - previous.getRecordingTime() > RETENTION_FREQUENCY_IN_MINUTES) {
            return Futures.exceptionallyComposeExpecting(
                    previous == null ? CompletableFuture.completedFuture(null) :
                            streamMetadataStore.getStreamCutRecord(scope, stream, previous, context, executor),
                    e -> e instanceof StoreException.DataNotFoundException, () -> null)
                          .thenCompose(previousRecord -> generateStreamCut(scope, stream, previousRecord, context, delegationToken)
                                  .thenCompose(newRecord -> streamMetadataStore.addStreamCutToRetentionSet(scope, stream, newRecord, context, executor)
                                                                               .thenApply(x -> {
                                                                                   log.debug("New streamCut generated for stream {}/{}", scope, stream);
                                                                                   return newRecord;
                                                                               })));
        } else {
            return CompletableFuture.completedFuture(null);
        }
    }

    private CompletableFuture<Void> truncate(String scope, String stream, RetentionPolicy policy, OperationContext context,
                                             RetentionSet retentionSet, StreamCutRecord newRecord, long recordingTime, long requestId) {
        return findTruncationRecord(policy, retentionSet, newRecord, recordingTime)
                .map(record -> streamMetadataStore.getStreamCutRecord(scope, stream, record, context, executor)
                        .thenCompose(streamCutRecord -> startTruncation(scope, stream, streamCutRecord.getStreamCut(), context, requestId))
                        .thenCompose(started -> {
                            if (started) {
                                return streamMetadataStore.deleteStreamCutBefore(scope, stream, record, context, executor);
                            } else {
                                throw new RuntimeException("Could not start truncation");
                            }
                        })
                        .exceptionally(e -> {
                            if (Exceptions.unwrap(e) instanceof IllegalArgumentException) {
                                // This is ignorable exception. Throwing this will cause unnecessary retries and exceptions logged.
                                log.debug(requestId, "Cannot truncate at given " +
                                        "streamCut because it intersects with existing truncation point");
                                return null;
                            } else {
                                throw new CompletionException(e);
                            }
                        })
                ).orElse(CompletableFuture.completedFuture(null));
    }

    private Optional<StreamCutReferenceRecord> findTruncationRecord(RetentionPolicy policy, RetentionSet retentionSet,
                                                           StreamCutRecord newRecord, long recordingTime) {
        switch (policy.getRetentionType()) {
            case TIME:
                return retentionSet.getRetentionRecords().stream().filter(x -> x.getRecordingTime() < recordingTime - policy.getRetentionParam())
                        .max(Comparator.comparingLong(StreamCutReferenceRecord::getRecordingTime));
            case SIZE:
                // find a stream cut record Si from retentionSet R = {S1.. Sn} such that Sn.size - Si.size > policy and
                // Sn.size - Si+1.size < policy
                Optional<StreamCutRecord> latestOpt = Optional.ofNullable(newRecord);

                return latestOpt.flatMap(latest ->
                        retentionSet.getRetentionRecords().stream().filter(x -> (latest.getRecordingSize() - x.getRecordingSize()) > policy.getRetentionParam())
                                .max(Comparator.comparingLong(StreamCutReferenceRecord::getRecordingTime)));
            default:
                throw new NotImplementedException(policy.getRetentionType().toString());
        }
    }

    /**
     * Generate a new stream cut.
     *
     * @param scope      scope.
     * @param stream     stream name.
     * @param contextOpt optional context
     * @param delegationToken token to be sent to segmentstore.
     * @param previous previous stream cut record
     * @return streamCut.
     */
    public CompletableFuture<StreamCutRecord> generateStreamCut(final String scope, final String stream, final StreamCutRecord previous,
                                                                final OperationContext contextOpt, String delegationToken) {
        final OperationContext context = contextOpt == null ? streamMetadataStore.createContext(scope, stream) : contextOpt;

        return streamMetadataStore.getActiveSegments(scope, stream, context, executor)
                .thenCompose(activeSegments -> Futures.allOfWithResults(activeSegments
                        .stream()
                        .parallel()
                        .collect(Collectors.toMap(x -> x, x -> getSegmentOffset(scope, stream, x.segmentId(), delegationToken)))))
                .thenCompose(map -> {
                    final long generationTime = System.currentTimeMillis();
                    ImmutableMap.Builder<Long, Long> builder = ImmutableMap.builder();
                    map.forEach((key, value) -> builder.put(key.segmentId(), value));
                    ImmutableMap<Long, Long> streamCutMap = builder.build();
                    return streamMetadataStore.getSizeTillStreamCut(scope, stream, streamCutMap, Optional.ofNullable(previous), context, executor)
                                              .thenApply(sizeTill -> new StreamCutRecord(generationTime, sizeTill, streamCutMap));
                });
    }

    /**
     * Truncate a stream.
     *
     * @param scope      scope.
     * @param stream     stream name.
     * @param streamCut  stream cut.
     * @param contextOpt optional context
     * @return update status.
     */
    public CompletableFuture<UpdateStreamStatus.Status> truncateStream(final String scope, final String stream,
                                                                       final Map<Long, Long> streamCut,
                                                                       final OperationContext contextOpt) {
        final OperationContext context = contextOpt == null ? streamMetadataStore.createContext(scope, stream) : contextOpt;
        final long requestId = requestTracker.getRequestIdFor("truncateStream", scope, stream);

        // 1. get stream cut
        return startTruncation(scope, stream, streamCut, context, requestId)
                // 4. check for truncation to complete
                .thenCompose(truncationStarted -> {
                    if (truncationStarted) {
                        return checkDone(() -> isTruncated(scope, stream, streamCut, context), 1000L)
                                .thenApply(y -> UpdateStreamStatus.Status.SUCCESS);
                    } else {
                        log.warn(requestId, "Unable to start truncation for {}/{}", scope, stream);
                        return CompletableFuture.completedFuture(UpdateStreamStatus.Status.FAILURE);
                    }
                })
                .exceptionally(ex -> {
                    log.warn(requestId, "Exception thrown in trying to update stream configuration {}", ex);
                    return handleUpdateStreamError(ex, requestId);
                });
    }

    private CompletableFuture<Boolean> startTruncation(String scope, String stream, Map<Long, Long> streamCut,
                                                       OperationContext contextOpt, long requestId) {
        final OperationContext context = contextOpt == null ? streamMetadataStore.createContext(scope, stream) : contextOpt;

        return streamMetadataStore.getTruncationRecord(scope, stream, context, executor)
                .thenCompose(property -> {
                    if (!property.getObject().isUpdating()) {
                        // 2. post event with new stream cut if no truncation is ongoing
                        return addIndexAndSubmitTask(new TruncateStreamEvent(scope, stream, requestId), 
                                // 3. start truncation by updating the metadata
                                () -> streamMetadataStore.startTruncation(scope, stream, streamCut,
                                        context, executor))
                                .thenApply(x -> {
                                    log.debug(requestId, "Started truncation request for stream {}/{}", scope, stream);
                                    return true;
                                });
                    } else {
                        log.warn(requestId, "Another truncation in progress for {}/{}", scope, stream);
                        return CompletableFuture.completedFuture(false);
                    }
                });
    }

    @VisibleForTesting
    CompletableFuture<Boolean> isTruncated(String scope, String stream, Map<Long, Long> streamCut, OperationContext context) {
        CompletableFuture<State> stateFuture = streamMetadataStore.getState(scope, stream, true, context, executor);
        CompletableFuture<StreamTruncationRecord> configPropertyFuture
                = streamMetadataStore.getTruncationRecord(scope, stream, context, executor).thenApply(VersionedMetadata::getObject);
        return CompletableFuture.allOf(stateFuture, configPropertyFuture)
                                .thenApply(v -> {
                                    State state = stateFuture.join();
                                    StreamTruncationRecord truncationRecord = configPropertyFuture.join();

                                    // if property is updating and doesn't match our request, it's a subsequent update
                                    if (truncationRecord.isUpdating()) {
                                        return !truncationRecord.getStreamCut().equals(streamCut);
                                    } else {
                                        // if truncate-barrier is not updating, then truncate is complete if property matches our expectation 
                                        // and state is not updating 
                                        return !(truncationRecord.getStreamCut().equals(streamCut) && state.equals(State.TRUNCATING));
                                    }
                                });
    }

    /**
     * Seal a stream.
     *
     * @param scope      scope.
     * @param stream     stream name.
     * @param contextOpt optional context
     * @return update status.
     */
    public CompletableFuture<UpdateStreamStatus.Status> sealStream(String scope, String stream, OperationContext contextOpt) {
        final OperationContext context = contextOpt == null ? streamMetadataStore.createContext(scope, stream) : contextOpt;
        final long requestId = requestTracker.getRequestIdFor("sealStream", scope, stream);

        // 1. post event for seal.
        SealStreamEvent event = new SealStreamEvent(scope, stream, requestId);
        return addIndexAndSubmitTask(event, 
                // 2. set state to sealing
                () -> streamMetadataStore.getVersionedState(scope, stream, context, executor)
                .thenCompose(state -> {
                    if (state.getObject().equals(State.SEALED)) {
                        return CompletableFuture.completedFuture(state);
                    } else {
                        return streamMetadataStore.updateVersionedState(scope, stream, State.SEALING, state, context, executor);
                    }
                }))
                // 3. return with seal initiated.
                .thenCompose(result -> {
                    if (result.getObject().equals(State.SEALED) || result.getObject().equals(State.SEALING)) {
                        return checkDone(() -> isSealed(scope, stream, context))
                                .thenApply(x -> UpdateStreamStatus.Status.SUCCESS);
                    } else {
                        return CompletableFuture.completedFuture(UpdateStreamStatus.Status.FAILURE);
                    }
                })
                .exceptionally(ex -> {
                    log.warn(requestId, "Exception thrown in trying to notify sealed segments {}", ex.getMessage());
                    return handleUpdateStreamError(ex, requestId);
                });
    }

    private CompletableFuture<Boolean> isSealed(String scope, String stream, OperationContext context) {
        return streamMetadataStore.getState(scope, stream, true, context, executor)
                .thenApply(state -> state.equals(State.SEALED));
    }

    /**
     * Delete a stream. Precondition for deleting a stream is that the stream sholud be sealed.
     *
     * @param scope      scope.
     * @param stream     stream name.
     * @param contextOpt optional context
     * @return delete status.
     */
    public CompletableFuture<DeleteStreamStatus.Status> deleteStream(final String scope, final String stream,
                                                                     final OperationContext contextOpt) {
        final OperationContext context = contextOpt == null ? streamMetadataStore.createContext(scope, stream) : contextOpt;
        final long requestId = requestTracker.getRequestIdFor("deleteStream", scope, stream);

        return streamMetadataStore.getState(scope, stream, false, context, executor)
                .thenCompose(state -> {
                    if (!state.equals(State.SEALED)) {
                        return CompletableFuture.completedFuture(false);
                    } else {
                        return streamMetadataStore.getCreationTime(scope, stream, context, executor)
                                                  .thenApply(time -> new DeleteStreamEvent(scope, stream, requestId, time))
                                                  .thenCompose(event -> writeEvent(event))
                                .thenApply(x -> true);
                    }
                })
                .thenCompose(result -> {
                    if (result) {
                        return checkDone(() -> isDeleted(scope, stream))
                                .thenApply(x -> DeleteStreamStatus.Status.SUCCESS);
                    } else {
                        return CompletableFuture.completedFuture(DeleteStreamStatus.Status.STREAM_NOT_SEALED);
                    }
                })
                .exceptionally(ex -> {
                    log.warn(requestId, "Exception thrown while deleting stream {}", ex.getMessage());
                    return handleDeleteStreamError(ex, requestId);
                });
    }

    private CompletableFuture<Boolean> isDeleted(String scope, String stream) {
        return streamMetadataStore.checkStreamExists(scope, stream)
                .thenApply(x -> !x);
    }

    /**
     * Helper method to perform scale operation against an scale request.
     * This method posts a request in the request stream and then starts the scale operation while
     * tracking it's progress. Eventually, after scale completion, it sends a response to the caller.
     *
     * @param scope          scope.
     * @param stream         stream name.
     * @param segmentsToSeal segments to be sealed.
     * @param newRanges      key ranges for new segments.
     * @param scaleTimestamp scaling time stamp.
     * @param context        optional context
     * @return returns the newly created segments.
     */
    public CompletableFuture<ScaleResponse> manualScale(String scope, String stream, List<Long> segmentsToSeal,
                                                        List<Map.Entry<Double, Double>> newRanges, long scaleTimestamp,
                                                        OperationContext context) {
        final long requestId = requestTracker.getRequestIdFor("scaleStream", scope, stream, String.valueOf(scaleTimestamp));
        ScaleOpEvent event = new ScaleOpEvent(scope, stream, segmentsToSeal, newRanges, true, scaleTimestamp, requestId);

        return addIndexAndSubmitTask(event,
                () -> streamMetadataStore.submitScale(scope, stream, segmentsToSeal, new ArrayList<>(newRanges),
                        scaleTimestamp, null, context, executor))
                        .handle((startScaleResponse, e) -> {
                            ScaleResponse.Builder response = ScaleResponse.newBuilder();

                            if (e != null) {
                                Throwable cause = Exceptions.unwrap(e);
                                if (cause instanceof EpochTransitionOperationExceptions.PreConditionFailureException) {
                                    response.setStatus(ScaleResponse.ScaleStreamStatus.PRECONDITION_FAILED);
                                } else {
                                    log.warn(requestId, "Scale for stream {}/{} failed with exception {}", scope, stream, cause);
                                    response.setStatus(ScaleResponse.ScaleStreamStatus.FAILURE);
                                }
                            } else {
                                log.info(requestId, "scale for stream {}/{} started successfully", scope, stream);
                                response.setStatus(ScaleResponse.ScaleStreamStatus.STARTED);
                                response.addAllSegments(
                                        startScaleResponse.getObject().getNewSegmentsWithRange().entrySet()
                                                .stream()
                                                .map(segment -> convert(scope, stream, segment))
                                                .collect(Collectors.toList()));
                                response.setEpoch(startScaleResponse.getObject().getActiveEpoch());
                            }
                            return response.build();
                        });
    }

    /**
     * Helper method to check if scale operation against an epoch completed or not.
     *
     * @param scope          scope.
     * @param stream         stream name.
     * @param epoch          stream epoch.
     * @param context        optional context
     * @return returns the newly created segments.
     */
    public CompletableFuture<ScaleStatusResponse> checkScale(String scope, String stream, int epoch,
                                                                        OperationContext context) {
        CompletableFuture<EpochRecord> activeEpochFuture =
                streamMetadataStore.getActiveEpoch(scope, stream, context, true, executor);
        CompletableFuture<State> stateFuture =
                streamMetadataStore.getState(scope, stream, true, context, executor);
        CompletableFuture<EpochTransitionRecord> etrFuture =
                streamMetadataStore.getEpochTransition(scope, stream, context, executor).thenApply(VersionedMetadata::getObject);
        return CompletableFuture.allOf(stateFuture, activeEpochFuture)
                        .handle((r, ex) -> {
                            ScaleStatusResponse.Builder response = ScaleStatusResponse.newBuilder();

                            if (ex != null) {
                                Throwable e = Exceptions.unwrap(ex);
                                if (e instanceof StoreException.DataNotFoundException) {
                                    response.setStatus(ScaleStatusResponse.ScaleStatus.INVALID_INPUT);
                                } else {
                                    response.setStatus(ScaleStatusResponse.ScaleStatus.INTERNAL_ERROR);
                                }
                            } else {
                                EpochRecord activeEpoch = activeEpochFuture.join();
                                State state = stateFuture.join();
                                EpochTransitionRecord etr = etrFuture.join();
                                if (epoch > activeEpoch.getEpoch()) {
                                    response.setStatus(ScaleStatusResponse.ScaleStatus.INVALID_INPUT);
                                } else if (activeEpoch.getEpoch() == epoch || activeEpoch.getReferenceEpoch() == epoch) {
                                    response.setStatus(ScaleStatusResponse.ScaleStatus.IN_PROGRESS);
                                } else {
                                    // active epoch == scale epoch + 1 but the state is scaling, the previous workflow 
                                    // has not completed.
                                    if (epoch + 1 == activeEpoch.getReferenceEpoch() && state.equals(State.SCALING) &&
                                            (etr.equals(EpochTransitionRecord.EMPTY) || etr.getNewEpoch() == activeEpoch.getEpoch())) {
                                        response.setStatus(ScaleStatusResponse.ScaleStatus.IN_PROGRESS);
                                    } else {
                                        response.setStatus(ScaleStatusResponse.ScaleStatus.SUCCESS);
                                    }
                                }
                            }
                                return response.build();
                            });
    }

    /**
     * This method takes an event and a future supplier and guarantees that if future supplier has been executed then event will 
     * be posted in request stream. It does it by following approach:
     * 1. it first adds the index for the event to be posted to the current host. 
     * 2. it then invokes future. 
     * 3. it then posts event. 
     * 4. removes the index. 
     *
     * If controller fails after step 2, a replacement controller will failover all indexes and {@link RequestSweeper} will 
     * post events for any index that is found.  
     *
     * Upon failover, an index can be found if failure occurred in any step before 3. It is safe to post duplicate events 
     * because event processing is idempotent. It is also safe to post event even if step 2 was not performed because the 
     * event will be ignored by the processor after a while.
     */
    @VisibleForTesting
    <T> CompletableFuture<T> addIndexAndSubmitTask(ControllerEvent event, Supplier<CompletableFuture<T>> futureSupplier) {
        String id = UUID.randomUUID().toString();
        return streamMetadataStore.addRequestToIndex(context.getHostId(), id, event)
                           .thenCompose(v -> futureSupplier.get())
                           .thenCompose(t -> RetryHelper.withIndefiniteRetriesAsync(() -> writeEvent(event), e -> { }, executor)
                                                        .thenCompose(v -> streamMetadataStore.removeTaskFromIndex(context.getHostId(), id))
                                                        .thenApply(v -> t));
    }
    
    public CompletableFuture<Void> writeEvent(ControllerEvent event) {
        CompletableFuture<Void> result = new CompletableFuture<>();

<<<<<<< HEAD
        writerInitFuture.thenApply(v -> requestEventWriterRef.get().writeEvent(event.getKey(), event).whenComplete((r, e) -> {
=======
        writerInitFuture.thenCompose(v -> requestEventWriterRef.get().writeEvent(event.getKey(), event)).whenComplete((r, e) -> {
>>>>>>> 81867f33
            if (e != null) {
                log.warn("exception while posting event {} {}", e.getClass().getName(), e.getMessage());
                if (e instanceof TaskExceptions.ProcessingDisabledException) {
                    result.completeExceptionally(e);
                } else {
                    // transform any other event write exception to retryable exception
                    result.completeExceptionally(new TaskExceptions.PostEventException("Failed to post event", e));
                }
            } else {
                log.info("event posted successfully");
                result.complete(null);
            }
        }));

        return result;

    }

    @VisibleForTesting
    public void setRequestEventWriter(EventStreamWriter<ControllerEvent> requestEventWriter) {
        requestEventWriterRef.set(requestEventWriter);
        writerInitFuture.complete(null);
    }
    
    @VisibleForTesting
    CompletableFuture<CreateStreamStatus.Status> createStreamBody(String scope, String stream, StreamConfiguration config, long timestamp) {
        final long requestId = requestTracker.getRequestIdFor("createStream", scope, stream);
        return this.streamMetadataStore.createStream(scope, stream, config, timestamp, null, executor)
                .thenComposeAsync(response -> {
                    log.info(requestId, "{}/{} created in metadata store", scope, stream);
                    CreateStreamStatus.Status status = translate(response.getStatus());
                    // only if its a new stream or an already existing non-active stream then we will create
                    // segments and change the state of the stream to active.
                    if (response.getStatus().equals(CreateStreamResponse.CreateStatus.NEW) ||
                            response.getStatus().equals(CreateStreamResponse.CreateStatus.EXISTS_CREATING)) {
                        final int startingSegmentNumber = response.getStartingSegmentNumber();
                        final int minNumSegments = response.getConfiguration().getScalingPolicy().getMinNumSegments();
                        List<Long> newSegments = IntStream.range(startingSegmentNumber, startingSegmentNumber + minNumSegments)
                                                           .boxed()
                                                           .map(x -> StreamSegmentNameUtils.computeSegmentId(x, 0))
                                                           .collect(Collectors.toList());
                        return notifyNewSegments(scope, stream, response.getConfiguration(), newSegments, this.retrieveDelegationToken(), requestId)
                                .thenCompose(y -> {
                                    final OperationContext context = streamMetadataStore.createContext(scope, stream);

                                    return withRetries(() -> {
                                        CompletableFuture<Void> future;
                                        if (config.getRetentionPolicy() != null) {
                                            future = bucketStore.addStreamToBucketStore(BucketStore.ServiceType.RetentionService, scope, stream, executor);
                                        } else {
                                            future = CompletableFuture.completedFuture(null);
                                        }
                                        return future
                                                .thenCompose(v -> streamMetadataStore.getVersionedState(scope, stream, context, executor)
                                                .thenCompose(state -> {
                                                    if (state.getObject().equals(State.CREATING)) {
                                                        return streamMetadataStore.updateVersionedState(scope, stream, State.ACTIVE,
                                                                state, context, executor);
                                                    } else {
                                                        return CompletableFuture.completedFuture(state);
                                                    }
                                                }));
                                    }, executor)
                                            .thenApply(z -> status);
                                });
                    } else {
                        return CompletableFuture.completedFuture(status);
                    }
                }, executor)
                .handle((result, ex) -> {
                    if (ex != null) {
                        Throwable cause = Exceptions.unwrap(ex);
                        if (cause instanceof StoreException.DataNotFoundException) {
                            return CreateStreamStatus.Status.SCOPE_NOT_FOUND;
                        } else {
                            log.warn(requestId, "Create stream failed due to ", ex);
                            return CreateStreamStatus.Status.FAILURE;
                        }
                    } else {
                        return result;
                    }
                });
    }

    private CreateStreamStatus.Status translate(CreateStreamResponse.CreateStatus status) {
        CreateStreamStatus.Status retVal;
        switch (status) {
            case NEW:
                retVal = CreateStreamStatus.Status.SUCCESS;
                break;
            case EXISTS_ACTIVE:
            case EXISTS_CREATING:
                retVal = CreateStreamStatus.Status.STREAM_EXISTS;
                break;
            case FAILED:
            default:
                retVal = CreateStreamStatus.Status.FAILURE;
                break;
        }
        return retVal;
    }

    public CompletableFuture<Void> notifyNewSegments(String scope, String stream, List<Long> segmentIds, OperationContext context,
                                                     String controllerToken) {
        return notifyNewSegments(scope, stream, segmentIds, context, controllerToken, RequestTag.NON_EXISTENT_ID);
    }

    public CompletableFuture<Void> notifyNewSegments(String scope, String stream, List<Long> segmentIds, OperationContext context,
                                                     String controllerToken, long requestId) {
        return withRetries(() -> streamMetadataStore.getConfiguration(scope, stream, context, executor), executor)
                .thenCompose(configuration -> notifyNewSegments(scope, stream, configuration, segmentIds, controllerToken, requestId));
    }

    public CompletableFuture<Void> notifyNewSegments(String scope, String stream, StreamConfiguration configuration,
                                                     List<Long> segmentIds, String controllerToken, long requestId) {
        return Futures.toVoid(Futures.allOfWithResults(segmentIds
                .stream()
                .parallel()
                .map(segment -> notifyNewSegment(scope, stream, segment, configuration.getScalingPolicy(), controllerToken, requestId))
                .collect(Collectors.toList())));
    }

    public CompletableFuture<Void> notifyNewSegment(String scope, String stream, long segmentId, ScalingPolicy policy,
                                                    String controllerToken) {
        return Futures.toVoid(withRetries(() -> segmentHelper.createSegment(scope, stream, segmentId, policy,
                controllerToken, RequestTag.NON_EXISTENT_ID), executor));
    }

    public CompletableFuture<Void> notifyNewSegment(String scope, String stream, long segmentId, ScalingPolicy policy,
                                                    String controllerToken, long requestId) {
        return Futures.toVoid(withRetries(() -> segmentHelper.createSegment(scope,
                stream, segmentId, policy, controllerToken, requestId), executor));
    }

    public CompletableFuture<Void> notifyDeleteSegments(String scope, String stream, Set<Long> segmentsToDelete,
                                                        String delegationToken, long requestId) {
        return Futures.allOf(segmentsToDelete
                 .stream()
                 .parallel()
                 .map(segment -> notifyDeleteSegment(scope, stream, segment, delegationToken, requestId))
                 .collect(Collectors.toList()));
    }

    public CompletableFuture<Void> notifyDeleteSegment(String scope, String stream, long segmentId, String delegationToken,
                                                       long requestId) {
        return Futures.toVoid(withRetries(() -> segmentHelper.deleteSegment(scope,
                stream, segmentId, delegationToken, requestId), executor));
    }

    public CompletableFuture<Void> notifyTruncateSegment(String scope, String stream, Map.Entry<Long, Long> segmentCut,
                                                         String delegationToken, long requestId) {
        return Futures.toVoid(withRetries(() -> segmentHelper.truncateSegment(scope, stream, segmentCut.getKey(),
                segmentCut.getValue(), delegationToken, requestId), executor));
    }

    public CompletableFuture<Map<Long, Long>> getSealedSegmentsSize(String scope, String stream, List<Long> sealedSegments, String delegationToken) {
        return Futures.allOfWithResults(
                sealedSegments
                        .stream()
                        .parallel()
                        .collect(Collectors.toMap(x -> x, x -> getSegmentOffset(scope, stream, x, delegationToken))));
    }

    public CompletableFuture<Void> notifySealedSegments(String scope, String stream, List<Long> sealedSegments,
                                                        String delegationToken) {
        return notifySealedSegments(scope, stream, sealedSegments, delegationToken, RequestTag.NON_EXISTENT_ID);
    }

    public CompletableFuture<Void> notifySealedSegments(String scope, String stream, List<Long> sealedSegments,
                                                         String delegationToken, long requestId) {
        return Futures.allOf(
                sealedSegments
                        .stream()
                        .parallel()
                        .map(id -> notifySealedSegment(scope, stream, id, delegationToken, requestId))
                        .collect(Collectors.toList()));
    }

    private CompletableFuture<Void> notifySealedSegment(final String scope, final String stream, final long sealedSegment,
                                                        String delegationToken, long requestId) {
        return Futures.toVoid(withRetries(() -> segmentHelper.sealSegment(
                scope,
                stream,
                sealedSegment,
                delegationToken, requestId), executor));
    }

    public CompletableFuture<Void> notifyPolicyUpdates(String scope, String stream, List<StreamSegmentRecord> activeSegments,
                                                       ScalingPolicy policy, String delegationToken, long requestId) {
        return Futures.toVoid(Futures.allOfWithResults(activeSegments
                .stream()
                .parallel()
                .map(segment -> notifyPolicyUpdate(scope, stream, policy, segment.segmentId(), delegationToken, requestId))
                .collect(Collectors.toList())));
    }

    private CompletableFuture<Long> getSegmentOffset(String scope, String stream, long segmentId, String delegationToken) {

        return withRetries(() -> segmentHelper.getSegmentInfo(
                scope,
                stream,
                segmentId,
                delegationToken), executor)
                .thenApply(WireCommands.StreamSegmentInfo::getWriteOffset);
    }

    private CompletableFuture<Void> notifyPolicyUpdate(String scope, String stream, ScalingPolicy policy, long segmentId,
                                                       String delegationToken, long requestId) {
        return withRetries(() -> segmentHelper.updatePolicy(
                scope,
                stream,
                policy,
                segmentId,
                delegationToken, requestId), executor);
    }

    private SegmentRange convert(String scope, String stream, Map.Entry<Long, Map.Entry<Double, Double>> segment) {
        return ModelHelper.createSegmentRange(scope, stream, segment.getKey(), segment.getValue().getKey(),
                segment.getValue().getValue());
    }

    private UpdateStreamStatus.Status handleUpdateStreamError(Throwable ex, long requestId) {
        Throwable cause = Exceptions.unwrap(ex);
        if (cause instanceof StoreException.DataNotFoundException) {
            return UpdateStreamStatus.Status.STREAM_NOT_FOUND;
        } else {
            log.warn(requestId, "Update stream failed due to ", cause);
            return UpdateStreamStatus.Status.FAILURE;
        }
    }

    private DeleteStreamStatus.Status handleDeleteStreamError(Throwable ex, long requestId) {
        Throwable cause = Exceptions.unwrap(ex);
        if (cause instanceof StoreException.DataNotFoundException) {
            return DeleteStreamStatus.Status.STREAM_NOT_FOUND;
        } else {
            log.warn(requestId, "Delete stream failed.", ex);
            return DeleteStreamStatus.Status.FAILURE;
        }
    }

    public CompletableFuture<Void> notifyTxnCommit(final String scope, final String stream,
                                                   final List<Long> segments, final UUID txnId) {
        return Futures.allOf(segments.stream()
                .parallel()
                .map(segment -> notifyTxnCommit(scope, stream, segment, txnId))
                .collect(Collectors.toList()));
    }

    private CompletableFuture<Controller.TxnStatus> notifyTxnCommit(final String scope, final String stream,
                                                                    final long segmentNumber, final UUID txnId) {
        return TaskStepsRetryHelper.withRetries(() -> segmentHelper.commitTransaction(scope,
                stream,
                segmentNumber,
                segmentNumber,
                txnId,
                this.retrieveDelegationToken()), executor);
    }

    public CompletableFuture<Void> notifyTxnAbort(final String scope, final String stream,
                                                  final List<Long> segments, final UUID txnId) {
        return Futures.allOf(segments.stream()
                .parallel()
                .map(segment -> notifyTxnAbort(scope, stream, segment, txnId))
                .collect(Collectors.toList()));
    }

    private CompletableFuture<Controller.TxnStatus> notifyTxnAbort(final String scope, final String stream,
                                                                   final long segmentNumber, final UUID txnId) {
        return TaskStepsRetryHelper.withRetries(() -> segmentHelper.abortTransaction(scope,
                stream,
                segmentNumber,
                txnId,
                this.retrieveDelegationToken()), executor);
    }

    @Override
    public TaskBase copyWithContext(Context context) {
        return new StreamMetadataTasks(streamMetadataStore,
                bucketStore, 
                taskMetadataStore,
                segmentHelper,
                executor,
                context,
                authHelper,
                requestTracker);
    }

    @Override
    public void close() throws Exception {
        if (!writerInitFuture.isDone()) {
            writerInitFuture.cancel(true);
        }
        EventStreamWriter<ControllerEvent> writer = requestEventWriterRef.get();
        if (writer != null) {
            writer.close();
        }
    }

    public String retrieveDelegationToken() {
        return authHelper.retrieveMasterToken();
    }
}<|MERGE_RESOLUTION|>--- conflicted
+++ resolved
@@ -642,11 +642,7 @@
     public CompletableFuture<Void> writeEvent(ControllerEvent event) {
         CompletableFuture<Void> result = new CompletableFuture<>();
 
-<<<<<<< HEAD
-        writerInitFuture.thenApply(v -> requestEventWriterRef.get().writeEvent(event.getKey(), event).whenComplete((r, e) -> {
-=======
         writerInitFuture.thenCompose(v -> requestEventWriterRef.get().writeEvent(event.getKey(), event)).whenComplete((r, e) -> {
->>>>>>> 81867f33
             if (e != null) {
                 log.warn("exception while posting event {} {}", e.getClass().getName(), e.getMessage());
                 if (e instanceof TaskExceptions.ProcessingDisabledException) {
@@ -659,7 +655,7 @@
                 log.info("event posted successfully");
                 result.complete(null);
             }
-        }));
+        });
 
         return result;
 
