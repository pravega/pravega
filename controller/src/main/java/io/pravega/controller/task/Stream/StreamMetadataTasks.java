--- conflicted
+++ resolved
@@ -84,12 +84,9 @@
 import java.util.concurrent.CompletionException;
 import java.util.concurrent.ScheduledExecutorService;
 import java.util.concurrent.TimeoutException;
-<<<<<<< HEAD
-=======
 import java.util.concurrent.atomic.AtomicBoolean;
 import java.util.concurrent.atomic.AtomicLong;
 import java.util.concurrent.atomic.AtomicReference;
->>>>>>> 15b0f5eb
 import java.util.function.Supplier;
 import java.util.stream.Collectors;
 import java.util.stream.IntStream;
@@ -119,12 +116,9 @@
     private final GrpcAuthHelper authHelper;
     private final RequestTracker requestTracker;
     private final ScheduledExecutorService eventExecutor;
-<<<<<<< HEAD
+    private final AtomicLong completionTimeoutMillis = new AtomicLong(COMPLETION_TIMEOUT_MILLIS);
     private EventHelper eventHelper;
 
-=======
-    private final AtomicLong completionTimeoutMillis = new AtomicLong(COMPLETION_TIMEOUT_MILLIS);
->>>>>>> 15b0f5eb
 
     public StreamMetadataTasks(final StreamMetadataStore streamMetadataStore,
                                BucketStore bucketStore, final TaskMetadataStore taskMetadataStore,
@@ -262,21 +256,18 @@
                 });
     }
 
-<<<<<<< HEAD
-=======
     private CompletableFuture<Void> checkDone(Supplier<CompletableFuture<Boolean>> condition) {
         return checkDone(condition, 100L);
     }
     
     private CompletableFuture<Void> checkDone(Supplier<CompletableFuture<Boolean>> condition, long delay) {
-        // Check whether workflow is complete by adding a delay between each iteration. 
+        // Check whether workflow is complete by adding a delay between each iteration.
         // If the work is not complete within `completionTimeoutMillis` throw TimeoutException.
         AtomicBoolean isDone = new AtomicBoolean(false);
         return RetryHelper.loopWithTimeout(() -> !isDone.get(), () -> condition.get().thenAccept(isDone::set),
                 delay, 5000L, completionTimeoutMillis.get(), executor);
     }
 
->>>>>>> 15b0f5eb
     @VisibleForTesting
     CompletableFuture<Boolean> isUpdated(String scope, String stream, StreamConfiguration newConfig, OperationContext context) {
         CompletableFuture<State> stateFuture = streamMetadataStore.getState(scope, stream, true, context, executor);
@@ -1039,10 +1030,7 @@
 
     @VisibleForTesting
     public void setCompletionTimeoutMillis(long timeoutMillis) {
-<<<<<<< HEAD
         eventHelper.setCompletionTimeoutMillis(timeoutMillis);
-=======
         completionTimeoutMillis.set(timeoutMillis);
->>>>>>> 15b0f5eb
     }
 }