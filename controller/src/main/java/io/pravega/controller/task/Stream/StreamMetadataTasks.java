/**
 * Copyright (c) Dell Inc., or its subsidiaries. All Rights Reserved.
 *
 * Licensed under the Apache License, Version 2.0 (the "License");
 * you may not use this file except in compliance with the License.
 * You may obtain a copy of the License at
 *
 *     http://www.apache.org/licenses/LICENSE-2.0
 */
package io.pravega.controller.task.Stream;

import com.google.common.annotations.VisibleForTesting;
import com.google.common.base.Preconditions;
import com.google.common.collect.ImmutableMap;
import com.google.common.collect.ImmutableSet;
import io.pravega.client.EventStreamClientFactory;
import io.pravega.client.stream.EventStreamWriter;
import io.pravega.client.stream.EventWriterConfig;
import io.pravega.client.stream.RetentionPolicy;
import io.pravega.client.stream.ScalingPolicy;
import io.pravega.client.stream.StreamConfiguration;
import io.pravega.client.stream.ReaderGroupConfig;
import io.pravega.client.stream.Stream;
import io.pravega.client.control.impl.ModelHelper;
import io.pravega.common.Exceptions;
import io.pravega.common.Timer;
import io.pravega.common.concurrent.Futures;
import io.pravega.common.tracing.RequestTag;
import io.pravega.common.tracing.RequestTracker;
import io.pravega.common.tracing.TagLogger;
import io.pravega.common.util.RetriesExhaustedException;
import io.pravega.controller.metrics.StreamMetrics;
import io.pravega.controller.metrics.TransactionMetrics;
import io.pravega.controller.retryable.RetryableException;
import io.pravega.controller.server.SegmentHelper;
import io.pravega.controller.server.eventProcessor.ControllerEventProcessors;
import io.pravega.controller.server.security.auth.GrpcAuthHelper;
import io.pravega.controller.store.stream.AbstractStreamMetadataStore;
import io.pravega.controller.store.stream.BucketStore;
import io.pravega.controller.store.stream.CreateStreamResponse;
import io.pravega.controller.store.stream.EpochTransitionOperationExceptions;
import io.pravega.controller.store.stream.OperationContext;
import io.pravega.controller.store.stream.State;
import io.pravega.controller.store.stream.StoreException;
import io.pravega.controller.store.stream.StreamMetadataStore;
import io.pravega.controller.store.stream.RGOperationContext;
import io.pravega.controller.store.stream.ReaderGroupState;
import io.pravega.controller.store.VersionedMetadata;
import io.pravega.controller.store.stream.records.EpochRecord;
import io.pravega.controller.store.stream.records.EpochTransitionRecord;
import io.pravega.controller.store.stream.records.RetentionSet;
import io.pravega.controller.store.stream.records.StreamConfigurationRecord;
import io.pravega.controller.store.stream.records.StreamCutRecord;
import io.pravega.controller.store.stream.records.StreamCutReferenceRecord;
import io.pravega.controller.store.stream.records.StreamSegmentRecord;
import io.pravega.controller.store.stream.records.StreamTruncationRecord;
import io.pravega.controller.store.stream.records.ReaderGroupConfigRecord;
import io.pravega.shared.controller.event.RGStreamCutRecord;
import io.pravega.controller.store.task.LockFailedException;
import io.pravega.controller.store.task.Resource;
import io.pravega.controller.store.task.TaskMetadataStore;
import io.pravega.controller.stream.api.grpc.v1.Controller;
import io.pravega.controller.stream.api.grpc.v1.Controller.CreateStreamStatus;
import io.pravega.controller.stream.api.grpc.v1.Controller.DeleteStreamStatus;
import io.pravega.controller.stream.api.grpc.v1.Controller.ScaleResponse;
import io.pravega.controller.stream.api.grpc.v1.Controller.ScaleStatusResponse;
import io.pravega.controller.stream.api.grpc.v1.Controller.SegmentRange;
import io.pravega.controller.stream.api.grpc.v1.Controller.UpdateStreamStatus;
import io.pravega.controller.stream.api.grpc.v1.Controller.CreateReaderGroupResponse;
import io.pravega.controller.stream.api.grpc.v1.Controller.DeleteReaderGroupStatus;
import io.pravega.controller.stream.api.grpc.v1.Controller.UpdateReaderGroupResponse;
import io.pravega.controller.stream.api.grpc.v1.Controller.UpdateSubscriberStatus;
import io.pravega.controller.stream.api.grpc.v1.Controller.SubscribersResponse;
import io.pravega.controller.stream.api.grpc.v1.Controller.ReaderGroupConfigResponse;
import io.pravega.controller.stream.api.grpc.v1.Controller.ReaderGroupConfiguration;
import io.pravega.controller.stream.api.grpc.v1.Controller.StreamCut;
import io.pravega.controller.stream.api.grpc.v1.Controller.StreamInfo;
import io.pravega.controller.task.EventHelper;
import io.pravega.controller.task.Task;
import io.pravega.controller.task.TaskBase;
import io.pravega.controller.util.Config;
import io.pravega.controller.util.RetryHelper;
import io.pravega.shared.NameUtils;
import io.pravega.shared.controller.event.ControllerEvent;
import io.pravega.shared.controller.event.DeleteStreamEvent;
import io.pravega.shared.controller.event.ScaleOpEvent;
import io.pravega.shared.controller.event.SealStreamEvent;
import io.pravega.shared.controller.event.TruncateStreamEvent;
import io.pravega.shared.controller.event.UpdateStreamEvent;
import io.pravega.shared.controller.event.CreateReaderGroupEvent;
import io.pravega.shared.controller.event.DeleteReaderGroupEvent;
import io.pravega.shared.controller.event.UpdateReaderGroupEvent;
import io.pravega.shared.protocol.netty.WireCommands;
import java.io.Serializable;
import java.time.Duration;
import java.util.AbstractMap;
import java.util.ArrayList;
import java.util.Comparator;
import java.util.HashMap;
import java.util.List;
import java.util.Map;
import java.util.Optional;
import java.util.Set;
import java.util.TreeMap;
import java.util.Iterator;
import java.util.UUID;
import java.util.concurrent.Executor;
import java.util.concurrent.CompletableFuture;
import java.util.concurrent.CompletionException;
import java.util.concurrent.ScheduledExecutorService;
import java.util.concurrent.TimeoutException;
import java.util.concurrent.atomic.AtomicBoolean;
import java.util.concurrent.atomic.AtomicLong;
import java.util.concurrent.atomic.AtomicReference;
import java.util.function.Function;
import java.util.function.Supplier;
import java.util.stream.Collectors;
import java.util.stream.IntStream;

<<<<<<< HEAD
import org.apache.commons.lang3.NotImplementedException;
=======
import lombok.Synchronized;
>>>>>>> 20d1b5ee
import org.slf4j.LoggerFactory;

import javax.annotation.concurrent.GuardedBy;
import static io.pravega.controller.task.Stream.TaskStepsRetryHelper.withRetries;

/**
 * Collection of metadata update tasks on stream.
 * Task methods are annotated with @Task annotation.
 * <p>
 * Any update to the task method signature should be avoided, since it can cause problems during upgrade.
 * Instead, a new overloaded method may be created with the same task annotation name but a new version.
 */
public class StreamMetadataTasks extends TaskBase {
    private static final TagLogger log = new TagLogger(LoggerFactory.getLogger(StreamMetadataTasks.class));
    private static final int SUBSCRIBER_OPERATION_RETRIES = 10;
    private static final int READER_GROUP_OPERATION_MAX_RETRIES = 10;
    private final AtomicLong retentionFrequencyMillis;

    private final StreamMetadataStore streamMetadataStore;
    private final BucketStore bucketStore;
    private final SegmentHelper segmentHelper;

    private final GrpcAuthHelper authHelper;
    private final RequestTracker requestTracker;
    private final ScheduledExecutorService eventExecutor;
    private final CompletableFuture<EventHelper> eventHelperFuture;
    private final AtomicReference<Supplier<Long>> retentionClock;
    @GuardedBy("lock")
    private EventHelper eventHelper = null;
    @GuardedBy("lock")
    private boolean toSetEventHelper = true;
    private final Object lock = new Object();

    public StreamMetadataTasks(final StreamMetadataStore streamMetadataStore,
                               BucketStore bucketStore, final TaskMetadataStore taskMetadataStore,
                               final SegmentHelper segmentHelper, final ScheduledExecutorService executor,
                               final ScheduledExecutorService eventExecutor, final String hostId,
                               GrpcAuthHelper authHelper, RequestTracker requestTracker, final long retentionFrequencyMillis) {
        this(streamMetadataStore, bucketStore, taskMetadataStore, segmentHelper, executor, eventExecutor, new Context(hostId),
                authHelper, requestTracker);
        this.retentionFrequencyMillis.set(retentionFrequencyMillis);
    }

    @VisibleForTesting
    public StreamMetadataTasks(final StreamMetadataStore streamMetadataStore,
                               BucketStore bucketStore, final TaskMetadataStore taskMetadataStore,
                               final SegmentHelper segmentHelper, final ScheduledExecutorService executor,
                               final String hostId, GrpcAuthHelper authHelper, RequestTracker requestTracker) {
        this(streamMetadataStore, bucketStore, taskMetadataStore, segmentHelper, executor, executor, new Context(hostId),
             authHelper, requestTracker);
    }

    @VisibleForTesting
    public StreamMetadataTasks(final StreamMetadataStore streamMetadataStore,
                               BucketStore bucketStore, final TaskMetadataStore taskMetadataStore,
                               final SegmentHelper segmentHelper, final ScheduledExecutorService executor,
                               final String hostId, GrpcAuthHelper authHelper, RequestTracker requestTracker,
                               final EventHelper helper) {
        this(streamMetadataStore, bucketStore, taskMetadataStore, segmentHelper, executor, executor, new Context(hostId),
                authHelper, requestTracker);
        this.eventHelperFuture.complete(helper);
    }

    private StreamMetadataTasks(final StreamMetadataStore streamMetadataStore,
                                BucketStore bucketStore, final TaskMetadataStore taskMetadataStore,
                                final SegmentHelper segmentHelper, final ScheduledExecutorService executor,
                                final ScheduledExecutorService eventExecutor, final Context context,
                                GrpcAuthHelper authHelper, RequestTracker requestTracker) {
        super(taskMetadataStore, executor, context);
        this.eventExecutor = eventExecutor;
        this.streamMetadataStore = streamMetadataStore;
        this.bucketStore = bucketStore;
        this.segmentHelper = segmentHelper;
        this.authHelper = authHelper;
        this.requestTracker = requestTracker;
        this.retentionFrequencyMillis = new AtomicLong(Duration.ofMinutes(Config.MINIMUM_RETENTION_FREQUENCY_IN_MINUTES).toMillis());
        this.retentionClock = new AtomicReference<>(System::currentTimeMillis);
        this.eventHelperFuture = new CompletableFuture<>();
        this.setReady();
    }


    public void initializeStreamWriters(final EventStreamClientFactory clientFactory,
                                        final String streamName) {

        EventHelper e = null;
        synchronized (lock) {
            if (toSetEventHelper) {
                this.eventHelper = new EventHelper(clientFactory.createEventWriter(streamName,
                        ControllerEventProcessors.CONTROLLER_EVENT_SERIALIZER,
                        EventWriterConfig.builder().retryAttempts(Integer.MAX_VALUE).build()),
                        this.executor, this.eventExecutor, this.context.getHostId(),
                        ((AbstractStreamMetadataStore) this.streamMetadataStore).getHostTaskIndex());
                toSetEventHelper = false;
                e = eventHelper;
            }
        }

        if (e != null) {
            eventHelperFuture.complete(e);
        }
    }

    /**
     * Method to create a State Synchronizer Stream for a Reader Group.
     *
     * @param scope           scope.
     * @param stream          State Synchronizer stream name.
     * @param config          stream configuration.
     * @param createTimestamp creation timestamp.
     * @param numOfRetries    number of retries for LockFailedException
     * @return CompletableFuture which when completed will have creation status for the stream.
     */
    public CompletableFuture<CreateStreamStatus.Status> createRGStream(String scope, String stream, StreamConfiguration config,
                                                                                       long createTimestamp, int numOfRetries) {
        Preconditions.checkNotNull(config, "streamConfig");
        Preconditions.checkArgument(createTimestamp >= 0);
        NameUtils.validateStreamName(stream);

        return Futures.exceptionallyExpecting(streamMetadataStore.getState(scope, stream, true, null, executor),
                e -> Exceptions.unwrap(e) instanceof StoreException.DataNotFoundException, State.UNKNOWN)
                .thenCompose(state -> {
                    log.debug("CREATING RG Stream...{}", state.toString());
                    if (state.equals(State.UNKNOWN) || state.equals(State.CREATING)) {
                        return createStreamRetryOnLockFailure(scope,
                                stream,
                                config,
                                createTimestamp, 10);
                    } else {
                        return CompletableFuture.completedFuture(CreateStreamStatus.Status.STREAM_EXISTS);
                    }
                });
    }

    /**
    * Method to create stream with retries for lock failed exception.
    *
    * @param scope           scope.
    * @param stream          stream name.
    * @param config          stream configuration.
    * @param createTimestamp creation timestamp.
    * @param numOfRetries    number of retries for LockFailedException
    * @return CompletableFuture which when completed will have creation status for the stream.
    */
    public CompletableFuture<CreateStreamStatus.Status> createStreamRetryOnLockFailure(String scope, String stream, StreamConfiguration config,
                                                                                       long createTimestamp, int numOfRetries) {
        return RetryHelper.withRetriesAsync(() ->  createStream(scope, stream, config, createTimestamp),
                e -> Exceptions.unwrap(e) instanceof LockFailedException, numOfRetries, executor)
                .exceptionally(e -> {
                    log.warn("createStream threw exception {}", e.getCause().getMessage());
                    Throwable unwrap = Exceptions.unwrap(e);
                    if (unwrap instanceof RetriesExhaustedException) {
                        throw new CompletionException(unwrap.getCause());
                    } else {
                        throw new CompletionException(unwrap);
                    }
                });
    }

    /**
     * Get Reader Group Configuration.
     *
     * @param scope  Reader Group scope.
     * @param rgName Reader Group name.
     * @param contextOpt Reader Group context.
     * @return creation status.
     */
    public CompletableFuture<ReaderGroupConfigResponse> getReaderGroupConfig(final String scope, final String rgName,
                                                                             RGOperationContext contextOpt) {
        final long requestId = requestTracker.getRequestIdFor("getReaderGroupConfig", scope, rgName);
        return RetryHelper.withRetriesAsync(() -> {
          // 1. check if RG with this name exists...
          return streamMetadataStore.checkReaderGroupExists(scope, rgName)
             .thenCompose(exists -> {
               if (!exists) {
                  return CompletableFuture.completedFuture(ReaderGroupConfigResponse.newBuilder()
                                    .setConfig(ReaderGroupConfiguration.getDefaultInstance())
                                    .setStatus(ReaderGroupConfigResponse.Status.RG_NOT_FOUND).build());
               }
               final RGOperationContext context = contextOpt == null ? streamMetadataStore.createRGContext(scope, rgName) : contextOpt;
               return streamMetadataStore.getReaderGroupId(scope, rgName)
                    .thenCompose(rgId -> streamMetadataStore.getReaderGroupConfigRecord(scope, rgName, context, executor)
                            .thenApply(configRecord -> ReaderGroupConfigResponse.newBuilder()
                                .setConfig(getRGConfigurationFromRecord(scope, rgName, configRecord.getObject(), rgId.toString()))
                                .setStatus(ReaderGroupConfigResponse.Status.SUCCESS).build()));
       });
      }, e -> Exceptions.unwrap(e) instanceof RetryableException, READER_GROUP_OPERATION_MAX_RETRIES, executor);
    }

    private ReaderGroupConfiguration getRGConfigurationFromRecord(final String scope, final String rgName,
                                                                  final ReaderGroupConfigRecord record, final String readerGroupId) {
        List<StreamCut> startStreamCuts = record.getStartingStreamCuts().entrySet().stream()
                .map(e -> StreamCut.newBuilder()
                        .setStreamInfo(StreamInfo.newBuilder().setStream(Stream.of(e.getKey()).getStreamName())
                                .setScope(Stream.of(e.getKey()).getScope()).build())
                        .putAllCut(e.getValue().getStreamCut()).build()).collect(Collectors.toList());
        List<StreamCut> endStreamCuts = record.getEndingStreamCuts().entrySet().stream()
                .map(e -> StreamCut.newBuilder()
                        .setStreamInfo(StreamInfo.newBuilder().setStream(Stream.of(e.getKey()).getStreamName())
                                                              .setScope(Stream.of(e.getKey()).getScope()).build())
                        .putAllCut(e.getValue().getStreamCut()).build()).collect(Collectors.toList());
        return ReaderGroupConfiguration.newBuilder().setScope(scope).setReaderGroupName(rgName)
          .setGroupRefreshTimeMillis(record.getGroupRefreshTimeMillis())
          .setAutomaticCheckpointIntervalMillis(record.getAutomaticCheckpointIntervalMillis())
          .setMaxOutstandingCheckpointRequest(record.getMaxOutstandingCheckpointRequest())
          .setRetentionType(record.getRetentionTypeOrdinal())
          .setGeneration(record.getGeneration())
          .addAllStartingStreamCuts(startStreamCuts)
          .addAllEndingStreamCuts(endStreamCuts)
          .setReaderGroupId(readerGroupId)
          .build();
    }

    /**
     * Create Reader Group.
     *
     * @param scope           Reader Group scope.
     * @param rgName          Reader Group name.
     * @param config          Reader Group config.
     * @param createTimestamp Reader Group creation timestamp.
     * @return creation status.
     */
    public CompletableFuture<CreateReaderGroupResponse> createReaderGroup(final String scope, final String rgName,
                                                                               final ReaderGroupConfig config, long createTimestamp) {
    final long requestId = requestTracker.getRequestIdFor("createReaderGroup", scope, rgName);
    return RetryHelper.withRetriesAsync(() -> {
      // 1. check if scope with this name exists...
      return streamMetadataStore.checkScopeExists(scope)
         .thenCompose(exists -> {
         if (!exists) {
                  return CompletableFuture.completedFuture(Controller.CreateReaderGroupResponse.newBuilder()
                                  .setStatus(CreateReaderGroupResponse.Status.SCOPE_NOT_FOUND).build());
         }
         //2. check state of the ReaderGroup, if found
         return isRGCreationComplete(scope, rgName)
                 .thenCompose(complete -> {
                     if (!complete) {
                         //3. Create Reader Group Metadata inside Scope and submit the event
                         return validateReaderGroupId(config)
                                 .thenCompose(conf -> eventHelperFuture.thenCompose(eventHelper -> eventHelper.addIndexAndSubmitTask(buildCreateRGEvent(scope, rgName, conf, requestId, createTimestamp),
                                 () -> streamMetadataStore.addReaderGroupToScope(scope, rgName, conf.getReaderGroupId()))
                                         .thenCompose(x -> eventHelper.checkDone(() -> isRGCreated(scope, rgName, executor))
                                         .thenCompose(done -> buildCreateSuccessResponse(scope, rgName)))));
                     }
                     return buildCreateSuccessResponse(scope, rgName);
                 });
         });
        }, e -> Exceptions.unwrap(e) instanceof RetryableException, READER_GROUP_OPERATION_MAX_RETRIES, executor);
    }

    private CompletableFuture<ReaderGroupConfig> validateReaderGroupId(ReaderGroupConfig config) {
        if (ReaderGroupConfig.DEFAULT_UUID.equals(config.getReaderGroupId())) {
            return CompletableFuture.completedFuture(ReaderGroupConfig.cloneConfig(config, UUID.randomUUID(), 0L));
        }
        return CompletableFuture.completedFuture(config);
    }

    public CompletableFuture<Boolean> isRGCreationComplete(String scope, String rgName) {
        return Futures.exceptionallyExpecting(streamMetadataStore.getReaderGroupState(scope, rgName, true, null, executor),
        e -> Exceptions.unwrap(e) instanceof StoreException.DataNotFoundException, ReaderGroupState.UNKNOWN)
        .thenCompose(state -> {
        if (state.equals(ReaderGroupState.UNKNOWN) || state.equals(ReaderGroupState.CREATING)) {
            return CompletableFuture.completedFuture(Boolean.FALSE);
        }
        return CompletableFuture.completedFuture(Boolean.TRUE);
        });
    }

    private CompletableFuture<CreateReaderGroupResponse> buildCreateSuccessResponse(final String scope, final String rgName) {
        return streamMetadataStore.getReaderGroupId(scope, rgName)
                .thenCompose(rgId -> streamMetadataStore.getReaderGroupConfigRecord(scope, rgName, null, executor)
                        .thenApply(cfgRecord -> Controller.CreateReaderGroupResponse.newBuilder()
                                .setConfig(io.pravega.controller.server.rest.ModelHelper.encodeReaderGroupConfigRecord(scope, rgName, cfgRecord.getObject(), rgId))
                                .setStatus(CreateReaderGroupResponse.Status.SUCCESS)
                                .build()));
    }

    private CreateReaderGroupEvent buildCreateRGEvent(String scope, String rgName, ReaderGroupConfig config,
                                                      final long requestId, final long createTimestamp) {
        Map<String, RGStreamCutRecord> startStreamCuts = config.getStartingStreamCuts().entrySet().stream()
                .collect(Collectors.toMap(e -> e.getKey().getScopedName(),
                        e -> new RGStreamCutRecord(ImmutableMap.copyOf(ModelHelper.getStreamCutMap(e.getValue())))));
        Map<String, RGStreamCutRecord> endStreamCuts = config.getEndingStreamCuts().entrySet().stream()
                .collect(Collectors.toMap(e -> e.getKey().getScopedName(),
                        e -> new RGStreamCutRecord(ImmutableMap.copyOf(ModelHelper.getStreamCutMap(e.getValue())))));
        return new CreateReaderGroupEvent(requestId, scope, rgName, config.getGroupRefreshTimeMillis(),
                config.getAutomaticCheckpointIntervalMillis(), config.getMaxOutstandingCheckpointRequest(),
                config.getRetentionType().ordinal(), config.getGeneration(), config.getReaderGroupId(),
                startStreamCuts, endStreamCuts, createTimestamp);
    }

    public CompletableFuture<CreateReaderGroupResponse.Status> createReaderGroupTasks(final String scope, final String readerGroup,
                                                                             final ReaderGroupConfig config, final long createTimestamp) {
        final RGOperationContext context = streamMetadataStore.createRGContext(scope, readerGroup);
        return streamMetadataStore.createReaderGroup(scope, readerGroup, config, createTimestamp, context, executor)
                .thenCompose(v -> {
                    if (!ReaderGroupConfig.StreamDataRetention.NONE.equals(config.getRetentionType())) {
                        String scopedRGName = NameUtils.getScopedReaderGroupName(scope, readerGroup);
                        // update Stream metadata tables, only if RG is a Subscriber
                        Iterator<String> streamIter = config.getStartingStreamCuts().keySet().stream()
                                .map(s -> s.getScopedName()).iterator();
                        return Futures.loop(() -> streamIter.hasNext(), () -> {
                            Stream stream = Stream.of(streamIter.next());
                            return streamMetadataStore.addSubscriber(stream.getScope(),
                                    stream.getStreamName(), scopedRGName, config.getGeneration(), null, executor);
                        }, executor);
                    }
                    return CompletableFuture.completedFuture(null);
                }).thenCompose(x -> createRGStream(scope, NameUtils.getStreamForReaderGroup(readerGroup),
                StreamConfiguration.builder().scalingPolicy(ScalingPolicy.fixed(1)).build(),
                System.currentTimeMillis(), 10)
                .thenCompose(createStatus -> {
                    if (createStatus.equals(Controller.CreateStreamStatus.Status.STREAM_EXISTS)
                            || createStatus.equals(Controller.CreateStreamStatus.Status.SUCCESS)) {
                        return streamMetadataStore.getVersionedReaderGroupState(scope, readerGroup, true, null, executor)
                                .thenCompose(newstate -> streamMetadataStore.updateReaderGroupVersionedState(scope, readerGroup,
                                        ReaderGroupState.ACTIVE, newstate, context, executor))
                                .thenApply(v1 -> CreateReaderGroupResponse.Status.SUCCESS);
                    }
                    return Futures.failedFuture(new IllegalStateException(String.format("Error creating StateSynchronizer Stream for Reader Group %s: %s",
                            readerGroup, createStatus.toString())));
                })).exceptionally(ex -> {
            log.debug("RG Stream Create failed with error: " + ex.getMessage());
            Throwable cause = Exceptions.unwrap(ex);
            throw new CompletionException(cause);
        });
    }

    public CompletableFuture<CreateReaderGroupResponse> createReaderGroupInternal(final String scope, final String rgName,
                                                                                       final ReaderGroupConfig config,
                                                                                       final long createTimestamp) {
        Preconditions.checkNotNull(scope, "ReaderGroup scope is null");
        Preconditions.checkNotNull(rgName, "ReaderGroup name is null");
        Preconditions.checkNotNull(config, "ReaderGroup config is null");
        Preconditions.checkArgument(createTimestamp >= 0);
        try {
            NameUtils.validateReaderGroupName(rgName);
        } catch (IllegalArgumentException | NullPointerException e) {
            log.warn("Create ReaderGroup failed due to invalid name {}", rgName);
            return CompletableFuture.completedFuture(CreateReaderGroupResponse.newBuilder()
                    .setStatus(CreateReaderGroupResponse.Status.INVALID_RG_NAME).build());
        }
        return RetryHelper.withRetriesAsync(() -> {
            // 1. check if scope with this name exists...
            return streamMetadataStore.checkScopeExists(scope)
                    .thenCompose(exists -> {
                        if (!exists) {
                            return CompletableFuture.completedFuture(CreateReaderGroupResponse.newBuilder()
                                    .setStatus(CreateReaderGroupResponse.Status.SCOPE_NOT_FOUND).build());
                        }
                        //2. check state of the ReaderGroup
                        return isRGCreationComplete(scope, rgName)
                                .thenCompose(complete -> {
                                    if (!complete) {
                                        return validateReaderGroupId(config)
                                        .thenCompose(conf -> streamMetadataStore.addReaderGroupToScope(scope, rgName, conf.getReaderGroupId())
                                                .thenCompose(x -> createReaderGroupTasks(scope, rgName, conf, createTimestamp))
                                                .thenCompose(status -> {
                                                    if (CreateReaderGroupResponse.Status.SUCCESS.equals(status)) {
                                                        return buildCreateSuccessResponse(scope, rgName);
                                                    } else {
                                                        return CompletableFuture.completedFuture(CreateReaderGroupResponse.newBuilder()
                                                                .setStatus(status).build());
                                                    }
                                                }));
                                    }
                                    return buildCreateSuccessResponse(scope, rgName);
                                });
                    });
        }, e -> Exceptions.unwrap(e) instanceof RetryableException, 10, executor);
    }

    private CompletableFuture<Boolean> isRGCreated(String scope, String rgName, Executor executor) {
        return Futures.exceptionallyExpecting(streamMetadataStore.getReaderGroupState(scope, rgName, true, null, executor),
                e -> Exceptions.unwrap(e) instanceof StoreException.DataNotFoundException, ReaderGroupState.UNKNOWN)
                .thenApply(state -> {
                    log.debug("ReaderGroup State is {}", state.toString());
                    return ReaderGroupState.ACTIVE.equals(state);
                });
    }

    /**
     * Update Reader Group Configuration.
     *
     * @param scope           Reader Group scope.
     * @param rgName          Reader Group name.
     * @param config          New Reader Group config.
     * @param contextOpt      Reader Group context.
     * @return updation status.
     */
    public CompletableFuture<UpdateReaderGroupResponse> updateReaderGroup(final String scope, final String rgName,
                                                                               final ReaderGroupConfig config, RGOperationContext contextOpt) {
        final RGOperationContext context = contextOpt == null ? streamMetadataStore.createRGContext(scope, rgName) : contextOpt;
        final long requestId = requestTracker.getRequestIdFor("updateReaderGroup", scope, rgName);
        return RetryHelper.withRetriesAsync(() -> {
            // 1. check if Reader Group exists...
            return streamMetadataStore.checkReaderGroupExists(scope, rgName)
               .thenCompose(exists -> {
               if (!exists) {
                   UpdateReaderGroupResponse response = UpdateReaderGroupResponse.newBuilder()
                           .setStatus(UpdateReaderGroupResponse.Status.RG_NOT_FOUND)
                           .setGeneration(config.getGeneration()).build();
                  return CompletableFuture.completedFuture(response);
               }
               //2. check for generation && ID match with existing config
               return streamMetadataStore.getReaderGroupConfigRecord(scope, rgName, context, executor)
                      .thenCompose(rgConfigRecord -> {
                        if (rgConfigRecord.getObject().getGeneration() != config.getGeneration()) {
                            UpdateReaderGroupResponse response = UpdateReaderGroupResponse.newBuilder()
                                    .setStatus(UpdateReaderGroupResponse.Status.INVALID_CONFIG)
                                    .setGeneration(config.getGeneration()).build();
                            return CompletableFuture.completedFuture(response);
                        }
                        if (!rgConfigRecord.getObject().isUpdating()) {
                          return streamMetadataStore.getReaderGroupId(scope, rgName)
                             .thenCompose(rgId -> {
                             if (!config.getReaderGroupId().equals(rgId)) {
                                 UpdateReaderGroupResponse response = UpdateReaderGroupResponse.newBuilder()
                                         .setStatus(UpdateReaderGroupResponse.Status.INVALID_CONFIG)
                                         .setGeneration(config.getGeneration()).build();
                                 return CompletableFuture.completedFuture(response);
                             }
                             ImmutableSet<String> removeStreams = getStreamsToBeUnsubscribed(rgConfigRecord.getObject(), config);
                             boolean isTransition = isTransitionToOrFromSubscriber(rgConfigRecord.getObject(), config);
                             UpdateReaderGroupEvent event = new UpdateReaderGroupEvent(scope, rgName, requestId, rgId,
                                                                 rgConfigRecord.getObject().getGeneration() + 1, isTransition, removeStreams);
                             //3. Create Reader Group Metadata and submit event
                             return eventHelperFuture.thenCompose(eventHelper -> eventHelper.addIndexAndSubmitTask(event,
                                    () -> streamMetadataStore.startRGConfigUpdate(scope, rgName, config, null, executor))
                                          .thenCompose(x -> eventHelper.checkDone(() -> isRGUpdated(scope, rgName, executor))
                                          .thenCompose(y -> streamMetadataStore.getReaderGroupConfigRecord(scope, rgName, context, executor)
                                          .thenApply(configRecord -> {
                                              UpdateReaderGroupResponse response = UpdateReaderGroupResponse.newBuilder()
                                                      .setStatus(UpdateReaderGroupResponse.Status.SUCCESS)
                                                      .setGeneration(configRecord.getObject().getGeneration()).build();
                                              return response;
                                          }))));
                             });
                        } else {
                          log.warn("Reader group update failed as another update is in progress.");
                            UpdateReaderGroupResponse response = UpdateReaderGroupResponse.newBuilder()
                                    .setStatus(UpdateReaderGroupResponse.Status.FAILURE)
                                    .setGeneration(config.getGeneration()).build();
                          return CompletableFuture.completedFuture(response);
                        }
                      });
               });
        }, e -> Exceptions.unwrap(e) instanceof RetryableException, READER_GROUP_OPERATION_MAX_RETRIES, executor);
    }

    private boolean isTransitionToOrFromSubscriber(final ReaderGroupConfigRecord currentConfig,
                                                   final ReaderGroupConfig newConfig) {
        if (ReaderGroupConfig.StreamDataRetention.NONE
                .equals(ReaderGroupConfig.StreamDataRetention.values()[currentConfig.getRetentionTypeOrdinal()])
                && ReaderGroupConfig.StreamDataRetention.NONE.equals(newConfig.getRetentionType())) {
            // if both existing and new configs have StreamDataRetention.NONE
            // we're not transitioning this ReaderGroup from Subscriber to non-Subscriber or vice versa
            return false;
        }
        return true;
    }

    private ImmutableSet<String> getStreamsToBeUnsubscribed(final ReaderGroupConfigRecord currentConfig,
                                                            final ReaderGroupConfig newConfig) {
        if (isNonSubscriberToSubscriberTransition(currentConfig, newConfig)) {
            // changing from a non-subscriber to subscriber reader group
            // so we just need to add RG as subscriber to Streams in the new config
            return ImmutableSet.of();
        } else if (isSubscriberToNonSubscriberTransition(currentConfig, newConfig)) {
            // changing from subscriber to non-subscriber
            // unsubscribe from all streams from current config
            ImmutableSet.Builder<String> streamsToBeUnsubscribedBuilder = ImmutableSet.builder();
            currentConfig.getStartingStreamCuts().keySet().forEach(s -> streamsToBeUnsubscribedBuilder.add(s));
            return streamsToBeUnsubscribedBuilder.build();
        } else {
            final Set<String> currentConfigStreams = currentConfig.getStartingStreamCuts().keySet();
            final Set<String> newConfigStreams = newConfig.getStartingStreamCuts().keySet().stream().map(s -> s.getScopedName()).collect(Collectors.toSet());
            ImmutableSet.Builder<String> setBuilder = ImmutableSet.builder();
            currentConfigStreams.stream()
                    .filter(s -> !newConfigStreams.contains(s)).forEach(s -> setBuilder.add(s));
            return setBuilder.build();
        }

    }

    private boolean isNonSubscriberToSubscriberTransition(final ReaderGroupConfigRecord currentConfig, final ReaderGroupConfig newConfig) {
        if (ReaderGroupConfig.StreamDataRetention.NONE
                .equals(ReaderGroupConfig.StreamDataRetention.values()[currentConfig.getRetentionTypeOrdinal()])
                && (!ReaderGroupConfig.StreamDataRetention.NONE.equals(newConfig.getRetentionType()))) {
            return true;
        }
        return false;
    }

    private boolean isSubscriberToNonSubscriberTransition(final ReaderGroupConfigRecord currentConfig, final ReaderGroupConfig newConfig) {
        if (!ReaderGroupConfig.StreamDataRetention.NONE
                .equals(ReaderGroupConfig.StreamDataRetention.values()[currentConfig.getRetentionTypeOrdinal()])
                && (ReaderGroupConfig.StreamDataRetention.NONE.equals(newConfig.getRetentionType()))) {
            return true;
        }
        return false;
    }

    private CompletableFuture<Boolean> isRGUpdated(String scope, String rgName, Executor executor) {
            return streamMetadataStore.getReaderGroupConfigRecord(scope, rgName, null, executor)
                    .thenCompose(rgConfigRecord -> {
                        log.debug("Is ReaderGroup Config update complete ? {}", rgConfigRecord.getObject().isUpdating());
                        return CompletableFuture.completedFuture(!rgConfigRecord.getObject().isUpdating());
                   });
    }

    /**
     * Delete Reader Group.
     *
     * @param scope           Reader Group scope.
     * @param rgName          Reader Group name.
     * @param readerGroupId   Reader Group unique identifier.
     * @param contextOpt      Reader Group context.
     * @return deletion status.
     */
    public CompletableFuture<DeleteReaderGroupStatus.Status> deleteReaderGroup(final String scope, final String rgName,
                                                                               final String readerGroupId,
                                                                               RGOperationContext contextOpt) {
        final RGOperationContext context = contextOpt == null ? streamMetadataStore.createRGContext(scope, rgName) : contextOpt;
        final long requestId = requestTracker.getRequestIdFor("deleteReaderGroup", scope, rgName);
        return RetryHelper.withRetriesAsync(() ->
                streamMetadataStore.checkReaderGroupExists(scope, rgName)
                   .thenCompose(exists -> {
                    if (!exists) {
                       return CompletableFuture.completedFuture(DeleteReaderGroupStatus.Status.RG_NOT_FOUND);
                    }
                    return streamMetadataStore.getReaderGroupId(scope, rgName)
                           .thenCompose(rgId -> {
                               if (!rgId.equals(UUID.fromString(readerGroupId))) {
                                   return CompletableFuture.completedFuture(DeleteReaderGroupStatus.Status.RG_NOT_FOUND);
                               }
                               return eventHelperFuture.thenCompose(eventHelper -> streamMetadataStore.getReaderGroupConfigRecord(scope, rgName, context, executor)
                                       .thenCompose(configRecord -> streamMetadataStore.getVersionedReaderGroupState(scope, rgName, true, context, executor)
                                               .thenCompose(versionedState -> eventHelper.addIndexAndSubmitTask(new DeleteReaderGroupEvent(scope, rgName, requestId, rgId),
                                                       () -> startReaderGroupDelete(scope, rgName, versionedState, context))
                                                       .thenCompose(x -> eventHelper.checkDone(() -> isRGDeleted(scope, rgName))
                                                               .thenApply(done -> DeleteReaderGroupStatus.Status.SUCCESS)))));
                           });
                }), e -> Exceptions.unwrap(e) instanceof RetryableException, READER_GROUP_OPERATION_MAX_RETRIES, executor);
    }

    private CompletableFuture<Boolean> isRGDeleted(String scope, String rgName) {
        return streamMetadataStore.checkReaderGroupExists(scope, rgName).thenApply(exists -> !exists);
    }

    private CompletableFuture<Void> startReaderGroupDelete(final String scope, final String rgName, VersionedMetadata<ReaderGroupState> currentState,
                                                           RGOperationContext context) {
        return Futures.toVoid(streamMetadataStore.updateReaderGroupVersionedState(scope, rgName,
           ReaderGroupState.DELETING, currentState, context, executor));
    }

    /**
     * Create stream.
     *
     * @param scope           scope.
     * @param stream          stream name.
     * @param config          stream configuration.
     * @param createTimestamp creation timestamp.
     * @return creation status.
     */
    @Task(name = "createStream", version = "1.0", resource = "{scope}/{stream}")
    public CompletableFuture<CreateStreamStatus.Status> createStream(String scope, String stream, StreamConfiguration config, long createTimestamp) {
        log.debug("createStream with resource called.");
        return execute(
                new Resource(scope, stream),
                new Serializable[]{scope, stream, config, createTimestamp},
                () -> createStreamBody(scope, stream, config, createTimestamp));
    }

    /**
     * Update stream's configuration.
     *
     * @param scope      scope.
     * @param stream     stream name.
     * @param newConfig     modified stream configuration.
     * @param contextOpt optional context
     * @return update status.
     */
    public CompletableFuture<UpdateStreamStatus.Status> updateStream(String scope, String stream, StreamConfiguration newConfig,
                                                                     OperationContext contextOpt) {
        final OperationContext context = contextOpt == null ? streamMetadataStore.createContext(scope, stream) : contextOpt;
        final long requestId = requestTracker.getRequestIdFor("updateStream", scope, stream);

        // 1. get configuration
        return streamMetadataStore.getConfigurationRecord(scope, stream, context, executor)
                .thenCompose(configProperty -> {
                    // 2. post event to start update workflow
                    if (!configProperty.getObject().isUpdating()) {
                        return eventHelperFuture.thenCompose(eventHelper -> eventHelper.addIndexAndSubmitTask(new UpdateStreamEvent(scope, stream, requestId),
                                // 3. update new configuration in the store with updating flag = true
                                // if attempt to update fails, we bail out with no harm done
                                () -> streamMetadataStore.startUpdateConfiguration(scope, stream, newConfig,
                                        context, executor))
                                // 4. wait for update to complete
                                .thenCompose(x -> eventHelper.checkDone(() -> isUpdated(scope, stream, newConfig, context))
                                        .thenApply(y -> UpdateStreamStatus.Status.SUCCESS)));
                    } else {
                        log.warn(requestId, "Another update in progress for {}/{}",
                                scope, stream);
                        return CompletableFuture.completedFuture(UpdateStreamStatus.Status.FAILURE);
                    }
                })
                .exceptionally(ex -> {
                    log.warn(requestId, "Exception thrown in trying to update stream configuration {}",
                            ex.getMessage());
                    return handleUpdateStreamError(ex, requestId);
                });
    }

    @VisibleForTesting
    CompletableFuture<Boolean> isUpdated(String scope, String stream, StreamConfiguration newConfig, OperationContext context) {
        CompletableFuture<State> stateFuture = streamMetadataStore.getState(scope, stream, true, context, executor);
        CompletableFuture<StreamConfigurationRecord> configPropertyFuture
                = streamMetadataStore.getConfigurationRecord(scope, stream, context, executor).thenApply(VersionedMetadata::getObject);
        return CompletableFuture.allOf(stateFuture, configPropertyFuture)
                                .thenApply(v -> {
                                    State state = stateFuture.join();
                                    StreamConfigurationRecord configProperty = configPropertyFuture.join();

                                    // if property is updating and doesn't match our request, it's a subsequent update
                                    if (configProperty.isUpdating()) {
                                        return !configProperty.getStreamConfiguration().equals(newConfig);
                                    } else {
                                        // if update-barrier is not updating, then update is complete if property matches our expectation
                                        // and state is not updating
                                        return !(configProperty.getStreamConfiguration().equals(newConfig) && state.equals(State.UPDATING));
                                    }
                                });
    }

    /**
     * Get list of subscribers for a Stream.
     * Subscribers are ReaderGroups reading from a Stream such that their reads impact data retention in the Stream.
     * @param scope      scope.
     * @param stream     stream name.
     * @param contextOpt optional context
     * @return update status.
     */
    public CompletableFuture<SubscribersResponse> listSubscribers(String scope, String stream, OperationContext contextOpt) {
        final OperationContext context = contextOpt == null ? streamMetadataStore.createContext(scope, stream) : contextOpt;
        final long requestId = requestTracker.getRequestIdFor("listSubscribers", scope, stream);
        return streamMetadataStore.checkStreamExists(scope, stream)
               .thenCompose(exists -> {
               if (!exists) {
                        return CompletableFuture.completedFuture(SubscribersResponse.newBuilder()
                                .setStatus(SubscribersResponse.Status.STREAM_NOT_FOUND).build());
                    }
               // 2. get subscribers
               return streamMetadataStore.listSubscribers(scope, stream, context, executor)
                          .thenApply(result -> SubscribersResponse.newBuilder()
                                     .setStatus(SubscribersResponse.Status.SUCCESS)
                                     .addAllSubscribers(result).build())
                            .exceptionally(ex -> {
                                log.warn(requestId, "Exception trying to get list of Stream subscribers. {}",
                                        ex.getMessage());
                                Throwable cause = Exceptions.unwrap(ex);
                                if (cause instanceof TimeoutException) {
                                    throw new CompletionException(cause);
                                } else {
                                    log.warn(requestId, "listSubscribers failed due to {}", ex.getMessage());
                                    return SubscribersResponse.newBuilder()
                                            .setStatus(SubscribersResponse.Status.FAILURE).build();
                                }
                            });
                });

    }

    /**
     * Remove a subscriber from subscribers' metadata.
     * Needed for Consumption based retention.
     * @param scope      scope.
     * @param stream     stream name.
     * @param subscriber  Stream Subscriber publishing the StreamCut.
     * @param readerGroupId  Unique Id (UUID) of Reader Group.
     * @param generation  Generation of Subscriber publishing the StreamCut.
     * @param truncationStreamCut  Truncation StreamCut.
     * @param contextOpt optional context
     * @return update status.
     */
    public CompletableFuture<UpdateSubscriberStatus.Status> updateSubscriberStreamCut(String scope, String stream,
                                                                             String subscriber, String readerGroupId, long generation, ImmutableMap<Long, Long> truncationStreamCut,
                                                                             OperationContext contextOpt) {
        final OperationContext context = contextOpt == null ? streamMetadataStore.createContext(scope, stream) : contextOpt;
        final long requestId = requestTracker.getRequestIdFor("updateSubscriberStreamCut", scope, stream);

        return RetryHelper.withRetriesAsync(() -> streamMetadataStore.checkStreamExists(scope, stream)
                .thenCompose(exists -> {
                // 1. Check Stream exists.
                if (!exists) {
                   return CompletableFuture.completedFuture(UpdateSubscriberStatus.Status.STREAM_NOT_FOUND);
                }
                return Futures.exceptionallyExpecting(streamMetadataStore.getSubscriber(scope, stream, subscriber, contextOpt, executor),
                       e -> Exceptions.unwrap(e) instanceof StoreException.DataNotFoundException, null)
                       .thenCompose(subscriberRecord -> {
                       // 2. Check Subscriber exists in Stream metadata.
                       if (subscriberRecord == null) {
                           return CompletableFuture.completedFuture(UpdateSubscriberStatus.Status.SUBSCRIBER_NOT_FOUND);
                       }
                       final List<String> subscriberScopedName = NameUtils.extractScopedNameTokens(subscriber);
                       return streamMetadataStore.getReaderGroupId(subscriberScopedName.get(0), subscriberScopedName.get(1))
                               .thenCompose(rgId -> {
                                 // 3. Check if subscriber Id matches
                                 if (!rgId.equals(UUID.fromString(readerGroupId))) {
                                       return CompletableFuture.completedFuture(UpdateSubscriberStatus.Status.SUBSCRIBER_NOT_FOUND);
                                 }
                                 if (subscriberRecord.getObject().getGeneration() != generation) {
                                       return CompletableFuture.completedFuture(UpdateSubscriberStatus.Status.GENERATION_MISMATCH);
                                 }
                                 // 4. Update streamcut
                                 return streamMetadataStore.updateSubscriberStreamCut(scope, stream, subscriber, generation, truncationStreamCut,
                                                                                        subscriberRecord, context, executor)
                                          .thenApply(x -> UpdateSubscriberStatus.Status.SUCCESS)
                                          .exceptionally(ex -> {
                                              log.warn(requestId, "Exception when trying to update StreamCut for subscriber {}", ex.getMessage());
                                              Throwable cause = Exceptions.unwrap(ex);
                                              if (cause instanceof StoreException.OperationNotAllowedException) {
                                                    log.warn(requestId, "Exception when trying to update StreamCut for subscriber ", cause);
                                                    return UpdateSubscriberStatus.Status.STREAM_CUT_NOT_VALID;
                                              } else if (cause instanceof TimeoutException) {
                                                   throw new CompletionException(cause);
                                              } else {
                                                   log.warn(requestId, "Exception when trying to update StreamCut for subscriber ", cause);
                                                   return UpdateSubscriberStatus.Status.FAILURE;
                                              }
                                          });
                                   });
                        });
        }), e -> Exceptions.unwrap(e) instanceof RetryableException, SUBSCRIBER_OPERATION_RETRIES, executor);
    }

    /**
     * Method to check retention policy and generate new periodic cuts and/or truncate stream at an existing stream cut.
     *
     * @param scope scope
     * @param stream stream
     * @param policy retention policy
     * @param recordingTime time of recording
     * @param contextOpt operation context
     * @param delegationToken token to be sent to segmentstore to authorize this operation.
     * @return future.
     */
    public CompletableFuture<Void> retention(final String scope, final String stream, final RetentionPolicy policy,
                                             final long recordingTime, final OperationContext contextOpt, final String delegationToken) {
        Preconditions.checkNotNull(policy);
        final OperationContext context = contextOpt == null ? streamMetadataStore.createContext(scope, stream) : contextOpt;
        final long requestId = requestTracker.getRequestIdFor("truncateStream", scope, stream);

        return streamMetadataStore.getRetentionSet(scope, stream, context, executor)
                .thenCompose(retentionSet -> {
                    StreamCutReferenceRecord latestCut = retentionSet.getLatest();

                    return generateStreamCutIfRequired(scope, stream, latestCut, recordingTime, context, delegationToken)
                            .thenCompose(newRecord -> truncate(scope, stream, policy, context, retentionSet, newRecord, requestId));
                })
                .thenAccept(x -> StreamMetrics.reportRetentionEvent(scope, stream));

    }

    private CompletableFuture<StreamCutRecord> generateStreamCutIfRequired(String scope, String stream,
                                                                           StreamCutReferenceRecord previous, long recordingTime,
                                                                           OperationContext context, String delegationToken) {
        if (previous == null || recordingTime - previous.getRecordingTime() > retentionFrequencyMillis.get()) {
            return Futures.exceptionallyComposeExpecting(
                    previous == null ? CompletableFuture.completedFuture(null) :
                            streamMetadataStore.getStreamCutRecord(scope, stream, previous, context, executor),
                    e -> e instanceof StoreException.DataNotFoundException, () -> null)
                          .thenCompose(previousRecord -> generateStreamCut(scope, stream, previousRecord, context, delegationToken)
                                  .thenCompose(newRecord -> streamMetadataStore.addStreamCutToRetentionSet(scope, stream, newRecord, context, executor)
                                                                               .thenApply(x -> {
                                                                                   log.debug("New streamCut generated for stream {}/{}", scope, stream);
                                                                                   return newRecord;
                                                                               })));
        } else {
            return CompletableFuture.completedFuture(null);
        }
    }

    private CompletableFuture<Void> truncate(String scope, String stream, RetentionPolicy policy, OperationContext context,
                                             RetentionSet retentionSet, StreamCutRecord newRecord, long requestId) {
        RetentionSet updatedRetentionSet = newRecord == null ? retentionSet : RetentionSet.addReferenceToStreamCutIfLatest(retentionSet, newRecord);
        return truncateInternal(scope, stream, context, policy, updatedRetentionSet, requestId);
    }

    private CompletableFuture<Void> truncateInternal(String scope, String stream, OperationContext context,
                                                     RetentionPolicy policy, RetentionSet retentionSet,
                                                     long requestId) {
        return streamMetadataStore.listSubscribers(scope, stream, context, executor)
                           .thenCompose(list -> Futures.allOfWithResults(list.stream().map(x ->
                                   streamMetadataStore.getSubscriber(scope, stream, x, context, executor)).collect(Collectors.toList())))
                           .thenCompose(subscribers -> {
                               // convert all streamcuts to include the segment range
                               return Futures.allOfWithResults(subscribers.stream().map(x -> {
                                   ImmutableSet<Map.Entry<Long, Long>> entries = x.getObject().getTruncationStreamCut().entrySet();

                                   return Futures.keysAllOfWithResults(entries.stream().collect(Collectors.toMap(
                                           y -> streamMetadataStore.getSegment(scope, stream, y.getKey(), context, executor), Map.Entry::getValue)));
                               }).collect(Collectors.toList()));
                           })
                           .thenApply(this::computeSubscribersLowerBound)
                .thenCompose(lowerBound -> {
                    CompletableFuture<Map<Long, Long>> toTruncateAt;
                    if (policy.getRetentionType().equals(RetentionPolicy.RetentionType.SIZE)) {
                        toTruncateAt = getTruncationStreamCutBySizeLimit(scope, stream, context, policy, retentionSet, lowerBound);
                    } else {
                        toTruncateAt = getTruncationStreamCutByTimeLimit(scope, stream, context, policy, retentionSet, lowerBound);
                    }
                    return toTruncateAt.thenCompose(truncationStreamCut -> {
                        if (truncationStreamCut == null || truncationStreamCut.isEmpty()) {
                            log.debug("no truncation record could be compute that satisfied retention policy");
                            return CompletableFuture.completedFuture(null);
                        }
                        return startTruncation(scope, stream, truncationStreamCut, context, requestId)
                                .thenCompose(started -> {
                                    if (started) {
                                        return streamMetadataStore.findStreamCutReferenceRecordBefore(scope, stream, truncationStreamCut, retentionSet, context, executor)
                                                                  .thenCompose(ref -> {
                                                                      if (ref != null) {
                                                                          return streamMetadataStore.deleteStreamCutBefore(scope, stream, ref, context, executor);
                                                                      } else {
                                                                          return CompletableFuture.completedFuture(null);
                                                                      }
                                                                  });
                                    } else {
                                        throw new RuntimeException("Could not start truncation");
                                    }
                                }).exceptionally(e -> {
                                    if (Exceptions.unwrap(e) instanceof IllegalArgumentException) {
                                      // This is ignorable exception. Throwing this will cause unnecessary retries and exceptions logged.
                                      log.debug(requestId, "Cannot truncate at given streamCut because it intersects with existing truncation point");
                                      return null;
                                    } else {
                                      throw new CompletionException(e);
                                    }
                                });
                    });
                });
    }

    private CompletableFuture<Map<Long, Long>> getTruncationStreamCutBySizeLimit(String scope, String stream, OperationContext context, RetentionPolicy policy,
                                                                                 RetentionSet retentionSet, Map<Long, Long> lowerBound) {
<<<<<<< HEAD
        // if the lowerbound on subscribers streamcuts satisfies the policy size bound, then return it.
        // else return the stream cut that satisfies maximum bound on size.
        // 1. if lowerbound.size < max and lowerbound.size > min truncate at lowerbound
        // 2. if lowerbound.size < min, truncate at max irrespective of if lowerbound overlaps with max or not.
=======
        // 1. if lowerbound.size < max and lowerbound.size > min truncate at lowerbound
        // 2. if lowerbound.size < min, truncate at streamcut less than (behind/before) lowerbound that satisfies the policy. 
>>>>>>> 20d1b5ee
        // 3. if lowerbound.size > max, truncate at max
        long currentSize = retentionSet.getLatest().getRecordingSize();
        // we get the streamcuts from retentionset that satisfy the min and max bounds with min pointing to most recent 
        // streamcut to satisfy both min and max bounds while max refering to oldest such streamcut in retention set.  
        Map.Entry<StreamCutReferenceRecord, StreamCutReferenceRecord> limits = getBoundStreamCuts(policy, retentionSet,
                x -> currentSize - x.getRecordingSize());

        // if lowerbound is empty simply return min
        if (lowerBound == null || lowerBound.isEmpty()) {
            return Optional.ofNullable(limits.getValue())
                    .map(x -> streamMetadataStore.getStreamCutRecord(scope, stream, x, context, executor).thenApply(StreamCutRecord::getStreamCut))
                    .orElse(CompletableFuture.completedFuture(null));
        }

        return streamMetadataStore.getSizeTillStreamCut(scope, stream, lowerBound, Optional.empty(), context, executor)
                .thenCompose(sizeTillLB -> {
                    long retainedSizeLB = currentSize - sizeTillLB;
                    // if retainedSize is less than (behind/before) min size then we need to truncate at min or the most recent streamcut
                    // strictly less than (behind/before) lowerbound. 
                    if (retainedSizeLB < policy.getRetentionParam()) {
                        // if no overlap with min then truncate at min
                        // else truncate at streamcut before lb
                        return Optional.ofNullable(limits.getValue()).map(x ->
                                streamMetadataStore.getStreamCutRecord(scope, stream, limits.getValue(), context, executor)
                                   .thenCompose(limitMin -> {
                                       return streamMetadataStore.compareStreamCut(scope, stream, limitMin.getStreamCut(), lowerBound, context, executor)
                                         .thenCompose(compareWithMin -> {
                                             switch (compareWithMin) {
                                                 case Before: // min less than (behind/before) lowerbound. truncate at min
                                                     return CompletableFuture.completedFuture(limitMin.getStreamCut());
                                                 default:
                                                     // we cannot have min greater (ahead of/after) than lowerbound as retainedSizeLB < min.
                                                     // so this is the overlapping case. we need to find streamcut before lowerbound
                                                     // and truncate at it.
                                                     // since this is a caught up bound (meaning truncating at subscribers LB will break min policy), 
                                                     // we cannot force truncate at the max if max overlapped with LB.
                                                     // so we will find the streamcut from retention set lessThan (behind/before)
                                                     // LB (and since it overlaps with min 
                                                     // so it will definitely be lessThan (behind/before) min). 
                                                     return getStreamcutBeforeLowerbound(scope, stream, context, retentionSet, lowerBound);
                                                 }
                                             });
                                   })).orElse(CompletableFuture.completedFuture(null));
                    } else {
                        // if retained size is less than (behind/before) max allowed, then truncate the stream at subscriber lower bound.
                        if (retainedSizeLB < policy.getRetentionMax()) {
                            return CompletableFuture.completedFuture(lowerBound);
                        } else { // greater (ahead of/after) than max. truncate at max. 
                            // let there be data loss. its a lagging reader.. but if there is no streamcut in 
                            // retentionset that satisfied the min and max criteria, then we should simply truncate at 
                            // least at the lowerbound 
                            return Optional.ofNullable(limits.getKey())
                                           .filter(x -> currentSize - x.getRecordingSize() < retainedSizeLB)
                                           .map(x -> streamMetadataStore.getStreamCutRecord(scope, stream, x, context, executor)
                                                                        .thenApply(StreamCutRecord::getStreamCut))
                                    .orElse(CompletableFuture.completedFuture(lowerBound));
                        }
                    }
                });
    }

    private CompletableFuture<Map<Long, Long>> getTruncationStreamCutByTimeLimit(String scope, String stream, OperationContext context,
                                                                                 RetentionPolicy policy, RetentionSet retentionSet,
                                                                                 Map<Long, Long> lowerBound) {
        long currentTime = retentionClock.get().get();

        // we get the streamcuts from retentionset that satisfy the min and max bounds with min pointing to most recent 
        // streamcut to satisfy both min and max bounds while max refering to oldest such streamcut in retention set.
        // limits.key will refer to max and limit.value will refer to min. 
        Map.Entry<StreamCutReferenceRecord, StreamCutReferenceRecord> limits = getBoundStreamCuts(policy, retentionSet, 
                x -> currentTime - x.getRecordingTime());
        // if subscriber lowerbound is greater than (ahead of/after) streamcut corresponding to the max time and is less than 
        // (behind/before) stream cut for min time  from the retention set then we can safely truncate at lowerbound. 
        // Else we will truncate at the max time bound if it exists
        // 1. if LB is greater than (ahead of/after) min => truncate at min
        // 2. if LB is less than (behind/before) max => truncate at max
        // 3. if LB is less than (behind/before) min && LB is greater than (ahead of/after) max => truncate at LB
        // 4. if LB is less than (behind/before) min && overlaps max => truncate at max
        // 5. if LB overlaps with min and max ==> so its got both recent data and older data. 
        //      we will truncate at a streamcut less than (behind/before) max in this case. 
  
        CompletableFuture<StreamCutRecord> limitMinFuture = limits.getValue() == null ? CompletableFuture.completedFuture(null) :
                streamMetadataStore.getStreamCutRecord(scope, stream, limits.getValue(), context, executor);

        // if lowerbound is empty simply return min
        if (lowerBound == null || lowerBound.isEmpty()) {
            return limitMinFuture.thenApply(min -> Optional.ofNullable(min).map(StreamCutRecord::getStreamCut).orElse(null));
        }
        Optional<StreamCutReferenceRecord> maxBoundRef = retentionSet
                .getRetentionRecords().stream()
                .filter(x -> currentTime - x.getRecordingTime() >= policy.getRetentionMax())
                .max(Comparator.comparingLong(StreamCutReferenceRecord::getRecordingTime));

        CompletableFuture<StreamCutRecord> limitMaxFuture = limits.getKey() == null ? CompletableFuture.completedFuture(null) :
                streamMetadataStore.getStreamCutRecord(scope, stream, limits.getKey(), context, executor);
        CompletableFuture<StreamCutRecord> maxBoundFuture = maxBoundRef.map(x -> streamMetadataStore.getStreamCutRecord(scope, stream, x, context, executor))
                                                                    .orElse(CompletableFuture.completedFuture(null));
        return CompletableFuture.allOf(limitMaxFuture, limitMinFuture, maxBoundFuture)
                .thenCompose(v -> {
                    StreamCutRecord limitMax = limitMaxFuture.join();
                    StreamCutRecord limitMin = limitMinFuture.join();
                    StreamCutRecord maxBound = maxBoundFuture.join();
                    if (limitMin != null) {
                        return streamMetadataStore.compareStreamCut(scope, stream, limitMin.getStreamCut(), lowerBound, context, executor)
                                  .thenCompose(compareWithMin -> {
                                      switch (compareWithMin) {
                                          case EqualOrAfter:
                                              // if min is not null, truncate at lb or max.
                                              // if lb is conclusively greaterthan (ahead/after) streamcut outside of maxbound 
                                              // then we truncate at limitmax, else we truncate at lb.
                                              // if it overlaps with limitmax, then we truncate at maxbound
                                              return truncateAtLowerBoundOrMax(scope, stream, context, lowerBound, limitMax, maxBound);
                                          case Overlaps:
                                              // min overlaps with lb. cannot truncate at min or lb. 
                                              // and we cannot force truncate at max either if it overlaps with lowerbound.
                                              // so we will choose a streamcut before lb, which will definitely be before min as min overlaps with lb
                                              // and we are choosing from retention set. 
                                              return getStreamcutBeforeLowerbound(scope, stream, context, retentionSet, lowerBound);
                                          case Before:
                                              // min is less than (behind/before) lb. truncate at min
                                              return CompletableFuture.completedFuture(limitMin.getStreamCut());
                                          default:
                                              throw new IllegalArgumentException("Invalid Compare streamcut response");
                                      }
                                  });
                    } else {
                        return CompletableFuture.completedFuture(null);
                    }
                });
    }

    private CompletableFuture<Map<Long, Long>> truncateAtLowerBoundOrMax(String scope, String stream, OperationContext context, 
                                                                         Map<Long, Long> lowerBound, StreamCutRecord limitMax, StreamCutRecord maxBound) {
        // if maxbound == null, truncate at lowerbound. 
        // if lowerbound is greater than (ahead of/after) maxbound, truncate at lowerbound. 
        // if lowerbound is eq or overlapping with maxbound, it certainly has events from before the time of interest. we will truncate at maxbound.
        if (maxBound == null) {
            return CompletableFuture.completedFuture(lowerBound);
        } else {
            return streamMetadataStore.compareStreamCut(scope, stream, lowerBound, maxBound.getStreamCut(), context, executor)
                                  .thenCompose(compareWithMax -> {
                                      switch (compareWithMax) {
                                          case EqualOrAfter:  // lowerbound greater than (ahead of/after) max.. truncate at lowerbound
                                              return CompletableFuture.completedFuture(lowerBound);
                                          case Before:  // lowerbound is strictly less than (behind/before) lb, truncate at limitmax 
                                              return CompletableFuture.completedFuture(limitMax.getStreamCut());
                                          default:  // lowerbound overlaps with maxbound, truncating at maxbound is safe. 
                                              // we definitely lose older data and retain possibly newer data from lowerbound. 
                                              return CompletableFuture.completedFuture(maxBound.getStreamCut());
                                          }
                                  });
        }
    }

    private CompletableFuture<Map<Long, Long>> getStreamcutBeforeLowerbound(String scope, String stream, OperationContext context, 
                                                                            RetentionSet retentionSet, Map<Long, Long> lowerBound) {
        return streamMetadataStore.findStreamCutReferenceRecordBefore(scope, stream,
                lowerBound, retentionSet, context, executor)
                                  .thenCompose(refRecord -> Optional.ofNullable(refRecord).map(ref -> streamMetadataStore.getStreamCutRecord(scope, stream,
                                          ref, context, executor).thenApply(StreamCutRecord::getStreamCut)).orElse(CompletableFuture.completedFuture(null)));
    }

    private Map<Long, Long> computeSubscribersLowerBound(List<Map<StreamSegmentRecord, Long>> subscribers) {
        // loop over all streamcuts and for each segment in new streamcut:
        // if new segment is predecessor of any segment in the bound then replace the successor segment with
        // this segment.
        Map<StreamSegmentRecord, Long> lowerBound = new HashMap<>();
        subscribers.forEach(streamCut -> streamCut.forEach((segment, offset) -> {
            if (lowerBound.containsKey(segment)) {
                if (lowerBound.get(segment) > offset) {
                    lowerBound.put(segment, offset);
                }
            } else {
                Map<StreamSegmentRecord, Long> predecessors = new HashMap<>();
                Map<StreamSegmentRecord, Long> successors = new HashMap<>();
                lowerBound.forEach((s, o) -> {
                    if (s.overlaps(segment)) {
                        if (s.segmentId() < segment.segmentId()) {
                            predecessors.put(s, o);
                        } else {
                            successors.put(s, o);
                        }
                    }
                });

                if (successors.isEmpty() && predecessors.isEmpty()) {
                    lowerBound.put(segment, offset);
                } else {
                    if (offset < 0) {
                        // 1. if it is a future segment and its predecessors dont cover entire range, add it to lowerbound
                        // union of all predecessors of segment < segment.range
                        TreeMap<Double, Double> range = new TreeMap<>();
                        predecessors.keySet().forEach(x -> {
                            range.put(x.getKeyStart(), x.getKeyEnd());
                        });
                        if (!checkCoverage(segment.getKeyStart(), segment.getKeyEnd(), range)) {
                            lowerBound.put(segment, offset);
                        }
                    } else if (predecessors.isEmpty()) {
                        // since its a non future segment, its predecessors cannot be present.
                        lowerBound.put(segment, offset);
                        // include this segment. then remove its affected successors from lower bound.
                        // 1. remove its non future segment successors
                        // 2. remove its future segment successors if their entire range is covered by inclusion of this segment.
                        successors.forEach((s, o) -> {
                            if (o >= 0) {
                                lowerBound.remove(s);
                            } else {
                                // union of all predecessors of `s` and `segment` >= s.range
                                TreeMap<Double, Double> range = new TreeMap<>();
                                lowerBound.keySet().forEach(x -> {
                                    if (x.overlaps(s) && x.segmentId() < s.segmentId()) {
                                        range.put(x.getKeyStart(), x.getKeyEnd());
                                    }
                                });
                                if (checkCoverage(s.getKeyStart(), s.getKeyEnd(), range)) {
                                    lowerBound.remove(s);
                                }
                            }
                        });
                    }
                }
            }
        }));
        // example::
        // | s0 | s3      |
        // |    | s4 |    | s6
        // | s1      | s5 |
        // | s2      |    |
        // valid stream cuts: { s0/off, s5/-1 }, { s0/off, s2/off, s5/-1 }
        // lower bound = { s0/off, s2/off, s5/-1 }
        // valid stream cuts: { s0/off, s5/-1 }, { s0/off, s2/off, s5/-1 }, { s0/off, s1/off, s2/off }
        // lower bound = { s0/off, s1/off, s2/off }
        return lowerBound.entrySet().stream().collect(Collectors.toMap(x -> x.getKey().segmentId(), Map.Entry::getValue));
    }

    private boolean checkCoverage(double keyStart, double keyEnd, TreeMap<Double, Double> range) {
        // range covered
        AtomicReference<Double> previous = new AtomicReference<>();
        AtomicReference<Double> toCheckStart = new AtomicReference<>(keyStart);
        AtomicBoolean covered = new AtomicBoolean(true);
        for (Map.Entry<Double, Double> entry : range.entrySet()) {
            if (toCheckStart.get() >= keyEnd) {
                covered.set(true);
                break;
            }
            if (previous.get() == null) {
                previous.set(entry.getValue());
                if (keyStart < entry.getKey()) {
                    covered.set(false);
                    break;
                } else {
                    // we have atleast covered till "end" of this range.
                    toCheckStart.set(entry.getValue());
                }
            } else {
                if (previous.get() < entry.getKey()) {
                    // if this gap is part of range we are looking for then this cannot be covered.
                    if (StreamSegmentRecord.overlaps(new AbstractMap.SimpleEntry<>(previous.get(), entry.getKey()),
                            new AbstractMap.SimpleEntry<>(toCheckStart.get(), keyEnd))) {
                        covered.set(false);
                        break;
                    }
                } else {
                    // move to check start to the end of the range.
                    toCheckStart.set(Math.max(previous.get(), entry.getValue()));
                }
            }
        }
        covered.compareAndSet(true, toCheckStart.get() >= keyEnd);
        return covered.get();
    }

    private Map.Entry<StreamCutReferenceRecord, StreamCutReferenceRecord> getBoundStreamCuts(RetentionPolicy policy,
                                                                                             RetentionSet retentionSet,
                                                                                             Function<StreamCutReferenceRecord, Long> delta) {
        AtomicReference<StreamCutReferenceRecord> max = new AtomicReference<>();
        AtomicReference<StreamCutReferenceRecord> min = new AtomicReference<>();

        // We loop through all the streamcuts in the retention set and find two streamcuts that satisfy min 
        // and max bounds in the policy. The policy can be either size or time based and the caller passes a delta function
        // that is applied on each stream cut which tells us the size/time worth of data that is retained if truncated at
        // a particular cut. 
        // Do note that if min is NOT satisfied by a streamcut then it implicitly does not satisfy max either. 
        // However, satisfying min is no guarantee that the same streamcut satisfies the max policy as well. 
        // So it is possible that all streamcuts in retentionset do not satisfy max while each satisfying min. In this case
        // we choose the most recent streamcut as max (which was also the min). 
        AtomicLong maxSoFar = new AtomicLong(Long.MIN_VALUE);
        AtomicLong minSoFar = new AtomicLong(Long.MAX_VALUE);
        retentionSet.getRetentionRecords().forEach(x -> {
            long value = delta.apply(x);
            if (value >= policy.getRetentionParam() && value <= policy.getRetentionMax() && value > maxSoFar.get()) {
                max.set(x);
                maxSoFar.set(value);
            }
            if (value >= policy.getRetentionParam() && value < minSoFar.get()) {
                min.set(x);
                minSoFar.set(value);
            }
        });
        if (max.get() == null) { 
            // if we are unable to find a streamcut that satisfies max policy constraint, but there is 
            // a min streamcut bound which was actually beyond the max constraint, we will set max to min. 
            max.set(min.get());
        }
        return new AbstractMap.SimpleEntry<>(max.get(), min.get());
    }

    /**
     * Generate a new stream cut.
     *
     * @param scope      scope.
     * @param stream     stream name.
     * @param contextOpt optional context
     * @param delegationToken token to be sent to segmentstore.
     * @param previous previous stream cut record
     * @return streamCut.
     */
    public CompletableFuture<StreamCutRecord> generateStreamCut(final String scope, final String stream, final StreamCutRecord previous,
                                                                final OperationContext contextOpt, String delegationToken) {
        final OperationContext context = contextOpt == null ? streamMetadataStore.createContext(scope, stream) : contextOpt;

        return streamMetadataStore.getActiveSegments(scope, stream, context, executor)
                .thenCompose(activeSegments -> Futures.allOfWithResults(activeSegments
                        .stream()
                        .parallel()
                        .collect(Collectors.toMap(x -> x, x -> getSegmentOffset(scope, stream, x.segmentId(), delegationToken)))))
                .thenCompose(map -> {
                    final long generationTime = retentionClock.get().get();
                    ImmutableMap.Builder<Long, Long> builder = ImmutableMap.builder();
                    map.forEach((key, value) -> builder.put(key.segmentId(), value));
                    ImmutableMap<Long, Long> streamCutMap = builder.build();
                    return streamMetadataStore.getSizeTillStreamCut(scope, stream, streamCutMap, Optional.ofNullable(previous), context, executor)
                                              .thenApply(sizeTill -> new StreamCutRecord(generationTime, sizeTill, streamCutMap));
                });
    }

    /**
     * Truncate a stream.
     *
     * @param scope      scope.
     * @param stream     stream name.
     * @param streamCut  stream cut.
     * @param contextOpt optional context
     * @return update status.
     */
    public CompletableFuture<UpdateStreamStatus.Status> truncateStream(final String scope, final String stream,
                                                                       final Map<Long, Long> streamCut,
                                                                       final OperationContext contextOpt) {
        final OperationContext context = contextOpt == null ? streamMetadataStore.createContext(scope, stream) : contextOpt;
        final long requestId = requestTracker.getRequestIdFor("truncateStream", scope, stream);

        // 1. get stream cut
        return eventHelperFuture.thenCompose(eventHelper -> startTruncation(scope, stream, streamCut, context, requestId)
                // 4. check for truncation to complete
                .thenCompose(truncationStarted -> {
                    if (truncationStarted) {
                        return eventHelper.checkDone(() -> isTruncated(scope, stream, streamCut, context), 1000L)
                                .thenApply(y -> UpdateStreamStatus.Status.SUCCESS);
                    } else {
                        log.warn(requestId, "Unable to start truncation for {}/{}", scope, stream);
                        return CompletableFuture.completedFuture(UpdateStreamStatus.Status.FAILURE);
                    }
                }))
                .exceptionally(ex -> {
                    log.warn(requestId, "Exception thrown in trying to truncate stream", ex);
                    return handleUpdateStreamError(ex, requestId);
                });
    }

    public CompletableFuture<Boolean> startTruncation(String scope, String stream, Map<Long, Long> streamCut,
                                                       OperationContext contextOpt, long requestId) {
        final OperationContext context = contextOpt == null ? streamMetadataStore.createContext(scope, stream) : contextOpt;

        return streamMetadataStore.getTruncationRecord(scope, stream, context, executor)
                .thenCompose(property -> {
                    if (!property.getObject().isUpdating()) {
                        // 2. post event with new stream cut if no truncation is ongoing
                        return eventHelperFuture.thenCompose(eventHelper -> eventHelper.addIndexAndSubmitTask(new TruncateStreamEvent(scope, stream, requestId),
                                // 3. start truncation by updating the metadata
                                () -> streamMetadataStore.startTruncation(scope, stream, streamCut,
                                        context, executor))
                                .thenApply(x -> {
                                    log.debug(requestId, "Started truncation request for stream {}/{}", scope, stream);
                                    return true;
                                }));
                    } else {
                        log.warn(requestId, "Another truncation in progress for {}/{}", scope, stream);
                        return CompletableFuture.completedFuture(false);
                    }
                });
    }

    @VisibleForTesting
    CompletableFuture<Boolean> isTruncated(String scope, String stream, Map<Long, Long> streamCut, OperationContext context) {
        CompletableFuture<State> stateFuture = streamMetadataStore.getState(scope, stream, true, context, executor);
        CompletableFuture<StreamTruncationRecord> configPropertyFuture
                = streamMetadataStore.getTruncationRecord(scope, stream, context, executor).thenApply(VersionedMetadata::getObject);
        return CompletableFuture.allOf(stateFuture, configPropertyFuture)
                                .thenApply(v -> {
                                    State state = stateFuture.join();
                                    StreamTruncationRecord truncationRecord = configPropertyFuture.join();

                                    // if property is updating and doesn't match our request, it's a subsequent update
                                    if (truncationRecord.isUpdating()) {
                                        return !truncationRecord.getStreamCut().equals(streamCut);
                                    } else {
                                        // if truncate-barrier is not updating, then truncate is complete if property matches our expectation
                                        // and state is not updating
                                        return !(truncationRecord.getStreamCut().equals(streamCut) && state.equals(State.TRUNCATING));
                                    }
                                });
    }

    /**
     * Seal a stream.
     *
     * @param scope      scope.
     * @param stream     stream name.
     * @param contextOpt optional context
     * @return update status.
     */
    public CompletableFuture<UpdateStreamStatus.Status> sealStream(String scope, String stream, OperationContext contextOpt) {
        return sealStream(scope, stream, contextOpt, 10);
    }

    @VisibleForTesting
    CompletableFuture<UpdateStreamStatus.Status> sealStream(String scope, String stream, OperationContext contextOpt, int retryCount) {
        final OperationContext context = contextOpt == null ? streamMetadataStore.createContext(scope, stream) : contextOpt;
        final long requestId = requestTracker.getRequestIdFor("sealStream", scope, stream);

        // 1. post event for seal.
        SealStreamEvent event = new SealStreamEvent(scope, stream, requestId);
        return eventHelperFuture.thenCompose(eventHelper -> eventHelper.addIndexAndSubmitTask(event,
                // 2. set state to sealing
                () -> RetryHelper.withRetriesAsync(() -> streamMetadataStore.getVersionedState(scope, stream, context, executor)
                .thenCompose(state -> {
                    if (state.getObject().equals(State.SEALED)) {
                        return CompletableFuture.completedFuture(state);
                    } else {
                        return streamMetadataStore.updateVersionedState(scope, stream, State.SEALING, state, context, executor);
                    }
                }), RetryHelper.RETRYABLE_PREDICATE.or(e -> Exceptions.unwrap(e) instanceof StoreException.OperationNotAllowedException), retryCount, executor))
                // 3. return with seal initiated.
                .thenCompose(result -> {
                    if (result.getObject().equals(State.SEALED) || result.getObject().equals(State.SEALING)) {
                        return eventHelper.checkDone(() -> isSealed(scope, stream, context))
                                .thenApply(x -> UpdateStreamStatus.Status.SUCCESS);
                    } else {
                        return CompletableFuture.completedFuture(UpdateStreamStatus.Status.FAILURE);
                    }
                }))
                .exceptionally(ex -> {
                    log.warn(requestId, "Exception thrown in trying to notify sealed segments {}", ex.getMessage());
                    return handleUpdateStreamError(ex, requestId);
                });
    }

    private CompletableFuture<Boolean> isSealed(String scope, String stream, OperationContext context) {
        return streamMetadataStore.getState(scope, stream, true, context, executor)
                .thenApply(state -> state.equals(State.SEALED));
    }

    /**
     * Delete a stream. Precondition for deleting a stream is that the stream sholud be sealed.
     *
     * @param scope      scope.
     * @param stream     stream name.
     * @param contextOpt optional context
     * @return delete status.
     */
    public CompletableFuture<DeleteStreamStatus.Status> deleteStream(final String scope, final String stream,
                                                                     final OperationContext contextOpt) {
        final OperationContext context = contextOpt == null ? streamMetadataStore.createContext(scope, stream) : contextOpt;
        final long requestId = requestTracker.getRequestIdFor("deleteStream", scope, stream);

        // We can delete streams only if they are sealed. However, for partially created streams, they could be in different
        // stages of partial creation and we should be able to clean them up.
        // Case 1: A partially created stream may just have some initial metadata created, in which case the Stream's state may not
        // have been set up it may be present under the scope.
        // In this case we can simply delete all metadata for the stream directly.
        // Case 2: A partially created stream could be in state CREATING, in which case it would definitely have metadata created
        // and possibly segments too. This requires same clean up as for a sealed stream - metadata + segments.
        // So we will submit delete workflow.
        return eventHelperFuture.thenCompose(eventHelper -> Futures.exceptionallyExpecting(
                streamMetadataStore.getState(scope, stream, false, context, executor),
                e -> Exceptions.unwrap(e) instanceof StoreException.DataNotFoundException, State.UNKNOWN)
                .thenCompose(state -> {
                    if (State.SEALED.equals(state) || State.CREATING.equals(state)) {
                        return streamMetadataStore.getCreationTime(scope, stream, context, executor)
                                                  .thenApply(time -> new DeleteStreamEvent(scope, stream, requestId, time))
                                                  .thenCompose(event -> eventHelper.writeEvent(event))
                                                  .thenApply(x -> true);
                    } else if (State.UNKNOWN.equals(state)) {
                        // Since the state is not created, so the segments and state
                        // are definitely not created.
                        // so we can simply delete the stream metadata which deletes stream from scope as well.
                        return streamMetadataStore.deleteStream(scope, stream, context, executor)
                                                  .exceptionally(e -> {
                                                      throw new CompletionException(e);
                                                  })
                                                  .thenApply(v -> true);
                    } else {
                        // we cannot delete the stream. Return false from here.
                        return CompletableFuture.completedFuture(false);
                    }
                })
                .thenCompose(result -> {
                    if (result) {
                        return eventHelper.checkDone(() -> isDeleted(scope, stream))
                                .thenApply(x -> DeleteStreamStatus.Status.SUCCESS);
                    } else {
                        return CompletableFuture.completedFuture(DeleteStreamStatus.Status.STREAM_NOT_SEALED);
                    }
                }))
                .exceptionally(ex -> {
                    log.warn(requestId, "Exception thrown while deleting stream {}", ex.getMessage());
                    return handleDeleteStreamError(ex, requestId);
                });
    }

    private CompletableFuture<Boolean> isDeleted(String scope, String stream) {
        return streamMetadataStore.checkStreamExists(scope, stream)
                .thenApply(x -> !x);
    }

    /**
     * Helper method to perform scale operation against an scale request.
     * This method posts a request in the request stream and then starts the scale operation while
     * tracking it's progress. Eventually, after scale completion, it sends a response to the caller.
     *
     * @param scope          scope.
     * @param stream         stream name.
     * @param segmentsToSeal segments to be sealed.
     * @param newRanges      key ranges for new segments.
     * @param scaleTimestamp scaling time stamp.
     * @param context        optional context
     * @return returns the newly created segments.
     */
    public CompletableFuture<ScaleResponse> manualScale(String scope, String stream, List<Long> segmentsToSeal,
                                                        List<Map.Entry<Double, Double>> newRanges, long scaleTimestamp,
                                                        OperationContext context) {
        final long requestId = requestTracker.getRequestIdFor("scaleStream", scope, stream, String.valueOf(scaleTimestamp));
        ScaleOpEvent event = new ScaleOpEvent(scope, stream, segmentsToSeal, newRanges, true, scaleTimestamp, requestId);

        return eventHelperFuture.thenCompose(eventHelper -> eventHelper.addIndexAndSubmitTask(event,
                () -> streamMetadataStore.submitScale(scope, stream, segmentsToSeal, new ArrayList<>(newRanges),
                        scaleTimestamp, null, context, executor))
                        .handle((startScaleResponse, e) -> {
                            ScaleResponse.Builder response = ScaleResponse.newBuilder();

                            if (e != null) {
                                Throwable cause = Exceptions.unwrap(e);
                                if (cause instanceof EpochTransitionOperationExceptions.PreConditionFailureException) {
                                    response.setStatus(ScaleResponse.ScaleStreamStatus.PRECONDITION_FAILED);
                                } else {
                                    log.warn(requestId, "Scale for stream {}/{} failed with exception {}", scope, stream, cause);
                                    response.setStatus(ScaleResponse.ScaleStreamStatus.FAILURE);
                                }
                            } else {
                                log.info(requestId, "scale for stream {}/{} started successfully", scope, stream);
                                response.setStatus(ScaleResponse.ScaleStreamStatus.STARTED);
                                response.addAllSegments(
                                        startScaleResponse.getObject().getNewSegmentsWithRange().entrySet()
                                                .stream()
                                                .map(segment -> convert(scope, stream, segment))
                                                .collect(Collectors.toList()));
                                response.setEpoch(startScaleResponse.getObject().getActiveEpoch());
                            }
                            return response.build();
                        }));
    }

    /**
     * Helper method to check if scale operation against an epoch completed or not.
     *
     * @param scope          scope.
     * @param stream         stream name.
     * @param epoch          stream epoch.
     * @param context        optional context
     * @return returns the newly created segments.
     */
    public CompletableFuture<ScaleStatusResponse> checkScale(String scope, String stream, int epoch,
                                                                        OperationContext context) {
        CompletableFuture<EpochRecord> activeEpochFuture =
                streamMetadataStore.getActiveEpoch(scope, stream, context, true, executor);
        CompletableFuture<State> stateFuture =
                streamMetadataStore.getState(scope, stream, true, context, executor);
        CompletableFuture<EpochTransitionRecord> etrFuture =
                streamMetadataStore.getEpochTransition(scope, stream, context, executor).thenApply(VersionedMetadata::getObject);
        return CompletableFuture.allOf(stateFuture, activeEpochFuture)
                        .handle((r, ex) -> {
                            ScaleStatusResponse.Builder response = ScaleStatusResponse.newBuilder();

                            if (ex != null) {
                                Throwable e = Exceptions.unwrap(ex);
                                if (e instanceof StoreException.DataNotFoundException) {
                                    response.setStatus(ScaleStatusResponse.ScaleStatus.INVALID_INPUT);
                                } else {
                                    response.setStatus(ScaleStatusResponse.ScaleStatus.INTERNAL_ERROR);
                                }
                            } else {
                                EpochRecord activeEpoch = activeEpochFuture.join();
                                State state = stateFuture.join();
                                EpochTransitionRecord etr = etrFuture.join();
                                if (epoch > activeEpoch.getEpoch()) {
                                    response.setStatus(ScaleStatusResponse.ScaleStatus.INVALID_INPUT);
                                } else if (activeEpoch.getEpoch() == epoch || activeEpoch.getReferenceEpoch() == epoch) {
                                    response.setStatus(ScaleStatusResponse.ScaleStatus.IN_PROGRESS);
                                } else {
                                    // active epoch == scale epoch + 1 but the state is scaling, the previous workflow
                                    // has not completed.
                                    if (epoch + 1 == activeEpoch.getReferenceEpoch() && state.equals(State.SCALING) &&
                                            (etr.equals(EpochTransitionRecord.EMPTY) || etr.getNewEpoch() == activeEpoch.getEpoch())) {
                                        response.setStatus(ScaleStatusResponse.ScaleStatus.IN_PROGRESS);
                                    } else {
                                        response.setStatus(ScaleStatusResponse.ScaleStatus.SUCCESS);
                                    }
                                }
                            }
                                return response.build();
                            });
    }

    @VisibleForTesting
    <T> CompletableFuture<T> addIndexAndSubmitTask(ControllerEvent event, Supplier<CompletableFuture<T>> futureSupplier) {
        return eventHelperFuture.thenCompose(eventHelper -> eventHelper.addIndexAndSubmitTask(event, futureSupplier));
    }

    public CompletableFuture<Void> writeEvent(ControllerEvent event) {
        return eventHelperFuture.thenCompose(eventHelper -> eventHelper.writeEvent(event));
    }

    @VisibleForTesting
    public void setRequestEventWriter(EventStreamWriter<ControllerEvent> requestEventWriter) {
        eventHelperFuture.thenAccept(eventHelper -> eventHelper.setRequestEventWriter(requestEventWriter));
    }

    CompletableFuture<Void> removeTaskFromIndex(String hostId, String id) {
        return eventHelperFuture.thenCompose(eventHelper -> eventHelper.removeTaskFromIndex(hostId, id));
    }

    @VisibleForTesting
    CompletableFuture<CreateStreamStatus.Status> createStreamBody(String scope, String stream, StreamConfiguration config, long timestamp) {
        final long requestId = requestTracker.getRequestIdFor("createStream", scope, stream);
        return this.streamMetadataStore.createStream(scope, stream, config, timestamp, null, executor)
                .thenComposeAsync(response -> {
                    log.info(requestId, "{}/{} created in metadata store", scope, stream);
                    CreateStreamStatus.Status status = translate(response.getStatus());
                    // only if its a new stream or an already existing non-active stream then we will create
                    // segments and change the state of the stream to active.
                    if (response.getStatus().equals(CreateStreamResponse.CreateStatus.NEW) ||
                            response.getStatus().equals(CreateStreamResponse.CreateStatus.EXISTS_CREATING)) {
                        final int startingSegmentNumber = response.getStartingSegmentNumber();
                        final int minNumSegments = response.getConfiguration().getScalingPolicy().getMinNumSegments();
                        List<Long> newSegments = IntStream.range(startingSegmentNumber, startingSegmentNumber + minNumSegments)
                                                           .boxed()
                                                           .map(x -> NameUtils.computeSegmentId(x, 0))
                                                           .collect(Collectors.toList());
                        return notifyNewSegments(scope, stream, response.getConfiguration(), newSegments, this.retrieveDelegationToken(), requestId)
                                .thenCompose(v -> createMarkStream(scope, stream, timestamp, requestId))
                                .thenCompose(y -> {
                                    final OperationContext context = streamMetadataStore.createContext(scope, stream);

                                    return withRetries(() -> {
                                        CompletableFuture<Void> future;
                                        if (config.getRetentionPolicy() != null) {
                                            future = bucketStore.addStreamToBucketStore(BucketStore.ServiceType.RetentionService, scope, stream, executor);
                                        } else {
                                            future = CompletableFuture.completedFuture(null);
                                        }
                                        return future
                                                .thenCompose(v -> streamMetadataStore.getVersionedState(scope, stream, context, executor)
                                                .thenCompose(state -> {
                                                    if (state.getObject().equals(State.CREATING)) {
                                                        return streamMetadataStore.updateVersionedState(scope, stream, State.ACTIVE,
                                                                state, context, executor);
                                                    } else {
                                                        return CompletableFuture.completedFuture(state);
                                                    }
                                                }));
                                    }, executor)
                                            .thenApply(z -> status);
                                });
                    } else {
                        return CompletableFuture.completedFuture(status);
                    }
                }, executor)
                .handle((result, ex) -> {
                    if (ex != null) {
                        Throwable cause = Exceptions.unwrap(ex);
                        log.warn(requestId, "Create stream failed due to ", ex);
                        if (cause instanceof StoreException.DataNotFoundException) {
                            return CreateStreamStatus.Status.SCOPE_NOT_FOUND;
                        } else {
                            return CreateStreamStatus.Status.FAILURE;
                        }
                    } else {
                        return result;
                    }
                });
    }

    /**
     * Method to create mark stream linked to the base stream. Mark Stream is a special single segmented dedicated internal stream where
     * watermarks for the said stream are stored.
     * @param scope scope for base stream
     * @param baseStream name of base stream
     * @param timestamp timestamp
     * @param requestId request id for stream creation.
     * @return Completable future which is completed successfully when the internal mark stream is created
     */
    private CompletableFuture<Void> createMarkStream(String scope, String baseStream, long timestamp, long requestId) {
        String markStream = NameUtils.getMarkStreamForStream(baseStream);
        StreamConfiguration config = StreamConfiguration.builder().scalingPolicy(ScalingPolicy.fixed(1)).build();
        return this.streamMetadataStore.createStream(scope, markStream, config, timestamp, null, executor)
                                .thenCompose(response -> {
                                    final long segmentId = NameUtils.computeSegmentId(response.getStartingSegmentNumber(), 0);
                                    return notifyNewSegment(scope, markStream, segmentId, response.getConfiguration().getScalingPolicy(),
                                            this.retrieveDelegationToken(), requestId);
                                })
                                .thenCompose(v -> {
                                    final OperationContext context = streamMetadataStore.createContext(scope, markStream);

                                    return streamMetadataStore.getVersionedState(scope, markStream, context, executor)
                                                       .thenCompose(state ->
                                                               Futures.toVoid(streamMetadataStore.updateVersionedState(scope, markStream, State.ACTIVE,
                                                               state, context, executor)));
                                });
    }

    private CreateStreamStatus.Status translate(CreateStreamResponse.CreateStatus status) {
        CreateStreamStatus.Status retVal;
        switch (status) {
            case NEW:
                retVal = CreateStreamStatus.Status.SUCCESS;
                break;
            case EXISTS_ACTIVE:
            case EXISTS_CREATING:
                retVal = CreateStreamStatus.Status.STREAM_EXISTS;
                break;
            case FAILED:
            default:
                retVal = CreateStreamStatus.Status.FAILURE;
                break;
        }
        return retVal;
    }

    public CompletableFuture<Void> notifyNewSegments(String scope, String stream, List<Long> segmentIds, OperationContext context,
                                                     String controllerToken) {
        return notifyNewSegments(scope, stream, segmentIds, context, controllerToken, RequestTag.NON_EXISTENT_ID);
    }

    public CompletableFuture<Void> notifyNewSegments(String scope, String stream, List<Long> segmentIds, OperationContext context,
                                                     String controllerToken, long requestId) {
        return withRetries(() -> streamMetadataStore.getConfiguration(scope, stream, context, executor), executor)
                .thenCompose(configuration -> notifyNewSegments(scope, stream, configuration, segmentIds, controllerToken, requestId));
    }

    public CompletableFuture<Void> notifyNewSegments(String scope, String stream, StreamConfiguration configuration,
                                                     List<Long> segmentIds, String controllerToken, long requestId) {
        return Futures.toVoid(Futures.allOfWithResults(segmentIds
                .stream()
                .parallel()
                .map(segment -> notifyNewSegment(scope, stream, segment, configuration.getScalingPolicy(), controllerToken, requestId))
                .collect(Collectors.toList())));
    }

    public CompletableFuture<Void> notifyNewSegment(String scope, String stream, long segmentId, ScalingPolicy policy,
                                                    String controllerToken) {
        return Futures.toVoid(withRetries(() -> segmentHelper.createSegment(scope, stream, segmentId, policy,
                controllerToken, RequestTag.NON_EXISTENT_ID), executor));
    }

    public CompletableFuture<Void> notifyNewSegment(String scope, String stream, long segmentId, ScalingPolicy policy,
                                                    String controllerToken, long requestId) {
        return Futures.toVoid(withRetries(() -> segmentHelper.createSegment(scope,
                stream, segmentId, policy, controllerToken, requestId), executor));
    }

    public CompletableFuture<Void> notifyDeleteSegments(String scope, String stream, Set<Long> segmentsToDelete,
                                                        String delegationToken, long requestId) {
        return Futures.allOf(segmentsToDelete
                 .stream()
                 .parallel()
                 .map(segment -> notifyDeleteSegment(scope, stream, segment, delegationToken, requestId))
                 .collect(Collectors.toList()));
    }

    public CompletableFuture<Void> notifyDeleteSegment(String scope, String stream, long segmentId, String delegationToken,
                                                       long requestId) {
        return Futures.toVoid(withRetries(() -> segmentHelper.deleteSegment(scope,
                stream, segmentId, delegationToken, requestId), executor));
    }

    public CompletableFuture<Void> notifyTruncateSegment(String scope, String stream, Map.Entry<Long, Long> segmentCut,
                                                         String delegationToken, long requestId) {
        return Futures.toVoid(withRetries(() -> segmentHelper.truncateSegment(scope, stream, segmentCut.getKey(),
                segmentCut.getValue(), delegationToken, requestId), executor));
    }

    public CompletableFuture<Map<Long, Long>> getSealedSegmentsSize(String scope, String stream, List<Long> segments, String delegationToken) {
        return Futures.allOfWithResults(
                segments
                        .stream()
                        .parallel()
                        .collect(Collectors.toMap(x -> x, x -> getSegmentOffset(scope, stream, x, delegationToken))));
    }

    public CompletableFuture<Void> notifySealedSegments(String scope, String stream, List<Long> sealedSegments,
                                                        String delegationToken) {
        return notifySealedSegments(scope, stream, sealedSegments, delegationToken, RequestTag.NON_EXISTENT_ID);
    }

    public CompletableFuture<Void> notifySealedSegments(String scope, String stream, List<Long> sealedSegments,
                                                         String delegationToken, long requestId) {
        return Futures.allOf(
                sealedSegments
                        .stream()
                        .parallel()
                        .map(id -> notifySealedSegment(scope, stream, id, delegationToken, requestId))
                        .collect(Collectors.toList()));
    }

    private CompletableFuture<Void> notifySealedSegment(final String scope, final String stream, final long sealedSegment,
                                                        String delegationToken, long requestId) {
        return Futures.toVoid(withRetries(() -> segmentHelper.sealSegment(
                scope,
                stream,
                sealedSegment,
                delegationToken, requestId), executor));
    }

    public CompletableFuture<Void> notifyPolicyUpdates(String scope, String stream, List<StreamSegmentRecord> activeSegments,
                                                       ScalingPolicy policy, String delegationToken, long requestId) {
        return Futures.toVoid(Futures.allOfWithResults(activeSegments
                .stream()
                .parallel()
                .map(segment -> notifyPolicyUpdate(scope, stream, policy, segment.segmentId(), delegationToken, requestId))
                .collect(Collectors.toList())));
    }

    private CompletableFuture<Long> getSegmentOffset(String scope, String stream, long segmentId, String delegationToken) {

        return withRetries(() -> segmentHelper.getSegmentInfo(
                scope,
                stream,
                segmentId,
                delegationToken), executor)
                .thenApply(WireCommands.StreamSegmentInfo::getWriteOffset);
    }

    private CompletableFuture<Void> notifyPolicyUpdate(String scope, String stream, ScalingPolicy policy, long segmentId,
                                                       String delegationToken, long requestId) {
        return withRetries(() -> segmentHelper.updatePolicy(
                scope,
                stream,
                policy,
                segmentId,
                delegationToken, requestId), executor);
    }

    private SegmentRange convert(String scope, String stream, Map.Entry<Long, Map.Entry<Double, Double>> segment) {
        return ModelHelper.createSegmentRange(scope, stream, segment.getKey(), segment.getValue().getKey(),
                segment.getValue().getValue());
    }

    private UpdateStreamStatus.Status handleUpdateStreamError(Throwable ex, long requestId) {
        Throwable cause = Exceptions.unwrap(ex);
        if (cause instanceof StoreException.DataNotFoundException) {
            return UpdateStreamStatus.Status.STREAM_NOT_FOUND;
        } else if (cause instanceof TimeoutException) {
            throw new CompletionException(cause);
        } else {
            log.warn(requestId, "Update stream failed due to ", cause);
            return UpdateStreamStatus.Status.FAILURE;
        }
    }

    private DeleteStreamStatus.Status handleDeleteStreamError(Throwable ex, long requestId) {
        Throwable cause = Exceptions.unwrap(ex);
        if (cause instanceof StoreException.DataNotFoundException) {
            return DeleteStreamStatus.Status.STREAM_NOT_FOUND;
        } else if (cause instanceof TimeoutException) {
            throw new CompletionException(cause);
        } else {
            log.warn(requestId, "Delete stream failed.", ex);
            return DeleteStreamStatus.Status.FAILURE;
        }
    }

    public CompletableFuture<Void> notifyTxnCommit(final String scope, final String stream,
                                                   final List<Long> segments, final UUID txnId) {
        Timer timer = new Timer();
        return Futures.allOf(segments.stream()
                .parallel()
                .map(segment -> notifyTxnCommit(scope, stream, segment, txnId))
                .collect(Collectors.toList()))
                .thenRun(() -> TransactionMetrics.getInstance().commitTransactionSegments(timer.getElapsed()));
    }

    private CompletableFuture<Controller.TxnStatus> notifyTxnCommit(final String scope, final String stream,
                                                                    final long segmentNumber, final UUID txnId) {
        return TaskStepsRetryHelper.withRetries(() -> segmentHelper.commitTransaction(scope,
                stream,
                segmentNumber,
                segmentNumber,
                txnId,
                this.retrieveDelegationToken()), executor);
    }

    public CompletableFuture<Void> notifyTxnAbort(final String scope, final String stream,
                                                  final List<Long> segments, final UUID txnId) {
        Timer timer = new Timer();
        return Futures.allOf(segments.stream()
                .parallel()
                .map(segment -> notifyTxnAbort(scope, stream, segment, txnId))
                .collect(Collectors.toList()))
                .thenRun(() -> TransactionMetrics.getInstance().abortTransactionSegments(timer.getElapsed()));
    }

    private CompletableFuture<Controller.TxnStatus> notifyTxnAbort(final String scope, final String stream,
                                                                   final long segmentNumber, final UUID txnId) {
        return TaskStepsRetryHelper.withRetries(() -> segmentHelper.abortTransaction(scope,
                stream,
                segmentNumber,
                txnId,
                this.retrieveDelegationToken()), executor);
    }

    public CompletableFuture<Map<Long, Long>> getCurrentSegmentSizes(String scope, String stream, List<Long> segments) {
        return Futures.allOfWithResults(segments.stream().collect(
                Collectors.toMap(x -> x, x -> getSegmentOffset(scope, stream, x, this.retrieveDelegationToken()))));
    }

    @Override
    public TaskBase copyWithContext(Context context) {
        return new StreamMetadataTasks(streamMetadataStore,
                bucketStore,
                taskMetadataStore,
                segmentHelper,
                executor,
                eventExecutor,
                context,
                authHelper,
                requestTracker);
    }

    @Override
    public void close() throws Exception {
        synchronized (lock) {
            toSetEventHelper = false;
            if (eventHelper != null) {
                eventHelper.close();
            }
        }
        eventHelperFuture.cancel(true);
    }

    public String retrieveDelegationToken() {
        return authHelper.retrieveMasterToken();
    }

    @VisibleForTesting
    public void setCompletionTimeoutMillis(long timeoutMillis) {
        eventHelperFuture.thenAccept(eventHelper -> eventHelper.setCompletionTimeoutMillis(timeoutMillis));
    }

    @VisibleForTesting
    void setRetentionFrequencyMillis(long timeoutMillis) {
        retentionFrequencyMillis.set(timeoutMillis);
    }

    @VisibleForTesting
    void setRetentionClock(Supplier<Long> clock) {
        retentionClock.set(clock);
    }
}<|MERGE_RESOLUTION|>--- conflicted
+++ resolved
@@ -117,11 +117,7 @@
 import java.util.stream.Collectors;
 import java.util.stream.IntStream;
 
-<<<<<<< HEAD
-import org.apache.commons.lang3.NotImplementedException;
-=======
-import lombok.Synchronized;
->>>>>>> 20d1b5ee
+
 import org.slf4j.LoggerFactory;
 
 import javax.annotation.concurrent.GuardedBy;
@@ -968,15 +964,9 @@
 
     private CompletableFuture<Map<Long, Long>> getTruncationStreamCutBySizeLimit(String scope, String stream, OperationContext context, RetentionPolicy policy,
                                                                                  RetentionSet retentionSet, Map<Long, Long> lowerBound) {
-<<<<<<< HEAD
-        // if the lowerbound on subscribers streamcuts satisfies the policy size bound, then return it.
-        // else return the stream cut that satisfies maximum bound on size.
-        // 1. if lowerbound.size < max and lowerbound.size > min truncate at lowerbound
-        // 2. if lowerbound.size < min, truncate at max irrespective of if lowerbound overlaps with max or not.
-=======
+
         // 1. if lowerbound.size < max and lowerbound.size > min truncate at lowerbound
         // 2. if lowerbound.size < min, truncate at streamcut less than (behind/before) lowerbound that satisfies the policy. 
->>>>>>> 20d1b5ee
         // 3. if lowerbound.size > max, truncate at max
         long currentSize = retentionSet.getLatest().getRecordingSize();
         // we get the streamcuts from retentionset that satisfy the min and max bounds with min pointing to most recent 
