/**
 * Copyright (c) 2017 Dell Inc., or its subsidiaries. All Rights Reserved.
 *
 * Licensed under the Apache License, Version 2.0 (the "License");
 * you may not use this file except in compliance with the License.
 * You may obtain a copy of the License at
 *
 *     http://www.apache.org/licenses/LICENSE-2.0
 */
package io.pravega.controller.task.Stream;

import com.google.common.annotations.VisibleForTesting;
import com.google.common.base.Preconditions;
import com.google.common.collect.ImmutableMap;
import io.pravega.client.ClientFactory;
import io.pravega.client.netty.impl.ConnectionFactory;
import io.pravega.client.stream.EventStreamWriter;
import io.pravega.client.stream.EventWriterConfig;
import io.pravega.client.stream.RetentionPolicy;
import io.pravega.client.stream.ScalingPolicy;
import io.pravega.client.stream.StreamConfiguration;
import io.pravega.client.stream.impl.ModelHelper;
import io.pravega.common.Exceptions;
import io.pravega.common.concurrent.Futures;
import io.pravega.controller.server.SegmentHelper;
import io.pravega.controller.server.eventProcessor.ControllerEventProcessors;
import io.pravega.controller.server.eventProcessor.requesthandlers.TaskExceptions;
import io.pravega.controller.server.rpc.auth.PravegaInterceptor;
import io.pravega.controller.store.host.HostControllerStore;
import io.pravega.controller.store.stream.CreateStreamResponse;
import io.pravega.controller.store.stream.OperationContext;
import io.pravega.controller.store.stream.ScaleOperationExceptions;
import io.pravega.controller.store.stream.Segment;
import io.pravega.controller.store.stream.StoreException;
import io.pravega.controller.store.stream.records.StreamCutRecord;
import io.pravega.controller.store.stream.StreamMetadataStore;
import io.pravega.controller.store.stream.State;
import io.pravega.controller.store.task.Resource;
import io.pravega.controller.store.task.TaskMetadataStore;
import io.pravega.controller.stream.api.grpc.v1.Controller.CreateStreamStatus;
import io.pravega.controller.stream.api.grpc.v1.Controller.DeleteStreamStatus;
import io.pravega.controller.stream.api.grpc.v1.Controller.ScaleResponse;
import io.pravega.controller.stream.api.grpc.v1.Controller.ScaleStatusResponse;
import io.pravega.controller.stream.api.grpc.v1.Controller.SegmentRange;
import io.pravega.controller.stream.api.grpc.v1.Controller.UpdateStreamStatus;
import io.pravega.controller.task.Task;
import io.pravega.controller.task.TaskBase;
import io.pravega.controller.util.Config;
import io.pravega.shared.controller.event.ControllerEvent;
import io.pravega.shared.controller.event.DeleteStreamEvent;
import io.pravega.shared.controller.event.ScaleOpEvent;
import io.pravega.shared.controller.event.SealStreamEvent;
import io.pravega.shared.controller.event.TruncateStreamEvent;
import io.pravega.shared.controller.event.UpdateStreamEvent;
import io.pravega.shared.protocol.netty.WireCommands;
import java.io.Serializable;
import java.time.Duration;
import java.util.AbstractMap;
import java.util.Comparator;
import java.util.List;
import java.util.Map;
import java.util.Optional;
import java.util.concurrent.CompletableFuture;
import java.util.concurrent.CompletionException;
import java.util.concurrent.CompletionStage;
import java.util.concurrent.ScheduledExecutorService;
import java.util.concurrent.atomic.AtomicBoolean;
import java.util.concurrent.atomic.AtomicReference;
import java.util.function.Supplier;
import java.util.stream.Collectors;
import java.util.stream.IntStream;
import lombok.extern.slf4j.Slf4j;
import org.apache.commons.lang3.NotImplementedException;

import static io.pravega.controller.task.Stream.TaskStepsRetryHelper.withRetries;

/**
 * Collection of metadata update tasks on stream.
 * Task methods are annotated with @Task annotation.
 * <p>
 * Any update to the task method signature should be avoided, since it can cause problems during upgrade.
 * Instead, a new overloaded method may be created with the same task annotation name but a new version.
 */
@Slf4j
public class StreamMetadataTasks extends TaskBase {

    public static final long RETENTION_FREQUENCY_IN_MINUTES = Duration.ofMinutes(Config.MINIMUM_RETENTION_FREQUENCY_IN_MINUTES).toMillis();
    private final StreamMetadataStore streamMetadataStore;
    private final HostControllerStore hostControllerStore;
    private final ConnectionFactory connectionFactory;
    private final SegmentHelper segmentHelper;
    private final String tokenSigningKey;
    private ClientFactory clientFactory;
    private String requestStreamName;

    private final AtomicReference<EventStreamWriter<ControllerEvent>> requestEventWriterRef = new AtomicReference<>();
    private final boolean authEnabled;

    public StreamMetadataTasks(final StreamMetadataStore streamMetadataStore,
                               final HostControllerStore hostControllerStore, final TaskMetadataStore taskMetadataStore,
                               final SegmentHelper segmentHelper, final ScheduledExecutorService executor, final String hostId,
                               final ConnectionFactory connectionFactory, boolean authEnabled, String tokenSigningKey) {
        this(streamMetadataStore, hostControllerStore, taskMetadataStore, segmentHelper, executor, new Context(hostId),
                connectionFactory, authEnabled, tokenSigningKey);
    }

    private StreamMetadataTasks(final StreamMetadataStore streamMetadataStore,
                                final HostControllerStore hostControllerStore, final TaskMetadataStore taskMetadataStore,
                                final SegmentHelper segmentHelper, final ScheduledExecutorService executor, final Context context,
                                ConnectionFactory connectionFactory, boolean authEnabled, String tokenSigningKey) {
        super(taskMetadataStore, executor, context);
        this.streamMetadataStore = streamMetadataStore;
        this.hostControllerStore = hostControllerStore;
        this.segmentHelper = segmentHelper;
        this.connectionFactory = connectionFactory;
        this.authEnabled = authEnabled;
        this.tokenSigningKey = tokenSigningKey;
        this.setReady();
    }

    public void initializeStreamWriters(final ClientFactory clientFactory,
                                        final String streamName) {
        this.requestStreamName = streamName;
        this.clientFactory = clientFactory;
    }

    /**
     * Create stream.
     *
     * @param scope           scope.
     * @param stream          stream name.
     * @param config          stream configuration.
     * @param createTimestamp creation timestamp.
     * @return creation status.
     */
    @Task(name = "createStream", version = "1.0", resource = "{scope}/{stream}")
    public CompletableFuture<CreateStreamStatus.Status> createStream(String scope, String stream, StreamConfiguration config, long createTimestamp) {
        return execute(
                new Resource(scope, stream),
                new Serializable[]{scope, stream, config, createTimestamp},
                () -> createStreamBody(scope, stream, config, createTimestamp));
    }

    /**
     * Update stream's configuration.
     *
     * @param scope      scope.
     * @param stream     stream name.
     * @param newConfig     modified stream configuration.
     * @param contextOpt optional context
     * @return update status.
     */
    public CompletableFuture<UpdateStreamStatus.Status> updateStream(String scope, String stream, StreamConfiguration newConfig,
                                                                     OperationContext contextOpt) {
        final OperationContext context = contextOpt == null ? streamMetadataStore.createContext(scope, stream) : contextOpt;

        // 1. get configuration
        return streamMetadataStore.getConfigurationRecord(scope, stream, true, context, executor)
                .thenCompose(configProperty -> {
                    // 2. post event to start update workflow
                    if (!configProperty.isUpdating()) {
                        return writeEvent(new UpdateStreamEvent(scope, stream))
                                // 3. update new configuration in the store with updating flag = true
                                // if attempt to update fails, we bail out with no harm done
                                .thenCompose(x -> streamMetadataStore.startUpdateConfiguration(scope, stream, newConfig,
                                        context, executor))
                                // 4. wait for update to complete
                                .thenCompose(x -> checkDone(() -> isUpdated(scope, stream, newConfig, context))
                                        .thenApply(y -> UpdateStreamStatus.Status.SUCCESS));
                    } else {
                        log.warn("Another update in progress for {}/{}", scope, stream);
                        return CompletableFuture.completedFuture(UpdateStreamStatus.Status.FAILURE);
                    }
                })
                .exceptionally(ex -> {
                    log.warn("Exception thrown in trying to update stream configuration {}", ex.getMessage());
                    return handleUpdateStreamError(ex);
                });
    }

    private CompletionStage<Void> checkDone(Supplier<CompletableFuture<Boolean>> condition) {
        AtomicBoolean isDone = new AtomicBoolean(false);
        return Futures.loop(() -> !isDone.get(),
                () -> Futures.delayedFuture(condition, 100, executor)
                             .thenAccept(isDone::set), executor);
    }

    private CompletableFuture<Boolean> isUpdated(String scope, String stream, StreamConfiguration newConfig, OperationContext context) {
        return streamMetadataStore.getConfigurationRecord(scope, stream, true, context, executor)
                .thenApply(configProperty -> !configProperty.isUpdating() || !configProperty.getStreamConfiguration().equals(newConfig));
    }

    /**
     * Method to check retention policy and generate new periodic cuts and/or truncate stream at an existing stream cut.
     * 
     * @param scope scope
     * @param stream stream
     * @param policy retention policy
     * @param recordingTime time of recording
     * @param contextOpt operation context
     * @param delegationToken token to be sent to segmentstore to authorize this operation.
     * @return future.
     */
    public CompletableFuture<Void> retention(final String scope, final String stream, final RetentionPolicy policy,
                                    final long recordingTime, final OperationContext contextOpt, final String delegationToken) {
        Preconditions.checkNotNull(policy);
        final OperationContext context = contextOpt == null ? streamMetadataStore.createContext(scope, stream) : contextOpt;

        return streamMetadataStore.getStreamCutsFromRetentionSet(scope, stream, context, executor)
                .thenCompose(retentionSet -> {
                    StreamCutRecord latestCut = retentionSet.stream()
                            .max(Comparator.comparingLong(StreamCutRecord::getRecordingTime)).orElse(null);
                    return checkGenerateStreamCut(scope, stream, context, latestCut, recordingTime, delegationToken)
                            .thenCompose(newRecord -> truncate(scope, stream, policy, context, retentionSet, newRecord, recordingTime));
                });

    }

    private CompletableFuture<StreamCutRecord> checkGenerateStreamCut(String scope, String stream, OperationContext context,
                                                                      StreamCutRecord latestCut, long recordingTime, String delegationToken) {
        if (latestCut == null || recordingTime - latestCut.getRecordingTime() > RETENTION_FREQUENCY_IN_MINUTES) {
            return generateStreamCut(scope, stream, context, delegationToken)
                    .thenCompose(newRecord -> streamMetadataStore.addStreamCutToRetentionSet(scope, stream, newRecord, context, executor)
                        .thenApply(x -> {
                            log.debug("New streamCut generated for stream {}/{}", scope, stream);
                            return newRecord;
                        }));
        } else {
            return  CompletableFuture.completedFuture(null);
        }
    }

    private CompletableFuture<Void> truncate(String scope, String stream, RetentionPolicy policy, OperationContext context,
                                             List<StreamCutRecord> retentionSet, StreamCutRecord newRecord, long recordingTime) {
        return findTruncationRecord(policy, retentionSet, newRecord, recordingTime)
                .map(record -> startTruncation(scope, stream, record.getStreamCut(), context)
                        .thenCompose(started -> {
                            if (started) {
                                return streamMetadataStore.deleteStreamCutBefore(scope, stream, record, context, executor);
                            } else {
                                throw new RuntimeException("Could not start truncation");
                            }
                        })
                        .exceptionally(e -> {
                            if (Exceptions.unwrap(e) instanceof IllegalArgumentException) {
                                // This is ignorable exception. Throwing this will cause unnecessary retries and exceptions logged.
                                log.debug("Cannot truncate at given streamCut because it intersects with existing truncation point");
                                return null;
                            } else {
                                throw new CompletionException(e);
                            }
                        })
                ).orElse(CompletableFuture.completedFuture(null));
    }

    private Optional<StreamCutRecord> findTruncationRecord(RetentionPolicy policy, List<StreamCutRecord> retentionSet,
                                                           StreamCutRecord newRecord, long recordingTime) {
        switch (policy.getRetentionType()) {
            case TIME:
                return retentionSet.stream().filter(x -> x.getRecordingTime() < recordingTime - policy.getRetentionParam())
                        .max(Comparator.comparingLong(StreamCutRecord::getRecordingTime));
            case SIZE:
                // find a stream cut record Si from retentionSet R = {S1.. Sn} such that Sn.size - Si.size > policy and
                // Sn.size - Si+1.size < policy
                Optional<StreamCutRecord> latestOpt = Optional.ofNullable(newRecord);

                return latestOpt.flatMap(latest ->
                        retentionSet.stream().filter(x -> (latest.getRecordingSize() - x.getRecordingSize()) > policy.getRetentionParam())
                                .max(Comparator.comparingLong(StreamCutRecord::getRecordingTime)));
            default:
                throw new NotImplementedException("Size based retention");
        }
    }

    /**
     * Generate a new stream cut.
     *
     * @param scope      scope.
     * @param stream     stream name.
     * @param contextOpt optional context
     * @param delegationToken token to be sent to segmentstore.
     * @return streamCut.
     */
    public CompletableFuture<StreamCutRecord> generateStreamCut(final String scope, final String stream,
                                                                final OperationContext contextOpt, String delegationToken) {
        final OperationContext context = contextOpt == null ? streamMetadataStore.createContext(scope, stream) : contextOpt;

        return streamMetadataStore.getActiveSegments(scope, stream, context, executor)
                .thenCompose(activeSegments -> Futures.allOfWithResults(activeSegments
                        .stream()
                        .parallel()
                        .collect(Collectors.toMap(Segment::getNumber, x -> getSegmentOffset(scope, stream, x.getNumber(), delegationToken)))))
                .thenCompose(map -> {
                    final long generationTime = System.currentTimeMillis();
                    return streamMetadataStore.getSizeTillStreamCut(scope, stream, map, context, executor)
                            .thenApply(sizeTill -> StreamCutRecord.builder().recordingTime(generationTime)
                                    .recordingSize(sizeTill)
                                    .streamCut(ImmutableMap.copyOf(map)).build());
                });
    }

    /**
     * Truncate a stream.
     *
     * @param scope      scope.
     * @param stream     stream name.
     * @param streamCut  stream cut.
     * @param contextOpt optional context
     * @return update status.
     */
    public CompletableFuture<UpdateStreamStatus.Status> truncateStream(final String scope, final String stream,
                                                                       final Map<Integer, Long> streamCut,
                                                                       final OperationContext contextOpt) {
        final OperationContext context = contextOpt == null ? streamMetadataStore.createContext(scope, stream) : contextOpt;

        // 1. get stream cut
        return startTruncation(scope, stream, streamCut, context)
                // 4. check for truncation to complete
                .thenCompose(truncationStarted -> {
                    if (truncationStarted) {
                        return checkDone(() -> isTruncated(scope, stream, streamCut, context))
                                .thenApply(y -> UpdateStreamStatus.Status.SUCCESS);
                    } else {
                        log.warn("Unable to start truncation for {}/{}", scope, stream);
                        return CompletableFuture.completedFuture(UpdateStreamStatus.Status.FAILURE);
                    }
                })
                .exceptionally(ex -> {
                    log.warn("Exception thrown in trying to update stream configuration {}", ex);
                    return handleUpdateStreamError(ex);
                });
    }

    private CompletableFuture<Boolean> startTruncation(String scope, String stream, Map<Integer, Long> streamCut, OperationContext contextOpt) {
        final OperationContext context = contextOpt == null ? streamMetadataStore.createContext(scope, stream) : contextOpt;

        return streamMetadataStore.getTruncationRecord(scope, stream, true, context, executor)
                .thenCompose(property -> {
                    if (!property.isUpdating()) {
                        // 2. post event with new stream cut if no truncation is ongoing
                        return writeEvent(new TruncateStreamEvent(scope, stream))
                                // 3. start truncation by updating the metadata
                                .thenCompose(x -> streamMetadataStore.startTruncation(scope, stream, streamCut,
                                        context, executor))
                                .thenApply(x -> {
                                    log.debug("Started truncation request for stream {}/{}", scope, stream);
                                    return true;
                                });
                    } else {
                        log.warn("Another truncation in progress for {}/{}", scope, stream);
                        return CompletableFuture.completedFuture(false);
                    }
                });
    }

    private CompletableFuture<Boolean> isTruncated(String scope, String stream, Map<Integer, Long> streamCut, OperationContext context) {
        return streamMetadataStore.getTruncationRecord(scope, stream, true, context, executor)
                .thenApply(truncationProp -> !truncationProp.isUpdating() || !truncationProp.getStreamCut().equals(streamCut));
    }

    /**
     * Seal a stream.
     *
     * @param scope      scope.
     * @param stream     stream name.
     * @param contextOpt optional context
     * @return update status.
     */
    public CompletableFuture<UpdateStreamStatus.Status> sealStream(String scope, String stream, OperationContext contextOpt) {
        final OperationContext context = contextOpt == null ? streamMetadataStore.createContext(scope, stream) : contextOpt;

        // 1. post event for seal.
        SealStreamEvent event = new SealStreamEvent(scope, stream);
        return writeEvent(event)
                // 2. set state to sealing
                .thenCompose(x -> streamMetadataStore.getState(scope, stream, false, context, executor))
                .thenCompose(state -> {
                    if (state.equals(State.SEALED)) {
                        return CompletableFuture.completedFuture(true);
                    } else {
                        return streamMetadataStore.setState(scope, stream, State.SEALING, context, executor);
                    }
                })
                // 3. return with seal initiated.
                .thenCompose(result -> {
                    if (result) {
                        return checkDone(() -> isSealed(scope, stream, context))
                                .thenApply(x -> UpdateStreamStatus.Status.SUCCESS);
                    } else {
                        return CompletableFuture.completedFuture(UpdateStreamStatus.Status.FAILURE);
                    }
                })
                .exceptionally(ex -> {
                    log.warn("Exception thrown in trying to notify sealed segments {}", ex.getMessage());
                    return handleUpdateStreamError(ex);
                });
    }

    private CompletableFuture<Boolean> isSealed(String scope, String stream, OperationContext context) {
        return streamMetadataStore.getState(scope, stream, true, context, executor)
                .thenApply(state -> state.equals(State.SEALED));
    }

    /**
     * Delete a stream. Precondition for deleting a stream is that the stream sholud be sealed.
     *
     * @param scope      scope.
     * @param stream     stream name.
     * @param contextOpt optional context
     * @return delete status.
     */
    public CompletableFuture<DeleteStreamStatus.Status> deleteStream(final String scope, final String stream,
                                                                     final OperationContext contextOpt) {
        final OperationContext context = contextOpt == null ? streamMetadataStore.createContext(scope, stream) : contextOpt;

        return streamMetadataStore.getState(scope, stream, false, context, executor)
                .thenCompose(state -> {
                    if (!state.equals(State.SEALED)) {
                        return CompletableFuture.completedFuture(false);
                    } else {
                        return writeEvent(new DeleteStreamEvent(scope, stream))
                                .thenApply(x -> true);
                    }
                })
                .thenCompose(result -> {
                    if (result) {
                        return checkDone(() -> isDeleted(scope, stream))
                                .thenApply(x -> DeleteStreamStatus.Status.SUCCESS);
                    } else {
                        return CompletableFuture.completedFuture(DeleteStreamStatus.Status.STREAM_NOT_SEALED);
                    }
                })
                .exceptionally(ex -> {
                    log.warn("Exception thrown while deleting stream", ex.getMessage());
                    return handleDeleteStreamError(ex);
                });
    }

    private CompletableFuture<Boolean> isDeleted(String scope, String stream) {
        return streamMetadataStore.checkStreamExists(scope, stream)
                .thenApply(x -> !x);
    }

    /**
     * Helper method to perform scale operation against an scale request.
     * This method posts a request in the request stream and then starts the scale operation while
     * tracking its progress. Eventually, after scale completion, it sends a response to the caller.
     *
     * @param scope          scope.
     * @param stream         stream name.
     * @param segmentsToSeal segments to be sealed.
     * @param newRanges      key ranges for new segments.
     * @param scaleTimestamp scaling time stamp.
     * @param context        optional context
     * @return returns the newly created segments.
     */
    public CompletableFuture<ScaleResponse> manualScale(String scope, String stream, List<Integer> segmentsToSeal,
                                                        List<AbstractMap.SimpleEntry<Double, Double>> newRanges, long scaleTimestamp,
                                                        OperationContext context) {
        ScaleOpEvent event = new ScaleOpEvent(scope, stream, segmentsToSeal, newRanges, true, scaleTimestamp);
        return writeEvent(event).thenCompose(x ->
                streamMetadataStore.startScale(scope, stream, segmentsToSeal, newRanges, scaleTimestamp, false,
                        context, executor)
                        .handle((startScaleResponse, e) -> {
                            ScaleResponse.Builder response = ScaleResponse.newBuilder();

                            if (e != null) {
                                Throwable cause = Exceptions.unwrap(e);
                                if (cause instanceof ScaleOperationExceptions.ScalePreConditionFailureException) {
                                    response.setStatus(ScaleResponse.ScaleStreamStatus.PRECONDITION_FAILED);
                                } else {
                                    log.warn("Scale for stream {}/{} failed with exception {}", scope, stream, cause);
                                    response.setStatus(ScaleResponse.ScaleStreamStatus.FAILURE);
                                }
                            } else {
                                log.info("scale for stream {}/{} started successfully", scope, stream);
                                response.setStatus(ScaleResponse.ScaleStreamStatus.STARTED);
                                response.addAllSegments(
                                        startScaleResponse.getSegmentsCreated()
                                                .stream()
                                                .map(segment -> convert(scope, stream, segment))
                                                .collect(Collectors.toList()));
                                response.setEpoch(startScaleResponse.getActiveEpoch());
                            }
                            return response.build();
                        }));
    }

    /**
     * Helper method to check if scale operation against an epoch completed or not.
     *
     * @param scope          scope.
     * @param stream         stream name.
     * @param epoch          stream epoch.
     * @param context        optional context
     * @return returns the newly created segments.
     */
    public CompletableFuture<ScaleStatusResponse> checkScale(String scope, String stream, int epoch,
                                                                        OperationContext context) {
        return streamMetadataStore.getActiveEpoch(scope, stream, context, true, executor)
                        .handle((activeEpoch, ex) -> {
                            ScaleStatusResponse.Builder response = ScaleStatusResponse.newBuilder();

                            if (ex != null) {
                                Throwable e = Exceptions.unwrap(ex);
                                if (e instanceof StoreException.DataNotFoundException) {
                                    response.setStatus(ScaleStatusResponse.ScaleStatus.INVALID_INPUT);
                                } else {
                                    response.setStatus(ScaleStatusResponse.ScaleStatus.INTERNAL_ERROR);
                                }
                            } else {
                                Preconditions.checkNotNull(activeEpoch);

                                if (epoch > activeEpoch.getKey()) {
                                    response.setStatus(ScaleStatusResponse.ScaleStatus.INVALID_INPUT);
                                } else if (activeEpoch.getKey() == epoch) {
                                    response.setStatus(ScaleStatusResponse.ScaleStatus.IN_PROGRESS);
                                } else {
                                    response.setStatus(ScaleStatusResponse.ScaleStatus.SUCCESS);
                                }
                            }

                            return response.build();
                        });
    }

    public CompletableFuture<Void> writeEvent(ControllerEvent event) {
        CompletableFuture<Void> result = new CompletableFuture<>();

        getRequestWriter().writeEvent(event).whenComplete((r, e) -> {
            if (e != null) {
                log.warn("exception while posting event {} {}", e.getClass().getName(), e.getMessage());
                if (e instanceof TaskExceptions.ProcessingDisabledException) {
                    result.completeExceptionally(e);
                } else {
                    // transform any other event write exception to retryable exception
                    result.completeExceptionally(new TaskExceptions.PostEventException("Failed to post event", e));
                }
            } else {
                log.info("event posted successfully");
                result.complete(null);
            }
        });

        return result;

    }

    @VisibleForTesting
    public void setRequestEventWriter(EventStreamWriter<ControllerEvent> requestEventWriter) {
        requestEventWriterRef.set(requestEventWriter);
    }

    private EventStreamWriter<ControllerEvent> getRequestWriter() {
        if (requestEventWriterRef.get() == null) {
            if (clientFactory == null || requestStreamName == null) {
                throw new TaskExceptions.ProcessingDisabledException("RequestProcessing not enabled");
            }

            requestEventWriterRef.set(clientFactory.createEventWriter(requestStreamName,
                    ControllerEventProcessors.CONTROLLER_EVENT_SERIALIZER,
                    EventWriterConfig.builder().build()));
        }

        return requestEventWriterRef.get();
    }

    /**
     * Method to start scale operation. This creates new segments and then creates partial record in history table.
     * After that it optimistically calls tryCompleteScale.
     * Complete scale completes if there are no ongoing transactions on older epoch.
     * This method is called from both scale request handler and manual scale.
     * This takes a parameter called runOnlyIfStarted. The parameter is set from manual scale requests.
     * For autoscale, this is always false which means when a scale event is received on scale request event processor, it wil
     * be processed.
     * However, if a scale operation is started as part of a manual scale request, we want to make sure that manual scale operation
     * does not get stuck in an incomplete state and hence we also post a request for its processing in scale event stream.
     * However we want to process the scale request inline with the callers call so that we can send the response. And we want to
     * make sure that we dont do any processing on the scale request if caller may have responded with some pre condition failure.
     * So we send this flag to the event processor to process the scale request only if it was already started. Otherwise ignore.
     *
     * @param scaleInput scale input
     * @param runOnlyIfStarted run only if the scale operation was already running. It will ignore requests if the operation isnt started
     *                         by the caller.
     * @param context operation context
     * @param delegationToken token to be sent to segmentstore.
     * @return returns list of new segments created as part of this scale operation.
     */
    public CompletableFuture<List<Segment>> startScale(ScaleOpEvent scaleInput, boolean runOnlyIfStarted, OperationContext context, String delegationToken) { // called upon event read from requeststream
        return withRetries(() -> streamMetadataStore.startScale(scaleInput.getScope(),
                scaleInput.getStream(),
                scaleInput.getSegmentsToSeal(),
                scaleInput.getNewRanges(),
                scaleInput.getScaleTime(),
                runOnlyIfStarted,
                context,
                executor), executor)
<<<<<<< HEAD
                .thenCompose(response -> streamMetadataStore.setState(scaleInput.getScope(), scaleInput.getStream(),
                        State.SCALING, context, executor)
                    .thenCompose(v -> streamMetadataStore.scaleCreateNewSegments(scaleInput.getScope(),
                        scaleInput.getStream(), context, executor))
                    .thenCompose(v -> notifyNewSegments(scaleInput.getScope(), scaleInput.getStream(),
                        response.getSegmentsCreated(), context)
=======
                .thenCompose(response -> streamMetadataStore.setState(scaleInput.getScope(), scaleInput.getStream(), State.SCALING, context, executor)
                        .thenApply(updated -> response))
                .thenCompose(response -> notifyNewSegments(scaleInput.getScope(), scaleInput.getStream(), response.getSegmentsCreated(), context, delegationToken)
>>>>>>> 21fa5f84
                        .thenCompose(x -> {
                            assert !response.getSegmentsCreated().isEmpty();

                            return withRetries(() -> streamMetadataStore.scaleNewSegmentsCreated(scaleInput.getScope(),
                                    scaleInput.getStream(), context, executor), executor);
                        })
<<<<<<< HEAD
                        .thenCompose(x -> tryCompleteScale(scaleInput.getScope(), scaleInput.getStream(), response.getActiveEpoch(), context))
                        .thenApply(y -> response.getSegmentsCreated())));
=======
                        .thenCompose(x -> tryCompleteScale(scaleInput.getScope(), scaleInput.getStream(), response.getActiveEpoch(), context, delegationToken))
                        .thenApply(y -> response.getSegmentsCreated()));
>>>>>>> 21fa5f84
    }

    /**
     * Helper method to complete scale operation. It tries to optimistically complete the scale operation if no transaction is running
     * against previous epoch. If so, it will proceed to seal old segments and then complete partial metadata records.
     * @param scope scope
     * @param stream stream
     * @param activeEpoch active epoch
     * @param context operation context
     * @param delegationToken token to be sent to segmentstore.
     * @return returns true if it was able to complete scale. false otherwise
     */
<<<<<<< HEAD
    public CompletableFuture<Boolean> tryCompleteScale(String scope, String stream, int activeEpoch, OperationContext context) {
=======
    public CompletableFuture<Boolean> tryCompleteScale(String scope, String stream, int epoch, OperationContext context, String delegationToken) {
>>>>>>> 21fa5f84
        // Note: if we cant delete old epoch -- txns against old segments are ongoing..
        // if we can delete old epoch, then only do we proceed to subsequent steps
        return withRetries(() -> streamMetadataStore.tryDeleteEpochIfScaling(scope, stream, activeEpoch, context, executor), executor)
                .thenCompose(response -> {
                    if (!response.isDeleted()) {
                        return CompletableFuture.completedFuture(false);
                    }
                    assert !response.getSegmentsCreated().isEmpty() && !response.getSegmentsSealed().isEmpty();

<<<<<<< HEAD
                    return notifySealedSegments(scope, stream, response.getSegmentsSealed())
                            .thenCompose(x -> getSealedSegmentsSize(scope, stream, response.getSegmentsSealed()))
=======
                    long scaleTs = response.getSegmentsCreated().get(0).getStart();
                    return notifySealedSegments(scope, stream, response.getSegmentsSealed(), delegationToken)
                            .thenCompose(x -> getSealedSegmentsSize(scope, stream, response.getSegmentsSealed(), delegationToken))
>>>>>>> 21fa5f84
                            .thenCompose(map ->
                                    withRetries(() -> streamMetadataStore.scaleSegmentsSealed(scope, stream, map, context, executor), executor)
                                    .thenApply(z -> {
                                        log.info("scale processing for {}/{} epoch {} completed.", scope, stream, activeEpoch);
                                        return true;
                                    }));
                });
    }

    /**
     * Reset state of stream to ACTIVE if it matches the supplied state.
     * @param scope scope
     * @param stream stream
     * @param state stream state to match
     * @param context operation context
     * @return Future which when completes will have reset the state or failed with appropriate exception.
     */
    public CompletableFuture<Void> resetStateIfMatches(String scope, String stream, State state, OperationContext context) {
        return Futures.toVoid(streamMetadataStore.getState(scope, stream, true, context, executor)
                .thenCompose(currState -> {
                    if (currState.equals(state)) {
                        return streamMetadataStore.setState(scope, stream, State.ACTIVE, context, this.executor);
                    } else {
                        return CompletableFuture.completedFuture(null);
                    }
                }));
    }

    @VisibleForTesting
    CompletableFuture<CreateStreamStatus.Status> createStreamBody(String scope, String stream,
                                                                          StreamConfiguration config, long timestamp) {
        return this.streamMetadataStore.createStream(scope, stream, config, timestamp, null, executor)
                .thenComposeAsync(response -> {
                    log.info("{}/{} created in metadata store", scope, stream);
                    CreateStreamStatus.Status status = translate(response.getStatus());
                    // only if its a new stream or an already existing non-active stream then we will create
                    // segments and change the state of the stream to active.
                    if (response.getStatus().equals(CreateStreamResponse.CreateStatus.NEW) ||
                            response.getStatus().equals(CreateStreamResponse.CreateStatus.EXISTS_CREATING)) {
                        List<Integer> newSegments = IntStream.range(0, response.getConfiguration().getScalingPolicy()
                                .getMinNumSegments()).boxed().collect(Collectors.toList());
                        return notifyNewSegments(scope, stream, response.getConfiguration(), newSegments, this.retrieveDelegationToken())
                                .thenCompose(y -> {
                                    final OperationContext context = streamMetadataStore.createContext(scope, stream);

                                    return withRetries(() -> {
                                        CompletableFuture<Void> future;
                                        if (config.getRetentionPolicy() != null) {
                                            future = streamMetadataStore.addUpdateStreamForAutoStreamCut(scope, stream,
                                                    config.getRetentionPolicy(), context, executor);
                                        } else {
                                            future = CompletableFuture.completedFuture(null);
                                        }
                                        return future
                                                .thenCompose(v ->  streamMetadataStore.setState(scope, stream, State.ACTIVE,
                                                        context, executor));
                                    }, executor)
                                            .thenApply(z -> status);
                                });
                    } else {
                        return CompletableFuture.completedFuture(status);
                    }
                }, executor)
                .handle((result, ex) -> {
                    if (ex != null) {
                        Throwable cause = Exceptions.unwrap(ex);
                        if (cause instanceof StoreException.DataNotFoundException) {
                            return CreateStreamStatus.Status.SCOPE_NOT_FOUND;
                        } else {
                            log.warn("Create stream failed due to ", ex);
                            return CreateStreamStatus.Status.FAILURE;
                        }
                    } else {
                        return result;
                    }
                });
    }

    private CreateStreamStatus.Status translate(CreateStreamResponse.CreateStatus status) {
        CreateStreamStatus.Status retVal;
        switch (status) {
            case NEW:
                retVal = CreateStreamStatus.Status.SUCCESS;
                break;
            case EXISTS_ACTIVE:
            case EXISTS_CREATING:
                retVal = CreateStreamStatus.Status.STREAM_EXISTS;
                break;
            case FAILED:
            default:
                retVal = CreateStreamStatus.Status.FAILURE;
                break;
        }
        return retVal;
    }

    private CompletableFuture<Void> notifyNewSegments(String scope, String stream, List<Segment> segmentNumbers, OperationContext context, String controllerToken) {
        return withRetries(() -> streamMetadataStore.getConfiguration(scope, stream, context, executor), executor)
                .thenCompose(configuration -> notifyNewSegments(scope, stream, configuration,
                        segmentNumbers.stream().map(Segment::getNumber).collect(Collectors.toList()), controllerToken));
    }

    private CompletableFuture<Void> notifyNewSegments(String scope, String stream, StreamConfiguration configuration, List<Integer> segmentNumbers, String controllerToken) {
        return Futures.toVoid(Futures.allOfWithResults(segmentNumbers
                .stream()
                .parallel()
                .map(segment -> notifyNewSegment(scope, stream, segment, configuration.getScalingPolicy(), controllerToken))
                .collect(Collectors.toList())));
    }

    private CompletableFuture<Void> notifyNewSegment(String scope, String stream, int segmentNumber, ScalingPolicy policy, String controllerToken) {
        return Futures.toVoid(withRetries(() -> segmentHelper.createSegment(scope,
                stream, segmentNumber, policy, hostControllerStore, this.connectionFactory, controllerToken), executor));
    }

    public CompletableFuture<Void> notifyDeleteSegments(String scope, String stream, int count, String delegationToken) {
        return Futures.allOf(IntStream.range(0, count)
                                      .parallel()
                                      .mapToObj(segment -> notifyDeleteSegment(scope, stream, segment, delegationToken))
                                      .collect(Collectors.toList()));
    }

    public CompletableFuture<Void> notifyDeleteSegment(String scope, String stream, int segmentNumber, String delegationToken) {
        return Futures.toVoid(withRetries(() -> segmentHelper.deleteSegment(scope,
                stream, segmentNumber, hostControllerStore, this.connectionFactory, delegationToken), executor));
    }

    public CompletableFuture<Void> notifyTruncateSegment(String scope, String stream, Map.Entry<Integer, Long> segmentCut, String delegationToken) {
        return Futures.toVoid(withRetries(() -> segmentHelper.truncateSegment(scope,
                stream, segmentCut.getKey(), segmentCut.getValue(), hostControllerStore, this.connectionFactory, delegationToken), executor));
    }

    public CompletableFuture<Map<Integer, Long>> getSealedSegmentsSize(String scope, String stream, List<Integer> sealedSegments, String delegationToken) {
        return Futures.allOfWithResults(
                sealedSegments
                        .stream()
                        .parallel()
                        .collect(Collectors.toMap(x -> x, x -> getSegmentOffset(scope, stream, x, delegationToken))));
    }

    public CompletableFuture<Void> notifySealedSegments(String scope, String stream, List<Integer> sealedSegments, String delegationToken) {
        return Futures.allOf(
                sealedSegments
                        .stream()
                        .parallel()
                        .map(number -> notifySealedSegment(scope, stream, number, delegationToken))
                        .collect(Collectors.toList()));
    }

    private CompletableFuture<Void> notifySealedSegment(final String scope, final String stream, final int sealedSegment, String delegationToken) {

        return Futures.toVoid(withRetries(() -> segmentHelper.sealSegment(
                scope,
                stream,
                sealedSegment,
                hostControllerStore,
                this.connectionFactory, delegationToken), executor));
    }

    public CompletableFuture<Void> notifyPolicyUpdates(String scope, String stream, List<Segment> activeSegments,
                                                       ScalingPolicy policy, String delegationToken) {
        return Futures.toVoid(Futures.allOfWithResults(activeSegments
                .stream()
                .parallel()
                .map(segment -> notifyPolicyUpdate(scope, stream, policy, segment.getNumber(), delegationToken))
                .collect(Collectors.toList())));
    }

    private CompletableFuture<Long> getSegmentOffset(String scope, String stream, int segmentNumber, String delegationToken) {

        return withRetries(() -> segmentHelper.getSegmentInfo(
                scope,
                stream,
                segmentNumber,
                hostControllerStore,
                this.connectionFactory, delegationToken), executor)
                .thenApply(WireCommands.StreamSegmentInfo::getWriteOffset);
    }

    private CompletableFuture<Void> notifyPolicyUpdate(String scope, String stream, ScalingPolicy policy, int segmentNumber, String delegationToken) {

        return withRetries(() -> segmentHelper.updatePolicy(
                scope,
                stream,
                policy,
                segmentNumber,
                hostControllerStore,
                this.connectionFactory, delegationToken), executor);
    }

    private SegmentRange convert(String scope, String stream, Segment segment) {

        return ModelHelper.createSegmentRange(scope, stream, segment.getNumber(), segment.getKeyEnd(),
                segment.getKeyEnd());
    }

    private UpdateStreamStatus.Status handleUpdateStreamError(Throwable ex) {
        Throwable cause = Exceptions.unwrap(ex);
        if (cause instanceof StoreException.DataNotFoundException) {
            return UpdateStreamStatus.Status.STREAM_NOT_FOUND;
        } else {
            log.warn("Update stream failed due to ", cause);
            return UpdateStreamStatus.Status.FAILURE;
        }
    }

    private DeleteStreamStatus.Status handleDeleteStreamError(Throwable ex) {
        Throwable cause = Exceptions.unwrap(ex);
        if (cause instanceof StoreException.DataNotFoundException) {
            return DeleteStreamStatus.Status.STREAM_NOT_FOUND;
        } else {
            log.warn("Delete stream failed.", ex);
            return DeleteStreamStatus.Status.FAILURE;
        }
    }

    @Override
    public TaskBase copyWithContext(Context context) {
        return new StreamMetadataTasks(streamMetadataStore,
                hostControllerStore,
                taskMetadataStore,
                segmentHelper,
                executor,
                context,
                connectionFactory,
                authEnabled,
                tokenSigningKey);
    }

    @Override
    public void close() throws Exception {
    }

    public String retrieveDelegationToken() {
        if (authEnabled) {
            return PravegaInterceptor.retrieveDelegationToken(tokenSigningKey);
        } else {
            return "";
        }
    }
}<|MERGE_RESOLUTION|>--- conflicted
+++ resolved
@@ -595,31 +595,21 @@
                 runOnlyIfStarted,
                 context,
                 executor), executor)
-<<<<<<< HEAD
                 .thenCompose(response -> streamMetadataStore.setState(scaleInput.getScope(), scaleInput.getStream(),
                         State.SCALING, context, executor)
                     .thenCompose(v -> streamMetadataStore.scaleCreateNewSegments(scaleInput.getScope(),
                         scaleInput.getStream(), context, executor))
                     .thenCompose(v -> notifyNewSegments(scaleInput.getScope(), scaleInput.getStream(),
-                        response.getSegmentsCreated(), context)
-=======
-                .thenCompose(response -> streamMetadataStore.setState(scaleInput.getScope(), scaleInput.getStream(), State.SCALING, context, executor)
-                        .thenApply(updated -> response))
-                .thenCompose(response -> notifyNewSegments(scaleInput.getScope(), scaleInput.getStream(), response.getSegmentsCreated(), context, delegationToken)
->>>>>>> 21fa5f84
+                        response.getSegmentsCreated(), context, delegationToken)
+
                         .thenCompose(x -> {
                             assert !response.getSegmentsCreated().isEmpty();
 
                             return withRetries(() -> streamMetadataStore.scaleNewSegmentsCreated(scaleInput.getScope(),
                                     scaleInput.getStream(), context, executor), executor);
                         })
-<<<<<<< HEAD
-                        .thenCompose(x -> tryCompleteScale(scaleInput.getScope(), scaleInput.getStream(), response.getActiveEpoch(), context))
+                        .thenCompose(x -> tryCompleteScale(scaleInput.getScope(), scaleInput.getStream(), response.getActiveEpoch(), context, delegationToken))
                         .thenApply(y -> response.getSegmentsCreated())));
-=======
-                        .thenCompose(x -> tryCompleteScale(scaleInput.getScope(), scaleInput.getStream(), response.getActiveEpoch(), context, delegationToken))
-                        .thenApply(y -> response.getSegmentsCreated()));
->>>>>>> 21fa5f84
     }
 
     /**
@@ -632,11 +622,7 @@
      * @param delegationToken token to be sent to segmentstore.
      * @return returns true if it was able to complete scale. false otherwise
      */
-<<<<<<< HEAD
-    public CompletableFuture<Boolean> tryCompleteScale(String scope, String stream, int activeEpoch, OperationContext context) {
-=======
-    public CompletableFuture<Boolean> tryCompleteScale(String scope, String stream, int epoch, OperationContext context, String delegationToken) {
->>>>>>> 21fa5f84
+    public CompletableFuture<Boolean> tryCompleteScale(String scope, String stream, int activeEpoch, OperationContext context, String delegationToken) {
         // Note: if we cant delete old epoch -- txns against old segments are ongoing..
         // if we can delete old epoch, then only do we proceed to subsequent steps
         return withRetries(() -> streamMetadataStore.tryDeleteEpochIfScaling(scope, stream, activeEpoch, context, executor), executor)
@@ -646,14 +632,8 @@
                     }
                     assert !response.getSegmentsCreated().isEmpty() && !response.getSegmentsSealed().isEmpty();
 
-<<<<<<< HEAD
-                    return notifySealedSegments(scope, stream, response.getSegmentsSealed())
-                            .thenCompose(x -> getSealedSegmentsSize(scope, stream, response.getSegmentsSealed()))
-=======
-                    long scaleTs = response.getSegmentsCreated().get(0).getStart();
                     return notifySealedSegments(scope, stream, response.getSegmentsSealed(), delegationToken)
                             .thenCompose(x -> getSealedSegmentsSize(scope, stream, response.getSegmentsSealed(), delegationToken))
->>>>>>> 21fa5f84
                             .thenCompose(map ->
                                     withRetries(() -> streamMetadataStore.scaleSegmentsSealed(scope, stream, map, context, executor), executor)
                                     .thenApply(z -> {
