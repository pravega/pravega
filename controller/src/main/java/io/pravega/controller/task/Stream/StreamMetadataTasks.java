--- conflicted
+++ resolved
@@ -60,11 +60,7 @@
 import io.pravega.controller.stream.api.grpc.v1.Controller.SegmentRange;
 import io.pravega.controller.stream.api.grpc.v1.Controller.UpdateStreamStatus;
 import io.pravega.controller.stream.api.grpc.v1.Controller.AddSubscriberStatus;
-<<<<<<< HEAD
-import io.pravega.controller.stream.api.grpc.v1.Controller.RemoveSubscriberStatus;
-=======
 import io.pravega.controller.stream.api.grpc.v1.Controller.DeleteSubscriberStatus;
->>>>>>> e48f7bd4
 import io.pravega.controller.stream.api.grpc.v1.Controller.UpdateSubscriberStatus;
 import io.pravega.controller.stream.api.grpc.v1.Controller.SubscribersResponse;
 import io.pravega.controller.task.EventHelper;
@@ -313,13 +309,8 @@
                     .thenCompose(subscribersData -> {
                     //4. If SubscriberRecord does not exist create one...
                     if (subscribersData == null) {
-<<<<<<< HEAD
-                        streamMetadataStore.createSubscriber(scope, stream, newSubscriber, context, executor);
-                        return CompletableFuture.completedFuture(AddSubscriberStatus.Status.SUCCESS);
-=======
                         return streamMetadataStore.createSubscriber(scope, stream, newSubscriber, context, executor)
                                 .thenApply(v -> AddSubscriberStatus.Status.SUCCESS);
->>>>>>> e48f7bd4
                     } else {
                         return CompletableFuture.completedFuture(AddSubscriberStatus.Status.SUBSCRIBER_EXISTS);
                     }
@@ -328,13 +319,7 @@
                         log.warn(requestId, "Exception thrown in trying to add subscriber {}",
                                     ex.getMessage());
                         Throwable cause = Exceptions.unwrap(ex);
-<<<<<<< HEAD
-                        if (cause instanceof StoreException.DataNotFoundException) {
-                           return AddSubscriberStatus.Status.STREAM_NOT_FOUND;
-                        } else if (cause instanceof TimeoutException) {
-=======
                         if (cause instanceof TimeoutException) {
->>>>>>> e48f7bd4
                            throw new CompletionException(cause);
                         } else {
                            log.warn(requestId, "Add subscriber {} failed due to {}", newSubscriber, cause);
@@ -354,11 +339,7 @@
      * @param contextOpt optional context
      * @return update status.
      */
-<<<<<<< HEAD
-    public CompletableFuture<RemoveSubscriberStatus.Status> deleteSubscriber(String scope, String stream,
-=======
     public CompletableFuture<DeleteSubscriberStatus.Status> deleteSubscriber(String scope, String stream,
->>>>>>> e48f7bd4
                                                                              String subscriber,
                                                                              OperationContext contextOpt) {
         final OperationContext context = contextOpt == null ? streamMetadataStore.createContext(scope, stream) : contextOpt;
@@ -368,37 +349,21 @@
            .thenCompose(exists -> {
                // 1. check Stream exists
                if (!exists) {
-<<<<<<< HEAD
-                   return CompletableFuture.completedFuture(RemoveSubscriberStatus.Status.STREAM_NOT_FOUND);
-               }
-               // 2. remove subscriber
-               return streamMetadataStore.deleteSubscriber(scope, stream, subscriber, context, executor)
-                       .thenApply(x -> RemoveSubscriberStatus.Status.SUCCESS)
-=======
                    return CompletableFuture.completedFuture(DeleteSubscriberStatus.Status.STREAM_NOT_FOUND);
                }
                // 2. remove subscriber
                return streamMetadataStore.deleteSubscriber(scope, stream, subscriber, context, executor)
                        .thenApply(x -> DeleteSubscriberStatus.Status.SUCCESS)
->>>>>>> e48f7bd4
                        .exceptionally(ex -> {
                            log.warn(requestId, "Exception thrown when trying to remove subscriber from stream {}", ex.getMessage());
                            Throwable cause = Exceptions.unwrap(ex);
                            if (cause instanceof StoreException.DataNotFoundException) {
-<<<<<<< HEAD
-                               return RemoveSubscriberStatus.Status.SUBSCRIBER_NOT_FOUND;
-=======
                                return DeleteSubscriberStatus.Status.SUBSCRIBER_NOT_FOUND;
->>>>>>> e48f7bd4
                            } else if (cause instanceof TimeoutException) {
                                throw new CompletionException(cause);
                            } else {
                                log.warn(requestId, "Remove subscriber from stream failed due to ", cause);
-<<<<<<< HEAD
-                               return RemoveSubscriberStatus.Status.FAILURE;
-=======
                                return DeleteSubscriberStatus.Status.FAILURE;
->>>>>>> e48f7bd4
                            }
                        });
            }), e -> Exceptions.unwrap(e) instanceof RetryableException, SUBSCRIBER_OPERATION_RETRIES, executor);
@@ -429,11 +394,7 @@
                                      .setStatus(SubscribersResponse.Status.SUCCESS)
                                      .addAllSubscribers(result).build())
                             .exceptionally(ex -> {
-<<<<<<< HEAD
-                                log.warn(requestId, "Exception thrown in trying to get list of Stream subscribers. {}",
-=======
                                 log.warn(requestId, "Exception trying to get list of Stream subscribers. {}",
->>>>>>> e48f7bd4
                                         ex.getMessage());
                                 Throwable cause = Exceptions.unwrap(ex);
                                 if (cause instanceof TimeoutException) {
@@ -509,23 +470,12 @@
         return streamMetadataStore.updateSubscriberStreamCut(scope, stream, subscriber, truncationStreamCut, context, executor)
                 .thenApply(x -> UpdateSubscriberStatus.Status.SUCCESS)
                 .exceptionally(ex -> {
-<<<<<<< HEAD
-                    log.warn(requestId, "Exception thrown when trying to remove subscriber from stream {}", ex.getMessage());
-                    Throwable cause = Exceptions.unwrap(ex);
-                    if (cause instanceof StoreException.DataNotFoundException) {
-                        return UpdateSubscriberStatus.Status.SUBSCRIBER_NOT_FOUND;
-                    } else if (cause instanceof TimeoutException) {
-                        throw new CompletionException(cause);
-                    } else {
-                        log.warn(requestId, "Remove subscriber from stream failed due to ", cause);
-=======
                     log.warn(requestId, "Exception when trying to update StreamCut for subscriber {}", ex.getMessage());
                     Throwable cause = Exceptions.unwrap(ex);
                     if (cause instanceof TimeoutException) {
                         throw new CompletionException(cause);
                     } else {
                         log.warn(requestId, "Exception when trying to update StreamCut for subscriber ", cause);
->>>>>>> e48f7bd4
                         return UpdateSubscriberStatus.Status.FAILURE;
                     }
                 });
