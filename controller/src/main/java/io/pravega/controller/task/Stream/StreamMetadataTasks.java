/**
 * Copyright Pravega Authors.
 *
 * Licensed under the Apache License, Version 2.0 (the "License");
 * you may not use this file except in compliance with the License.
 * You may obtain a copy of the License at
 *
 *     http://www.apache.org/licenses/LICENSE-2.0
 *
 * Unless required by applicable law or agreed to in writing, software
 * distributed under the License is distributed on an "AS IS" BASIS,
 * WITHOUT WARRANTIES OR CONDITIONS OF ANY KIND, either express or implied.
 * See the License for the specific language governing permissions and
 * limitations under the License.
 */
package io.pravega.controller.task.Stream;

import com.google.common.annotations.VisibleForTesting;
import com.google.common.base.Preconditions;
import com.google.common.collect.ImmutableMap;
import com.google.common.collect.ImmutableSet;
import io.pravega.client.EventStreamClientFactory;
import io.pravega.client.control.impl.ModelHelper;
import io.pravega.client.stream.EventStreamWriter;
import io.pravega.client.stream.EventWriterConfig;
import io.pravega.client.stream.ReaderGroupConfig;
import io.pravega.client.stream.RetentionPolicy;
import io.pravega.client.stream.ScalingPolicy;
import io.pravega.client.stream.Stream;
import io.pravega.client.stream.StreamConfiguration;
import io.pravega.common.Exceptions;
import io.pravega.common.Timer;
import io.pravega.common.concurrent.Futures;
import io.pravega.common.tracing.TagLogger;
import io.pravega.common.util.RetriesExhaustedException;
import io.pravega.controller.metrics.StreamMetrics;
import io.pravega.controller.metrics.TransactionMetrics;
import io.pravega.controller.retryable.RetryableException;
import io.pravega.controller.server.ControllerService;
import io.pravega.controller.server.SegmentHelper;
import io.pravega.controller.server.WireCommandFailedException;
import io.pravega.controller.server.eventProcessor.ControllerEventProcessors;
import io.pravega.controller.server.security.auth.GrpcAuthHelper;
import io.pravega.controller.store.VersionedMetadata;
import io.pravega.controller.store.stream.AbstractStreamMetadataStore;
import io.pravega.controller.store.stream.BucketStore;
import io.pravega.controller.store.stream.CreateStreamResponse;
import io.pravega.controller.store.stream.EpochTransitionOperationExceptions;
import io.pravega.controller.store.stream.OperationContext;
import io.pravega.controller.store.stream.ReaderGroupState;
import io.pravega.controller.store.stream.State;
import io.pravega.controller.store.stream.StoreException;
import io.pravega.controller.store.stream.StreamMetadataStore;
import io.pravega.controller.store.stream.records.EpochRecord;
import io.pravega.controller.store.stream.records.EpochTransitionRecord;
import io.pravega.controller.store.stream.records.ReaderGroupConfigRecord;
import io.pravega.controller.store.stream.records.RetentionSet;
import io.pravega.controller.store.stream.records.StreamConfigurationRecord;
import io.pravega.controller.store.stream.records.StreamCutRecord;
import io.pravega.controller.store.stream.records.StreamCutReferenceRecord;
import io.pravega.controller.store.stream.records.StreamSegmentRecord;
import io.pravega.controller.store.stream.records.StreamTruncationRecord;
import io.pravega.controller.store.task.LockFailedException;
import io.pravega.controller.store.task.Resource;
import io.pravega.controller.store.task.TaskMetadataStore;
import io.pravega.controller.stream.api.grpc.v1.Controller;
import io.pravega.controller.stream.api.grpc.v1.Controller.CreateReaderGroupResponse;
import io.pravega.controller.stream.api.grpc.v1.Controller.CreateStreamStatus;
import io.pravega.controller.stream.api.grpc.v1.Controller.DeleteReaderGroupStatus;
import io.pravega.controller.stream.api.grpc.v1.Controller.DeleteScopeStatus;
import io.pravega.controller.stream.api.grpc.v1.Controller.DeleteStreamStatus;
import io.pravega.controller.stream.api.grpc.v1.Controller.ReaderGroupConfigResponse;
import io.pravega.controller.stream.api.grpc.v1.Controller.ReaderGroupConfiguration;
import io.pravega.controller.stream.api.grpc.v1.Controller.ScaleResponse;
import io.pravega.controller.stream.api.grpc.v1.Controller.ScaleStatusResponse;
import io.pravega.controller.stream.api.grpc.v1.Controller.SegmentRange;
import io.pravega.controller.stream.api.grpc.v1.Controller.StreamCut;
import io.pravega.controller.stream.api.grpc.v1.Controller.StreamInfo;
import io.pravega.controller.stream.api.grpc.v1.Controller.SubscribersResponse;
import io.pravega.controller.stream.api.grpc.v1.Controller.UpdateReaderGroupResponse;
import io.pravega.controller.stream.api.grpc.v1.Controller.UpdateStreamStatus;
import io.pravega.controller.stream.api.grpc.v1.Controller.UpdateSubscriberStatus;
import io.pravega.controller.task.EventHelper;
import io.pravega.controller.task.Task;
import io.pravega.controller.task.TaskBase;
import io.pravega.controller.util.Config;
import io.pravega.controller.util.RetryHelper;
import io.pravega.shared.NameUtils;
import io.pravega.shared.controller.event.ControllerEvent;
import io.pravega.shared.controller.event.CreateReaderGroupEvent;
import io.pravega.shared.controller.event.DeleteReaderGroupEvent;
import io.pravega.shared.controller.event.DeleteScopeEvent;
import io.pravega.shared.controller.event.DeleteStreamEvent;
import io.pravega.shared.controller.event.RGStreamCutRecord;
import io.pravega.shared.controller.event.ScaleOpEvent;
import io.pravega.shared.controller.event.SealStreamEvent;
import io.pravega.shared.controller.event.TruncateStreamEvent;
import io.pravega.shared.controller.event.UpdateReaderGroupEvent;
import io.pravega.shared.controller.event.UpdateStreamEvent;
import io.pravega.shared.protocol.netty.WireCommands;
import org.slf4j.LoggerFactory;

import javax.annotation.concurrent.GuardedBy;
import java.io.Serializable;
import java.time.Duration;
import java.util.AbstractMap;
import java.util.ArrayList;
import java.util.Comparator;
import java.util.HashMap;
import java.util.Iterator;
import java.util.List;
import java.util.Map;
import java.util.Optional;
import java.util.Set;
import java.util.TreeMap;
import java.util.UUID;
import java.util.concurrent.CompletableFuture;
import java.util.concurrent.CompletionException;
import java.util.concurrent.Executor;
import java.util.concurrent.ScheduledExecutorService;
import java.util.concurrent.TimeoutException;
import java.util.concurrent.atomic.AtomicBoolean;
import java.util.concurrent.atomic.AtomicLong;
import java.util.concurrent.atomic.AtomicReference;
import java.util.function.Function;
import java.util.function.Supplier;
import java.util.stream.Collectors;
import java.util.stream.IntStream;

import static io.pravega.controller.task.Stream.TaskStepsRetryHelper.withRetries;
import static io.pravega.shared.NameUtils.getQualifiedStreamSegmentName;

/**
 * Collection of metadata update tasks on stream.
 * Task methods are annotated with @Task annotation.
 * <p>
 * Any update to the task method signature should be avoided, since it can cause problems during upgrade.
 * Instead, a new overloaded method may be created with the same task annotation name but a new version.
 */
public class StreamMetadataTasks extends TaskBase {
    private static final TagLogger log = new TagLogger(LoggerFactory.getLogger(StreamMetadataTasks.class));
    private static final int SUBSCRIBER_OPERATION_RETRIES = 10;
    private static final int READER_GROUP_OPERATION_MAX_RETRIES = 10;
    private static final int SCOPE_DELETION_MAX_RETRIES = 10;
    private static final long READER_GROUP_SEGMENT_ROLLOVER_SIZE_BYTES = 4 * 1024 * 1024; // 4MB
    private final AtomicLong retentionFrequencyMillis;

    private final StreamMetadataStore streamMetadataStore;
    private final BucketStore bucketStore;
    private final SegmentHelper segmentHelper;

    private final GrpcAuthHelper authHelper;
    private final ScheduledExecutorService eventExecutor;
    private final CompletableFuture<EventHelper> eventHelperFuture;
    private final AtomicReference<Supplier<Long>> retentionClock;

    @GuardedBy("lock")
    private EventHelper eventHelper = null;
    @GuardedBy("lock")
    private boolean toSetEventHelper = true;
    private final Object lock = new Object();

    public StreamMetadataTasks(final StreamMetadataStore streamMetadataStore,
                               BucketStore bucketStore, final TaskMetadataStore taskMetadataStore,
                               final SegmentHelper segmentHelper, final ScheduledExecutorService executor,
                               final ScheduledExecutorService eventExecutor, final String hostId,
                               GrpcAuthHelper authHelper, final long retentionFrequencyMillis) {
        this(streamMetadataStore, bucketStore, taskMetadataStore, segmentHelper, executor, eventExecutor, new Context(hostId),
                authHelper);
        this.retentionFrequencyMillis.set(retentionFrequencyMillis);
    }

    @VisibleForTesting
    public StreamMetadataTasks(final StreamMetadataStore streamMetadataStore,
                               BucketStore bucketStore, final TaskMetadataStore taskMetadataStore,
                               final SegmentHelper segmentHelper, final ScheduledExecutorService executor,
                               final String hostId, GrpcAuthHelper authHelper) {
        this(streamMetadataStore, bucketStore, taskMetadataStore, segmentHelper, executor, executor, new Context(hostId),
             authHelper);
    }

    @VisibleForTesting
    public StreamMetadataTasks(final StreamMetadataStore streamMetadataStore,
                               BucketStore bucketStore, final TaskMetadataStore taskMetadataStore,
                               final SegmentHelper segmentHelper, final ScheduledExecutorService executor,
                               final String hostId, GrpcAuthHelper authHelper,
                               final EventHelper helper) {
        this(streamMetadataStore, bucketStore, taskMetadataStore, segmentHelper, executor, executor, new Context(hostId),
                authHelper);
        this.eventHelperFuture.complete(helper);
    }

    private StreamMetadataTasks(final StreamMetadataStore streamMetadataStore,
                                BucketStore bucketStore, final TaskMetadataStore taskMetadataStore,
                                final SegmentHelper segmentHelper, final ScheduledExecutorService executor,
                                final ScheduledExecutorService eventExecutor, final Context context,
                                GrpcAuthHelper authHelper) {
        super(taskMetadataStore, executor, context);
        this.eventExecutor = eventExecutor;
        this.streamMetadataStore = streamMetadataStore;
        this.bucketStore = bucketStore;
        this.segmentHelper = segmentHelper;
        this.authHelper = authHelper;
        this.retentionFrequencyMillis = new AtomicLong(Duration.ofMinutes(Config.MINIMUM_RETENTION_FREQUENCY_IN_MINUTES).toMillis());
        this.retentionClock = new AtomicReference<>(System::currentTimeMillis);
        this.eventHelperFuture = new CompletableFuture<>();
        this.setReady();
    }


    public void initializeStreamWriters(final EventStreamClientFactory clientFactory,
                                        final String streamName) {

        EventHelper e = null;
        synchronized (lock) {
            if (toSetEventHelper) {
                this.eventHelper = new EventHelper(clientFactory.createEventWriter(streamName,
                        ControllerEventProcessors.CONTROLLER_EVENT_SERIALIZER,
                        EventWriterConfig.builder().enableConnectionPooling(true).retryAttempts(Integer.MAX_VALUE).build()),
                        this.executor, this.eventExecutor, this.context.getHostId(),
                        ((AbstractStreamMetadataStore) this.streamMetadataStore).getHostTaskIndex());
                toSetEventHelper = false;
                e = eventHelper;
            }
        }

        if (e != null) {
            eventHelperFuture.complete(e);
        }
    }

    /**
     * Method to create a State Synchronizer Stream for a Reader Group.
     *
     * @param scope           scope.
     * @param stream          State Synchronizer stream name.
     * @param config          stream configuration.
     * @param createTimestamp creation timestamp.
     * @param numOfRetries    number of retries for LockFailedException
     * @param requestId       requestId
     * @return CompletableFuture which when completed will have creation status for the stream.
     */
    public CompletableFuture<CreateStreamStatus.Status> createRGStream(String scope, String stream, StreamConfiguration config,
                                                                       long createTimestamp, int numOfRetries, long requestId) {
        Preconditions.checkNotNull(config, "streamConfig");
        Preconditions.checkArgument(createTimestamp >= 0);
        NameUtils.validateStreamName(stream);
        OperationContext context = streamMetadataStore.createStreamContext(scope, stream, requestId);

        return Futures.exceptionallyExpecting(streamMetadataStore.getState(scope, stream, true, context, executor),
                e -> Exceptions.unwrap(e) instanceof StoreException.DataNotFoundException, State.UNKNOWN)
                .thenCompose(state -> {
                    if (state.equals(State.UNKNOWN) || state.equals(State.CREATING)) {
                        log.debug(requestId, "Creating StateSynchronizer Stream {}", stream);
                        return createStreamRetryOnLockFailure(scope,
                                stream,
                                config,
                                createTimestamp,
                                numOfRetries,
                                requestId);
                    } else {
                        return CompletableFuture.completedFuture(CreateStreamStatus.Status.STREAM_EXISTS);
                    }
                });
    }

    /**
    * Method to create stream with retries for lock failed exception.
    *
    * @param scope           scope.
    * @param stream          stream name.
    * @param config          stream configuration.
    * @param createTimestamp creation timestamp.
    * @param numOfRetries    number of retries for LockFailedException
     * @param requestId       requestId
    * @return CompletableFuture which when completed will have creation status for the stream.
    */
    public CompletableFuture<CreateStreamStatus.Status> createStreamRetryOnLockFailure(String scope, String stream, StreamConfiguration config,
                                                                                       long createTimestamp, int numOfRetries,
                                                                                       long requestId) {
        return RetryHelper.withRetriesAsync(() ->  createStream(scope, stream, config, createTimestamp, requestId),
                e -> Exceptions.unwrap(e) instanceof LockFailedException, numOfRetries, executor)
                .exceptionally(e -> {
                    log.warn(requestId, "createStream threw exception {}", e.getCause().getMessage());
                    Throwable unwrap = Exceptions.unwrap(e);
                    if (unwrap instanceof RetriesExhaustedException) {
                        throw new CompletionException(unwrap.getCause());
                    } else {
                        throw new CompletionException(unwrap);
                    }
                });
    }

    /**
     * Get Reader Group Configuration.
     *
     * @param scope  Reader Group scope.
     * @param rgName Reader Group name.
     * @param requestId requestid.
     * @return creation status.
     */
    public CompletableFuture<ReaderGroupConfigResponse> getReaderGroupConfig(final String scope, final String rgName,
                                                                             long requestId) {
        OperationContext context = streamMetadataStore.createRGContext(scope, rgName, requestId);
        return RetryHelper.withRetriesAsync(() -> {
          // 1. check if RG with this name exists...
          return streamMetadataStore.checkReaderGroupExists(scope, rgName, context, executor)
             .thenCompose(exists -> {
               if (!exists) {
                  return CompletableFuture.completedFuture(ReaderGroupConfigResponse.newBuilder()
                                    .setConfig(ReaderGroupConfiguration.getDefaultInstance())
                                    .setStatus(ReaderGroupConfigResponse.Status.RG_NOT_FOUND).build());
               }
               return streamMetadataStore.getReaderGroupId(scope, rgName, context, executor)
                    .thenCompose(rgId -> streamMetadataStore.getReaderGroupConfigRecord(scope, rgName, context, executor)
                            .thenApply(configRecord -> ReaderGroupConfigResponse.newBuilder()
                                .setConfig(getRGConfigurationFromRecord(scope, rgName, configRecord.getObject(), rgId.toString()))
                                .setStatus(ReaderGroupConfigResponse.Status.SUCCESS).build()));
       });
      }, e -> Exceptions.unwrap(e) instanceof RetryableException, READER_GROUP_OPERATION_MAX_RETRIES, executor);
    }

    private ReaderGroupConfiguration getRGConfigurationFromRecord(final String scope, final String rgName,
                                                                  final ReaderGroupConfigRecord record, final String readerGroupId) {
        List<StreamCut> startStreamCuts = record.getStartingStreamCuts().entrySet().stream()
                .map(e -> StreamCut.newBuilder()
                        .setStreamInfo(StreamInfo.newBuilder().setStream(Stream.of(e.getKey()).getStreamName())
                                .setScope(Stream.of(e.getKey()).getScope()).build())
                        .putAllCut(e.getValue().getStreamCut()).build()).collect(Collectors.toList());
        List<StreamCut> endStreamCuts = record.getEndingStreamCuts().entrySet().stream()
                .map(e -> StreamCut.newBuilder()
                        .setStreamInfo(StreamInfo.newBuilder().setStream(Stream.of(e.getKey()).getStreamName())
                                                              .setScope(Stream.of(e.getKey()).getScope()).build())
                        .putAllCut(e.getValue().getStreamCut()).build()).collect(Collectors.toList());
        return ReaderGroupConfiguration.newBuilder().setScope(scope).setReaderGroupName(rgName)
          .setGroupRefreshTimeMillis(record.getGroupRefreshTimeMillis())
          .setAutomaticCheckpointIntervalMillis(record.getAutomaticCheckpointIntervalMillis())
          .setMaxOutstandingCheckpointRequest(record.getMaxOutstandingCheckpointRequest())
          .setRetentionType(record.getRetentionTypeOrdinal())
          .setGeneration(record.getGeneration())
          .addAllStartingStreamCuts(startStreamCuts)
          .addAllEndingStreamCuts(endStreamCuts)
          .setReaderGroupId(readerGroupId)
          .build();
    }

    /**
     * Create Reader Group.
     *
     * @param scope           Reader Group scope.
     * @param rgName          Reader Group name.
     * @param config          Reader Group config.
     * @param createTimestamp Reader Group creation timestamp.
     * @param requestId       requestId
     * @return creation status.
     */
    public CompletableFuture<CreateReaderGroupResponse> createReaderGroup(final String scope, final String rgName,
                                                                          final ReaderGroupConfig config, long createTimestamp,
                                                                          final long requestId) {
    OperationContext context = streamMetadataStore.createRGContext(scope, rgName, requestId);
    return RetryHelper.withRetriesAsync(() -> {
      // 1. check if scope with this name exists...
      return streamMetadataStore.checkScopeExists(scope, context, executor)
         .thenCompose(exists -> {
         if (!exists) {
                  return CompletableFuture.completedFuture(Controller.CreateReaderGroupResponse.newBuilder()
                                  .setStatus(CreateReaderGroupResponse.Status.SCOPE_NOT_FOUND).build());
         }
         //2. check state of the ReaderGroup, if found
         return isRGCreationComplete(scope, rgName, context)
                 .thenCompose(complete -> {
                     if (!complete) {
                         //3. Create Reader Group Metadata inside Scope and submit the event
                         return validateReaderGroupId(config)
                                 .thenCompose(conf -> eventHelperFuture.thenCompose(eventHelper ->
                                         eventHelper.addIndexAndSubmitTask(buildCreateRGEvent(scope, rgName, conf,
                                                 requestId, createTimestamp),
                                 () -> streamMetadataStore.addReaderGroupToScope(scope, rgName, conf.getReaderGroupId(),
                                         context, executor))
                                         .thenCompose(x -> eventHelper.checkDone(() -> isRGCreated(scope, rgName, context))
                                         .thenCompose(done -> buildCreateSuccessResponse(scope, rgName, context)))));
                     }
                     log.info(requestId, "Reader Group {} already exists", NameUtils.getScopedReaderGroupName(scope, rgName));
                     return buildCreateSuccessResponse(scope, rgName, context);
                 });
         });
        }, e -> Exceptions.unwrap(e) instanceof RetryableException, READER_GROUP_OPERATION_MAX_RETRIES, executor);
    }

    private CompletableFuture<ReaderGroupConfig> validateReaderGroupId(ReaderGroupConfig config) {
        if (ReaderGroupConfig.DEFAULT_UUID.equals(config.getReaderGroupId())) {
            return CompletableFuture.completedFuture(ReaderGroupConfig.cloneConfig(config, UUID.randomUUID(), 0L));
        }
        return CompletableFuture.completedFuture(config);
    }

    public CompletableFuture<Boolean> isRGCreationComplete(String scope, String rgName, OperationContext context) {
        return Futures.exceptionallyExpecting(streamMetadataStore
                        .getReaderGroupState(scope, rgName, true, context, executor),
                e -> Exceptions.unwrap(e) instanceof StoreException.DataNotFoundException, ReaderGroupState.UNKNOWN)
                      .thenCompose(state -> {
                          if (state.equals(ReaderGroupState.UNKNOWN) || state.equals(ReaderGroupState.CREATING)) {
                              return CompletableFuture.completedFuture(Boolean.FALSE);
                          }
                          return CompletableFuture.completedFuture(Boolean.TRUE);
                      });
    }

    private CompletableFuture<CreateReaderGroupResponse> buildCreateSuccessResponse(final String scope, final String rgName,
                                                                                    OperationContext context) {
        return streamMetadataStore.getReaderGroupId(scope, rgName, context, executor)
                .thenCompose(rgId -> streamMetadataStore.getReaderGroupConfigRecord(scope, rgName, context, executor)
                        .thenApply(cfgRecord -> Controller.CreateReaderGroupResponse.newBuilder()
                                .setConfig(io.pravega.controller.server.rest.ModelHelper.encodeReaderGroupConfigRecord(scope, rgName, cfgRecord.getObject(), rgId))
                                .setStatus(CreateReaderGroupResponse.Status.SUCCESS)
                                .build()));
    }

    private CreateReaderGroupEvent buildCreateRGEvent(String scope, String rgName, ReaderGroupConfig config,
                                                      final long requestId, final long createTimestamp) {
        Map<String, RGStreamCutRecord> startStreamCuts = config.getStartingStreamCuts().entrySet().stream()
                .collect(Collectors.toMap(e -> e.getKey().getScopedName(),
                        e -> new RGStreamCutRecord(ImmutableMap.copyOf(ModelHelper.getStreamCutMap(e.getValue())))));
        Map<String, RGStreamCutRecord> endStreamCuts = config.getEndingStreamCuts().entrySet().stream()
                .collect(Collectors.toMap(e -> e.getKey().getScopedName(),
                        e -> new RGStreamCutRecord(ImmutableMap.copyOf(ModelHelper.getStreamCutMap(e.getValue())))));
        return new CreateReaderGroupEvent(requestId, scope, rgName, config.getGroupRefreshTimeMillis(),
                config.getAutomaticCheckpointIntervalMillis(), config.getMaxOutstandingCheckpointRequest(),
                config.getRetentionType().ordinal(), config.getGeneration(), config.getReaderGroupId(),
                startStreamCuts, endStreamCuts, createTimestamp);
    }

    public CompletableFuture<CreateReaderGroupResponse.Status> createReaderGroupTasks(final String scope, final String readerGroup,
                                                                                      final ReaderGroupConfig config,
                                                                                      final long createTimestamp,
                                                                                      final long requestId) {
        OperationContext context = streamMetadataStore.createRGContext(scope, readerGroup, requestId);
        return createReaderGroupTasks(scope, readerGroup, config, createTimestamp, context);
    }

    public CompletableFuture<CreateReaderGroupResponse.Status> createReaderGroupTasks(final String scope, final String readerGroup,
                                                                                      final ReaderGroupConfig config,
                                                                                      final long createTimestamp,
                                                                                      final OperationContext context) {
        Preconditions.checkNotNull(context, "operation context not null");
        return streamMetadataStore.createReaderGroup(scope, readerGroup, config, createTimestamp, context, executor)
                .thenCompose(v -> {
                    if (!ReaderGroupConfig.StreamDataRetention.NONE.equals(config.getRetentionType())) {
                        String scopedRGName = NameUtils.getScopedReaderGroupName(scope, readerGroup);
                        // update Stream metadata tables, only if RG is a Subscriber
                        Iterator<String> streamIter = config.getStartingStreamCuts().keySet().stream()
                                                            .map(Stream::getScopedName).iterator();
                        return Futures.loop(streamIter::hasNext, () -> {
                            Stream stream = Stream.of(streamIter.next());

                            return streamMetadataStore.addSubscriber(stream.getScope(),
                                    stream.getStreamName(), scopedRGName, config.getGeneration(), context, executor);
                        }, executor);
                    }
                    return CompletableFuture.completedFuture(null);
                }).thenCompose(x -> createRGStream(scope, NameUtils.getStreamForReaderGroup(readerGroup),
                StreamConfiguration.builder().scalingPolicy(ScalingPolicy.fixed(1))
                        .rolloverSizeBytes(READER_GROUP_SEGMENT_ROLLOVER_SIZE_BYTES).build(),
                System.currentTimeMillis(), 10, getRequestId(context))
                .thenCompose(createStatus -> {
                    if (createStatus.equals(Controller.CreateStreamStatus.Status.STREAM_EXISTS)
                            || createStatus.equals(Controller.CreateStreamStatus.Status.SUCCESS)) {
                        return streamMetadataStore.getVersionedReaderGroupState(scope, readerGroup, true,
                                context, executor)
                                .thenCompose(newstate -> streamMetadataStore.updateReaderGroupVersionedState(scope, readerGroup,
                                        ReaderGroupState.ACTIVE, newstate, context, executor))
                                .thenApply(v1 -> CreateReaderGroupResponse.Status.SUCCESS);
                    }
                    return Futures.failedFuture(new IllegalStateException(
                            String.format("Error creating StateSynchronizer Stream for Reader Group %s: %s",
                            readerGroup, createStatus.toString())));
                })).exceptionally(ex -> {
            log.warn(getRequestId(context), "Error creating StateSynchronizer Stream:{} for Reader Group: {}. Exception: {} ",
                    NameUtils.getStreamForReaderGroup(readerGroup), readerGroup, ex.getMessage());
            Throwable cause = Exceptions.unwrap(ex);
            throw new CompletionException(cause);
        });
    }

    public CompletableFuture<CreateReaderGroupResponse> createReaderGroupInternal(final String scope, final String rgName,
                                                                                  final ReaderGroupConfig config,
                                                                                  final long createTimestamp,
                                                                                  long requestId) {
        Preconditions.checkNotNull(scope, "ReaderGroup scope is null");
        Preconditions.checkNotNull(rgName, "ReaderGroup name is null");
        Preconditions.checkNotNull(config, "ReaderGroup config is null");
        Preconditions.checkArgument(createTimestamp >= 0);
        try {
            NameUtils.validateReaderGroupName(rgName);
        } catch (IllegalArgumentException | NullPointerException e) {
            return CompletableFuture.completedFuture(CreateReaderGroupResponse.newBuilder()
                    .setStatus(CreateReaderGroupResponse.Status.INVALID_RG_NAME).build());
        }
        OperationContext context = streamMetadataStore.createRGContext(scope, rgName, requestId);
        return RetryHelper.withRetriesAsync(() -> {
            // 1. check if scope with this name exists...
            return streamMetadataStore.checkScopeExists(scope, context, executor)
                    .thenCompose(exists -> {
                        if (!exists) {
                            return CompletableFuture.completedFuture(CreateReaderGroupResponse.newBuilder()
                                    .setStatus(CreateReaderGroupResponse.Status.SCOPE_NOT_FOUND).build());
                        }
                        //2. check state of the ReaderGroup
                        return isRGCreationComplete(scope, rgName, context)
                                .thenCompose(complete -> {
                                    if (!complete) {
                                        return validateReaderGroupId(config)
                                        .thenCompose(conf -> streamMetadataStore.addReaderGroupToScope(scope, rgName,
                                                conf.getReaderGroupId(),
                                                context, executor)
                                                .thenCompose(x -> createReaderGroupTasks(scope, rgName, conf, createTimestamp,
                                                        context))
                                                .thenCompose(status -> {
                                                    if (CreateReaderGroupResponse.Status.SUCCESS.equals(status)) {
                                                        return buildCreateSuccessResponse(scope, rgName, context);
                                                    } else {
                                                        return CompletableFuture.completedFuture(
                                                                CreateReaderGroupResponse.newBuilder()
                                                                .setStatus(status).build());
                                                    }
                                                }));
                                    }
                                    return buildCreateSuccessResponse(scope, rgName, context);
                                });
                    });
        }, e -> Exceptions.unwrap(e) instanceof RetryableException, 10, executor);
    }

    private CompletableFuture<Boolean> isRGCreated(String scope, String rgName, OperationContext context) {
        return Futures.exceptionallyExpecting(streamMetadataStore.getReaderGroupState(scope, rgName, true,
                context, executor),
                e -> Exceptions.unwrap(e) instanceof StoreException.DataNotFoundException, ReaderGroupState.UNKNOWN)
                .thenApply(state -> {
                    log.debug(context.getRequestId(), "ReaderGroup State is {}", state.toString());
                    return ReaderGroupState.ACTIVE.equals(state);
                });
    }

    /**
     * Update Reader Group Configuration.
     *
     * @param scope           Reader Group scope.
     * @param rgName          Reader Group name.
     * @param config          New Reader Group config.
     * @param requestId       request id.
     * @return updation status.
     */
    public CompletableFuture<UpdateReaderGroupResponse> updateReaderGroup(final String scope, final String rgName,
                                                                          final ReaderGroupConfig config, long requestId) {
        final OperationContext context = streamMetadataStore.createRGContext(scope, rgName, requestId);
        return RetryHelper.withRetriesAsync(() -> {
            // 1. check if Reader Group exists...
            return streamMetadataStore.checkReaderGroupExists(scope, rgName, context, executor)
               .thenCompose(exists -> {
               if (!exists) {
                   UpdateReaderGroupResponse response = UpdateReaderGroupResponse.newBuilder()
                           .setStatus(UpdateReaderGroupResponse.Status.RG_NOT_FOUND)
                           .setGeneration(config.getGeneration()).build();
                  return CompletableFuture.completedFuture(response);
               }
               //2. check for generation && ID match with existing config
               return streamMetadataStore.getReaderGroupConfigRecord(scope, rgName, context, executor)
                      .thenCompose(rgConfigRecord -> {
                        if (rgConfigRecord.getObject().getGeneration() != config.getGeneration()) {
                            UpdateReaderGroupResponse response = UpdateReaderGroupResponse.newBuilder()
                                    .setStatus(UpdateReaderGroupResponse.Status.INVALID_CONFIG)
                                    .setGeneration(config.getGeneration()).build();
                            return CompletableFuture.completedFuture(response);
                        }
                        if (!rgConfigRecord.getObject().isUpdating()) {
                          return streamMetadataStore.getReaderGroupId(scope, rgName, context, executor)
                             .thenCompose(rgId -> {
                             if (!config.getReaderGroupId().equals(rgId)) {
                                 UpdateReaderGroupResponse response = UpdateReaderGroupResponse.newBuilder()
                                         .setStatus(UpdateReaderGroupResponse.Status.INVALID_CONFIG)
                                         .setGeneration(config.getGeneration()).build();
                                 return CompletableFuture.completedFuture(response);
                             }
                             ImmutableSet<String> removeStreams = getStreamsToBeUnsubscribed(rgConfigRecord.getObject(),
                                     config);
                             boolean isTransition = isTransitionToOrFromSubscriber(rgConfigRecord.getObject(), config);
                             UpdateReaderGroupEvent event = new UpdateReaderGroupEvent(scope, rgName, requestId, rgId,
                                                                 rgConfigRecord.getObject().getGeneration() + 1,
                                     isTransition, removeStreams);
                             //3. Create Reader Group Metadata and submit event
                             return eventHelperFuture.thenCompose(eventHelper -> eventHelper.addIndexAndSubmitTask(event,
                                    () -> streamMetadataStore.startRGConfigUpdate(scope, rgName, config, context, executor))
                                          .thenCompose(x -> eventHelper.checkDone(() -> isRGUpdated(scope, rgName, executor,
                                                  context))
                                          .thenCompose(y -> streamMetadataStore.getReaderGroupConfigRecord(scope, rgName,
                                                  context, executor)
                                          .thenApply(configRecord -> {
                                              UpdateReaderGroupResponse response = UpdateReaderGroupResponse.newBuilder()
                                                      .setStatus(UpdateReaderGroupResponse.Status.SUCCESS)
                                                      .setGeneration(configRecord.getObject().getGeneration()).build();
                                              return response;
                                          }))));
                             });
                        } else {
                            log.error(requestId, "Reader group config update failed as another update was in progress.");
                            UpdateReaderGroupResponse response = UpdateReaderGroupResponse.newBuilder()
                                    .setStatus(UpdateReaderGroupResponse.Status.FAILURE)
                                    .setGeneration(config.getGeneration()).build();
                          return CompletableFuture.completedFuture(response);
                        }
                      });
               });
        }, e -> Exceptions.unwrap(e) instanceof RetryableException, READER_GROUP_OPERATION_MAX_RETRIES, executor);
    }

    private boolean isTransitionToOrFromSubscriber(final ReaderGroupConfigRecord currentConfig,
                                                   final ReaderGroupConfig newConfig) {
        if (ReaderGroupConfig.StreamDataRetention.NONE
                .equals(ReaderGroupConfig.StreamDataRetention.values()[currentConfig.getRetentionTypeOrdinal()])
                && ReaderGroupConfig.StreamDataRetention.NONE.equals(newConfig.getRetentionType())) {
            // if both existing and new configs have StreamDataRetention.NONE
            // we're not transitioning this ReaderGroup from Subscriber to non-Subscriber or vice versa
            return false;
        }
        return true;
    }

    private ImmutableSet<String> getStreamsToBeUnsubscribed(final ReaderGroupConfigRecord currentConfig,
                                                            final ReaderGroupConfig newConfig) {
        if (isNonSubscriberToSubscriberTransition(currentConfig, newConfig)) {
            // changing from a non-subscriber to subscriber reader group
            // so we just need to add RG as subscriber to Streams in the new config
            return ImmutableSet.of();
        } else if (isSubscriberToNonSubscriberTransition(currentConfig, newConfig)) {
            // changing from subscriber to non-subscriber
            // unsubscribe from all streams from current config
            ImmutableSet.Builder<String> streamsToBeUnsubscribedBuilder = ImmutableSet.builder();
            currentConfig.getStartingStreamCuts().keySet().forEach(streamsToBeUnsubscribedBuilder::add);
            return streamsToBeUnsubscribedBuilder.build();
        } else {
            final Set<String> currentConfigStreams = currentConfig.getStartingStreamCuts().keySet();
            final Set<String> newConfigStreams = newConfig.getStartingStreamCuts().keySet().stream()
                                                          .map(Stream::getScopedName).collect(Collectors.toSet());
            ImmutableSet.Builder<String> setBuilder = ImmutableSet.builder();
            currentConfigStreams.stream()
                    .filter(s -> !newConfigStreams.contains(s)).forEach(setBuilder::add);
            return setBuilder.build();
        }

    }

    private boolean isNonSubscriberToSubscriberTransition(final ReaderGroupConfigRecord currentConfig,
                                                          final ReaderGroupConfig newConfig) {
        if (ReaderGroupConfig.StreamDataRetention.NONE
                .equals(ReaderGroupConfig.StreamDataRetention.values()[currentConfig.getRetentionTypeOrdinal()])
                && (!ReaderGroupConfig.StreamDataRetention.NONE.equals(newConfig.getRetentionType()))) {
            return true;
        }
        return false;
    }

    private boolean isSubscriberToNonSubscriberTransition(final ReaderGroupConfigRecord currentConfig,
                                                          final ReaderGroupConfig newConfig) {
        if (!ReaderGroupConfig.StreamDataRetention.NONE
                .equals(ReaderGroupConfig.StreamDataRetention.values()[currentConfig.getRetentionTypeOrdinal()])
                && (ReaderGroupConfig.StreamDataRetention.NONE.equals(newConfig.getRetentionType()))) {
            return true;
        }
        return false;
    }

    private CompletableFuture<Boolean> isRGUpdated(String scope, String rgName, Executor executor, OperationContext context) {
            return streamMetadataStore.getReaderGroupConfigRecord(scope, rgName, context, executor)
                    .thenCompose(rgConfigRecord -> {
                        log.debug(context.getRequestId(), "Is ReaderGroup Config update complete ? {}",
                                rgConfigRecord.getObject().isUpdating());
                        return CompletableFuture.completedFuture(!rgConfigRecord.getObject().isUpdating());
                   });
    }

    /**
     * Delete Reader Group.
     *
     * @param scope           Reader Group scope.
     * @param rgName          Reader Group name.
     * @param readerGroupId   Reader Group unique identifier.
     * @param requestId       request id.
     * @return deletion status.
     */
    public CompletableFuture<DeleteReaderGroupStatus.Status> deleteReaderGroup(final String scope, final String rgName,
                                                                               final String readerGroupId,
                                                                               final long requestId) {
        final OperationContext context = streamMetadataStore.createRGContext(scope, rgName, requestId);
        return RetryHelper.withRetriesAsync(() ->
                streamMetadataStore.checkReaderGroupExists(scope, rgName, context, executor)
                   .thenCompose(exists -> {
                    if (!exists) {
                       return CompletableFuture.completedFuture(DeleteReaderGroupStatus.Status.RG_NOT_FOUND);
                    }
                    return streamMetadataStore.getReaderGroupId(scope, rgName, context, executor)
                           .thenCompose(rgId -> {
                               if (!rgId.equals(UUID.fromString(readerGroupId))) {
                                   return CompletableFuture.completedFuture(DeleteReaderGroupStatus.Status.RG_NOT_FOUND);
                               }
                               return eventHelperFuture.thenCompose(eventHelper -> streamMetadataStore.getReaderGroupConfigRecord(
                                       scope, rgName, context, executor)
                                       .thenCompose(configRecord -> streamMetadataStore.getVersionedReaderGroupState(
                                               scope, rgName, true, context, executor)
                                               .thenCompose(versionedState -> eventHelper.addIndexAndSubmitTask(
                                                       new DeleteReaderGroupEvent(scope, rgName, requestId, rgId),
                                                       () -> startReaderGroupDelete(scope, rgName, versionedState, context))
                                                       .thenCompose(x -> eventHelper.checkDone(() -> isRGDeleted(scope,
                                                               rgName, context))
                                                               .thenApply(done -> DeleteReaderGroupStatus.Status.SUCCESS)))));
                           });
                }), e -> Exceptions.unwrap(e) instanceof RetryableException, READER_GROUP_OPERATION_MAX_RETRIES, executor);
    }

    private CompletableFuture<Boolean> isRGDeleted(String scope, String rgName, OperationContext context) {
        return streamMetadataStore.checkReaderGroupExists(scope, rgName, context, executor).thenApply(exists -> !exists);
    }

    private CompletableFuture<Void> startReaderGroupDelete(final String scope, final String rgName, VersionedMetadata<ReaderGroupState> currentState,
                                                           OperationContext context) {
        return Futures.toVoid(streamMetadataStore.updateReaderGroupVersionedState(scope, rgName,
           ReaderGroupState.DELETING, currentState, context, executor));
    }

    /**
     * Delete Scope Recursively.
     *
     * @param scope           scope to be deleted.
     * @param requestId       request id.
     * @return deletion status.
     */
    public CompletableFuture<DeleteScopeStatus.Status> deleteScopeRecursive(final String scope,
                                                                              final long requestId) {
        final OperationContext context = streamMetadataStore.createScopeContext(scope, requestId);
        return RetryHelper.withRetriesAsync(() -> streamMetadataStore.isScopeSealed(scope, context, executor)
                .thenCompose(exists -> {
                    if (exists) {
                        log.debug(requestId, "Another Scope deletion API call for {} is already in progress", scope);
                        return CompletableFuture.completedFuture(DeleteScopeStatus.Status.SUCCESS);
                    } else {
                        return streamMetadataStore.checkScopeExists(scope, context, executor).thenCompose(scopeExist -> {
                            if (!scopeExist) {
                                log.info(requestId, "Requested Scope {} doesn't exist", scope);
                                return CompletableFuture.completedFuture(DeleteScopeStatus.Status.SUCCESS);
                            }
                            return streamMetadataStore.getScopeId(scope, context, executor).thenCompose(scopeId -> {
                                DeleteScopeEvent deleteEvent = new DeleteScopeEvent(scope, requestId, scopeId);
                                return eventHelper.addIndexAndSubmitTask(deleteEvent, () -> streamMetadataStore.sealScope(scope, context, executor))
                                        .thenCompose(x -> eventHelper.checkDone(() -> isScopeDeletionComplete(scope, context)))
                                        .thenApply(y -> DeleteScopeStatus.Status.SUCCESS);
                            });
                        });
                    }
                }), e -> Exceptions.unwrap(e) instanceof RetryableException, SCOPE_DELETION_MAX_RETRIES, executor
        ).exceptionally(ex -> handleDeleteScopeError(ex, requestId, scope));
    }

    /**
     * Create stream.
     *
     * @param scope           scope.
     * @param stream          stream name.
     * @param config          stream configuration.
     * @param createTimestamp creation timestamp.
     * @param requestId       requestId.
     * @return creation status.
     */
    @Task(name = "createStream", version = "1.0", resource = "{scope}/{stream}")
    public CompletableFuture<CreateStreamStatus.Status> createStream(String scope, String stream, StreamConfiguration config,
                                                                     long createTimestamp, long requestId) {
        log.debug(requestId, "createStream with resource called.");
        OperationContext context = streamMetadataStore.createStreamContext(scope, stream, requestId);

            return execute(
                    new Resource(scope, stream),
                    new Serializable[]{scope, stream, config, createTimestamp, requestId},
                    () -> createStreamBody(scope, stream, config, createTimestamp, context));
    }

    /**
     * Update stream's configuration.
     *
     * @param scope      scope.
     * @param stream     stream name.
     * @param newConfig  modified stream configuration.
     * @param requestId  requestId
     * @return update status.
     */
    public CompletableFuture<UpdateStreamStatus.Status> updateStream(String scope, String stream, StreamConfiguration newConfig,
                                                                     long requestId) {
        final OperationContext context = streamMetadataStore.createStreamContext(scope, stream, requestId);

        return streamMetadataStore.getState(scope, stream, true, context, executor)
                .thenCompose(state -> {
                    if (state.equals(State.SEALED)) {
                        log.error(requestId, "Cannot update a sealed stream {}/{}", scope, stream);
                        return CompletableFuture.completedFuture(UpdateStreamStatus.Status.STREAM_SEALED);
                    }
                    // 1. get configuration
                    return streamMetadataStore.getConfigurationRecord(scope, stream, context, executor)
                            .thenCompose(configProperty -> {
                                // 2. post event to start update workflow
                                if (!configProperty.getObject().isUpdating()) {
                                    return eventHelperFuture.thenCompose(eventHelper -> eventHelper.addIndexAndSubmitTask(
                                                    new UpdateStreamEvent(scope, stream, requestId),
                                                    // 3. update new configuration in the store with updating flag = true
                                                    // if attempt to update fails, we bail out with no harm done
                                                    () -> streamMetadataStore.startUpdateConfiguration(scope, stream, newConfig,
                                                            context, executor))
                                            // 4. wait for update to complete
                                            .thenCompose(y -> eventHelper.checkDone(() -> isUpdated(scope, stream, newConfig, context))
                                                    .thenApply(z -> UpdateStreamStatus.Status.SUCCESS)));
                                } else {
                                    log.error(requestId, "Another update in progress for {}/{}",
                                            scope, stream);
                                    return CompletableFuture.completedFuture(UpdateStreamStatus.Status.FAILURE);
                                }
                            });
                })
                .exceptionally(ex -> {
                    final String message = "Exception updating stream configuration {}";
                    return handleUpdateStreamError(ex, requestId, message, NameUtils.getScopedStreamName(scope, stream));
                });
    }

    @VisibleForTesting
    CompletableFuture<Boolean> isUpdated(String scope, String stream, StreamConfiguration newConfig, OperationContext context) {
        CompletableFuture<State> stateFuture = streamMetadataStore.getState(scope, stream, true, context, executor);
        CompletableFuture<StreamConfigurationRecord> configPropertyFuture
                = streamMetadataStore.getConfigurationRecord(scope, stream, context, executor)
                                     .thenApply(VersionedMetadata::getObject);
        return CompletableFuture.allOf(stateFuture, configPropertyFuture)
                                .thenApply(v -> {
                                    State state = stateFuture.join();
                                    StreamConfigurationRecord configProperty = configPropertyFuture.join();
                                    // if property is updating and doesn't match our request, it's a subsequent update
                                    if (configProperty.isUpdating()) {
                                        return !configProperty.getStreamConfiguration().equals(newConfig);
                                    } else {
                                        // if stream is sealed then update should not be allowed
                                        if (state.equals(State.SEALED)) {
                                            log.error("Cannot update a sealed stream {}/{}", scope, stream);
                                            throw new UnsupportedOperationException("Cannot update a sealed stream: " + NameUtils.getScopedStreamName(scope, stream));
                                        }
                                        // if update-barrier is not updating, then update is complete if property matches our expectation
                                        // and state is not updating
                                        return !(configProperty.getStreamConfiguration().equals(newConfig) &&
                                                state.equals(State.UPDATING));
                                    }
                                });
    }

    /**
     * Get list of subscribers for a Stream.
     * Subscribers are ReaderGroups reading from a Stream such that their reads impact data retention in the Stream.
     * @param scope      scope.
     * @param stream     stream name.
     * @param requestId  request id
     * @return update status.
     */
    public CompletableFuture<SubscribersResponse> listSubscribers(String scope, String stream, long requestId) {
        final OperationContext context = streamMetadataStore.createStreamContext(scope, stream, requestId);
        return streamMetadataStore.checkStreamExists(scope, stream, context, executor)
               .thenCompose(exists -> {
               if (!exists) {
                        return CompletableFuture.completedFuture(SubscribersResponse.newBuilder()
                                .setStatus(SubscribersResponse.Status.STREAM_NOT_FOUND).build());
                    }
               // 2. get subscribers
               return streamMetadataStore.listSubscribers(scope, stream, context, executor)
                          .thenApply(result -> SubscribersResponse.newBuilder()
                                     .setStatus(SubscribersResponse.Status.SUCCESS)
                                     .addAllSubscribers(result).build())
                            .exceptionally(ex -> {
                                log.error(requestId, "Exception trying to get list of subscribers for Stream {}. Cause {}",
                                        NameUtils.getScopedStreamName(scope, stream), ex);
                                Throwable cause = Exceptions.unwrap(ex);
                                if (cause instanceof TimeoutException) {
                                    throw new CompletionException(cause);
                                } else {
                                    return SubscribersResponse.newBuilder()
                                            .setStatus(SubscribersResponse.Status.FAILURE).build();
                                }
                            });
                });
    }

    /**
     * Remove a subscriber from subscribers' metadata.
     * Needed for Consumption based retention.
     * @param scope      scope.
     * @param stream     stream name.
     * @param subscriber  Stream Subscriber publishing the StreamCut.
     * @param readerGroupId  Unique Id (UUID) of Reader Group.
     * @param generation  Generation of Subscriber publishing the StreamCut.
     * @param truncationStreamCut  Truncation StreamCut.
     * @param requestId  request id
     * @return update status.
     */
    public CompletableFuture<UpdateSubscriberStatus.Status> updateSubscriberStreamCut(String scope, String stream,
                                                                             String subscriber, String readerGroupId, long generation, ImmutableMap<Long, Long> truncationStreamCut,
                                                                             long requestId) {
        final OperationContext context = streamMetadataStore.createStreamContext(scope, stream, requestId);

        return RetryHelper.withRetriesAsync(() -> streamMetadataStore.checkStreamExists(scope, stream, context, executor)
                .thenCompose(exists -> {
                // 1. Check Stream exists.
                if (!exists) {
                   return CompletableFuture.completedFuture(UpdateSubscriberStatus.Status.STREAM_NOT_FOUND);
                }
                return Futures.exceptionallyExpecting(streamMetadataStore.getSubscriber(scope, stream, subscriber, context, executor),
                       e -> Exceptions.unwrap(e) instanceof StoreException.DataNotFoundException, null)
                       .thenCompose(subscriberRecord -> {
                       // 2. Check Subscriber exists in Stream metadata.
                       if (subscriberRecord == null) {
                           return CompletableFuture.completedFuture(UpdateSubscriberStatus.Status.SUBSCRIBER_NOT_FOUND);
                       }
                       final List<String> subscriberScopedName = NameUtils.extractScopedNameTokens(subscriber);
                       return streamMetadataStore.getReaderGroupId(subscriberScopedName.get(0),
                               subscriberScopedName.get(1), context, executor)
                               .thenCompose(rgId -> {
                                 // 3. Check if subscriber Id matches
                                 if (!rgId.equals(UUID.fromString(readerGroupId))) {
                                       return CompletableFuture.completedFuture(UpdateSubscriberStatus.Status.SUBSCRIBER_NOT_FOUND);
                                 }
                                 if (subscriberRecord.getObject().getGeneration() != generation) {
                                       return CompletableFuture.completedFuture(UpdateSubscriberStatus.Status.GENERATION_MISMATCH);
                                 }
                                 // 4. Update streamcut
                                 return streamMetadataStore.updateSubscriberStreamCut(scope, stream, subscriber,
                                         generation, truncationStreamCut, subscriberRecord, context, executor)
                                          .thenApply(x -> UpdateSubscriberStatus.Status.SUCCESS)
                                          .exceptionally(ex -> {
                                              log.error(requestId,
                                                      "Exception updating StreamCut for Subscriber {} on Stream {}. Cause:{}",
                                                      subscriber, NameUtils.getScopedStreamName(scope, stream), ex);
                                              Throwable cause = Exceptions.unwrap(ex);
                                              if (cause instanceof StoreException.OperationNotAllowedException) {
                                                    return UpdateSubscriberStatus.Status.STREAM_CUT_NOT_VALID;
                                              } else if (cause instanceof TimeoutException) {
                                                   throw new CompletionException(cause);
                                              } else {
                                                   return UpdateSubscriberStatus.Status.FAILURE;
                                              }
                                          });
                                   });
                        });
        }), e -> Exceptions.unwrap(e) instanceof RetryableException, SUBSCRIBER_OPERATION_RETRIES, executor);
    }

    /**
     * Method to check retention policy and generate new periodic cuts and/or truncate stream at an existing stream cut.
     *
     * @param scope scope
     * @param stream stream
     * @param policy retention policy
     * @param recordingTime time of recording
     * @param contextOpt operation context
     * @param delegationToken token to be sent to segmentstore to authorize this operation.
     * @return future.
     */
    public CompletableFuture<Void> retention(final String scope, final String stream, final RetentionPolicy policy,
                                             final long recordingTime, final OperationContext contextOpt,
                                             final String delegationToken) {
        Preconditions.checkNotNull(policy);
        final OperationContext context = contextOpt != null ? contextOpt :
                streamMetadataStore.createStreamContext(scope, stream, ControllerService.nextRequestId());

        return streamMetadataStore.getRetentionSet(scope, stream, context, executor)
                .thenCompose(retentionSet -> {
                    StreamCutReferenceRecord latestCut = retentionSet.getLatest();

                    return generateStreamCutIfRequired(scope, stream, latestCut, recordingTime, context, delegationToken)
                            .thenCompose(newRecord -> truncate(scope, stream, policy, context, retentionSet, newRecord));
                })
                .thenAccept(x -> StreamMetrics.reportRetentionEvent(scope, stream));

    }

    private CompletableFuture<StreamCutRecord> generateStreamCutIfRequired(String scope, String stream,
                                                                           StreamCutReferenceRecord previous, long recordingTime,
                                                                           OperationContext context, String delegationToken) {
        if (previous == null || recordingTime - previous.getRecordingTime() > retentionFrequencyMillis.get()) {
            return Futures.exceptionallyComposeExpecting(
                    previous == null ? CompletableFuture.completedFuture(null) :
                            streamMetadataStore.getStreamCutRecord(scope, stream, previous, context, executor),
                    e -> e instanceof StoreException.DataNotFoundException, () -> null)
                          .thenCompose(previousRecord -> generateStreamCut(scope, stream, previousRecord, context,
                                  delegationToken)
                                  .thenCompose(newRecord ->
                                          streamMetadataStore.addStreamCutToRetentionSet(scope, stream, newRecord,
                                                  context, executor)
                                                 .thenApply(x -> {
                                                     log.debug(context.getRequestId(),
                                                             "New streamCut generated for stream {}/{}",
                                                             scope, stream);
                                                     return newRecord;
                                                 })));
        } else {
            return CompletableFuture.completedFuture(null);
        }
    }

    private CompletableFuture<Void> truncate(String scope, String stream, RetentionPolicy policy, OperationContext context,
                                             RetentionSet retentionSet, StreamCutRecord newRecord) {
        RetentionSet updatedRetentionSet = newRecord == null ? retentionSet :
                RetentionSet.addReferenceToStreamCutIfLatest(retentionSet, newRecord);
        return truncateInternal(scope, stream, context, policy, updatedRetentionSet);
    }

    private CompletableFuture<Void> truncateInternal(String scope, String stream, OperationContext context,
                                                     RetentionPolicy policy, RetentionSet retentionSet) {
        long requestId = context.getRequestId();
        return streamMetadataStore.listSubscribers(scope, stream, context, executor)
                           .thenCompose(list -> Futures.allOfWithResults(list.stream().map(x ->
                                   streamMetadataStore.getSubscriber(scope, stream, x, context, executor))
                                                                             .collect(Collectors.toList())))
                           .thenCompose(subscribers -> {
                               // convert all streamcuts to include the segment range
                               return Futures.allOfWithResults(subscribers.stream().map(x -> {
                                   ImmutableSet<Map.Entry<Long, Long>> entries = x.getObject().getTruncationStreamCut().entrySet();

                                   return Futures.keysAllOfWithResults(entries.stream().collect(Collectors.toMap(
                                           y -> streamMetadataStore.getSegment(scope, stream, y.getKey(), context, executor),
                                           Map.Entry::getValue)));
                               }).collect(Collectors.toList()));
                           })
                           .thenApply(this::computeSubscribersLowerBound)
                .thenCompose(lowerBound -> {
                    CompletableFuture<Map<Long, Long>> toTruncateAt;
                    if (policy.getRetentionType().equals(RetentionPolicy.RetentionType.SIZE)) {
                        toTruncateAt = getTruncationStreamCutBySizeLimit(scope, stream, context, policy, retentionSet, lowerBound);
                    } else {
                        toTruncateAt = getTruncationStreamCutByTimeLimit(scope, stream, context, policy, retentionSet, lowerBound);
                    }
                    return toTruncateAt.thenCompose(truncationStreamCut -> {
                        if (truncationStreamCut == null || truncationStreamCut.isEmpty()) {
                            log.debug(context.getRequestId(),
                                    "no truncation record could be compute that satisfied retention policy");
                            return CompletableFuture.completedFuture(null);
                        }
                        return startTruncation(scope, stream, truncationStreamCut, context)
                                .thenCompose(started -> {
                                    if (started) {
                                        return streamMetadataStore.findStreamCutReferenceRecordBefore(
                                                scope, stream, truncationStreamCut, retentionSet, context, executor)
                                                      .thenCompose(ref -> {
                                                          if (ref != null) {
                                                              return streamMetadataStore.deleteStreamCutBefore(
                                                                      scope, stream, ref, context, executor);
                                                          } else {
                                                              return CompletableFuture.completedFuture(null);
                                                          }
                                                      });
                                    } else {
                                        throw new RuntimeException("Could not start truncation");
                                    }
                                }).exceptionally(e -> {
                                    if (Exceptions.unwrap(e) instanceof IllegalArgumentException) {
                                        // This is ignorable exception. Throwing this will cause unnecessary retries and
                                        // exceptions logged.
                                        log.debug(requestId,
                                                "Cannot truncate at given streamCut because it intersects with existing truncation point");
                                        return null;
                                    } else {
                                        throw new CompletionException(e);
                                    }
                                });
                    });
                });
    }

    private CompletableFuture<Map<Long, Long>> getTruncationStreamCutBySizeLimit(String scope, String stream,
                                                                                 OperationContext context,
                                                                                 RetentionPolicy policy,
                                                                                 RetentionSet retentionSet,
                                                                                 Map<Long, Long> lowerBound) {

        // 1. if lowerbound.size < max and lowerbound.size > min truncate at lowerbound
        // 2. if lowerbound.size < min, truncate at streamcut less than (behind/before) lowerbound that satisfies the policy. 
        // 3. if lowerbound.size > max, truncate at max
        long currentSize = retentionSet.getLatest().getRecordingSize();
        // we get the streamcuts from retentionset that satisfy the min and max bounds with min pointing to most recent 
        // streamcut to satisfy both min and max bounds while max refering to oldest such streamcut in retention set.  
        Map.Entry<StreamCutReferenceRecord, StreamCutReferenceRecord> limits = getBoundStreamCuts(policy, retentionSet,
                x -> currentSize - x.getRecordingSize());

        // if lowerbound is empty simply return min
        if (lowerBound == null || lowerBound.isEmpty()) {
            return Optional.ofNullable(limits.getValue())
                    .map(x -> streamMetadataStore.getStreamCutRecord(scope, stream, x, context, executor)
                                                 .thenApply(StreamCutRecord::getStreamCut))
                    .orElse(CompletableFuture.completedFuture(null));
        }

        return streamMetadataStore.getSizeTillStreamCut(scope, stream, lowerBound, Optional.empty(), context, executor)
                .thenCompose(sizeTillLB -> {
                    long retainedSizeLB = currentSize - sizeTillLB;
                    // if retainedSize is less than (behind/before) min size then we need to truncate at min or the most
                    // recent streamcut strictly less than (behind/before) lowerbound.
                    if (retainedSizeLB < policy.getRetentionParam()) {
                        // if no overlap with min then truncate at min
                        // else truncate at streamcut before lb
                        return Optional.ofNullable(limits.getValue()).map(x ->
                                streamMetadataStore.getStreamCutRecord(scope, stream, limits.getValue(), context, executor)
                                   .thenCompose(limitMin -> {
                                       return streamMetadataStore.compareStreamCut(scope, stream, limitMin.getStreamCut(),
                                               lowerBound, context, executor)
                                         .thenCompose(compareWithMin -> {
                                             switch (compareWithMin) {
                                                 case Before: // min less than (behind/before) lowerbound. truncate at min
                                                     return CompletableFuture.completedFuture(limitMin.getStreamCut());
                                                 default:
                                                     // we cannot have min greater (ahead of/after) than lowerbound as
                                                     // retainedSizeLB < min.
                                                     // so this is the overlapping case. we need to find streamcut before lowerbound
                                                     // and truncate at it.
                                                     // since this is a caught up bound (meaning truncating at subscribers
                                                     // LB will break min policy),
                                                     // we cannot force truncate at the max if max overlapped with LB.
                                                     // so we will find the streamcut from retention set lessThan (behind/before)
                                                     // LB (and since it overlaps with min 
                                                     // so it will definitely be lessThan (behind/before) min). 
                                                     return getStreamcutBeforeLowerbound(scope, stream, context, retentionSet,
                                                             lowerBound);
                                                 }
                                             });
                                   })).orElse(CompletableFuture.completedFuture(null));
                    } else {
                        // if retained size is less than (behind/before) max allowed, then truncate the stream
                        // at subscriber lower bound.
                        if (retainedSizeLB < policy.getRetentionMax()) {
                            return CompletableFuture.completedFuture(lowerBound);
                        } else { // greater (ahead of/after) than max. truncate at max. 
                            // let there be data loss. its a lagging reader.. but if there is no streamcut in 
                            // retentionset that satisfied the min and max criteria, then we should simply truncate at 
                            // least at the lowerbound 
                            return Optional.ofNullable(limits.getKey())
                                           .filter(x -> currentSize - x.getRecordingSize() < retainedSizeLB)
                                           .map(x -> streamMetadataStore.getStreamCutRecord(scope, stream, x, context, executor)
                                                                        .thenApply(StreamCutRecord::getStreamCut))
                                    .orElse(CompletableFuture.completedFuture(lowerBound));
                        }
                    }
                });
    }

    private CompletableFuture<Map<Long, Long>> getTruncationStreamCutByTimeLimit(String scope, String stream, OperationContext context,
                                                                                 RetentionPolicy policy, RetentionSet retentionSet,
                                                                                 Map<Long, Long> lowerBound) {
        long currentTime = retentionClock.get().get();

        // we get the streamcuts from retentionset that satisfy the min and max bounds with min pointing to most recent 
        // streamcut to satisfy both min and max bounds while max refering to oldest such streamcut in retention set.
        // limits.key will refer to max and limit.value will refer to min. 
        Map.Entry<StreamCutReferenceRecord, StreamCutReferenceRecord> limits = getBoundStreamCuts(policy, retentionSet, 
                x -> currentTime - x.getRecordingTime());
        // if subscriber lowerbound is greater than (ahead of/after) streamcut corresponding to the max time and is less than 
        // (behind/before) stream cut for min time  from the retention set then we can safely truncate at lowerbound. 
        // Else we will truncate at the max time bound if it exists
        // 1. if LB is greater than (ahead of/after) min => truncate at min
        // 2. if LB is less than (behind/before) max => truncate at max
        // 3. if LB is less than (behind/before) min && LB is greater than (ahead of/after) max => truncate at LB
        // 4. if LB is less than (behind/before) min && overlaps max => truncate at max
        // 5. if LB overlaps with min and max ==> so its got both recent data and older data. 
        //      we will truncate at a streamcut less than (behind/before) max in this case. 
  
        CompletableFuture<StreamCutRecord> limitMinFuture = limits.getValue() == null ? CompletableFuture.completedFuture(null) :
                streamMetadataStore.getStreamCutRecord(scope, stream, limits.getValue(), context, executor);

        // if lowerbound is empty simply return min
        if (lowerBound == null || lowerBound.isEmpty()) {
            return limitMinFuture.thenApply(min -> Optional.ofNullable(min).map(StreamCutRecord::getStreamCut).orElse(null));
        }
        Optional<StreamCutReferenceRecord> maxBoundRef = retentionSet
                .getRetentionRecords().stream()
                .filter(x -> currentTime - x.getRecordingTime() >= policy.getRetentionMax())
                .max(Comparator.comparingLong(StreamCutReferenceRecord::getRecordingTime));

        CompletableFuture<StreamCutRecord> limitMaxFuture = limits.getKey() == null ? CompletableFuture.completedFuture(null) :
                streamMetadataStore.getStreamCutRecord(scope, stream, limits.getKey(), context, executor);
        CompletableFuture<StreamCutRecord> maxBoundFuture = maxBoundRef.map(x -> streamMetadataStore.getStreamCutRecord(
                scope, stream, x, context, executor))
                                                                    .orElse(CompletableFuture.completedFuture(null));
        return CompletableFuture.allOf(limitMaxFuture, limitMinFuture, maxBoundFuture)
                .thenCompose(v -> {
                    StreamCutRecord limitMax = limitMaxFuture.join();
                    StreamCutRecord limitMin = limitMinFuture.join();
                    StreamCutRecord maxBound = maxBoundFuture.join();
                    if (limitMin != null) {
                        return streamMetadataStore.compareStreamCut(scope, stream, limitMin.getStreamCut(), lowerBound,
                                context, executor)
                                  .thenCompose(compareWithMin -> {
                                      switch (compareWithMin) {
                                          case EqualOrAfter:
                                              // if min is not null, truncate at lb or max.
                                              // if lb is conclusively greaterthan (ahead/after) streamcut outside of maxbound 
                                              // then we truncate at limitmax, else we truncate at lb.
                                              // if it overlaps with limitmax, then we truncate at maxbound
                                              return truncateAtLowerBoundOrMax(scope, stream, context, lowerBound,
                                                      limitMax, maxBound);
                                          case Overlaps:
                                              // min overlaps with lb. cannot truncate at min or lb. 
                                              // and we cannot force truncate at max either if it overlaps with lowerbound.
                                              // so we will choose a streamcut before lb, which will definitely be before
                                              // min as min overlaps with lb
                                              // and we are choosing from retention set. 
                                              return getStreamcutBeforeLowerbound(scope, stream, context, retentionSet,
                                                      lowerBound);
                                          case Before:
                                              // min is less than (behind/before) lb. truncate at min
                                              return CompletableFuture.completedFuture(limitMin.getStreamCut());
                                          default:
                                              throw new IllegalArgumentException("Invalid Compare streamcut response");
                                      }
                                  });
                    } else {
                        return CompletableFuture.completedFuture(null);
                    }
                });
    }

    private CompletableFuture<Map<Long, Long>> truncateAtLowerBoundOrMax(String scope, String stream, OperationContext context, 
                                                                         Map<Long, Long> lowerBound, StreamCutRecord limitMax,
                                                                         StreamCutRecord maxBound) {
        // if maxbound == null, truncate at lowerbound. 
        // if lowerbound is greater than (ahead of/after) maxbound, truncate at lowerbound. 
        // if lowerbound is eq or overlapping with maxbound, it certainly has events from before the time of interest.
        // we will truncate at maxbound.
        if (maxBound == null) {
            return CompletableFuture.completedFuture(lowerBound);
        } else {
            return streamMetadataStore.compareStreamCut(scope, stream, lowerBound, maxBound.getStreamCut(), context, executor)
                                  .thenCompose(compareWithMax -> {
                                      switch (compareWithMax) {
                                          case EqualOrAfter:  // lowerbound greater than (ahead of/after) max..
                                              // truncate at lowerbound
                                              return CompletableFuture.completedFuture(lowerBound);
                                          case Before:  // lowerbound is strictly less than (behind/before) lb,
                                              // truncate at limitmax
                                              return CompletableFuture.completedFuture(limitMax.getStreamCut());
                                          default:  // lowerbound overlaps with maxbound, truncating at maxbound is safe. 
                                              // we definitely lose older data and retain possibly newer data from lowerbound. 
                                              return CompletableFuture.completedFuture(maxBound.getStreamCut());
                                          }
                                  });
        }
    }

    private CompletableFuture<Map<Long, Long>> getStreamcutBeforeLowerbound(String scope, String stream, OperationContext context, 
                                                                            RetentionSet retentionSet, Map<Long, Long> lowerBound) {
        return streamMetadataStore.findStreamCutReferenceRecordBefore(scope, stream,
                lowerBound, retentionSet, context, executor)
                                  .thenCompose(refRecord -> Optional.ofNullable(refRecord).map(ref ->
                                          streamMetadataStore.getStreamCutRecord(scope, stream,
                                          ref, context, executor).thenApply(StreamCutRecord::getStreamCut))
                                                                    .orElse(CompletableFuture.completedFuture(null)));
    }

    private Map<Long, Long> computeSubscribersLowerBound(List<Map<StreamSegmentRecord, Long>> subscribers) {
        // loop over all streamcuts and for each segment in new streamcut:
        // if new segment is predecessor of any segment in the bound then replace the successor segment with
        // this segment.
        Map<StreamSegmentRecord, Long> lowerBound = new HashMap<>();
        subscribers.forEach(streamCut -> streamCut.forEach((segment, offset) -> {
            if (lowerBound.containsKey(segment)) {
                if (lowerBound.get(segment) > offset) {
                    lowerBound.put(segment, offset);
                }
            } else {
                Map<StreamSegmentRecord, Long> predecessors = new HashMap<>();
                Map<StreamSegmentRecord, Long> successors = new HashMap<>();
                lowerBound.forEach((s, o) -> {
                    if (s.overlaps(segment)) {
                        if (s.segmentId() < segment.segmentId()) {
                            predecessors.put(s, o);
                        } else {
                            successors.put(s, o);
                        }
                    }
                });

                if (successors.isEmpty() && predecessors.isEmpty()) {
                    lowerBound.put(segment, offset);
                } else {
                    if (offset < 0) {
                        // 1. if it is a future segment and its predecessors dont cover entire range, add it to lowerbound
                        // union of all predecessors of segment < segment.range
                        TreeMap<Double, Double> range = new TreeMap<>();
                        predecessors.keySet().forEach(x -> {
                            range.put(x.getKeyStart(), x.getKeyEnd());
                        });
                        if (!checkCoverage(segment.getKeyStart(), segment.getKeyEnd(), range)) {
                            lowerBound.put(segment, offset);
                        }
                    } else if (predecessors.isEmpty()) {
                        // since its a non future segment, its predecessors cannot be present.
                        lowerBound.put(segment, offset);
                        // include this segment. then remove its affected successors from lower bound.
                        // 1. remove its non future segment successors
                        // 2. remove its future segment successors if their entire range is covered by inclusion of this segment.
                        successors.forEach((s, o) -> {
                            if (o >= 0) {
                                lowerBound.remove(s);
                            } else {
                                // union of all predecessors of `s` and `segment` >= s.range
                                TreeMap<Double, Double> range = new TreeMap<>();
                                lowerBound.keySet().forEach(x -> {
                                    if (x.overlaps(s) && x.segmentId() < s.segmentId()) {
                                        range.put(x.getKeyStart(), x.getKeyEnd());
                                    }
                                });
                                if (checkCoverage(s.getKeyStart(), s.getKeyEnd(), range)) {
                                    lowerBound.remove(s);
                                }
                            }
                        });
                    }
                }
            }
        }));
        // example::
        // | s0 | s3      |
        // |    | s4 |    | s6
        // | s1      | s5 |
        // | s2      |    |
        // valid stream cuts: { s0/off, s5/-1 }, { s0/off, s2/off, s5/-1 }
        // lower bound = { s0/off, s2/off, s5/-1 }
        // valid stream cuts: { s0/off, s5/-1 }, { s0/off, s2/off, s5/-1 }, { s0/off, s1/off, s2/off }
        // lower bound = { s0/off, s1/off, s2/off }
        return lowerBound.entrySet().stream().collect(Collectors.toMap(x -> x.getKey().segmentId(), Map.Entry::getValue));
    }

    private boolean checkCoverage(double keyStart, double keyEnd, TreeMap<Double, Double> range) {
        // range covered
        AtomicReference<Double> previous = new AtomicReference<>();
        AtomicReference<Double> toCheckStart = new AtomicReference<>(keyStart);
        AtomicBoolean covered = new AtomicBoolean(true);
        for (Map.Entry<Double, Double> entry : range.entrySet()) {
            if (toCheckStart.get() >= keyEnd) {
                covered.set(true);
                break;
            }
            if (previous.get() == null) {
                previous.set(entry.getValue());
                if (keyStart < entry.getKey()) {
                    covered.set(false);
                    break;
                } else {
                    // we have atleast covered till "end" of this range.
                    toCheckStart.set(entry.getValue());
                }
            } else {
                if (previous.get() < entry.getKey()) {
                    // if this gap is part of range we are looking for then this cannot be covered.
                    if (StreamSegmentRecord.overlaps(new AbstractMap.SimpleEntry<>(previous.get(), entry.getKey()),
                            new AbstractMap.SimpleEntry<>(toCheckStart.get(), keyEnd))) {
                        covered.set(false);
                        break;
                    }
                } else {
                    // move to check start to the end of the range.
                    toCheckStart.set(Math.max(previous.get(), entry.getValue()));
                }
            }
        }
        covered.compareAndSet(true, toCheckStart.get() >= keyEnd);
        return covered.get();
    }

    private Map.Entry<StreamCutReferenceRecord, StreamCutReferenceRecord> getBoundStreamCuts(
            RetentionPolicy policy, RetentionSet retentionSet, Function<StreamCutReferenceRecord, Long> delta) {
        AtomicReference<StreamCutReferenceRecord> max = new AtomicReference<>();
        AtomicReference<StreamCutReferenceRecord> min = new AtomicReference<>();

        // We loop through all the streamcuts in the retention set and find two streamcuts that satisfy min 
        // and max bounds in the policy. The policy can be either size or time based and the caller passes a delta function
        // that is applied on each stream cut which tells us the size/time worth of data that is retained if truncated at
        // a particular cut. 
        // Do note that if min is NOT satisfied by a streamcut then it implicitly does not satisfy max either. 
        // However, satisfying min is no guarantee that the same streamcut satisfies the max policy as well. 
        // So it is possible that all streamcuts in retentionset do not satisfy max while each satisfying min. In this case
        // we choose the most recent streamcut as max (which was also the min). 
        AtomicLong maxSoFar = new AtomicLong(Long.MIN_VALUE);
        AtomicLong minSoFar = new AtomicLong(Long.MAX_VALUE);
        retentionSet.getRetentionRecords().forEach(x -> {
            long value = delta.apply(x);
            if (value >= policy.getRetentionParam() && value <= policy.getRetentionMax() && value > maxSoFar.get()) {
                max.set(x);
                maxSoFar.set(value);
            }
            if (value >= policy.getRetentionParam() && value < minSoFar.get()) {
                min.set(x);
                minSoFar.set(value);
            }
        });
        if (max.get() == null) { 
            // if we are unable to find a streamcut that satisfies max policy constraint, but there is 
            // a min streamcut bound which was actually beyond the max constraint, we will set max to min. 
            max.set(min.get());
        }
        return new AbstractMap.SimpleEntry<>(max.get(), min.get());
    }

    /**
     * Generate a new stream cut.
     *
     * @param scope      scope.
     * @param stream     stream name.
     * @param contextOpt optional context
     * @param delegationToken token to be sent to segmentstore.
     * @param previous previous stream cut record
     * @return streamCut.
     */
    public CompletableFuture<StreamCutRecord> generateStreamCut(final String scope, final String stream,
                                                                final StreamCutRecord previous,
                                                                final OperationContext contextOpt, String delegationToken) {
        final OperationContext context = contextOpt != null ? contextOpt :
                streamMetadataStore.createStreamContext(scope, stream, ControllerService.nextRequestId());

        return streamMetadataStore.getActiveSegments(scope, stream, context, executor)
                .thenCompose(activeSegments -> Futures.allOfWithResults(activeSegments
                        .stream()
                        .parallel()
                        .collect(Collectors.toMap(x -> x, x -> getSegmentOffset(scope, stream, x.segmentId(),
                                delegationToken, context.getRequestId())))))
                .thenCompose(map -> {
                    final long generationTime = retentionClock.get().get();
                    ImmutableMap.Builder<Long, Long> builder = ImmutableMap.builder();
                    map.forEach((key, value) -> builder.put(key.segmentId(), value));
                    ImmutableMap<Long, Long> streamCutMap = builder.build();
                    return streamMetadataStore.getSizeTillStreamCut(scope, stream, streamCutMap,
                            Optional.ofNullable(previous), context, executor)
                                              .thenApply(sizeTill -> new StreamCutRecord(generationTime, sizeTill, streamCutMap));
                });
    }

    /**
     * Truncate a stream.
     *
     * @param scope      scope.
     * @param stream     stream name.
     * @param streamCut  stream cut.
     * @param requestId  requestId
     * @return update status.
     */
    public CompletableFuture<UpdateStreamStatus.Status> truncateStream(final String scope, final String stream,
                                                                       final Map<Long, Long> streamCut,
                                                                       final long requestId) {
        final OperationContext context = streamMetadataStore.createStreamContext(scope, stream, requestId);

        return streamMetadataStore.getState(scope, stream, true, context, executor)
                .thenCompose(state -> {
                    if (state.equals(State.SEALED)) {
                        log.error(requestId, "Cannot truncate a sealed stream {}/{}", scope, stream);
                        return CompletableFuture.completedFuture(UpdateStreamStatus.Status.STREAM_SEALED);
                    }
                    // 1. get stream cut
                    return eventHelperFuture.thenCompose(eventHelper -> startTruncation(scope, stream, streamCut, context) // 1. get stream cut
                                    // 4. check for truncation to complete
                                    .thenCompose(truncationStarted -> {
                                        if (truncationStarted) {
                                            return eventHelper.checkDone(() -> isTruncated(scope, stream, streamCut, context), 1000L)
                                                    .thenApply(y -> UpdateStreamStatus.Status.SUCCESS);
                                        } else {
                                            log.error(requestId, "Unable to start truncation for {}/{}", scope, stream);
                                            return CompletableFuture.completedFuture(UpdateStreamStatus.Status.FAILURE);
                                        }
                                    }));
                })
                .exceptionally(ex -> {
                    final String message = "Exception thrown in trying to truncate stream";
                    return handleUpdateStreamError(ex, requestId, message, NameUtils.getScopedStreamName(scope, stream));
                });
    }

    public CompletableFuture<Boolean> startTruncation(String scope, String stream, Map<Long, Long> streamCut,
                                                       OperationContext contextOpt) {
        final OperationContext context = contextOpt != null ? contextOpt :
                streamMetadataStore.createStreamContext(scope, stream, ControllerService.nextRequestId());
        long requestId = context.getRequestId();
        return streamMetadataStore.getTruncationRecord(scope, stream, context, executor)
                .thenCompose(property -> {
                    if (!property.getObject().isUpdating()) {
                        // 2. post event with new stream cut if no truncation is ongoing
                        return eventHelperFuture.thenCompose(eventHelper -> eventHelper.addIndexAndSubmitTask(
                                new TruncateStreamEvent(scope, stream, requestId),
                                // 3. start truncation by updating the metadata
                                () -> streamMetadataStore.startTruncation(scope, stream, streamCut,
                                        context, executor))
                                .thenApply(x -> {
                                    log.debug(requestId, "Started truncation request for stream {}/{}", scope, stream);
                                    return true;
                                }));
                    } else {
                        log.error(requestId, "Another truncation in progress for {}/{}", scope, stream);
                        return CompletableFuture.completedFuture(false);
                    }
                });
    }

    @VisibleForTesting
    CompletableFuture<Boolean> isTruncated(String scope, String stream, Map<Long, Long> streamCut, OperationContext context) {
        CompletableFuture<State> stateFuture = streamMetadataStore.getState(scope, stream, true, context, executor);
        CompletableFuture<StreamTruncationRecord> configPropertyFuture
                = streamMetadataStore.getTruncationRecord(scope, stream, context, executor).thenApply(VersionedMetadata::getObject);
        return CompletableFuture.allOf(stateFuture, configPropertyFuture)
                                .thenApply(v -> {
                                    State state = stateFuture.join();
                                    StreamTruncationRecord truncationRecord = configPropertyFuture.join();

                                    // if property is updating and doesn't match our request, it's a subsequent update
                                    if (truncationRecord.isUpdating()) {
                                        return !truncationRecord.getStreamCut().equals(streamCut);
                                    } else {
                                        // if stream is sealed then truncate should not be allowed
                                        if (state.equals(State.SEALED)) {
                                            log.error("Cannot truncate a sealed stream {}/{}", scope, stream);
                                            throw new UnsupportedOperationException("Cannot truncate a sealed stream: " + NameUtils.getScopedStreamName(scope, stream));
                                        }
                                        // if truncate-barrier is not updating, then truncate is complete if property
                                        // matches our expectation and state is not updating
                                        return !(truncationRecord.getStreamCut().equals(streamCut) && state.equals(State.TRUNCATING));
                                    }
                                });
    }

    /**
     * Seal a stream.
     *
     * @param scope      scope.
     * @param stream     stream name.
     * @param requestId  requestId
     * @return update status.
     */
    public CompletableFuture<UpdateStreamStatus.Status> sealStream(String scope, String stream, long requestId) {
        final OperationContext context = streamMetadataStore.createStreamContext(scope, stream, requestId);
        return sealStream(scope, stream, context);
    }

    public CompletableFuture<UpdateStreamStatus.Status> sealStream(String scope, String stream, OperationContext context) {
        return sealStream(scope, stream, context, 10);
    }

    @VisibleForTesting
    CompletableFuture<UpdateStreamStatus.Status> sealStream(String scope, String stream, OperationContext context, int retryCount) {
        long requestId = context.getRequestId();
        // 1. post event for seal.
        SealStreamEvent event = new SealStreamEvent(scope, stream, requestId);
        return eventHelperFuture.thenCompose(eventHelper -> eventHelper.addIndexAndSubmitTask(event,
                // 2. set state to sealing
                () -> RetryHelper.withRetriesAsync(() -> streamMetadataStore.getVersionedState(scope, stream, context, executor)
                .thenCompose(state -> {
                    if (state.getObject().equals(State.SEALED)) {
                        return CompletableFuture.completedFuture(state);
                    } else {
                        return streamMetadataStore.updateVersionedState(scope, stream, State.SEALING, state, context, executor);
                    }
                }), RetryHelper.RETRYABLE_PREDICATE.or(e -> Exceptions.unwrap(e) instanceof
                        StoreException.OperationNotAllowedException), retryCount, executor))
                // 3. return with seal initiated.
                .thenCompose(result -> {
                    if (result.getObject().equals(State.SEALED) || result.getObject().equals(State.SEALING)) {
                        return eventHelper.checkDone(() -> isSealed(scope, stream, context))
                                .thenApply(x -> UpdateStreamStatus.Status.SUCCESS);
                    } else {
                        return CompletableFuture.completedFuture(UpdateStreamStatus.Status.FAILURE);
                    }
                }))
                .exceptionally(ex -> {
                    final String message = "Exception thrown in trying to notify sealed segments.";
                    return handleUpdateStreamError(ex, requestId, message, NameUtils.getScopedStreamName(scope, stream));
                });
    }

    private CompletableFuture<Boolean> isSealed(String scope, String stream, OperationContext context) {
        return streamMetadataStore.getState(scope, stream, true, context, executor)
                .thenApply(state -> state.equals(State.SEALED));
    }

    /**
     * Delete a stream. Precondition for deleting a stream is that the stream sholud be sealed.
     *
     * @param scope      scope.
     * @param stream     stream name.
     * @param requestId  requestid
     * @return delete status.
     */
    public CompletableFuture<DeleteStreamStatus.Status> deleteStream(final String scope, final String stream,
                                                                     final long requestId) {
        final OperationContext context = streamMetadataStore.createStreamContext(scope, stream, requestId);
        return deleteStream(scope, stream, context);
    }

    public CompletableFuture<DeleteStreamStatus.Status> deleteStream(final String scope, final String stream,
                                                                     final OperationContext context) {
        Preconditions.checkNotNull(context, "Operation Context is null");
        // We can delete streams only if they are sealed. However, for partially created streams, they could be in different
        // stages of partial creation and we should be able to clean them up.
        // Case 1: A partially created stream may just have some initial metadata created, in which case the Stream's state may not
        // have been set up it may be present under the scope.
        // In this case we can simply delete all metadata for the stream directly.
        // Case 2: A partially created stream could be in state CREATING, in which case it would definitely have metadata created
        // and possibly segments too. This requires same clean up as for a sealed stream - metadata + segments.
        // So we will submit delete workflow.
        long requestId = context.getRequestId();
        return eventHelperFuture.thenCompose(eventHelper -> Futures.exceptionallyExpecting(
                streamMetadataStore.getState(scope, stream, false, context, executor),
                e -> Exceptions.unwrap(e) instanceof StoreException.DataNotFoundException, State.UNKNOWN)
                .thenCompose(state -> {
                    if (State.SEALED.equals(state) || State.CREATING.equals(state)) {
                        return streamMetadataStore.getCreationTime(scope, stream, context, executor)
                                                  .thenApply(time -> new DeleteStreamEvent(scope, stream, requestId, time))
                                                  .thenCompose(eventHelper::writeEvent)
                                                  .thenApply(x -> true);
                    } else if (State.UNKNOWN.equals(state)) {
                        // Since the state is not created, so the segments and state
                        // are definitely not created.
                        // so we can simply delete the stream metadata which deletes stream from scope as well.
                        return streamMetadataStore.deleteStream(scope, stream, context, executor)
                                                  .exceptionally(e -> {
                                                      throw new CompletionException(e);
                                                  })
                                                  .thenApply(v -> true);
                    } else {
                        // we cannot delete the stream. Return false from here.
                        return CompletableFuture.completedFuture(false);
                    }
                })
                .thenCompose(result -> {
                    if (result) {
                        return eventHelper.checkDone(() -> isDeleted(scope, stream, context))
                                .thenApply(x -> DeleteStreamStatus.Status.SUCCESS);
                    } else {
                        return CompletableFuture.completedFuture(DeleteStreamStatus.Status.STREAM_NOT_SEALED);
                    }
                }))
                .exceptionally(ex -> {
                    return handleDeleteStreamError(ex, requestId, NameUtils.getScopedStreamName(scope, stream));
                });
    }

    private CompletableFuture<Boolean> isDeleted(String scope, String stream, OperationContext context) {
        return streamMetadataStore.checkStreamExists(scope, stream, context, executor)
                .thenApply(x -> !x);
    }

    private CompletableFuture<Boolean> isScopeDeletionComplete(String scope, OperationContext context) {
        // The last step of Recursive Delete Scope is to remove entry of scope from Deleting_Scopes_Table
        // Method will return true if the entry is removed from Scopes Table
        return streamMetadataStore.isScopeSealed(scope, context, executor)
                .thenApply(x -> !x);
    }


    /**
     * Helper method to perform scale operation against an scale request.
     * This method posts a request in the request stream and then starts the scale operation while
     * tracking it's progress. Eventually, after scale completion, it sends a response to the caller.
     *
     * @param scope          scope.
     * @param stream         stream name.
     * @param segmentsToSeal segments to be sealed.
     * @param newRanges      key ranges for new segments.
     * @param scaleTimestamp scaling time stamp.
     * @param requestId      request id
     * @return returns the newly created segments.
     */
    public CompletableFuture<ScaleResponse> manualScale(String scope, String stream, List<Long> segmentsToSeal,
                                                        List<Map.Entry<Double, Double>> newRanges, long scaleTimestamp,
                                                        long requestId) {
        final OperationContext context = streamMetadataStore.createStreamContext(scope, stream, requestId);

        ScaleOpEvent event = new ScaleOpEvent(scope, stream, segmentsToSeal, newRanges, true, scaleTimestamp,
                requestId);

        return eventHelperFuture.thenCompose(eventHelper -> eventHelper.addIndexAndSubmitTask(event,
                () -> streamMetadataStore.submitScale(scope, stream, segmentsToSeal, new ArrayList<>(newRanges),
                        scaleTimestamp, null, context, executor))
                        .handle((startScaleResponse, e) -> {
                            ScaleResponse.Builder response = ScaleResponse.newBuilder();

                            if (e != null) {
                                Throwable cause = Exceptions.unwrap(e);
                                if (cause instanceof EpochTransitionOperationExceptions.PreConditionFailureException) {
                                    response.setStatus(ScaleResponse.ScaleStreamStatus.PRECONDITION_FAILED);
                                } else {
                                    log.error(requestId, "Scale for stream {}/{} failed with exception {}",
                                            scope, stream, cause);
                                    response.setStatus(ScaleResponse.ScaleStreamStatus.FAILURE);
                                }
                            } else {
                                log.info(requestId, "scale for stream {}/{} started successfully", scope, stream);
                                response.setStatus(ScaleResponse.ScaleStreamStatus.STARTED);
                                response.addAllSegments(
                                        startScaleResponse.getObject().getNewSegmentsWithRange().entrySet()
                                                .stream()
                                                .map(segment -> convert(scope, stream, segment))
                                                .collect(Collectors.toList()));
                                response.setEpoch(startScaleResponse.getObject().getActiveEpoch());
                            }
                            return response.build();
                        }));
    }

    /**
     * Helper method to check if scale operation against an epoch completed or not.
     *
     * @param scope          scope.
     * @param stream         stream name.
     * @param epoch          stream epoch.
     * @param requestId      request id.
     * @return returns the newly created segments.
     */
    public CompletableFuture<ScaleStatusResponse> checkScale(String scope, String stream, int epoch, long requestId) {
        OperationContext context = streamMetadataStore.createStreamContext(scope, stream, requestId);

        CompletableFuture<EpochRecord> activeEpochFuture =
                streamMetadataStore.getActiveEpoch(scope, stream, context, true, executor);
        CompletableFuture<State> stateFuture =
                streamMetadataStore.getState(scope, stream, true, context, executor);
        CompletableFuture<EpochTransitionRecord> etrFuture =
                streamMetadataStore.getEpochTransition(scope, stream, context, executor).thenApply(VersionedMetadata::getObject);
        return CompletableFuture.allOf(stateFuture, activeEpochFuture, etrFuture)
                        .handle((r, ex) -> {
                            ScaleStatusResponse.Builder response = ScaleStatusResponse.newBuilder();

                            if (ex != null) {
                                Throwable e = Exceptions.unwrap(ex);
                                if (e instanceof StoreException.DataNotFoundException) {
                                    response.setStatus(ScaleStatusResponse.ScaleStatus.INVALID_INPUT);
                                } else {
                                    response.setStatus(ScaleStatusResponse.ScaleStatus.INTERNAL_ERROR);
                                }
                            } else {
                                EpochRecord activeEpoch = activeEpochFuture.join();
                                State state = stateFuture.join();
                                EpochTransitionRecord etr = etrFuture.join();
                                if (epoch > activeEpoch.getEpoch()) {
                                    response.setStatus(ScaleStatusResponse.ScaleStatus.INVALID_INPUT);
                                } else if (activeEpoch.getEpoch() == epoch || activeEpoch.getReferenceEpoch() == epoch) {
                                    response.setStatus(ScaleStatusResponse.ScaleStatus.IN_PROGRESS);
                                } else {
                                    // active epoch == scale epoch + 1 but the state is scaling, the previous workflow
                                    // has not completed.
                                    if (epoch + 1 == activeEpoch.getReferenceEpoch() && state.equals(State.SCALING) &&
                                            (etr.equals(EpochTransitionRecord.EMPTY) ||
                                                    etr.getNewEpoch() == activeEpoch.getEpoch())) {
                                        response.setStatus(ScaleStatusResponse.ScaleStatus.IN_PROGRESS);
                                    } else {
                                        response.setStatus(ScaleStatusResponse.ScaleStatus.SUCCESS);
                                    }
                                }
                            }
                                return response.build();
                            });
    }

    @VisibleForTesting
    <T> CompletableFuture<T> addIndexAndSubmitTask(ControllerEvent event, Supplier<CompletableFuture<T>> futureSupplier) {
        return eventHelperFuture.thenCompose(eventHelper -> eventHelper.addIndexAndSubmitTask(event, futureSupplier));
    }

    public CompletableFuture<Void> writeEvent(ControllerEvent event) {
        return eventHelperFuture.thenCompose(eventHelper -> eventHelper.writeEvent(event));
    }

    @VisibleForTesting
    public void setRequestEventWriter(EventStreamWriter<ControllerEvent> requestEventWriter) {
        eventHelperFuture.thenAccept(eventHelper -> eventHelper.setRequestEventWriter(requestEventWriter));
    }

    CompletableFuture<Void> removeTaskFromIndex(String hostId, String id) {
        return eventHelperFuture.thenCompose(eventHelper -> eventHelper.removeTaskFromIndex(hostId, id));
    }

    @VisibleForTesting
    CompletableFuture<CreateStreamStatus.Status> createStreamBody(String scope, String stream, StreamConfiguration config,
                                                                  long timestamp, OperationContext context) {
        long requestId = getRequestId(context);
        return this.streamMetadataStore.isScopeSealed(scope, context, executor).thenCompose(scopeSealed -> {
           if (scopeSealed) {
               log.warn(requestId, "Create stream failed due to scope in sealed state");
               return CompletableFuture.completedFuture(CreateStreamStatus.Status.SCOPE_NOT_FOUND);
           }
            return this.streamMetadataStore.createStream(scope, stream, config, timestamp, context, executor)
                    .thenComposeAsync(response -> {
                        log.debug(requestId, "{}/{} created in metadata store", scope, stream);
                        CreateStreamStatus.Status status = translate(response.getStatus());
                        // only if it's a new stream or an already existing non-active stream then we will create
                        // segments and change the state of the stream to active.
                        if (response.getStatus().equals(CreateStreamResponse.CreateStatus.NEW) ||
                                response.getStatus().equals(CreateStreamResponse.CreateStatus.EXISTS_CREATING)) {
                            final int startingSegmentNumber = response.getStartingSegmentNumber();
                            final int minNumSegments = response.getConfiguration().getScalingPolicy().getMinNumSegments();
                            List<Long> newSegments = IntStream.range(startingSegmentNumber, startingSegmentNumber + minNumSegments)
                                    .boxed()
                                    .map(x -> NameUtils.computeSegmentId(x, 0))
                                    .collect(Collectors.toList());
                            return notifyNewSegments(scope, stream, response.getConfiguration(), newSegments,
                                    this.retrieveDelegationToken(), requestId)
                                    .thenCompose(v -> createMarkStream(scope, stream, timestamp, requestId))
                                    .thenCompose(y -> {
                                        return withRetries(() -> {
                                            CompletableFuture<Void> future;
                                            if (config.getRetentionPolicy() != null) {
                                                future = bucketStore.addStreamToBucketStore(
                                                        BucketStore.ServiceType.RetentionService, scope, stream, executor);
                                            } else {
                                                future = CompletableFuture.completedFuture(null);
                                            }
                                            return future.thenCompose(v -> streamMetadataStore.addStreamTagsToIndex(scope, stream, config, context, executor) )
                                                    .thenCompose(v -> streamMetadataStore.getVersionedState(scope, stream, context, executor)
                                                            .thenCompose(state -> {
                                                                if (state.getObject().equals(State.CREATING)) {
                                                                    return streamMetadataStore.updateVersionedState(
                                                                            scope, stream, State.ACTIVE, state, context, executor);
                                                                } else {
                                                                    return CompletableFuture.completedFuture(state);
                                                                }
                                                            }));
                                        }, executor)
                                                .thenApply(z -> status);
                                    });
                        } else {
                            return CompletableFuture.completedFuture(status);
                        }
                    }, executor)
                    .handle((result, ex) -> {
                        if (ex != null) {
                            Throwable cause = Exceptions.unwrap(ex);
                            log.warn(requestId, "Create stream failed due to ", ex);
                            if (cause instanceof StoreException.DataNotFoundException) {
                                return CreateStreamStatus.Status.SCOPE_NOT_FOUND;
                            } else {
                                return CreateStreamStatus.Status.FAILURE;
                            }
                        } else {
                            return result;
                        }
                    });
        });
    }

    /**
     * Method to create mark stream linked to the base stream. Mark Stream is a special single segmented dedicated
     * internal stream where watermarks for the said stream are stored.
     * @param scope scope for base stream
     * @param baseStream name of base stream
     * @param timestamp timestamp
     * @param requestId request id for stream creation.
     * @return Completable future which is completed successfully when the internal mark stream is created
     */
    private CompletableFuture<Void> createMarkStream(String scope, String baseStream, long timestamp, long requestId) {
        String markStream = NameUtils.getMarkStreamForStream(baseStream);
        StreamConfiguration config = StreamConfiguration.builder().scalingPolicy(ScalingPolicy.fixed(1)).build();
        OperationContext context = streamMetadataStore.createStreamContext(scope, markStream, requestId);
        return this.streamMetadataStore.createStream(scope, markStream, config, timestamp, context, executor)
                                .thenCompose(response -> {
                                    final long segmentId = NameUtils.computeSegmentId(response.getStartingSegmentNumber(), 0);
                                    return notifyNewSegment(scope, markStream, segmentId,
                                            response.getConfiguration().getScalingPolicy(),
                                            this.retrieveDelegationToken(), requestId, config.getRolloverSizeBytes());
                                })
                                .thenCompose(v -> {
                                    return streamMetadataStore.getVersionedState(scope, markStream, context, executor)
                                                       .thenCompose(state ->
                                                               Futures.toVoid(streamMetadataStore.updateVersionedState(
                                                                       scope, markStream, State.ACTIVE, state, context,
                                                                       executor)));
                                });
    }

    private CreateStreamStatus.Status translate(CreateStreamResponse.CreateStatus status) {
        CreateStreamStatus.Status retVal;
        switch (status) {
            case NEW:
                retVal = CreateStreamStatus.Status.SUCCESS;
                break;
            case EXISTS_ACTIVE:
            case EXISTS_CREATING:
                retVal = CreateStreamStatus.Status.STREAM_EXISTS;
                break;
            case FAILED:
            default:
                retVal = CreateStreamStatus.Status.FAILURE;
                break;
        }
        return retVal;
    }

    public CompletableFuture<Void> notifyNewSegments(String scope, String stream, List<Long> segmentIds, OperationContext context,
                                                     String controllerToken, long requestId) {
        return withRetries(() -> streamMetadataStore.getConfiguration(scope, stream, context, executor), executor)
                .thenCompose(configuration -> notifyNewSegments(scope, stream, configuration, segmentIds, controllerToken,
                        requestId));
    }

    public CompletableFuture<Void> notifyNewSegments(String scope, String stream, StreamConfiguration configuration,
                                                     List<Long> segmentIds, String controllerToken, long requestId) {
        return Futures.toVoid(Futures.allOfWithResults(segmentIds
                .stream()
                .parallel()
                .map(segment -> notifyNewSegment(scope, stream, segment, configuration.getScalingPolicy(), controllerToken,
                        requestId, configuration.getRolloverSizeBytes()))
                .collect(Collectors.toList())));
    }

    public CompletableFuture<Void> notifyNewSegment(String scope, String stream, long segmentId, ScalingPolicy policy,
                                                    String controllerToken, long requestId, long rolloverSize) {
        return Futures.toVoid(withRetries(() -> segmentHelper.createSegment(scope,
                stream, segmentId, policy, controllerToken, requestId, rolloverSize), executor));
    }

    public CompletableFuture<Void> notifyDeleteSegments(String scope, String stream, Set<Long> segmentsToDelete,
                                                        String delegationToken, long requestId) {
        return Futures.allOf(segmentsToDelete
                 .stream()
                 .parallel()
                 .map(segment -> notifyDeleteSegment(scope, stream, segment, delegationToken, requestId))
                 .collect(Collectors.toList()));
    }

    public CompletableFuture<Void> notifyDeleteSegment(String scope, String stream, long segmentId, String delegationToken,
                                                       long requestId) {
        return Futures.toVoid(withRetries(() -> segmentHelper.deleteSegment(scope,
                stream, segmentId, delegationToken, requestId), executor));
    }

    public CompletableFuture<Void> notifyTruncateSegment(String scope, String stream, Map.Entry<Long, Long> segmentCut,
                                                         String delegationToken, long requestId) {
        return Futures.toVoid(withRetries(() -> segmentHelper.truncateSegment(scope, stream, segmentCut.getKey(),
                segmentCut.getValue(), delegationToken, requestId), executor));
    }

    public CompletableFuture<Map<Long, Long>> getSealedSegmentsSize(String scope, String stream, List<Long> segments,
                                                                    String delegationToken, long requestId) {
        return Futures.allOfWithResults(
                segments.stream()
                        .parallel()
                        .collect(Collectors.toMap(x -> x, x -> getSegmentOffset(scope, stream, x, delegationToken, requestId))));
    }

    public CompletableFuture<Void> notifySealedSegments(String scope, String stream, List<Long> sealedSegments,
                                                         String delegationToken, long requestId) {
        return Futures.allOf(
                sealedSegments
                        .stream()
                        .parallel()
                        .map(id -> notifySealedSegment(scope, stream, id, delegationToken, requestId))
                        .collect(Collectors.toList()));
    }

    private CompletableFuture<Void> notifySealedSegment(final String scope, final String stream, final long sealedSegment,
                                                        String delegationToken, long requestId) {
        return Futures.toVoid(withRetries(() -> segmentHelper.sealSegment(
                scope,
                stream,
                sealedSegment,
                delegationToken, requestId), executor));
    }

    public CompletableFuture<Void> notifyPolicyUpdates(String scope, String stream, List<StreamSegmentRecord> activeSegments,
                                                       ScalingPolicy policy, String delegationToken, long requestId) {
        return Futures.toVoid(Futures.allOfWithResults(activeSegments
                .stream()
                .parallel()
                .map(segment -> notifyPolicyUpdate(scope, stream, policy, segment.segmentId(), delegationToken, requestId))
                .collect(Collectors.toList())));
    }

    private CompletableFuture<Long> getSegmentOffset(String scope, String stream, long segmentId, String delegationToken,
                                                     long requestId) {
        return withRetries(() -> segmentHelper.getSegmentInfo(
                scope,
                stream,
                segmentId,
                delegationToken, requestId), executor)
                .thenApply(WireCommands.StreamSegmentInfo::getWriteOffset);
    }

    private CompletableFuture<Void> notifyPolicyUpdate(String scope, String stream, ScalingPolicy policy, long segmentId,
                                                       String delegationToken, long requestId) {
        return withRetries(() -> segmentHelper.updatePolicy(
                scope,
                stream,
                policy,
                segmentId,
                delegationToken, requestId), executor);
    }

    private SegmentRange convert(String scope, String stream, Map.Entry<Long, Map.Entry<Double, Double>> segment) {
        return ModelHelper.createSegmentRange(scope, stream, segment.getKey(), segment.getValue().getKey(),
                segment.getValue().getValue());
    }

    private UpdateStreamStatus.Status handleUpdateStreamError(Throwable ex, long requestId, String logMessage, String streamFullName) {
        Throwable cause = Exceptions.unwrap(ex);
        log.error(requestId, "Exception updating Stream {}. Cause: {}.", streamFullName, logMessage, cause);
        if (cause instanceof StoreException.DataNotFoundException) {
            return UpdateStreamStatus.Status.STREAM_NOT_FOUND;
        } else if (cause instanceof UnsupportedOperationException) {
            return UpdateStreamStatus.Status.STREAM_SEALED;
        } else if (cause instanceof TimeoutException) {
            throw new CompletionException(cause);
        } else {
            return UpdateStreamStatus.Status.FAILURE;
        }
    }

    private DeleteStreamStatus.Status handleDeleteStreamError(Throwable ex, long requestId, String streamFullName) {
        Throwable cause = Exceptions.unwrap(ex);
        log.error(requestId, "Exception deleting stream {}. Cause: {}", streamFullName, ex);
        if (cause instanceof StoreException.DataNotFoundException) {
            return DeleteStreamStatus.Status.STREAM_NOT_FOUND;
        } else if (cause instanceof TimeoutException) {
            throw new CompletionException(cause);
        } else {
            return DeleteStreamStatus.Status.FAILURE;
        }
    }

<<<<<<< HEAD
    private DeleteScopeStatus.Status handleDeleteScopeError(Throwable ex, long requestId, String scopeName) {
        Throwable cause = Exceptions.unwrap(ex);
        log.error(requestId, "Exception deleting scope {}. Cause: {}", scopeName, ex);
        if (cause instanceof StoreException.DataNotFoundException) {
            return DeleteScopeStatus.Status.SCOPE_NOT_FOUND;
        } else if (cause instanceof TimeoutException) {
            throw new CompletionException(cause);
        } else {
            return DeleteScopeStatus.Status.FAILURE;
        }
    }

    public CompletableFuture<Map<Long, Long>> notifyTxnCommit(final String scope, final String stream,
                                                   final List<Long> segments, final UUID txnId, long requestId) {
        Timer timer = new Timer();
=======
    public CompletableFuture<Map<Long, List<Long>>> mergeTxnSegmentsIntoStreamSegments(final String scope, final String stream,
                                                                                       final List<Long> segments, final List<UUID> txnIds, long requestId) {
>>>>>>> 9404b59a
        return Futures.allOfWithResults(segments.stream()
                        .collect(Collectors.toMap(segId -> segId, segId -> mergeTxnSegments(scope, stream, segId, txnIds, requestId))));
    }

    private CompletableFuture<List<Long>> mergeTxnSegments(final String scope, final String stream,
                                                                             final long segmentNumber, final List<UUID> txnIds, long requestId) {
        return TaskStepsRetryHelper.withRetries(() -> segmentHelper.mergeTxnSegments(scope,
                stream,
                segmentNumber,
                segmentNumber,
                txnIds,
                this.retrieveDelegationToken(), requestId).exceptionally(ex -> {
                    if (ex instanceof WireCommandFailedException) {
                        WireCommandFailedException wcfe = (WireCommandFailedException) ex;
                        if (WireCommandFailedException.Reason.SegmentDoesNotExist.equals(wcfe.getReason())) {
                            final String qualifiedSegmentName = getQualifiedStreamSegmentName(scope, stream, segmentNumber);
                            String message = String.format("Segment Merge failed as target segment [%s] was not found.", qualifiedSegmentName);
                            throw new IllegalStateException(message);
                        }
                    }
                    throw new CompletionException(ex);
        }), executor);
    }

    public CompletableFuture<Void> notifyTxnAbort(final String scope, final String stream,
                                                  final List<Long> segments, final UUID txnId, long requestId) {
        Timer timer = new Timer();
        return Futures.allOf(segments.stream()
                .parallel()
                .map(segment -> notifyTxnAbort(scope, stream, segment, txnId, requestId))
                .collect(Collectors.toList()))
                .thenRun(() -> TransactionMetrics.getInstance().abortTransactionSegments(timer.getElapsed()));
    }

    private CompletableFuture<Controller.TxnStatus> notifyTxnAbort(final String scope, final String stream,
                                                                   final long segmentNumber, final UUID txnId,
                                                                   long requestId) {
        return TaskStepsRetryHelper.withRetries(() -> segmentHelper.abortTransaction(scope,
                stream,
                segmentNumber,
                txnId,
                this.retrieveDelegationToken(), requestId), executor);
    }

    public CompletableFuture<Map<Long, Long>> getCurrentSegmentSizes(String scope, String stream, List<Long> segments,
                                                                     long requestId) {
        return Futures.allOfWithResults(segments.stream().collect(
                Collectors.toMap(x -> x, x -> getSegmentOffset(scope, stream, x, this.retrieveDelegationToken(), requestId))));
    }

    public CompletableFuture<Void> processScale(String scope, String stream,
                                                VersionedMetadata<EpochTransitionRecord> record, OperationContext context,
                                                long requestId, StreamMetadataStore store) {
        List<Long> segmentIds = new ArrayList<>(record.getObject().getNewSegmentsWithRange().keySet());
        List<Long> segmentsToSeal = new ArrayList<>(record.getObject().getSegmentsToSeal());
        String delegationToken = retrieveDelegationToken();
        return notifyNewSegments(scope, stream, segmentIds, context, delegationToken, requestId)
                  .thenCompose(x -> store.scaleCreateNewEpochs(scope, stream, record, context, executor))
                  .thenCompose(x -> notifySealedSegments(scope, stream, segmentsToSeal, delegationToken, requestId))
                  .thenCompose(x -> getSealedSegmentsSize(scope, stream, segmentsToSeal, delegationToken, requestId))
                  .thenCompose(map -> store.scaleSegmentsSealed(scope, stream, map, record, context, executor))
                  .thenCompose(x -> store.completeScale(scope, stream, record, context, executor));
    }

    @Override
    public TaskBase copyWithContext(Context context) {
        return new StreamMetadataTasks(streamMetadataStore,
                bucketStore,
                taskMetadataStore,
                segmentHelper,
                executor,
                eventExecutor,
                context,
                authHelper);
    }

    @Override
    public void close() throws Exception {
        synchronized (lock) {
            toSetEventHelper = false;
            if (eventHelper != null) {
                eventHelper.close();
            }
        }
        eventHelperFuture.cancel(true);
    }

    public String retrieveDelegationToken() {
        return authHelper.retrieveMasterToken();
    }

    @VisibleForTesting
    public void setCompletionTimeoutMillis(long timeoutMillis) {
        eventHelperFuture.thenAccept(eventHelper -> eventHelper.setCompletionTimeoutMillis(timeoutMillis));
    }

    @VisibleForTesting
    void setRetentionFrequencyMillis(long timeoutMillis) {
        retentionFrequencyMillis.set(timeoutMillis);
    }

    @VisibleForTesting
    void setRetentionClock(Supplier<Long> clock) {
        retentionClock.set(clock);
    }

    public long getRequestId(OperationContext context) {
        return context != null ? context.getRequestId() : ControllerService.nextRequestId();
    }
}<|MERGE_RESOLUTION|>--- conflicted
+++ resolved
@@ -2024,7 +2024,6 @@
         }
     }
 
-<<<<<<< HEAD
     private DeleteScopeStatus.Status handleDeleteScopeError(Throwable ex, long requestId, String scopeName) {
         Throwable cause = Exceptions.unwrap(ex);
         log.error(requestId, "Exception deleting scope {}. Cause: {}", scopeName, ex);
@@ -2037,13 +2036,8 @@
         }
     }
 
-    public CompletableFuture<Map<Long, Long>> notifyTxnCommit(final String scope, final String stream,
-                                                   final List<Long> segments, final UUID txnId, long requestId) {
-        Timer timer = new Timer();
-=======
     public CompletableFuture<Map<Long, List<Long>>> mergeTxnSegmentsIntoStreamSegments(final String scope, final String stream,
                                                                                        final List<Long> segments, final List<UUID> txnIds, long requestId) {
->>>>>>> 9404b59a
         return Futures.allOfWithResults(segments.stream()
                         .collect(Collectors.toMap(segId -> segId, segId -> mergeTxnSegments(scope, stream, segId, txnIds, requestId))));
     }
