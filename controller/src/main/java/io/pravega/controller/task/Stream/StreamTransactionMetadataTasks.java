--- conflicted
+++ resolved
@@ -13,11 +13,7 @@
 import io.pravega.client.netty.impl.ConnectionFactory;
 import io.pravega.common.concurrent.Futures;
 import io.pravega.controller.server.SegmentHelper;
-<<<<<<< HEAD
-import io.pravega.controller.server.rpc.auth.PravegaInterceptor;
-=======
 import io.pravega.controller.util.Config;
->>>>>>> 49a87931
 import io.pravega.shared.controller.event.AbortEvent;
 import io.pravega.shared.controller.event.CommitEvent;
 import io.pravega.controller.server.eventProcessor.ControllerEventProcessorConfig;
@@ -87,8 +83,6 @@
     private final HostControllerStore hostControllerStore;
     private final SegmentHelper segmentHelper;
     private final ConnectionFactory connectionFactory;
-    private final boolean authorizationEnabled;
-    private final String tokenSigningKey;
     @Getter
     @VisibleForTesting
     private final TimeoutService timeoutService;
@@ -104,17 +98,13 @@
                                           final String hostId,
                                           final TimeoutServiceConfig timeoutServiceConfig,
                                           final BlockingQueue<Optional<Throwable>> taskCompletionQueue,
-                                          final ConnectionFactory connectionFactory,
-                                          boolean authorizationEnabled,
-                                          String tokenSigningKey) {
+                                          final ConnectionFactory connectionFactory) {
         this.hostId = hostId;
         this.executor = executor;
         this.streamMetadataStore = streamMetadataStore;
         this.hostControllerStore = hostControllerStore;
         this.segmentHelper = segmentHelper;
         this.connectionFactory = connectionFactory;
-        this.authorizationEnabled = authorizationEnabled;
-        this.tokenSigningKey = tokenSigningKey;
         this.timeoutService = new TimerWheelTimeoutService(this, timeoutServiceConfig, taskCompletionQueue);
         readyLatch = new CountDownLatch(1);
     }
@@ -125,7 +115,7 @@
                                           final ScheduledExecutorService executor,
                                           final String hostId,
                                           final TimeoutServiceConfig timeoutServiceConfig,
-                                          final ConnectionFactory connectionFactory, boolean authorizationEnabled, String tokenSigningKey) {
+                                          final ConnectionFactory connectionFactory) {
         this.hostId = hostId;
         this.executor = executor;
         this.streamMetadataStore = streamMetadataStore;
@@ -133,8 +123,6 @@
         this.segmentHelper = segmentHelper;
         this.connectionFactory = connectionFactory;
         this.timeoutService = new TimerWheelTimeoutService(this, timeoutServiceConfig);
-        this.authorizationEnabled = authorizationEnabled;
-        this.tokenSigningKey = tokenSigningKey;
         readyLatch = new CountDownLatch(1);
     }
 
@@ -143,11 +131,9 @@
                                           final SegmentHelper segmentHelper,
                                           final ScheduledExecutorService executor,
                                           final String hostId,
-                                          final ConnectionFactory connectionFactory,
-                                          boolean authorizationEnabled,
-                                          String tokenSigningKey) {
+                                          final ConnectionFactory connectionFactory) {
         this(streamMetadataStore, hostControllerStore, segmentHelper, executor, hostId,
-                TimeoutServiceConfig.defaultConfig(), connectionFactory, authorizationEnabled, tokenSigningKey);
+                TimeoutServiceConfig.defaultConfig(), connectionFactory);
     }
 
     protected void setReady() {
@@ -640,7 +626,7 @@
                 segmentNumber,
                 txnId,
                 this.hostControllerStore,
-                this.connectionFactory, this.retrieveDelegationToken()), executor);
+                this.connectionFactory), executor);
     }
 
     private CompletableFuture<Void> checkReady() {
@@ -655,14 +641,6 @@
                                                         final String stream,
                                                         final OperationContext contextOpt) {
         return contextOpt == null ? streamMetadataStore.createContext(scope, stream) : contextOpt;
-    }
-
-    public String retrieveDelegationToken() {
-        if (authorizationEnabled) {
-            return PravegaInterceptor.retrieveDelegationToken(tokenSigningKey);
-        } else {
-            return "";
-        }
     }
 
     @Override
