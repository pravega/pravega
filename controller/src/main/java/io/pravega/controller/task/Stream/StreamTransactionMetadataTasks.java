/**
 * Copyright (c) 2017 Dell Inc., or its subsidiaries. All Rights Reserved.
 *
 * Licensed under the Apache License, Version 2.0 (the "License");
 * you may not use this file except in compliance with the License.
 * You may obtain a copy of the License at
 *
 *     http://www.apache.org/licenses/LICENSE-2.0
 */
package io.pravega.controller.task.Stream;

import com.google.common.annotations.VisibleForTesting;
import io.pravega.client.EventStreamClientFactory;
import io.pravega.client.stream.EventStreamWriter;
import io.pravega.client.stream.EventWriterConfig;
import io.pravega.common.Exceptions;
import io.pravega.common.concurrent.Futures;
import io.pravega.controller.server.SegmentHelper;
import io.pravega.controller.server.eventProcessor.ControllerEventProcessorConfig;
import io.pravega.controller.server.eventProcessor.ControllerEventProcessors;
import io.pravega.controller.server.rpc.auth.AuthHelper;
import io.pravega.controller.store.stream.OperationContext;
import io.pravega.controller.store.stream.Segment;
import io.pravega.controller.store.stream.StoreException;
import io.pravega.controller.store.stream.StreamMetadataStore;
import io.pravega.controller.store.stream.TxnStatus;
import io.pravega.controller.store.stream.Version;
import io.pravega.controller.store.stream.VersionedTransactionData;
import io.pravega.controller.store.stream.records.RecordHelper;
import io.pravega.controller.store.task.TxnResource;
import io.pravega.controller.stream.api.grpc.v1.Controller.PingTxnStatus;
import io.pravega.controller.stream.api.grpc.v1.Controller.PingTxnStatus.Status;
import io.pravega.controller.timeout.TimeoutService;
import io.pravega.controller.timeout.TimeoutServiceConfig;
import io.pravega.controller.timeout.TimerWheelTimeoutService;
import io.pravega.controller.util.Config;
import io.pravega.controller.util.RetryHelper;
import io.pravega.shared.controller.event.AbortEvent;
import io.pravega.shared.controller.event.CommitEvent;
import java.time.Duration;
import java.util.AbstractMap;
import java.util.List;
import java.util.Optional;
import java.util.UUID;
import java.util.concurrent.BlockingQueue;
import java.util.concurrent.CompletableFuture;
import java.util.concurrent.CountDownLatch;
import java.util.concurrent.ScheduledExecutorService;
import java.util.concurrent.TimeUnit;
import java.util.stream.Collectors;
import lombok.Getter;
import lombok.extern.slf4j.Slf4j;
import org.apache.commons.lang3.tuple.ImmutablePair;
import org.apache.commons.lang3.tuple.Pair;

import static io.pravega.controller.util.RetryHelper.RETRYABLE_PREDICATE;
import static io.pravega.controller.util.RetryHelper.withRetriesAsync;

/**
 * Collection of metadata update tasks on stream.
 * Task methods are annotated with @Task annotation.
 * <p>
 * Any update to the task method signature should be avoided, since it can cause problems during upgrade.
 * Instead, a new overloaded method may be created with the same task annotation name but a new version.
 */
@Slf4j
public class StreamTransactionMetadataTasks implements AutoCloseable {
    /**
     * We derive the maximum execution timeout from the lease time. We assume
     * a maximum number of renewals for the txn and compute the maximum execution
     * time by multiplying the lease timeout by the maximum number of renewals. This
     * multiplier is currently hardcoded because we do not expect applications to change
     * it. The maximum execution timeout is only a safety mechanism for application that
     * should rarely be triggered.
     */
    private static final int MAX_EXECUTION_TIME_MULTIPLIER = 1000;

    protected final String hostId;
    protected final ScheduledExecutorService executor;

    private final StreamMetadataStore streamMetadataStore;
    private final SegmentHelper segmentHelper;
    private final AuthHelper authHelper;
    @Getter
    @VisibleForTesting
    private final TimeoutService timeoutService;

    private volatile boolean ready;
    private final CountDownLatch readyLatch;
    private final CompletableFuture<EventStreamWriter<CommitEvent>> commitWriterFuture;
    private final CompletableFuture<EventStreamWriter<AbortEvent>> abortWriterFuture;

    @VisibleForTesting
    public StreamTransactionMetadataTasks(final StreamMetadataStore streamMetadataStore,
                                          final SegmentHelper segmentHelper,
                                          final ScheduledExecutorService executor,
                                          final String hostId,
                                          final TimeoutServiceConfig timeoutServiceConfig,
                                          final BlockingQueue<Optional<Throwable>> taskCompletionQueue,
<<<<<<< HEAD
                                          final AuthHelper authHelper) {
=======
                                          AuthHelper authHelper) {
>>>>>>> ce6ad016
        this.hostId = hostId;
        this.executor = executor;
        this.streamMetadataStore = streamMetadataStore;
        this.segmentHelper = segmentHelper;
        this.authHelper = authHelper;
        this.timeoutService = new TimerWheelTimeoutService(this, timeoutServiceConfig, taskCompletionQueue);
        readyLatch = new CountDownLatch(1);
        this.commitWriterFuture = new CompletableFuture<>();
        this.abortWriterFuture = new CompletableFuture<>();
    }

    public StreamTransactionMetadataTasks(final StreamMetadataStore streamMetadataStore,
                                          final SegmentHelper segmentHelper,
                                          final ScheduledExecutorService executor,
                                          final String hostId,
                                          final TimeoutServiceConfig timeoutServiceConfig,
<<<<<<< HEAD
                                          final AuthHelper authHelper) {
        this(streamMetadataStore, segmentHelper, executor, hostId, timeoutServiceConfig, null, 
                authHelper);
=======
                                          AuthHelper authHelper) {
        this.hostId = hostId;
        this.executor = executor;
        this.streamMetadataStore = streamMetadataStore;
        this.segmentHelper = segmentHelper;
        this.timeoutService = new TimerWheelTimeoutService(this, timeoutServiceConfig);
        this.authHelper = authHelper;
        readyLatch = new CountDownLatch(1);
>>>>>>> ce6ad016
    }

    public StreamTransactionMetadataTasks(final StreamMetadataStore streamMetadataStore,
                                          final SegmentHelper segmentHelper,
                                          final ScheduledExecutorService executor,
                                          final String hostId,
<<<<<<< HEAD
                                          final AuthHelper authHelper) {
        this(streamMetadataStore, segmentHelper, executor, hostId, TimeoutServiceConfig.defaultConfig(), authHelper);
=======
                                          AuthHelper authHelper) {
        this(streamMetadataStore, segmentHelper, executor, hostId,
                TimeoutServiceConfig.defaultConfig(), authHelper);
>>>>>>> ce6ad016
    }

    private void setReady() {
        ready = true;
        readyLatch.countDown();
    }

    boolean isReady() {
        return ready;
    }

    @VisibleForTesting
    public boolean awaitInitialization(long timeout, TimeUnit timeUnit) throws InterruptedException {
        return readyLatch.await(timeout, timeUnit);
    }

    void awaitInitialization() throws InterruptedException {
        readyLatch.await();
    }

    /**
     * Initializes stream writers for commit and abort streams.
     * This method should be called immediately after creating StreamTransactionMetadataTasks object.
     *
     * @param clientFactory Client factory reference.
     * @param config Controller event processor configuration.
     */
    public Void initializeStreamWriters(final EventStreamClientFactory clientFactory,
                                        final ControllerEventProcessorConfig config) {
        commitWriterFuture.complete(clientFactory.createEventWriter(
                config.getCommitStreamName(),
                ControllerEventProcessors.COMMIT_EVENT_SERIALIZER,
                EventWriterConfig.builder().build()));

        abortWriterFuture.complete(clientFactory.createEventWriter(
                config.getAbortStreamName(),
                ControllerEventProcessors.ABORT_EVENT_SERIALIZER,
                EventWriterConfig.builder().build()));

        this.setReady();
        return null;
    }

    @VisibleForTesting
    public Void initializeStreamWriters(final String commitStreamName, final EventStreamWriter<CommitEvent> commitWriter,
                                        final String abortStreamName, final EventStreamWriter<AbortEvent> abortWriter) {
        this.commitWriterFuture.complete(commitWriter);
        this.abortWriterFuture.complete(abortWriter);
        this.setReady();
        return null;
    }

    /**
     * Create transaction.
     *
     * @param scope              stream scope.
     * @param stream             stream name.
     * @param lease              Time for which transaction shall remain open with sending any heartbeat.
     *                           the scaling operation is initiated on the txn stream.
     * @param contextOpt         operational context
     * @return transaction id.
     */
    public CompletableFuture<Pair<VersionedTransactionData, List<Segment>>> createTxn(final String scope,
                                                                                      final String stream,
                                                                                      final long lease,
                                                                                      final OperationContext contextOpt) {
        final OperationContext context = getNonNullOperationContext(scope, stream, contextOpt);
        return createTxnBody(scope, stream, lease, context);
    }

    /**
     * Transaction heartbeat, that increases transaction timeout by lease number of milliseconds.
     *
     * @param scope Stream scope.
     * @param stream Stream name.
     * @param txId Transaction identifier.
     * @param lease Amount of time in milliseconds by which to extend the transaction lease.
     * @param contextOpt       operational context
     * @return Transaction metadata along with the version of it record in the store.
     */
    public CompletableFuture<PingTxnStatus> pingTxn(final String scope,
                                                    final String stream,
                                                    final UUID txId,
                                                    final long lease,
                                                    final OperationContext contextOpt) {
        final OperationContext context = getNonNullOperationContext(scope, stream, contextOpt);
        return pingTxnBody(scope, stream, txId, lease, context);
    }

    /**
     * Abort transaction.
     *
     * @param scope  stream scope.
     * @param stream stream name.
     * @param txId   transaction id.
     * @param version Expected version of the transaction record in the store.
     * @param contextOpt       operational context
     * @return true/false.
     */
    public CompletableFuture<TxnStatus> abortTxn(final String scope,
                                                 final String stream,
                                                 final UUID txId,
                                                 final Version version,
                                                 final OperationContext contextOpt) {
        final OperationContext context = getNonNullOperationContext(scope, stream, contextOpt);
        return withRetriesAsync(() -> sealTxnBody(hostId, scope, stream, false, txId, version, context),
                RETRYABLE_PREDICATE, 3, executor);
    }

    /**
     * Commit transaction.
     *
     * @param scope      stream scope.
     * @param stream     stream name.
     * @param txId       transaction id.
     * @param contextOpt optional context
     * @return true/false.
     */
    public CompletableFuture<TxnStatus> commitTxn(final String scope, final String stream, final UUID txId,
                                                  final OperationContext contextOpt) {
        final OperationContext context = getNonNullOperationContext(scope, stream, contextOpt);
        return withRetriesAsync(() -> sealTxnBody(hostId, scope, stream, true, txId, null, context),
                RETRYABLE_PREDICATE, 3, executor);
    }

    /**
     * Creates txn on the specified stream.
     *
     * Post-condition:
     * 1. If txn creation succeeds, then
     *     (a) txn node is created in the store,
     *     (b) txn segments are successfully created on respective segment stores,
     *     (c) txn is present in the host-txn index of current host,
     *     (d) txn's timeout is being tracked in timeout service.
     *
     * 2. If process fails after creating txn node, but before responding to the client, then since txn is
     * present in the host-txn index, some other controller process shall abort the txn after maxLeaseValue
     *
     * 3. If timeout service tracks timeout of specified txn,
     * then txn is also present in the host-txn index of current process.
     *
     * Invariant:
     * The following invariants are maintained throughout the execution of createTxn, pingTxn and sealTxn methods.
     * 1. If timeout service tracks timeout of a txn, then txn is also present in the host-txn index of current process.
     * 2. If txn znode is updated, then txn is also present in the host-txn index of current process.
     *
     * @param scope               scope name.
     * @param stream              stream name.
     * @param lease               txn lease.
     * @param ctx                 context.
     * @return                    identifier of the created txn.
     */
    CompletableFuture<Pair<VersionedTransactionData, List<Segment>>> createTxnBody(final String scope,
                                                                                   final String stream,
                                                                                   final long lease,
                                                                                   final OperationContext ctx) {
        // Step 1. Validate parameters.
        CompletableFuture<Void> validate = validate(lease);
        long maxExecutionPeriod = Math.min(MAX_EXECUTION_TIME_MULTIPLIER * lease, Duration.ofDays(1).toMillis());

        // 1. get latest epoch from history
        // 2. generateNewTransactionId.. this step can throw WriteConflictException
        // 3. txn id = 32 bit epoch + 96 bit counter
        // 4. if while creating txn epoch no longer exists, then we will get DataNotFoundException.
        // 5. Retry if we get WriteConflict or DataNotFoundException, from step 1.
        // Note: this is a low probability for either exceptions:
        // - WriteConflict, if multiple controllers are trying to get new range at the same time then we can get write conflict
        // - DataNotFoundException because it will only happen in rare case
        // when we generate the transactionid against latest epoch (if there is ongoing scale then this is new epoch)
        // and then epoch node is deleted as scale starts and completes.
        return validate.thenCompose(validated -> RetryHelper.withRetriesAsync(() ->
                streamMetadataStore.generateTransactionId(scope, stream, ctx, executor)
                .thenCompose(txnId -> {
                    CompletableFuture<Void> addIndex = addTxnToIndex(scope, stream, txnId);

                    // Step 3. Create txn node in the store.
                    CompletableFuture<VersionedTransactionData> txnFuture = createTxnInStore(scope, stream, lease,
                            ctx, maxExecutionPeriod, txnId, addIndex);

                    // Step 4. Notify segment stores about new txn.
                    CompletableFuture<List<Segment>> segmentsFuture = txnFuture.thenComposeAsync(txnData ->
                            streamMetadataStore.getSegmentsInEpoch(scope, stream, txnData.getEpoch(), ctx, executor), executor);

                    CompletableFuture<Void> notify = segmentsFuture.thenComposeAsync(activeSegments ->
                            notifyTxnCreation(scope, stream, activeSegments, txnId), executor).whenComplete((v, e) ->
                            // Method notifyTxnCreation ensures that notification completes
                            // even in the presence of n/w or segment store failures.
                            log.trace("Txn={}, notified segments stores", txnId));

                    // Step 5. Start tracking txn in timeout service
                    return notify.whenCompleteAsync((result, ex) -> {
                        addTxnToTimeoutService(scope, stream, lease, maxExecutionPeriod, txnId, txnFuture);
                    }, executor).thenApplyAsync(v -> {
                        List<Segment> segments = segmentsFuture.join().stream().map(x -> {
                            long generalizedSegmentId = RecordHelper.generalizedSegmentId(x.segmentId(), txnId);
                            return new Segment(generalizedSegmentId, x.getStart(), x.getKeyStart(), x.getKeyEnd());
                        }).collect(Collectors.toList());

                        return new ImmutablePair<>(txnFuture.join(), segments);
                    }, executor);
                }), e -> {
            Throwable unwrap = Exceptions.unwrap(e);
            return unwrap instanceof StoreException.WriteConflictException || unwrap instanceof StoreException.DataNotFoundException;
        }, 5, executor));
    }

    private void addTxnToTimeoutService(String scope, String stream, long lease, long maxExecutionPeriod, UUID txnId,
                                        CompletableFuture<VersionedTransactionData> txnFuture) {
        Version version = null;
        long executionExpiryTime = System.currentTimeMillis() + maxExecutionPeriod;
        if (!txnFuture.isCompletedExceptionally()) {
            version = txnFuture.join().getVersion();
            executionExpiryTime = txnFuture.join().getMaxExecutionExpiryTime();
        }
        timeoutService.addTxn(scope, stream, txnId, version, lease, executionExpiryTime);
        log.trace("Txn={}, added to timeout service on host={}", txnId, hostId);
    }

    private CompletableFuture<VersionedTransactionData> createTxnInStore(String scope, String stream, long lease,
                                                                         OperationContext ctx, long maxExecutionPeriod, UUID txnId,
                                                                         CompletableFuture<Void> addIndex) {
        return addIndex.thenComposeAsync(ignore ->
                                streamMetadataStore.createTransaction(scope, stream, txnId, lease, maxExecutionPeriod,
                                        ctx, executor), executor).whenComplete((v, e) -> {
                            if (e != null) {
                                log.debug("Txn={}, failed creating txn in store", txnId);
                            } else {
                                log.debug("Txn={}, created in store", txnId);
                            }
                        });
    }

    private CompletableFuture<Void> addTxnToIndex(String scope, String stream, UUID txnId) {
        TxnResource resource = new TxnResource(scope, stream, txnId);
        // Step 2. Add txn to host-transaction index.
        return streamMetadataStore.addTxnToIndex(hostId, resource, null)
                .whenComplete((v, e) -> {
                    if (e != null) {
                        log.debug("Txn={}, failed adding txn to host-txn index of host={}", txnId, hostId);
                    } else {
                        log.debug("Txn={}, added txn to host-txn index of host={}", txnId, hostId);
                    }
                });
    }

    @SuppressWarnings("ReturnCount")
    private CompletableFuture<Void> validate(long lease) {
        if (lease < Config.MIN_LEASE_VALUE) {
            return Futures.failedFuture(new IllegalArgumentException("lease should be greater than minimum lease"));
        }
        // If lease value is too large return error
        if (lease > timeoutService.getMaxLeaseValue()) {
            return Futures.failedFuture(new IllegalArgumentException("lease value too large, max value is "
                    + timeoutService.getMaxLeaseValue()));
        }
        return CompletableFuture.completedFuture(null);
    }

    /**
     * Ping a txn thereby updating its timeout to current time + lease.
     *
     * Post-condition:
     * 1. If ping request completes successfully, then
     *     (a) txn timeout is set to lease + current time in timeout service,
     *     (b) txn version in timeout service equals version of txn node in store,
     *     (c) if txn's timeout was not previously tracked in timeout service of current process,
     *     then version of txn node in store is updated, thus fencing out other processes tracking timeout for this txn,
     *     (d) txn is present in the host-txn index of current host,
     *
     * 2. If process fails before responding to the client, then since txn is present in the host-txn index,
     * some other controller process shall abort the txn after maxLeaseValue
     *
     * Store read/update operation is not invoked on receiving ping request for a txn that is being tracked in the
     * timeout service. Otherwise, if the txn is not being tracked in the timeout service, txn node is read from
     * the store and updated.
     *
     * @param scope      scope name.
     * @param stream     stream name.
     * @param txnId      txn id.
     * @param lease      txn lease.
     * @param ctx        context.
     * @return           ping status.
     */
    CompletableFuture<PingTxnStatus> pingTxnBody(final String scope,
                                                 final String stream,
                                                 final UUID txnId,
                                                 final long lease,
                                                 final OperationContext ctx) {
        if (!timeoutService.isRunning()) {
            return CompletableFuture.completedFuture(createStatus(Status.DISCONNECTED));
        }

        log.debug("Txn={}, updating txn node in store and extending lease", txnId);
        return fenceTxnUpdateLease(scope, stream, txnId, lease, ctx);
    }

    private PingTxnStatus createStatus(Status status) {
        return PingTxnStatus.newBuilder().setStatus(status).build();
    }

    private CompletableFuture<PingTxnStatus> fenceTxnUpdateLease(final String scope,
                                                                 final String stream,
                                                                 final UUID txnId,
                                                                 final long lease,
                                                                 final OperationContext ctx) {
        // Step 1. Check whether lease value is within necessary bounds.
        // Step 2. Add txn to host-transaction index.
        // Step 3. Update txn node data in the store,thus updating its version
        //         and fencing other processes from tracking this txn's timeout.
        // Step 4. Add this txn to timeout service and start managing timeout for this txn.
        return streamMetadataStore.getTransactionData(scope, stream, txnId, ctx, executor).thenComposeAsync(txnData -> {
            // Step 1. Sanity check for lease value.
            if (lease > timeoutService.getMaxLeaseValue()) {
                return CompletableFuture.completedFuture(createStatus(Status.LEASE_TOO_LARGE));
            } else if (lease + System.currentTimeMillis() > txnData.getMaxExecutionExpiryTime()) {
                return CompletableFuture.completedFuture(createStatus(Status.MAX_EXECUTION_TIME_EXCEEDED));
            } else {
                TxnResource resource = new TxnResource(scope, stream, txnId);

                // Step 2. Add txn to host-transaction index
                CompletableFuture<Void> addIndex = !timeoutService.containsTxn(scope, stream, txnId) ?
                        streamMetadataStore.addTxnToIndex(hostId, resource, txnData.getVersion()) :
                        CompletableFuture.completedFuture(null);

                addIndex.whenComplete((v, e) -> {
                    if (e != null) {
                        log.debug("Txn={}, failed adding txn to host-txn index of host={}", txnId, hostId);
                    } else {
                        log.debug("Txn={}, added txn to host-txn index of host={}", txnId, hostId);
                    }
                });

                return addIndex.thenComposeAsync(x -> {
                    // Step 3. Update txn node data in the store.
                    CompletableFuture<VersionedTransactionData> pingTxn = streamMetadataStore.pingTransaction(
                            scope, stream, txnData, lease, ctx, executor).whenComplete((v, e) -> {
                        if (e != null) {
                            log.debug("Txn={}, failed updating txn node in store", txnId);
                        } else {
                            log.debug("Txn={}, updated txn node in store", txnId);
                        }
                    });

                    // Step 4. Add it to timeout service and start managing timeout for this txn.
                    return pingTxn.thenApplyAsync(data -> {
                        Version version = data.getVersion();
                        long expiryTime = data.getMaxExecutionExpiryTime();
                        // Even if timeout service has an active/executing timeout task for this txn, it is bound
                        // to fail, since version of txn node has changed because of the above store.pingTxn call.
                        // Hence explicitly add a new timeout task.
                        if (timeoutService.containsTxn(scope, stream, txnId)) {
                            // If timeout service knows about this transaction, attempt to increase its lease.
                            log.debug("Txn={}, extending lease in timeout service", txnId);
                            timeoutService.pingTxn(scope, stream, txnId, version, lease);
                        } else {
                            log.debug("Txn={}, adding in timeout service", txnId);
                            timeoutService.addTxn(scope, stream, txnId, version, lease, expiryTime);
                        }
                        return createStatus(Status.OK);
                    }, executor);
                }, executor);
            }
        }, executor);
    }

    /**
     * Seals a txn and transitions it to COMMITTING (resp. ABORTING) state if commit param is true (resp. false).
     *
     * Post-condition:
     * 1. If seal completes successfully, then
     *     (a) txn state is COMMITTING/ABORTING,
     *     (b) CommitEvent/AbortEvent is present in the commit stream/abort stream,
     *     (c) txn is removed from host-txn index,
     *     (d) txn is removed from the timeout service.
     *
     * 2. If process fails after transitioning txn to COMMITTING/ABORTING state, but before responding to client, then
     * since txn is present in the host-txn index, some other controller process shall put CommitEvent/AbortEvent to
     * commit stream/abort stream.
     *
     * @param host    host id. It is different from hostId iff invoked from TxnSweeper for aborting orphaned txn.
     * @param scope   scope name.
     * @param stream  stream name.
     * @param commit  boolean indicating whether to commit txn.
     * @param txnId   txn id.
     * @param version expected version of txn node in store.
     * @param ctx     context.
     * @return        Txn status after sealing it.
     */
    CompletableFuture<TxnStatus> sealTxnBody(final String host,
                                             final String scope,
                                             final String stream,
                                             final boolean commit,
                                             final UUID txnId,
                                             final Version version,
                                             final OperationContext ctx) {
        TxnResource resource = new TxnResource(scope, stream, txnId);
        Optional<Version> versionOpt = Optional.ofNullable(version);

        // Step 1. Add txn to current host's index, if it is not already present
        CompletableFuture<Void> addIndex = host.equals(hostId) && !timeoutService.containsTxn(scope, stream, txnId) ?
                // PS: txn version in index does not matter, because if update is successful,
                // then txn would no longer be open.
                streamMetadataStore.addTxnToIndex(hostId, resource, version) :
                CompletableFuture.completedFuture(null);

        addIndex.whenComplete((v, e) -> {
            if (e != null) {
                log.debug("Txn={}, already present/newly added to host-txn index of host={}", txnId, hostId);
            } else {
                log.debug("Txn={}, added txn to host-txn index of host={}", txnId, hostId);
            }
        });

        // Step 2. Seal txn
        CompletableFuture<AbstractMap.SimpleEntry<TxnStatus, Integer>> sealFuture = addIndex.thenComposeAsync(x ->
                streamMetadataStore.sealTransaction(scope, stream, txnId, commit, versionOpt, ctx, executor), executor)
                .whenComplete((v, e) -> {
                    if (e != null) {
                        log.debug("Txn={}, failed sealing txn", txnId);
                    } else {
                        log.debug("Txn={}, sealed successfully, commit={}", txnId, commit);
                    }
                });

        // Step 3. write event to corresponding stream.
        return sealFuture.thenComposeAsync(pair -> {
            TxnStatus status = pair.getKey();
            switch (status) {
                case COMMITTING:
                    return writeCommitEvent(scope, stream, pair.getValue(), txnId, status);
                case ABORTING:
                    return writeAbortEvent(scope, stream, pair.getValue(), txnId, status);
                case ABORTED:
                case COMMITTED:
                    return CompletableFuture.completedFuture(status);
                case OPEN:
                case UNKNOWN:
                default:
                    // Not possible after successful streamStore.sealTransaction call, because otherwise an
                    // exception would be thrown.
                    return CompletableFuture.completedFuture(status);
            }
        }, executor).thenComposeAsync(status -> {
            // Step 4. Remove txn from timeoutService, and from the index.
            timeoutService.removeTxn(scope, stream, txnId);
            log.debug("Txn={}, removed from timeout service", txnId);
            return streamMetadataStore.removeTxnFromIndex(host, resource, true).whenComplete((v, e) -> {
                if (e != null) {
                    log.debug("Txn={}, failed removing txn from host-txn index of host={}", txnId, hostId);
                } else {
                    log.debug("Txn={}, removed txn from host-txn index of host={}", txnId, hostId);
                }
            }).thenApply(x -> status);
        }, executor);
    }

    public CompletableFuture<Void> writeCommitEvent(CommitEvent event) {
        return commitWriterFuture
                .thenCompose(commitWriter -> commitWriter.writeEvent(event.getKey(), event));
    }

    CompletableFuture<TxnStatus> writeCommitEvent(String scope, String stream, int epoch, UUID txnId, TxnStatus status) {
        CommitEvent event = new CommitEvent(scope, stream, epoch);
        return TaskStepsRetryHelper.withRetries(() -> writeCommitEvent(event)
                .thenAccept(v -> {
                    log.debug("Transaction {} abort event posted", txnId);
                })
                .exceptionally(ex -> {
                    log.debug("Transaction {}, failed posting abort event. Retrying...", txnId);
                    throw new WriteFailedException(ex);
                }), executor).thenApply(v -> status);
    }

    public CompletableFuture<Void> writeAbortEvent(AbortEvent event) {
        return abortWriterFuture
                .thenCompose(abortWriter -> abortWriter.writeEvent(event.getKey(), event));
    }

    CompletableFuture<TxnStatus> writeAbortEvent(String scope, String stream, int epoch, UUID txnId, TxnStatus status) {
        AbortEvent event = new AbortEvent(scope, stream, epoch, txnId);
        return TaskStepsRetryHelper.withRetries(() -> writeAbortEvent(event)
                .thenAccept(v -> {
                    log.debug("Transaction {} abort event posted", txnId);
                    })
                .exceptionally(ex -> {
                    log.debug("Transaction {}, failed posting abort event. Retrying...", txnId);
                    throw new WriteFailedException(ex); 
                }), executor).thenApply(v -> status);
    }

    private CompletableFuture<Void> notifyTxnCreation(final String scope, final String stream,
                                                      final List<Segment> segments, final UUID txnId) {
        return Futures.allOf(segments.stream()
                .parallel()
                .map(segment -> notifyTxnCreation(scope, stream, segment.segmentId(), txnId))
                .collect(Collectors.toList()));
    }

    private CompletableFuture<UUID> notifyTxnCreation(final String scope, final String stream,
                                                      final long segmentId, final UUID txnId) {
        return TaskStepsRetryHelper.withRetries(() -> segmentHelper.createTransaction(scope,
                stream,
                segmentId,
                txnId,
                this.retrieveDelegationToken()), executor);
<<<<<<< HEAD
=======
    }

    private CompletableFuture<Void> checkReady() {
        if (!ready) {
            return Futures.failedFuture(new IllegalStateException(getClass().getName() + " not yet ready"));
        } else {
            return CompletableFuture.completedFuture(null);
        }
>>>>>>> ce6ad016
    }

    private OperationContext getNonNullOperationContext(final String scope,
                                                        final String stream,
                                                        final OperationContext contextOpt) {
        return contextOpt == null ? streamMetadataStore.createContext(scope, stream) : contextOpt;
    }

    public String retrieveDelegationToken() {
        return authHelper.retrieveMasterToken();
    }

    @Override
    public void close() throws Exception {
        timeoutService.stopAsync();
        timeoutService.awaitTerminated();
        CompletableFuture<Void> commitCloseFuture = commitWriterFuture.thenAccept(EventStreamWriter::close);
        CompletableFuture<Void> abortCloseFuture = abortWriterFuture.thenAccept(EventStreamWriter::close);

        if (commitWriterFuture.isDone()) {
            commitCloseFuture.join();
        } else {
            commitWriterFuture.cancel(true);
        }
        if (abortWriterFuture.isDone()) {
            abortCloseFuture.join();
        } else {
            abortWriterFuture.cancel(true);
        }
    }
}<|MERGE_RESOLUTION|>--- conflicted
+++ resolved
@@ -97,11 +97,7 @@
                                           final String hostId,
                                           final TimeoutServiceConfig timeoutServiceConfig,
                                           final BlockingQueue<Optional<Throwable>> taskCompletionQueue,
-<<<<<<< HEAD
                                           final AuthHelper authHelper) {
-=======
-                                          AuthHelper authHelper) {
->>>>>>> ce6ad016
         this.hostId = hostId;
         this.executor = executor;
         this.streamMetadataStore = streamMetadataStore;
@@ -118,34 +114,17 @@
                                           final ScheduledExecutorService executor,
                                           final String hostId,
                                           final TimeoutServiceConfig timeoutServiceConfig,
-<<<<<<< HEAD
                                           final AuthHelper authHelper) {
         this(streamMetadataStore, segmentHelper, executor, hostId, timeoutServiceConfig, null, 
                 authHelper);
-=======
-                                          AuthHelper authHelper) {
-        this.hostId = hostId;
-        this.executor = executor;
-        this.streamMetadataStore = streamMetadataStore;
-        this.segmentHelper = segmentHelper;
-        this.timeoutService = new TimerWheelTimeoutService(this, timeoutServiceConfig);
-        this.authHelper = authHelper;
-        readyLatch = new CountDownLatch(1);
->>>>>>> ce6ad016
     }
 
     public StreamTransactionMetadataTasks(final StreamMetadataStore streamMetadataStore,
                                           final SegmentHelper segmentHelper,
                                           final ScheduledExecutorService executor,
                                           final String hostId,
-<<<<<<< HEAD
                                           final AuthHelper authHelper) {
         this(streamMetadataStore, segmentHelper, executor, hostId, TimeoutServiceConfig.defaultConfig(), authHelper);
-=======
-                                          AuthHelper authHelper) {
-        this(streamMetadataStore, segmentHelper, executor, hostId,
-                TimeoutServiceConfig.defaultConfig(), authHelper);
->>>>>>> ce6ad016
     }
 
     private void setReady() {
@@ -651,19 +630,8 @@
                 segmentId,
                 txnId,
                 this.retrieveDelegationToken()), executor);
-<<<<<<< HEAD
-=======
-    }
-
-    private CompletableFuture<Void> checkReady() {
-        if (!ready) {
-            return Futures.failedFuture(new IllegalStateException(getClass().getName() + " not yet ready"));
-        } else {
-            return CompletableFuture.completedFuture(null);
-        }
->>>>>>> ce6ad016
-    }
-
+    }
+    
     private OperationContext getNonNullOperationContext(final String scope,
                                                         final String stream,
                                                         final OperationContext contextOpt) {
