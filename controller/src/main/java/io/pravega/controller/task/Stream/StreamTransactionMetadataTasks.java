--- conflicted
+++ resolved
@@ -9,11 +9,9 @@
  */
 package io.pravega.controller.task.Stream;
 
-import com.google.common.annotations.VisibleForTesting;
 import io.pravega.client.ClientFactory;
 import io.pravega.client.netty.impl.ConnectionFactory;
-import io.pravega.client.stream.EventStreamWriter;
-import io.pravega.client.stream.EventWriterConfig;
+import io.pravega.common.ExceptionHelpers;
 import io.pravega.common.concurrent.FutureHelpers;
 import io.pravega.controller.server.SegmentHelper;
 import io.pravega.controller.server.eventProcessor.AbortEvent;
@@ -30,6 +28,10 @@
 import io.pravega.controller.store.task.TaskMetadataStore;
 import io.pravega.controller.task.Task;
 import io.pravega.controller.task.TaskBase;
+import io.pravega.client.stream.AckFuture;
+import io.pravega.client.stream.EventStreamWriter;
+import io.pravega.client.stream.EventWriterConfig;
+import com.google.common.annotations.VisibleForTesting;
 import lombok.extern.slf4j.Slf4j;
 import org.apache.commons.lang3.tuple.ImmutablePair;
 import org.apache.commons.lang3.tuple.Pair;
@@ -39,6 +41,7 @@
 import java.util.Optional;
 import java.util.UUID;
 import java.util.concurrent.CompletableFuture;
+import java.util.concurrent.ExecutionException;
 import java.util.concurrent.ScheduledExecutorService;
 import java.util.stream.Collectors;
 
@@ -274,20 +277,6 @@
                                                         final T event,
                                                         final UUID txnId,
                                                         final TxnStatus txnStatus) {
-<<<<<<< HEAD
-        log.debug("Transaction {}, state={}, sending request to {}", txid, txnStatus, streamName);
-
-        return streamWriter.writeEvent(key, event)
-                .thenApplyAsync(v -> {
-                    log.debug("Transaction {}, sent request to {}", txid, streamName);
-                    return txnStatus;
-                }, executor)
-                .exceptionally(ex -> {
-                    log.warn("Transaction {}, failed sending {} to {}. Retrying...", txid, event.getClass()
-                            .getSimpleName(), streamName);
-                    throw new WriteFailedException(ex);
-                });
-=======
         log.debug("Transaction {}, state={}, sending request to {}", txnId, txnStatus, streamName);
         AckFuture future = streamWriter.writeEvent(key, event);
         CompletableFuture<AckFuture> writeComplete = new CompletableFuture<>();
@@ -309,7 +298,6 @@
                 throw new WriteFailedException(realException);
             }
         }, executor);
->>>>>>> a3ec4b17
     }
 
     private CompletableFuture<Void> notifyTxnCreation(final String scope, final String stream,
