/**
 * Copyright (c) 2017 Dell Inc., or its subsidiaries. All Rights Reserved.
 *
 * Licensed under the Apache License, Version 2.0 (the "License");
 * you may not use this file except in compliance with the License.
 * You may obtain a copy of the License at
 *
 *     http://www.apache.org/licenses/LICENSE-2.0
 */
package io.pravega.controller.task.Stream;

import io.pravega.client.ClientFactory;
import io.pravega.client.netty.impl.ConnectionFactory;
<<<<<<< HEAD
import io.pravega.client.stream.EventStreamWriter;
import io.pravega.client.stream.EventWriterConfig;
=======
import io.pravega.common.ExceptionHelpers;
>>>>>>> e5e9896d
import io.pravega.common.concurrent.FutureHelpers;
import io.pravega.controller.server.SegmentHelper;
import io.pravega.controller.server.eventProcessor.AbortEvent;
import io.pravega.controller.server.eventProcessor.CommitEvent;
import io.pravega.controller.server.eventProcessor.ControllerEventProcessorConfig;
import io.pravega.controller.server.eventProcessor.ControllerEventProcessors;
import io.pravega.controller.store.host.HostControllerStore;
import io.pravega.controller.store.stream.OperationContext;
import io.pravega.controller.store.stream.Segment;
import io.pravega.controller.store.stream.StreamMetadataStore;
import io.pravega.controller.store.stream.TxnStatus;
import io.pravega.controller.store.stream.VersionedTransactionData;
import io.pravega.client.stream.AckFuture;
import io.pravega.client.stream.EventStreamWriter;
import io.pravega.client.stream.EventWriterConfig;
import com.google.common.annotations.VisibleForTesting;
import io.pravega.controller.store.task.TxnResource;
import io.pravega.controller.stream.api.grpc.v1.Controller.PingTxnStatus;
import io.pravega.controller.stream.api.grpc.v1.Controller.PingTxnStatus.Status;
import io.pravega.controller.timeout.TimeoutService;
import io.pravega.controller.timeout.TimeoutServiceConfig;
import io.pravega.controller.timeout.TimerWheelTimeoutService;
import lombok.Getter;
import lombok.extern.slf4j.Slf4j;
import org.apache.commons.lang3.tuple.ImmutablePair;
import org.apache.commons.lang3.tuple.Pair;

import java.util.AbstractMap;
import java.util.List;
import java.util.Optional;
import java.util.UUID;
import java.util.concurrent.BlockingQueue;
import java.util.concurrent.CompletableFuture;
<<<<<<< HEAD
=======
import java.util.concurrent.CountDownLatch;
import java.util.concurrent.ExecutionException;
>>>>>>> e5e9896d
import java.util.concurrent.ScheduledExecutorService;
import java.util.concurrent.TimeUnit;
import java.util.stream.Collectors;

/**
 * Collection of metadata update tasks on stream.
 * Task methods are annotated with @Task annotation.
 * <p>
 * Any update to the task method signature should be avoided, since it can cause problems during upgrade.
 * Instead, a new overloaded method may be created with the same task annotation name but a new version.
 */
@Slf4j
public class StreamTransactionMetadataTasks implements AutoCloseable {

    protected EventStreamWriter<CommitEvent> commitEventEventStreamWriter;
    protected EventStreamWriter<AbortEvent> abortEventEventStreamWriter;
    protected String commitStreamName;
    protected String abortStreamName;
    protected final String hostId;
    protected final ScheduledExecutorService executor;

    private final StreamMetadataStore streamMetadataStore;
    private final HostControllerStore hostControllerStore;
    private final SegmentHelper segmentHelper;
    private final ConnectionFactory connectionFactory;
    @Getter
    @VisibleForTesting
    private final TimeoutService timeoutService;

    private volatile boolean ready;
    private final CountDownLatch readyLatch;

    @VisibleForTesting
    public StreamTransactionMetadataTasks(final StreamMetadataStore streamMetadataStore,
                                          final HostControllerStore hostControllerStore,
                                          final SegmentHelper segmentHelper,
                                          final ScheduledExecutorService executor,
                                          final String hostId,
                                          final TimeoutServiceConfig timeoutServiceConfig,
                                          final BlockingQueue<Optional<Throwable>> taskCompletionQueue,
                                          final ConnectionFactory connectionFactory) {
        this.hostId = hostId;
        this.executor = executor;
        this.streamMetadataStore = streamMetadataStore;
        this.hostControllerStore = hostControllerStore;
        this.segmentHelper = segmentHelper;
        this.connectionFactory = connectionFactory;
        this.timeoutService = new TimerWheelTimeoutService(this, timeoutServiceConfig, taskCompletionQueue);
        readyLatch = new CountDownLatch(1);
    }

    public StreamTransactionMetadataTasks(final StreamMetadataStore streamMetadataStore,
                                          final HostControllerStore hostControllerStore,
                                          final SegmentHelper segmentHelper,
                                          final ScheduledExecutorService executor,
                                          final String hostId,
                                          final TimeoutServiceConfig timeoutServiceConfig,
                                          final ConnectionFactory connectionFactory) {
        this.hostId = hostId;
        this.executor = executor;
        this.streamMetadataStore = streamMetadataStore;
        this.hostControllerStore = hostControllerStore;
        this.segmentHelper = segmentHelper;
        this.connectionFactory = connectionFactory;
        this.timeoutService = new TimerWheelTimeoutService(this, timeoutServiceConfig);
        readyLatch = new CountDownLatch(1);
    }

    public StreamTransactionMetadataTasks(final StreamMetadataStore streamMetadataStore,
                                          final HostControllerStore hostControllerStore,
                                          final SegmentHelper segmentHelper,
                                          final ScheduledExecutorService executor,
                                          final String hostId,
                                          final ConnectionFactory connectionFactory) {
        this(streamMetadataStore, hostControllerStore, segmentHelper, executor, hostId,
                TimeoutServiceConfig.defaultConfig(), connectionFactory);
    }

    protected void setReady() {
        ready = true;
        readyLatch.countDown();
    }

    boolean isReady() {
        return ready;
    }

    @VisibleForTesting
    public boolean awaitInitialization(long timeout, TimeUnit timeUnit) throws InterruptedException {
        return readyLatch.await(timeout, timeUnit);
    }

    public void awaitInitialization() throws InterruptedException {
        readyLatch.await();
    }

    /**
     * Initializes stream writers for commit and abort streams.
     * This method should be called immediately after creating StreamTransactionMetadataTasks object.
     *
     * @param clientFactory Client factory reference.
     * @param config Controller event processor configuration.
     */
    public Void initializeStreamWriters(final ClientFactory clientFactory,
                                        final ControllerEventProcessorConfig config) {
        this.commitStreamName = config.getCommitStreamName();
        this.commitEventEventStreamWriter = clientFactory.createEventWriter(
                config.getCommitStreamName(),
                ControllerEventProcessors.COMMIT_EVENT_SERIALIZER,
                EventWriterConfig.builder().build());

        this.abortStreamName = config.getAbortStreamName();
        this.abortEventEventStreamWriter = clientFactory.createEventWriter(
                config.getAbortStreamName(),
                ControllerEventProcessors.ABORT_EVENT_SERIALIZER,
                EventWriterConfig.builder().build());

        this.setReady();
        return null;
    }

    @VisibleForTesting
    public Void initializeStreamWriters(final String commitStreamName, final EventStreamWriter<CommitEvent> commitWriter,
                                        final String abortStreamName, final EventStreamWriter<AbortEvent> abortWriter) {
        this.commitStreamName = commitStreamName;
        this.commitEventEventStreamWriter = commitWriter;
        this.abortStreamName = abortStreamName;
        this.abortEventEventStreamWriter = abortWriter;
        this.setReady();
        return null;
    }

    /**
     * Create transaction.
     *
     * @param scope              stream scope.
     * @param stream             stream name.
     * @param lease              Time for which transaction shall remain open with sending any heartbeat.
     * @param maxExecutionPeriod Maximum time for which client may extend txn lease.
     * @param scaleGracePeriod   Maximum time for which client may extend txn lease once
     *                           the scaling operation is initiated on the txn stream.
     * @param contextOpt         operational context
     * @return transaction id.
     */
    public CompletableFuture<Pair<VersionedTransactionData, List<Segment>>> createTxn(final String scope,
                                                                                      final String stream,
                                                                                      final long lease,
                                                                                      final long maxExecutionPeriod,
                                                                                      final long scaleGracePeriod,
                                                                                      final OperationContext contextOpt) {
        return checkReady().thenComposeAsync(x -> {
            final OperationContext context = getNonNullOperationContext(scope, stream, contextOpt);
            return createTxnBody(scope, stream, lease, maxExecutionPeriod, scaleGracePeriod, context);
        }, executor);
    }

    /**
     * Transaction heartbeat, that increases transaction timeout by lease number of milliseconds.
     *
     * @param scope Stream scope.
     * @param stream Stream name.
     * @param txId Transaction identifier.
     * @param lease Amount of time in milliseconds by which to extend the transaction lease.
     * @param contextOpt       operational context
     * @return Transaction metadata along with the version of it record in the store.
     */
    public CompletableFuture<PingTxnStatus> pingTxn(final String scope,
                                                    final String stream,
                                                    final UUID txId,
                                                    final long lease,
                                                    final OperationContext contextOpt) {
        return checkReady().thenComposeAsync(x -> {
            final OperationContext context = getNonNullOperationContext(scope, stream, contextOpt);
            return pingTxnBody(scope, stream, txId, lease, context);
        }, executor);
    }

    /**
     * Abort transaction.
     *
     * @param scope  stream scope.
     * @param stream stream name.
     * @param txId   transaction id.
     * @param version Expected version of the transaction record in the store.
     * @param contextOpt       operational context
     * @return true/false.
     */
    public CompletableFuture<TxnStatus> abortTxn(final String scope,
                                                 final String stream,
                                                 final UUID txId,
                                                 final Integer version,
                                                 final OperationContext contextOpt) {
        return checkReady().thenComposeAsync(x -> {
            final OperationContext context = getNonNullOperationContext(scope, stream, contextOpt);
            return sealTxnBody(hostId, scope, stream, false, txId, version, context);
        }, executor);
    }

    /**
     * Commit transaction.
     *
     * @param scope      stream scope.
     * @param stream     stream name.
     * @param txId       transaction id.
     * @param contextOpt optional context
     * @return true/false.
     */
    public CompletableFuture<TxnStatus> commitTxn(final String scope, final String stream, final UUID txId,
                                                  final OperationContext contextOpt) {
        return checkReady().thenComposeAsync(x -> {
            final OperationContext context = getNonNullOperationContext(scope, stream, contextOpt);
            return sealTxnBody(hostId, scope, stream, true, txId, null, context);
        }, executor);
    }

    /**
     * Creates txn on the specified stream.
     *
     * Post-condition:
     * 1. If txn creation succeeds, then
     *     (a) txn node is created in the store,
     *     (b) txn segments are successfully created on respective segment stores,
     *     (c) txn is present in the host-txn index of current host,
     *     (d) txn's timeout is being tracked in timeout service.
     *
     * 2. If process fails after creating txn node, but before responding to the client, then since txn is
     * present in the host-txn index, some other controller process shall abort the txn after maxLeaseValue
     *
     * 3. If timeout service tracks timeout of specified txn,
     * then txn is also present in the host-txn index of current process.
     *
     * Invariant:
     * The following invariants are maintained throughout the execution of createTxn, pingTxn and sealTxn methods.
     * 1. If timeout service tracks timeout of a txn, then txn is also present in the host-txn index of current process.
     * 2. If txn znode is updated, then txn is also present in the host-txn index of current process.
     *
     * @param scope               scope name.
     * @param stream              stream name.
     * @param lease               txn lease.
     * @param maxExecutionPeriod  maximum amount of time for which txn may remain open.
     * @param scaleGracePeriod    amount of time for which txn may remain open after scale operation is initiated.
     * @param ctx                 context.
     * @return                    identifier of the created txn.
     */
    CompletableFuture<Pair<VersionedTransactionData, List<Segment>>> createTxnBody(final String scope,
                                                                                   final String stream,
                                                                                   final long lease,
                                                                                   final long maxExecutionPeriod,
                                                                                   final long scaleGracePeriod,
                                                                                   final OperationContext ctx) {
        // Step 1. Validate parameters.
        CompletableFuture<Void> validate = validate(lease, maxExecutionPeriod, scaleGracePeriod);

        UUID txnId = UUID.randomUUID();
        TxnResource resource = new TxnResource(scope, stream, txnId);

        // Step 2. Add txn to host-transaction index.
        CompletableFuture<Void> addIndex = validate.thenComposeAsync(ignore ->
                streamMetadataStore.addTxnToIndex(hostId, resource, 0), executor).whenComplete((v, e) -> {
                    if (e != null) {
                        log.debug("Txn={}, failed adding txn to host-txn index of host={}", txnId, hostId);
                    } else {
                        log.debug("Txn={}, added txn to host-txn index of host={}", txnId, hostId);
                    }
                });

        // Step 3. Create txn node in the store.
        CompletableFuture<VersionedTransactionData> txnFuture = addIndex.thenComposeAsync(ignore ->
                streamMetadataStore.createTransaction(scope, stream, txnId, lease, maxExecutionPeriod,
                        scaleGracePeriod, ctx, executor), executor).whenComplete((v, e) -> {
                    if (e != null) {
                        log.debug("Txn={}, failed creating txn in store", txnId);
                    } else {
                        log.debug("Txn={}, created in store", txnId);
                    }
                });

        // Step 4. Notify segment stores about new txn.
        CompletableFuture<List<Segment>> segmentsFuture = txnFuture.thenComposeAsync(txnData ->
                streamMetadataStore.getActiveSegments(scope, stream, txnData.getEpoch(), ctx, executor), executor);

        CompletableFuture<Void> notify = segmentsFuture.thenComposeAsync(activeSegments ->
                notifyTxnCreation(scope, stream, activeSegments, txnId), executor).whenComplete((v, e) ->
                // Method notifyTxnCreation ensures that notification completes
                // even in the presence of n/w or segment store failures.
                log.debug("Txn={}, notified segments stores", txnId));

        // Step 5. Start tracking txn in timeout service
        return notify.thenApplyAsync(y -> {
            int version = txnFuture.join().getVersion();
            long executionExpiryTime = txnFuture.join().getMaxExecutionExpiryTime();
            timeoutService.addTxn(scope, stream, txnId, version, lease, executionExpiryTime, scaleGracePeriod);
            log.debug("Txn={}, added to timeout service on host={}", txnId, hostId);
            return null;
        }, executor).thenApplyAsync(v -> new ImmutablePair<>(txnFuture.join(), segmentsFuture.join()), executor);
    }

    @SuppressWarnings("ReturnCount")
    private CompletableFuture<Void> validate(long lease, long maxExecutionPeriod, long scaleGracePeriod) {
        if (lease <= 0) {
            return FutureHelpers.failedFuture(new IllegalArgumentException("lease should be a positive number"));
        }
        if (maxExecutionPeriod <= 0) {
            return FutureHelpers.failedFuture(new IllegalArgumentException("maxExecutionPeriod should be a positive number"));
        }
        if (scaleGracePeriod <= 0) {
            return FutureHelpers.failedFuture(
                    new IllegalArgumentException("scaleGracePeriod should be a positive number"));
        }
        // If scaleGracePeriod is larger than maxScaleGracePeriod return error
        if (scaleGracePeriod > timeoutService.getMaxScaleGracePeriod()) {
            return FutureHelpers.failedFuture(new IllegalArgumentException("scaleGracePeriod too large, max value is "
                    + timeoutService.getMaxScaleGracePeriod()));
        }
        // If lease value is too large return error
        if (lease > scaleGracePeriod || lease > maxExecutionPeriod || lease > timeoutService.getMaxLeaseValue()) {
            return FutureHelpers.failedFuture(new IllegalArgumentException("lease value too large, max value is "
                    + Math.min(scaleGracePeriod, Math.min(maxExecutionPeriod, timeoutService.getMaxLeaseValue()))));
        }
        return CompletableFuture.completedFuture(null);
    }

    /**
     * Ping a txn thereby updating its timeout to current time + lease.
     *
     * Post-condition:
     * 1. If ping request completes successfully, then
     *     (a) txn timeout is set to lease + current time in timeout service,
     *     (b) txn version in timeout service equals version of txn node in store,
     *     (c) if txn's timeout was not previously tracked in timeout service of current process,
     *     then version of txn node in store is updated, thus fencing out other processes tracking timeout for this txn,
     *     (d) txn is present in the host-txn index of current host,
     *
     * 2. If process fails before responding to the client, then since txn is present in the host-txn index,
     * some other controller process shall abort the txn after maxLeaseValue
     *
     * Store read/update operation is not invoked on receiving ping request for a txn that is being tracked in the
     * timeout service. Otherwise, if the txn is not being tracked in the timeout service, txn node is read from
     * the store and updated.
     *
     * @param scope      scope name.
     * @param stream     stream name.
     * @param txnId      txn id.
     * @param lease      txn lease.
     * @param ctx        context.
     * @return           ping status.
     */
    CompletableFuture<PingTxnStatus> pingTxnBody(final String scope,
                                                 final String stream,
                                                 final UUID txnId,
                                                 final long lease,
                                                 final OperationContext ctx) {
        if (!timeoutService.isRunning()) {
            return CompletableFuture.completedFuture(createStatus(Status.DISCONNECTED));
        }

        if (timeoutService.containsTxn(scope, stream, txnId)) {
            // If timeout service knows about this transaction, attempt to increase its lease.
            log.debug("Txn={}, extending lease in timeout service", txnId);
            return CompletableFuture.completedFuture(timeoutService.pingTxn(scope, stream, txnId, lease));
        } else {
            // Otherwise, fence other potential processes managing timeout for this txn, and update its lease.
            log.debug("Txn={}, updating txn node in store and extending lease", txnId);
            return fenceTxnUpdateLease(scope, stream, txnId, lease, ctx);
        }
    }

    private PingTxnStatus createStatus(Status status) {
        return PingTxnStatus.newBuilder().setStatus(status).build();
    }

    private CompletableFuture<PingTxnStatus> fenceTxnUpdateLease(final String scope,
                                                                 final String stream,
                                                                 final UUID txnId,
                                                                 final long lease,
                                                                 final OperationContext ctx) {
        // Step 1. Check whether lease value is within necessary bounds.
        // Step 2. Add txn to host-transaction index.
        // Step 3. Update txn node data in the store,thus updating its version
        //         and fencing other processes from tracking this txn's timeout.
        // Step 4. Add this txn to timeout service and start managing timeout for this txn.
        return streamMetadataStore.getTransactionData(scope, stream, txnId, ctx, executor).thenComposeAsync(txnData -> {
            // Step 1. Sanity check for lease value.
            if (lease > txnData.getScaleGracePeriod() || lease > timeoutService.getMaxLeaseValue()) {
                return CompletableFuture.completedFuture(createStatus(Status.LEASE_TOO_LARGE));
            } else if (lease + System.currentTimeMillis() > txnData.getMaxExecutionExpiryTime()) {
                return CompletableFuture.completedFuture(createStatus(Status.MAX_EXECUTION_TIME_EXCEEDED));
            } else {
                TxnResource resource = new TxnResource(scope, stream, txnId);
                int expVersion = txnData.getVersion() + 1;

                // Step 2. Add txn to host-transaction index
                CompletableFuture<Void> addIndex = streamMetadataStore.addTxnToIndex(hostId, resource, expVersion).whenComplete((v, e) -> {
                    if (e != null) {
                        log.debug("Txn={}, failed adding txn to host-txn index of host={}", txnId, hostId);
                    } else {
                        log.debug("Txn={}, added txn to host-txn index of host={}", txnId, hostId);
                    }
                });

                return addIndex.thenComposeAsync(x -> {
                    // Step 3. Update txn node data in the store.
                    CompletableFuture<VersionedTransactionData> pingTxn = streamMetadataStore.pingTransaction(
                            scope, stream, txnData, lease, ctx, executor).whenComplete((v, e) -> {
                        if (e != null) {
                            log.debug("Txn={}, failed updating txn node in store", txnId);
                        } else {
                            log.debug("Txn={}, updated txn node in store", txnId);
                        }
                    });

                    // Step 4. Add it to timeout service and start managing timeout for this txn.
                    return pingTxn.thenApplyAsync(data -> {
                        int version = data.getVersion();
                        long expiryTime = data.getMaxExecutionExpiryTime();
                        long scaleGracePeriod = data.getScaleGracePeriod();
                        // Even if timeout service has an active/executing timeout task for this txn, it is bound
                        // to fail, since version of txn node has changed because of the above store.pingTxn call.
                        // Hence explicitly add a new timeout task.
                        log.debug("Txn={}, adding txn to host-txn index", txnId);
                        timeoutService.addTxn(scope, stream, txnId, version, lease, expiryTime, scaleGracePeriod);
                        return createStatus(Status.OK);
                    }, executor);
                }, executor);
            }
        }, executor);
    }

    /**
     * Seals a txn and transitions it to COMMITTING (resp. ABORTING) state if commit param is true (resp. false).
     *
     * Post-condition:
     * 1. If seal completes successfully, then
     *     (a) txn state is COMMITTING/ABORTING,
     *     (b) CommitEvent/AbortEvent is present in the commit stream/abort stream,
     *     (c) txn is removed from host-txn index,
     *     (d) txn is removed from the timeout service.
     *
     * 2. If process fails after transitioning txn to COMMITTING/ABORTING state, but before responding to client, then
     * since txn is present in the host-txn index, some other controller process shall put CommitEvent/AbortEvent to
     * commit stream/abort stream.
     *
     * @param host    host id. It is different from hostId iff invoked from TxnSweeper for aborting orphaned txn.
     * @param scope   scope name.
     * @param stream  stream name.
     * @param commit  boolean indicating whether to commit txn.
     * @param txnId   txn id.
     * @param version expected version of txn node in store.
     * @param ctx     context.
     * @return        Txn status after sealing it.
     */
    CompletableFuture<TxnStatus> sealTxnBody(final String host,
                                             final String scope,
                                             final String stream,
                                             final boolean commit,
                                             final UUID txnId,
                                             final Integer version,
                                             final OperationContext ctx) {
        TxnResource resource = new TxnResource(scope, stream, txnId);
        Optional<Integer> versionOpt = Optional.ofNullable(version);

        // Step 1. Add txn to current host's index, if it is not already present
        CompletableFuture<Void> addIndex = host.equals(hostId) && !timeoutService.containsTxn(scope, stream, txnId) ?
                // PS: txn version in index does not matter, because if update is successful,
                // then txn would no longer be open.
                streamMetadataStore.addTxnToIndex(hostId, resource, Integer.MAX_VALUE) :
                CompletableFuture.completedFuture(null);

        addIndex.whenComplete((v, e) -> {
            if (e != null) {
                log.debug("Txn={}, already present/newly added to host-txn index of host={}", txnId, hostId);
            } else {
                log.debug("Txn={}, failed adding txn to host-txn index of host={}", txnId, hostId);
            }
        });

        // Step 2. Seal txn
        CompletableFuture<AbstractMap.SimpleEntry<TxnStatus, Integer>> sealFuture = addIndex.thenComposeAsync(x ->
                streamMetadataStore.sealTransaction(scope, stream, txnId, commit, versionOpt, ctx, executor), executor)
                .whenComplete((v, e) -> {
                    if (e != null) {
                        log.debug("Txn={}, failed sealing txn", txnId);
                    } else {
                        log.debug("Txn={}, sealed successfully, commit={}", txnId, commit);
                    }
                });

        // Step 3. write event to corresponding stream.
        return sealFuture.thenComposeAsync(pair -> {
            TxnStatus status = pair.getKey();
            switch (status) {
                case COMMITTING:
                    return writeCommitEvent(scope, stream, pair.getValue(), txnId, status);
                case ABORTING:
                    return writeAbortEvent(scope, stream, pair.getValue(), txnId, status);
                case ABORTED:
                case COMMITTED:
                    return CompletableFuture.completedFuture(status);
                case OPEN:
                case UNKNOWN:
                default:
                    // Not possible after successful streamStore.sealTransaction call, because otherwise an
                    // exception would be thrown.
                    return CompletableFuture.completedFuture(status);
            }
        }, executor).thenComposeAsync(status -> {
            // Step 4. Remove txn from timeoutService, and from the index.
            timeoutService.removeTxn(scope, stream, txnId);
            log.debug("Txn={}, removed from timeout service", txnId);
            return streamMetadataStore.removeTxnFromIndex(host, resource, true).whenComplete((v, e) -> {
                if (e != null) {
                    log.debug("Txn={}, failed removing txn from host-txn index of host={}", txnId, hostId);
                } else {
                    log.debug("Txn={}, removed txn from host-txn index of host={}", txnId, hostId);
                }
            }).thenApply(x -> status);
        }, executor);
    }

    CompletableFuture<TxnStatus> writeCommitEvent(String scope, String stream, int epoch, UUID txnId, TxnStatus status) {
        String key = scope + stream;
        CommitEvent event = new CommitEvent(scope, stream, epoch, txnId);
        return TaskStepsRetryHelper.withRetries(() -> writeEvent(commitEventEventStreamWriter, commitStreamName,
                key, event, txnId, status), executor);
    }

    CompletableFuture<TxnStatus> writeAbortEvent(String scope, String stream, int epoch, UUID txnId, TxnStatus status) {
        String key = txnId.toString();
        AbortEvent event = new AbortEvent(scope, stream, epoch, txnId);
        return TaskStepsRetryHelper.withRetries(() -> writeEvent(abortEventEventStreamWriter, abortStreamName,
                key, event, txnId, status), executor);
    }

    private <T> CompletableFuture<TxnStatus> writeEvent(final EventStreamWriter<T> streamWriter,
                                                        final String streamName,
                                                        final String key,
                                                        final T event,
                                                        final UUID txnId,
                                                        final TxnStatus txnStatus) {
<<<<<<< HEAD
        log.debug("Transaction {}, state={}, sending request to {}", txnId, txnStatus, streamName);
        return streamWriter.writeEvent(key, event)
                .thenApplyAsync(v -> {
                    log.debug("Transaction {}, sent request to {}", txnId, streamName);
                    return txnStatus;
                }, executor)
                .exceptionally(ex -> {
                    log.warn("Transaction {}, failed sending {} to {}. Retrying...", txnId, event.getClass()
                            .getSimpleName(), streamName);
                    throw new WriteFailedException(ex);
                });
=======
        log.debug("Txn={}, state={}, sending request to {}", txnId, txnStatus, streamName);
        AckFuture future = streamWriter.writeEvent(key, event);
        CompletableFuture<AckFuture> writeComplete = new CompletableFuture<>();
        future.addListener(() -> writeComplete.complete(future), executor);
        return writeComplete.thenApplyAsync(ackFuture -> {
            try {
                // ackFuture is complete by now, so we can do a get without blocking
                ackFuture.get();
                log.debug("Txn={}, sent request to {}", txnId, streamName);
                return txnStatus;
            } catch (InterruptedException e) {
                log.warn("Txn={}, unexpected interrupted exception while sending {} to {}. Retrying...",
                        txnId, event.getClass().getSimpleName(), streamName);
                throw new WriteFailedException(e);
            } catch (ExecutionException e) {
                Throwable realException = ExceptionHelpers.getRealException(e);
                log.warn("Txn={}, failed sending {} to {}. Retrying...",
                        txnId, event.getClass().getSimpleName(), streamName);
                throw new WriteFailedException(realException);
            }
        }, executor);
>>>>>>> e5e9896d
    }

    private CompletableFuture<Void> notifyTxnCreation(final String scope, final String stream,
                                                      final List<Segment> segments, final UUID txnId) {
        return FutureHelpers.allOf(segments.stream()
                .parallel()
                .map(segment -> notifyTxnCreation(scope, stream, segment.getNumber(), txnId))
                .collect(Collectors.toList()));
    }

    private CompletableFuture<UUID> notifyTxnCreation(final String scope, final String stream,
                                                      final int segmentNumber, final UUID txnId) {
        return TaskStepsRetryHelper.withRetries(() -> segmentHelper.createTransaction(scope,
                stream,
                segmentNumber,
                txnId,
                this.hostControllerStore,
                this.connectionFactory), executor);
    }

    private CompletableFuture<Void> checkReady() {
        if (!ready) {
            return FutureHelpers.failedFuture(new IllegalStateException(getClass().getName() + " not yet ready"));
        } else {
            return CompletableFuture.completedFuture(null);
        }
    }

    private OperationContext getNonNullOperationContext(final String scope,
                                                        final String stream,
                                                        final OperationContext contextOpt) {
        return contextOpt == null ? streamMetadataStore.createContext(scope, stream) : contextOpt;
    }

    @Override
    public void close() throws Exception {
        timeoutService.stopAsync();
        timeoutService.awaitTerminated();
        if (commitEventEventStreamWriter != null) {
            commitEventEventStreamWriter.close();
        }
        if (abortEventEventStreamWriter != null) {
            abortEventEventStreamWriter.close();
        }
    }
}<|MERGE_RESOLUTION|>--- conflicted
+++ resolved
@@ -11,12 +11,6 @@
 
 import io.pravega.client.ClientFactory;
 import io.pravega.client.netty.impl.ConnectionFactory;
-<<<<<<< HEAD
-import io.pravega.client.stream.EventStreamWriter;
-import io.pravega.client.stream.EventWriterConfig;
-=======
-import io.pravega.common.ExceptionHelpers;
->>>>>>> e5e9896d
 import io.pravega.common.concurrent.FutureHelpers;
 import io.pravega.controller.server.SegmentHelper;
 import io.pravega.controller.server.eventProcessor.AbortEvent;
@@ -29,7 +23,6 @@
 import io.pravega.controller.store.stream.StreamMetadataStore;
 import io.pravega.controller.store.stream.TxnStatus;
 import io.pravega.controller.store.stream.VersionedTransactionData;
-import io.pravega.client.stream.AckFuture;
 import io.pravega.client.stream.EventStreamWriter;
 import io.pravega.client.stream.EventWriterConfig;
 import com.google.common.annotations.VisibleForTesting;
@@ -50,11 +43,7 @@
 import java.util.UUID;
 import java.util.concurrent.BlockingQueue;
 import java.util.concurrent.CompletableFuture;
-<<<<<<< HEAD
-=======
 import java.util.concurrent.CountDownLatch;
-import java.util.concurrent.ExecutionException;
->>>>>>> e5e9896d
 import java.util.concurrent.ScheduledExecutorService;
 import java.util.concurrent.TimeUnit;
 import java.util.stream.Collectors;
@@ -594,8 +583,7 @@
                                                         final T event,
                                                         final UUID txnId,
                                                         final TxnStatus txnStatus) {
-<<<<<<< HEAD
-        log.debug("Transaction {}, state={}, sending request to {}", txnId, txnStatus, streamName);
+        log.debug("Txn={}, state={}, sending request to {}", txnId, txnStatus, streamName);
         return streamWriter.writeEvent(key, event)
                 .thenApplyAsync(v -> {
                     log.debug("Transaction {}, sent request to {}", txnId, streamName);
@@ -606,29 +594,6 @@
                             .getSimpleName(), streamName);
                     throw new WriteFailedException(ex);
                 });
-=======
-        log.debug("Txn={}, state={}, sending request to {}", txnId, txnStatus, streamName);
-        AckFuture future = streamWriter.writeEvent(key, event);
-        CompletableFuture<AckFuture> writeComplete = new CompletableFuture<>();
-        future.addListener(() -> writeComplete.complete(future), executor);
-        return writeComplete.thenApplyAsync(ackFuture -> {
-            try {
-                // ackFuture is complete by now, so we can do a get without blocking
-                ackFuture.get();
-                log.debug("Txn={}, sent request to {}", txnId, streamName);
-                return txnStatus;
-            } catch (InterruptedException e) {
-                log.warn("Txn={}, unexpected interrupted exception while sending {} to {}. Retrying...",
-                        txnId, event.getClass().getSimpleName(), streamName);
-                throw new WriteFailedException(e);
-            } catch (ExecutionException e) {
-                Throwable realException = ExceptionHelpers.getRealException(e);
-                log.warn("Txn={}, failed sending {} to {}. Retrying...",
-                        txnId, event.getClass().getSimpleName(), streamName);
-                throw new WriteFailedException(realException);
-            }
-        }, executor);
->>>>>>> e5e9896d
     }
 
     private CompletableFuture<Void> notifyTxnCreation(final String scope, final String stream,
