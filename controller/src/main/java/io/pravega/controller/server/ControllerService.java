--- conflicted
+++ resolved
@@ -273,7 +273,7 @@
 
         return CompletableFuture.completedFuture(
                 segmentHelper.getSegmentUri(segment.getStreamInfo().getScope(), segment.getStreamInfo().getStream(),
-                        segment.getSegmentId())
+                        segment.getSegmentId(), hostStore)
         );
     }
 
@@ -444,15 +444,9 @@
      * @param limit limit for number of streams to return. 
      * @return List of streams in scope.
      */
-<<<<<<< HEAD
-    public CompletableFuture<Pair<List<String>, String>> listStreamNamesInScope(final String scope, final String token, final int limit) {
-        Exceptions.checkNotNullOrEmpty(scope, "scope");
-        return streamStore.listStreamNamesInScope(scope, token, limit, executor);
-=======
     public CompletableFuture<Pair<List<String>, String>> listStreams(final String scope, final String token, final int limit) {
         Exceptions.checkNotNullOrEmpty(scope, "scope");
         return streamStore.listStream(scope, token, limit, executor);
->>>>>>> b4155031
     }
 
     /**
