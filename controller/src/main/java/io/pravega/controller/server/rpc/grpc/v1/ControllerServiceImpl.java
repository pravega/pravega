--- conflicted
+++ resolved
@@ -452,11 +452,7 @@
                         log.debug("result =  {}", value);
                         if (ex != null) {
                             Throwable cause = Exceptions.unwrap(ex);
-<<<<<<< HEAD
                             logError(requestTag, cause);
-=======
-                            log.error("Controller api failed with error: {}", ex.getMessage(), ex);
->>>>>>> 8583d93d
                             String errorDescription = replyWithStackTraceOnError ? "controllerStackTrace=" + Throwables.getStackTraceAsString(ex) : cause.getMessage();
                             streamObserver.onError(Status.INTERNAL
                                     .withCause(cause)
