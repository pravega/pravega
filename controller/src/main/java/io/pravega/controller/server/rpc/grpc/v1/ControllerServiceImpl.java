--- conflicted
+++ resolved
@@ -27,11 +27,8 @@
 import io.pravega.controller.server.security.auth.AuthorizationResource;
 import io.pravega.controller.server.security.auth.AuthorizationResourceImpl;
 import io.pravega.controller.server.security.auth.GrpcAuthHelper;
-<<<<<<< HEAD
+import io.pravega.controller.server.security.auth.handler.AuthContext;
 import io.pravega.shared.security.auth.PermissionsHelper;
-=======
->>>>>>> 9c6f28f1
-import io.pravega.controller.server.security.auth.handler.AuthContext;
 import io.pravega.controller.store.stream.StoreException;
 import io.pravega.controller.store.task.LockFailedException;
 import io.pravega.controller.stream.api.grpc.v1.Controller;
@@ -221,7 +218,6 @@
         RequestTag requestTag = requestTracker.initializeAndTrackRequestTag(requestIdGenerator.get(), "createStream",
                                                                             scope, stream);
         log.info(requestTag.getRequestId(), "createStream called for stream {}/{}.", scope, stream);
-<<<<<<< HEAD
 
         if (stream.startsWith("_RG")) {
             authenticateExecuteAndProcessResults(() -> this.grpcAuthHelper.checkAuthorizationAndCreateToken(
@@ -238,14 +234,6 @@
                             System.currentTimeMillis()),
                     responseObserver, requestTag);
         }
-=======
-        authenticateExecuteAndProcessResults(() -> this.grpcAuthHelper.checkAuthorizationAndCreateToken(
-                authorizationResource.ofStreamsInScope(scope), AuthHandler.Permissions.READ_UPDATE),
-                                             delegationToken -> controllerService.createStream(scope, stream,
-                                                                                               ModelHelper.encode(request),
-                                                                                               System.currentTimeMillis()),
-                                             responseObserver, requestTag);
->>>>>>> 9c6f28f1
     }
 
     @Override
@@ -255,7 +243,6 @@
         RequestTag requestTag = requestTracker.initializeAndTrackRequestTag(requestIdGenerator.get(), "updateStream",
                 scope, stream);
         log.info(requestTag.getRequestId(), "updateStream called for stream {}/{}.", scope, stream);
-<<<<<<< HEAD
 
         Supplier<String> authorizationSupplier = () -> {
             if (stream.startsWith("_")) {
@@ -274,13 +261,6 @@
         authenticateExecuteAndProcessResults(authorizationSupplier,
                 authorizationResult -> controllerService.updateStream(scope, stream, ModelHelper.encode(request)),
                 responseObserver, requestTag);
-=======
-        authenticateExecuteAndProcessResults(() -> this.grpcAuthHelper.checkAuthorization(
-                authorizationResource.ofStreamInScope(scope, stream), AuthHandler.Permissions.READ_UPDATE),
-                                             delegationToken -> controllerService.updateStream(scope, stream,
-                                                                                               ModelHelper.encode(request)),
-                                             responseObserver, requestTag);
->>>>>>> 9c6f28f1
     }
 
     @Override
@@ -326,13 +306,7 @@
     @Override
     public void getCurrentSegments(StreamInfo request, StreamObserver<SegmentRanges> responseObserver) {
         log.info("getCurrentSegments called for stream {}/{}.", request.getScope(), request.getStream());
-<<<<<<< HEAD
         authenticateExecuteAndProcessResults(createDelegationTokenSupplier(request),
-=======
-        authenticateExecuteAndProcessResults(() -> this.grpcAuthHelper.checkAuthorizationAndCreateToken(
-                authorizationResource.ofStreamInScope(request.getScope(), request.getStream()),
-                AuthHandler.Permissions.READ_UPDATE),
->>>>>>> 9c6f28f1
                 delegationToken -> {
                     log.debug("Delegation token getCurrentSegments is: {}", delegationToken);
                     logIfEmpty(delegationToken, "getCurrentSegments", request.getScope(), request.getStream());
@@ -392,14 +366,7 @@
     public void getSegments(GetSegmentsRequest request, StreamObserver<SegmentsAtTime> responseObserver) {
         log.debug("getSegments called for stream " + request.getStreamInfo().getScope() + "/" +
                 request.getStreamInfo().getStream());
-<<<<<<< HEAD
         authenticateExecuteAndProcessResults(this.createDelegationTokenSupplier(request.getStreamInfo()),
-=======
-        authenticateExecuteAndProcessResults(() -> this.grpcAuthHelper.checkAuthorizationAndCreateToken(
-                authorizationResource.ofStreamInScope(request.getStreamInfo().getScope(),
-                        request.getStreamInfo().getStream()),
-                AuthHandler.Permissions.READ_UPDATE),
->>>>>>> 9c6f28f1
                 delegationToken -> {
                     logIfEmpty(delegationToken, "getSegments", request.getStreamInfo().getScope(),
                             request.getStreamInfo().getStream());
@@ -795,13 +762,7 @@
     @Override
     public void getDelegationToken(StreamInfo request, StreamObserver<DelegationToken> responseObserver)  {
         log.info("getDelegationToken called for stream {}/{}.", request.getScope(), request.getStream());
-<<<<<<< HEAD
         authenticateExecuteAndProcessResults(this.createDelegationTokenSupplier(request),
-=======
-        authenticateExecuteAndProcessResults(() -> this.grpcAuthHelper.checkAuthorizationAndCreateToken(
-                authorizationResource.ofStreamInScope(request.getScope(), request.getStream()),
-                AuthHandler.Permissions.READ_UPDATE),
->>>>>>> 9c6f28f1
                 delegationToken -> {
                     logIfEmpty(delegationToken, "getDelegationToken", request.getScope(), request.getStream());
                     return CompletableFuture.completedFuture(DelegationToken
