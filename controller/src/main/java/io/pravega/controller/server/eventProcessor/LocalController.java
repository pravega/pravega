--- conflicted
+++ resolved
@@ -436,12 +436,7 @@
     }
 
     @Override
-<<<<<<< HEAD
-    public CompletableFuture<Void> writerShutdown(String writerId, Stream stream) {
-        return Futures.toVoid(controller.shutdownWriter(stream.getScope(), stream.getStreamName(), writerId));
-=======
     public CompletableFuture<Void> removeWriter(String writerId, Stream stream) {
         return Futures.toVoid(controller.removeWriter(stream.getScope(), stream.getStreamName(), writerId));
->>>>>>> a04f24a9
     }
 }