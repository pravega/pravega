/**
 * Copyright (c) 2017 Dell Inc., or its subsidiaries. All Rights Reserved.
 *
 * Licensed under the Apache License, Version 2.0 (the "License");
 * you may not use this file except in compliance with the License.
 * You may obtain a copy of the License at
 *
 *     http://www.apache.org/licenses/LICENSE-2.0
 */
package io.pravega.controller.server.eventProcessor;

import com.google.common.base.Preconditions;
import io.pravega.client.segment.impl.Segment;
import io.pravega.client.stream.PingFailedException;
import io.pravega.client.stream.Position;
import io.pravega.client.stream.Stream;
import io.pravega.client.stream.StreamConfiguration;
import io.pravega.client.stream.StreamCut;
import io.pravega.client.stream.Transaction;
import io.pravega.client.stream.impl.CancellableRequest;
import io.pravega.client.stream.impl.Controller;
import io.pravega.client.stream.impl.ControllerFailureException;
import io.pravega.client.stream.impl.ModelHelper;
import io.pravega.client.stream.impl.SegmentWithRange;
import io.pravega.client.stream.impl.StreamImpl;
import io.pravega.client.stream.impl.StreamSegmentSuccessors;
import io.pravega.client.stream.impl.StreamSegments;
import io.pravega.client.stream.impl.StreamSegmentsWithPredecessors;
import io.pravega.client.stream.impl.TxnSegments;
import io.pravega.client.stream.impl.WriterPosition;
import io.pravega.common.concurrent.Futures;
import io.pravega.common.util.AsyncIterator;
import io.pravega.common.util.ContinuationTokenAsyncIterator;
import io.pravega.controller.server.ControllerService;
import io.pravega.controller.server.rpc.auth.PravegaInterceptor;
import io.pravega.controller.stream.api.grpc.v1.Controller.ScaleResponse;
import io.pravega.controller.stream.api.grpc.v1.Controller.SegmentRange;
import io.pravega.shared.protocol.netty.PravegaNodeUri;
import java.util.AbstractMap;
import java.util.Collection;
import java.util.Collections;
import java.util.HashMap;
import java.util.List;
import java.util.Map;
import java.util.NavigableMap;
import java.util.Optional;
import java.util.TreeMap;
import java.util.UUID;
import java.util.concurrent.CompletableFuture;
import java.util.concurrent.CompletionException;
import java.util.concurrent.ScheduledExecutorService;
import java.util.function.Function;
import java.util.stream.Collectors;
import org.apache.commons.lang3.StringUtils;

public class LocalController implements Controller {

    private static final int LIST_STREAM_IN_SCOPE_LIMIT = 1000;
    private ControllerService controller;
    private final String tokenSigningKey;
    private final boolean authorizationEnabled;

    public LocalController(ControllerService controller, boolean authorizationEnabled, String tokenSigningKey) {
        this.controller = controller;
        this.tokenSigningKey = tokenSigningKey;
        this.authorizationEnabled = authorizationEnabled;
    }

    @Override
    public CompletableFuture<Boolean> createScope(final String scopeName) {
        return this.controller.createScope(scopeName).thenApply(x -> {
            switch (x.getStatus()) {
            case FAILURE:
                throw new ControllerFailureException("Failed to create scope: " + scopeName);
            case INVALID_SCOPE_NAME:
                throw new IllegalArgumentException("Illegal scope name: " + scopeName);
            case SCOPE_EXISTS:
                return false;
            case SUCCESS:
                return true;
            default:
                throw new ControllerFailureException("Unknown return status creating scope " + scopeName + " "
                        + x.getStatus());
            }
        });
    }

    @Override
    public AsyncIterator<Stream> listStreams(String scopeName) {
        final Function<String, CompletableFuture<Map.Entry<String, Collection<Stream>>>> function = token ->
                controller.listStreams(scopeName, token, LIST_STREAM_IN_SCOPE_LIMIT)
                          .thenApply(result -> {
                              List<Stream> asStreamList = result.getKey().stream().map(m -> new StreamImpl(scopeName, m)).collect(Collectors.toList());
                              return new AbstractMap.SimpleEntry<>(result.getValue(), asStreamList);
                          });

        return new ContinuationTokenAsyncIterator<>(function, "");
    }

    @Override
    public CompletableFuture<Boolean> deleteScope(String scopeName) {
        return this.controller.deleteScope(scopeName).thenApply(x -> {
            switch (x.getStatus()) {
            case FAILURE:
                throw new ControllerFailureException("Failed to delete scope: " + scopeName);
            case SCOPE_NOT_EMPTY:
                throw new IllegalStateException("Scope " + scopeName + " is not empty.");
            case SCOPE_NOT_FOUND:
                return false;
            case SUCCESS:
                return true;
            default:
                throw new ControllerFailureException("Unknown return status deleting scope " + scopeName
                                                     + " " + x.getStatus());
            }
        });
    }

    @Override
    public CompletableFuture<Boolean> createStream(String scope, String streamName, final StreamConfiguration streamConfig) {
        return this.controller.createStream(scope, streamName, streamConfig, System.currentTimeMillis()).thenApply(x -> {
            switch (x.getStatus()) {
            case FAILURE:
                throw new ControllerFailureException("Failed to createing stream: " + streamConfig);
            case INVALID_STREAM_NAME:
                throw new IllegalArgumentException("Illegal stream name: " + streamConfig);
            case SCOPE_NOT_FOUND:
                throw new IllegalArgumentException("Scope does not exist: " + streamConfig);
            case STREAM_EXISTS:
                return false;
            case SUCCESS:
                return true;
            default:
                throw new ControllerFailureException("Unknown return status creating stream " + streamConfig
                                                     + " " + x.getStatus());
            }
        });
    }

    @Override
    public CompletableFuture<Boolean> updateStream(String scope, String streamName, final StreamConfiguration streamConfig) {
        return this.controller.updateStream(scope, streamName, streamConfig).thenApply(x -> {
            switch (x.getStatus()) {
            case FAILURE:
                throw new ControllerFailureException("Failed to update stream: " + streamConfig);
            case SCOPE_NOT_FOUND:
                throw new IllegalArgumentException("Scope does not exist: " + streamConfig);
            case STREAM_NOT_FOUND:
                throw new IllegalArgumentException("Stream does not exist: " + streamConfig);
            case SUCCESS:
                return true;
            default:
                throw new ControllerFailureException("Unknown return status updating stream " + streamConfig
                                                     + " " + x.getStatus());
            }
        });
    }

    @Override
    public CompletableFuture<Boolean> truncateStream(final String scope, final String stream, final StreamCut streamCut) {
        final Map<Long, Long> segmentToOffsetMap = streamCut.asImpl().getPositions().entrySet().stream()
                                                               .collect(Collectors.toMap(e -> e.getKey().getSegmentId(),
                                                                       Map.Entry::getValue));
        return truncateStream(scope, stream, segmentToOffsetMap);
    }

    public CompletableFuture<Boolean> truncateStream(final String scope, final String stream, final Map<Long, Long> streamCut) {
        return this.controller.truncateStream(scope, stream, streamCut).thenApply(x -> {
            switch (x.getStatus()) {
            case FAILURE:
                throw new ControllerFailureException("Failed to truncate stream: " + stream);
            case SCOPE_NOT_FOUND:
                throw new IllegalArgumentException("Scope does not exist: " + scope);
            case STREAM_NOT_FOUND:
                throw new IllegalArgumentException("Stream does not exist: " + stream);
            case SUCCESS:
                return true;
            default:
                throw new ControllerFailureException("Unknown return status truncating stream " + stream
                                                     + " " + x.getStatus());
            }
        });
    }

    @Override
    public CompletableFuture<Boolean> sealStream(String scope, String streamName) {
        return this.controller.sealStream(scope, streamName).thenApply(x -> {
            switch (x.getStatus()) {
            case FAILURE:
                throw new ControllerFailureException("Failed to seal stream: " + streamName);
            case SCOPE_NOT_FOUND:
                throw new IllegalArgumentException("Scope does not exist: " + scope);
            case STREAM_NOT_FOUND:
                throw new IllegalArgumentException("Stream does not exist: " + streamName);
            case SUCCESS:
                return true;
            default:
                throw new ControllerFailureException("Unknown return status scealing stream " + streamName
                                                     + " " + x.getStatus());
            }
        });
    }

    @Override
    public CompletableFuture<Boolean> deleteStream(final String scope, final String streamName) {
        return this.controller.deleteStream(scope, streamName).thenApply(x -> {
            switch (x.getStatus()) {
            case FAILURE:
                throw new ControllerFailureException("Failed to delete stream: " + streamName);
            case STREAM_NOT_FOUND:
                return false;
            case STREAM_NOT_SEALED:
                throw new IllegalArgumentException("Stream is not sealed: " + streamName);
            case SUCCESS:
                return true;
            default:
                throw new ControllerFailureException("Unknown return status deleting stream " + streamName + " "
                        + x.getStatus());
            }
        });
    }

    @Override
    public CancellableRequest<Boolean> scaleStream(final Stream stream, final List<Long> sealedSegments,
                                                   final Map<Double, Double> newKeyRanges,
                                                   final ScheduledExecutorService executor) {
        CancellableRequest<Boolean> cancellableRequest = new CancellableRequest<>();

        startScaleInternal(stream, sealedSegments, newKeyRanges)
                .whenComplete((startScaleResponse, e) -> {
                    if (e != null) {
                        cancellableRequest.start(() -> Futures.failedFuture(e), any -> true, executor);
                    } else {
                        final boolean started = startScaleResponse.getStatus().equals(ScaleResponse.ScaleStreamStatus.STARTED);

                        cancellableRequest.start(() -> {
                            if (started) {
                                return checkScaleStatus(stream, startScaleResponse.getEpoch());
                            } else {
                                return CompletableFuture.completedFuture(false);
                            }
                        }, isDone -> !started || isDone, executor);
                    }
                });

        return cancellableRequest;
    }

    @Override
    public CompletableFuture<Boolean> startScale(final Stream stream,
                                                  final List<Long> sealedSegments,
                                                  final Map<Double, Double> newKeyRanges) {
        return startScaleInternal(stream, sealedSegments, newKeyRanges)
                .thenApply(x -> {
                    switch (x.getStatus()) {
                    case FAILURE:
                        throw new ControllerFailureException("Failed to scale stream: " + stream);
                    case PRECONDITION_FAILED:
                        return false;
                    case STARTED:
                        return true;
                    default:
                        throw new ControllerFailureException("Unknown return status scaling stream "
                                + stream + " " + x.getStatus());
                    }
                });
    }

    @Override
    public CompletableFuture<Boolean> checkScaleStatus(final Stream stream, final int epoch) {
        return this.controller.checkScale(stream.getScope(), stream.getStreamName(), epoch)
                .thenApply(response -> {
                    switch (response.getStatus()) {
                        case IN_PROGRESS:
                            return false;
                        case SUCCESS:
                            return true;
                        case INVALID_INPUT:
                            throw new ControllerFailureException("invalid input");
                        case INTERNAL_ERROR:
                        default:
                            throw new ControllerFailureException("unknown error");
                    }
                });
    }

    private CompletableFuture<ScaleResponse> startScaleInternal(final Stream stream, final List<Long> sealedSegments,
                                                                final Map<Double, Double> newKeyRanges) {
        Preconditions.checkNotNull(stream, "stream");
        Preconditions.checkNotNull(sealedSegments, "sealedSegments");
        Preconditions.checkNotNull(newKeyRanges, "newKeyRanges");

        return this.controller.scale(stream.getScope(),
                stream.getStreamName(),
                sealedSegments,
                newKeyRanges,
                System.currentTimeMillis());
    }

    @Override
    public CompletableFuture<StreamSegments> getCurrentSegments(final String scope, final String streamName) {
        return controller.getCurrentSegments(scope, streamName)
                .thenApply(this::getStreamSegments);
    }

    private StreamSegments getStreamSegments(List<SegmentRange> ranges) {
        NavigableMap<Double, SegmentWithRange> rangeMap = new TreeMap<>();
        for (SegmentRange r : ranges) {
            rangeMap.put(r.getMaxKey(), new SegmentWithRange(ModelHelper.encode(r.getSegmentId()), r.getMinKey(), r.getMaxKey()));
        }
        return new StreamSegments(rangeMap, retrieveDelegationToken());
    }

    @Override
    public CompletableFuture<TxnSegments> createTransaction(Stream stream, long lease) {
        return controller
                .createTransaction(stream.getScope(), stream.getStreamName(), lease)
                .thenApply(pair -> new TxnSegments(getStreamSegments(pair.getRight()), pair.getKey()));
    }

    @Override
    public CompletableFuture<Transaction.PingStatus> pingTransaction(Stream stream, UUID txId, long lease) {
        return controller.pingTransaction(stream.getScope(), stream.getStreamName(), ModelHelper.decode(txId), lease)
                         .thenApply(status -> {
                             try {
                                 return ModelHelper.encode(status.getStatus(), stream + " " + txId);
                             } catch (PingFailedException ex) {
                                 throw new CompletionException(ex);
                             }
                         });
    }

    @Override
    public CompletableFuture<Void> commitTransaction(Stream stream, final String writerId, final Long timestamp, UUID txnId) {
        long time = Optional.ofNullable(timestamp).orElse(Long.MIN_VALUE);
        return controller
                .commitTransaction(stream.getScope(), stream.getStreamName(), ModelHelper.decode(txnId), writerId, time)
                .thenApply(x -> null);
    }

    @Override
    public CompletableFuture<Void> abortTransaction(Stream stream, UUID txId) {
        return controller
                .abortTransaction(stream.getScope(), stream.getStreamName(), ModelHelper.decode(txId))
                .thenApply(x -> null);
    }

    @Override
    public CompletableFuture<Transaction.Status> checkTransactionStatus(Stream stream, UUID txnId) {
        return controller.checkTransactionStatus(stream.getScope(), stream.getStreamName(), ModelHelper.decode(txnId))
                .thenApply(status -> ModelHelper.encode(status.getState(), stream + " " + txnId));
    }

    @Override
    public CompletableFuture<Map<Segment, Long>> getSegmentsAtTime(Stream stream, long timestamp) {
        return controller.getSegmentsAtHead(stream.getScope(), stream.getStreamName()).thenApply(segments -> {
            return segments.entrySet()
                           .stream()
                           .collect(Collectors.toMap(entry -> ModelHelper.encode(entry.getKey()),
                                                     entry -> entry.getValue()));
        });
    }

    @Override
    public CompletableFuture<StreamSegmentsWithPredecessors> getSuccessors(Segment segment) {
        return controller.getSegmentsImmediatelyFollowing(ModelHelper.decode(segment))
                .thenApply(x -> {
                    Map<SegmentWithRange, List<Long>> map = new HashMap<>();
                    x.forEach((segmentId, list) -> map.put(ModelHelper.encode(segmentId), list));
                    return new StreamSegmentsWithPredecessors(map, retrieveDelegationToken());
                });
    }

    @Override
    public CompletableFuture<StreamSegmentSuccessors> getSuccessors(StreamCut from) {
        return getSegments(from, StreamCut.UNBOUNDED);
    }

    @Override
    public CompletableFuture<StreamSegmentSuccessors> getSegments(StreamCut fromStreamCut, StreamCut toStreamCut) {
        Stream stream = fromStreamCut.asImpl().getStream();
        return controller.getSegmentsBetweenStreamCuts(ModelHelper.decode(stream.getScope(), stream.getStreamName(),
                getStreamCutMap(fromStreamCut), getStreamCutMap(toStreamCut)))
                .thenApply(segments -> ModelHelper.createStreamCutRangeResponse(stream.getScope(), stream.getStreamName(),
                        segments.stream().map(x -> ModelHelper.createSegmentId(stream.getScope(), stream.getStreamName(), x.segmentId()))
                                .collect(Collectors.toList()), retrieveDelegationToken()))
                .thenApply(response -> new StreamSegmentSuccessors(response.getSegmentsList().stream().map(ModelHelper::encode).collect(Collectors.toSet()),
                response.getDelegationToken()));
    }

    @Override
    public CompletableFuture<PravegaNodeUri> getEndpointForSegment(String qualifiedSegmentName) {
        Segment segment = Segment.fromScopedName(qualifiedSegmentName);
            return controller.getURI(ModelHelper.createSegmentId(segment.getScope(), segment.getStreamName(),
                    segment.getSegmentId())).thenApply(ModelHelper::encode);
    }

    @Override
    public CompletableFuture<Boolean> isSegmentOpen(Segment segment) {
        return controller.isSegmentValid(segment.getScope(), segment.getStreamName(), segment.getSegmentId());
    }

    @Override
    public void close() {
    }

    public String retrieveDelegationToken() {
        if (authorizationEnabled) {
            return PravegaInterceptor.retrieveMasterToken(tokenSigningKey);
        } else {
            return StringUtils.EMPTY;
        }
    }

    @Override
    public CompletableFuture<String> getOrRefreshDelegationTokenFor(String scope, String streamName) {
        String retVal = "";
        if (authorizationEnabled) {
            retVal = PravegaInterceptor.retrieveMasterToken(tokenSigningKey);
        }
        return CompletableFuture.completedFuture(retVal);
    }

    private Map<Long, Long> getStreamCutMap(StreamCut streamCut) {
        if (streamCut.equals(StreamCut.UNBOUNDED)) {
            return Collections.emptyMap();
        }
        return streamCut.asImpl().getPositions().entrySet()
                .stream().collect(Collectors.toMap(x -> x.getKey().getSegmentId(), Map.Entry::getValue));
    }

    @Override
    public CompletableFuture<Void> noteTimestampFromWriter(String writer, Stream stream, long timestamp,
<<<<<<< HEAD
                                                           WriterPosition lastWrittenPosition) {
        // TODO watermarking: Implement this feature in the controller and call the method here.
        return null;
=======
                                                           Position lastWrittenPosition) {
        Map<Long, Long> map = ModelHelper.createStreamCut(stream, lastWrittenPosition.asImpl()).getCutMap();
        return Futures.toVoid(controller.noteTimestampFromWriter(stream.getScope(), stream.getStreamName(), writer, timestamp, map));
>>>>>>> da6aa198
    }

    @Override
    public CompletableFuture<Void> removeWriter(String writerId, Stream stream) {
        return Futures.toVoid(controller.removeWriter(stream.getScope(), stream.getStreamName(), writerId));
    }
}<|MERGE_RESOLUTION|>--- conflicted
+++ resolved
@@ -430,16 +430,9 @@
     }
 
     @Override
-    public CompletableFuture<Void> noteTimestampFromWriter(String writer, Stream stream, long timestamp,
-<<<<<<< HEAD
-                                                           WriterPosition lastWrittenPosition) {
-        // TODO watermarking: Implement this feature in the controller and call the method here.
-        return null;
-=======
-                                                           Position lastWrittenPosition) {
-        Map<Long, Long> map = ModelHelper.createStreamCut(stream, lastWrittenPosition.asImpl()).getCutMap();
+    public CompletableFuture<Void> noteTimestampFromWriter(String writer, Stream stream, long timestamp, WriterPosition lastWrittenPosition) {
+        Map<Long, Long> map = ModelHelper.createStreamCut(stream, lastWrittenPosition).getCutMap();
         return Futures.toVoid(controller.noteTimestampFromWriter(stream.getScope(), stream.getStreamName(), writer, timestamp, map));
->>>>>>> da6aa198
     }
 
     @Override
