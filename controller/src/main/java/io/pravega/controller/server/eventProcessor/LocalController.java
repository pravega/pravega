/**
 * Copyright (c) Dell Inc., or its subsidiaries. All Rights Reserved.
 *
 * Licensed under the Apache License, Version 2.0 (the "License");
 * you may not use this file except in compliance with the License.
 * You may obtain a copy of the License at
 *
 *     http://www.apache.org/licenses/LICENSE-2.0
 */
package io.pravega.controller.server.eventProcessor;

import com.google.common.base.Preconditions;
import io.pravega.client.admin.KeyValueTableInfo;
import io.pravega.client.segment.impl.Segment;
import io.pravega.client.stream.PingFailedException;
import io.pravega.client.stream.Stream;
import io.pravega.client.stream.StreamConfiguration;
import io.pravega.client.stream.StreamCut;
import io.pravega.client.stream.Transaction;
import io.pravega.client.control.impl.CancellableRequest;
import io.pravega.client.control.impl.Controller;
import io.pravega.client.control.impl.ControllerFailureException;
import io.pravega.client.control.impl.ModelHelper;
import io.pravega.client.stream.impl.SegmentWithRange;
import io.pravega.client.stream.impl.StreamImpl;
import io.pravega.client.stream.impl.StreamSegmentSuccessors;
import io.pravega.client.stream.impl.StreamSegments;
import io.pravega.client.stream.impl.StreamSegmentsWithPredecessors;
import io.pravega.client.stream.impl.TxnSegments;
import io.pravega.client.stream.impl.WriterPosition;
import io.pravega.client.tables.KeyValueTableConfiguration;
import io.pravega.client.tables.impl.KeyValueTableSegments;
import io.pravega.common.concurrent.Futures;
import io.pravega.common.util.AsyncIterator;
import io.pravega.common.util.ContinuationTokenAsyncIterator;
import io.pravega.controller.server.ControllerService;
import io.pravega.controller.server.rpc.auth.GrpcAuthHelper;
import io.pravega.controller.stream.api.grpc.v1.Controller.ScaleResponse;
import io.pravega.controller.stream.api.grpc.v1.Controller.SegmentRange;
import io.pravega.shared.protocol.netty.PravegaNodeUri;
import java.util.AbstractMap;
import java.util.Collection;
import java.util.Collections;
import java.util.HashMap;
import java.util.List;
import java.util.Map;
import java.util.NavigableMap;
import java.util.Optional;
import java.util.TreeMap;
import java.util.UUID;
import java.util.concurrent.CompletableFuture;
import java.util.concurrent.CompletionException;
import java.util.concurrent.ScheduledExecutorService;
import java.util.function.Function;
import java.util.stream.Collectors;
import org.apache.commons.lang3.StringUtils;

public class LocalController implements Controller {

    private static final int LIST_STREAM_IN_SCOPE_LIMIT = 1000;
    private ControllerService controller;
    private final String tokenSigningKey;
    private final boolean authorizationEnabled;

    public LocalController(ControllerService controller, boolean authorizationEnabled, String tokenSigningKey) {
        this.controller = controller;
        this.tokenSigningKey = tokenSigningKey;
        this.authorizationEnabled = authorizationEnabled;
    }

    @Override
    public CompletableFuture<Boolean> createScope(final String scopeName) {
        return this.controller.createScope(scopeName).thenApply(x -> {
            switch (x.getStatus()) {
            case FAILURE:
                throw new ControllerFailureException("Failed to create scope: " + scopeName);
            case INVALID_SCOPE_NAME:
                throw new IllegalArgumentException("Illegal scope name: " + scopeName);
            case SCOPE_EXISTS:
                return false;
            case SUCCESS:
                return true;
            default:
                throw new ControllerFailureException("Unknown return status creating scope " + scopeName + " "
                        + x.getStatus());
            }
        });
    }

    @Override
    public AsyncIterator<Stream> listStreams(String scopeName) {
        final Function<String, CompletableFuture<Map.Entry<String, Collection<Stream>>>> function = token ->
                controller.listStreams(scopeName, token, LIST_STREAM_IN_SCOPE_LIMIT)
                          .thenApply(result -> {
                              List<Stream> asStreamList = result.getKey().stream().map(m -> new StreamImpl(scopeName, m)).collect(Collectors.toList());
                              return new AbstractMap.SimpleEntry<>(result.getValue(), asStreamList);
                          });

        return new ContinuationTokenAsyncIterator<>(function, "");
    }

    @Override
    public CompletableFuture<Boolean> deleteScope(String scopeName) {
        return this.controller.deleteScope(scopeName).thenApply(x -> {
            switch (x.getStatus()) {
            case FAILURE:
                throw new ControllerFailureException("Failed to delete scope: " + scopeName);
            case SCOPE_NOT_EMPTY:
                throw new IllegalStateException("Scope " + scopeName + " is not empty.");
            case SCOPE_NOT_FOUND:
                return false;
            case SUCCESS:
                return true;
            default:
                throw new ControllerFailureException("Unknown return status deleting scope " + scopeName
                                                     + " " + x.getStatus());
            }
        });
    }

    @Override
    public CompletableFuture<Boolean> createStream(String scope, String streamName, final StreamConfiguration streamConfig) {
        return this.controller.createStream(scope, streamName, streamConfig, System.currentTimeMillis()).thenApply(x -> {
            switch (x.getStatus()) {
            case FAILURE:
                throw new ControllerFailureException("Failed to createing stream: " + streamConfig);
            case INVALID_STREAM_NAME:
                throw new IllegalArgumentException("Illegal stream name: " + streamConfig);
            case SCOPE_NOT_FOUND:
                throw new IllegalArgumentException("Scope does not exist: " + streamConfig);
            case STREAM_EXISTS:
                return false;
            case SUCCESS:
                return true;
            default:
                throw new ControllerFailureException("Unknown return status creating stream " + streamConfig
                                                     + " " + x.getStatus());
            }
        });
    }

    @Override
    public CompletableFuture<Boolean> updateStream(String scope, String streamName, final StreamConfiguration streamConfig) {
        return this.controller.updateStream(scope, streamName, streamConfig).thenApply(x -> {
            switch (x.getStatus()) {
            case FAILURE:
                throw new ControllerFailureException("Failed to update stream: " + streamConfig);
            case SCOPE_NOT_FOUND:
                throw new IllegalArgumentException("Scope does not exist: " + streamConfig);
            case STREAM_NOT_FOUND:
                throw new IllegalArgumentException("Stream does not exist: " + streamConfig);
            case SUCCESS:
                return true;
            default:
                throw new ControllerFailureException("Unknown return status updating stream " + streamConfig
                                                     + " " + x.getStatus());
            }
        });
    }

    @Override
    public CompletableFuture<Boolean> truncateStream(final String scope, final String stream, final StreamCut streamCut) {
        final Map<Long, Long> segmentToOffsetMap = streamCut.asImpl().getPositions().entrySet().stream()
                                                               .collect(Collectors.toMap(e -> e.getKey().getSegmentId(),
                                                                       Map.Entry::getValue));
        return truncateStream(scope, stream, segmentToOffsetMap);
    }

    public CompletableFuture<Boolean> truncateStream(final String scope, final String stream, final Map<Long, Long> streamCut) {
        return this.controller.truncateStream(scope, stream, streamCut).thenApply(x -> {
            switch (x.getStatus()) {
            case FAILURE:
                throw new ControllerFailureException("Failed to truncate stream: " + stream);
            case SCOPE_NOT_FOUND:
                throw new IllegalArgumentException("Scope does not exist: " + scope);
            case STREAM_NOT_FOUND:
                throw new IllegalArgumentException("Stream does not exist: " + stream);
            case SUCCESS:
                return true;
            default:
                throw new ControllerFailureException("Unknown return status truncating stream " + stream
                                                     + " " + x.getStatus());
            }
        });
    }

    @Override
    public CompletableFuture<Boolean> sealStream(String scope, String streamName) {
        return this.controller.sealStream(scope, streamName).thenApply(x -> {
            switch (x.getStatus()) {
            case FAILURE:
                throw new ControllerFailureException("Failed to seal stream: " + streamName);
            case SCOPE_NOT_FOUND:
                throw new IllegalArgumentException("Scope does not exist: " + scope);
            case STREAM_NOT_FOUND:
                throw new IllegalArgumentException("Stream does not exist: " + streamName);
            case SUCCESS:
                return true;
            default:
                throw new ControllerFailureException("Unknown return status scealing stream " + streamName
                                                     + " " + x.getStatus());
            }
        });
    }

    @Override
    public CompletableFuture<Boolean> deleteStream(final String scope, final String streamName) {
        return this.controller.deleteStream(scope, streamName).thenApply(x -> {
            switch (x.getStatus()) {
            case FAILURE:
                throw new ControllerFailureException("Failed to delete stream: " + streamName);
            case STREAM_NOT_FOUND:
                return false;
            case STREAM_NOT_SEALED:
                throw new IllegalArgumentException("Stream is not sealed: " + streamName);
            case SUCCESS:
                return true;
            default:
                throw new ControllerFailureException("Unknown return status deleting stream " + streamName + " "
                        + x.getStatus());
            }
        });
    }

    @Override
    public CancellableRequest<Boolean> scaleStream(final Stream stream, final List<Long> sealedSegments,
                                                   final Map<Double, Double> newKeyRanges,
                                                   final ScheduledExecutorService executor) {
        CancellableRequest<Boolean> cancellableRequest = new CancellableRequest<>();

        startScaleInternal(stream, sealedSegments, newKeyRanges)
                .whenComplete((startScaleResponse, e) -> {
                    if (e != null) {
                        cancellableRequest.start(() -> Futures.failedFuture(e), any -> true, executor);
                    } else {
                        final boolean started = startScaleResponse.getStatus().equals(ScaleResponse.ScaleStreamStatus.STARTED);

                        cancellableRequest.start(() -> {
                            if (started) {
                                return checkScaleStatus(stream, startScaleResponse.getEpoch());
                            } else {
                                return CompletableFuture.completedFuture(false);
                            }
                        }, isDone -> !started || isDone, executor);
                    }
                });

        return cancellableRequest;
    }

    @Override
    public CompletableFuture<Boolean> startScale(final Stream stream,
                                                  final List<Long> sealedSegments,
                                                  final Map<Double, Double> newKeyRanges) {
        return startScaleInternal(stream, sealedSegments, newKeyRanges)
                .thenApply(x -> {
                    switch (x.getStatus()) {
                    case FAILURE:
                        throw new ControllerFailureException("Failed to scale stream: " + stream);
                    case PRECONDITION_FAILED:
                        return false;
                    case STARTED:
                        return true;
                    default:
                        throw new ControllerFailureException("Unknown return status scaling stream "
                                + stream + " " + x.getStatus());
                    }
                });
    }

    @Override
    public CompletableFuture<Boolean> checkScaleStatus(final Stream stream, final int epoch) {
        return this.controller.checkScale(stream.getScope(), stream.getStreamName(), epoch)
                .thenApply(response -> {
                    switch (response.getStatus()) {
                        case IN_PROGRESS:
                            return false;
                        case SUCCESS:
                            return true;
                        case INVALID_INPUT:
                            throw new ControllerFailureException("invalid input");
                        case INTERNAL_ERROR:
                        default:
                            throw new ControllerFailureException("unknown error");
                    }
                });
    }

    private CompletableFuture<ScaleResponse> startScaleInternal(final Stream stream, final List<Long> sealedSegments,
                                                                final Map<Double, Double> newKeyRanges) {
        Preconditions.checkNotNull(stream, "stream");
        Preconditions.checkNotNull(sealedSegments, "sealedSegments");
        Preconditions.checkNotNull(newKeyRanges, "newKeyRanges");

        return this.controller.scale(stream.getScope(),
                stream.getStreamName(),
                sealedSegments,
                newKeyRanges,
                System.currentTimeMillis());
    }

    @Override
    public CompletableFuture<StreamSegments> getCurrentSegments(final String scope, final String streamName) {
        return controller.getCurrentSegments(scope, streamName)
                .thenApply(this::getStreamSegments);
    }

    private StreamSegments getStreamSegments(List<SegmentRange> ranges) {
        NavigableMap<Double, SegmentWithRange> rangeMap = new TreeMap<>();
        for (SegmentRange r : ranges) {
            rangeMap.put(r.getMaxKey(), new SegmentWithRange(ModelHelper.encode(r.getSegmentId()), r.getMinKey(), r.getMaxKey()));
        }
        return new StreamSegments(rangeMap, retrieveDelegationToken());
    }

    @Override
    public CompletableFuture<TxnSegments> createTransaction(Stream stream, long lease) {
        return controller
                .createTransaction(stream.getScope(), stream.getStreamName(), lease)
                .thenApply(pair -> new TxnSegments(getStreamSegments(pair.getRight()), pair.getKey()));
    }

    @Override
    public CompletableFuture<Transaction.PingStatus> pingTransaction(Stream stream, UUID txId, long lease) {
        return controller.pingTransaction(stream.getScope(), stream.getStreamName(), ModelHelper.decode(txId), lease)
                         .thenApply(status -> {
                             try {
                                 return ModelHelper.encode(status.getStatus(), stream + " " + txId);
                             } catch (PingFailedException ex) {
                                 throw new CompletionException(ex);
                             }
                         });
    }

    @Override
    public CompletableFuture<Void> commitTransaction(Stream stream, final String writerId, final Long timestamp, UUID txnId) {
        long time = Optional.ofNullable(timestamp).orElse(Long.MIN_VALUE);
        return controller
                .commitTransaction(stream.getScope(), stream.getStreamName(), ModelHelper.decode(txnId), writerId, time)
                .thenApply(x -> null);
    }

    @Override
    public CompletableFuture<Void> abortTransaction(Stream stream, UUID txId) {
        return controller
                .abortTransaction(stream.getScope(), stream.getStreamName(), ModelHelper.decode(txId))
                .thenApply(x -> null);
    }

    @Override
    public CompletableFuture<Transaction.Status> checkTransactionStatus(Stream stream, UUID txnId) {
        return controller.checkTransactionStatus(stream.getScope(), stream.getStreamName(), ModelHelper.decode(txnId))
                .thenApply(status -> ModelHelper.encode(status.getState(), stream + " " + txnId));
    }

    @Override
    public CompletableFuture<Map<Segment, Long>> getSegmentsAtTime(Stream stream, long timestamp) {
        return controller.getSegmentsAtHead(stream.getScope(), stream.getStreamName()).thenApply(segments -> {
            return segments.entrySet()
                           .stream()
                           .collect(Collectors.toMap(entry -> ModelHelper.encode(entry.getKey()),
                                                     entry -> entry.getValue()));
        });
    }

    @Override
    public CompletableFuture<StreamSegmentsWithPredecessors> getSuccessors(Segment segment) {
        return controller.getSegmentsImmediatelyFollowing(ModelHelper.decode(segment))
                .thenApply(x -> {
                    Map<SegmentWithRange, List<Long>> map = new HashMap<>();
                    x.forEach((segmentId, list) -> map.put(ModelHelper.encode(segmentId), list));
                    return new StreamSegmentsWithPredecessors(map, retrieveDelegationToken());
                });
    }

    @Override
    public CompletableFuture<StreamSegmentSuccessors> getSuccessors(StreamCut from) {
        return getSegments(from, StreamCut.UNBOUNDED);
    }

    @Override
    public CompletableFuture<StreamSegmentSuccessors> getSegments(StreamCut fromStreamCut, StreamCut toStreamCut) {
        Stream stream = fromStreamCut.asImpl().getStream();
        return controller.getSegmentsBetweenStreamCuts(ModelHelper.decode(stream.getScope(), stream.getStreamName(),
                getStreamCutMap(fromStreamCut), getStreamCutMap(toStreamCut)))
                .thenApply(segments -> ModelHelper.createStreamCutRangeResponse(stream.getScope(), stream.getStreamName(),
                        segments.stream().map(x -> ModelHelper.createSegmentId(stream.getScope(), stream.getStreamName(), x.segmentId()))
                                .collect(Collectors.toList()), retrieveDelegationToken()))
                .thenApply(response -> new StreamSegmentSuccessors(response.getSegmentsList().stream().map(ModelHelper::encode).collect(Collectors.toSet()),
                response.getDelegationToken()));
    }

    @Override
    public CompletableFuture<PravegaNodeUri> getEndpointForSegment(String qualifiedSegmentName) {
        Segment segment = Segment.fromScopedName(qualifiedSegmentName);
            return controller.getURI(ModelHelper.createSegmentId(segment.getScope(), segment.getStreamName(),
                    segment.getSegmentId())).thenApply(ModelHelper::encode);
    }

    @Override
    public CompletableFuture<Boolean> isSegmentOpen(Segment segment) {
        return controller.isSegmentValid(segment.getScope(), segment.getStreamName(), segment.getSegmentId());
    }

    @Override
    public void close() {
    }

    public String retrieveDelegationToken() {
        if (authorizationEnabled) {
            return GrpcAuthHelper.retrieveMasterToken(tokenSigningKey);
        } else {
            return StringUtils.EMPTY;
        }
    }

    @Override
    public CompletableFuture<String> getOrRefreshDelegationTokenFor(String scope, String streamName) {
        String retVal = "";
        if (authorizationEnabled) {
            retVal = GrpcAuthHelper.retrieveMasterToken(tokenSigningKey);
        }
        return CompletableFuture.completedFuture(retVal);
    }

    private Map<Long, Long> getStreamCutMap(StreamCut streamCut) {
        if (streamCut.equals(StreamCut.UNBOUNDED)) {
            return Collections.emptyMap();
        }
        return streamCut.asImpl().getPositions().entrySet()
                .stream().collect(Collectors.toMap(x -> x.getKey().getSegmentId(), Map.Entry::getValue));
    }

    @Override
    public CompletableFuture<Void> noteTimestampFromWriter(String writer, Stream stream, long timestamp, WriterPosition lastWrittenPosition) {
        Map<Long, Long> map = ModelHelper.createStreamCut(stream, lastWrittenPosition).getCutMap();
        return Futures.toVoid(controller.noteTimestampFromWriter(stream.getScope(), stream.getStreamName(), writer, timestamp, map));
    }

    @Override
    public CompletableFuture<Void> removeWriter(String writerId, Stream stream) {
        return Futures.toVoid(controller.removeWriter(stream.getScope(), stream.getStreamName(), writerId));
    }

    //region KeyValueTables

    @Override
    public CompletableFuture<Boolean> createKeyValueTable(String scope, String kvtName, KeyValueTableConfiguration kvtConfig) {
        throw new UnsupportedOperationException("createKeyValueTable not implemented.");
    }

    @Override
<<<<<<< HEAD
    public AsyncIterator<KeyValueTableInfo> listKeyValueTables(String scopeName) {
=======
    public AsyncIterator<Stream> listKeyValueTables(String scopeName) {
>>>>>>> a9bd3e34
        throw new UnsupportedOperationException("listKeyValueTables not implemented.");
    }

    @Override
    public CompletableFuture<Boolean> updateKeyValueTable(String scope, String kvtName, KeyValueTableConfiguration kvtConfig) {
        throw new UnsupportedOperationException("updateKeyValueTable not implemented.");
    }

    @Override
    public CompletableFuture<Boolean> deleteKeyValueTable(String scope, String kvtName) {
        throw new UnsupportedOperationException("deleteKeyValueTable not implemented.");
    }

    @Override
    public CompletableFuture<KeyValueTableSegments> getCurrentSegmentsForKeyValueTable(String scope, String kvtName) {
        throw new UnsupportedOperationException("getCurrentSegmentsForKeyValueTable not implemented.");
    }

    //endregion
}<|MERGE_RESOLUTION|>--- conflicted
+++ resolved
@@ -450,11 +450,7 @@
     }
 
     @Override
-<<<<<<< HEAD
-    public AsyncIterator<KeyValueTableInfo> listKeyValueTables(String scopeName) {
-=======
     public AsyncIterator<Stream> listKeyValueTables(String scopeName) {
->>>>>>> a9bd3e34
         throw new UnsupportedOperationException("listKeyValueTables not implemented.");
     }
 
