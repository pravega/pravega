/**
 * Copyright Pravega Authors.
 *
 * Licensed under the Apache License, Version 2.0 (the "License");
 * you may not use this file except in compliance with the License.
 * You may obtain a copy of the License at
 *
 *     http://www.apache.org/licenses/LICENSE-2.0
 *
 * Unless required by applicable law or agreed to in writing, software
 * distributed under the License is distributed on an "AS IS" BASIS,
 * WITHOUT WARRANTIES OR CONDITIONS OF ANY KIND, either express or implied.
 * See the License for the specific language governing permissions and
 * limitations under the License.
 */
package io.pravega.controller.server.eventProcessor;

import com.google.common.base.Preconditions;
import io.pravega.client.admin.KeyValueTableInfo;
import io.pravega.client.control.impl.CancellableRequest;
import io.pravega.client.control.impl.Controller;
import io.pravega.client.control.impl.ControllerFailureException;
import io.pravega.client.control.impl.ModelHelper;
import io.pravega.client.control.impl.ReaderGroupConfigRejectedException;
import io.pravega.client.segment.impl.Segment;
import io.pravega.client.stream.InvalidStreamException;
import io.pravega.client.stream.PingFailedException;
import io.pravega.client.stream.ReaderGroupConfig;
import io.pravega.client.stream.ReaderGroupNotFoundException;
import io.pravega.client.stream.Stream;
import io.pravega.client.stream.StreamConfiguration;
import io.pravega.client.stream.StreamCut;
import io.pravega.client.stream.Transaction;
import io.pravega.client.stream.impl.SegmentWithRange;
import io.pravega.client.stream.impl.StreamImpl;
import io.pravega.client.stream.impl.StreamSegmentSuccessors;
import io.pravega.client.stream.impl.StreamSegments;
import io.pravega.client.stream.impl.StreamSegmentsWithPredecessors;
import io.pravega.client.stream.impl.TxnSegments;
import io.pravega.client.stream.impl.WriterPosition;
import io.pravega.client.tables.KeyValueTableConfiguration;
import io.pravega.client.tables.impl.KeyValueTableSegments;
import io.pravega.common.Exceptions;
import io.pravega.common.concurrent.Futures;
import io.pravega.common.hash.RandomFactory;
import io.pravega.common.util.AsyncIterator;
import io.pravega.common.util.ContinuationTokenAsyncIterator;
import io.pravega.controller.server.ControllerService;
import io.pravega.controller.server.security.auth.GrpcAuthHelper;
import io.pravega.controller.store.stream.StoreException;
<<<<<<< HEAD
import io.pravega.controller.stream.api.grpc.v1.Controller.CreateStreamStatus;
=======
import io.pravega.controller.store.stream.TxnStatus;
>>>>>>> 11434440
import io.pravega.controller.stream.api.grpc.v1.Controller.ScaleResponse;
import io.pravega.controller.stream.api.grpc.v1.Controller.SegmentRange;
import io.pravega.controller.task.Stream.StreamMetadataTasks;
import io.pravega.shared.NameUtils;
import io.pravega.shared.protocol.netty.PravegaNodeUri;
import io.pravega.shared.security.auth.AccessOperation;
import lombok.extern.slf4j.Slf4j;
import org.apache.commons.lang3.StringUtils;

import java.util.AbstractMap;
import java.util.ArrayList;
import java.util.Collection;
import java.util.Collections;
import java.util.HashMap;
import java.util.List;
import java.util.Map;
import java.util.NavigableMap;
import java.util.Optional;
import java.util.Random;
import java.util.TreeMap;
import java.util.UUID;
import java.util.concurrent.CompletableFuture;
import java.util.concurrent.CompletionException;
import java.util.concurrent.ScheduledExecutorService;
import java.util.function.Function;
import java.util.stream.Collectors;

@Slf4j
public class LocalController implements Controller {

    private static final int PAGE_LIMIT = 1000;
    private ControllerService controller;
    private final String tokenSigningKey;
    private final boolean authorizationEnabled;
    private final Random requestIdGenerator = RandomFactory.create();
    
    public LocalController(ControllerService controller, boolean authorizationEnabled, String tokenSigningKey) {
        this.controller = controller;
        this.tokenSigningKey = tokenSigningKey;
        this.authorizationEnabled = authorizationEnabled;
    }

    @Override
    public CompletableFuture<Boolean> checkScopeExists(String scopeName) {
        return Futures.exceptionallyExpecting(this.controller.getScope(scopeName, requestIdGenerator.nextLong()).thenApply(v -> true),
                e -> Exceptions.unwrap(e) instanceof StoreException.DataNotFoundException, false);
    }

    @Override
    public AsyncIterator<String> listScopes() {
        final Function<String, CompletableFuture<Map.Entry<String, Collection<String>>>> function = token ->
                controller.listScopes(token, PAGE_LIMIT, requestIdGenerator.nextLong())
                          .thenApply(result -> new AbstractMap.SimpleEntry<>(result.getValue(), result.getKey()));

        return new ContinuationTokenAsyncIterator<>(function, "");
    }

    @Override
    public CompletableFuture<Boolean> checkStreamExists(String scopeName, String streamName) {
        return Futures.exceptionallyExpecting(this.controller.getStream(scopeName, streamName, requestIdGenerator.nextLong()).thenApply(v -> true),
                e -> Exceptions.unwrap(e) instanceof StoreException.DataNotFoundException, false);
    }

    @Override
    public CompletableFuture<StreamConfiguration> getStreamConfiguration(String scopeName, String streamName) {
        return this.controller.getStream(scopeName, streamName, requestIdGenerator.nextLong());
    }

    @Override
    public CompletableFuture<Boolean> createScope(final String scopeName) {
        return this.controller.createScope(scopeName, requestIdGenerator.nextLong()).thenApply(x -> {
            switch (x.getStatus()) {
            case FAILURE:
                throw new ControllerFailureException("Failed to create scope: " + scopeName);
            case INVALID_SCOPE_NAME:
                throw new IllegalArgumentException("Illegal scope name: " + scopeName);
            case SCOPE_EXISTS:
                return false;
            case SUCCESS:
                return true;
            default:
                throw new ControllerFailureException("Unknown return status creating scope " + scopeName + " "
                        + x.getStatus());
            }
        });
    }

    @Override
    public AsyncIterator<Stream> listStreams(String scopeName) {
        final Function<String, CompletableFuture<Map.Entry<String, Collection<Stream>>>> function = token ->
                controller.listStreams(scopeName, token, PAGE_LIMIT, requestIdGenerator.nextLong())
                          .thenApply(result -> {
                              List<Stream> asStreamList = result.getKey().stream().map(m -> new StreamImpl(scopeName, m))
                                                                .collect(Collectors.toList());
                              return new AbstractMap.SimpleEntry<>(result.getValue(), asStreamList);
                          });

        return new ContinuationTokenAsyncIterator<>(function, "");
    }

    @Override
    public AsyncIterator<Stream> listStreamsForTag(String scopeName, String tag) {
        final Function<String, CompletableFuture<Map.Entry<String, Collection<Stream>>>> function = token ->
                controller.listStreamsForTag(scopeName, tag, token, requestIdGenerator.nextLong())
                          .thenApply(result -> {
                              List<Stream> asStreamList = result.getKey().stream().map(m -> new StreamImpl(scopeName, m))
                                                                .collect(Collectors.toList());
                              return new AbstractMap.SimpleEntry<>(result.getValue(), asStreamList);
                          });

        return new ContinuationTokenAsyncIterator<>(function, "");
    }

    @Override
    public CompletableFuture<Boolean> deleteScope(String scopeName) {
        return this.controller.deleteScope(scopeName, requestIdGenerator.nextLong()).thenApply(x -> {
            switch (x.getStatus()) {
            case FAILURE:
                throw new ControllerFailureException("Failed to delete scope: " + scopeName);
            case SCOPE_NOT_EMPTY:
                throw new IllegalStateException("Scope " + scopeName + " is not empty.");
            case SCOPE_NOT_FOUND:
                return false;
            case SUCCESS:
                return true;
            default:
                throw new ControllerFailureException("Unknown return status deleting scope " + scopeName
                                                     + " " + x.getStatus());
            }
        });
    }

    @Override
    public CompletableFuture<Boolean> deleteScopeRecursive(String scopeName) {
        return this.controller.deleteScopeRecursive(scopeName, requestIdGenerator.nextLong()).thenApply(x -> {
            switch (x.getStatus()) {
                case FAILURE:
                    throw new ControllerFailureException("Failed to delete scope recursive: " + scopeName);
                case SCOPE_NOT_FOUND:
                    return false;
                case SUCCESS:
                    return true;
                default:
                    throw new ControllerFailureException("Unknown return status deleting scope recursive: " + scopeName
                            + " " + x.getStatus());
            }
        });
    }

    @Override
    public CompletableFuture<Boolean> createStream(String scope, String streamName, final StreamConfiguration streamConfig) {
        return this.controller.createStream(scope, streamName, streamConfig, System.currentTimeMillis(), requestIdGenerator.nextLong())
                .thenApply(x -> getCreateStreamStatus(x, scope, streamName, streamConfig));
    }

    public CompletableFuture<Boolean> createInternalStream(String scope, String streamName, final StreamConfiguration streamConfig) {
        return this.controller.createInternalStream(scope, streamName, streamConfig, System.currentTimeMillis(), requestIdGenerator.nextLong())
                .thenApply(x -> getCreateStreamStatus(x, scope, streamName, streamConfig));
    }

    private boolean getCreateStreamStatus(CreateStreamStatus streamStatus, String scope, String streamName, StreamConfiguration streamConfig) {
        switch (streamStatus.getStatus()) {
            case FAILURE:
                throw new ControllerFailureException(String.format("Failed to create stream: %s/%s with config: %s", scope, streamName, streamConfig));
            case INVALID_STREAM_NAME:
                throw new IllegalArgumentException(String.format("Failed to create stream. Illegal Stream name: %s", streamName));
            case SCOPE_NOT_FOUND:
                throw new IllegalArgumentException(String.format("Failed to create stream: %s as Scope %s does not exist.", streamName, scope));
            case STREAM_EXISTS:
                return false;
            case SUCCESS:
                return true;
            default:
                throw new ControllerFailureException("Unknown return status creating stream " + streamConfig
                        + " " + streamStatus.getStatus());
        }
    }

    @Override
    public CompletableFuture<Boolean> updateStream(String scope, String streamName, final StreamConfiguration streamConfig) {
        return this.controller.updateStream(scope, streamName, streamConfig, requestIdGenerator.nextLong()).thenApply(x -> {
            String scopedStreamName = NameUtils.getScopedStreamName(scope, streamName);
            switch (x.getStatus()) {
            case FAILURE:
                throw new ControllerFailureException(String.format("Failed to update Stream: %s, config: %s", scopedStreamName, streamConfig));
            case SCOPE_NOT_FOUND:
                throw new IllegalArgumentException(String.format("Failed to update Stream %s as Scope %s does not exist.", scope, streamName));
            case STREAM_NOT_FOUND:
                throw new IllegalArgumentException(String.format("Failed to update Stream: %s as Stream does not exist under Scope: %s", streamName, scope));
            case STREAM_SEALED:
                throw new UnsupportedOperationException(String.format("Failed to update Stream: %s as Stream is sealed", streamName));
            case SUCCESS:
                return true;
            default:
                throw new ControllerFailureException(String.format("Failed to update Stream: %s. Unknown return status updating stream %s", scopedStreamName, x.getStatus()));
            }
        });
    }

    @Override
    public CompletableFuture<ReaderGroupConfig> createReaderGroup(String scopeName, String rgName, ReaderGroupConfig config) {
        StreamMetadataTasks streamMetadataTasks = controller.getStreamMetadataTasks();
        return streamMetadataTasks.createReaderGroupInternal(scopeName, rgName, config, System.currentTimeMillis(), requestIdGenerator.nextLong())
                .thenApply(x -> {
            final String scopedRGName = NameUtils.getScopedReaderGroupName(scopeName, rgName);
            switch (x.getStatus()) {
                case FAILURE:
                    throw new ControllerFailureException(String.format("Failed to create Reader Group: %s", scopedRGName));
                case INVALID_RG_NAME:
                    throw new IllegalArgumentException(String.format("Failed to create Reader Group: %s due to Illegal Reader Group name: %s", scopedRGName, rgName));
                case SCOPE_NOT_FOUND:
                    throw new IllegalArgumentException(String.format("Failed to create Reader Group: %s as Scope: %s does not exist.", scopedRGName, scopeName));
                case SUCCESS:
                    return ModelHelper.encode(x.getConfig());
                default:
                    throw new ControllerFailureException(String.format("Unknown return status creating ReaderGroup %s: Status: %s", scopedRGName, x));
            }
        });
    }

    @Override
    public CompletableFuture<Long> updateReaderGroup(String scopeName, String rgName, ReaderGroupConfig config) {
        return this.controller.updateReaderGroup(scopeName, rgName, config, requestIdGenerator.nextLong()).thenApply(x -> {
            final String scopedRGName = NameUtils.getScopedReaderGroupName(scopeName, rgName);
            switch (x.getStatus()) {
                case FAILURE:
                    throw new ControllerFailureException(String.format("Failed to update Reader Group: %s", scopedRGName));
                case INVALID_CONFIG:
                    throw new ReaderGroupConfigRejectedException(String.format("Failed to update Reader Group: %s, Invalid Reader Group Config: %s.", scopedRGName, config.toString()));
                case RG_NOT_FOUND:
                    throw new ReaderGroupNotFoundException(String.format("Failed to update Reader Group as Reader Group: %s does not exist.", scopedRGName));
                case SUCCESS:
                    return x.getGeneration();
                default:
                    throw new ControllerFailureException(String.format("Failed to update Reader Group: %s, due to unknown return status %s.", scopedRGName, x.getStatus()));
            }
        });
    }

    @Override
    public CompletableFuture<ReaderGroupConfig> getReaderGroupConfig(String scopeName, String rgName) {
        return this.controller.getReaderGroupConfig(scopeName, rgName, requestIdGenerator.nextLong()).thenApply(x -> {
           final String scopedRGName = NameUtils.getScopedReaderGroupName(scopeName, rgName);
           switch (x.getStatus()) {
                case FAILURE:
                    throw new ControllerFailureException(String.format("Failed to get configuration for Reader Group: %s.", scopedRGName));
                case RG_NOT_FOUND:
                    throw new ReaderGroupNotFoundException(String.format("Failed to get configuration for Reader Group %s, as Reader Group could not be found.", scopedRGName));
                case SUCCESS:
                    return ModelHelper.encode(x.getConfig());
                default:
                    throw new ControllerFailureException(String.format("Failed to get configuration for Reader Group: %s, due to unknown return status: %s.", scopedRGName, x.getStatus()));
            }
        });
    }

    @Override
    public CompletableFuture<Boolean> deleteReaderGroup(final String scopeName, final String rgName,
                                                        final UUID readerGroupId) {
        return this.controller.deleteReaderGroup(scopeName, rgName, readerGroupId.toString(), requestIdGenerator.nextLong()).thenApply(x -> {
            final String scopedRGName = NameUtils.getScopedReaderGroupName(scopeName, rgName);
            switch (x.getStatus()) {
                case FAILURE:
                    throw new ControllerFailureException(String.format("Failed to delete Reader Group: %s", scopedRGName));
                case RG_NOT_FOUND:
                    throw new ReaderGroupNotFoundException(String.format("Failed to delete Reader Group as Reader Group %s could not be found.", scopedRGName));
                case SUCCESS:
                    return true;
                default:
                    throw new ControllerFailureException(String.format("Failed to delete Reader Group: %s, due to unknown return status: %s", scopedRGName, x.getStatus()));
            }
        });
    }

    @Override
    public CompletableFuture<List<String>> listSubscribers(final String scope, final String streamName) {
        return this.controller.listSubscribers(scope, streamName, requestIdGenerator.nextLong()).thenApply(x -> {
            String scopedStreamName = NameUtils.getScopedStreamName(scope, streamName);
            switch (x.getStatus()) {
                case FAILURE:
                    throw new ControllerFailureException(String.format("Failed to listSubscribers for Stream: %s", scopedStreamName));
                case STREAM_NOT_FOUND:
                    throw new IllegalArgumentException(String.format("Failed to listSubscribers for Stream: %s, as Stream does not exist.", scopedStreamName));
                case SUCCESS:
                    return new ArrayList<>(x.getSubscribersList());
                default:
                    throw new ControllerFailureException(
                            String.format("Failed to listSubscribers for Stream: %s due to unknown return status %s", scopedStreamName, x.getStatus()));
            }
        });
    }

    @Override
    public CompletableFuture<Boolean> updateSubscriberStreamCut(final String scope, final String streamName, final String subscriber,
                                                                final UUID readerGroupId, final long generation, 
                                                                final StreamCut streamCut) {
        return this.controller.updateSubscriberStreamCut(scope, streamName, subscriber, readerGroupId.toString(), generation,
                ModelHelper.getStreamCutMap(streamCut), requestIdGenerator.nextLong()).thenApply(x -> {
            switch (x.getStatus()) {
                case FAILURE:
                    throw new ControllerFailureException("Failed to update streamcut: " + scope + "/" + streamName);
                case STREAM_NOT_FOUND:
                    throw new IllegalArgumentException("Stream does not exist: " + streamName);
                case SUBSCRIBER_NOT_FOUND:
                    throw new IllegalArgumentException("Subscriber does not exist: " + subscriber);
                case GENERATION_MISMATCH:
                    throw new IllegalArgumentException("Subscriber generation does not match: " + subscriber);
                case SUCCESS:
                    return true;
                default:
                    throw new ControllerFailureException(String.format(
                            "Unknown return status updating truncation streamcut for subscriber %s, on stream %s/%s %s", 
                            subscriber, scope, streamName, x.getStatus()));
            }
        });
    }

        @Override
    public CompletableFuture<Boolean> truncateStream(final String scope, final String stream, final StreamCut streamCut) {
        final Map<Long, Long> segmentToOffsetMap = streamCut.asImpl().getPositions().entrySet().stream()
                                                               .collect(Collectors.toMap(e -> e.getKey().getSegmentId(),
                                                                       Map.Entry::getValue));
        return truncateStream(scope, stream, segmentToOffsetMap);
    }

    public CompletableFuture<Boolean> truncateStream(final String scope, final String stream, final Map<Long, Long> streamCut) {
        return this.controller.truncateStream(scope, stream, streamCut, requestIdGenerator.nextLong()).thenApply(x -> {
            switch (x.getStatus()) {
            case FAILURE:
                throw new ControllerFailureException("Failed to truncate stream: " + stream);
            case SCOPE_NOT_FOUND:
                throw new IllegalArgumentException("Scope does not exist: " + scope);
            case STREAM_NOT_FOUND:
                throw new IllegalArgumentException("Stream does not exist: " + stream + " in scope: " + scope);
            case STREAM_SEALED:
                throw new UnsupportedOperationException("Failed to update Stream: " + stream + " as stream is sealed");
            case SUCCESS:
                return true;
            default:
                throw new ControllerFailureException("Unknown return status truncating stream " + stream
                                                     + " " + x.getStatus());
            }
        });
    }

    @Override
    public CompletableFuture<Boolean> sealStream(String scope, String streamName) {
        return this.controller.sealStream(scope, streamName, requestIdGenerator.nextLong()).thenApply(x -> {
            switch (x.getStatus()) {
            case FAILURE:
                throw new ControllerFailureException("Failed to seal stream: " + streamName);
            case SCOPE_NOT_FOUND:
                throw new InvalidStreamException("Scope does not exist: " + scope);
            case STREAM_NOT_FOUND:
                throw new InvalidStreamException("Stream does not exist: " + streamName + " in scope: " + scope);
            case SUCCESS:
                return true;
            default:
                throw new ControllerFailureException("Unknown return status scealing stream " + streamName
                                                     + " " + x.getStatus());
            }
        });
    }

    @Override
    public CompletableFuture<Boolean> deleteStream(final String scope, final String streamName) {
        return this.controller.deleteStream(scope, streamName, requestIdGenerator.nextLong()).thenApply(x -> {
            switch (x.getStatus()) {
            case FAILURE:
                throw new ControllerFailureException("Failed to delete stream: " + streamName);
            case STREAM_NOT_FOUND:
                return false;
            case STREAM_NOT_SEALED:
                throw new IllegalArgumentException("Stream is not sealed: " + streamName);
            case SUCCESS:
                return true;
            default:
                throw new ControllerFailureException("Unknown return status deleting stream " + streamName + " "
                        + x.getStatus());
            }
        });
    }

    @Override
    public CancellableRequest<Boolean> scaleStream(final Stream stream, final List<Long> sealedSegments,
                                                   final Map<Double, Double> newKeyRanges,
                                                   final ScheduledExecutorService executor) {
        CancellableRequest<Boolean> cancellableRequest = new CancellableRequest<>();

        startScaleInternal(stream, sealedSegments, newKeyRanges)
                .whenComplete((startScaleResponse, e) -> {
                    if (e != null) {
                        cancellableRequest.start(() -> Futures.failedFuture(e), any -> true, executor);
                    } else {
                        final boolean started = startScaleResponse.getStatus().equals(ScaleResponse.ScaleStreamStatus.STARTED);

                        cancellableRequest.start(() -> {
                            if (started) {
                                return checkScaleStatus(stream, startScaleResponse.getEpoch());
                            } else {
                                return CompletableFuture.completedFuture(false);
                            }
                        }, isDone -> !started || isDone, executor);
                    }
                });

        return cancellableRequest;
    }

    @Override
    public CompletableFuture<Boolean> startScale(final Stream stream,
                                                  final List<Long> sealedSegments,
                                                  final Map<Double, Double> newKeyRanges) {
        return startScaleInternal(stream, sealedSegments, newKeyRanges)
                .thenApply(x -> {
                    switch (x.getStatus()) {
                    case FAILURE:
                        throw new ControllerFailureException("Failed to scale stream: " + stream);
                    case PRECONDITION_FAILED:
                        return false;
                    case STARTED:
                        return true;
                    default:
                        throw new ControllerFailureException("Unknown return status scaling stream "
                                + stream + " " + x.getStatus());
                    }
                });
    }

    @Override
    public CompletableFuture<Boolean> checkScaleStatus(final Stream stream, final int epoch) {
        return this.controller.checkScale(stream.getScope(), stream.getStreamName(), epoch, requestIdGenerator.nextLong())
                .thenApply(response -> {
                    switch (response.getStatus()) {
                        case IN_PROGRESS:
                            return false;
                        case SUCCESS:
                            return true;
                        case INVALID_INPUT:
                            throw new ControllerFailureException("invalid input");
                        case INTERNAL_ERROR:
                        default:
                            throw new ControllerFailureException("unknown error");
                    }
                });
    }

    private CompletableFuture<ScaleResponse> startScaleInternal(final Stream stream, final List<Long> sealedSegments,
                                                                final Map<Double, Double> newKeyRanges) {
        Preconditions.checkNotNull(stream, "stream");
        Preconditions.checkNotNull(sealedSegments, "sealedSegments");
        Preconditions.checkNotNull(newKeyRanges, "newKeyRanges");

        return this.controller.scale(stream.getScope(),
                stream.getStreamName(),
                sealedSegments,
                newKeyRanges,
                System.currentTimeMillis(), requestIdGenerator.nextLong());
    }

    @Override
    public CompletableFuture<StreamSegments> getCurrentSegments(final String scope, final String streamName) {
        return controller.getCurrentSegments(scope, streamName, requestIdGenerator.nextLong())
                .thenApply(this::getStreamSegments);
    }

    @Override
    public CompletableFuture<StreamSegments> getEpochSegments(String scope, String streamName, int epoch) {
        return controller.getEpochSegments(scope, streamName, epoch, requestIdGenerator.nextLong())
                         .thenApply(this::getStreamSegments);
    }

    private StreamSegments getStreamSegments(List<SegmentRange> ranges) {
        return new StreamSegments(getRangeMap(ranges));
    }

    @Override
    public CompletableFuture<TxnSegments> createTransaction(Stream stream, long lease) {
        return controller
                .createTransaction(stream.getScope(), stream.getStreamName(), lease, requestIdGenerator.nextLong())
                .thenApply(pair -> new TxnSegments(getStreamSegments(pair.getRight()), pair.getKey()));
    }

    @Override
    public CompletableFuture<Transaction.PingStatus> pingTransaction(Stream stream, UUID txId, long lease) {
        return controller.pingTransaction(stream.getScope(), stream.getStreamName(), txId, lease, requestIdGenerator.nextLong())
                         .thenApply(status -> {
                             try {
                                 return ModelHelper.encode(status.getStatus(), stream + " " + txId);
                             } catch (PingFailedException ex) {
                                 throw new CompletionException(ex);
                             }
                         });
    }

    @Override
    public CompletableFuture<Void> commitTransaction(Stream stream, final String writerId, final Long timestamp, UUID txnId) {
        long time = Optional.ofNullable(timestamp).orElse(Long.MIN_VALUE);
        return controller
                .commitTransaction(stream.getScope(), stream.getStreamName(), txnId, writerId, time, requestIdGenerator.nextLong())
                .thenApply(x -> null);
    }

    @Override
    public CompletableFuture<Void> abortTransaction(Stream stream, UUID txnId) {
        return controller
                .abortTransaction(stream.getScope(), stream.getStreamName(), txnId, requestIdGenerator.nextLong())
                .thenApply(x -> null);
    }

    @Override
    public CompletableFuture<Transaction.Status> checkTransactionStatus(Stream stream, UUID txnId) {
        return controller.checkTransactionStatus(stream.getScope(), stream.getStreamName(), txnId, requestIdGenerator.nextLong())
                .thenApply(status -> ModelHelper.encode(status.getState(), stream + " " + txnId));
    }

    @Override
    public CompletableFuture<List<UUID>> listTransactionsInState(Stream stream, Transaction.Status status) {
        return controller.listTransactionsInState(stream.getScope(), stream.getStreamName(), TxnStatus.valueOf(status.name()), requestIdGenerator.nextLong())
                .thenApply(result -> result);
    }

    @Override
    public CompletableFuture<Map<Segment, Long>> getSegmentsAtTime(Stream stream, long timestamp) {
        return controller.getSegmentsAtHead(stream.getScope(), stream.getStreamName(), requestIdGenerator.nextLong())
                         .thenApply(segments -> segments.entrySet()
                                                        .stream()
                                                        .collect(Collectors.toMap(entry -> ModelHelper.encode(entry.getKey()),
                                                                Map.Entry::getValue)));
    }

    @Override
    public CompletableFuture<StreamSegmentsWithPredecessors> getSuccessors(Segment segment) {
        return controller.getSegmentsImmediatelyFollowing(ModelHelper.decode(segment), requestIdGenerator.nextLong())
                .thenApply(x -> {
                    Map<SegmentWithRange, List<Long>> map = new HashMap<>();
                    x.forEach((segmentId, list) -> map.put(ModelHelper.encode(segmentId), list));
                    return new StreamSegmentsWithPredecessors(map, retrieveDelegationToken());
                });
    }

    @Override
    public CompletableFuture<StreamSegmentSuccessors> getSuccessors(StreamCut from) {
        return getSegments(from, StreamCut.UNBOUNDED);
    }

    @Override
    public CompletableFuture<StreamSegmentSuccessors> getSegments(StreamCut fromStreamCut, StreamCut toStreamCut) {
        Stream stream = fromStreamCut.asImpl().getStream();
        return controller.getSegmentsBetweenStreamCuts(ModelHelper.decode(stream.getScope(), stream.getStreamName(),
                getStreamCutMap(fromStreamCut), getStreamCutMap(toStreamCut)), requestIdGenerator.nextLong())
                .thenApply(segments -> ModelHelper.createStreamCutRangeResponse(stream.getScope(), stream.getStreamName(),
                        segments.stream().map(x -> ModelHelper.createSegmentId(stream.getScope(), stream.getStreamName(), 
                                x.segmentId()))
                                .collect(Collectors.toList()), retrieveDelegationToken()))
                .thenApply(response -> new StreamSegmentSuccessors(response.getSegmentsList().stream()
                                                                           .map(ModelHelper::encode).collect(Collectors.toSet()),
                response.getDelegationToken()));
    }

    @Override
    public CompletableFuture<PravegaNodeUri> getEndpointForSegment(String qualifiedSegmentName) {
        Segment segment = Segment.fromScopedName(qualifiedSegmentName);
            return controller.getURI(ModelHelper.createSegmentId(segment.getScope(), segment.getStreamName(),
                    segment.getSegmentId())).thenApply(ModelHelper::encode);
    }

    @Override
    public CompletableFuture<Boolean> isSegmentOpen(Segment segment) {
        return controller.isSegmentValid(segment.getScope(), segment.getStreamName(), segment.getSegmentId(), requestIdGenerator.nextLong());
    }

    @Override
    public void close() {
    }

    public String retrieveDelegationToken() {
        if (authorizationEnabled) {
            return GrpcAuthHelper.retrieveMasterToken(tokenSigningKey);
        } else {
            return StringUtils.EMPTY;
        }
    }

    @Override
    public CompletableFuture<String> getOrRefreshDelegationTokenFor(String scope, String streamName, AccessOperation accessOperation) {
        String retVal = "";
        if (authorizationEnabled) {
            retVal = GrpcAuthHelper.retrieveMasterToken(tokenSigningKey);
        }
        return CompletableFuture.completedFuture(retVal);
    }

    private Map<Long, Long> getStreamCutMap(StreamCut streamCut) {
        if (streamCut.equals(StreamCut.UNBOUNDED)) {
            return Collections.emptyMap();
        }
        return streamCut.asImpl().getPositions().entrySet()
                .stream().collect(Collectors.toMap(x -> x.getKey().getSegmentId(), Map.Entry::getValue));
    }

    @Override
    public CompletableFuture<Void> noteTimestampFromWriter(String writer, Stream stream, long timestamp, 
                                                           WriterPosition lastWrittenPosition) {
        Map<Long, Long> map = ModelHelper.createStreamCut(stream, lastWrittenPosition).getCutMap();
        return Futures.toVoid(controller.noteTimestampFromWriter(stream.getScope(), stream.getStreamName(), writer, timestamp, map, requestIdGenerator.nextLong()));
    }

    @Override
    public CompletableFuture<Void> removeWriter(String writerId, Stream stream) {
        return Futures.toVoid(controller.removeWriter(stream.getScope(), stream.getStreamName(), writerId, requestIdGenerator.nextLong()));
    }

    //region KeyValueTables

    @Override
    public CompletableFuture<Boolean> createKeyValueTable(String scope, String kvtName, KeyValueTableConfiguration kvtConfig) {
        return this.controller.createKeyValueTable(scope, kvtName, kvtConfig, System.currentTimeMillis(), requestIdGenerator.nextLong()).thenApply(x -> {
            switch (x.getStatus()) {
                case FAILURE:
                    throw new ControllerFailureException("Failed to create KeyValueTable: " + kvtName);
                case INVALID_TABLE_NAME:
                    throw new IllegalArgumentException("Illegal KeyValueTable name: " + kvtName);
                case SCOPE_NOT_FOUND:
                    throw new IllegalArgumentException("Scope does not exist: " + scope);
                case TABLE_EXISTS:
                    return false;
                case SUCCESS:
                    return true;
                default:
                    throw new ControllerFailureException("Unknown return status creating kvtable " + kvtName
                            + " " + x.getStatus());
            }
        });
    }
    
    @Override
    public AsyncIterator<KeyValueTableInfo> listKeyValueTables(String scopeName) {
        final Function<String, CompletableFuture<Map.Entry<String, Collection<KeyValueTableInfo>>>> function = token ->
                controller.listKeyValueTables(scopeName, token, PAGE_LIMIT, requestIdGenerator.nextLong())
                        .thenApply(result -> {
                            List<KeyValueTableInfo> kvTablesList = result.getLeft().stream()
                                                                         .map(kvt -> new KeyValueTableInfo(scopeName, kvt))
                                    .collect(Collectors.toList());

                            return new AbstractMap.SimpleEntry<>(result.getValue(), kvTablesList);
                        });

        return new ContinuationTokenAsyncIterator<>(function, "");
    }

    @Override
    public CompletableFuture<KeyValueTableConfiguration> getKeyValueTableConfiguration(String scope, String kvtName) {
        return this.controller.getKeyValueTableConfiguration(scope, kvtName, requestIdGenerator.nextLong()).thenApply(x -> {
            String scopedKvtName = NameUtils.getScopedKeyValueTableName(scope, kvtName);
            switch (x.getStatus()) {
                case FAILURE:
                    throw new ControllerFailureException("Failed to get configuration for key-value table: " + scopedKvtName);
                case TABLE_NOT_FOUND:
                    throw new IllegalArgumentException("Key-value table does not exist: " + scopedKvtName);
                case SUCCESS:
                    return ModelHelper.encode(x.getConfig());
                default:
                    throw new ControllerFailureException("Unknown return status getting key-value table configuration " +
                            scopedKvtName + " " + x.getStatus());
            }
        });
    }

    @Override
    public CompletableFuture<Boolean> deleteKeyValueTable(String scope, String kvtName) {
        return this.controller.deleteKeyValueTable(scope, kvtName, requestIdGenerator.nextLong()).thenApply(x -> {
            switch (x.getStatus()) {
                case FAILURE:
                    throw new ControllerFailureException("Failed to delete KeyValueTable: " + kvtName);
                case TABLE_NOT_FOUND:
                    return false;
                case SUCCESS:
                    return true;
                default:
                    throw new ControllerFailureException("Unknown return status deleting KeyValueTable " + kvtName + " "
                            + x.getStatus());
            }
        });
    }

    @Override
    public CompletableFuture<KeyValueTableSegments> getCurrentSegmentsForKeyValueTable(String scope, String kvtName) {
        return controller.getCurrentSegmentsKeyValueTable(scope, kvtName, requestIdGenerator.nextLong())
                .thenApply(this::getKeyValueTableSegments);
    }

    private KeyValueTableSegments getKeyValueTableSegments(List<SegmentRange> ranges) {
        return new KeyValueTableSegments(getRangeMap(ranges));
    }

    private NavigableMap<Double, SegmentWithRange> getRangeMap(List<SegmentRange> ranges) {
        NavigableMap<Double, SegmentWithRange> rangeMap = new TreeMap<>();
        for (SegmentRange r : ranges) {
            rangeMap.put(r.getMaxKey(), new SegmentWithRange(ModelHelper.encode(r.getSegmentId()), r.getMinKey(), r.getMaxKey()));
        }
        return rangeMap;
    }
    //endregion
}<|MERGE_RESOLUTION|>--- conflicted
+++ resolved
@@ -48,11 +48,8 @@
 import io.pravega.controller.server.ControllerService;
 import io.pravega.controller.server.security.auth.GrpcAuthHelper;
 import io.pravega.controller.store.stream.StoreException;
-<<<<<<< HEAD
 import io.pravega.controller.stream.api.grpc.v1.Controller.CreateStreamStatus;
-=======
 import io.pravega.controller.store.stream.TxnStatus;
->>>>>>> 11434440
 import io.pravega.controller.stream.api.grpc.v1.Controller.ScaleResponse;
 import io.pravega.controller.stream.api.grpc.v1.Controller.SegmentRange;
 import io.pravega.controller.task.Stream.StreamMetadataTasks;
@@ -204,17 +201,8 @@
 
     @Override
     public CompletableFuture<Boolean> createStream(String scope, String streamName, final StreamConfiguration streamConfig) {
-        return this.controller.createStream(scope, streamName, streamConfig, System.currentTimeMillis(), requestIdGenerator.nextLong())
-                .thenApply(x -> getCreateStreamStatus(x, scope, streamName, streamConfig));
-    }
-
-    public CompletableFuture<Boolean> createInternalStream(String scope, String streamName, final StreamConfiguration streamConfig) {
-        return this.controller.createInternalStream(scope, streamName, streamConfig, System.currentTimeMillis(), requestIdGenerator.nextLong())
-                .thenApply(x -> getCreateStreamStatus(x, scope, streamName, streamConfig));
-    }
-
-    private boolean getCreateStreamStatus(CreateStreamStatus streamStatus, String scope, String streamName, StreamConfiguration streamConfig) {
-        switch (streamStatus.getStatus()) {
+        return this.controller.createStream(scope, streamName, streamConfig, System.currentTimeMillis(), requestIdGenerator.nextLong()).thenApply(x -> {
+            switch (x.getStatus()) {
             case FAILURE:
                 throw new ControllerFailureException(String.format("Failed to create stream: %s/%s with config: %s", scope, streamName, streamConfig));
             case INVALID_STREAM_NAME:
@@ -227,8 +215,9 @@
                 return true;
             default:
                 throw new ControllerFailureException("Unknown return status creating stream " + streamConfig
-                        + " " + streamStatus.getStatus());
-        }
+                                                     + " " + x.getStatus());
+            }
+        });
     }
 
     @Override
