--- conflicted
+++ resolved
@@ -30,11 +30,7 @@
 import io.pravega.common.util.AsyncIterator;
 import io.pravega.common.util.ContinuationTokenAsyncIterator;
 import io.pravega.controller.server.ControllerService;
-<<<<<<< HEAD
-import io.pravega.controller.server.rpc.auth.GrpcAuthHelper;
-=======
 import io.pravega.controller.server.rpc.auth.PravegaInterceptor;
->>>>>>> 38a40f37
 import io.pravega.controller.stream.api.grpc.v1.Controller.ScaleResponse;
 import io.pravega.controller.stream.api.grpc.v1.Controller.SegmentRange;
 import io.pravega.shared.protocol.netty.PravegaNodeUri;
@@ -407,7 +403,7 @@
 
     public String retrieveDelegationToken() {
         if (authorizationEnabled) {
-            return GrpcAuthHelper.retrieveMasterToken(tokenSigningKey);
+            return PravegaInterceptor.retrieveMasterToken(tokenSigningKey);
         } else {
             return StringUtils.EMPTY;
         }
@@ -417,7 +413,7 @@
     public CompletableFuture<String> getOrRefreshDelegationTokenFor(String scope, String streamName) {
         String retVal = "";
         if (authorizationEnabled) {
-            retVal = GrpcAuthHelper.retrieveMasterToken(tokenSigningKey);
+            retVal = PravegaInterceptor.retrieveMasterToken(tokenSigningKey);
         }
         return CompletableFuture.completedFuture(retVal);
     }
