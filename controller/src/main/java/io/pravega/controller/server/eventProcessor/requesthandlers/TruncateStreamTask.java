/**
 * Copyright (c) 2017 Dell Inc., or its subsidiaries. All Rights Reserved.
 *
 * Licensed under the Apache License, Version 2.0 (the "License");
 * you may not use this file except in compliance with the License.
 * You may obtain a copy of the License at
 *
 *     http://www.apache.org/licenses/LICENSE-2.0
 */
package io.pravega.controller.server.eventProcessor.requesthandlers;

import com.google.common.base.Preconditions;
import io.pravega.common.concurrent.Futures;
import io.pravega.controller.store.stream.OperationContext;
import io.pravega.controller.store.stream.StreamMetadataStore;
import io.pravega.controller.store.stream.tables.State;
import io.pravega.controller.store.stream.tables.StreamTruncationRecord;
import io.pravega.controller.task.Stream.StreamMetadataTasks;
import io.pravega.shared.controller.event.TruncateStreamEvent;
import java.util.Map;
import java.util.Set;
import java.util.concurrent.CompletableFuture;
import java.util.concurrent.ScheduledExecutorService;
import java.util.stream.Collectors;
import lombok.extern.slf4j.Slf4j;

/**
 * Request handler for performing truncation operations received from requeststream.
 */
@Slf4j
public class TruncateStreamTask implements StreamTask<TruncateStreamEvent> {

    private final StreamMetadataTasks streamMetadataTasks;
    private final StreamMetadataStore streamMetadataStore;
    private final ScheduledExecutorService executor;

    public TruncateStreamTask(final StreamMetadataTasks streamMetadataTasks,
                              final StreamMetadataStore streamMetadataStore,
                              final ScheduledExecutorService executor) {
        Preconditions.checkNotNull(streamMetadataStore);
        Preconditions.checkNotNull(streamMetadataTasks);
        Preconditions.checkNotNull(executor);
        this.streamMetadataTasks = streamMetadataTasks;
        this.streamMetadataStore = streamMetadataStore;
        this.executor = executor;
    }

    @Override
    public CompletableFuture<Void> execute(final TruncateStreamEvent request) {
        final OperationContext context = streamMetadataStore.createContext(request.getScope(), request.getStream());

        String scope = request.getScope();
        String stream = request.getStream();

        return streamMetadataStore.getTruncationProperty(scope, stream, true, context, executor)
                .thenCompose(property -> {
                    if (!property.isUpdating()) {
                        throw new TaskExceptions.StartException("Truncate Stream not started yet.");
                    } else {
                        return processTruncate(scope, stream, property.getProperty(), context,
                                this.streamMetadataTasks.retrieveDelegationToken());
                    }
                });
    }

    private CompletableFuture<Void> processTruncate(String scope, String stream, StreamTruncationRecord truncationRecord,
                                                    OperationContext context, String delegationToken) {
        return Futures.toVoid(streamMetadataStore.setState(scope, stream, State.TRUNCATING, context, executor)
                 .thenCompose(x -> notifyTruncateSegments(scope, stream, truncationRecord.getStreamCut(), delegationToken))
                 .thenCompose(x -> notifyDeleteSegments(scope, stream, truncationRecord.getToDelete(), delegationToken))
                 .thenCompose(deleted -> streamMetadataStore.completeTruncation(scope, stream, context, executor))
                 .thenCompose(x -> streamMetadataStore.setState(scope, stream, State.ACTIVE, context, executor)));
    }

<<<<<<< HEAD
    private CompletableFuture<Void> notifyDeleteSegments(String scope, String stream, Set<Integer> segmentsToDelete, String delegationToken) {
        log.debug("{}/{} deleting segments {}", scope, stream, segmentsToDelete);
=======
    private CompletableFuture<Void> notifyDeleteSegments(String scope, String stream, Set<Integer> segmentsToDelete) {
        log.info("{}/{} deleting segments {}", scope, stream, segmentsToDelete);
>>>>>>> 49a87931
        return Futures.allOf(segmentsToDelete.stream()
                .parallel()
                .map(segment -> streamMetadataTasks.notifyDeleteSegment(scope, stream, segment, delegationToken))
                .collect(Collectors.toList()));
    }

<<<<<<< HEAD
    private CompletableFuture<Void> notifyTruncateSegments(String scope, String stream, Map<Integer, Long> streamCut, String delegationToken) {
        log.debug("{}/{} truncating segments", scope, stream);
=======
    private CompletableFuture<Void> notifyTruncateSegments(String scope, String stream, Map<Integer, Long> streamCut) {
        log.info("{}/{} truncating segments", scope, stream);
>>>>>>> 49a87931
        return Futures.allOf(streamCut.entrySet().stream()
                .parallel()
                .map(segmentCut -> streamMetadataTasks.notifyTruncateSegment(scope, stream, segmentCut, delegationToken))
                .collect(Collectors.toList()));
    }

    @Override
    public CompletableFuture<Void> writeBack(TruncateStreamEvent event) {
        return streamMetadataTasks.writeEvent(event);
    }
}<|MERGE_RESOLUTION|>--- conflicted
+++ resolved
@@ -17,12 +17,13 @@
 import io.pravega.controller.store.stream.tables.StreamTruncationRecord;
 import io.pravega.controller.task.Stream.StreamMetadataTasks;
 import io.pravega.shared.controller.event.TruncateStreamEvent;
+import lombok.extern.slf4j.Slf4j;
+
 import java.util.Map;
 import java.util.Set;
 import java.util.concurrent.CompletableFuture;
 import java.util.concurrent.ScheduledExecutorService;
 import java.util.stream.Collectors;
-import lombok.extern.slf4j.Slf4j;
 
 /**
  * Request handler for performing truncation operations received from requeststream.
@@ -57,44 +58,33 @@
                     if (!property.isUpdating()) {
                         throw new TaskExceptions.StartException("Truncate Stream not started yet.");
                     } else {
-                        return processTruncate(scope, stream, property.getProperty(), context,
-                                this.streamMetadataTasks.retrieveDelegationToken());
+                        return processTruncate(scope, stream, property.getProperty(), context);
                     }
                 });
     }
 
     private CompletableFuture<Void> processTruncate(String scope, String stream, StreamTruncationRecord truncationRecord,
-                                                    OperationContext context, String delegationToken) {
+                                                    OperationContext context) {
         return Futures.toVoid(streamMetadataStore.setState(scope, stream, State.TRUNCATING, context, executor)
-                 .thenCompose(x -> notifyTruncateSegments(scope, stream, truncationRecord.getStreamCut(), delegationToken))
-                 .thenCompose(x -> notifyDeleteSegments(scope, stream, truncationRecord.getToDelete(), delegationToken))
+                 .thenCompose(x -> notifyTruncateSegments(scope, stream, truncationRecord.getStreamCut()))
+                 .thenCompose(x -> notifyDeleteSegments(scope, stream, truncationRecord.getToDelete()))
                  .thenCompose(deleted -> streamMetadataStore.completeTruncation(scope, stream, context, executor))
                  .thenCompose(x -> streamMetadataStore.setState(scope, stream, State.ACTIVE, context, executor)));
     }
 
-<<<<<<< HEAD
-    private CompletableFuture<Void> notifyDeleteSegments(String scope, String stream, Set<Integer> segmentsToDelete, String delegationToken) {
-        log.debug("{}/{} deleting segments {}", scope, stream, segmentsToDelete);
-=======
     private CompletableFuture<Void> notifyDeleteSegments(String scope, String stream, Set<Integer> segmentsToDelete) {
         log.info("{}/{} deleting segments {}", scope, stream, segmentsToDelete);
->>>>>>> 49a87931
         return Futures.allOf(segmentsToDelete.stream()
                 .parallel()
-                .map(segment -> streamMetadataTasks.notifyDeleteSegment(scope, stream, segment, delegationToken))
+                .map(segment -> streamMetadataTasks.notifyDeleteSegment(scope, stream, segment))
                 .collect(Collectors.toList()));
     }
 
-<<<<<<< HEAD
-    private CompletableFuture<Void> notifyTruncateSegments(String scope, String stream, Map<Integer, Long> streamCut, String delegationToken) {
-        log.debug("{}/{} truncating segments", scope, stream);
-=======
     private CompletableFuture<Void> notifyTruncateSegments(String scope, String stream, Map<Integer, Long> streamCut) {
         log.info("{}/{} truncating segments", scope, stream);
->>>>>>> 49a87931
         return Futures.allOf(streamCut.entrySet().stream()
                 .parallel()
-                .map(segmentCut -> streamMetadataTasks.notifyTruncateSegment(scope, stream, segmentCut, delegationToken))
+                .map(segmentCut -> streamMetadataTasks.notifyTruncateSegment(scope, stream, segmentCut))
                 .collect(Collectors.toList()));
     }
 
