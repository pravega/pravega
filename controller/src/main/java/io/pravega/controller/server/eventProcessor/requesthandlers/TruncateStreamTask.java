/**
 * Copyright (c) 2017 Dell Inc., or its subsidiaries. All Rights Reserved.
 *
 * Licensed under the Apache License, Version 2.0 (the "License");
 * you may not use this file except in compliance with the License.
 * You may obtain a copy of the License at
 *
 *     http://www.apache.org/licenses/LICENSE-2.0
 */
package io.pravega.controller.server.eventProcessor.requesthandlers;

import com.google.common.base.Preconditions;
import io.pravega.common.concurrent.Futures;
import io.pravega.controller.store.stream.OperationContext;
import io.pravega.controller.store.stream.StreamMetadataStore;
import io.pravega.controller.store.stream.State;
import io.pravega.controller.store.stream.records.StreamTruncationRecord;
import io.pravega.controller.task.Stream.StreamMetadataTasks;
import io.pravega.shared.controller.event.TruncateStreamEvent;
import java.util.Map;
import java.util.Set;
import java.util.concurrent.CompletableFuture;
import java.util.concurrent.ScheduledExecutorService;
import java.util.stream.Collectors;
import lombok.extern.slf4j.Slf4j;

/**
 * Request handler for performing truncation operations received from requeststream.
 */
@Slf4j
public class TruncateStreamTask implements StreamTask<TruncateStreamEvent> {

    private final StreamMetadataTasks streamMetadataTasks;
    private final StreamMetadataStore streamMetadataStore;
    private final ScheduledExecutorService executor;

    public TruncateStreamTask(final StreamMetadataTasks streamMetadataTasks,
                              final StreamMetadataStore streamMetadataStore,
                              final ScheduledExecutorService executor) {
        Preconditions.checkNotNull(streamMetadataStore);
        Preconditions.checkNotNull(streamMetadataTasks);
        Preconditions.checkNotNull(executor);
        this.streamMetadataTasks = streamMetadataTasks;
        this.streamMetadataStore = streamMetadataStore;
        this.executor = executor;
    }

    @Override
    public CompletableFuture<Void> execute(final TruncateStreamEvent request) {
        final OperationContext context = streamMetadataStore.createContext(request.getScope(), request.getStream());

        String scope = request.getScope();
        String stream = request.getStream();

<<<<<<< HEAD
        return streamMetadataStore.getTruncationRecord(scope, stream, true, context, executor)
                .thenCompose(property -> streamMetadataStore.getState(scope,  stream, true, context, executor)
                    .thenCompose(state -> {
                        if (!property.isUpdating()) {
                            if (state == State.TRUNCATING) {
                                log.debug("Truncate task already complete for stream {}/{}. Resetting state back to ACTIVE.", scope, stream);
                                return Futures.toVoid(streamMetadataStore.setState(scope, stream, State.ACTIVE, context, executor));
                            } else {
                                throw new TaskExceptions.StartException("Truncate Stream not started yet.");
                            }
                        } else {
                            return processTruncate(scope, stream, property, context);
                        }
                }));
=======
        return streamMetadataStore.getTruncationProperty(scope, stream, true, context, executor)
                .thenCompose(property -> {
                    if (!property.isUpdating()) {
                        throw new TaskExceptions.StartException("Truncate Stream not started yet.");
                    } else {
                        return processTruncate(scope, stream, property.getProperty(), context,
                                this.streamMetadataTasks.retrieveDelegationToken());
                    }
                });
>>>>>>> 21fa5f84
    }

    private CompletableFuture<Void> processTruncate(String scope, String stream, StreamTruncationRecord truncationRecord,
                                                    OperationContext context, String delegationToken) {
        log.info("Truncating stream {}/{} at stream cut: {}", scope, stream, truncationRecord.getStreamCut());
        return Futures.toVoid(streamMetadataStore.setState(scope, stream, State.TRUNCATING, context, executor)
                 .thenCompose(x -> notifyTruncateSegments(scope, stream, truncationRecord.getStreamCut(), delegationToken))
                 .thenCompose(x -> notifyDeleteSegments(scope, stream, truncationRecord.getToDelete(), delegationToken))
                 .thenCompose(deleted -> streamMetadataStore.completeTruncation(scope, stream, context, executor))
                 .thenCompose(x -> streamMetadataStore.setState(scope, stream, State.ACTIVE, context, executor)));
    }

    private CompletableFuture<Void> notifyDeleteSegments(String scope, String stream, Set<Integer> segmentsToDelete, String delegationToken) {
        log.debug("{}/{} deleting segments {}", scope, stream, segmentsToDelete);
        return Futures.allOf(segmentsToDelete.stream()
                .parallel()
                .map(segment -> streamMetadataTasks.notifyDeleteSegment(scope, stream, segment, delegationToken))
                .collect(Collectors.toList()));
    }

    private CompletableFuture<Void> notifyTruncateSegments(String scope, String stream, Map<Integer, Long> streamCut, String delegationToken) {
        log.debug("{}/{} truncating segments", scope, stream);
        return Futures.allOf(streamCut.entrySet().stream()
                .parallel()
                .map(segmentCut -> streamMetadataTasks.notifyTruncateSegment(scope, stream, segmentCut, delegationToken))
                .collect(Collectors.toList()));
    }

    @Override
    public CompletableFuture<Void> writeBack(TruncateStreamEvent event) {
        return streamMetadataTasks.writeEvent(event);
    }
}<|MERGE_RESOLUTION|>--- conflicted
+++ resolved
@@ -52,32 +52,16 @@
         String scope = request.getScope();
         String stream = request.getStream();
 
-<<<<<<< HEAD
         return streamMetadataStore.getTruncationRecord(scope, stream, true, context, executor)
-                .thenCompose(property -> streamMetadataStore.getState(scope,  stream, true, context, executor)
+                .thenCompose(property -> streamMetadataStore.getState(scope, stream, true, context, executor)
                     .thenCompose(state -> {
                         if (!property.isUpdating()) {
-                            if (state == State.TRUNCATING) {
-                                log.debug("Truncate task already complete for stream {}/{}. Resetting state back to ACTIVE.", scope, stream);
-                                return Futures.toVoid(streamMetadataStore.setState(scope, stream, State.ACTIVE, context, executor));
-                            } else {
-                                throw new TaskExceptions.StartException("Truncate Stream not started yet.");
-                            }
+                            throw new TaskExceptions.StartException("Truncate Stream not started yet.");
                         } else {
-                            return processTruncate(scope, stream, property, context);
+                            return processTruncate(scope, stream, property, context,
+                                    this.streamMetadataTasks.retrieveDelegationToken());
                         }
-                }));
-=======
-        return streamMetadataStore.getTruncationProperty(scope, stream, true, context, executor)
-                .thenCompose(property -> {
-                    if (!property.isUpdating()) {
-                        throw new TaskExceptions.StartException("Truncate Stream not started yet.");
-                    } else {
-                        return processTruncate(scope, stream, property.getProperty(), context,
-                                this.streamMetadataTasks.retrieveDelegationToken());
-                    }
-                });
->>>>>>> 21fa5f84
+                    }));
     }
 
     private CompletableFuture<Void> processTruncate(String scope, String stream, StreamTruncationRecord truncationRecord,
