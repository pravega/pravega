/**
 * Copyright (c) 2017 Dell Inc., or its subsidiaries. All Rights Reserved.
 *
 * Licensed under the Apache License, Version 2.0 (the "License");
 * you may not use this file except in compliance with the License.
 * You may obtain a copy of the License at
 *
 *     http://www.apache.org/licenses/LICENSE-2.0
 */
package io.pravega.controller.server.eventProcessor.requesthandlers;

import com.google.common.base.Preconditions;
import io.pravega.common.concurrent.Futures;
import io.pravega.common.tracing.TagLogger;
import io.pravega.controller.store.stream.OperationContext;
import io.pravega.controller.store.stream.StreamMetadataStore;
import io.pravega.controller.store.stream.VersionedMetadata;
import io.pravega.controller.store.stream.tables.State;
import io.pravega.controller.store.stream.tables.StreamTruncationRecord;
import io.pravega.controller.task.Stream.StreamMetadataTasks;
import io.pravega.shared.controller.event.TruncateStreamEvent;
import io.pravega.shared.metrics.DynamicLogger;
import io.pravega.shared.metrics.MetricsProvider;
import java.util.Map;
import java.util.Set;
import java.util.concurrent.CompletableFuture;
import java.util.concurrent.ScheduledExecutorService;
import java.util.stream.Collectors;
import org.slf4j.LoggerFactory;

import static io.pravega.shared.MetricsNames.TRUNCATED_SIZE;
import static io.pravega.shared.MetricsNames.nameFromStream;

/**
 * Request handler for performing truncation operations received from requeststream.
 */
public class TruncateStreamTask implements StreamTask<TruncateStreamEvent> {

    private static final TagLogger log = new TagLogger(LoggerFactory.getLogger(TruncateStreamTask.class));
    private static final DynamicLogger DYNAMIC_LOGGER = MetricsProvider.getDynamicLogger();

    private final StreamMetadataTasks streamMetadataTasks;
    private final StreamMetadataStore streamMetadataStore;
    private final ScheduledExecutorService executor;

    public TruncateStreamTask(final StreamMetadataTasks streamMetadataTasks,
                              final StreamMetadataStore streamMetadataStore,
                              final ScheduledExecutorService executor) {
        Preconditions.checkNotNull(streamMetadataStore);
        Preconditions.checkNotNull(streamMetadataTasks);
        Preconditions.checkNotNull(executor);
        this.streamMetadataTasks = streamMetadataTasks;
        this.streamMetadataStore = streamMetadataStore;
        this.executor = executor;
    }

    @Override
    public CompletableFuture<Void> execute(final TruncateStreamEvent request) {
        final OperationContext context = streamMetadataStore.createContext(request.getScope(), request.getStream());

        String scope = request.getScope();
        String stream = request.getStream();
        long requestId = request.getRequestId();

        return streamMetadataStore.getVersionedState(scope, stream, context, executor)
                .thenCompose(versionedState -> streamMetadataStore.getTruncationRecord(scope, stream, context, executor)
                        .thenCompose(versionedMetadata -> {
                            if (!versionedMetadata.getObject().isUpdating()) {
                                if (versionedState.getObject().equals(State.TRUNCATING)) {
                                    return Futures.toVoid(streamMetadataStore.updateVersionedState(scope, stream, State.ACTIVE,
                                            versionedState, context, executor));
                                } else {
                                    throw new TaskExceptions.StartException("Truncate Stream not started yet.");
<<<<<<< HEAD
                                }
                            } else {
                                return processTruncate(scope, stream, versionedMetadata, versionedState, context);
                            }
                        }));
    }

    private CompletableFuture<Void> processTruncate(String scope, String stream, VersionedMetadata<StreamTruncationRecord> versionedTruncationRecord,
                                                    VersionedMetadata<State> versionedState, OperationContext context) {
        String delegationToken = this.streamMetadataTasks.retrieveDelegationToken();
        StreamTruncationRecord truncationRecord = versionedTruncationRecord.getObject();
        log.info("Truncating stream {}/{} at stream cut: {}", scope, stream, truncationRecord.getStreamCut());
        return Futures.toVoid(streamMetadataStore.updateVersionedState(scope, stream, State.TRUNCATING, versionedState, context, executor)
                .thenCompose(update -> notifyTruncateSegments(scope, stream, truncationRecord.getStreamCut(), delegationToken)
                        .thenCompose(x -> notifyDeleteSegments(scope, stream, truncationRecord.getToDelete(), delegationToken))
                        .thenCompose(x -> streamMetadataStore.getSizeTillStreamCut(scope, stream, truncationRecord.getStreamCut(),
                                context, executor))
                        .thenAccept(truncatedSize -> DYNAMIC_LOGGER.reportGaugeValue(nameFromStream(TRUNCATED_SIZE, scope, stream), truncatedSize))
                        .thenCompose(deleted -> streamMetadataStore.completeTruncation(scope, stream, versionedTruncationRecord, context, executor))
                        .thenCompose(x -> streamMetadataStore.updateVersionedState(scope, stream, State.ACTIVE, update, context, executor))));
=======
                                });
                    } else {
                        return processTruncate(scope, stream, property, context, this.streamMetadataTasks.retrieveDelegationToken(), requestId);
                    }
                });
    }

    private CompletableFuture<Void> processTruncate(String scope, String stream, StreamTruncationRecord truncationRecord,
                                                    OperationContext context, String delegationToken, long requestId) {
        log.info(requestId, "Truncating stream {}/{} at stream cut: {}", scope,
                stream, truncationRecord.getStreamCut());
        return Futures.toVoid(streamMetadataStore.setState(scope, stream, State.TRUNCATING, context, executor)
                .thenCompose(x -> notifyTruncateSegments(scope, stream, truncationRecord.getStreamCut(), delegationToken, requestId))
                .thenCompose(x -> notifyDeleteSegments(scope, stream, truncationRecord.getToDelete(), delegationToken, requestId))
                .thenCompose(x -> streamMetadataStore.getSizeTillStreamCut(scope, stream, truncationRecord.getStreamCut(), context, executor))
                .thenAccept(truncatedSize -> DYNAMIC_LOGGER.reportGaugeValue(nameFromStream(TRUNCATED_SIZE, scope, stream), truncatedSize))
                .thenCompose(deleted -> streamMetadataStore.completeTruncation(scope, stream, context, executor))
                .thenCompose(x -> streamMetadataStore.setState(scope, stream, State.ACTIVE, context, executor)));
>>>>>>> 5771701c
    }

    private CompletableFuture<Void> notifyDeleteSegments(String scope, String stream, Set<Long> segmentsToDelete,
                                                         String delegationToken, long requestId) {
        log.debug(requestId, "{}/{} deleting segments {}", scope, stream, segmentsToDelete);
        return Futures.allOf(segmentsToDelete.stream()
                .parallel()
                .map(segment -> streamMetadataTasks.notifyDeleteSegment(scope, stream, segment, delegationToken, requestId))
                .collect(Collectors.toList()));
    }

    private CompletableFuture<Void> notifyTruncateSegments(String scope, String stream, Map<Long, Long> streamCut,
                                                           String delegationToken, long requestId) {
        log.debug(requestId, "{}/{} truncating segments", scope, stream);
        return Futures.allOf(streamCut.entrySet().stream()
                .parallel()
                .map(segmentCut -> streamMetadataTasks.notifyTruncateSegment(scope, stream, segmentCut, delegationToken, requestId))
                .collect(Collectors.toList()));
    }

    @Override
    public CompletableFuture<Void> writeBack(TruncateStreamEvent event) {
        return streamMetadataTasks.writeEvent(event);
    }
}<|MERGE_RESOLUTION|>--- conflicted
+++ resolved
@@ -71,47 +71,26 @@
                                             versionedState, context, executor));
                                 } else {
                                     throw new TaskExceptions.StartException("Truncate Stream not started yet.");
-<<<<<<< HEAD
                                 }
                             } else {
-                                return processTruncate(scope, stream, versionedMetadata, versionedState, context);
+                                return processTruncate(scope, stream, versionedMetadata, versionedState, context, requestId);
                             }
                         }));
     }
 
     private CompletableFuture<Void> processTruncate(String scope, String stream, VersionedMetadata<StreamTruncationRecord> versionedTruncationRecord,
-                                                    VersionedMetadata<State> versionedState, OperationContext context) {
+                                                    VersionedMetadata<State> versionedState, OperationContext context, long requestId) {
         String delegationToken = this.streamMetadataTasks.retrieveDelegationToken();
         StreamTruncationRecord truncationRecord = versionedTruncationRecord.getObject();
-        log.info("Truncating stream {}/{} at stream cut: {}", scope, stream, truncationRecord.getStreamCut());
+        log.info(requestId, "Truncating stream {}/{} at stream cut: {}", scope, stream, truncationRecord.getStreamCut());
         return Futures.toVoid(streamMetadataStore.updateVersionedState(scope, stream, State.TRUNCATING, versionedState, context, executor)
-                .thenCompose(update -> notifyTruncateSegments(scope, stream, truncationRecord.getStreamCut(), delegationToken)
-                        .thenCompose(x -> notifyDeleteSegments(scope, stream, truncationRecord.getToDelete(), delegationToken))
+                .thenCompose(update -> notifyTruncateSegments(scope, stream, truncationRecord.getStreamCut(), delegationToken, requestId)
+                        .thenCompose(x -> notifyDeleteSegments(scope, stream, truncationRecord.getToDelete(), delegationToken, requestId))
                         .thenCompose(x -> streamMetadataStore.getSizeTillStreamCut(scope, stream, truncationRecord.getStreamCut(),
                                 context, executor))
                         .thenAccept(truncatedSize -> DYNAMIC_LOGGER.reportGaugeValue(nameFromStream(TRUNCATED_SIZE, scope, stream), truncatedSize))
                         .thenCompose(deleted -> streamMetadataStore.completeTruncation(scope, stream, versionedTruncationRecord, context, executor))
                         .thenCompose(x -> streamMetadataStore.updateVersionedState(scope, stream, State.ACTIVE, update, context, executor))));
-=======
-                                });
-                    } else {
-                        return processTruncate(scope, stream, property, context, this.streamMetadataTasks.retrieveDelegationToken(), requestId);
-                    }
-                });
-    }
-
-    private CompletableFuture<Void> processTruncate(String scope, String stream, StreamTruncationRecord truncationRecord,
-                                                    OperationContext context, String delegationToken, long requestId) {
-        log.info(requestId, "Truncating stream {}/{} at stream cut: {}", scope,
-                stream, truncationRecord.getStreamCut());
-        return Futures.toVoid(streamMetadataStore.setState(scope, stream, State.TRUNCATING, context, executor)
-                .thenCompose(x -> notifyTruncateSegments(scope, stream, truncationRecord.getStreamCut(), delegationToken, requestId))
-                .thenCompose(x -> notifyDeleteSegments(scope, stream, truncationRecord.getToDelete(), delegationToken, requestId))
-                .thenCompose(x -> streamMetadataStore.getSizeTillStreamCut(scope, stream, truncationRecord.getStreamCut(), context, executor))
-                .thenAccept(truncatedSize -> DYNAMIC_LOGGER.reportGaugeValue(nameFromStream(TRUNCATED_SIZE, scope, stream), truncatedSize))
-                .thenCompose(deleted -> streamMetadataStore.completeTruncation(scope, stream, context, executor))
-                .thenCompose(x -> streamMetadataStore.setState(scope, stream, State.ACTIVE, context, executor)));
->>>>>>> 5771701c
     }
 
     private CompletableFuture<Void> notifyDeleteSegments(String scope, String stream, Set<Long> segmentsToDelete,
