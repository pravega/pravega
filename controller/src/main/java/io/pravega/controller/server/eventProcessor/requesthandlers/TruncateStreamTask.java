--- conflicted
+++ resolved
@@ -17,13 +17,8 @@
 import io.pravega.controller.store.stream.tables.StreamTruncationRecord;
 import io.pravega.controller.task.Stream.StreamMetadataTasks;
 import io.pravega.shared.controller.event.TruncateStreamEvent;
-<<<<<<< HEAD
 import io.pravega.shared.metrics.DynamicLogger;
 import io.pravega.shared.metrics.MetricsProvider;
-import lombok.extern.slf4j.Slf4j;
-
-=======
->>>>>>> 21fa5f84
 import java.util.Map;
 import java.util.Set;
 import java.util.concurrent.CompletableFuture;
@@ -78,15 +73,10 @@
                                                     OperationContext context, String delegationToken) {
         log.info("Truncating stream {}/{} at stream cut: {}", scope, stream, truncationRecord.getStreamCut());
         return Futures.toVoid(streamMetadataStore.setState(scope, stream, State.TRUNCATING, context, executor)
-<<<<<<< HEAD
-                 .thenCompose(x -> notifyTruncateSegments(scope, stream, truncationRecord.getStreamCut()))
-                 .thenCompose(x -> notifyDeleteSegments(scope, stream, truncationRecord.getToDelete()))
+                .thenCompose(x -> notifyTruncateSegments(scope, stream, truncationRecord.getStreamCut(), delegationToken))
+                .thenCompose(x -> notifyDeleteSegments(scope, stream, truncationRecord.getToDelete(), delegationToken))
                  .thenCompose(x -> streamMetadataStore.getSizeTillStreamCut(scope, stream, truncationRecord.getStreamCut(), context, executor))
                  .thenAccept(truncatedSize -> DYNAMIC_LOGGER.reportGaugeValue(nameFromStream(TRUNCATED_SIZE, scope, stream), truncatedSize))
-=======
-                 .thenCompose(x -> notifyTruncateSegments(scope, stream, truncationRecord.getStreamCut(), delegationToken))
-                 .thenCompose(x -> notifyDeleteSegments(scope, stream, truncationRecord.getToDelete(), delegationToken))
->>>>>>> 21fa5f84
                  .thenCompose(deleted -> streamMetadataStore.completeTruncation(scope, stream, context, executor))
                  .thenCompose(x -> streamMetadataStore.setState(scope, stream, State.ACTIVE, context, executor)));
     }
