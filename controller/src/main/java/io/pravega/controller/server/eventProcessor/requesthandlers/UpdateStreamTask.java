/**
 * Copyright (c) 2017 Dell Inc., or its subsidiaries. All Rights Reserved.
 * <p>
 * Licensed under the Apache License, Version 2.0 (the "License");
 * you may not use this file except in compliance with the License.
 * You may obtain a copy of the License at
 * <p>
 * http://www.apache.org/licenses/LICENSE-2.0
 */
package io.pravega.controller.server.eventProcessor.requesthandlers;

import com.google.common.base.Preconditions;
import io.pravega.client.stream.StreamConfiguration;
import io.pravega.common.concurrent.Futures;
import io.pravega.controller.store.stream.OperationContext;
import io.pravega.controller.store.stream.StreamMetadataStore;
import io.pravega.controller.store.stream.tables.State;
import io.pravega.controller.store.stream.tables.StreamConfigurationRecord;
import io.pravega.controller.task.Stream.StreamMetadataTasks;
import io.pravega.shared.controller.event.UpdateStreamEvent;
import java.util.concurrent.CompletableFuture;
import java.util.concurrent.CompletionException;
import java.util.concurrent.ScheduledExecutorService;
import lombok.extern.slf4j.Slf4j;

/**
 * Request handler for performing scale operations received from requeststream.
 */
@Slf4j
public class UpdateStreamTask implements StreamTask<UpdateStreamEvent> {

    private final StreamMetadataTasks streamMetadataTasks;
    private final StreamMetadataStore streamMetadataStore;
    private final ScheduledExecutorService executor;

    public UpdateStreamTask(final StreamMetadataTasks streamMetadataTasks,
                            final StreamMetadataStore streamMetadataStore,
                            final ScheduledExecutorService executor) {
        Preconditions.checkNotNull(streamMetadataStore);
        Preconditions.checkNotNull(streamMetadataTasks);
        Preconditions.checkNotNull(executor);
        this.streamMetadataTasks = streamMetadataTasks;
        this.streamMetadataStore = streamMetadataStore;
        this.executor = executor;
    }

    @Override
    public CompletableFuture<Void> execute(final UpdateStreamEvent request) {
        final OperationContext context = streamMetadataStore.createContext(request.getScope(), request.getStream());

        String scope = request.getScope();
        String stream = request.getStream();

        return streamMetadataStore.getConfigurationRecord(scope, stream, true, context, executor)
                .thenCompose(configProperty -> {
                    if (!configProperty.isUpdating()) {
<<<<<<< HEAD
                        return streamMetadataStore.resetStateConditionally(scope, stream, State.UPDATING, context, executor)
                                .thenApply(x -> {
=======
                        // if the state is updating but the configuration record is not updating, we should reset the state to ACTIVE.
                        return streamMetadataStore.resetStateConditionally(scope, stream, State.UPDATING, context, executor)
                                .thenRun(() -> {
>>>>>>> 06317c92
                                    throw new TaskExceptions.StartException("Update Stream not started yet.");
                                });
                    } else {
                        return processUpdate(scope, stream, configProperty, context);
                    }
                });
    }

    private CompletableFuture<Void> processUpdate(String scope, String stream, StreamConfigurationRecord configProperty,
                                                  OperationContext context) {
        return Futures.toVoid(streamMetadataStore.setState(scope, stream, State.UPDATING, context, executor)
                .thenCompose(x -> {
                    if (configProperty.getStreamConfiguration().getRetentionPolicy() != null) {
                        return streamMetadataStore.addUpdateStreamForAutoStreamCut(scope, stream,
                                configProperty.getStreamConfiguration().getRetentionPolicy(), context, executor);
                    } else {
                        return streamMetadataStore.removeStreamFromAutoStreamCut(scope, stream, context, executor);
                    }
                })
                .thenCompose(x -> notifyPolicyUpdate(context, scope, stream, configProperty.getStreamConfiguration()))
                .thenCompose(x -> streamMetadataStore.completeUpdateConfiguration(scope, stream, context, executor))
                .thenCompose(x -> streamMetadataStore.setState(scope, stream, State.ACTIVE, context, executor)));
    }

    private CompletableFuture<Boolean> notifyPolicyUpdate(OperationContext context, String scope, String stream, StreamConfiguration newConfig) {
        return streamMetadataStore.getActiveSegments(scope, stream, context, executor)
                .thenCompose(activeSegments -> streamMetadataTasks.notifyPolicyUpdates(scope, stream, activeSegments, newConfig.getScalingPolicy(),
                        this.streamMetadataTasks.retrieveDelegationToken()))
                .handle((res, ex) -> {
                    if (ex == null) {
                        return true;
                    } else {
                        throw new CompletionException(ex);
                    }
                });
    }

    @Override
    public CompletableFuture<Void> writeBack(UpdateStreamEvent event) {
        return streamMetadataTasks.writeEvent(event);
    }
}<|MERGE_RESOLUTION|>--- conflicted
+++ resolved
@@ -54,14 +54,9 @@
         return streamMetadataStore.getConfigurationRecord(scope, stream, true, context, executor)
                 .thenCompose(configProperty -> {
                     if (!configProperty.isUpdating()) {
-<<<<<<< HEAD
-                        return streamMetadataStore.resetStateConditionally(scope, stream, State.UPDATING, context, executor)
-                                .thenApply(x -> {
-=======
                         // if the state is updating but the configuration record is not updating, we should reset the state to ACTIVE.
                         return streamMetadataStore.resetStateConditionally(scope, stream, State.UPDATING, context, executor)
                                 .thenRun(() -> {
->>>>>>> 06317c92
                                     throw new TaskExceptions.StartException("Update Stream not started yet.");
                                 });
                     } else {
