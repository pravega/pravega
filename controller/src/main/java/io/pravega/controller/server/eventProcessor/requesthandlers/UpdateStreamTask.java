/**
 * Copyright (c) 2017 Dell Inc., or its subsidiaries. All Rights Reserved.
 * <p>
 * Licensed under the Apache License, Version 2.0 (the "License");
 * you may not use this file except in compliance with the License.
 * You may obtain a copy of the License at
 * <p>
 * http://www.apache.org/licenses/LICENSE-2.0
 */
package io.pravega.controller.server.eventProcessor.requesthandlers;

import com.google.common.base.Preconditions;
import io.pravega.client.stream.StreamConfiguration;
import io.pravega.common.concurrent.Futures;
import io.pravega.controller.store.stream.OperationContext;
import io.pravega.controller.store.stream.StreamMetadataStore;
import io.pravega.controller.store.stream.VersionedMetadata;
import io.pravega.controller.store.stream.tables.State;
import io.pravega.controller.store.stream.tables.StreamConfigurationRecord;
import io.pravega.controller.task.Stream.StreamMetadataTasks;
import io.pravega.shared.controller.event.UpdateStreamEvent;
import java.util.concurrent.CompletableFuture;
import java.util.concurrent.CompletionException;
import java.util.concurrent.ScheduledExecutorService;
import lombok.extern.slf4j.Slf4j;

/**
 * Request handler for performing scale operations received from requeststream.
 */
@Slf4j
public class UpdateStreamTask implements StreamTask<UpdateStreamEvent> {

    private final StreamMetadataTasks streamMetadataTasks;
    private final StreamMetadataStore streamMetadataStore;
    private final ScheduledExecutorService executor;

    public UpdateStreamTask(final StreamMetadataTasks streamMetadataTasks,
                            final StreamMetadataStore streamMetadataStore,
                            final ScheduledExecutorService executor) {
        Preconditions.checkNotNull(streamMetadataStore);
        Preconditions.checkNotNull(streamMetadataTasks);
        Preconditions.checkNotNull(executor);
        this.streamMetadataTasks = streamMetadataTasks;
        this.streamMetadataStore = streamMetadataStore;
        this.executor = executor;
    }

    @Override
    public CompletableFuture<Void> execute(final UpdateStreamEvent request) {
        final OperationContext context = streamMetadataStore.createContext(request.getScope(), request.getStream());

        String scope = request.getScope();
        String stream = request.getStream();
        long requestId = request.getRequestId();

        return streamMetadataStore.getVersionedState(scope, stream, context, executor)
                .thenCompose(versionedState -> streamMetadataStore.getConfigurationRecord(scope, stream, context, executor)
                        .thenCompose(versionedMetadata -> {
                            if (!versionedMetadata.getObject().isUpdating()) {
                                if (versionedState.getObject().equals(State.UPDATING)) {
                                    return Futures.toVoid(streamMetadataStore.updateVersionedState(scope, stream, State.ACTIVE,
                                            versionedState, context, executor));
                                } else {
                                    throw new TaskExceptions.StartException("Update Stream not started yet.");
<<<<<<< HEAD
                                }
                            } else {
                                return processUpdate(scope, stream, versionedMetadata, versionedState, context);
                            }
                        }));
    }

    private CompletableFuture<Void> processUpdate(String scope, String stream, VersionedMetadata<StreamConfigurationRecord> record,
                                                  VersionedMetadata<State> state, OperationContext context) {
        StreamConfigurationRecord configProperty = record.getObject();

        return Futures.toVoid(streamMetadataStore.updateVersionedState(scope, stream, State.UPDATING, state, context, executor)
                .thenCompose(updated -> updateStreamForAutoStreamCut(scope, stream, context, configProperty, updated)
                        .thenCompose(x -> notifyPolicyUpdate(context, scope, stream, configProperty.getStreamConfiguration()))
                        .thenCompose(x -> streamMetadataStore.completeUpdateConfiguration(scope, stream, record, context, executor))
                        .thenCompose(x -> streamMetadataStore.updateVersionedState(scope, stream, State.ACTIVE, updated, context, executor))));
    }

    private CompletableFuture<Void> updateStreamForAutoStreamCut(String scope, String stream,
                        OperationContext context, StreamConfigurationRecord configProperty, VersionedMetadata<State> updated) {
        if (configProperty.getStreamConfiguration().getRetentionPolicy() != null) {
            return streamMetadataStore.addUpdateStreamForAutoStreamCut(scope, stream,
                    configProperty.getStreamConfiguration().getRetentionPolicy(), context, executor);
        } else {
            return streamMetadataStore.removeStreamFromAutoStreamCut(scope, stream, context, executor);
        }
=======
                                });
                    } else {
                        return processUpdate(scope, stream, configProperty, context, requestId);
                    }
                });
    }

    private CompletableFuture<Void> processUpdate(String scope, String stream, StreamConfigurationRecord configProperty,
                                                  OperationContext context, long requestId) {
        return Futures.toVoid(streamMetadataStore.setState(scope, stream, State.UPDATING, context, executor)
                .thenCompose(x -> {
                    if (configProperty.getStreamConfiguration().getRetentionPolicy() != null) {
                        return streamMetadataStore.addUpdateStreamForAutoStreamCut(scope, stream,
                                configProperty.getStreamConfiguration().getRetentionPolicy(), context, executor);
                    } else {
                        return streamMetadataStore.removeStreamFromAutoStreamCut(scope, stream, context, executor);
                    }
                })
                .thenCompose(x -> notifyPolicyUpdate(context, scope, stream, configProperty.getStreamConfiguration(), requestId))
                .thenCompose(x -> streamMetadataStore.completeUpdateConfiguration(scope, stream, context, executor))
                .thenCompose(x -> streamMetadataStore.setState(scope, stream, State.ACTIVE, context, executor)));
>>>>>>> 5771701c
    }

    private CompletableFuture<Boolean> notifyPolicyUpdate(OperationContext context, String scope, String stream,
                                                          StreamConfiguration newConfig, long requestId) {
        return streamMetadataStore.getActiveSegments(scope, stream, context, executor)
                .thenCompose(activeSegments -> streamMetadataTasks.notifyPolicyUpdates(scope, stream, activeSegments,
                        newConfig.getScalingPolicy(), this.streamMetadataTasks.retrieveDelegationToken(), requestId))
                .handle((res, ex) -> {
                    if (ex == null) {
                        return true;
                    } else {
                        throw new CompletionException(ex);
                    }
                });
    }

    @Override
    public CompletableFuture<Void> writeBack(UpdateStreamEvent event) {
        return streamMetadataTasks.writeEvent(event);
    }
}<|MERGE_RESOLUTION|>--- conflicted
+++ resolved
@@ -62,21 +62,20 @@
                                             versionedState, context, executor));
                                 } else {
                                     throw new TaskExceptions.StartException("Update Stream not started yet.");
-<<<<<<< HEAD
                                 }
                             } else {
-                                return processUpdate(scope, stream, versionedMetadata, versionedState, context);
+                                return processUpdate(scope, stream, versionedMetadata, versionedState, context, requestId);
                             }
                         }));
     }
 
     private CompletableFuture<Void> processUpdate(String scope, String stream, VersionedMetadata<StreamConfigurationRecord> record,
-                                                  VersionedMetadata<State> state, OperationContext context) {
+                                                  VersionedMetadata<State> state, OperationContext context, long requestId) {
         StreamConfigurationRecord configProperty = record.getObject();
 
         return Futures.toVoid(streamMetadataStore.updateVersionedState(scope, stream, State.UPDATING, state, context, executor)
                 .thenCompose(updated -> updateStreamForAutoStreamCut(scope, stream, context, configProperty, updated)
-                        .thenCompose(x -> notifyPolicyUpdate(context, scope, stream, configProperty.getStreamConfiguration()))
+                        .thenCompose(x -> notifyPolicyUpdate(context, scope, stream, configProperty.getStreamConfiguration(), requestId))
                         .thenCompose(x -> streamMetadataStore.completeUpdateConfiguration(scope, stream, record, context, executor))
                         .thenCompose(x -> streamMetadataStore.updateVersionedState(scope, stream, State.ACTIVE, updated, context, executor))));
     }
@@ -89,29 +88,6 @@
         } else {
             return streamMetadataStore.removeStreamFromAutoStreamCut(scope, stream, context, executor);
         }
-=======
-                                });
-                    } else {
-                        return processUpdate(scope, stream, configProperty, context, requestId);
-                    }
-                });
-    }
-
-    private CompletableFuture<Void> processUpdate(String scope, String stream, StreamConfigurationRecord configProperty,
-                                                  OperationContext context, long requestId) {
-        return Futures.toVoid(streamMetadataStore.setState(scope, stream, State.UPDATING, context, executor)
-                .thenCompose(x -> {
-                    if (configProperty.getStreamConfiguration().getRetentionPolicy() != null) {
-                        return streamMetadataStore.addUpdateStreamForAutoStreamCut(scope, stream,
-                                configProperty.getStreamConfiguration().getRetentionPolicy(), context, executor);
-                    } else {
-                        return streamMetadataStore.removeStreamFromAutoStreamCut(scope, stream, context, executor);
-                    }
-                })
-                .thenCompose(x -> notifyPolicyUpdate(context, scope, stream, configProperty.getStreamConfiguration(), requestId))
-                .thenCompose(x -> streamMetadataStore.completeUpdateConfiguration(scope, stream, context, executor))
-                .thenCompose(x -> streamMetadataStore.setState(scope, stream, State.ACTIVE, context, executor)));
->>>>>>> 5771701c
     }
 
     private CompletableFuture<Boolean> notifyPolicyUpdate(OperationContext context, String scope, String stream,
