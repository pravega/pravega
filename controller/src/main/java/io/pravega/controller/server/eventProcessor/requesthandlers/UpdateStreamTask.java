/**
 * Copyright Pravega Authors.
 *
 * Licensed under the Apache License, Version 2.0 (the "License");
 * you may not use this file except in compliance with the License.
 * You may obtain a copy of the License at
 *
 *     http://www.apache.org/licenses/LICENSE-2.0
 *
 * Unless required by applicable law or agreed to in writing, software
 * distributed under the License is distributed on an "AS IS" BASIS,
 * WITHOUT WARRANTIES OR CONDITIONS OF ANY KIND, either express or implied.
 * See the License for the specific language governing permissions and
 * limitations under the License.
 */
package io.pravega.controller.server.eventProcessor.requesthandlers;

import com.google.common.base.Preconditions;
import io.pravega.client.stream.ScalingPolicy;
import io.pravega.client.stream.StreamConfiguration;
import io.pravega.common.concurrent.Futures;
import io.pravega.common.tracing.TagLogger;
import io.pravega.controller.store.stream.BucketStore;
import io.pravega.controller.store.stream.OperationContext;
import io.pravega.controller.store.stream.StreamMetadataStore;
import io.pravega.controller.store.VersionedMetadata;
import io.pravega.controller.store.stream.State;
import io.pravega.controller.store.stream.records.EpochRecord;
import io.pravega.controller.store.stream.records.EpochTransitionRecord;
import io.pravega.controller.store.stream.records.StreamConfigurationRecord;
import io.pravega.controller.task.Stream.StreamMetadataTasks;
import io.pravega.shared.controller.event.UpdateStreamEvent;

import java.util.AbstractMap;
import java.util.ArrayList;
import java.util.List;
import java.util.Map;
import java.util.concurrent.CompletableFuture;
import java.util.concurrent.CompletionException;
import java.util.concurrent.ScheduledExecutorService;
<<<<<<< HEAD
import org.slf4j.LoggerFactory;
=======
import java.util.stream.Collectors;
import java.util.stream.IntStream;

import lombok.extern.slf4j.Slf4j;
>>>>>>> 6beb19c6

import static io.pravega.client.stream.ScalingPolicy.ScaleType.FIXED_NUM_SEGMENTS;

/**
 * Request handler for performing scale operations received from requeststream.
 */
public class UpdateStreamTask implements StreamTask<UpdateStreamEvent> {
    private static final TagLogger log = new TagLogger(LoggerFactory.getLogger(UpdateStreamTask.class));

    private final StreamMetadataTasks streamMetadataTasks;
    private final StreamMetadataStore streamMetadataStore;
    private final BucketStore bucketStore;
    private final ScheduledExecutorService executor;

    public UpdateStreamTask(final StreamMetadataTasks streamMetadataTasks,
                            final StreamMetadataStore streamMetadataStore,
                            final BucketStore bucketStore, 
                            final ScheduledExecutorService executor) {
        Preconditions.checkNotNull(streamMetadataStore);
        Preconditions.checkNotNull(streamMetadataTasks);
        Preconditions.checkNotNull(bucketStore);
        Preconditions.checkNotNull(executor);
        this.streamMetadataTasks = streamMetadataTasks;
        this.streamMetadataStore = streamMetadataStore;
        this.bucketStore = bucketStore;
        this.executor = executor;
    }

    @Override
    public CompletableFuture<Void> execute(final UpdateStreamEvent request) {

        String scope = request.getScope();
        String stream = request.getStream();
        long requestId = request.getRequestId();
        final OperationContext context = streamMetadataStore.createStreamContext(scope, stream, requestId);

        return streamMetadataStore.getVersionedState(scope, stream, context, executor)
                .thenCompose(versionedState -> streamMetadataStore.getConfigurationRecord(scope, stream, context, executor)
                        .thenCompose(versionedMetadata -> {
                            if (!versionedMetadata.getObject().isUpdating()) {
                                if (versionedState.getObject().equals(State.UPDATING)) {
                                    return Futures.toVoid(streamMetadataStore.updateVersionedState(scope, stream, State.ACTIVE,
                                            versionedState, context, executor));
                                } else {
                                    return CompletableFuture.completedFuture(null);
                                }
                            } else {
                                return processUpdate(scope, stream, versionedMetadata, versionedState, context, requestId);
                            }
                        }));
    }

    private CompletableFuture<Void> processUpdate(String scope, String stream, VersionedMetadata<StreamConfigurationRecord> record,
                                                  VersionedMetadata<State> state, OperationContext context, long requestId) {
        StreamConfigurationRecord configProperty = record.getObject();

        return Futures.toVoid(
                streamMetadataStore.getEpochTransition(scope, stream, context, executor)
                .thenCompose(etr -> streamMetadataStore.updateVersionedState(scope, stream, State.UPDATING, state, context, executor)
                .thenCompose(updated -> updateStreamForAutoStreamCut(scope, stream, configProperty, updated)
<<<<<<< HEAD
                        .thenCompose(x -> notifyPolicyUpdate(context, scope, stream, configProperty.getStreamConfiguration(), 
                                requestId))
                        .thenCompose(x -> streamMetadataStore.completeUpdateConfiguration(scope, stream, record, context,
                                executor))
                        .thenCompose(x -> streamMetadataStore.updateVersionedState(scope, stream, State.ACTIVE, updated,
                                context, executor))));
=======
                        .thenCompose(x -> notifyPolicyUpdate(context, scope, stream, configProperty.getStreamConfiguration(), requestId))
                        .thenCompose(x -> handleSegmentCounUpdates(scope, stream, configProperty, etr, context, executor, requestId))
                        .thenCompose(x -> streamMetadataStore.completeUpdateConfiguration(scope, stream, record, context, executor))
                        .thenCompose(x -> streamMetadataStore.updateVersionedState(scope, stream, State.ACTIVE, updated, context, executor)))));
    }

    private CompletableFuture<Void> handleSegmentCounUpdates(final String scope, final String stream,
                                                             final StreamConfigurationRecord config,
                                                             final VersionedMetadata<EpochTransitionRecord> etr,
                                                             final OperationContext context,
                                                             final ScheduledExecutorService executor,
                                                             final long requestId) {
        return streamMetadataStore.getActiveEpoch(scope, stream, context, true, executor)
                              .thenCompose(activeEpoch -> {
                                  ScalingPolicy scalingPolicy = config.getStreamConfiguration().getScalingPolicy();
                                  int minNumSegments = scalingPolicy.getMinNumSegments();

                                  if ((scalingPolicy.getScaleType() == FIXED_NUM_SEGMENTS &&
                                          activeEpoch.getSegments().size() != minNumSegments) ||
                                          activeEpoch.getSegments().size() < minNumSegments) {
                                      return processScale(scope, stream, minNumSegments, etr, activeEpoch, context, requestId);
                                  } else {
                                      return CompletableFuture.completedFuture(null);
                                  }
                              });
    }

    private CompletableFuture<Void> processScale(String scope, String stream, int numSegments,
                                                 VersionedMetadata<EpochTransitionRecord> etr, EpochRecord activeEpoch,
                                                 OperationContext context, long requestId) {
        // First reset the existing epoch transition (any submitted but unattempted scale 
        // request is discarded). Then submit a new scale to seal all segments in active epoch and create new segments
        // with count = numSegments and range equally divided among them. 
        final double keyRangeChunk = 1.0 / numSegments;
        
        List<Map.Entry<Double, Double>> newRange = IntStream.range(0, numSegments).boxed()
                                                            .map(x -> new AbstractMap.SimpleEntry<>(x * keyRangeChunk, (x + 1) * keyRangeChunk))
                                                            .collect(Collectors.toList());
        log.debug("{} Scaling stream to update minimum number of segments to {}", requestId, numSegments);
        return streamMetadataStore.resetEpochTransition(scope, stream, etr, context, executor)
              .thenCompose(reset -> streamMetadataStore.submitScale(scope, stream, new ArrayList<>(activeEpoch.getSegmentIds()), newRange,
                      System.currentTimeMillis(), reset, context, executor))
              .thenCompose(updated -> streamMetadataTasks.processScale(scope, stream, updated, context, requestId, streamMetadataStore)
              .thenAccept(r -> log.info("{} Stream scaled to epoch {} to update minimum number of segments to {}", requestId, 
                      updated.getObject().getActiveEpoch(), numSegments)));
>>>>>>> 6beb19c6
    }

    private CompletableFuture<Void> updateStreamForAutoStreamCut(String scope, String stream,
                        StreamConfigurationRecord configProperty, VersionedMetadata<State> updated) {
        if (configProperty.getStreamConfiguration().getRetentionPolicy() != null) {
            return bucketStore.addStreamToBucketStore(BucketStore.ServiceType.RetentionService, scope, stream, executor);
        } else {
            return bucketStore.removeStreamFromBucketStore(BucketStore.ServiceType.RetentionService, scope, stream, executor);
        }
    }

    private CompletableFuture<Boolean> notifyPolicyUpdate(OperationContext context, String scope, String stream,
                                                          StreamConfiguration newConfig, long requestId) {
        return streamMetadataStore.getActiveSegments(scope, stream, context, executor)
                .thenCompose(activeSegments -> streamMetadataTasks.notifyPolicyUpdates(scope, stream, activeSegments,
                        newConfig.getScalingPolicy(), this.streamMetadataTasks.retrieveDelegationToken(), requestId))
                .handle((res, ex) -> {
                    if (ex == null) {
                        return true;
                    } else {
                        throw new CompletionException(ex);
                    }
                });
    }

    @Override
    public CompletableFuture<Void> writeBack(UpdateStreamEvent event) {
        return streamMetadataTasks.writeEvent(event);
    }

    @Override
    public CompletableFuture<Boolean> hasTaskStarted(UpdateStreamEvent event) {
        return streamMetadataStore.getState(event.getScope(), event.getStream(), true, null, executor)
                                  .thenApply(state -> state.equals(State.UPDATING));

    }
}<|MERGE_RESOLUTION|>--- conflicted
+++ resolved
@@ -38,14 +38,9 @@
 import java.util.concurrent.CompletableFuture;
 import java.util.concurrent.CompletionException;
 import java.util.concurrent.ScheduledExecutorService;
-<<<<<<< HEAD
 import org.slf4j.LoggerFactory;
-=======
 import java.util.stream.Collectors;
 import java.util.stream.IntStream;
-
-import lombok.extern.slf4j.Slf4j;
->>>>>>> 6beb19c6
 
 import static io.pravega.client.stream.ScalingPolicy.ScaleType.FIXED_NUM_SEGMENTS;
 
@@ -104,20 +99,17 @@
 
         return Futures.toVoid(
                 streamMetadataStore.getEpochTransition(scope, stream, context, executor)
-                .thenCompose(etr -> streamMetadataStore.updateVersionedState(scope, stream, State.UPDATING, state, context, executor)
+                .thenCompose(etr -> streamMetadataStore.updateVersionedState(scope, stream, State.UPDATING, 
+                        state, context, executor)
                 .thenCompose(updated -> updateStreamForAutoStreamCut(scope, stream, configProperty, updated)
-<<<<<<< HEAD
                         .thenCompose(x -> notifyPolicyUpdate(context, scope, stream, configProperty.getStreamConfiguration(), 
                                 requestId))
-                        .thenCompose(x -> streamMetadataStore.completeUpdateConfiguration(scope, stream, record, context,
+                        .thenCompose(x -> handleSegmentCounUpdates(scope, stream, configProperty, etr, context, executor, 
+                                requestId))
+                        .thenCompose(x -> streamMetadataStore.completeUpdateConfiguration(scope, stream, record, context, 
                                 executor))
-                        .thenCompose(x -> streamMetadataStore.updateVersionedState(scope, stream, State.ACTIVE, updated,
-                                context, executor))));
-=======
-                        .thenCompose(x -> notifyPolicyUpdate(context, scope, stream, configProperty.getStreamConfiguration(), requestId))
-                        .thenCompose(x -> handleSegmentCounUpdates(scope, stream, configProperty, etr, context, executor, requestId))
-                        .thenCompose(x -> streamMetadataStore.completeUpdateConfiguration(scope, stream, record, context, executor))
-                        .thenCompose(x -> streamMetadataStore.updateVersionedState(scope, stream, State.ACTIVE, updated, context, executor)))));
+                        .thenCompose(x -> streamMetadataStore.updateVersionedState(scope, stream, State.ACTIVE, updated, 
+                                context, executor)))));
     }
 
     private CompletableFuture<Void> handleSegmentCounUpdates(final String scope, final String stream,
@@ -150,16 +142,18 @@
         final double keyRangeChunk = 1.0 / numSegments;
         
         List<Map.Entry<Double, Double>> newRange = IntStream.range(0, numSegments).boxed()
-                                                            .map(x -> new AbstractMap.SimpleEntry<>(x * keyRangeChunk, (x + 1) * keyRangeChunk))
+                                                            .map(x -> new AbstractMap.SimpleEntry<>(x * keyRangeChunk, 
+                                                                    (x + 1) * keyRangeChunk))
                                                             .collect(Collectors.toList());
         log.debug("{} Scaling stream to update minimum number of segments to {}", requestId, numSegments);
         return streamMetadataStore.resetEpochTransition(scope, stream, etr, context, executor)
-              .thenCompose(reset -> streamMetadataStore.submitScale(scope, stream, new ArrayList<>(activeEpoch.getSegmentIds()), newRange,
+              .thenCompose(reset -> streamMetadataStore.submitScale(scope, stream, 
+                      new ArrayList<>(activeEpoch.getSegmentIds()), newRange,
                       System.currentTimeMillis(), reset, context, executor))
-              .thenCompose(updated -> streamMetadataTasks.processScale(scope, stream, updated, context, requestId, streamMetadataStore)
+              .thenCompose(updated -> streamMetadataTasks.processScale(scope, stream, updated, context, 
+                      requestId, streamMetadataStore)
               .thenAccept(r -> log.info("{} Stream scaled to epoch {} to update minimum number of segments to {}", requestId, 
                       updated.getObject().getActiveEpoch(), numSegments)));
->>>>>>> 6beb19c6
     }
 
     private CompletableFuture<Void> updateStreamForAutoStreamCut(String scope, String stream,
