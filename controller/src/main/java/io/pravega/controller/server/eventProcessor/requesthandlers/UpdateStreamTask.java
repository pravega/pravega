/**
 * Copyright Pravega Authors.
 *
 * Licensed under the Apache License, Version 2.0 (the "License");
 * you may not use this file except in compliance with the License.
 * You may obtain a copy of the License at
 *
 *     http://www.apache.org/licenses/LICENSE-2.0
 *
 * Unless required by applicable law or agreed to in writing, software
 * distributed under the License is distributed on an "AS IS" BASIS,
 * WITHOUT WARRANTIES OR CONDITIONS OF ANY KIND, either express or implied.
 * See the License for the specific language governing permissions and
 * limitations under the License.
 */
package io.pravega.controller.server.eventProcessor.requesthandlers;

import com.google.common.base.Preconditions;
<<<<<<< HEAD
import io.pravega.client.stream.Stream;
=======
import io.pravega.client.stream.ScalingPolicy;
>>>>>>> 04c9c6ba
import io.pravega.client.stream.StreamConfiguration;
import io.pravega.common.concurrent.Futures;
import io.pravega.common.tracing.TagLogger;
import io.pravega.controller.store.stream.BucketStore;
import io.pravega.controller.store.stream.OperationContext;
import io.pravega.controller.store.stream.StreamMetadataStore;
import io.pravega.controller.store.VersionedMetadata;
import io.pravega.controller.store.stream.State;
import io.pravega.controller.store.stream.records.EpochRecord;
import io.pravega.controller.store.stream.records.EpochTransitionRecord;
import io.pravega.controller.store.stream.records.StreamConfigurationRecord;
import io.pravega.controller.task.Stream.StreamMetadataTasks;
import io.pravega.shared.controller.event.UpdateStreamEvent;

import java.util.AbstractMap;
import java.util.ArrayList;
import java.util.List;
import java.util.Map;
import java.util.concurrent.CompletableFuture;
import java.util.concurrent.CompletionException;
import java.util.concurrent.ScheduledExecutorService;
import org.slf4j.LoggerFactory;
import java.util.stream.Collectors;
import java.util.stream.IntStream;

import static io.pravega.client.stream.ScalingPolicy.ScaleType.FIXED_NUM_SEGMENTS;

/**
 * Request handler for performing scale operations received from requeststream.
 */
public class UpdateStreamTask implements StreamTask<UpdateStreamEvent> {
    private static final TagLogger log = new TagLogger(LoggerFactory.getLogger(UpdateStreamTask.class));

    private final StreamMetadataTasks streamMetadataTasks;
    private final StreamMetadataStore streamMetadataStore;
    private final BucketStore bucketStore;
    private final ScheduledExecutorService executor;

    public UpdateStreamTask(final StreamMetadataTasks streamMetadataTasks,
                            final StreamMetadataStore streamMetadataStore,
                            final BucketStore bucketStore, 
                            final ScheduledExecutorService executor) {
        Preconditions.checkNotNull(streamMetadataStore);
        Preconditions.checkNotNull(streamMetadataTasks);
        Preconditions.checkNotNull(bucketStore);
        Preconditions.checkNotNull(executor);
        this.streamMetadataTasks = streamMetadataTasks;
        this.streamMetadataStore = streamMetadataStore;
        this.bucketStore = bucketStore;
        this.executor = executor;
    }

    @Override
    public CompletableFuture<Void> execute(final UpdateStreamEvent request) {

        String scope = request.getScope();
        String stream = request.getStream();
        long requestId = request.getRequestId();
        final OperationContext context = streamMetadataStore.createStreamContext(scope, stream, requestId);

        return streamMetadataStore.getVersionedState(scope, stream, context, executor)
                .thenCompose(versionedState -> streamMetadataStore.getConfigurationRecord(scope, stream, context, executor)
                        .thenCompose(versionedMetadata -> {
                            if (!versionedMetadata.getObject().isUpdating()) {
                                if (versionedState.getObject().equals(State.UPDATING)) {
                                    return Futures.toVoid(streamMetadataStore.updateVersionedState(scope, stream, State.ACTIVE,
                                            versionedState, context, executor));
                                } else {
                                    return CompletableFuture.completedFuture(null);
                                }
                            } else {
                                return processUpdate(scope, stream, versionedMetadata, versionedState, context, requestId);
                            }
                        }));
    }

    private CompletableFuture<Void> processUpdate(String scope, String stream, VersionedMetadata<StreamConfigurationRecord> record,
                                                  VersionedMetadata<State> state, OperationContext context, long requestId) {
        StreamConfigurationRecord configProperty = record.getObject();

<<<<<<< HEAD
        return Futures.toVoid(streamMetadataStore.updateVersionedState(scope, stream, State.UPDATING, state, context, executor)
                .thenCompose(updated -> {
                    if ( configProperty.isTagOnlyUpdate()) {
                        log.info("Tag only update for stream {}/{}", scope, stream);
                    }
                    return updateStreamForAutoStreamCut(scope, stream, configProperty, updated)
                            .thenCompose(x -> notifyPolicyUpdate(context, scope, stream, configProperty.getStreamConfiguration(), requestId))
                            .thenCompose(x -> streamMetadataStore.completeUpdateConfiguration(scope, stream, record, context, executor))
                            .thenCompose(x -> streamMetadataStore.updateVersionedState(scope, stream, State.ACTIVE, updated, context, executor));
                }));
=======
        return Futures.toVoid(
                streamMetadataStore.getEpochTransition(scope, stream, context, executor)
                .thenCompose(etr -> streamMetadataStore.updateVersionedState(scope, stream, State.UPDATING, 
                        state, context, executor)
                .thenCompose(updated -> updateStreamForAutoStreamCut(scope, stream, configProperty, updated)
                        .thenCompose(x -> notifyPolicyUpdate(context, scope, stream, configProperty.getStreamConfiguration(), 
                                requestId))
                        .thenCompose(x -> handleSegmentCounUpdates(scope, stream, configProperty, etr, context, executor, 
                                requestId))
                        .thenCompose(x -> streamMetadataStore.completeUpdateConfiguration(scope, stream, record, context, 
                                executor))
                        .thenCompose(x -> streamMetadataStore.updateVersionedState(scope, stream, State.ACTIVE, updated, 
                                context, executor)))));
    }

    private CompletableFuture<Void> handleSegmentCounUpdates(final String scope, final String stream,
                                                             final StreamConfigurationRecord config,
                                                             final VersionedMetadata<EpochTransitionRecord> etr,
                                                             final OperationContext context,
                                                             final ScheduledExecutorService executor,
                                                             final long requestId) {
        return streamMetadataStore.getActiveEpoch(scope, stream, context, true, executor)
                              .thenCompose(activeEpoch -> {
                                  ScalingPolicy scalingPolicy = config.getStreamConfiguration().getScalingPolicy();
                                  int minNumSegments = scalingPolicy.getMinNumSegments();

                                  if ((scalingPolicy.getScaleType() == FIXED_NUM_SEGMENTS &&
                                          activeEpoch.getSegments().size() != minNumSegments) ||
                                          activeEpoch.getSegments().size() < minNumSegments) {
                                      return processScale(scope, stream, minNumSegments, etr, activeEpoch, context, requestId);
                                  } else {
                                      return CompletableFuture.completedFuture(null);
                                  }
                              });
    }

    private CompletableFuture<Void> processScale(String scope, String stream, int numSegments,
                                                 VersionedMetadata<EpochTransitionRecord> etr, EpochRecord activeEpoch,
                                                 OperationContext context, long requestId) {
        // First reset the existing epoch transition (any submitted but unattempted scale 
        // request is discarded). Then submit a new scale to seal all segments in active epoch and create new segments
        // with count = numSegments and range equally divided among them. 
        final double keyRangeChunk = 1.0 / numSegments;
        
        List<Map.Entry<Double, Double>> newRange = IntStream.range(0, numSegments).boxed()
                                                            .map(x -> new AbstractMap.SimpleEntry<>(x * keyRangeChunk, 
                                                                    (x + 1) * keyRangeChunk))
                                                            .collect(Collectors.toList());
        log.debug("{} Scaling stream to update minimum number of segments to {}", requestId, numSegments);
        return streamMetadataStore.resetEpochTransition(scope, stream, etr, context, executor)
              .thenCompose(reset -> streamMetadataStore.submitScale(scope, stream, 
                      new ArrayList<>(activeEpoch.getSegmentIds()), newRange,
                      System.currentTimeMillis(), reset, context, executor))
              .thenCompose(updated -> streamMetadataTasks.processScale(scope, stream, updated, context, 
                      requestId, streamMetadataStore)
              .thenAccept(r -> log.info("{} Stream scaled to epoch {} to update minimum number of segments to {}", requestId, 
                      updated.getObject().getActiveEpoch(), numSegments)));
>>>>>>> 04c9c6ba
    }

    private CompletableFuture<Void> updateInvertedIndex(String scope, String stream, StreamConfigurationRecord record) {
        return CompletableFuture.completedFuture(null);
    }
    private CompletableFuture<Void> updateStreamForAutoStreamCut(String scope, String stream,
                        StreamConfigurationRecord configProperty, VersionedMetadata<State> updated) {
        if (configProperty.getStreamConfiguration().getRetentionPolicy() != null) {
            return bucketStore.addStreamToBucketStore(BucketStore.ServiceType.RetentionService, scope, stream, executor);
        } else {
            return bucketStore.removeStreamFromBucketStore(BucketStore.ServiceType.RetentionService, scope, stream, executor);
        }
    }

    private CompletableFuture<Boolean> notifyPolicyUpdate(OperationContext context, String scope, String stream,
                                                          StreamConfiguration newConfig, long requestId) {
        return streamMetadataStore.getActiveSegments(scope, stream, context, executor)
                .thenCompose(activeSegments -> streamMetadataTasks.notifyPolicyUpdates(scope, stream, activeSegments,
                        newConfig.getScalingPolicy(), this.streamMetadataTasks.retrieveDelegationToken(), requestId))
                .handle((res, ex) -> {
                    if (ex == null) {
                        return true;
                    } else {
                        throw new CompletionException(ex);
                    }
                });
    }

    @Override
    public CompletableFuture<Void> writeBack(UpdateStreamEvent event) {
        return streamMetadataTasks.writeEvent(event);
    }

    @Override
    public CompletableFuture<Boolean> hasTaskStarted(UpdateStreamEvent event) {
        return streamMetadataStore.getState(event.getScope(), event.getStream(), true, null, executor)
                                  .thenApply(state -> state.equals(State.UPDATING));

    }
}<|MERGE_RESOLUTION|>--- conflicted
+++ resolved
@@ -16,11 +16,8 @@
 package io.pravega.controller.server.eventProcessor.requesthandlers;
 
 import com.google.common.base.Preconditions;
-<<<<<<< HEAD
+import io.pravega.client.stream.ScalingPolicy;
 import io.pravega.client.stream.Stream;
-=======
-import io.pravega.client.stream.ScalingPolicy;
->>>>>>> 04c9c6ba
 import io.pravega.client.stream.StreamConfiguration;
 import io.pravega.common.concurrent.Futures;
 import io.pravega.common.tracing.TagLogger;
@@ -101,30 +98,18 @@
                                                   VersionedMetadata<State> state, OperationContext context, long requestId) {
         StreamConfigurationRecord configProperty = record.getObject();
 
-<<<<<<< HEAD
-        return Futures.toVoid(streamMetadataStore.updateVersionedState(scope, stream, State.UPDATING, state, context, executor)
-                .thenCompose(updated -> {
-                    if ( configProperty.isTagOnlyUpdate()) {
-                        log.info("Tag only update for stream {}/{}", scope, stream);
-                    }
-                    return updateStreamForAutoStreamCut(scope, stream, configProperty, updated)
-                            .thenCompose(x -> notifyPolicyUpdate(context, scope, stream, configProperty.getStreamConfiguration(), requestId))
-                            .thenCompose(x -> streamMetadataStore.completeUpdateConfiguration(scope, stream, record, context, executor))
-                            .thenCompose(x -> streamMetadataStore.updateVersionedState(scope, stream, State.ACTIVE, updated, context, executor));
-                }));
-=======
         return Futures.toVoid(
                 streamMetadataStore.getEpochTransition(scope, stream, context, executor)
-                .thenCompose(etr -> streamMetadataStore.updateVersionedState(scope, stream, State.UPDATING, 
+                .thenCompose(etr -> streamMetadataStore.updateVersionedState(scope, stream, State.UPDATING,
                         state, context, executor)
                 .thenCompose(updated -> updateStreamForAutoStreamCut(scope, stream, configProperty, updated)
-                        .thenCompose(x -> notifyPolicyUpdate(context, scope, stream, configProperty.getStreamConfiguration(), 
+                        .thenCompose(x -> notifyPolicyUpdate(context, scope, stream, configProperty.getStreamConfiguration(),
                                 requestId))
-                        .thenCompose(x -> handleSegmentCounUpdates(scope, stream, configProperty, etr, context, executor, 
+                        .thenCompose(x -> handleSegmentCounUpdates(scope, stream, configProperty, etr, context, executor,
                                 requestId))
-                        .thenCompose(x -> streamMetadataStore.completeUpdateConfiguration(scope, stream, record, context, 
+                        .thenCompose(x -> streamMetadataStore.completeUpdateConfiguration(scope, stream, record, context,
                                 executor))
-                        .thenCompose(x -> streamMetadataStore.updateVersionedState(scope, stream, State.ACTIVE, updated, 
+                        .thenCompose(x -> streamMetadataStore.updateVersionedState(scope, stream, State.ACTIVE, updated,
                                 context, executor)))));
     }
 
@@ -152,30 +137,26 @@
     private CompletableFuture<Void> processScale(String scope, String stream, int numSegments,
                                                  VersionedMetadata<EpochTransitionRecord> etr, EpochRecord activeEpoch,
                                                  OperationContext context, long requestId) {
-        // First reset the existing epoch transition (any submitted but unattempted scale 
+        // First reset the existing epoch transition (any submitted but unattempted scale
         // request is discarded). Then submit a new scale to seal all segments in active epoch and create new segments
-        // with count = numSegments and range equally divided among them. 
+        // with count = numSegments and range equally divided among them.
         final double keyRangeChunk = 1.0 / numSegments;
-        
+
         List<Map.Entry<Double, Double>> newRange = IntStream.range(0, numSegments).boxed()
-                                                            .map(x -> new AbstractMap.SimpleEntry<>(x * keyRangeChunk, 
+                                                            .map(x -> new AbstractMap.SimpleEntry<>(x * keyRangeChunk,
                                                                     (x + 1) * keyRangeChunk))
                                                             .collect(Collectors.toList());
         log.debug("{} Scaling stream to update minimum number of segments to {}", requestId, numSegments);
         return streamMetadataStore.resetEpochTransition(scope, stream, etr, context, executor)
-              .thenCompose(reset -> streamMetadataStore.submitScale(scope, stream, 
+              .thenCompose(reset -> streamMetadataStore.submitScale(scope, stream,
                       new ArrayList<>(activeEpoch.getSegmentIds()), newRange,
                       System.currentTimeMillis(), reset, context, executor))
-              .thenCompose(updated -> streamMetadataTasks.processScale(scope, stream, updated, context, 
+              .thenCompose(updated -> streamMetadataTasks.processScale(scope, stream, updated, context,
                       requestId, streamMetadataStore)
-              .thenAccept(r -> log.info("{} Stream scaled to epoch {} to update minimum number of segments to {}", requestId, 
+              .thenAccept(r -> log.info("{} Stream scaled to epoch {} to update minimum number of segments to {}", requestId,
                       updated.getObject().getActiveEpoch(), numSegments)));
->>>>>>> 04c9c6ba
     }
 
-    private CompletableFuture<Void> updateInvertedIndex(String scope, String stream, StreamConfigurationRecord record) {
-        return CompletableFuture.completedFuture(null);
-    }
     private CompletableFuture<Void> updateStreamForAutoStreamCut(String scope, String stream,
                         StreamConfigurationRecord configProperty, VersionedMetadata<State> updated) {
         if (configProperty.getStreamConfiguration().getRetentionPolicy() != null) {
