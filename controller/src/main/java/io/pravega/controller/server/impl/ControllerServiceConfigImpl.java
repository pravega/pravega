/**
 * Copyright Pravega Authors.
 *
 * Licensed under the Apache License, Version 2.0 (the "License");
 * you may not use this file except in compliance with the License.
 * You may obtain a copy of the License at
 *
 *     http://www.apache.org/licenses/LICENSE-2.0
 *
 * Unless required by applicable law or agreed to in writing, software
 * distributed under the License is distributed on an "AS IS" BASIS,
 * WITHOUT WARRANTIES OR CONDITIONS OF ANY KIND, either express or implied.
 * See the License for the specific language governing permissions and
 * limitations under the License.
 */
package io.pravega.controller.server.impl;

import com.google.common.base.Preconditions;
import io.pravega.common.Exceptions;
import io.pravega.controller.server.ControllerServiceConfig;
import io.pravega.controller.server.eventProcessor.ControllerEventProcessorConfig;
import io.pravega.controller.server.rest.RESTServerConfig;
import io.pravega.controller.server.rpc.grpc.GRPCServerConfig;
import io.pravega.controller.store.client.StoreClientConfig;
import io.pravega.controller.store.client.StoreType;
import io.pravega.controller.store.host.HostMonitorConfig;
import io.pravega.controller.timeout.TimeoutServiceConfig;
import io.pravega.controller.util.Config;
<<<<<<< HEAD
import io.pravega.shared.health.HealthConfig;
=======
import java.time.Duration;
import java.util.Optional;
>>>>>>> 39c6c111
import lombok.Builder;
import lombok.Getter;
import lombok.ToString;

/**
 * Controller Service Configuration.
 */
@ToString
@Getter
public class ControllerServiceConfigImpl implements ControllerServiceConfig {

    private final int threadPoolSize;
    private final StoreClientConfig storeClientConfig;
    private final HostMonitorConfig hostMonitorConfig;
    private final boolean controllerClusterListenerEnabled;
    private final TimeoutServiceConfig timeoutServiceConfig;

    private final String tlsEnabledForSegmentStore;

    private final Optional<ControllerEventProcessorConfig> eventProcessorConfig;

    private final Optional<GRPCServerConfig> gRPCServerConfig;

    private final Optional<RESTServerConfig> restServerConfig;

<<<<<<< HEAD
    private final Optional<HealthConfig> healthConfig;
    
=======
>>>>>>> 39c6c111
    private final Duration retentionFrequency;
    @Getter
    private final Duration shutdownTimeout;

    @Builder
    ControllerServiceConfigImpl(final int threadPoolSize,
                                final StoreClientConfig storeClientConfig,
                                final HostMonitorConfig hostMonitorConfig,
                                final boolean controllerClusterListenerEnabled,
                                final String tlsEnabledForSegmentStore,
                                final TimeoutServiceConfig timeoutServiceConfig,
                                final Optional<ControllerEventProcessorConfig> eventProcessorConfig,
                                final Optional<GRPCServerConfig> grpcServerConfig,
                                final Optional<RESTServerConfig> restServerConfig,
<<<<<<< HEAD
                                final Optional<HealthConfig> healthConfig,
                                final Duration retentionFrequency) {
=======
                                final Duration retentionFrequency,
                                final Duration shutdownTimeout) {
>>>>>>> 39c6c111
        Exceptions.checkArgument(threadPoolSize > 0, "threadPoolSize", "Should be positive integer");
        Preconditions.checkNotNull(storeClientConfig, "storeClientConfig");
        Preconditions.checkNotNull(hostMonitorConfig, "hostMonitorConfig");
        Preconditions.checkNotNull(timeoutServiceConfig, "timeoutServiceConfig");
        Preconditions.checkNotNull(storeClientConfig, "storeClientConfig");
        Preconditions.checkNotNull(hostMonitorConfig, "hostMonitorConfig");
        if (controllerClusterListenerEnabled) {
            Preconditions.checkArgument(storeClientConfig.getStoreType() == StoreType.Zookeeper ||
                            storeClientConfig.getStoreType() == StoreType.PravegaTable,
                    "If controllerCluster is enabled, store type should be Zookeeper");
        }

        this.threadPoolSize = threadPoolSize;
        this.storeClientConfig = storeClientConfig;
        this.hostMonitorConfig = hostMonitorConfig;
        this.controllerClusterListenerEnabled = controllerClusterListenerEnabled;
        this.tlsEnabledForSegmentStore = tlsEnabledForSegmentStore;
        this.timeoutServiceConfig = timeoutServiceConfig;
        this.eventProcessorConfig = eventProcessorConfig;
        this.gRPCServerConfig = grpcServerConfig;
        this.restServerConfig = restServerConfig;
        this.healthConfig = healthConfig;
        this.retentionFrequency = retentionFrequency == null ? Duration.ofMinutes(Config.MINIMUM_RETENTION_FREQUENCY_IN_MINUTES)
                : retentionFrequency;
        this.shutdownTimeout = shutdownTimeout == null ? Duration.ofSeconds(10) : shutdownTimeout;
    }
}<|MERGE_RESOLUTION|>--- conflicted
+++ resolved
@@ -26,12 +26,8 @@
 import io.pravega.controller.store.host.HostMonitorConfig;
 import io.pravega.controller.timeout.TimeoutServiceConfig;
 import io.pravega.controller.util.Config;
-<<<<<<< HEAD
-import io.pravega.shared.health.HealthConfig;
-=======
 import java.time.Duration;
 import java.util.Optional;
->>>>>>> 39c6c111
 import lombok.Builder;
 import lombok.Getter;
 import lombok.ToString;
@@ -57,11 +53,6 @@
 
     private final Optional<RESTServerConfig> restServerConfig;
 
-<<<<<<< HEAD
-    private final Optional<HealthConfig> healthConfig;
-    
-=======
->>>>>>> 39c6c111
     private final Duration retentionFrequency;
     @Getter
     private final Duration shutdownTimeout;
@@ -76,13 +67,8 @@
                                 final Optional<ControllerEventProcessorConfig> eventProcessorConfig,
                                 final Optional<GRPCServerConfig> grpcServerConfig,
                                 final Optional<RESTServerConfig> restServerConfig,
-<<<<<<< HEAD
-                                final Optional<HealthConfig> healthConfig,
-                                final Duration retentionFrequency) {
-=======
                                 final Duration retentionFrequency,
                                 final Duration shutdownTimeout) {
->>>>>>> 39c6c111
         Exceptions.checkArgument(threadPoolSize > 0, "threadPoolSize", "Should be positive integer");
         Preconditions.checkNotNull(storeClientConfig, "storeClientConfig");
         Preconditions.checkNotNull(hostMonitorConfig, "hostMonitorConfig");
@@ -104,7 +90,6 @@
         this.eventProcessorConfig = eventProcessorConfig;
         this.gRPCServerConfig = grpcServerConfig;
         this.restServerConfig = restServerConfig;
-        this.healthConfig = healthConfig;
         this.retentionFrequency = retentionFrequency == null ? Duration.ofMinutes(Config.MINIMUM_RETENTION_FREQUENCY_IN_MINUTES)
                 : retentionFrequency;
         this.shutdownTimeout = shutdownTimeout == null ? Duration.ofSeconds(10) : shutdownTimeout;
