/**
 * Copyright (c) 2017 Dell Inc., or its subsidiaries. All Rights Reserved.
 *
 * Licensed under the Apache License, Version 2.0 (the "License");
 * you may not use this file except in compliance with the License.
 * You may obtain a copy of the License at
 *
 *     http://www.apache.org/licenses/LICENSE-2.0
 */
package io.pravega.controller.server;

import com.google.common.base.Preconditions;
import io.netty.buffer.ByteBuf;
import io.netty.util.ReferenceCounted;
import io.pravega.auth.AuthenticationException;
import io.pravega.client.netty.impl.ConnectionFactory;
import io.pravega.client.stream.ScalingPolicy;
import io.pravega.client.stream.impl.ModelHelper;
import io.pravega.client.tables.impl.IteratorState;
import io.pravega.client.tables.impl.KeyVersion;
import io.pravega.client.tables.impl.KeyVersionImpl;
import io.pravega.client.tables.impl.TableEntry;
import io.pravega.client.tables.impl.TableEntryImpl;
import io.pravega.client.tables.impl.TableKey;
import io.pravega.client.tables.impl.TableKeyImpl;
import io.pravega.client.tables.impl.TableSegment;
import io.pravega.common.Exceptions;
import io.pravega.common.cluster.Host;
import io.pravega.common.tracing.RequestTag;
import io.pravega.common.tracing.TagLogger;
import io.pravega.controller.store.host.HostControllerStore;
import io.pravega.controller.store.stream.records.RecordHelper;
import io.pravega.controller.stream.api.grpc.v1.Controller;
import io.pravega.controller.stream.api.grpc.v1.Controller.TxnStatus;
import io.pravega.shared.protocol.netty.ConnectionFailedException;
import io.pravega.shared.protocol.netty.FailingReplyProcessor;
import io.pravega.shared.protocol.netty.PravegaNodeUri;
import io.pravega.shared.protocol.netty.ReplyProcessor;
import io.pravega.shared.protocol.netty.WireCommand;
import io.pravega.shared.protocol.netty.WireCommandType;
import io.pravega.shared.protocol.netty.WireCommands;

import java.io.Closeable;
import java.io.IOException;
import java.util.AbstractMap;
import java.util.ArrayList;
import java.util.List;
import java.util.Map;
import java.util.UUID;
import java.util.concurrent.CompletableFuture;
import java.util.concurrent.atomic.AtomicBoolean;
import java.util.concurrent.atomic.AtomicLong;
import java.util.function.Supplier;
import java.util.stream.Collectors;
import org.apache.commons.lang3.tuple.ImmutablePair;
import org.apache.commons.lang3.tuple.Pair;
import org.slf4j.LoggerFactory;

import static io.netty.buffer.Unpooled.wrappedBuffer;
import static io.pravega.shared.segment.StreamSegmentNameUtils.getQualifiedStreamSegmentName;
import static io.pravega.shared.segment.StreamSegmentNameUtils.getScopedStreamName;
import static io.pravega.shared.segment.StreamSegmentNameUtils.getSegmentNumber;
import static io.pravega.shared.segment.StreamSegmentNameUtils.getTransactionNameFromId;

public class SegmentHelper implements Closeable {

    private static final TagLogger log = new TagLogger(LoggerFactory.getLogger(SegmentHelper.class));

    private final Supplier<Long> idGenerator = new AtomicLong(0)::incrementAndGet;

    private final SegmentStoreConnectionManager connectionManager;
    private final HostControllerStore hostStore;
    
    public SegmentHelper(final ConnectionFactory clientCF, HostControllerStore hostStore) {
        connectionManager = new SegmentStoreConnectionManager(clientCF);
        this.hostStore = hostStore;
    }

    public Controller.NodeUri getSegmentUri(final String scope,
                                            final String stream,
                                            final long segmentId) {
        final Host host = hostStore.getHostForSegment(scope, stream, segmentId);
        return Controller.NodeUri.newBuilder().setEndpoint(host.getIpAddr()).setPort(host.getPort()).build();
    }

    public Controller.NodeUri getTableUri(final String scope,
                                            final String stream) {
        final Host host = hostStore.getHostForTableSegment(scope, stream);
        return Controller.NodeUri.newBuilder().setEndpoint(host.getIpAddr()).setPort(host.getPort()).build();
    }

    public CompletableFuture<Boolean> createSegment(final String scope,
                                                    final String stream,
                                                    final long segmentId,
                                                    final ScalingPolicy policy,
                                                    String controllerToken,
                                                    final long clientRequestId) {
        final CompletableFuture<Boolean> result = new CompletableFuture<>();
        final String qualifiedStreamSegmentName = getQualifiedStreamSegmentName(scope, stream, segmentId);
        final Controller.NodeUri uri = getSegmentUri(scope, stream, segmentId);
        final WireCommandType type = WireCommandType.CREATE_SEGMENT;
        final long requestId = (clientRequestId == RequestTag.NON_EXISTENT_ID) ? idGenerator.get() : clientRequestId;

        final FailingReplyProcessor replyProcessor = new FailingReplyProcessor() {
            @Override
            public void connectionDropped() {
                log.warn(requestId, "CreateSegment {} Connection dropped", qualifiedStreamSegmentName);
                result.completeExceptionally(
                        new WireCommandFailedException(type, WireCommandFailedException.Reason.ConnectionDropped));
            }

            @Override
            public void wrongHost(WireCommands.WrongHost wrongHost) {
                log.warn(requestId, "CreateSegment {} wrong host", qualifiedStreamSegmentName);
                result.completeExceptionally(new WireCommandFailedException(type, WireCommandFailedException.Reason.UnknownHost));
            }

            @Override
            public void segmentAlreadyExists(WireCommands.SegmentAlreadyExists segmentAlreadyExists) {
                log.info(requestId, "CreateSegment {} segmentAlreadyExists", qualifiedStreamSegmentName);
                result.complete(true);
            }

            @Override
            public void segmentCreated(WireCommands.SegmentCreated segmentCreated) {
                log.info(requestId, "CreateSegment {} SegmentCreated", qualifiedStreamSegmentName);
                result.complete(true);
            }

            @Override
            public void processingFailure(Exception error) {
                log.error(requestId, "CreateSegment {} threw exception", qualifiedStreamSegmentName, error);
                handleError(error, result, type);
            }

            @Override
            public void authTokenCheckFailed(WireCommands.AuthTokenCheckFailed authTokenCheckFailed) {
                result.completeExceptionally(
                        new WireCommandFailedException(new AuthenticationException(authTokenCheckFailed.toString()),
                                type, WireCommandFailedException.Reason.AuthFailed));
            }
        };

        Pair<Byte, Integer> extracted = extractFromPolicy(policy);

        WireCommands.CreateSegment request = new WireCommands.CreateSegment(requestId, qualifiedStreamSegmentName,
                extracted.getLeft(), extracted.getRight(), controllerToken);
        sendRequestAsync(request, replyProcessor, result, ModelHelper.encode(uri));
        return result;
    }

    public CompletableFuture<Boolean> truncateSegment(final String scope,
                                                      final String stream,
                                                      final long segmentId,
                                                      final long offset,
                                                      String delegationToken,
                                                      final long clientRequestId) {
        final CompletableFuture<Boolean> result = new CompletableFuture<>();
        final Controller.NodeUri uri = getSegmentUri(scope, stream, segmentId);
        final String qualifiedName = getQualifiedStreamSegmentName(scope, stream, segmentId);
        final WireCommandType type = WireCommandType.TRUNCATE_SEGMENT;
        final long requestId = (clientRequestId == RequestTag.NON_EXISTENT_ID) ? idGenerator.get() : clientRequestId;

        final FailingReplyProcessor replyProcessor = new FailingReplyProcessor() {

            @Override
            public void connectionDropped() {
                log.warn(requestId, "truncateSegment {} Connection dropped", qualifiedName);
                result.completeExceptionally(
                        new WireCommandFailedException(type, WireCommandFailedException.Reason.ConnectionDropped));
            }

            @Override
            public void wrongHost(WireCommands.WrongHost wrongHost) {
                log.warn(requestId, "truncateSegment {} Wrong host", qualifiedName);
                result.completeExceptionally(new WireCommandFailedException(type, WireCommandFailedException.Reason.UnknownHost));
            }

            @Override
            public void segmentTruncated(WireCommands.SegmentTruncated segmentTruncated) {
                log.info(requestId, "truncateSegment {} SegmentTruncated", qualifiedName);
                result.complete(true);
            }
            
            @Override
            public void segmentIsTruncated(WireCommands.SegmentIsTruncated segmentIsTruncated) {
                log.info(requestId, "truncateSegment {} SegmentIsTruncated", qualifiedName);
                result.complete(true);
            }

            @Override
            public void processingFailure(Exception error) {
                log.error(requestId, "truncateSegment {} error", qualifiedName, error);
                handleError(error, result, type);
            }

            @Override
            public void authTokenCheckFailed(WireCommands.AuthTokenCheckFailed authTokenCheckFailed) {
                result.completeExceptionally(
                        new WireCommandFailedException(new AuthenticationException(authTokenCheckFailed.toString()),
                                type, WireCommandFailedException.Reason.AuthFailed));
            }
        };

        WireCommands.TruncateSegment request = new WireCommands.TruncateSegment(requestId, qualifiedName, offset, delegationToken);
        sendRequestAsync(request, replyProcessor, result, ModelHelper.encode(uri));
        return result;
    }

    public CompletableFuture<Boolean> deleteSegment(final String scope,
                                                    final String stream,
                                                    final long segmentId,
                                                    String delegationToken,
                                                    final long clientRequestId) {
        final CompletableFuture<Boolean> result = new CompletableFuture<>();
        final Controller.NodeUri uri = getSegmentUri(scope, stream, segmentId);
        final String qualifiedName = getQualifiedStreamSegmentName(scope, stream, segmentId);
        final WireCommandType type = WireCommandType.DELETE_SEGMENT;
        final long requestId = (clientRequestId == RequestTag.NON_EXISTENT_ID) ? idGenerator.get() : clientRequestId;

        final FailingReplyProcessor replyProcessor = new FailingReplyProcessor() {

            @Override
            public void connectionDropped() {
                log.warn(requestId, "deleteSegment {} Connection dropped", qualifiedName);
                result.completeExceptionally(
                        new WireCommandFailedException(type, WireCommandFailedException.Reason.ConnectionDropped));
            }

            @Override
            public void wrongHost(WireCommands.WrongHost wrongHost) {
                log.warn(requestId, "deleteSegment {} wrong host", qualifiedName);
                result.completeExceptionally(new WireCommandFailedException(type, WireCommandFailedException.Reason.UnknownHost));
            }

            @Override
            public void noSuchSegment(WireCommands.NoSuchSegment noSuchSegment) {
                log.info(requestId, "deleteSegment {} NoSuchSegment", qualifiedName);
                result.complete(true);
            }

            @Override
            public void segmentDeleted(WireCommands.SegmentDeleted segmentDeleted) {
                log.info(requestId, "deleteSegment {} SegmentDeleted", qualifiedName);
                result.complete(true);
            }

            @Override
            public void processingFailure(Exception error) {
                log.error(requestId, "deleteSegment {} failed", qualifiedName, error);
                handleError(error, result, type);
            }

            @Override
            public void authTokenCheckFailed(WireCommands.AuthTokenCheckFailed authTokenCheckFailed) {
                result.completeExceptionally(
                        new WireCommandFailedException(new AuthenticationException(authTokenCheckFailed.toString()),
                                type, WireCommandFailedException.Reason.AuthFailed));
            }
        };

        WireCommands.DeleteSegment request = new WireCommands.DeleteSegment(requestId, qualifiedName, delegationToken);
        sendRequestAsync(request, replyProcessor, result, ModelHelper.encode(uri));
        return result;
    }

    /**
     * This method sends segment sealed message for the specified segment.
     *
     * @param scope               stream scope
     * @param stream              stream name
     * @param segmentId           number of segment to be sealed
     * @param delegationToken     the token to be presented to segmentstore.
     * @param clientRequestId     client-generated id for end-to-end tracing
     * @return void
     */
    public CompletableFuture<Boolean> sealSegment(final String scope,
                                                  final String stream,
                                                  final long segmentId,
                                                  String delegationToken,
                                                  final long clientRequestId) {
        final Controller.NodeUri uri = getSegmentUri(scope, stream, segmentId);
        final String qualifiedName = getQualifiedStreamSegmentName(scope, stream, segmentId);
        final long requestId = (clientRequestId == RequestTag.NON_EXISTENT_ID) ? idGenerator.get() : clientRequestId;
        return sealSegment(qualifiedName, uri, delegationToken, requestId);
    }

    private CompletableFuture<Boolean> sealSegment(final String qualifiedName,
                                                   final Controller.NodeUri uri,
                                                   final String delegationToken,
                                                   long requestId) {
        final CompletableFuture<Boolean> result = new CompletableFuture<>();
        final WireCommandType type = WireCommandType.SEAL_SEGMENT;
        final FailingReplyProcessor replyProcessor = new FailingReplyProcessor() {
            @Override
            public void connectionDropped() {
                log.warn(requestId, "sealSegment {} connectionDropped", qualifiedName);
                result.completeExceptionally(
                        new WireCommandFailedException(type, WireCommandFailedException.Reason.ConnectionDropped));
            }

            @Override
            public void wrongHost(WireCommands.WrongHost wrongHost) {
                log.warn(requestId, "sealSegment {} wrongHost", qualifiedName);
                result.completeExceptionally(
                        new WireCommandFailedException(type, WireCommandFailedException.Reason.UnknownHost));
            }

            @Override
            public void segmentSealed(WireCommands.SegmentSealed segmentSealed) {
                log.info(requestId, "sealSegment {} segmentSealed", qualifiedName);
                result.complete(true);
            }

            @Override
            public void segmentIsSealed(WireCommands.SegmentIsSealed segmentIsSealed) {
                log.info(requestId, "sealSegment {} SegmentIsSealed", qualifiedName);
                result.complete(true);
            }

            @Override
            public void processingFailure(Exception error) {
                log.error(requestId, "sealSegment {} failed", qualifiedName, error);
                handleError(error, result, type);
            }

            @Override
            public void authTokenCheckFailed(WireCommands.AuthTokenCheckFailed authTokenCheckFailed) {
                result.completeExceptionally(
                        new WireCommandFailedException(new AuthenticationException(authTokenCheckFailed.toString()),
                                type, WireCommandFailedException.Reason.AuthFailed));
            }
        };

        WireCommands.SealSegment request = new WireCommands.SealSegment(requestId, qualifiedName, delegationToken);
        sendRequestAsync(request, replyProcessor, result, ModelHelper.encode(uri));
        return result;
    }

    public CompletableFuture<UUID> createTransaction(final String scope,
                                                     final String stream,
                                                     final long segmentId,
                                                     final UUID txId,
                                                     String delegationToken) {
        final Controller.NodeUri uri = getSegmentUri(scope, stream, segmentId);
        final String transactionName = getTransactionName(scope, stream, segmentId, txId);

        final CompletableFuture<UUID> result = new CompletableFuture<>();
        final WireCommandType type = WireCommandType.CREATE_SEGMENT;
        final FailingReplyProcessor replyProcessor = new FailingReplyProcessor() {

            @Override
            public void connectionDropped() {
                log.warn("createTransaction {} connectionDropped", transactionName);
                result.completeExceptionally(new WireCommandFailedException(type, WireCommandFailedException.Reason.ConnectionDropped));
            }

            @Override
            public void wrongHost(WireCommands.WrongHost wrongHost) {
                log.warn("createTransaction {} wrong host", transactionName);
                result.completeExceptionally(new WireCommandFailedException(type, WireCommandFailedException.Reason.UnknownHost));
            }

            @Override
            public void segmentCreated(WireCommands.SegmentCreated transactionCreated) {
                log.debug("createTransaction {} TransactionCreated", transactionName);

                result.complete(txId);
            }

            @Override
            public void segmentAlreadyExists(WireCommands.SegmentAlreadyExists segmentAlreadyExists) {
                log.debug("createTransaction {} TransactionCreated", transactionName);
                result.complete(txId);
            }

            @Override
            public void processingFailure(Exception error) {
                log.error("createTransaction {} failed", transactionName, error);
                handleError(error, result, type);
            }

            @Override
            public void authTokenCheckFailed(WireCommands.AuthTokenCheckFailed authTokenCheckFailed) {
                result.completeExceptionally(
                        new WireCommandFailedException(new AuthenticationException(authTokenCheckFailed.toString()),
                                type, WireCommandFailedException.Reason.AuthFailed));
            }
        };

        WireCommands.CreateSegment request = new WireCommands.CreateSegment(idGenerator.get(), transactionName,
                WireCommands.CreateSegment.NO_SCALE, 0, delegationToken);
        sendRequestAsync(request, replyProcessor, result, ModelHelper.encode(uri));
        return result;
    }

    private String getTransactionName(String scope, String stream, long segmentId, UUID txId) {
        // Transaction segments are created against a logical primary such that all transaction segments become mergeable.
        // So we will erase secondary id while creating transaction's qualified name.
        long generalizedSegmentId = RecordHelper.generalizedSegmentId(segmentId, txId);

        final String qualifiedName = getQualifiedStreamSegmentName(scope, stream, generalizedSegmentId);
        return getTransactionNameFromId(qualifiedName, txId);
    }

    public CompletableFuture<TxnStatus> commitTransaction(final String scope,
                                                          final String stream,
                                                          final long targetSegmentId,
                                                          final long sourceSegmentId,
                                                          final UUID txId,
                                                          String delegationToken) {
        Preconditions.checkArgument(getSegmentNumber(targetSegmentId) == getSegmentNumber(sourceSegmentId));
        final Controller.NodeUri uri = getSegmentUri(scope, stream, sourceSegmentId);
        final String qualifiedNameTarget = getQualifiedStreamSegmentName(scope, stream, targetSegmentId);
        final String transactionName = getTransactionName(scope, stream, sourceSegmentId, txId);
        final CompletableFuture<TxnStatus> result = new CompletableFuture<>();
        final WireCommandType type = WireCommandType.MERGE_SEGMENTS;
        final FailingReplyProcessor replyProcessor = new FailingReplyProcessor() {

            @Override
            public void connectionDropped() {
                log.warn("commitTransaction {} connection dropped", transactionName);
                result.completeExceptionally(
                        new WireCommandFailedException(type, WireCommandFailedException.Reason.ConnectionDropped));
            }

            @Override
            public void wrongHost(WireCommands.WrongHost wrongHost) {
                log.warn("commitTransaction {} wrongHost", transactionName);
                result.completeExceptionally(
                        new WireCommandFailedException(type, WireCommandFailedException.Reason.UnknownHost));
            }

            @Override
            public void segmentsMerged(WireCommands.SegmentsMerged segmentsMerged) {
                log.debug("commitTransaction {} TransactionCommitted", transactionName);
                result.complete(TxnStatus.newBuilder().setStatus(TxnStatus.Status.SUCCESS).build());
            }

            @Override
            public void noSuchSegment(WireCommands.NoSuchSegment noSuchSegment) {
                if (noSuchSegment.getSegment().equals(transactionName)) {
                    log.info("commitTransaction {} NoSuchSegment", transactionName);
                    result.complete(TxnStatus.newBuilder().setStatus(TxnStatus.Status.SUCCESS).build());
                } else {
                    log.warn("commitTransaction {} Source Segment not found", noSuchSegment.getSegment());
                    result.complete(TxnStatus.newBuilder().setStatus(TxnStatus.Status.FAILURE).build());
                }
            }

            @Override
            public void processingFailure(Exception error) {
                log.error("commitTransaction {} failed", transactionName, error);
                handleError(error, result, type);
            }

            @Override
            public void authTokenCheckFailed(WireCommands.AuthTokenCheckFailed authTokenCheckFailed) {
                result.completeExceptionally(
                        new WireCommandFailedException(new AuthenticationException(authTokenCheckFailed.toString()),
                                type, WireCommandFailedException.Reason.AuthFailed)
                );
            }
        };

        WireCommands.MergeSegments request = new WireCommands.MergeSegments(idGenerator.get(),
                qualifiedNameTarget, transactionName, delegationToken);
        sendRequestAsync(request, replyProcessor, result, ModelHelper.encode(uri));
        return result;
    }

    public CompletableFuture<TxnStatus> abortTransaction(final String scope,
                                                         final String stream,
                                                         final long segmentId,
                                                         final UUID txId,
                                                         String delegationToken) {
        final String transactionName = getTransactionName(scope, stream, segmentId, txId);
        final Controller.NodeUri uri = getSegmentUri(scope, stream, segmentId);
        final CompletableFuture<TxnStatus> result = new CompletableFuture<>();
        final WireCommandType type = WireCommandType.DELETE_SEGMENT;
        final FailingReplyProcessor replyProcessor = new FailingReplyProcessor() {

            @Override
            public void connectionDropped() {
                log.warn("abortTransaction {} connectionDropped", transactionName);
                result.completeExceptionally(new WireCommandFailedException(type, WireCommandFailedException.Reason.ConnectionDropped));
            }

            @Override
            public void wrongHost(WireCommands.WrongHost wrongHost) {
                log.warn("abortTransaction {} wrongHost", transactionName);
                result.completeExceptionally(new WireCommandFailedException(type, WireCommandFailedException.Reason.UnknownHost));
            }

            @Override
            public void segmentDeleted(WireCommands.SegmentDeleted transactionAborted) {
                log.debug("abortTransaction {} transactionAborted", transactionName);
                result.complete(TxnStatus.newBuilder().setStatus(TxnStatus.Status.SUCCESS).build());
            }

            @Override
            public void noSuchSegment(WireCommands.NoSuchSegment noSuchSegment) {
                log.info("abortTransaction {} NoSuchSegment", transactionName);
                result.complete(TxnStatus.newBuilder().setStatus(TxnStatus.Status.SUCCESS).build());
            }

            @Override
            public void processingFailure(Exception error) {
                log.info("abortTransaction {} failed", transactionName, error);
                handleError(error, result, type);
            }

            @Override
            public void authTokenCheckFailed(WireCommands.AuthTokenCheckFailed authTokenCheckFailed) {
                result.completeExceptionally(
                        new WireCommandFailedException(new AuthenticationException(authTokenCheckFailed.toString()),
                                type, WireCommandFailedException.Reason.AuthFailed));
            }
        };

        WireCommands.DeleteSegment request = new WireCommands.DeleteSegment(idGenerator.get(), transactionName, delegationToken);
        sendRequestAsync(request, replyProcessor, result, ModelHelper.encode(uri));
        return result;
    }

    public CompletableFuture<Void> updatePolicy(String scope, String stream, ScalingPolicy policy, long segmentId,
                                                String delegationToken, long clientRequestId) {
        final String qualifiedName = getQualifiedStreamSegmentName(scope, stream, segmentId);
        final CompletableFuture<Void> result = new CompletableFuture<>();
        final Controller.NodeUri uri = getSegmentUri(scope, stream, segmentId);
        final WireCommandType type = WireCommandType.UPDATE_SEGMENT_POLICY;
        final long requestId = (clientRequestId == RequestTag.NON_EXISTENT_ID) ? idGenerator.get() : clientRequestId;

        final FailingReplyProcessor replyProcessor = new FailingReplyProcessor() {

            @Override
            public void connectionDropped() {
                log.warn(requestId, "updatePolicy {} connectionDropped", qualifiedName);
                result.completeExceptionally(new WireCommandFailedException(type, WireCommandFailedException.Reason.ConnectionDropped));
            }

            @Override
            public void wrongHost(WireCommands.WrongHost wrongHost) {
                log.warn(requestId, "updatePolicy {} wrongHost", qualifiedName);
                result.completeExceptionally(new WireCommandFailedException(type, WireCommandFailedException.Reason.UnknownHost));
            }

            @Override
            public void segmentPolicyUpdated(WireCommands.SegmentPolicyUpdated policyUpdated) {
                log.info(requestId, "updatePolicy {} SegmentPolicyUpdated", qualifiedName);
                result.complete(null);
            }

            @Override
            public void processingFailure(Exception error) {
                log.error(requestId, "updatePolicy {} failed", qualifiedName, error);
                handleError(error, result, type);
            }

            @Override
            public void authTokenCheckFailed(WireCommands.AuthTokenCheckFailed authTokenCheckFailed) {
                result.completeExceptionally(
                        new WireCommandFailedException(new AuthenticationException(authTokenCheckFailed.toString()),
                                type, WireCommandFailedException.Reason.AuthFailed));
            }
        };

        Pair<Byte, Integer> extracted = extractFromPolicy(policy);

        WireCommands.UpdateSegmentPolicy request = new WireCommands.UpdateSegmentPolicy(requestId,
                qualifiedName, extracted.getLeft(), extracted.getRight(), delegationToken);
        sendRequestAsync(request, replyProcessor, result, ModelHelper.encode(uri));
        return result;
    }

    public CompletableFuture<WireCommands.StreamSegmentInfo> getSegmentInfo(String scope, String stream, long segmentId,
                                                                            String delegationToken) {
        final CompletableFuture<WireCommands.StreamSegmentInfo> result = new CompletableFuture<>();
        final String qualifiedName = getQualifiedStreamSegmentName(scope, stream, segmentId);
        final Controller.NodeUri uri = getSegmentUri(scope, stream, segmentId);

        final WireCommandType type = WireCommandType.GET_STREAM_SEGMENT_INFO;
        final FailingReplyProcessor replyProcessor = new FailingReplyProcessor() {

            @Override
            public void connectionDropped() {
                log.warn("getSegmentInfo {} connectionDropped", qualifiedName);
                result.completeExceptionally(new WireCommandFailedException(type, WireCommandFailedException.Reason.ConnectionDropped));
            }

            @Override
            public void wrongHost(WireCommands.WrongHost wrongHost) {
                log.warn("getSegmentInfo {} WrongHost", qualifiedName);
                result.completeExceptionally(new WireCommandFailedException(type, WireCommandFailedException.Reason.UnknownHost));
            }

            @Override
            public void streamSegmentInfo(WireCommands.StreamSegmentInfo streamInfo) {
                log.info("getSegmentInfo {} got response", qualifiedName);
                result.complete(streamInfo);
            }

            @Override
            public void processingFailure(Exception error) {
                log.error("getSegmentInfo {} failed", qualifiedName, error);
                handleError(error, result, type);
            }

            @Override
            public void authTokenCheckFailed(WireCommands.AuthTokenCheckFailed authTokenCheckFailed) {
                result.completeExceptionally(
                        new WireCommandFailedException(new AuthenticationException(authTokenCheckFailed.toString()),
                                type, WireCommandFailedException.Reason.AuthFailed));
            }
        };

        WireCommands.GetStreamSegmentInfo request = new WireCommands.GetStreamSegmentInfo(idGenerator.get(),
                qualifiedName, delegationToken);
        sendRequestAsync(request, replyProcessor, result, ModelHelper.encode(uri));
        return result;
    }

    /**
     * This method sends a WireCommand to create a table segment.
     *
     * @param scope               Stream scope.
     * @param stream              Stream name.
     * @param delegationToken     The token to be presented to the segmentstore.
     * @param clientRequestId     Request id.
     * @return A CompletableFuture that, when completed normally, will indicate the table segment creation completed
     * successfully. If the operation failed, the future will be failed with the causing exception. If the exception
     * can be retried then the future will be failed with {@link WireCommandFailedException}.
     */
    public CompletableFuture<Boolean> createTableSegment(final String scope,
                                                         final String stream,
                                                         String delegationToken,
                                                         final long clientRequestId) {
        final CompletableFuture<Boolean> result = new CompletableFuture<>();
        final String qualifiedStreamSegmentName = getScopedStreamName(scope, stream);
<<<<<<< HEAD
        final Controller.NodeUri uri = getTableUri(scope, stream);
=======
        final Controller.NodeUri uri = getSegmentUri(scope, stream, 0L);
>>>>>>> e5c295c3
        final WireCommandType type = WireCommandType.CREATE_TABLE_SEGMENT;
        final long requestId = (clientRequestId == RequestTag.NON_EXISTENT_ID) ? idGenerator.get() : clientRequestId;

        final FailingReplyProcessor replyProcessor = new FailingReplyProcessor() {
            @Override
            public void connectionDropped() {
                log.warn(requestId, "CreateTableSegment {} Connection dropped", qualifiedStreamSegmentName);
                result.completeExceptionally(
                        new WireCommandFailedException(type, WireCommandFailedException.Reason.ConnectionDropped));
            }

            @Override
            public void wrongHost(WireCommands.WrongHost wrongHost) {
                log.warn(requestId, "CreateTableSegment {} wrong host", qualifiedStreamSegmentName);
                result.completeExceptionally(new WireCommandFailedException(type, WireCommandFailedException.Reason.UnknownHost));
            }

            @Override
            public void segmentAlreadyExists(WireCommands.SegmentAlreadyExists segmentAlreadyExists) {
                log.info(requestId, "CreateTableSegment {} segmentAlreadyExists", qualifiedStreamSegmentName);
                result.complete(true);
            }

            @Override
            public void segmentCreated(WireCommands.SegmentCreated segmentCreated) {
                log.info(requestId, "CreateTableSegment {} SegmentCreated", qualifiedStreamSegmentName);
                result.complete(true);
            }

            @Override
            public void processingFailure(Exception error) {
                log.error(requestId, "CreateTableSegment {} threw exception", qualifiedStreamSegmentName, error);
                handleError(error, result, type);
            }

            @Override
            public void authTokenCheckFailed(WireCommands.AuthTokenCheckFailed authTokenCheckFailed) {
                result.completeExceptionally(
                        new WireCommandFailedException(new AuthenticationException(authTokenCheckFailed.toString()),
                                                       type, WireCommandFailedException.Reason.AuthFailed));
            }
        };

        WireCommands.CreateTableSegment request = new WireCommands.CreateTableSegment(requestId, qualifiedStreamSegmentName, delegationToken);
        sendRequestAsync(request, replyProcessor, result, ModelHelper.encode(uri));
        return result;
    }

    /**
     * This method sends a WireCommand to delete a table segment.
     *
     * @param scope               Stream scope.
     * @param stream              Stream name.
     * @param mustBeEmpty         Flag to check if the table segment should be empty before deletion.
     * @param delegationToken     The token to be presented to the segmentstore.
     * @param clientRequestId     Request id.
     * @return A CompletableFuture that, when completed normally, will indicate the table segment deletion completed
     * successfully. If the operation failed, the future will be failed with the causing exception. If the exception
     * can be retried then the future will be failed with {@link WireCommandFailedException}.
     */
    public CompletableFuture<Boolean> deleteTableSegment(final String scope,
                                                         final String stream,
                                                         final boolean mustBeEmpty,
                                                         String delegationToken,
                                                         final long clientRequestId) {
        final CompletableFuture<Boolean> result = new CompletableFuture<>();
<<<<<<< HEAD
        final Controller.NodeUri uri = getTableUri(scope, stream);
=======
        final Controller.NodeUri uri = getSegmentUri(scope, stream, 0L);
>>>>>>> e5c295c3
        final String qualifiedName = getScopedStreamName(scope, stream);
        final WireCommandType type = WireCommandType.DELETE_TABLE_SEGMENT;
        final long requestId = (clientRequestId == RequestTag.NON_EXISTENT_ID) ? idGenerator.get() : clientRequestId;

        final FailingReplyProcessor replyProcessor = new FailingReplyProcessor() {

            @Override
            public void connectionDropped() {
                log.warn(requestId, "deleteTableSegment {} Connection dropped.", qualifiedName);
                result.completeExceptionally(
                        new WireCommandFailedException(type, WireCommandFailedException.Reason.ConnectionDropped));
            }

            @Override
            public void wrongHost(WireCommands.WrongHost wrongHost) {
                log.warn(requestId, "deleteTableSegment {} wrong host.", qualifiedName);
                result.completeExceptionally(new WireCommandFailedException(type, WireCommandFailedException.Reason.UnknownHost));
            }

            @Override
            public void noSuchSegment(WireCommands.NoSuchSegment noSuchSegment) {
                log.info(requestId, "deleteTableSegment {} NoSuchSegment.", qualifiedName);
                result.complete(true);
            }

            @Override
            public void segmentDeleted(WireCommands.SegmentDeleted segmentDeleted) {
                log.info(requestId, "deleteTableSegment {} SegmentDeleted.", qualifiedName);
                result.complete(true);
            }

            @Override
            public void tableSegmentNotEmpty(WireCommands.TableSegmentNotEmpty tableSegmentNotEmpty) {
                log.warn(requestId, "deleteTableSegment {} TableSegmentNotEmpty.", qualifiedName);
                result.completeExceptionally(new WireCommandFailedException(type, WireCommandFailedException.Reason.TableSegmentNotEmpty));
            }

            @Override
            public void processingFailure(Exception error) {
                log.error(requestId, "deleteTableSegment {} failed.", qualifiedName, error);
                handleError(error, result, type);
            }

            @Override
            public void authTokenCheckFailed(WireCommands.AuthTokenCheckFailed authTokenCheckFailed) {
                result.completeExceptionally(
                        new WireCommandFailedException(new AuthenticationException(authTokenCheckFailed.toString()),
                                                       type, WireCommandFailedException.Reason.AuthFailed));
            }
        };

        WireCommands.DeleteTableSegment request = new WireCommands.DeleteTableSegment(requestId, qualifiedName, mustBeEmpty, delegationToken);
        sendRequestAsync(request, replyProcessor, result, ModelHelper.encode(uri));
        return result;
    }

    /**
     * This method sends a WireCommand to update table entries.
     *
     * @param scope               Stream scope.
     * @param stream              Stream name.
     * @param entries             List of {@link TableEntry}s to be updated.
     * @param delegationToken     The token to be presented to the segmentstore.
     * @param clientRequestId     Request id.
     * @return A CompletableFuture that, when completed normally, will contain the current versions of each {@link TableEntry}
     * If the operation failed, the future will be failed with the causing exception. If the exception can be retried
     * then the future will be failed with {@link WireCommandFailedException}.
     */
    public CompletableFuture<List<KeyVersion>> updateTableEntries(final String scope,
                                                                  final String stream,
                                                                  final List<TableEntry<byte[], byte[]>> entries,
                                                                  String delegationToken,
                                                                  final long clientRequestId) {
        final CompletableFuture<List<KeyVersion>> result = new CompletableFuture<>();
<<<<<<< HEAD
        final Controller.NodeUri uri = getTableUri(scope, stream);
=======
        final Controller.NodeUri uri = getSegmentUri(scope, stream, 0L);
>>>>>>> e5c295c3
        final String qualifiedName = getScopedStreamName(scope, stream);
        final WireCommandType type = WireCommandType.UPDATE_TABLE_ENTRIES;
        final long requestId = (clientRequestId == RequestTag.NON_EXISTENT_ID) ? idGenerator.get() : clientRequestId;

        final FailingReplyProcessor replyProcessor = new FailingReplyProcessor() {

            @Override
            public void connectionDropped() {
                log.warn(requestId, "updateTableEntries {} Connection dropped", qualifiedName);
                result.completeExceptionally(new WireCommandFailedException(type, WireCommandFailedException.Reason.ConnectionDropped));
            }

            @Override
            public void wrongHost(WireCommands.WrongHost wrongHost) {
                log.warn(requestId, "updateTableEntries {} wrong host", qualifiedName);
                result.completeExceptionally(new WireCommandFailedException(type, WireCommandFailedException.Reason.UnknownHost));
            }

            @Override
            public void noSuchSegment(WireCommands.NoSuchSegment noSuchSegment) {
                log.warn(requestId, "updateTableEntries {} NoSuchSegment", qualifiedName);
                result.completeExceptionally(new WireCommandFailedException(type, WireCommandFailedException.Reason.SegmentDoesNotExist));
            }

            @Override
            public void tableEntriesUpdated(WireCommands.TableEntriesUpdated tableEntriesUpdated) {
                log.info(requestId, "updateTableEntries request for {} tableSegment completed.", qualifiedName);
                result.complete(tableEntriesUpdated.getUpdatedVersions().stream().map(KeyVersionImpl::new).collect(Collectors.toList()));
            }

            @Override
            public void tableKeyDoesNotExist(WireCommands.TableKeyDoesNotExist tableKeyDoesNotExist) {
                log.warn(requestId, "updateTableEntries request for {} tableSegment failed with TableKeyDoesNotExist.", qualifiedName);
                result.completeExceptionally(new WireCommandFailedException(type, WireCommandFailedException.Reason.TableKeyDoesNotExist));
            }

            @Override
            public void tableKeyBadVersion(WireCommands.TableKeyBadVersion tableKeyBadVersion) {
                log.warn(requestId, "updateTableEntries request for {} tableSegment failed with TableKeyBadVersion.", qualifiedName);
                result.completeExceptionally(new WireCommandFailedException(type, WireCommandFailedException.Reason.TableKeyBadVersion));
            }

            @Override
            public void processingFailure(Exception error) {
                log.error(requestId, "updateTableEntries {} failed", qualifiedName, error);
                handleError(error, result, type);
            }

            @Override
            public void authTokenCheckFailed(WireCommands.AuthTokenCheckFailed authTokenCheckFailed) {
                result.completeExceptionally(
                        new WireCommandFailedException(new AuthenticationException(authTokenCheckFailed.toString()),
                                                       type, WireCommandFailedException.Reason.AuthFailed));
            }
        };

        List<ByteBuf> buffersToRelease = new ArrayList<>();
        List<Map.Entry<WireCommands.TableKey, WireCommands.TableValue>> wireCommandEntries = entries.stream().map(te -> {
            final WireCommands.TableKey key = convertToWireCommand(te.getKey());
            ByteBuf valueBuffer = wrappedBuffer(te.getValue());
            buffersToRelease.add(key.getData());
            buffersToRelease.add(valueBuffer);
            final WireCommands.TableValue value = new WireCommands.TableValue(valueBuffer);
            return new AbstractMap.SimpleImmutableEntry<>(key, value);
        }).collect(Collectors.toList());

        WireCommands.UpdateTableEntries request = new WireCommands.UpdateTableEntries(requestId, qualifiedName, delegationToken,
                                                                                      new WireCommands.TableEntries(wireCommandEntries));
        sendRequestAsync(request, replyProcessor, result, ModelHelper.encode(uri));
        return result
                .whenComplete((r, e) -> buffersToRelease.forEach(ReferenceCounted::release));
    }

    /**
     * This method sends a WireCommand to remove table keys.
     *
     * @param scope               Stream scope.
     * @param stream              Stream name.
     * @param keys                List of {@link TableKey}s to be removed. Only if all the elements in the list has version as
     *                            {@link KeyVersion#NO_VERSION} then an unconditional update/removal is performed. Else an atomic conditional
     *                            update (removal) is performed.
     * @param delegationToken     The token to be presented to the segmentstore.
     * @param clientRequestId     Request id.
     * @return A CompletableFuture that will complete normally when the provided keys are deleted.
     * If the operation failed, the future will be failed with the causing exception. If the exception can be
     * retried then the future will be failed with {@link WireCommandFailedException}.
     */
    public CompletableFuture<Void> removeTableKeys(final String scope,
                                                   final String stream,
                                                   final List<TableKey<byte[]>> keys,
                                                   String delegationToken,
                                                   final long clientRequestId) {
        final CompletableFuture<Void> result = new CompletableFuture<>();
<<<<<<< HEAD
        final Controller.NodeUri uri = getTableUri(scope, stream);
=======
        final Controller.NodeUri uri = getSegmentUri(scope, stream, 0L);
>>>>>>> e5c295c3
        final String qualifiedName = getScopedStreamName(scope, stream);
        final WireCommandType type = WireCommandType.REMOVE_TABLE_KEYS;
        final long requestId = (clientRequestId == RequestTag.NON_EXISTENT_ID) ? idGenerator.get() : clientRequestId;

        final FailingReplyProcessor replyProcessor = new FailingReplyProcessor() {

            @Override
            public void connectionDropped() {
                log.warn(requestId, "removeTableKeys {} Connection dropped", qualifiedName);
                result.completeExceptionally(
                        new WireCommandFailedException(type, WireCommandFailedException.Reason.ConnectionDropped));
            }

            @Override
            public void wrongHost(WireCommands.WrongHost wrongHost) {
                log.warn(requestId, "removeTableKeys {} Wrong host", qualifiedName);
                result.completeExceptionally(new WireCommandFailedException(type, WireCommandFailedException.Reason.UnknownHost));
            }

            @Override
            public void noSuchSegment(WireCommands.NoSuchSegment noSuchSegment) {
                log.warn(requestId, "removeTableKeys {} NoSuchSegment", qualifiedName);
                result.completeExceptionally(new WireCommandFailedException(type, WireCommandFailedException.Reason.SegmentDoesNotExist));
            }

            @Override
            public void tableKeysRemoved(WireCommands.TableKeysRemoved tableKeysRemoved) {
                log.info(requestId, "removeTableKeys {} completed.", qualifiedName);
                result.complete(null);
            }

            @Override
            public void tableKeyDoesNotExist(WireCommands.TableKeyDoesNotExist tableKeyDoesNotExist) {
                log.info(requestId, "removeTableKeys request for {} tableSegment failed with TableKeyDoesNotExist.", qualifiedName);
                result.complete(null);
            }

            @Override
            public void tableKeyBadVersion(WireCommands.TableKeyBadVersion tableKeyBadVersion) {
                log.warn(requestId, "removeTableKeys request for {} tableSegment failed with TableKeyBadVersion.", qualifiedName);
                result.completeExceptionally(new WireCommandFailedException(type, WireCommandFailedException.Reason.TableKeyBadVersion));
            }

            @Override
            public void processingFailure(Exception error) {
                log.error(requestId, "removeTableKeys {} failed", qualifiedName, error);
                handleError(error, result, type);
            }

            @Override
            public void authTokenCheckFailed(WireCommands.AuthTokenCheckFailed authTokenCheckFailed) {
                result.completeExceptionally(
                        new WireCommandFailedException(new AuthenticationException(authTokenCheckFailed.toString()),
                                                       type, WireCommandFailedException.Reason.AuthFailed));
            }
        };

        List<ByteBuf> buffersToRelease = new ArrayList<>(keys.size());
        List<WireCommands.TableKey> keyList = keys.stream().map(x -> {
            WireCommands.TableKey key = convertToWireCommand(x);
            buffersToRelease.add(key.getData());
            return key;
        }).collect(Collectors.toList());

        WireCommands.RemoveTableKeys request = new WireCommands.RemoveTableKeys(requestId, qualifiedName, delegationToken, keyList);
        sendRequestAsync(request, replyProcessor, result, ModelHelper.encode(uri));
        return result
                .whenComplete((r, e) -> buffersToRelease.forEach(ReferenceCounted::release));
    }

    /**
     * This method sends a WireCommand to read table entries.
     *
     * @param scope               Stream scope.
     * @param stream              Stream name.
     * @param keys                List of {@link TableKey}s to be read. {@link TableKey#getVersion()} is not used
     *                            during this operation and the latest version is read.
     * @param delegationToken     The token to be presented to the segmentstore.
     * @param clientRequestId     Request id.
     * @return A CompletableFuture that, when completed normally, will contain a list of {@link TableEntry} with
     * a value corresponding to the latest version. The version will be set to {@link KeyVersion#NOT_EXISTS} if the
     * key does not exist. If the operation failed, the future will be failed with the causing exception.
     */
    public CompletableFuture<List<TableEntry<byte[], byte[]>>> readTable(final String scope,
                                                                         final String stream,
                                                                         final List<TableKey<byte[]>> keys,
                                                                         String delegationToken,
                                                                         final long clientRequestId) {
        final CompletableFuture<List<TableEntry<byte[], byte[]>>> result = new CompletableFuture<>();
<<<<<<< HEAD
        final Controller.NodeUri uri = getTableUri(scope, stream);
=======
        final Controller.NodeUri uri = getSegmentUri(scope, stream, 0L);
>>>>>>> e5c295c3
        final String qualifiedName = getScopedStreamName(scope, stream);
        final WireCommandType type = WireCommandType.READ_TABLE;
        final long requestId = (clientRequestId == RequestTag.NON_EXISTENT_ID) ? idGenerator.get() : clientRequestId;

        final FailingReplyProcessor replyProcessor = new FailingReplyProcessor() {

            @Override
            public void connectionDropped() {
                log.warn(requestId, "readTable {} Connection dropped", qualifiedName);
                result.completeExceptionally(
                        new WireCommandFailedException(type, WireCommandFailedException.Reason.ConnectionDropped));
            }

            @Override
            public void wrongHost(WireCommands.WrongHost wrongHost) {
                log.warn(requestId, "readTable {} wrong host", qualifiedName);
                result.completeExceptionally(new WireCommandFailedException(type, WireCommandFailedException.Reason.UnknownHost));
            }

            @Override
            public void noSuchSegment(WireCommands.NoSuchSegment noSuchSegment) {
                log.warn(requestId, "readTable {} NoSuchSegment", qualifiedName);
                result.completeExceptionally(new WireCommandFailedException(type, WireCommandFailedException.Reason.SegmentDoesNotExist));
            }

            @Override
            public void tableRead(WireCommands.TableRead tableRead) {
                log.debug(requestId, "readTable {} successful.", qualifiedName);
                AtomicBoolean allKeysFound = new AtomicBoolean(true);
                List<TableEntry<byte[], byte[]>> tableEntries = tableRead.getEntries().getEntries().stream()
                                                                         .map(e -> new TableEntryImpl<>(convertFromWireCommand(e.getKey()), getArray(e.getValue().getData())))
                                                                         .collect(Collectors.toList());
                result.complete(tableEntries);
            }

            @Override
            public void processingFailure(Exception error) {
                log.error(requestId, "readTable {} failed", qualifiedName, error);
                handleError(error, result, type);
            }

            @Override
            public void authTokenCheckFailed(WireCommands.AuthTokenCheckFailed authTokenCheckFailed) {
                result.completeExceptionally(
                        new WireCommandFailedException(new AuthenticationException(authTokenCheckFailed.toString()),
                                                       type, WireCommandFailedException.Reason.AuthFailed));
            }
        };

        List<ByteBuf> buffersToRelease = new ArrayList<>();
        // the version is always NO_VERSION as read returns the latest version of value.
        List<WireCommands.TableKey> keyList = keys.stream().map(k -> {
            ByteBuf buffer = wrappedBuffer(k.getKey());
            buffersToRelease.add(buffer);
            return new WireCommands.TableKey(buffer, WireCommands.TableKey.NO_VERSION);
        }).collect(Collectors.toList());

        WireCommands.ReadTable request = new WireCommands.ReadTable(requestId, qualifiedName, delegationToken, keyList);
        sendRequestAsync(request, replyProcessor, result, ModelHelper.encode(uri));
        return result
                .whenComplete((r, e) -> buffersToRelease.forEach(ReferenceCounted::release));
    }

    /**
     * The method sends a WireCommand to iterate over table keys.
     * @param scope Stream scope.
     * @param stream Stream name.
     * @param suggestedKeyCount Suggested number of {@link TableKey}s to be returned by the SegmentStore.
     * @param state Last known state of the iterator.
     * @param delegationToken The token to be presented to the segmentstore.
     * @param clientRequestId Request id.
     * @return A CompletableFuture that will return the next set of {@link TableKey}s returned from the SegmentStore.
     */
    public CompletableFuture<TableSegment.IteratorItem<TableKey<byte[]>>> readTableKeys(final String scope,
                                                                                    final String stream,
                                                                                    final int suggestedKeyCount,
                                                                                    final IteratorState state,
                                                                                    final String delegationToken,
                                                                                    final long clientRequestId) {

<<<<<<< HEAD
        final Controller.NodeUri uri = getTableUri(scope, stream);
=======
        final Controller.NodeUri uri = getSegmentUri(scope, stream, 0L);
>>>>>>> e5c295c3
        final String qualifiedName = getScopedStreamName(scope, stream);
        final WireCommandType type = WireCommandType.READ_TABLE_KEYS;
        final long requestId = (clientRequestId == RequestTag.NON_EXISTENT_ID) ? idGenerator.get() : clientRequestId;
        final IteratorState token = (state == null) ? IteratorState.EMPTY : state;

        final CompletableFuture<TableSegment.IteratorItem<TableKey<byte[]>>> result = new CompletableFuture<>();
        final FailingReplyProcessor replyProcessor = new FailingReplyProcessor() {

            @Override
            public void connectionDropped() {
                log.warn(requestId, "readTableKeys {} Connection dropped", qualifiedName);
                result.completeExceptionally(
                        new WireCommandFailedException(type, WireCommandFailedException.Reason.ConnectionDropped));
            }

            @Override
            public void wrongHost(WireCommands.WrongHost wrongHost) {
                log.warn(requestId, "readTableKeys {} wrong host", qualifiedName);
                result.completeExceptionally(new WireCommandFailedException(type, WireCommandFailedException.Reason.UnknownHost));
            }

            @Override
            public void noSuchSegment(WireCommands.NoSuchSegment noSuchSegment) {
                log.warn(requestId, "readTableKeys {} NoSuchSegment", qualifiedName);
                result.completeExceptionally(new WireCommandFailedException(type, WireCommandFailedException.Reason.SegmentDoesNotExist));
            }
            
            @Override
            public void tableKeysRead(WireCommands.TableKeysRead tableKeysRead) {
                log.info(requestId, "readTableKeys {} successful.", qualifiedName);
                final IteratorState state = IteratorState.fromBytes(tableKeysRead.getContinuationToken());
                final List<TableKey<byte[]>> keys =
                        tableKeysRead.getKeys().stream().map(k -> new TableKeyImpl<>(getArray(k.getData()),
                                                                                     new KeyVersionImpl(k.getKeyVersion()))).collect(Collectors.toList());
                result.complete(new TableSegment.IteratorItem<>(state, keys));
            }

            @Override
            public void processingFailure(Exception error) {
                log.error(requestId, "readTableKeys {} failed", qualifiedName, error);
                handleError(error, result, type);
            }

            @Override
            public void authTokenCheckFailed(WireCommands.AuthTokenCheckFailed authTokenCheckFailed) {
                result.completeExceptionally(
                        new WireCommandFailedException(new AuthenticationException(authTokenCheckFailed.toString()),
                                                       type, WireCommandFailedException.Reason.AuthFailed));
            }
        };

        WireCommands.ReadTableKeys cmd = new WireCommands.ReadTableKeys(requestId, qualifiedName, delegationToken, suggestedKeyCount,
                                                                        token.toBytes());
        sendRequestAsync(cmd, replyProcessor, result, ModelHelper.encode(uri));
        return result;
    }


    /**
     * The method sends a WireCommand to iterate over table entries.
     * @param scope Stream scope.
     * @param stream Stream name.
     * @param suggestedEntryCount Suggested number of {@link TableKey}s to be returned by the SegmentStore.
     * @param state Last known state of the iterator.
     * @param delegationToken The token to be presented to the segmentstore.
     * @param clientRequestId Request id.
     * @return A CompletableFuture that will return the next set of {@link TableKey}s returned from the SegmentStore.
     */
    public CompletableFuture<TableSegment.IteratorItem<TableEntry<byte[], byte[]>>> readTableEntries(final String scope,
                                                                               final String stream,
                                                                               final int suggestedEntryCount,
                                                                               final IteratorState state,
                                                                               final String delegationToken,
                                                                               final long clientRequestId) {

<<<<<<< HEAD
        final Controller.NodeUri uri = getTableUri(scope, stream);
=======
        final Controller.NodeUri uri = getSegmentUri(scope, stream, 0L);
>>>>>>> e5c295c3
        final String qualifiedName = getScopedStreamName(scope, stream);
        final WireCommandType type = WireCommandType.READ_TABLE_ENTRIES;
        final long requestId = (clientRequestId == RequestTag.NON_EXISTENT_ID) ? idGenerator.get() : clientRequestId;
        final IteratorState token = (state == null) ? IteratorState.EMPTY : state;

        final CompletableFuture<TableSegment.IteratorItem<TableEntry<byte[], byte[]>>> result = new CompletableFuture<>();
        final FailingReplyProcessor replyProcessor = new FailingReplyProcessor() {

            @Override
            public void connectionDropped() {
                log.warn(requestId, "readTableEntries {} Connection dropped", qualifiedName);
                result.completeExceptionally(
                        new WireCommandFailedException(type, WireCommandFailedException.Reason.ConnectionDropped));
            }

            @Override
            public void wrongHost(WireCommands.WrongHost wrongHost) {
                log.warn(requestId, "readTableEntries {} wrong host", qualifiedName);
                result.completeExceptionally(new WireCommandFailedException(type, WireCommandFailedException.Reason.UnknownHost));
            }

            @Override
            public void noSuchSegment(WireCommands.NoSuchSegment noSuchSegment) {
                log.warn(requestId, "readTableEntries {} NoSuchSegment", qualifiedName);
                result.completeExceptionally(new WireCommandFailedException(type, WireCommandFailedException.Reason.SegmentDoesNotExist));
            }

            @Override
            public void tableEntriesRead(WireCommands.TableEntriesRead tableEntriesRead) {
                log.debug(requestId, "readTableEntries {} successful.", qualifiedName);
                final IteratorState state = IteratorState.fromBytes(tableEntriesRead.getContinuationToken());
                final List<TableEntry<byte[], byte[]>> entries =
                        tableEntriesRead.getEntries().getEntries().stream()
                                        .map(e -> {
                                            WireCommands.TableKey k = e.getKey();
                                            TableKey<byte[]> tableKey = new TableKeyImpl<>(getArray(k.getData()),
                                                                                           new KeyVersionImpl(k.getKeyVersion()));
                                            return new TableEntryImpl<>(tableKey, getArray(e.getValue().getData()));
                                        }).collect(Collectors.toList());
                result.complete(new TableSegment.IteratorItem<>(state, entries));
            }

            @Override
            public void processingFailure(Exception error) {
                log.error(requestId, "readTableEntries {} failed", qualifiedName, error);
                handleError(error, result, type);
            }

            @Override
            public void authTokenCheckFailed(WireCommands.AuthTokenCheckFailed authTokenCheckFailed) {
                result.completeExceptionally(
                        new WireCommandFailedException(new AuthenticationException(authTokenCheckFailed.toString()),
                                                       type, WireCommandFailedException.Reason.AuthFailed));
            }
        };

        WireCommands.ReadTableEntries cmd = new WireCommands.ReadTableEntries(requestId, qualifiedName, delegationToken,
                                                                        suggestedEntryCount, token.toBytes());
        sendRequestAsync(cmd, replyProcessor, result, ModelHelper.encode(uri));
        return result;
    }

    private byte[] getArray(ByteBuf buf) {
        final byte[] bytes = new byte[buf.readableBytes()];
        final int readerIndex = buf.readerIndex();
        buf.getBytes(readerIndex, bytes);
        buf.release();
        return bytes;
    }

    private <T> void handleError(Exception error, CompletableFuture<T> result, WireCommandType type) {
        if (Exceptions.unwrap(error) instanceof ConnectionFailedException) {
            result.completeExceptionally(new WireCommandFailedException(error, type, WireCommandFailedException.Reason.ConnectionFailed));
        } else {
            result.completeExceptionally(error);
        }
    }

    private WireCommands.TableKey convertToWireCommand(final TableKey<byte[]> k) {
        WireCommands.TableKey key;
        if (k.getVersion() == null || k.getVersion() == KeyVersion.NO_VERSION) {
            // unconditional update.
            key = new WireCommands.TableKey(wrappedBuffer(k.getKey()), WireCommands.TableKey.NO_VERSION);
        } else {
            key = new WireCommands.TableKey(wrappedBuffer(k.getKey()), k.getVersion().getSegmentVersion());
        }
        return key;
    }

    private TableKey<byte[]> convertFromWireCommand(WireCommands.TableKey k) {
        final TableKey<byte[]> key;
        if (k.getKeyVersion() == WireCommands.TableKey.NOT_EXISTS) {
            key = new TableKeyImpl<>(getArray(k.getData()), KeyVersion.NOT_EXISTS);
        } else {
            key = new TableKeyImpl<>(getArray(k.getData()), new KeyVersionImpl(k.getKeyVersion()));
        }
        return key;
    }

<<<<<<< HEAD
    private <ResultT> void sendRequestAsync(final WireCommand request, final ReplyProcessor replyProcessor,
                                            final CompletableFuture<ResultT> resultFuture,
                                            final PravegaNodeUri uri) {
        // get connection manager for the segment store node from the connectionmanager. 
        SegmentStoreConnectionManager.SegmentStoreConnectionPool pool = connectionManager.getPool(uri);
        // take a new connection from the connection manager
        CompletableFuture<SegmentStoreConnectionManager.ConnectionObject> connectionFuture = pool.getConnection(replyProcessor);
        connectionFuture.whenComplete((connection, e) -> {
            if (connection == null || e != null) {
                ConnectionFailedException cause = e != null ? new ConnectionFailedException(e) : new ConnectionFailedException();
                resultFuture.completeExceptionally(new WireCommandFailedException(cause,
                        request.getType(),
                        WireCommandFailedException.Reason.ConnectionFailed));
            } else {                
                connection.sendAsync(request, resultFuture);
            }
        });
        resultFuture.whenComplete((result, e) -> {
            // when processing completes, return the connection back to connection manager asynchronously.
            // Note: If result future is complete, connectionFuture is definitely complete. 
            if (resultFuture.isCompletedExceptionally()) {
                resultFuture.exceptionally(ex -> {
                    Throwable unwrap = Exceptions.unwrap(ex);
                    if (unwrap instanceof WireCommandFailedException && 
                            (((WireCommandFailedException) unwrap).getReason().equals(WireCommandFailedException.Reason.ConnectionFailed) ||
                            (((WireCommandFailedException) unwrap).getReason().equals(WireCommandFailedException.Reason.ConnectionDropped))
                            )) {
                        connectionFuture.thenAccept(connectionObject -> {
                            connectionObject.failConnection();
                            pool.returnConnection(connectionObject);
                        });
                    } else {
                        connectionFuture.thenAccept(pool::returnConnection);
                    }
                    return null;
=======
    /**
     * This method takes a new connection from the pool and associates replyProcessor with that connection and sends 
     * the supplied request over that connection. 
     * It takes a resultFuture that is completed when the response from the store is processed successfully. 
     * If there is a failure in establishing connection or sending the request over the wire, 
     * the resultFuture is completedExceptionally explicitly by this method. Otherwise, it simply registers a callback
     * on result future's completion to return the connection back to the pool. 
     * @param request request to send.
     * @param replyProcessor reply processor to associate with the connection.
     * @param resultFuture A future that when completed signals completion of request processing, either via 
     *                     recieving a response from segment store or a failure (to send the request/receive a response).  
     * @param uri segment store uri where the request needs to be sent.
     */
    private void sendRequestAsync(final WireCommand request, final ReplyProcessor replyProcessor,
                                            final CompletableFuture<?> resultFuture,
                                            final PravegaNodeUri uri) {
        try {
            // get connection manager for the segment store node from the connectionManager. 
            SegmentStoreConnectionManager.SegmentStoreConnectionPool pool = connectionManager.getPool(uri);
            // take a new connection from the connection manager
            CompletableFuture<SegmentStoreConnectionManager.ConnectionObject> connectionFuture = pool.getConnection(replyProcessor);
            connectionFuture.whenComplete((connection, e) -> {
                connectionCompleteCallback(request, resultFuture, connection, e);
            });
            resultFuture.whenComplete((result, e) -> {
                requestCompleteCallback(pool, connectionFuture, e);
            });
        } catch (Exception e) {
            resultFuture.completeExceptionally(e);
        }
    }

    /**
     * Connection completion callback method. This is invoked when the future returned by the connection pool completes.
     * If it succeeded, we will have a connection object where send the request. 
     * If it failed, the resultFuture is failed with ConnectionFailedException. 
     * @param request request to send over to segment store.
     * @param resultFuture Future to complete in case of a connection failure. This future is completed in the reply 
     *                     processor in successful case.  
     * @param connection Connection object received upon successful completion of future from the request for new 
     *                   connection from the pool. 
     * @param e Exception, if any, thrown from attempting to get a new connection.  
     */
    private  void connectionCompleteCallback(WireCommand request, CompletableFuture<?> resultFuture,
                                             SegmentStoreConnectionManager.ConnectionObject connection, Throwable e) {
        if (connection == null || e != null) {
            ConnectionFailedException cause = e != null ? new ConnectionFailedException(e) : new ConnectionFailedException();
            resultFuture.completeExceptionally(new WireCommandFailedException(cause,
                    request.getType(),
                    WireCommandFailedException.Reason.ConnectionFailed));
        } else {                
            connection.sendAsync(request, resultFuture);
        }
    }

    /**
     * Request Complete callback is invoked when the request is complete, either by sending and receiving a response from 
     * segment store or by way of failure of connection. 
     * This is responsible for returning the connection back to the connection pool. 
     * @param pool connection pool.
     * @param connectionFuture conection future that when completed successfully holds the connection object taken from the pool. 
     * @param e Exception, if any, thrown from the request processing. 
     */
    private void requestCompleteCallback(SegmentStoreConnectionManager.SegmentStoreConnectionPool pool, 
                                         CompletableFuture<SegmentStoreConnectionManager.ConnectionObject> connectionFuture, 
                                         Throwable e) {
        // when processing completes, return the connection back to connection manager asynchronously.
        // Note: If result future is complete, connectionFuture is definitely complete. if connectionFuture had failed,
        // we would not have received a connection object anyway. 
        if (e != null) {
            Throwable unwrap = Exceptions.unwrap(e);
            if (hasConnectionFailed(unwrap)) {
                connectionFuture.thenAccept(connectionObject -> {
                    connectionObject.failConnection();
                    pool.returnConnection(connectionObject);
>>>>>>> e5c295c3
                });
            } else {
                connectionFuture.thenAccept(pool::returnConnection);
            }
<<<<<<< HEAD
        });
=======
        } else {
            connectionFuture.thenAccept(pool::returnConnection);
        }
    }

    private boolean hasConnectionFailed(Throwable unwrap) {
        return unwrap instanceof WireCommandFailedException &&
                (((WireCommandFailedException) unwrap).getReason().equals(WireCommandFailedException.Reason.ConnectionFailed) ||
                        (((WireCommandFailedException) unwrap).getReason().equals(WireCommandFailedException.Reason.ConnectionDropped))
                );
>>>>>>> e5c295c3
    }

    private Pair<Byte, Integer> extractFromPolicy(ScalingPolicy policy) {
        final int desiredRate;
        final byte rateType;
        if (policy.getScaleType().equals(ScalingPolicy.ScaleType.FIXED_NUM_SEGMENTS)) {
            desiredRate = 0;
            rateType = WireCommands.CreateSegment.NO_SCALE;
        } else {
            desiredRate = Math.toIntExact(policy.getTargetRate());
            if (policy.getScaleType().equals(ScalingPolicy.ScaleType.BY_RATE_IN_KBYTES_PER_SEC)) {
                rateType = WireCommands.CreateSegment.IN_KBYTES_PER_SEC;
            } else {
                rateType = WireCommands.CreateSegment.IN_EVENTS_PER_SEC;
            }
        }

        return new ImmutablePair<>(rateType, desiredRate);
    }

    @Override
    public void close() throws IOException {
        connectionManager.close();
    }
}<|MERGE_RESOLUTION|>--- conflicted
+++ resolved
@@ -637,11 +637,7 @@
                                                          final long clientRequestId) {
         final CompletableFuture<Boolean> result = new CompletableFuture<>();
         final String qualifiedStreamSegmentName = getScopedStreamName(scope, stream);
-<<<<<<< HEAD
         final Controller.NodeUri uri = getTableUri(scope, stream);
-=======
-        final Controller.NodeUri uri = getSegmentUri(scope, stream, 0L);
->>>>>>> e5c295c3
         final WireCommandType type = WireCommandType.CREATE_TABLE_SEGMENT;
         final long requestId = (clientRequestId == RequestTag.NON_EXISTENT_ID) ? idGenerator.get() : clientRequestId;
 
@@ -708,11 +704,7 @@
                                                          String delegationToken,
                                                          final long clientRequestId) {
         final CompletableFuture<Boolean> result = new CompletableFuture<>();
-<<<<<<< HEAD
         final Controller.NodeUri uri = getTableUri(scope, stream);
-=======
-        final Controller.NodeUri uri = getSegmentUri(scope, stream, 0L);
->>>>>>> e5c295c3
         final String qualifiedName = getScopedStreamName(scope, stream);
         final WireCommandType type = WireCommandType.DELETE_TABLE_SEGMENT;
         final long requestId = (clientRequestId == RequestTag.NON_EXISTENT_ID) ? idGenerator.get() : clientRequestId;
@@ -787,11 +779,7 @@
                                                                   String delegationToken,
                                                                   final long clientRequestId) {
         final CompletableFuture<List<KeyVersion>> result = new CompletableFuture<>();
-<<<<<<< HEAD
         final Controller.NodeUri uri = getTableUri(scope, stream);
-=======
-        final Controller.NodeUri uri = getSegmentUri(scope, stream, 0L);
->>>>>>> e5c295c3
         final String qualifiedName = getScopedStreamName(scope, stream);
         final WireCommandType type = WireCommandType.UPDATE_TABLE_ENTRIES;
         final long requestId = (clientRequestId == RequestTag.NON_EXISTENT_ID) ? idGenerator.get() : clientRequestId;
@@ -885,11 +873,7 @@
                                                    String delegationToken,
                                                    final long clientRequestId) {
         final CompletableFuture<Void> result = new CompletableFuture<>();
-<<<<<<< HEAD
         final Controller.NodeUri uri = getTableUri(scope, stream);
-=======
-        final Controller.NodeUri uri = getSegmentUri(scope, stream, 0L);
->>>>>>> e5c295c3
         final String qualifiedName = getScopedStreamName(scope, stream);
         final WireCommandType type = WireCommandType.REMOVE_TABLE_KEYS;
         final long requestId = (clientRequestId == RequestTag.NON_EXISTENT_ID) ? idGenerator.get() : clientRequestId;
@@ -979,11 +963,7 @@
                                                                          String delegationToken,
                                                                          final long clientRequestId) {
         final CompletableFuture<List<TableEntry<byte[], byte[]>>> result = new CompletableFuture<>();
-<<<<<<< HEAD
         final Controller.NodeUri uri = getTableUri(scope, stream);
-=======
-        final Controller.NodeUri uri = getSegmentUri(scope, stream, 0L);
->>>>>>> e5c295c3
         final String qualifiedName = getScopedStreamName(scope, stream);
         final WireCommandType type = WireCommandType.READ_TABLE;
         final long requestId = (clientRequestId == RequestTag.NON_EXISTENT_ID) ? idGenerator.get() : clientRequestId;
@@ -1064,11 +1044,7 @@
                                                                                     final String delegationToken,
                                                                                     final long clientRequestId) {
 
-<<<<<<< HEAD
         final Controller.NodeUri uri = getTableUri(scope, stream);
-=======
-        final Controller.NodeUri uri = getSegmentUri(scope, stream, 0L);
->>>>>>> e5c295c3
         final String qualifiedName = getScopedStreamName(scope, stream);
         final WireCommandType type = WireCommandType.READ_TABLE_KEYS;
         final long requestId = (clientRequestId == RequestTag.NON_EXISTENT_ID) ? idGenerator.get() : clientRequestId;
@@ -1144,11 +1120,7 @@
                                                                                final String delegationToken,
                                                                                final long clientRequestId) {
 
-<<<<<<< HEAD
         final Controller.NodeUri uri = getTableUri(scope, stream);
-=======
-        final Controller.NodeUri uri = getSegmentUri(scope, stream, 0L);
->>>>>>> e5c295c3
         final String qualifiedName = getScopedStreamName(scope, stream);
         final WireCommandType type = WireCommandType.READ_TABLE_ENTRIES;
         final long requestId = (clientRequestId == RequestTag.NON_EXISTENT_ID) ? idGenerator.get() : clientRequestId;
@@ -1248,43 +1220,6 @@
         return key;
     }
 
-<<<<<<< HEAD
-    private <ResultT> void sendRequestAsync(final WireCommand request, final ReplyProcessor replyProcessor,
-                                            final CompletableFuture<ResultT> resultFuture,
-                                            final PravegaNodeUri uri) {
-        // get connection manager for the segment store node from the connectionmanager. 
-        SegmentStoreConnectionManager.SegmentStoreConnectionPool pool = connectionManager.getPool(uri);
-        // take a new connection from the connection manager
-        CompletableFuture<SegmentStoreConnectionManager.ConnectionObject> connectionFuture = pool.getConnection(replyProcessor);
-        connectionFuture.whenComplete((connection, e) -> {
-            if (connection == null || e != null) {
-                ConnectionFailedException cause = e != null ? new ConnectionFailedException(e) : new ConnectionFailedException();
-                resultFuture.completeExceptionally(new WireCommandFailedException(cause,
-                        request.getType(),
-                        WireCommandFailedException.Reason.ConnectionFailed));
-            } else {                
-                connection.sendAsync(request, resultFuture);
-            }
-        });
-        resultFuture.whenComplete((result, e) -> {
-            // when processing completes, return the connection back to connection manager asynchronously.
-            // Note: If result future is complete, connectionFuture is definitely complete. 
-            if (resultFuture.isCompletedExceptionally()) {
-                resultFuture.exceptionally(ex -> {
-                    Throwable unwrap = Exceptions.unwrap(ex);
-                    if (unwrap instanceof WireCommandFailedException && 
-                            (((WireCommandFailedException) unwrap).getReason().equals(WireCommandFailedException.Reason.ConnectionFailed) ||
-                            (((WireCommandFailedException) unwrap).getReason().equals(WireCommandFailedException.Reason.ConnectionDropped))
-                            )) {
-                        connectionFuture.thenAccept(connectionObject -> {
-                            connectionObject.failConnection();
-                            pool.returnConnection(connectionObject);
-                        });
-                    } else {
-                        connectionFuture.thenAccept(pool::returnConnection);
-                    }
-                    return null;
-=======
     /**
      * This method takes a new connection from the pool and associates replyProcessor with that connection and sends 
      * the supplied request over that connection. 
@@ -1360,14 +1295,10 @@
                 connectionFuture.thenAccept(connectionObject -> {
                     connectionObject.failConnection();
                     pool.returnConnection(connectionObject);
->>>>>>> e5c295c3
                 });
             } else {
                 connectionFuture.thenAccept(pool::returnConnection);
             }
-<<<<<<< HEAD
-        });
-=======
         } else {
             connectionFuture.thenAccept(pool::returnConnection);
         }
@@ -1378,7 +1309,6 @@
                 (((WireCommandFailedException) unwrap).getReason().equals(WireCommandFailedException.Reason.ConnectionFailed) ||
                         (((WireCommandFailedException) unwrap).getReason().equals(WireCommandFailedException.Reason.ConnectionDropped))
                 );
->>>>>>> e5c295c3
     }
 
     private Pair<Byte, Integer> extractFromPolicy(ScalingPolicy policy) {
