--- conflicted
+++ resolved
@@ -1226,7 +1226,6 @@
                 connection.sendAsync(request, resultFuture);
             }
         });
-<<<<<<< HEAD
         resultFuture.whenComplete((result, e) -> {
             // when processing completes, return the connection back to connection manager asynchronously.
             // Note: If result future is complete, connectionFuture is definitely complete. 
@@ -1250,9 +1249,6 @@
                 connectionFuture.thenAccept(pool::returnConnection);
             }
         });
-=======
-        resultFuture.whenComplete((result, e) -> connectionFuture.thenAccept(ClientConnection::close));
->>>>>>> e83454bf
     }
 
     private Pair<Byte, Integer> extractFromPolicy(ScalingPolicy policy) {
