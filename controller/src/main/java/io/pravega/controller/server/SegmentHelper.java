/**
 * Copyright Pravega Authors.
 *
 * Licensed under the Apache License, Version 2.0 (the "License");
 * you may not use this file except in compliance with the License.
 * You may obtain a copy of the License at
 *
 *     http://www.apache.org/licenses/LICENSE-2.0
 *
 * Unless required by applicable law or agreed to in writing, software
 * distributed under the License is distributed on an "AS IS" BASIS,
 * WITHOUT WARRANTIES OR CONDITIONS OF ANY KIND, either express or implied.
 * See the License for the specific language governing permissions and
 * limitations under the License.
 */
package io.pravega.controller.server;

import com.google.common.annotations.VisibleForTesting;
import com.google.common.collect.ImmutableMap;
import com.google.common.collect.ImmutableSet;
import io.netty.buffer.Unpooled;
import io.pravega.auth.AuthenticationException;
import io.pravega.auth.TokenExpiredException;
import io.pravega.client.connection.impl.ConnectionPool;
import io.pravega.client.connection.impl.RawClient;
import io.pravega.client.control.impl.ModelHelper;
import io.pravega.client.stream.ScalingPolicy;
import io.pravega.client.stream.impl.ConnectionClosedException;
import io.pravega.client.tables.impl.HashTableIteratorItem;
import io.pravega.client.tables.impl.TableSegmentEntry;
import io.pravega.client.tables.impl.TableSegmentKey;
import io.pravega.client.tables.impl.TableSegmentKeyVersion;
import io.pravega.common.Exceptions;
import io.pravega.common.cluster.Host;
import io.pravega.common.concurrent.Futures;
import io.pravega.common.tracing.TagLogger;
import io.pravega.controller.store.host.HostControllerStore;
import io.pravega.controller.store.stream.StoreException;
import io.pravega.controller.store.stream.records.RecordHelper;
import io.pravega.controller.stream.api.grpc.v1.Controller;
import io.pravega.controller.stream.api.grpc.v1.Controller.TxnStatus;
import io.pravega.controller.util.Config;

import java.time.Duration;
import java.util.AbstractMap;
import java.util.List;
import java.util.Map;
import java.util.Set;
import java.util.UUID;
import java.util.ArrayList;
import java.util.concurrent.ScheduledExecutorService;
import java.util.concurrent.TimeoutException;
import java.util.concurrent.atomic.AtomicReference;
import java.util.concurrent.CompletableFuture;
import java.util.concurrent.CompletionException;
import java.util.stream.Collectors;

import io.pravega.shared.protocol.netty.ConnectionFailedException;
import io.pravega.shared.protocol.netty.PravegaNodeUri;
import io.pravega.shared.protocol.netty.Reply;
import io.pravega.shared.protocol.netty.Request;
import io.pravega.shared.protocol.netty.WireCommand;
import io.pravega.shared.protocol.netty.WireCommandType;
import io.pravega.shared.protocol.netty.WireCommands;
import lombok.SneakyThrows;
import org.apache.commons.lang3.tuple.ImmutablePair;
import org.apache.commons.lang3.tuple.Pair;
import org.slf4j.LoggerFactory;

import static io.pravega.shared.NameUtils.getQualifiedStreamSegmentName;
import static io.pravega.shared.NameUtils.getTransactionNameFromId;
import static io.pravega.shared.NameUtils.getScopedStreamName;

/**
 * Used by the Controller for interacting with Segment Store. Think of this class as a 'SegmentStoreHelper'. 
 */
public class SegmentHelper implements AutoCloseable {

    private static final TagLogger log = new TagLogger(LoggerFactory.getLogger(SegmentHelper.class));

    private static final Map<Class<? extends Request>, Set<Class<? extends Reply>>> EXPECTED_SUCCESS_REPLIES =
            ImmutableMap.<Class<? extends Request>, Set<Class<? extends Reply>>>builder()
            .put(WireCommands.CreateSegment.class, ImmutableSet.of(WireCommands.SegmentCreated.class,
                    WireCommands.SegmentAlreadyExists.class))
            .put(WireCommands.CreateTableSegment.class, ImmutableSet.of(WireCommands.SegmentCreated.class,
                    WireCommands.SegmentAlreadyExists.class))
            .put(WireCommands.DeleteSegment.class, ImmutableSet.of(WireCommands.SegmentDeleted.class,
                    WireCommands.NoSuchSegment.class))
            .put(WireCommands.DeleteTableSegment.class, ImmutableSet.of(WireCommands.SegmentDeleted.class,
                    WireCommands.NoSuchSegment.class))
            .put(WireCommands.UpdateSegmentPolicy.class, ImmutableSet.of(WireCommands.SegmentPolicyUpdated.class))
            .put(WireCommands.SealSegment.class, ImmutableSet.of(WireCommands.SegmentSealed.class,
                    WireCommands.SegmentIsSealed.class))
            .put(WireCommands.TruncateSegment.class, ImmutableSet.of(WireCommands.SegmentTruncated.class,
                    WireCommands.SegmentIsTruncated.class))
            .put(WireCommands.GetStreamSegmentInfo.class, ImmutableSet.of(WireCommands.StreamSegmentInfo.class,
                    WireCommands.SegmentIsTruncated.class))
            .put(WireCommands.MergeSegments.class, ImmutableSet.of(WireCommands.SegmentsMerged.class,
                    WireCommands.NoSuchSegment.class))
            .put(WireCommands.ReadSegment.class, ImmutableSet.of(WireCommands.SegmentRead.class))
            .put(WireCommands.GetSegmentAttribute.class, ImmutableSet.of(WireCommands.SegmentAttribute.class))
            .put(WireCommands.UpdateSegmentAttribute.class, ImmutableSet.of(WireCommands.SegmentAttributeUpdated.class))
            .put(WireCommands.UpdateTableEntries.class, ImmutableSet.of(WireCommands.TableEntriesUpdated.class))
            .put(WireCommands.RemoveTableKeys.class, ImmutableSet.of(WireCommands.TableKeysRemoved.class,
                    WireCommands.TableKeyDoesNotExist.class))
            .put(WireCommands.ReadTable.class, ImmutableSet.of(WireCommands.TableRead.class))
            .put(WireCommands.ReadTableKeys.class, ImmutableSet.of(WireCommands.TableKeysRead.class))
            .put(WireCommands.ReadTableEntries.class, ImmutableSet.of(WireCommands.TableEntriesRead.class))
            .put(WireCommands.GetTableSegmentInfo.class, ImmutableSet.of(WireCommands.TableSegmentInfo.class))
            .build();

    private static final Map<Class<? extends Request>, Set<Class<? extends Reply>>> EXPECTED_FAILING_REPLIES =
            ImmutableMap.<Class<? extends Request>, Set<Class<? extends Reply>>>builder()
            .put(WireCommands.GetStreamSegmentInfo.class, ImmutableSet.of(WireCommands.NoSuchSegment.class))
            .put(WireCommands.ReadSegment.class, ImmutableSet.of(WireCommands.NoSuchSegment.class))
            .put(WireCommands.GetSegmentAttribute.class, ImmutableSet.of(WireCommands.NoSuchSegment.class))
            .put(WireCommands.UpdateSegmentAttribute.class, ImmutableSet.of(WireCommands.NoSuchSegment.class))
            .put(WireCommands.UpdateTableEntries.class, ImmutableSet.of(WireCommands.TableKeyDoesNotExist.class,
                    WireCommands.TableKeyBadVersion.class, WireCommands.NoSuchSegment.class))
            .put(WireCommands.RemoveTableKeys.class, ImmutableSet.of(WireCommands.TableKeyBadVersion.class, WireCommands.NoSuchSegment.class))
            .put(WireCommands.DeleteTableSegment.class, ImmutableSet.of(WireCommands.TableSegmentNotEmpty.class))
            .put(WireCommands.ReadTable.class, ImmutableSet.of(WireCommands.NoSuchSegment.class))
            .put(WireCommands.ReadTableKeys.class, ImmutableSet.of(WireCommands.NoSuchSegment.class))
            .put(WireCommands.ReadTableEntries.class, ImmutableSet.of(WireCommands.NoSuchSegment.class))
            .put(WireCommands.GetTableSegmentInfo.class, ImmutableSet.of(WireCommands.NoSuchSegment.class))
            .build();

    protected final ConnectionPool connectionPool;
    protected final ScheduledExecutorService executorService;
    protected final AtomicReference<Duration> timeout;
    private final HostControllerStore hostStore;

    public SegmentHelper(final ConnectionPool connectionPool, HostControllerStore hostStore,
                         ScheduledExecutorService executorService) {
        this.connectionPool = connectionPool;
        this.hostStore = hostStore;
        this.executorService = executorService;
        this.timeout = new AtomicReference<>(Duration.ofSeconds(Config.REQUEST_TIMEOUT_SECONDS_SEGMENT_STORE));
    }

    @VisibleForTesting
    void setTimeout(Duration duration) {
        timeout.set(duration);    
    }

    public Controller.NodeUri getSegmentUri(final String scope,
                                            final String stream,
                                            final long segmentId) {
        final Host host = hostStore.getHostForSegment(scope, stream, segmentId);
        return Controller.NodeUri.newBuilder().setEndpoint(host.getIpAddr()).setPort(host.getPort()).build();
    }

    public Controller.NodeUri getTableUri(final String tableName) {
        final Host host = hostStore.getHostForTableSegment(tableName);
        return Controller.NodeUri.newBuilder().setEndpoint(host.getIpAddr()).setPort(host.getPort()).build();
    }

    public CompletableFuture<Void> createSegment(final String scope,
                                                 final String stream,
                                                 final long segmentId,
                                                 final ScalingPolicy policy,
                                                 final String controllerToken,
                                                 final long clientRequestId,
                                                 final long rolloverSizeBytes) {
        final String qualifiedStreamSegmentName = getQualifiedStreamSegmentName(scope, stream, segmentId);
        final Controller.NodeUri uri = getSegmentUri(scope, stream, segmentId);
        final WireCommandType type = WireCommandType.CREATE_SEGMENT;

        RawClient connection = new RawClient(ModelHelper.encode(uri), connectionPool);
        final long requestId = connection.getFlow().asLong();
        Pair<Byte, Integer> extracted = extractFromPolicy(policy);

        return sendRequest(connection, clientRequestId, new WireCommands.CreateSegment(requestId, qualifiedStreamSegmentName,
            extracted.getLeft(), extracted.getRight(), controllerToken, rolloverSizeBytes))
            .thenAccept(r -> handleReply(clientRequestId, r, connection, qualifiedStreamSegmentName,
                    WireCommands.CreateSegment.class, type));
    }

    public CompletableFuture<Void> truncateSegment(final String scope,
                                                   final String stream,
                                                   final long segmentId,
                                                   final long offset,
                                                   final String delegationToken,
                                                   final long clientRequestId) {
        final Controller.NodeUri uri = getSegmentUri(scope, stream, segmentId);
        final String qualifiedStreamSegmentName = getQualifiedStreamSegmentName(scope, stream, segmentId);
        final WireCommandType type = WireCommandType.TRUNCATE_SEGMENT;

        RawClient connection = new RawClient(ModelHelper.encode(uri), connectionPool);
        final long requestId = connection.getFlow().asLong();

        return sendRequest(connection, clientRequestId, new WireCommands.TruncateSegment(requestId,
                qualifiedStreamSegmentName, offset, delegationToken))
                .thenAccept(r -> handleReply(clientRequestId, r, connection, qualifiedStreamSegmentName,
                        WireCommands.TruncateSegment.class, type));
    }

    public CompletableFuture<Void> deleteSegment(final String scope,
                                                 final String stream,
                                                 final long segmentId,
                                                 final String delegationToken,
                                                 final long clientRequestId) {
        final Controller.NodeUri uri = getSegmentUri(scope, stream, segmentId);
        final String qualifiedStreamSegmentName = getQualifiedStreamSegmentName(scope, stream, segmentId);
        final WireCommandType type = WireCommandType.DELETE_SEGMENT;
        RawClient connection = new RawClient(ModelHelper.encode(uri), connectionPool);
        final long requestId = connection.getFlow().asLong();

        return sendRequest(connection, clientRequestId, new WireCommands.DeleteSegment(requestId,
                qualifiedStreamSegmentName, delegationToken))
                .thenAccept(r -> handleReply(clientRequestId, r, connection, qualifiedStreamSegmentName,
                        WireCommands.DeleteSegment.class, type));
    }

    /**
     * This method sends segment sealed message for the specified segment.
     *
     * @param scope               stream scope
     * @param stream              stream name
     * @param segmentId           number of segment to be sealed
     * @param delegationToken     the token to be presented to segmentstore.
     * @param clientRequestId     client-generated id for end-to-end tracing
     * @return void
     */
    public CompletableFuture<Void> sealSegment(final String scope,
                                               final String stream,
                                               final long segmentId,
                                               final String delegationToken,
                                               final long clientRequestId) {
        final Controller.NodeUri uri = getSegmentUri(scope, stream, segmentId);
        final String qualifiedName = getQualifiedStreamSegmentName(scope, stream, segmentId);
        final WireCommandType type = WireCommandType.SEAL_SEGMENT;
        RawClient connection = new RawClient(ModelHelper.encode(uri), connectionPool);
        final long requestId = connection.getFlow().asLong();

        return sendRequest(connection, clientRequestId, new WireCommands.SealSegment(requestId, qualifiedName, delegationToken))
                .thenAccept(r -> handleReply(clientRequestId, r, connection, qualifiedName, WireCommands.SealSegment.class, type));
    }

    public CompletableFuture<Void> createTransaction(final String scope,
                                                     final String stream,
                                                     final long segmentId,
                                                     final UUID txId,
                                                     final String delegationToken,
                                                     final long clientRequestId,
                                                     final long rolloverSizeBytes) {
        final Controller.NodeUri uri = getSegmentUri(scope, stream, segmentId);
        final String txnSegmentName = getTxnSegmentName(scope, stream, segmentId, txId);
        final WireCommandType type = WireCommandType.CREATE_SEGMENT;

        RawClient connection = new RawClient(ModelHelper.encode(uri), connectionPool);
        final long requestId = connection.getFlow().asLong();

<<<<<<< HEAD
        WireCommands.CreateSegment request = new WireCommands.CreateSegment(requestId, txnSegmentName,
                WireCommands.CreateSegment.NO_SCALE, 0, delegationToken);
=======
        WireCommands.CreateSegment request = new WireCommands.CreateSegment(requestId, transactionName,
                WireCommands.CreateSegment.NO_SCALE, 0, delegationToken, rolloverSizeBytes);
>>>>>>> 88ce8742

        return sendRequest(connection, clientRequestId, request)
                .thenAccept(r -> handleReply(clientRequestId, r, connection, txnSegmentName, WireCommands.CreateSegment.class,
                        type));
    }

    @VisibleForTesting
    static String getTxnSegmentName(String scope, String stream, long segmentId, UUID txId) {
        // Transaction segments are created against a logical primary such that all transaction segments become mergeable.
        // So we will erase secondary id while creating transaction's qualified name.
        long generalizedSegmentId = RecordHelper.generalizedSegmentId(segmentId, txId);

        final String qualifiedName = getQualifiedStreamSegmentName(scope, stream, generalizedSegmentId);
        return getTransactionNameFromId(qualifiedName, txId);
    }

    public CompletableFuture<List<Long>> commitTransactions(final String scope,
                                                     final String stream,
                                                     final long mergeSegmentId,
                                                     final long batchId,
                                                     final List<UUID> txnIdList,
                                                     final String delegationToken,
                                                     final long clientRequestId) {
        final Controller.NodeUri uri = getSegmentUri(scope, stream, mergeSegmentId);
        final String qualifiedNameTarget = getQualifiedStreamSegmentName(scope, stream, mergeSegmentId);
        final List<String> txnSegmentNames = txnIdList.stream().map(x -> getTxnSegmentName(scope, stream, mergeSegmentId, x)).collect(Collectors.toList());
        final WireCommandType type = WireCommandType.MERGE_SEGMENTS;

        RawClient connection = new RawClient(ModelHelper.encode(uri), connectionPool);
        List<CompletableFuture<Reply>> segmentMergeFutures = new ArrayList<>();
        for (int seqNo = 1; seqNo <= txnSegmentNames.size(); seqNo++) {
            long requestId = connection.getFlow().asLong() + seqNo;
            segmentMergeFutures.add(sendRequest(connection, clientRequestId,
                    new WireCommands.MergeSegments(requestId, qualifiedNameTarget, txnSegmentNames.get(seqNo - 1), delegationToken,
                            batchId, seqNo, seqNo == txnSegmentNames.size())));
        }

        return Futures.allOfWithResults(segmentMergeFutures)
                .thenCompose(replyList -> CompletableFuture.completedFuture(replyList.stream().map(reply -> {
                    if (reply instanceof WireCommands.NoSuchSegment) {
                        WireCommands.NoSuchSegment replyNoSuchSegment = (WireCommands.NoSuchSegment) reply;
                        if (replyNoSuchSegment.getSegment().equals(qualifiedNameTarget)) {
                            log.warn(clientRequestId, "Commit Transaction: Source segment {} not found for Stream {}/{}", replyNoSuchSegment.getSegment(), scope, stream);

                            throw StoreException.create(StoreException.Type.ILLEGAL_STATE,
                                    "Source Stream Segment not found when attempting to merge transaction segments for Stream:"
                                            + getScopedStreamName(scope, stream));
                        } else {
                            // idempotent case when txn segment is already merged, we get the write offset for the parent segment.
                            return getSegmentInfo(scope, stream, mergeSegmentId, delegationToken, clientRequestId)
                                    .thenApply(WireCommands.StreamSegmentInfo::getWriteOffset).join();
                        }
                    }
                    if (reply instanceof WireCommands.SegmentAttributeUpdated) {
                        log.warn(clientRequestId, "Attribute update failed when committing transactions for Stream {}/{}", scope, stream);
                        throw StoreException.create(StoreException.Type.ILLEGAL_STATE,
                                "Attribute update failed when committing transactions for Stream: " +
                                        getScopedStreamName(scope, stream));
                    }
                    handleReply(clientRequestId, reply, connection, qualifiedNameTarget, WireCommands.MergeSegments.class, type);
                    return ((WireCommands.SegmentsMerged) reply).getNewTargetWriteOffset();
                    }).collect(Collectors.toList())));
    }

    public CompletableFuture<TxnStatus> abortTransaction(final String scope,
                                                         final String stream,
                                                         final long segmentId,
                                                         final UUID txId,
                                                         final String delegationToken,
                                                         final long clientRequestId) {
        final String transactionName = getTxnSegmentName(scope, stream, segmentId, txId);
        final Controller.NodeUri uri = getSegmentUri(scope, stream, segmentId);
        final WireCommandType type = WireCommandType.DELETE_SEGMENT;

        RawClient connection = new RawClient(ModelHelper.encode(uri), connectionPool);
        final long requestId = connection.getFlow().asLong();
        WireCommands.DeleteSegment request = new WireCommands.DeleteSegment(requestId, transactionName, delegationToken);

        return sendRequest(connection, clientRequestId, request)
                .thenAccept(r -> handleReply(clientRequestId, r, connection, transactionName,
                        WireCommands.DeleteSegment.class, type))
                .thenApply(v -> TxnStatus.newBuilder().setStatus(TxnStatus.Status.SUCCESS).build());
    }

    public CompletableFuture<Void> updatePolicy(String scope, String stream, ScalingPolicy policy, long segmentId,
                                                String delegationToken, long clientRequestId) {
        final String qualifiedName = getQualifiedStreamSegmentName(scope, stream, segmentId);
        final Controller.NodeUri uri = getSegmentUri(scope, stream, segmentId);
        final WireCommandType type = WireCommandType.UPDATE_SEGMENT_POLICY;
        
        Pair<Byte, Integer> extracted = extractFromPolicy(policy);

        RawClient connection = new RawClient(ModelHelper.encode(uri), connectionPool);
        final long requestId = connection.getFlow().asLong();

        WireCommands.UpdateSegmentPolicy request = new WireCommands.UpdateSegmentPolicy(requestId,
                qualifiedName, extracted.getLeft(), extracted.getRight(), delegationToken);

        return sendRequest(connection, clientRequestId, request)
                .thenAccept(r -> handleReply(clientRequestId, r, connection, qualifiedName,
                        WireCommands.UpdateSegmentPolicy.class, type));
    }

    public CompletableFuture<WireCommands.StreamSegmentInfo> getSegmentInfo(String scope, String stream, long segmentId,
                                                                            String delegationToken, long clientRequestId) {
        final String qualifiedName = getQualifiedStreamSegmentName(scope, stream, segmentId);
        final Controller.NodeUri uri = getSegmentUri(scope, stream, segmentId);
        return getSegmentInfo(qualifiedName, ModelHelper.encode(uri), delegationToken, clientRequestId);
    }

    public CompletableFuture<WireCommands.StreamSegmentInfo> getSegmentInfo(String qualifiedName, PravegaNodeUri uri,
                                                                            String delegationToken, long clientRequestId) {
        final WireCommandType type = WireCommandType.GET_STREAM_SEGMENT_INFO;
        RawClient connection = new RawClient(uri, connectionPool);
        final long requestId = connection.getFlow().asLong();

        WireCommands.GetStreamSegmentInfo request = new WireCommands.GetStreamSegmentInfo(requestId,
                qualifiedName, delegationToken);
        
        return sendRequest(connection, clientRequestId, request)
                .thenApply(r -> {
                    handleReply(clientRequestId, r, connection, qualifiedName, WireCommands.GetStreamSegmentInfo.class,
                            type);
                    assert r instanceof WireCommands.StreamSegmentInfo;
                    return (WireCommands.StreamSegmentInfo) r;
                });
    }

    /**
     * This method sends a WireCommand to create a table segment.
     *
     * @param tableName           Qualified table name.
     * @param delegationToken     The token to be presented to the segmentstore.
     * @param clientRequestId     Request id.
     * @param sortedTableSegment  Boolean flag indicating if the Table Segment should be created in sorted order.
     * @param keyLength           Key Length. If 0, a Hash Table Segment (Variable Key Length) will be created, otherwise
     *                            a Fixed-Key-Length Table Segment will be created with this value for the key length.
     * @param rolloverSizeBytes   The rollover size of segment in LTS.
     * @return A CompletableFuture that, when completed normally, will indicate the table segment creation completed
     * successfully. If the operation failed, the future will be failed with the causing exception. If the exception
     * can be retried then the future will be failed with {@link WireCommandFailedException}.
     */
    public CompletableFuture<Void> createTableSegment(final String tableName,
                                                      String delegationToken,
                                                      final long clientRequestId,
                                                      final boolean sortedTableSegment,
                                                      final int keyLength,
                                                      final long rolloverSizeBytes) {

        final Controller.NodeUri uri = getTableUri(tableName);
        final WireCommandType type = WireCommandType.CREATE_TABLE_SEGMENT;

        RawClient connection = new RawClient(ModelHelper.encode(uri), connectionPool);
        final long requestId = connection.getFlow().asLong();

        // All Controller Metadata Segments are non-sorted.
        return sendRequest(connection, clientRequestId, new WireCommands.CreateTableSegment(requestId, tableName, sortedTableSegment, keyLength, delegationToken, rolloverSizeBytes))
                .thenAccept(rpl -> handleReply(clientRequestId, rpl, connection, tableName, WireCommands.CreateTableSegment.class, type));
    }

    /**
     * This method sends a WireCommand to delete a table segment.
     *
     * @param tableName           Qualified table name.
     * @param mustBeEmpty         Flag to check if the table segment should be empty before deletion.
     * @param delegationToken     The token to be presented to the segmentstore.
     * @param clientRequestId     Request id.
     * @return A CompletableFuture that, when completed normally, will indicate the table segment deletion completed
     * successfully. If the operation failed, the future will be failed with the causing exception. If the exception
     * can be retried then the future will be failed with {@link WireCommandFailedException}.
     */
    public CompletableFuture<Void> deleteTableSegment(final String tableName,
                                                         final boolean mustBeEmpty,
                                                         String delegationToken,
                                                         final long clientRequestId) {
        final Controller.NodeUri uri = getTableUri(tableName);
        final WireCommandType type = WireCommandType.DELETE_TABLE_SEGMENT;

        RawClient connection = new RawClient(ModelHelper.encode(uri), connectionPool);
        final long requestId = connection.getFlow().asLong();

        return sendRequest(connection, clientRequestId, new WireCommands.DeleteTableSegment(requestId,
                tableName, mustBeEmpty, delegationToken))
                .thenAccept(rpl -> handleReply(clientRequestId, rpl, connection, tableName,
                        WireCommands.DeleteTableSegment.class, type));
    }

    /**
     * This method sends a WireCommand to update table entries.
     *
     * @param tableName       Qualified table name.
     * @param entries         List of {@link TableSegmentEntry} instances to be updated.
     * @param delegationToken The token to be presented to the Segment Store.
     * @param clientRequestId Request id.
     * @return A CompletableFuture that, when completed normally, will contain the current versions of each
     * {@link TableSegmentEntry}.
     * If the operation failed, the future will be failed with the causing exception. If the exception can be retried
     * then the future will be failed with {@link WireCommandFailedException}.
     */
    public CompletableFuture<List<TableSegmentKeyVersion>> updateTableEntries(final String tableName,
                                                                              final List<TableSegmentEntry> entries,
                                                                              String delegationToken,
                                                                              final long clientRequestId) {
        return updateTableEntries(tableName, ModelHelper.encode(getTableUri(tableName)), entries, delegationToken, clientRequestId);
    }

    public CompletableFuture<List<TableSegmentKeyVersion>> updateTableEntries(final String tableName,
                                                                              final PravegaNodeUri uri,
                                                                              final List<TableSegmentEntry> entries,
                                                                              String delegationToken,
                                                                              final long clientRequestId) {
        final WireCommandType type = WireCommandType.UPDATE_TABLE_ENTRIES;
        List<Map.Entry<WireCommands.TableKey, WireCommands.TableValue>> wireCommandEntries = entries.stream().map(te -> {
            final WireCommands.TableKey key = convertToWireCommand(te.getKey());
            final WireCommands.TableValue value = new WireCommands.TableValue(te.getValue());
            return new AbstractMap.SimpleImmutableEntry<>(key, value);
        }).collect(Collectors.toList());

        RawClient connection = new RawClient(uri, connectionPool);
        final long requestId = connection.getFlow().asLong();
        WireCommands.UpdateTableEntries request = new WireCommands.UpdateTableEntries(requestId, tableName, delegationToken,
                new WireCommands.TableEntries(wireCommandEntries), WireCommands.NULL_TABLE_SEGMENT_OFFSET);

        return sendRequest(connection, clientRequestId, request)
                .thenApply(rpl -> {
                    handleReply(clientRequestId, rpl, connection, tableName, WireCommands.UpdateTableEntries.class, type);
                    return ((WireCommands.TableEntriesUpdated) rpl)
                            .getUpdatedVersions().stream()
                            .map(TableSegmentKeyVersion::from).collect(Collectors.toList());
                });
    }

    /**
     * This method sends a WireCommand to get information about a Table Segment.
     *
     * @param tableName           Qualified table name.
     * @param delegationToken     The token to be presented to the segmentstore.
     * @param clientRequestId     Request id.
     * @return A CompletableFuture that, when completed successfully, will return information about the Table Segment.
     * If the operation failed, the future will be failed with the causing exception. If the exception
     * can be retried then the future will be failed with {@link WireCommandFailedException}.
     */
    public CompletableFuture<WireCommands.TableSegmentInfo> getTableSegmentInfo(final String tableName,
                                                      String delegationToken,
                                                      final long clientRequestId) {

        final Controller.NodeUri uri = getTableUri(tableName);
        final WireCommandType type = WireCommandType.GET_TABLE_SEGMENT_INFO;

        RawClient connection = new RawClient(ModelHelper.encode(uri), connectionPool);
        final long requestId = connection.getFlow().asLong();

        // All Controller Metadata Segments are non-sorted.
        return sendRequest(connection, clientRequestId, new WireCommands.GetTableSegmentInfo(requestId, tableName, delegationToken))
                .thenApply(r -> {
                    handleReply(clientRequestId, r, connection, tableName, WireCommands.GetTableSegmentInfo.class,
                            type);
                    assert r instanceof WireCommands.TableSegmentInfo;
                    return (WireCommands.TableSegmentInfo) r;
                });
    }

    /**
     * This method gets the entry count for a Table Segment.
     *
     * @param tableName           Qualified table name.
     * @param delegationToken     The token to be presented to the segmentstore.
     * @param clientRequestId     Request id.
     * @return A CompletableFuture that, when completed successfully, will return entry count of a Table Segment.
     * If the operation failed, the future will be failed with the causing exception. If the exception
     * can be retried then the future will be failed with {@link WireCommandFailedException}.
     */
    public CompletableFuture<Long> getTableSegmentEntryCount(final String tableName,
                                                                                String delegationToken,
                                                                                final long clientRequestId) {
        return getTableSegmentInfo(tableName, delegationToken, clientRequestId)
                .thenApply(WireCommands.TableSegmentInfo::getEntryCount);
    }

    /**
     * This method sends a WireCommand to remove table keys.
     *
     * @param tableName       Qualified table name.
     * @param keys            List of {@link TableSegmentKey}s to be removed. Only if all the elements in the list has version
     *                        as {@link TableSegmentKeyVersion#NO_VERSION} then an unconditional update/removal is performed.
     *                        Else an atomic conditional update (removal) is performed.
     * @param delegationToken The token to be presented to the Segment Store.
     * @param clientRequestId Request id.
     * @return A CompletableFuture that will complete normally when the provided keys are deleted.
     * If the operation failed, the future will be failed with the causing exception. If the exception can be
     * retried then the future will be failed with {@link WireCommandFailedException}.
     */
    public CompletableFuture<Void> removeTableKeys(final String tableName,
                                                   final List<TableSegmentKey> keys,
                                                   String delegationToken,
                                                   final long clientRequestId) {
        final Controller.NodeUri uri = getTableUri(tableName);
        final WireCommandType type = WireCommandType.REMOVE_TABLE_KEYS;
        List<WireCommands.TableKey> keyList = keys.stream().map(x -> {
            WireCommands.TableKey key = convertToWireCommand(x);
            return key;
        }).collect(Collectors.toList());

        RawClient connection = new RawClient(ModelHelper.encode(uri), connectionPool);
        final long requestId = connection.getFlow().asLong();

        WireCommands.RemoveTableKeys request = new WireCommands.RemoveTableKeys(
                requestId, tableName, delegationToken, keyList, WireCommands.NULL_TABLE_SEGMENT_OFFSET);

        return sendRequest(connection, clientRequestId, request)
                .thenAccept(rpl -> handleReply(clientRequestId, rpl, connection, tableName,
                        WireCommands.RemoveTableKeys.class, type));
    }

    /**
     * This method sends a WireCommand to read table entries.
     *
     * @param tableName       Qualified table name.
     * @param keys            List of {@link TableSegmentKey}s to be read. {@link TableSegmentKey#getVersion()} is
     *                        not used during this operation and the latest version is read.
     * @param delegationToken The token to be presented to the Segment Store.
     * @param clientRequestId Request id.
     * @return A CompletableFuture that, when completed normally, will contain a list of {@link TableSegmentEntry} with
     * a value corresponding to the latest version. The version will be set to {@link TableSegmentKeyVersion#NOT_EXISTS}
     * if the key does not exist. If the operation failed, the future will be failed with the causing exception.
     */
    public CompletableFuture<List<TableSegmentEntry>> readTable(final String tableName,
                                                                final List<TableSegmentKey> keys,
                                                                String delegationToken,
                                                                final long clientRequestId) {
        return readTable(tableName, ModelHelper.encode(getTableUri(tableName)), keys, delegationToken, clientRequestId);
    }

    public CompletableFuture<List<TableSegmentEntry>> readTable(final String tableName, final PravegaNodeUri uri,
                                                                final List<TableSegmentKey> keys, String delegationToken,
                                                                final long clientRequestId) {
        final WireCommandType type = WireCommandType.READ_TABLE;
        // the version is always NO_VERSION as read returns the latest version of value.
        List<WireCommands.TableKey> keyList = keys.stream().map(k ->
                new WireCommands.TableKey(k.getKey(), k.getVersion().getSegmentVersion())).collect(Collectors.toList());

        RawClient connection = new RawClient(uri, connectionPool);
        final long requestId = connection.getFlow().asLong();

        WireCommands.ReadTable request = new WireCommands.ReadTable(requestId, tableName, delegationToken, keyList);
        return sendRequest(connection, clientRequestId, request)
                .thenApply(rpl -> {
                    handleReply(clientRequestId, rpl, connection, tableName, WireCommands.ReadTable.class, type);
                    return ((WireCommands.TableRead) rpl)
                            .getEntries().getEntries().stream()
                            .map(this::convertFromWireCommand)
                            .collect(Collectors.toList());
                });
    }

    /**
     * The method sends a WireCommand to iterate over table keys.
     *
     * @param tableName         Qualified table name.
     * @param suggestedKeyCount Suggested number of {@link TableSegmentKey}s to be returned by the SegmentStore.
     * @param state             Last known state of the iterator.
     * @param delegationToken   The token to be presented to the Segment Store.
     * @param clientRequestId   Request id.

     * @return A CompletableFuture that will return the next set of {@link TableSegmentKey}s returned from the SegmentStore.
     */
    public CompletableFuture<HashTableIteratorItem<TableSegmentKey>> readTableKeys(final String tableName,
                                                                                   final int suggestedKeyCount,
                                                                                   final HashTableIteratorItem.State state,
                                                                                   final String delegationToken,
                                                                                   final long clientRequestId) {
        final Controller.NodeUri uri = getTableUri(tableName);
        final WireCommandType type = WireCommandType.READ_TABLE_KEYS;
        RawClient connection = new RawClient(ModelHelper.encode(uri), connectionPool);
        final long requestId = connection.getFlow().asLong();

        final HashTableIteratorItem.State token = (state == null) ? HashTableIteratorItem.State.EMPTY : state;

        WireCommands.TableIteratorArgs args = new WireCommands.TableIteratorArgs(token.getToken(), Unpooled.EMPTY_BUFFER, Unpooled.EMPTY_BUFFER, Unpooled.EMPTY_BUFFER);
        WireCommands.ReadTableKeys request = new WireCommands.ReadTableKeys(requestId, tableName, delegationToken,
                suggestedKeyCount, args);
        return sendRequest(connection, clientRequestId, request)
                .thenApply(rpl -> {
                    handleReply(clientRequestId, rpl, connection, tableName, WireCommands.ReadTableKeys.class, type);
                    WireCommands.TableKeysRead tableKeysRead = (WireCommands.TableKeysRead) rpl;
                    final HashTableIteratorItem.State newState = HashTableIteratorItem.State.fromBytes(tableKeysRead.getContinuationToken());
                    final List<TableSegmentKey> keys =
                            tableKeysRead.getKeys().stream().map(k -> TableSegmentKey.versioned(k.getData(),
                                    k.getKeyVersion())).collect(Collectors.toList());
                    return new HashTableIteratorItem<>(newState, keys);
                });
    }

    /**
     * The method sends a WireCommand to iterate over table entries.
     *
     * @param tableName           Qualified table name.
     * @param suggestedEntryCount Suggested number of {@link TableSegmentEntry} instances to be returned by the Segment Store.
     * @param state               Last known state of the iterator.
     * @param delegationToken     The token to be presented to the Segment Store.
     * @param clientRequestId     Request id.
     * @return A CompletableFuture that will return the next set of {@link TableSegmentEntry} instances returned from the
     * SegmentStore.
     */
    public CompletableFuture<HashTableIteratorItem<TableSegmentEntry>> readTableEntries(final String tableName,
                                                                               final int suggestedEntryCount,
                                                                               final HashTableIteratorItem.State state,
                                                                               final String delegationToken,
                                                                               final long clientRequestId) {
        return readTableEntries(tableName, ModelHelper.encode(getTableUri(tableName)), suggestedEntryCount, state,
                delegationToken, clientRequestId);
    }

    public CompletableFuture<HashTableIteratorItem<TableSegmentEntry>> readTableEntries(final String tableName,
                                                                               final PravegaNodeUri uri,
                                                                               final int suggestedEntryCount,
                                                                               final HashTableIteratorItem.State state,
                                                                               final String delegationToken,
                                                                               final long clientRequestId) {

        final WireCommandType type = WireCommandType.READ_TABLE_ENTRIES;
        RawClient connection = new RawClient(uri, connectionPool);
        final long requestId = connection.getFlow().asLong();

        final HashTableIteratorItem.State token = (state == null) ? HashTableIteratorItem.State.EMPTY : state;

        WireCommands.TableIteratorArgs args = new WireCommands.TableIteratorArgs(token.getToken(), Unpooled.EMPTY_BUFFER, Unpooled.EMPTY_BUFFER, Unpooled.EMPTY_BUFFER);
        WireCommands.ReadTableEntries request = new WireCommands.ReadTableEntries(requestId, tableName, delegationToken,
                suggestedEntryCount, args);
        return sendRequest(connection, clientRequestId, request)
                .thenApply(rpl -> {
                    handleReply(clientRequestId, rpl, connection, tableName, WireCommands.ReadTableEntries.class, type);
                    WireCommands.TableEntriesRead tableEntriesRead = (WireCommands.TableEntriesRead) rpl;
                    final HashTableIteratorItem.State newState = HashTableIteratorItem.State.fromBytes(tableEntriesRead.getContinuationToken());
                    final List<TableSegmentEntry> entries =
                            tableEntriesRead.getEntries().getEntries().stream()
                                            .map(e -> {
                                                WireCommands.TableKey k = e.getKey();
                                                return TableSegmentEntry.versioned(k.getData(),
                                                        e.getValue().getData(),
                                                        k.getKeyVersion());
                                            }).collect(Collectors.toList());
                    return new HashTableIteratorItem<>(newState, entries);
                });
    }

    public CompletableFuture<WireCommands.SegmentRead> readSegment(String qualifiedName, long offset, int length,
                                                                        PravegaNodeUri uri, String delegationToken) {
        final WireCommandType type = WireCommandType.READ_SEGMENT;
        RawClient connection = new RawClient(uri, connectionPool);
        final long requestId = connection.getFlow().asLong();

        WireCommands.ReadSegment request = new WireCommands.ReadSegment(qualifiedName, offset, length, delegationToken,
                requestId);

        return sendRequest(connection, requestId, request)
                .thenApply(r -> {
                    handleReply(requestId, r, connection, qualifiedName, WireCommands.ReadSegment.class, type);
                    assert r instanceof WireCommands.SegmentRead;
                    return (WireCommands.SegmentRead) r;
                });
    }

    public CompletableFuture<WireCommands.SegmentAttribute> getSegmentAttribute(String qualifiedName, UUID attributeId,
                                                                   PravegaNodeUri uri, String delegationToken) {
        final WireCommandType type = WireCommandType.GET_SEGMENT_ATTRIBUTE;
        RawClient connection = new RawClient(uri, connectionPool);
        final long requestId = connection.getFlow().asLong();

        WireCommands.GetSegmentAttribute request = new WireCommands.GetSegmentAttribute(requestId, qualifiedName, attributeId,
                delegationToken);

        return sendRequest(connection, requestId, request)
                .thenApply(r -> {
                    handleReply(requestId, r, connection, qualifiedName, WireCommands.GetSegmentAttribute.class, type);
                    assert r instanceof WireCommands.SegmentAttribute;
                    return (WireCommands.SegmentAttribute) r;
                });
    }

    public CompletableFuture<WireCommands.SegmentAttributeUpdated> updateSegmentAttribute(
            String qualifiedName, UUID attributeId, long newValue, long existingValue, PravegaNodeUri uri,
            String delegationToken) {
        final WireCommandType type = WireCommandType.UPDATE_SEGMENT_ATTRIBUTE;
        RawClient connection = new RawClient(uri, connectionPool);
        final long requestId = connection.getFlow().asLong();

        WireCommands.UpdateSegmentAttribute request = new WireCommands.UpdateSegmentAttribute(
                requestId, qualifiedName, attributeId,
                newValue, existingValue, delegationToken);

        return sendRequest(connection, requestId, request)
                .thenApply(r -> {
                    handleReply(requestId, r, connection, qualifiedName, WireCommands.UpdateSegmentAttribute.class, type);
                    assert r instanceof WireCommands.SegmentAttributeUpdated;
                    return (WireCommands.SegmentAttributeUpdated) r;
                });
    }

    private WireCommands.TableKey convertToWireCommand(final TableSegmentKey k) {
        WireCommands.TableKey key;
        if (k.getVersion() == null) {
            // unconditional update.
            key = new WireCommands.TableKey(k.getKey(), WireCommands.TableKey.NO_VERSION);
        } else {
            key = new WireCommands.TableKey(k.getKey(), k.getVersion().getSegmentVersion());
        }
        return key;
    }

    private TableSegmentEntry convertFromWireCommand(Map.Entry<WireCommands.TableKey, WireCommands.TableValue> e) {
        if (e.getKey().getKeyVersion() == WireCommands.TableKey.NOT_EXISTS) {
            return TableSegmentEntry.notExists(e.getKey().getData(), e.getValue().getData());
        } else {
            return TableSegmentEntry.versioned(e.getKey().getData(), e.getValue().getData(), e.getKey().getKeyVersion());
        }
    }

    private Pair<Byte, Integer> extractFromPolicy(ScalingPolicy policy) {
        final int desiredRate;
        final byte rateType;
        if (policy.getScaleType().equals(ScalingPolicy.ScaleType.FIXED_NUM_SEGMENTS)) {
            desiredRate = 0;
            rateType = WireCommands.CreateSegment.NO_SCALE;
        } else {
            desiredRate = Math.toIntExact(policy.getTargetRate());
            if (policy.getScaleType().equals(ScalingPolicy.ScaleType.BY_RATE_IN_KBYTES_PER_SEC)) {
                rateType = WireCommands.CreateSegment.IN_KBYTES_PER_SEC;
            } else {
                rateType = WireCommands.CreateSegment.IN_EVENTS_PER_SEC;
            }
        }

        return new ImmutablePair<>(rateType, desiredRate);
    }

    private void closeConnection(Reply reply, RawClient client, long callerRequestId) {
        log.debug(callerRequestId, "Closing connection as a result of receiving: flowId: {}: reply: {}",
                reply.getRequestId(), reply);
        if (client != null) {
            try {
                client.close();
            } catch (Exception e) {
                log.warn(callerRequestId, "Exception tearing down connection: ", e);
            }
        }
    }

    protected <T extends Request & WireCommand> CompletableFuture<Reply> sendRequest(RawClient connection, long clientRequestId,
                                                                                   T request) {
        log.trace(clientRequestId, "Sending request to segment store with: flowId: {}: request: {}",
                request.getRequestId(), request);

        CompletableFuture<Reply> future = Futures.futureWithTimeout(() -> connection.sendRequest(request.getRequestId(), request),
                timeout.get(), "request", executorService);
        return future.exceptionally(e -> {
            processAndRethrowException(clientRequestId, request, e);
            return null;
        });
    }

    @VisibleForTesting
    <T extends Request & WireCommand> void processAndRethrowException(long callerRequestId, T request, Throwable e) {
        Throwable unwrap = Exceptions.unwrap(e);
        WireCommandFailedException ex = null;
        if (unwrap instanceof ConnectionFailedException || unwrap instanceof ConnectionClosedException) {
            log.warn(callerRequestId, "Connection dropped {}", request.getRequestId());
            throw new WireCommandFailedException(request.getType(), WireCommandFailedException.Reason.ConnectionFailed);
        } else if (unwrap instanceof AuthenticationException) {
            log.warn(callerRequestId, "Authentication Exception {}", request.getRequestId());
            throw new WireCommandFailedException(request.getType(), WireCommandFailedException.Reason.AuthFailed);
        } else if (unwrap instanceof TokenExpiredException) {
            log.warn(callerRequestId, "Token expired {}", request.getRequestId());
            throw new WireCommandFailedException(request.getType(), WireCommandFailedException.Reason.AuthFailed);
        } else if (unwrap instanceof TimeoutException) {
            log.warn(callerRequestId, "Request timed out. {}", request.getRequestId());
            throw new WireCommandFailedException(request.getType(), WireCommandFailedException.Reason.ConnectionFailed);
        } else {
            log.error(callerRequestId, "Request failed {}", request.getRequestId(), e);
            throw new CompletionException(e);
        }
    }

    /**
     * This method handle reply returned from RawClient.sendRequest.
     *
     * @param callerRequestId     request id issues by the client
     * @param reply               actual reply received
     * @param client              RawClient for sending request
     * @param qualifiedStreamSegmentName StreamSegmentName
     * @param requestType         request which reply need to be transformed
     * @param type                WireCommand for this request
     */
    @SneakyThrows(ConnectionFailedException.class)
    private void handleReply(long callerRequestId,
                             Reply reply,
                             RawClient client,
                             String qualifiedStreamSegmentName,
                             Class<? extends Request> requestType,
                             WireCommandType type) {
        handleExpectedReplies(callerRequestId, reply, client, qualifiedStreamSegmentName, requestType, type, EXPECTED_SUCCESS_REPLIES, EXPECTED_FAILING_REPLIES);
    }

    /**
     * This method handles the reply returned from RawClient.sendRequest given the expected success and failure cases.
     *
     * @param callerRequestId     request id issues by the client
     * @param reply               actual reply received
     * @param client              RawClient for sending request
     * @param qualifiedStreamSegmentName StreamSegmentName
     * @param requestType         request which reply need to be transformed
     * @param type                WireCommand for this request
     * @param expectedSuccessReplies the expected replies for a successful case
     * @param expectedFailureReplies the expected replies for a failing case
     * @throws ConnectionFailedException in case the reply is unexpected
     */
    protected void handleExpectedReplies(long callerRequestId,
                                         Reply reply,
                                         RawClient client,
                                         String qualifiedStreamSegmentName,
                                         Class<? extends Request> requestType,
                                         WireCommandType type,
                                         Map<Class<? extends Request>, Set<Class<? extends Reply>>> expectedSuccessReplies,
                                         Map<Class<? extends Request>, Set<Class<? extends Reply>>> expectedFailureReplies) throws ConnectionFailedException {
        closeConnection(reply, client, callerRequestId);
<<<<<<< HEAD
        Set<Class<? extends Reply>> expectedReplies = EXPECTED_SUCCESS_REPLIES.get(requestType);
        Set<Class<? extends Reply>> expectedFailingReplies = EXPECTED_FAILING_REPLIES.get(requestType);

=======
        Set<Class<? extends Reply>> expectedReplies = expectedSuccessReplies.get(requestType);
        Set<Class<? extends Reply>> expectedFailingReplies = expectedFailureReplies.get(requestType);
>>>>>>> 88ce8742
        if (expectedReplies != null && expectedReplies.contains(reply.getClass())) {
            log.debug(callerRequestId, "{} {} {} {}.", requestType.getSimpleName(), qualifiedStreamSegmentName,
                    reply.getClass().getSimpleName(), reply.getRequestId());
        } else if (expectedFailingReplies != null && expectedFailingReplies.contains(reply.getClass())) {
            log.debug(callerRequestId, "{} {} {} {}.", requestType.getSimpleName(), qualifiedStreamSegmentName,
                    reply.getClass().getSimpleName(), reply.getRequestId());
            if (reply instanceof WireCommands.NoSuchSegment) {
                throw new WireCommandFailedException(type, WireCommandFailedException.Reason.SegmentDoesNotExist);
            } else if (reply instanceof WireCommands.TableSegmentNotEmpty) {
                throw new WireCommandFailedException(type, WireCommandFailedException.Reason.TableSegmentNotEmpty);
            } else if (reply instanceof WireCommands.TableKeyDoesNotExist) {
                throw new WireCommandFailedException(type, WireCommandFailedException.Reason.TableKeyDoesNotExist);
            } else if (reply instanceof WireCommands.TableKeyBadVersion) {
                throw new WireCommandFailedException(type, WireCommandFailedException.Reason.TableKeyBadVersion);
            }
        } else if (reply instanceof WireCommands.AuthTokenCheckFailed) {
            log.warn(callerRequestId, "Auth Check Failed {} {} {} {} with error code {}.",
                    requestType.getSimpleName(), qualifiedStreamSegmentName, reply.getClass().getSimpleName(),
                    reply.getRequestId(), ((WireCommands.AuthTokenCheckFailed) reply).getErrorCode());
            throw new WireCommandFailedException(new AuthenticationException(reply.toString()),
                    type, WireCommandFailedException.Reason.AuthFailed);
        } else if (reply instanceof WireCommands.WrongHost) {
            log.warn(callerRequestId, "Wrong Host {} {} {} {}.", requestType.getSimpleName(), qualifiedStreamSegmentName,
                    reply.getClass().getSimpleName(), reply.getRequestId());
            throw new WireCommandFailedException(type, WireCommandFailedException.Reason.UnknownHost);
        } else {
            log.error(callerRequestId, "Unexpected reply {} {} {} {}.", requestType.getSimpleName(),
                    qualifiedStreamSegmentName, reply.getClass().getSimpleName(), reply.getRequestId());

            throw new ConnectionFailedException("Unexpected reply of " + reply + " when expecting one of "
                + expectedReplies.stream().map(Object::toString).collect(Collectors.joining(", ")));
        }
    }

    @Override
    public void close() {
        connectionPool.close();
    }
}<|MERGE_RESOLUTION|>--- conflicted
+++ resolved
@@ -251,13 +251,8 @@
         RawClient connection = new RawClient(ModelHelper.encode(uri), connectionPool);
         final long requestId = connection.getFlow().asLong();
 
-<<<<<<< HEAD
         WireCommands.CreateSegment request = new WireCommands.CreateSegment(requestId, txnSegmentName,
-                WireCommands.CreateSegment.NO_SCALE, 0, delegationToken);
-=======
-        WireCommands.CreateSegment request = new WireCommands.CreateSegment(requestId, transactionName,
                 WireCommands.CreateSegment.NO_SCALE, 0, delegationToken, rolloverSizeBytes);
->>>>>>> 88ce8742
 
         return sendRequest(connection, clientRequestId, request)
                 .thenAccept(r -> handleReply(clientRequestId, r, connection, txnSegmentName, WireCommands.CreateSegment.class,
@@ -883,14 +878,8 @@
                                          Map<Class<? extends Request>, Set<Class<? extends Reply>>> expectedSuccessReplies,
                                          Map<Class<? extends Request>, Set<Class<? extends Reply>>> expectedFailureReplies) throws ConnectionFailedException {
         closeConnection(reply, client, callerRequestId);
-<<<<<<< HEAD
-        Set<Class<? extends Reply>> expectedReplies = EXPECTED_SUCCESS_REPLIES.get(requestType);
-        Set<Class<? extends Reply>> expectedFailingReplies = EXPECTED_FAILING_REPLIES.get(requestType);
-
-=======
         Set<Class<? extends Reply>> expectedReplies = expectedSuccessReplies.get(requestType);
         Set<Class<? extends Reply>> expectedFailingReplies = expectedFailureReplies.get(requestType);
->>>>>>> 88ce8742
         if (expectedReplies != null && expectedReplies.contains(reply.getClass())) {
             log.debug(callerRequestId, "{} {} {} {}.", requestType.getSimpleName(), qualifiedStreamSegmentName,
                     reply.getClass().getSimpleName(), reply.getRequestId());
