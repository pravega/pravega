--- conflicted
+++ resolved
@@ -992,10 +992,6 @@
             @Override
             public void tableRead(WireCommands.TableRead tableRead) {
                 log.debug(requestId, "readTable {} successful.", qualifiedName);
-<<<<<<< HEAD
-                AtomicBoolean allKeysFound = new AtomicBoolean(true);
-=======
->>>>>>> e2d9a16a
                 List<TableEntry<byte[], byte[]>> tableEntries = tableRead.getEntries().getEntries().stream()
                                                                          .map(e -> new TableEntryImpl<>(convertFromWireCommand(e.getKey()), getArray(e.getValue().getData())))
                                                                          .collect(Collectors.toList());
