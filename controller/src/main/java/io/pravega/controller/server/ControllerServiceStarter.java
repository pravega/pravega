/**
 * Copyright Pravega Authors.
 *
 * Licensed under the Apache License, Version 2.0 (the "License");
 * you may not use this file except in compliance with the License.
 * You may obtain a copy of the License at
 *
 *     http://www.apache.org/licenses/LICENSE-2.0
 *
 * Unless required by applicable law or agreed to in writing, software
 * distributed under the License is distributed on an "AS IS" BASIS,
 * WITHOUT WARRANTIES OR CONDITIONS OF ANY KIND, either express or implied.
 * See the License for the specific language governing permissions and
 * limitations under the License.
 */
package io.pravega.controller.server;

import com.google.common.annotations.VisibleForTesting;
import com.google.common.util.concurrent.AbstractIdleService;
import io.pravega.client.ClientConfig;
import io.pravega.client.connection.impl.ConnectionFactory;
import io.pravega.client.connection.impl.ConnectionPool;
import io.pravega.client.connection.impl.ConnectionPoolImpl;
import io.pravega.client.connection.impl.SocketConnectionFactoryImpl;
import io.pravega.common.LoggerHelpers;
import io.pravega.common.cluster.Cluster;
import io.pravega.common.cluster.ClusterType;
import io.pravega.common.cluster.Host;
import io.pravega.common.cluster.zkImpl.ClusterZKImpl;
import io.pravega.common.concurrent.ExecutorServiceHelpers;
import io.pravega.common.function.Callbacks;
import io.pravega.common.tracing.RequestTracker;
import io.pravega.common.util.BooleanUtils;
import io.pravega.controller.fault.ControllerClusterListener;
import io.pravega.controller.fault.FailoverSweeper;
import io.pravega.controller.fault.SegmentContainerMonitor;
import io.pravega.controller.fault.UniformContainerBalancer;
import io.pravega.controller.metrics.StreamMetrics;
import io.pravega.controller.metrics.TransactionMetrics;
import io.pravega.controller.server.bucket.BucketManager;
import io.pravega.controller.server.bucket.BucketServiceFactory;
import io.pravega.controller.server.bucket.PeriodicRetention;
import io.pravega.controller.server.bucket.PeriodicWatermarking;
import io.pravega.controller.server.eventProcessor.ControllerEventProcessors;
import io.pravega.controller.server.eventProcessor.LocalController;
<<<<<<< HEAD
=======
import io.pravega.controller.server.rest.resources.PingImpl;
import io.pravega.controller.server.rest.resources.StreamMetadataResourceImpl;
>>>>>>> 7d47ee18
import io.pravega.shared.rest.RESTServer;
import io.pravega.controller.server.rpc.grpc.GRPCServer;
import io.pravega.controller.server.rpc.grpc.GRPCServerConfig;
import io.pravega.controller.server.security.auth.GrpcAuthHelper;
import io.pravega.controller.store.checkpoint.CheckpointStore;
import io.pravega.controller.store.checkpoint.CheckpointStoreFactory;
import io.pravega.controller.store.client.StoreClient;
import io.pravega.controller.store.client.StoreType;
import io.pravega.controller.store.host.HostControllerStore;
import io.pravega.controller.store.host.HostStoreFactory;
import io.pravega.controller.store.kvtable.KVTableMetadataStore;
import io.pravega.controller.store.kvtable.KVTableStoreFactory;
import io.pravega.controller.store.stream.BucketStore;
import io.pravega.controller.store.stream.StreamMetadataStore;
import io.pravega.controller.store.stream.StreamStoreFactory;
import io.pravega.controller.store.task.TaskMetadataStore;
import io.pravega.controller.store.task.TaskStoreFactory;
import io.pravega.controller.task.KeyValueTable.TableMetadataTasks;
import io.pravega.controller.task.Stream.RequestSweeper;
import io.pravega.controller.task.Stream.StreamMetadataTasks;
import io.pravega.controller.task.Stream.StreamTransactionMetadataTasks;
import io.pravega.controller.task.Stream.TxnSweeper;
import io.pravega.controller.task.TaskSweeper;
import io.pravega.controller.util.Config;
import java.net.InetAddress;
import java.net.URI;
import java.net.UnknownHostException;
import java.time.Duration;
import java.util.ArrayList;
import java.util.List;
import java.util.Optional;
import java.util.UUID;
import java.util.Set;
import java.util.concurrent.CompletableFuture;
import java.util.concurrent.CountDownLatch;
import java.util.concurrent.ScheduledExecutorService;
import java.util.concurrent.TimeUnit;
import lombok.AccessLevel;
import lombok.Getter;
import lombok.extern.slf4j.Slf4j;
import org.apache.commons.lang3.StringUtils;
import org.apache.curator.framework.CuratorFramework;

/**
 * Creates the controller service, given the service configuration.
 */
@Slf4j
public class ControllerServiceStarter extends AbstractIdleService implements AutoCloseable {
    private final ControllerServiceConfig serviceConfig;
    private final StoreClient storeClient;
    private final String objectId;

    private ScheduledExecutorService controllerExecutor;
    private ScheduledExecutorService eventExecutor;
    private ScheduledExecutorService retentionExecutor;
    private ScheduledExecutorService watermarkingExecutor;

    private ConnectionFactory connectionFactory;
    private ConnectionPool connectionPool;
    private StreamMetadataStore streamStore;
    private StreamMetadataTasks streamMetadataTasks;
    private StreamTransactionMetadataTasks streamTransactionMetadataTasks;
    private KVTableMetadataStore kvtMetadataStore;
    private TableMetadataTasks kvtMetadataTasks;
    private BucketManager retentionService;
    private BucketManager watermarkingService;
    private PeriodicWatermarking watermarkingWork;
    private SegmentContainerMonitor monitor;
    private ControllerClusterListener controllerClusterListener;
    private SegmentHelper segmentHelper;
    private ControllerService controllerService;

    private LocalController localController;
    private ControllerEventProcessors controllerEventProcessors;
    /**
     * ControllerReadyLatch is released once localController, streamTransactionMetadataTasks and controllerService
     * variables are initialized in the startUp method.
     */
    private final CountDownLatch controllerReadyLatch;

    private GRPCServer grpcServer;
    private RESTServer restServer;

    private Cluster cluster = null;

    private final Optional<SegmentHelper> segmentHelperRef;
    private final Optional<ConnectionFactory> connectionFactoryRef;
    private final Optional<StreamMetadataStore> streamMetadataStoreRef;
    private final Optional<KVTableMetadataStore> kvtMetaStoreRef;
    
    @VisibleForTesting
    @Getter(AccessLevel.PACKAGE)
    private final CompletableFuture<Void> storeClientFailureFuture;
    
    public ControllerServiceStarter(ControllerServiceConfig serviceConfig, StoreClient storeClient) {
        this(serviceConfig, storeClient, null);
    }

    @VisibleForTesting
    ControllerServiceStarter(ControllerServiceConfig serviceConfig, StoreClient storeClient, SegmentHelper segmentHelper) {
        this(serviceConfig, storeClient, segmentHelper, null, null, null);
    }

    @VisibleForTesting
    ControllerServiceStarter(ControllerServiceConfig serviceConfig, StoreClient storeClient, SegmentHelper segmentHelper,
                             ConnectionFactory connectionFactory, StreamMetadataStore streamStore, KVTableMetadataStore kvtStore) {
        this.serviceConfig = serviceConfig;
        this.storeClient = storeClient;
        this.objectId = "ControllerServiceStarter";
        this.controllerReadyLatch = new CountDownLatch(1);
        this.segmentHelperRef = Optional.ofNullable(segmentHelper);
        this.connectionFactoryRef = Optional.ofNullable(connectionFactory);
        this.streamMetadataStoreRef = Optional.ofNullable(streamStore);
        this.kvtMetaStoreRef = Optional.ofNullable(kvtStore);
        this.storeClientFailureFuture = new CompletableFuture<>();
    }

    @Override
    protected void startUp() {
        long traceId = LoggerHelpers.traceEnterWithContext(log, this.objectId, "startUp");
        log.info("Initiating controller service startUp");

        log.info("Controller serviceConfig = {}", serviceConfig.toString());
        log.info("Event processors enabled = {}", serviceConfig.getEventProcessorConfig().isPresent());
        log.info("Cluster listener enabled = {}", serviceConfig.isControllerClusterListenerEnabled());
        log.info("    Host monitor enabled = {}", serviceConfig.getHostMonitorConfig().isHostMonitorEnabled());
        log.info("     gRPC server enabled = {}", serviceConfig.getGRPCServerConfig().isPresent());
        log.info("     REST server enabled = {}", serviceConfig.getRestServerConfig().isPresent());

        final BucketStore bucketStore;
        final TaskMetadataStore taskMetadataStore;
        final HostControllerStore hostStore;
        final CheckpointStore checkpointStore;

        try {
            //Initialize the executor service.
            controllerExecutor = ExecutorServiceHelpers.newScheduledThreadPool(serviceConfig.getThreadPoolSize(),
                                                                               "controllerpool");
            eventExecutor = ExecutorServiceHelpers.newScheduledThreadPool(serviceConfig.getThreadPoolSize(),
                                                                               "eventprocessor");

            retentionExecutor = ExecutorServiceHelpers.newScheduledThreadPool(Config.RETENTION_THREAD_POOL_SIZE,
                                                                               "retentionpool");

            watermarkingExecutor = ExecutorServiceHelpers.newScheduledThreadPool(Config.WATERMARKING_THREAD_POOL_SIZE,
                                                                               "watermarkingpool");
            
            log.info("Creating the bucket store");
            bucketStore = StreamStoreFactory.createBucketStore(storeClient, controllerExecutor);

            log.info("Creating the task store");
            taskMetadataStore = TaskStoreFactory.createStore(storeClient, controllerExecutor);

            log.info("Creating the host store");
            hostStore = HostStoreFactory.createStore(serviceConfig.getHostMonitorConfig(), storeClient);

            log.info("Creating the checkpoint store");
            checkpointStore = CheckpointStoreFactory.create(storeClient);

            // Initialize Stream and Transaction metrics.
            StreamMetrics.initialize();
            TransactionMetrics.initialize();

            // On each controller process restart, we use a fresh hostId,
            // which is a combination of hostname and random GUID.
            String hostName = getHostName();
            Host host = new Host(hostName, getPort(), UUID.randomUUID().toString());

            // Create a RequestTracker instance to trace client requests end-to-end.
            GRPCServerConfig grpcServerConfig = serviceConfig.getGRPCServerConfig().get();
            RequestTracker requestTracker = new RequestTracker(grpcServerConfig.isRequestTracingEnabled());

            if (serviceConfig.getHostMonitorConfig().isHostMonitorEnabled()) {
                //Start the Segment Container Monitor.
                monitor = new SegmentContainerMonitor(hostStore, (CuratorFramework) storeClient.getClient(),
                        new UniformContainerBalancer(),
                        serviceConfig.getHostMonitorConfig().getHostMonitorMinRebalanceInterval());
                log.info("Starting segment container monitor");
                monitor.startAsync();
            }

            // This client config is used by the segment store helper (SegmentHelper) to connect to the segment store.
            ClientConfig.ClientConfigBuilder clientConfigBuilder = ClientConfig.builder()
                    .controllerURI(URI.create((grpcServerConfig.isTlsEnabled() ?
                            "tls://" : "tcp://") + "localhost:" + grpcServerConfig.getPort()))
                    .trustStore(grpcServerConfig.getTlsTrustStore())
                    .validateHostName(false);

            Optional<Boolean> tlsEnabledForSegmentStore = BooleanUtils.extract(serviceConfig.getTlsEnabledForSegmentStore());
            if (tlsEnabledForSegmentStore.isPresent()) {
                clientConfigBuilder.enableTlsToSegmentStore(tlsEnabledForSegmentStore.get());
            }
            
            ClientConfig clientConfig = clientConfigBuilder.build();
            connectionFactory = connectionFactoryRef.orElseGet(() -> new SocketConnectionFactoryImpl(clientConfig));
            connectionPool = new ConnectionPoolImpl(clientConfig, connectionFactory);
            segmentHelper = segmentHelperRef.orElseGet(() -> new SegmentHelper(connectionPool, hostStore, controllerExecutor));

            GrpcAuthHelper authHelper = new GrpcAuthHelper(serviceConfig.getGRPCServerConfig().get().isAuthorizationEnabled(),
                                                           grpcServerConfig.getTokenSigningKey(),
                                                           grpcServerConfig.getAccessTokenTTLInSeconds());

            log.info("Creating the stream store");
            streamStore = streamMetadataStoreRef.orElseGet(() -> StreamStoreFactory.createStore(storeClient, segmentHelper, authHelper, controllerExecutor));

            streamMetadataTasks = new StreamMetadataTasks(streamStore, bucketStore, taskMetadataStore,
                    segmentHelper, controllerExecutor, eventExecutor, host.getHostId(), authHelper, requestTracker, 
                    serviceConfig.getRetentionFrequency().toMillis());
            streamTransactionMetadataTasks = new StreamTransactionMetadataTasks(streamStore,
                    segmentHelper, controllerExecutor, eventExecutor, host.getHostId(), serviceConfig.getTimeoutServiceConfig(), authHelper);

            BucketServiceFactory bucketServiceFactory = new BucketServiceFactory(host.getHostId(), bucketStore, 1000);
            Duration executionDurationRetention = serviceConfig.getRetentionFrequency();

            PeriodicRetention retentionWork = new PeriodicRetention(streamStore, streamMetadataTasks, retentionExecutor, requestTracker);
            retentionService = bucketServiceFactory.createRetentionService(executionDurationRetention, retentionWork::retention, retentionExecutor);

            log.info("starting background periodic service for retention");
            retentionService.startAsync();
            retentionService.awaitRunning();

            Duration executionDurationWatermarking = Duration.ofSeconds(Config.MINIMUM_WATERMARKING_FREQUENCY_IN_SECONDS);
            watermarkingWork = new PeriodicWatermarking(streamStore, bucketStore,
                    clientConfig, watermarkingExecutor);
            watermarkingService = bucketServiceFactory.createWatermarkingService(executionDurationWatermarking, 
                    watermarkingWork::watermark, watermarkingExecutor);

            log.info("starting background periodic service for watermarking");
            watermarkingService.startAsync();
            watermarkingService.awaitRunning();

            // Controller has a mechanism to track the currently active controller host instances. On detecting a failure of
            // any controller instance, the failure detector stores the failed HostId in a failed hosts directory (FH), and
            // invokes the taskSweeper.sweepOrphanedTasks for each failed host. When all resources under the failed hostId
            // are processed and deleted, that failed HostId is removed from FH folder.
            // Moreover, on controller process startup, it detects any hostIds not in the currently active set of
            // controllers and starts sweeping tasks orphaned by those hostIds.
            TaskSweeper taskSweeper = new TaskSweeper(taskMetadataStore, host.getHostId(), controllerExecutor,
                    streamMetadataTasks);

            TxnSweeper txnSweeper = new TxnSweeper(streamStore, streamTransactionMetadataTasks,
                    serviceConfig.getTimeoutServiceConfig().getMaxLeaseValue(), controllerExecutor);
            RequestSweeper requestSweeper = new RequestSweeper(streamStore, controllerExecutor,
                    streamMetadataTasks);

            if (serviceConfig.isControllerClusterListenerEnabled()) {
                cluster = new ClusterZKImpl((CuratorFramework) storeClient.getClient(), ClusterType.CONTROLLER);
            }

            kvtMetadataStore = kvtMetaStoreRef.orElseGet(() -> KVTableStoreFactory.createStore(storeClient, segmentHelper, authHelper, controllerExecutor, streamStore));
            kvtMetadataTasks = new TableMetadataTasks(kvtMetadataStore, segmentHelper, controllerExecutor, eventExecutor, host.getHostId(), authHelper, requestTracker);
            controllerService = new ControllerService(kvtMetadataStore, kvtMetadataTasks, streamStore, bucketStore, streamMetadataTasks,
                    streamTransactionMetadataTasks, segmentHelper, controllerExecutor, cluster);

            // Setup event processors.
            setController(new LocalController(controllerService, grpcServerConfig.isAuthorizationEnabled(),
                    grpcServerConfig.getTokenSigningKey()));

            CompletableFuture<Void> eventProcessorFuture = CompletableFuture.completedFuture(null); 
            if (serviceConfig.getEventProcessorConfig().isPresent()) {
                // Create ControllerEventProcessor object.
                controllerEventProcessors = new ControllerEventProcessors(host.getHostId(),
                        serviceConfig.getEventProcessorConfig().get(), localController, checkpointStore, streamStore,
                        bucketStore, connectionPool, streamMetadataTasks, streamTransactionMetadataTasks, kvtMetadataStore, kvtMetadataTasks,
                        eventExecutor);

                // Bootstrap and start it asynchronously.
                log.info("Starting event processors");
                eventProcessorFuture = controllerEventProcessors.bootstrap(streamTransactionMetadataTasks, streamMetadataTasks, kvtMetadataTasks)
                        .thenAcceptAsync(x -> controllerEventProcessors.startAsync(), eventExecutor);
            }

            // Setup and start controller cluster listener after all sweepers have been initialized.
            if (serviceConfig.isControllerClusterListenerEnabled()) {
                List<FailoverSweeper> failoverSweepers = new ArrayList<>();
                failoverSweepers.add(taskSweeper);
                failoverSweepers.add(txnSweeper);
                failoverSweepers.add(requestSweeper);
                if (serviceConfig.getEventProcessorConfig().isPresent()) {
                    assert controllerEventProcessors != null;
                    failoverSweepers.add(controllerEventProcessors);
                }

                controllerClusterListener = new ControllerClusterListener(host, cluster, controllerExecutor, failoverSweepers);

                log.info("Starting controller cluster listener");
                controllerClusterListener.startAsync();
            }

            // Start RPC server.
            if (serviceConfig.getGRPCServerConfig().isPresent()) {
                grpcServer = new GRPCServer(controllerService, grpcServerConfig, requestTracker);
                grpcServer.startAsync();
                log.info("Awaiting start of rpc server");
                grpcServer.awaitRunning();
            }

            // Start REST server.
            if (serviceConfig.getRestServerConfig().isPresent()) {
<<<<<<< HEAD
                restServer = new RESTServer(grpcServer.getAuthHandlerManager(),
                        serviceConfig.getRestServerConfig().get(),
                        connectionFactory,
                        Set.of(this.localController, controllerService));
=======
                restServer = new RESTServer(serviceConfig.getRestServerConfig().get(),
                        Set.of(new StreamMetadataResourceImpl(this.localController, controllerService, grpcServer.getAuthHandlerManager(), connectionFactory),
                                new PingImpl()));
>>>>>>> 7d47ee18
                restServer.startAsync();
                log.info("Awaiting start of REST server");
                restServer.awaitRunning();
            }

            // Wait for controller event processors to start.
            if (serviceConfig.getEventProcessorConfig().isPresent()) {
                log.info("Awaiting start of controller event processors");
                // if store client has failed because of session expiration, there are two possibilities where 
                // controllerEventProcessors.awaitRunning may be stuck forever -
                // 1. stream creation is retried indefinitely and cannot complete because of zk session expiration
                // 2. event writer after stream creation throws exception. 
                // In both of above cases controllerEventProcessors.startAsync may not get called. 
                CompletableFuture.anyOf(storeClientFailureFuture, 
                        eventProcessorFuture.thenAccept(x -> controllerEventProcessors.awaitRunning())).join();
            }

            // Wait for controller cluster listeners to start.
            if (serviceConfig.isControllerClusterListenerEnabled()) {
                log.info("Awaiting start of controller cluster listener");
                controllerClusterListener.awaitRunning();
            }
        } catch (Exception e) {
            log.error("Failed trying to start controller services", e);
            throw e;
        } finally {
            LoggerHelpers.traceLeave(log, this.objectId, "startUp", traceId);
        }
    }

    @Override
    protected void shutDown() throws Exception {
        long traceId = LoggerHelpers.traceEnterWithContext(log, this.objectId, "shutDown");
        log.info("Initiating controller service shutDown");

        try {
            if (restServer != null) {
                restServer.stopAsync();
            }
            if (grpcServer != null) {
                grpcServer.stopAsync();
            }
            if (controllerEventProcessors != null) {
                log.info("Stopping controller event processors");
                controllerEventProcessors.stopAsync();
            }
            if (monitor != null) {
                log.info("Stopping the segment container monitor");
                monitor.stopAsync();
            }
            if (controllerClusterListener != null) {
                log.info("Stopping controller cluster listener");
                controllerClusterListener.stopAsync();
                log.info("Controller cluster listener shutdown");
            }

            if (retentionService != null) {
                log.info("Stopping auto retention service");
                retentionService.stopAsync();
            }

            if (watermarkingService != null) {
                log.info("Stopping watermarking service");
                watermarkingService.stopAsync();
            }

            close(watermarkingWork);

            if (streamMetadataTasks != null) {
                log.info("Closing stream metadata tasks");
                streamMetadataTasks.close();
            }

            if (streamTransactionMetadataTasks != null) {
                log.info("Closing stream transaction metadata tasks");
                streamTransactionMetadataTasks.close();
            }

            // Await termination of all services
            if (restServer != null) {
                log.info("Awaiting termination of REST server");
                restServer.awaitTerminated();
            }

            if (grpcServer != null) {
                log.info("Awaiting termination of gRPC server");
                grpcServer.awaitTerminated();
            }

            if (controllerEventProcessors != null) {
                log.info("Awaiting termination of controller event processors");
                controllerEventProcessors.awaitTerminated();
            }

            if (monitor != null) {
                log.info("Awaiting termination of segment container monitor");
                monitor.awaitTerminated();
            }

            if (controllerClusterListener != null) {
                log.info("Awaiting termination of controller cluster listener");
                controllerClusterListener.awaitTerminated();
            }

            if (retentionService != null) {
                log.info("Awaiting termination of auto retention");
                retentionService.awaitTerminated();
            }

            if (watermarkingService != null) {
                log.info("Awaiting termination of watermarking service");
                watermarkingService.awaitTerminated();
            }
        } catch (Exception e) {
            log.error("Controller Service Starter threw exception during shutdown", e);
            throw e;
        } finally {
            // We will stop our executors in `finally` so that even if an exception is thrown, we are not left with
            // lingering threads that prevent our process from exiting.

            // Next stop all executors
            log.info("Stopping controller executors");
            ExecutorServiceHelpers.shutdown(Duration.ofSeconds(5), controllerExecutor, retentionExecutor, watermarkingExecutor, eventExecutor);

            if (cluster != null) {
                log.info("Closing controller cluster instance");
                cluster.close();
            }

            if (segmentHelper != null) {
                log.info("closing segment helper");
                segmentHelper.close();
            }

            close(kvtMetadataStore);
            close(kvtMetadataTasks);

            log.info("Closing connection pool");
            close(connectionPool);

            log.info("Closing connection factory");
            close(connectionFactory);

            log.info("Closing storeClient");
            close(storeClient);

            log.info("Closing store");
            close(streamStore);

            close(controllerEventProcessors);

            // Close metrics.
            StreamMetrics.reset();
            TransactionMetrics.reset();

            log.info("Finishing controller service shutDown");
            LoggerHelpers.traceLeave(log, this.objectId, "shutDown", traceId);
        }
    }

    void notifySessionExpiration() {
        assert storeClient.getType().equals(StoreType.Zookeeper) || storeClient.getType().equals(StoreType.PravegaTable);
        storeClientFailureFuture.completeExceptionally(new ZkSessionExpirationException("Zookeeper Session Expired"));
    }

    @VisibleForTesting
    public boolean awaitTasksModuleInitialization(long timeout, TimeUnit timeUnit) throws InterruptedException {
        controllerReadyLatch.await();
        return this.streamTransactionMetadataTasks.awaitInitialization(timeout, timeUnit);
    }

    @VisibleForTesting
    public ControllerService getControllerService() throws InterruptedException {
        controllerReadyLatch.await();
        return this.controllerService;
    }

    @VisibleForTesting
    public LocalController getController() throws InterruptedException {
        controllerReadyLatch.await();
        return this.localController;
    }

    private void setController(LocalController controller) {
        this.localController = controller;
        controllerReadyLatch.countDown();
    }

    private String getHostName() {
        String hostName = null;
        if (serviceConfig.getGRPCServerConfig().isPresent()) {
            hostName = serviceConfig.getGRPCServerConfig().get().getPublishedRPCHost().orElse(null);
        }

        if (StringUtils.isEmpty(hostName)) {
            try {
                hostName = InetAddress.getLocalHost().getHostAddress();
            } catch (UnknownHostException e) {
                log.warn("Failed to get host address, defaulting to localhost: {}", e);
                hostName = "localhost";
            }
        }
        return hostName;
    }

    private int getPort() {
        int port = 0;
        if (serviceConfig.getGRPCServerConfig().isPresent()) {
            port = serviceConfig.getGRPCServerConfig().get().getPublishedRPCPort().orElse(
                    serviceConfig.getGRPCServerConfig().get().getPort());
        }
        return port;
    }

    @Override
    public void close() {
        Callbacks.invokeSafely(() -> stopAsync().awaitTerminated(serviceConfig.getShutdownTimeout().toMillis(), TimeUnit.MILLISECONDS), ex -> log.error("Exception while forcefully shutting down.", ex));
        close(watermarkingWork);
        close(streamMetadataTasks);
        close(streamTransactionMetadataTasks);
        close(controllerEventProcessors);
        ExecutorServiceHelpers.shutdown(serviceConfig.getShutdownTimeout(), controllerExecutor, retentionExecutor, watermarkingExecutor, eventExecutor);
        close(cluster);
        close(segmentHelper);
        close(kvtMetadataStore);
        close(kvtMetadataTasks);
        close(connectionPool);
        close(connectionFactory);
        close(storeClient);
        close(streamStore);
    }

    private void close(AutoCloseable closeable) {
        if (closeable != null) {
            Callbacks.invokeSafely(closeable::close, null);
        }
    }
}<|MERGE_RESOLUTION|>--- conflicted
+++ resolved
@@ -43,11 +43,8 @@
 import io.pravega.controller.server.bucket.PeriodicWatermarking;
 import io.pravega.controller.server.eventProcessor.ControllerEventProcessors;
 import io.pravega.controller.server.eventProcessor.LocalController;
-<<<<<<< HEAD
-=======
 import io.pravega.controller.server.rest.resources.PingImpl;
 import io.pravega.controller.server.rest.resources.StreamMetadataResourceImpl;
->>>>>>> 7d47ee18
 import io.pravega.shared.rest.RESTServer;
 import io.pravega.controller.server.rpc.grpc.GRPCServer;
 import io.pravega.controller.server.rpc.grpc.GRPCServerConfig;
@@ -347,16 +344,9 @@
 
             // Start REST server.
             if (serviceConfig.getRestServerConfig().isPresent()) {
-<<<<<<< HEAD
-                restServer = new RESTServer(grpcServer.getAuthHandlerManager(),
-                        serviceConfig.getRestServerConfig().get(),
-                        connectionFactory,
-                        Set.of(this.localController, controllerService));
-=======
                 restServer = new RESTServer(serviceConfig.getRestServerConfig().get(),
                         Set.of(new StreamMetadataResourceImpl(this.localController, controllerService, grpcServer.getAuthHandlerManager(), connectionFactory),
                                 new PingImpl()));
->>>>>>> 7d47ee18
                 restServer.startAsync();
                 log.info("Awaiting start of REST server");
                 restServer.awaitRunning();
