/**
 * Copyright Pravega Authors.
 *
 * Licensed under the Apache License, Version 2.0 (the "License");
 * you may not use this file except in compliance with the License.
 * You may obtain a copy of the License at
 *
 *     http://www.apache.org/licenses/LICENSE-2.0
 *
 * Unless required by applicable law or agreed to in writing, software
 * distributed under the License is distributed on an "AS IS" BASIS,
 * WITHOUT WARRANTIES OR CONDITIONS OF ANY KIND, either express or implied.
 * See the License for the specific language governing permissions and
 * limitations under the License.
 */
package io.pravega.controller.server;

import com.google.common.annotations.VisibleForTesting;
import com.google.common.util.concurrent.AbstractIdleService;
import io.pravega.client.ClientConfig;
import io.pravega.client.connection.impl.ConnectionFactory;
import io.pravega.client.connection.impl.ConnectionPool;
import io.pravega.client.connection.impl.ConnectionPoolImpl;
import io.pravega.client.connection.impl.SocketConnectionFactoryImpl;
import io.pravega.common.LoggerHelpers;
import io.pravega.common.cluster.Cluster;
import io.pravega.common.cluster.ClusterType;
import io.pravega.common.cluster.Host;
import io.pravega.common.cluster.zkImpl.ClusterZKImpl;
import io.pravega.common.concurrent.ExecutorServiceHelpers;
import io.pravega.common.function.Callbacks;
import io.pravega.common.tracing.RequestTracker;
import io.pravega.common.util.BooleanUtils;
import io.pravega.controller.fault.ControllerClusterListener;
import io.pravega.controller.fault.FailoverSweeper;
import io.pravega.controller.fault.SegmentContainerMonitor;
import io.pravega.controller.fault.UniformContainerBalancer;
import io.pravega.controller.metrics.StreamMetrics;
import io.pravega.controller.metrics.TransactionMetrics;
import io.pravega.controller.server.bucket.BucketManager;
import io.pravega.controller.server.bucket.BucketServiceFactory;
import io.pravega.controller.server.bucket.PeriodicRetention;
import io.pravega.controller.server.bucket.PeriodicWatermarking;
import io.pravega.controller.server.eventProcessor.ControllerEventProcessors;
import io.pravega.controller.server.eventProcessor.LocalController;
import io.pravega.controller.server.rest.resources.PingImpl;
import io.pravega.controller.server.rest.resources.StreamMetadataResourceImpl;
import io.pravega.shared.rest.RESTServer;
import io.pravega.controller.server.rpc.grpc.GRPCServer;
import io.pravega.controller.server.rpc.grpc.GRPCServerConfig;
import io.pravega.controller.server.security.auth.GrpcAuthHelper;
import io.pravega.controller.store.checkpoint.CheckpointStore;
import io.pravega.controller.store.checkpoint.CheckpointStoreFactory;
import io.pravega.controller.store.client.StoreClient;
import io.pravega.controller.store.client.StoreType;
import io.pravega.controller.store.host.HostControllerStore;
import io.pravega.controller.store.host.HostStoreFactory;
import io.pravega.controller.store.kvtable.KVTableMetadataStore;
import io.pravega.controller.store.kvtable.KVTableStoreFactory;
import io.pravega.controller.store.stream.BucketStore;
import io.pravega.controller.store.stream.StreamMetadataStore;
import io.pravega.controller.store.stream.StreamStoreFactory;
import io.pravega.controller.store.task.TaskMetadataStore;
import io.pravega.controller.store.task.TaskStoreFactory;
import io.pravega.controller.task.KeyValueTable.TableMetadataTasks;
import io.pravega.controller.task.Stream.RequestSweeper;
import io.pravega.controller.task.Stream.StreamMetadataTasks;
import io.pravega.controller.task.Stream.StreamTransactionMetadataTasks;
import io.pravega.controller.task.Stream.TxnSweeper;
import io.pravega.controller.task.TaskSweeper;
import io.pravega.controller.util.Config;
import java.net.InetAddress;
import java.net.URI;
import java.net.UnknownHostException;
import java.time.Duration;
import java.util.ArrayList;
import java.util.List;
import java.util.Optional;
import java.util.UUID;
import java.util.Set;
import java.util.concurrent.CompletableFuture;
import java.util.concurrent.CountDownLatch;
import java.util.concurrent.ScheduledExecutorService;
import java.util.concurrent.TimeUnit;
import lombok.AccessLevel;
import lombok.Getter;
import lombok.extern.slf4j.Slf4j;
import org.apache.commons.lang3.StringUtils;
import org.apache.curator.framework.CuratorFramework;

/**
 * Creates the controller service, given the service configuration.
 */
@Slf4j
public class ControllerServiceStarter extends AbstractIdleService implements AutoCloseable {
    private final ControllerServiceConfig serviceConfig;
    private final StoreClient storeClient;
    private final String objectId;

    private ScheduledExecutorService controllerExecutor;
    private ScheduledExecutorService eventExecutor;
    private ScheduledExecutorService retentionExecutor;
    private ScheduledExecutorService watermarkingExecutor;

    private ConnectionFactory connectionFactory;
    private ConnectionPool connectionPool;
    private StreamMetadataStore streamStore;
    private StreamMetadataTasks streamMetadataTasks;
    private StreamTransactionMetadataTasks streamTransactionMetadataTasks;
    private KVTableMetadataStore kvtMetadataStore;
    private TableMetadataTasks kvtMetadataTasks;
    private BucketManager retentionService;
    private BucketManager watermarkingService;
    private PeriodicWatermarking watermarkingWork;
    private SegmentContainerMonitor monitor;
    private ControllerClusterListener controllerClusterListener;
    private SegmentHelper segmentHelper;
    private ControllerService controllerService;

    private LocalController localController;
    private ControllerEventProcessors controllerEventProcessors;
    /**
     * ControllerReadyLatch is released once localController, streamTransactionMetadataTasks and controllerService
     * variables are initialized in the startUp method.
     */
    private final CountDownLatch controllerReadyLatch;

    private GRPCServer grpcServer;
    private RESTServer restServer;

    private Cluster cluster = null;

    private final Optional<SegmentHelper> segmentHelperRef;
    private final Optional<ConnectionFactory> connectionFactoryRef;
    private final Optional<StreamMetadataStore> streamMetadataStoreRef;
    private final Optional<KVTableMetadataStore> kvtMetaStoreRef;
    
    @VisibleForTesting
    @Getter(AccessLevel.PACKAGE)
    private final CompletableFuture<Void> storeClientFailureFuture;
    
    public ControllerServiceStarter(ControllerServiceConfig serviceConfig, StoreClient storeClient) {
        this(serviceConfig, storeClient, null);
    }

    @VisibleForTesting
    ControllerServiceStarter(ControllerServiceConfig serviceConfig, StoreClient storeClient, SegmentHelper segmentHelper) {
        this(serviceConfig, storeClient, segmentHelper, null, null, null);
    }

    @VisibleForTesting
    ControllerServiceStarter(ControllerServiceConfig serviceConfig, StoreClient storeClient, SegmentHelper segmentHelper,
                             ConnectionFactory connectionFactory, StreamMetadataStore streamStore, KVTableMetadataStore kvtStore) {
        this.serviceConfig = serviceConfig;
        this.storeClient = storeClient;
        this.objectId = "ControllerServiceStarter";
        this.controllerReadyLatch = new CountDownLatch(1);
        this.segmentHelperRef = Optional.ofNullable(segmentHelper);
        this.connectionFactoryRef = Optional.ofNullable(connectionFactory);
        this.streamMetadataStoreRef = Optional.ofNullable(streamStore);
        this.kvtMetaStoreRef = Optional.ofNullable(kvtStore);
        this.storeClientFailureFuture = new CompletableFuture<>();
    }

    @Override
    protected void startUp() {
        long traceId = LoggerHelpers.traceEnterWithContext(log, this.objectId, "startUp");
        log.info("Initiating controller service startUp");

        log.info("Controller serviceConfig = {}", serviceConfig.toString());
        log.info("Event processors enabled = {}", serviceConfig.getEventProcessorConfig().isPresent());
        log.info("Cluster listener enabled = {}", serviceConfig.isControllerClusterListenerEnabled());
        log.info("    Host monitor enabled = {}", serviceConfig.getHostMonitorConfig().isHostMonitorEnabled());
        log.info("     gRPC server enabled = {}", serviceConfig.getGRPCServerConfig().isPresent());
        log.info("     REST server enabled = {}", serviceConfig.getRestServerConfig().isPresent());

        final BucketStore bucketStore;
        final TaskMetadataStore taskMetadataStore;
        final HostControllerStore hostStore;
        final CheckpointStore checkpointStore;

        try {
            //Initialize the executor service.
            controllerExecutor = ExecutorServiceHelpers.newScheduledThreadPool(serviceConfig.getThreadPoolSize(),
                                                                               "controllerpool");
            eventExecutor = ExecutorServiceHelpers.newScheduledThreadPool(serviceConfig.getThreadPoolSize(),
                                                                               "eventprocessor");

            retentionExecutor = ExecutorServiceHelpers.newScheduledThreadPool(Config.RETENTION_THREAD_POOL_SIZE,
                                                                               "retentionpool");

            watermarkingExecutor = ExecutorServiceHelpers.newScheduledThreadPool(Config.WATERMARKING_THREAD_POOL_SIZE,
                                                                               "watermarkingpool");
            
            log.info("Creating the bucket store");
            bucketStore = StreamStoreFactory.createBucketStore(storeClient, controllerExecutor);

            log.info("Creating the task store");
            taskMetadataStore = TaskStoreFactory.createStore(storeClient, controllerExecutor);

            log.info("Creating the host store");
            hostStore = HostStoreFactory.createStore(serviceConfig.getHostMonitorConfig(), storeClient);

            log.info("Creating the checkpoint store");
            checkpointStore = CheckpointStoreFactory.create(storeClient);

            // Initialize Stream and Transaction metrics.
            StreamMetrics.initialize();
            TransactionMetrics.initialize();

            // On each controller process restart, we use a fresh hostId,
            // which is a combination of hostname and random GUID.
            String hostName = getHostName();
            Host host = new Host(hostName, getPort(), UUID.randomUUID().toString());

            // Create a RequestTracker instance to trace client requests end-to-end.
            GRPCServerConfig grpcServerConfig = serviceConfig.getGRPCServerConfig().get();
            RequestTracker requestTracker = new RequestTracker(grpcServerConfig.isRequestTracingEnabled());

            if (serviceConfig.getHostMonitorConfig().isHostMonitorEnabled()) {
                //Start the Segment Container Monitor.
                monitor = new SegmentContainerMonitor(hostStore, (CuratorFramework) storeClient.getClient(),
                        new UniformContainerBalancer(),
                        serviceConfig.getHostMonitorConfig().getHostMonitorMinRebalanceInterval());
                log.info("Starting segment container monitor");
                monitor.startAsync();
            }

            // This client config is used by the segment store helper (SegmentHelper) to connect to the segment store.
            ClientConfig.ClientConfigBuilder clientConfigBuilder = ClientConfig.builder()
                    .controllerURI(URI.create((grpcServerConfig.isTlsEnabled() ?
                            "tls://" : "tcp://") + "localhost:" + grpcServerConfig.getPort()))
                    .trustStore(grpcServerConfig.getTlsTrustStore())
                    .validateHostName(false);

            Optional<Boolean> tlsEnabledForSegmentStore = BooleanUtils.extract(serviceConfig.getTlsEnabledForSegmentStore());
            if (tlsEnabledForSegmentStore.isPresent()) {
                clientConfigBuilder.enableTlsToSegmentStore(tlsEnabledForSegmentStore.get());
            }
            
            ClientConfig clientConfig = clientConfigBuilder.build();
            connectionFactory = connectionFactoryRef.orElseGet(() -> new SocketConnectionFactoryImpl(clientConfig));
            connectionPool = new ConnectionPoolImpl(clientConfig, connectionFactory);
            segmentHelper = segmentHelperRef.orElseGet(() -> new SegmentHelper(connectionPool, hostStore, controllerExecutor));

            GrpcAuthHelper authHelper = new GrpcAuthHelper(serviceConfig.getGRPCServerConfig().get().isAuthorizationEnabled(),
                                                           grpcServerConfig.getTokenSigningKey(),
                                                           grpcServerConfig.getAccessTokenTTLInSeconds());

            log.info("Creating the stream store");
            streamStore = streamMetadataStoreRef.orElseGet(() -> StreamStoreFactory.createStore(storeClient, segmentHelper, authHelper, controllerExecutor));

            streamMetadataTasks = new StreamMetadataTasks(streamStore, bucketStore, taskMetadataStore,
                    segmentHelper, controllerExecutor, eventExecutor, host.getHostId(), authHelper,  
                    serviceConfig.getRetentionFrequency().toMillis());
            streamTransactionMetadataTasks = new StreamTransactionMetadataTasks(streamStore,
                    segmentHelper, controllerExecutor, eventExecutor, host.getHostId(), serviceConfig.getTimeoutServiceConfig(), authHelper);

            BucketServiceFactory bucketServiceFactory = new BucketServiceFactory(host.getHostId(), bucketStore, 1000);
            Duration executionDurationRetention = serviceConfig.getRetentionFrequency();

            PeriodicRetention retentionWork = new PeriodicRetention(streamStore, streamMetadataTasks, retentionExecutor, requestTracker);
            retentionService = bucketServiceFactory.createRetentionService(executionDurationRetention, retentionWork::retention, retentionExecutor);

            log.info("starting background periodic service for retention");
            retentionService.startAsync();
            retentionService.awaitRunning();

            Duration executionDurationWatermarking = Duration.ofSeconds(Config.MINIMUM_WATERMARKING_FREQUENCY_IN_SECONDS);
            watermarkingWork = new PeriodicWatermarking(streamStore, bucketStore,
                    clientConfig, watermarkingExecutor, requestTracker);
            watermarkingService = bucketServiceFactory.createWatermarkingService(executionDurationWatermarking, 
                    watermarkingWork::watermark, watermarkingExecutor);

            log.info("starting background periodic service for watermarking");
            watermarkingService.startAsync();
            watermarkingService.awaitRunning();

            // Controller has a mechanism to track the currently active controller host instances. On detecting a failure of
            // any controller instance, the failure detector stores the failed HostId in a failed hosts directory (FH), and
            // invokes the taskSweeper.sweepOrphanedTasks for each failed host. When all resources under the failed hostId
            // are processed and deleted, that failed HostId is removed from FH folder.
            // Moreover, on controller process startup, it detects any hostIds not in the currently active set of
            // controllers and starts sweeping tasks orphaned by those hostIds.
            TaskSweeper taskSweeper = new TaskSweeper(taskMetadataStore, host.getHostId(), controllerExecutor,
                    streamMetadataTasks);

            TxnSweeper txnSweeper = new TxnSweeper(streamStore, streamTransactionMetadataTasks,
                    serviceConfig.getTimeoutServiceConfig().getMaxLeaseValue(), controllerExecutor);
            RequestSweeper requestSweeper = new RequestSweeper(streamStore, controllerExecutor,
                    streamMetadataTasks);

            if (serviceConfig.isControllerClusterListenerEnabled()) {
                cluster = new ClusterZKImpl((CuratorFramework) storeClient.getClient(), ClusterType.CONTROLLER);
            }

            kvtMetadataStore = kvtMetaStoreRef.orElseGet(() -> KVTableStoreFactory.createStore(storeClient, segmentHelper, 
                    authHelper, controllerExecutor, streamStore));
            kvtMetadataTasks = new TableMetadataTasks(kvtMetadataStore, segmentHelper, controllerExecutor, 
                    eventExecutor, host.getHostId(), authHelper);
            controllerService = new ControllerService(kvtMetadataStore, kvtMetadataTasks, streamStore, bucketStore, 
                    streamMetadataTasks, streamTransactionMetadataTasks, segmentHelper, controllerExecutor, 
                    cluster, requestTracker);

            // Setup event processors.
            setController(new LocalController(controllerService, grpcServerConfig.isAuthorizationEnabled(),
                    grpcServerConfig.getTokenSigningKey()));

            CompletableFuture<Void> eventProcessorFuture = CompletableFuture.completedFuture(null); 
            if (serviceConfig.getEventProcessorConfig().isPresent()) {
                // Create ControllerEventProcessor object.
                controllerEventProcessors = new ControllerEventProcessors(host.getHostId(),
                        serviceConfig.getEventProcessorConfig().get(), localController, checkpointStore, streamStore,
                        bucketStore, connectionPool, streamMetadataTasks, streamTransactionMetadataTasks, kvtMetadataStore, 
                        kvtMetadataTasks, eventExecutor);

                // Bootstrap and start it asynchronously.
                log.info("Starting event processors");
                eventProcessorFuture = controllerEventProcessors.bootstrap(streamTransactionMetadataTasks, 
                        streamMetadataTasks, kvtMetadataTasks)
                        .thenAcceptAsync(x -> controllerEventProcessors.startAsync(), eventExecutor);
            }

            // Setup and start controller cluster listener after all sweepers have been initialized.
            if (serviceConfig.isControllerClusterListenerEnabled()) {
                List<FailoverSweeper> failoverSweepers = new ArrayList<>();
                failoverSweepers.add(taskSweeper);
                failoverSweepers.add(txnSweeper);
                failoverSweepers.add(requestSweeper);
                if (serviceConfig.getEventProcessorConfig().isPresent()) {
                    assert controllerEventProcessors != null;
                    failoverSweepers.add(controllerEventProcessors);
                }

                controllerClusterListener = new ControllerClusterListener(host, cluster, controllerExecutor, failoverSweepers);

                log.info("Starting controller cluster listener");
                controllerClusterListener.startAsync();
            }

            // Start RPC server.
            if (serviceConfig.getGRPCServerConfig().isPresent()) {
                grpcServer = new GRPCServer(controllerService, grpcServerConfig, requestTracker);
                grpcServer.startAsync();
                log.info("Awaiting start of rpc server");
                grpcServer.awaitRunning();
            }

            // Start REST server.
            if (serviceConfig.getRestServerConfig().isPresent()) {
<<<<<<< HEAD
                restServer = new RESTServer(serviceConfig.getRestServerConfig().get(),
                        Set.of(new StreamMetadataResourceImpl(this.localController, controllerService, grpcServer.getAuthHandlerManager(), connectionFactory),
                                new PingImpl()));
=======
                restServer = new RESTServer(this.localController,
                        controllerService,
                        grpcServer.getAuthHandlerManager(),
                        serviceConfig.getRestServerConfig().get(),
                        connectionFactory,
                        clientConfig);
>>>>>>> 070dfc59
                restServer.startAsync();
                log.info("Awaiting start of REST server");
                restServer.awaitRunning();
            }

            // Wait for controller event processors to start.
            if (serviceConfig.getEventProcessorConfig().isPresent()) {
                log.info("Awaiting start of controller event processors");
                // if store client has failed because of session expiration, there are two possibilities where 
                // controllerEventProcessors.awaitRunning may be stuck forever -
                // 1. stream creation is retried indefinitely and cannot complete because of zk session expiration
                // 2. event writer after stream creation throws exception. 
                // In both of above cases controllerEventProcessors.startAsync may not get called. 
                CompletableFuture.anyOf(storeClientFailureFuture, 
                        eventProcessorFuture.thenAccept(x -> controllerEventProcessors.awaitRunning())).join();
            }

            // Wait for controller cluster listeners to start.
            if (serviceConfig.isControllerClusterListenerEnabled()) {
                log.info("Awaiting start of controller cluster listener");
                controllerClusterListener.awaitRunning();
            }
        } catch (Exception e) {
            log.error("Failed trying to start controller services", e);
            throw e;
        } finally {
            LoggerHelpers.traceLeave(log, this.objectId, "startUp", traceId);
        }
    }

    @Override
    protected void shutDown() throws Exception {
        long traceId = LoggerHelpers.traceEnterWithContext(log, this.objectId, "shutDown");
        log.info("Initiating controller service shutDown");

        try {
            if (restServer != null) {
                restServer.stopAsync();
            }
            if (grpcServer != null) {
                grpcServer.stopAsync();
            }
            if (controllerEventProcessors != null) {
                log.info("Stopping controller event processors");
                controllerEventProcessors.stopAsync();
            }
            if (monitor != null) {
                log.info("Stopping the segment container monitor");
                monitor.stopAsync();
            }
            if (controllerClusterListener != null) {
                log.info("Stopping controller cluster listener");
                controllerClusterListener.stopAsync();
                log.info("Controller cluster listener shutdown");
            }

            if (retentionService != null) {
                log.info("Stopping auto retention service");
                retentionService.stopAsync();
            }

            if (watermarkingService != null) {
                log.info("Stopping watermarking service");
                watermarkingService.stopAsync();
            }

            close(watermarkingWork);

            if (streamMetadataTasks != null) {
                log.info("Closing stream metadata tasks");
                streamMetadataTasks.close();
            }

            if (streamTransactionMetadataTasks != null) {
                log.info("Closing stream transaction metadata tasks");
                streamTransactionMetadataTasks.close();
            }

            // Await termination of all services
            if (restServer != null) {
                log.info("Awaiting termination of REST server");
                restServer.awaitTerminated();
            }

            if (grpcServer != null) {
                log.info("Awaiting termination of gRPC server");
                grpcServer.awaitTerminated();
            }

            if (controllerEventProcessors != null) {
                log.info("Awaiting termination of controller event processors");
                controllerEventProcessors.awaitTerminated();
            }

            if (monitor != null) {
                log.info("Awaiting termination of segment container monitor");
                monitor.awaitTerminated();
            }

            if (controllerClusterListener != null) {
                log.info("Awaiting termination of controller cluster listener");
                controllerClusterListener.awaitTerminated();
            }

            if (retentionService != null) {
                log.info("Awaiting termination of auto retention");
                retentionService.awaitTerminated();
            }

            if (watermarkingService != null) {
                log.info("Awaiting termination of watermarking service");
                watermarkingService.awaitTerminated();
            }
        } catch (Exception e) {
            log.error("Controller Service Starter threw exception during shutdown", e);
            throw e;
        } finally {
            // We will stop our executors in `finally` so that even if an exception is thrown, we are not left with
            // lingering threads that prevent our process from exiting.

            // Next stop all executors
            log.info("Stopping controller executors");
            ExecutorServiceHelpers.shutdown(Duration.ofSeconds(5), controllerExecutor, retentionExecutor, watermarkingExecutor, eventExecutor);

            if (cluster != null) {
                log.info("Closing controller cluster instance");
                cluster.close();
            }

            if (segmentHelper != null) {
                log.info("closing segment helper");
                segmentHelper.close();
            }

            close(kvtMetadataStore);
            close(kvtMetadataTasks);

            log.info("Closing connection pool");
            close(connectionPool);

            log.info("Closing connection factory");
            close(connectionFactory);

            log.info("Closing storeClient");
            close(storeClient);

            log.info("Closing store");
            close(streamStore);

            close(controllerEventProcessors);

            // Close metrics.
            StreamMetrics.reset();
            TransactionMetrics.reset();

            log.info("Finishing controller service shutDown");
            LoggerHelpers.traceLeave(log, this.objectId, "shutDown", traceId);
        }
    }

    void notifySessionExpiration() {
        assert storeClient.getType().equals(StoreType.Zookeeper) || storeClient.getType().equals(StoreType.PravegaTable);
        storeClientFailureFuture.completeExceptionally(new ZkSessionExpirationException("Zookeeper Session Expired"));
    }

    @VisibleForTesting
    public boolean awaitTasksModuleInitialization(long timeout, TimeUnit timeUnit) throws InterruptedException {
        controllerReadyLatch.await();
        return this.streamTransactionMetadataTasks.awaitInitialization(timeout, timeUnit);
    }

    @VisibleForTesting
    public ControllerService getControllerService() throws InterruptedException {
        controllerReadyLatch.await();
        return this.controllerService;
    }

    @VisibleForTesting
    public LocalController getController() throws InterruptedException {
        controllerReadyLatch.await();
        return this.localController;
    }

    private void setController(LocalController controller) {
        this.localController = controller;
        controllerReadyLatch.countDown();
    }

    private String getHostName() {
        String hostName = null;
        if (serviceConfig.getGRPCServerConfig().isPresent()) {
            hostName = serviceConfig.getGRPCServerConfig().get().getPublishedRPCHost().orElse(null);
        }

        if (StringUtils.isEmpty(hostName)) {
            try {
                hostName = InetAddress.getLocalHost().getHostAddress();
            } catch (UnknownHostException e) {
                log.warn("Failed to get host address, defaulting to localhost: {}", e);
                hostName = "localhost";
            }
        }
        return hostName;
    }

    private int getPort() {
        int port = 0;
        if (serviceConfig.getGRPCServerConfig().isPresent()) {
            port = serviceConfig.getGRPCServerConfig().get().getPublishedRPCPort().orElse(
                    serviceConfig.getGRPCServerConfig().get().getPort());
        }
        return port;
    }

    @Override
    public void close() {
        Callbacks.invokeSafely(() -> stopAsync().awaitTerminated(serviceConfig.getShutdownTimeout().toMillis(), TimeUnit.MILLISECONDS), ex -> log.error("Exception while forcefully shutting down.", ex));
        close(watermarkingWork);
        close(streamMetadataTasks);
        close(streamTransactionMetadataTasks);
        close(controllerEventProcessors);
        ExecutorServiceHelpers.shutdown(serviceConfig.getShutdownTimeout(), controllerExecutor, retentionExecutor, watermarkingExecutor, eventExecutor);
        close(cluster);
        close(segmentHelper);
        close(kvtMetadataStore);
        close(kvtMetadataTasks);
        close(connectionPool);
        close(connectionFactory);
        close(storeClient);
        close(streamStore);
    }

    private void close(AutoCloseable closeable) {
        if (closeable != null) {
            Callbacks.invokeSafely(closeable::close, null);
        }
    }
}<|MERGE_RESOLUTION|>--- conflicted
+++ resolved
@@ -251,7 +251,7 @@
             streamStore = streamMetadataStoreRef.orElseGet(() -> StreamStoreFactory.createStore(storeClient, segmentHelper, authHelper, controllerExecutor));
 
             streamMetadataTasks = new StreamMetadataTasks(streamStore, bucketStore, taskMetadataStore,
-                    segmentHelper, controllerExecutor, eventExecutor, host.getHostId(), authHelper,  
+                    segmentHelper, controllerExecutor, eventExecutor, host.getHostId(), authHelper,
                     serviceConfig.getRetentionFrequency().toMillis());
             streamTransactionMetadataTasks = new StreamTransactionMetadataTasks(streamStore,
                     segmentHelper, controllerExecutor, eventExecutor, host.getHostId(), serviceConfig.getTimeoutServiceConfig(), authHelper);
@@ -294,12 +294,12 @@
                 cluster = new ClusterZKImpl((CuratorFramework) storeClient.getClient(), ClusterType.CONTROLLER);
             }
 
-            kvtMetadataStore = kvtMetaStoreRef.orElseGet(() -> KVTableStoreFactory.createStore(storeClient, segmentHelper, 
+            kvtMetadataStore = kvtMetaStoreRef.orElseGet(() -> KVTableStoreFactory.createStore(storeClient, segmentHelper,
                     authHelper, controllerExecutor, streamStore));
-            kvtMetadataTasks = new TableMetadataTasks(kvtMetadataStore, segmentHelper, controllerExecutor, 
+            kvtMetadataTasks = new TableMetadataTasks(kvtMetadataStore, segmentHelper, controllerExecutor,
                     eventExecutor, host.getHostId(), authHelper);
-            controllerService = new ControllerService(kvtMetadataStore, kvtMetadataTasks, streamStore, bucketStore, 
-                    streamMetadataTasks, streamTransactionMetadataTasks, segmentHelper, controllerExecutor, 
+            controllerService = new ControllerService(kvtMetadataStore, kvtMetadataTasks, streamStore, bucketStore,
+                    streamMetadataTasks, streamTransactionMetadataTasks, segmentHelper, controllerExecutor,
                     cluster, requestTracker);
 
             // Setup event processors.
@@ -311,12 +311,12 @@
                 // Create ControllerEventProcessor object.
                 controllerEventProcessors = new ControllerEventProcessors(host.getHostId(),
                         serviceConfig.getEventProcessorConfig().get(), localController, checkpointStore, streamStore,
-                        bucketStore, connectionPool, streamMetadataTasks, streamTransactionMetadataTasks, kvtMetadataStore, 
+                        bucketStore, connectionPool, streamMetadataTasks, streamTransactionMetadataTasks, kvtMetadataStore,
                         kvtMetadataTasks, eventExecutor);
 
                 // Bootstrap and start it asynchronously.
                 log.info("Starting event processors");
-                eventProcessorFuture = controllerEventProcessors.bootstrap(streamTransactionMetadataTasks, 
+                eventProcessorFuture = controllerEventProcessors.bootstrap(streamTransactionMetadataTasks,
                         streamMetadataTasks, kvtMetadataTasks)
                         .thenAcceptAsync(x -> controllerEventProcessors.startAsync(), eventExecutor);
             }
@@ -348,18 +348,13 @@
 
             // Start REST server.
             if (serviceConfig.getRestServerConfig().isPresent()) {
-<<<<<<< HEAD
                 restServer = new RESTServer(serviceConfig.getRestServerConfig().get(),
-                        Set.of(new StreamMetadataResourceImpl(this.localController, controllerService, grpcServer.getAuthHandlerManager(), connectionFactory),
+                        Set.of(new StreamMetadataResourceImpl(this.localController,
+                                        controllerService,
+                                        grpcServer.getAuthHandlerManager(),
+                                        connectionFactory,
+                                        clientConfig),
                                 new PingImpl()));
-=======
-                restServer = new RESTServer(this.localController,
-                        controllerService,
-                        grpcServer.getAuthHandlerManager(),
-                        serviceConfig.getRestServerConfig().get(),
-                        connectionFactory,
-                        clientConfig);
->>>>>>> 070dfc59
                 restServer.startAsync();
                 log.info("Awaiting start of REST server");
                 restServer.awaitRunning();
