/**
 * Copyright (c) 2017 Dell Inc., or its subsidiaries. All Rights Reserved.
 *
 * Licensed under the Apache License, Version 2.0 (the "License");
 * you may not use this file except in compliance with the License.
 * You may obtain a copy of the License at
 *
 *     http://www.apache.org/licenses/LICENSE-2.0
 */
package io.pravega.controller.server;

import io.pravega.client.netty.impl.ConnectionFactory;
import io.pravega.client.netty.impl.ConnectionFactoryImpl;
import io.pravega.common.LoggerHelpers;
import io.pravega.common.cluster.Cluster;
import io.pravega.common.cluster.ClusterType;
import io.pravega.common.cluster.Host;
import io.pravega.common.cluster.zkImpl.ClusterZKImpl;
import io.pravega.controller.fault.ControllerClusterListener;
import io.pravega.controller.fault.SegmentContainerMonitor;
import io.pravega.controller.fault.UniformContainerBalancer;
import io.pravega.controller.server.eventProcessor.ControllerEventProcessors;
import io.pravega.controller.server.eventProcessor.LocalController;
import io.pravega.controller.server.rest.RESTServer;
import io.pravega.controller.server.rpc.grpc.GRPCServer;
import io.pravega.controller.store.checkpoint.CheckpointStore;
import io.pravega.controller.store.checkpoint.CheckpointStoreFactory;
import io.pravega.controller.store.client.StoreClient;
import io.pravega.controller.store.host.HostControllerStore;
import io.pravega.controller.store.host.HostStoreFactory;
import io.pravega.controller.store.stream.StreamMetadataStore;
import io.pravega.controller.store.stream.StreamStoreFactory;
import io.pravega.controller.store.task.TaskMetadataStore;
import io.pravega.controller.store.task.TaskStoreFactory;
import io.pravega.controller.task.Stream.StreamMetadataTasks;
import io.pravega.controller.task.Stream.StreamTransactionMetadataTasks;
import io.pravega.controller.task.Stream.TxnSweeper;
import io.pravega.controller.task.TaskSweeper;
import io.pravega.controller.timeout.TimeoutService;
import io.pravega.controller.timeout.TimerWheelTimeoutService;
import com.google.common.annotations.VisibleForTesting;
import com.google.common.util.concurrent.AbstractIdleService;
import com.google.common.util.concurrent.ThreadFactoryBuilder;
import lombok.extern.slf4j.Slf4j;
import org.apache.commons.lang.StringUtils;
import org.apache.curator.framework.CuratorFramework;

import java.net.InetAddress;
import java.net.UnknownHostException;
import java.util.Optional;
import java.util.UUID;
import java.util.concurrent.CountDownLatch;
import java.util.concurrent.Executors;
import java.util.concurrent.ScheduledExecutorService;
import java.util.concurrent.TimeUnit;

/**
 * Creates the controller service, given the service configuration.
 */
@Slf4j
public class ControllerServiceStarter extends AbstractIdleService {
    private final ControllerServiceConfig serviceConfig;
    private final StoreClient storeClient;
    private final String objectId;

<<<<<<< HEAD
    private ScheduledExecutorService controllerServiceExecutor;
    private ScheduledExecutorService taskExecutor;
    private ScheduledExecutorService storeExecutor;
    private ScheduledExecutorService requestExecutor;
    private ScheduledExecutorService eventProcExecutor;
    private ExecutorService clusterListenerExecutor;
=======
    private ScheduledExecutorService controllerExecutor;
>>>>>>> b269abfe

    private ConnectionFactory connectionFactory;
    private StreamMetadataTasks streamMetadataTasks;
    private StreamTransactionMetadataTasks streamTransactionMetadataTasks;
    private SegmentContainerMonitor monitor;
    private ControllerClusterListener controllerClusterListener;

    private TimeoutService timeoutService;
    private ControllerService controllerService;

    private LocalController localController;
    private ControllerEventProcessors controllerEventProcessors;
    /**
     * ControllerReadyLatch is released once localController, streamTransactionMetadataTasks and controllerService
     * variables are initialized in the startUp method.
     */
    private final CountDownLatch controllerReadyLatch;

    private GRPCServer grpcServer;
    private RESTServer restServer;

    private Cluster cluster = null;

    public ControllerServiceStarter(ControllerServiceConfig serviceConfig, StoreClient storeClient) {
        this.serviceConfig = serviceConfig;
        this.storeClient = storeClient;
        this.objectId = "ControllerServiceStarter";
        this.controllerReadyLatch = new CountDownLatch(1);
    }

    @Override
    protected void startUp() {
        final StreamMetadataStore streamStore;
        final TaskMetadataStore taskMetadataStore;
        final HostControllerStore hostStore;
        final CheckpointStore checkpointStore;

        long traceId = LoggerHelpers.traceEnterWithContext(log, this.objectId, "startUp");
        log.info("Initiating controller service startUp");
        log.info("Event processors enabled = {}", serviceConfig.getEventProcessorConfig().isPresent());
        log.info("Cluster listener enabled = {}", serviceConfig.isControllerClusterListenerEnabled());
        log.info("    Host monitor enabled = {}", serviceConfig.getHostMonitorConfig().isHostMonitorEnabled());
        log.info("     gRPC server enabled = {}", serviceConfig.getGRPCServerConfig().isPresent());
        log.info("     REST server enabled = {}", serviceConfig.getRestServerConfig().isPresent());

        final StreamMetadataStore streamStore;
        final TaskMetadataStore taskMetadataStore;
        final HostControllerStore hostStore;
        final CheckpointStore checkpointStore;

        try {
            //Initialize the executor service.
            controllerExecutor = Executors.newScheduledThreadPool(serviceConfig.getThreadPoolSize(),
                    new ThreadFactoryBuilder().setNameFormat("controllerpool-%d").build());

            log.info("Creating the stream store");
            streamStore = StreamStoreFactory.createStore(storeClient, controllerExecutor);

            log.info("Creating the task store");
            taskMetadataStore = TaskStoreFactory.createStore(storeClient, controllerExecutor);

            log.info("Creating the host store");
            hostStore = HostStoreFactory.createStore(serviceConfig.getHostMonitorConfig(), storeClient);

            log.info("Creating the checkpoint store");
            checkpointStore = CheckpointStoreFactory.create(storeClient);

            // On each controller process restart, we use a fresh hostId,
            // which is a combination of hostname and random GUID.
            String hostName = getHostName();
            Host host = new Host(hostName, getPort(), UUID.randomUUID().toString());

            if (serviceConfig.getHostMonitorConfig().isHostMonitorEnabled()) {
                //Start the Segment Container Monitor.
                monitor = new SegmentContainerMonitor(hostStore, (CuratorFramework) storeClient.getClient(),
                        new UniformContainerBalancer(),
                        serviceConfig.getHostMonitorConfig().getHostMonitorMinRebalanceInterval());
                log.info("Starting segment container monitor");
                monitor.startAsync();
            }

            connectionFactory = new ConnectionFactoryImpl(false);
            SegmentHelper segmentHelper = new SegmentHelper();
            streamMetadataTasks = new StreamMetadataTasks(streamStore, hostStore, taskMetadataStore,
                    segmentHelper, controllerExecutor, host.getHostId(), connectionFactory);
            streamTransactionMetadataTasks = new StreamTransactionMetadataTasks(streamStore,
<<<<<<< HEAD
                    hostStore, segmentHelper, taskExecutor, host.getHostId(), connectionFactory);
=======
                    hostStore, taskMetadataStore, segmentHelper, controllerExecutor, host.getHostId(), connectionFactory);
>>>>>>> b269abfe
            timeoutService = new TimerWheelTimeoutService(streamTransactionMetadataTasks,
                    serviceConfig.getTimeoutServiceConfig());

            // Controller has a mechanism to track the currently active controller host instances. On detecting a failure of
            // any controller instance, the failure detector stores the failed HostId in a failed hosts directory (FH), and
            // invokes the taskSweeper.sweepOrphanedTasks for each failed host. When all resources under the failed hostId
            // are processed and deleted, that failed HostId is removed from FH folder.
            // Moreover, on controller process startup, it detects any hostIds not in the currently active set of
            // controllers and starts sweeping tasks orphaned by those hostIds.
<<<<<<< HEAD
            TaskSweeper taskSweeper = new TaskSweeper(taskMetadataStore, host.getHostId(), taskExecutor,
                    streamMetadataTasks);

            TxnSweeper txnSweeper = new TxnSweeper(streamStore, streamTransactionMetadataTasks,
                    serviceConfig.getTimeoutServiceConfig().getMaxLeaseValue(), taskExecutor);
=======
            TaskSweeper taskSweeper = new TaskSweeper(taskMetadataStore, host.getHostId(), controllerExecutor,
                    streamMetadataTasks, streamTransactionMetadataTasks);
>>>>>>> b269abfe

            // Setup and start controller cluster listener.
            if (serviceConfig.isControllerClusterListenerEnabled()) {
                cluster = new ClusterZKImpl((CuratorFramework) storeClient.getClient(), ClusterType.CONTROLLER);
                controllerClusterListener = new ControllerClusterListener(host, cluster,
                        Optional.ofNullable(controllerEventProcessors),
<<<<<<< HEAD
                        taskSweeper, Optional.of(txnSweeper), clusterListenerExecutor);
=======
                        taskSweeper, controllerExecutor);
>>>>>>> b269abfe

                log.info("Starting controller cluster listener");
                controllerClusterListener.startAsync();
            }

            controllerService = new ControllerService(streamStore, hostStore, streamMetadataTasks,
                    streamTransactionMetadataTasks, timeoutService, new SegmentHelper(), controllerExecutor,
                    cluster);

            // Setup event processors.
            setController(new LocalController(controllerService));

            if (serviceConfig.getEventProcessorConfig().isPresent()) {
                // Create ControllerEventProcessor object.
                controllerEventProcessors = new ControllerEventProcessors(host.getHostId(),
                        serviceConfig.getEventProcessorConfig().get(), localController, checkpointStore, streamStore,
                        hostStore, segmentHelper, connectionFactory, streamMetadataTasks, controllerExecutor);

                // Bootstrap and start it asynchronously.
                log.info("Starting event processors");
                controllerEventProcessors.bootstrap(streamTransactionMetadataTasks)
                        .thenAcceptAsync(x -> controllerEventProcessors.startAsync(), controllerExecutor);
            }

            // Start RPC server.
            if (serviceConfig.getGRPCServerConfig().isPresent()) {
                grpcServer = new GRPCServer(controllerService, serviceConfig.getGRPCServerConfig().get());
                grpcServer.startAsync();
                log.info("Awaiting start of rpc server");
                grpcServer.awaitRunning();
            }

            // Start REST server.
            if (serviceConfig.getRestServerConfig().isPresent()) {
                restServer = new RESTServer(controllerService, serviceConfig.getRestServerConfig().get());
                restServer.startAsync();
                log.info("Awaiting start of REST server");
                restServer.awaitRunning();
            }

            // Wait for controller event processors to start.
            if (serviceConfig.getEventProcessorConfig().isPresent()) {
                log.info("Awaiting start of controller event processors");
                controllerEventProcessors.awaitRunning();
            }

            // Wait for controller cluster listeners to start.
            if (serviceConfig.isControllerClusterListenerEnabled()) {
                log.info("Awaiting start of controller cluster listener");
                controllerClusterListener.awaitRunning();
            }
        } finally {
            LoggerHelpers.traceLeave(log, this.objectId, "startUp", traceId);
        }
    }

    @Override
    protected void shutDown() throws Exception {
        long traceId = LoggerHelpers.traceEnterWithContext(log, this.objectId, "shutDown");
        log.info("Initiating controller service shutDown");

        try {
            if (restServer != null) {
                restServer.stopAsync();
            }
            if (grpcServer != null) {
                grpcServer.stopAsync();
            }
            if (controllerEventProcessors != null) {
                log.info("Stopping controller event processors");
                controllerEventProcessors.stopAsync();
            }
            if (monitor != null) {
                log.info("Stopping the segment container monitor");
                monitor.stopAsync();
            }
            if (controllerClusterListener != null) {
                log.info("Stopping controller cluster listener");
                controllerClusterListener.stopAsync();
                log.info("Controller cluster listener shutdown");
            }
            timeoutService.stopAsync();

            log.info("Closing stream metadata tasks");
            streamMetadataTasks.close();

            log.info("Closing stream transaction metadata tasks");
            streamTransactionMetadataTasks.close();

            // Await termination of all services
            if (restServer != null) {
                log.info("Awaiting termination of REST server");
                restServer.awaitTerminated();
            }

            if (grpcServer != null) {
                log.info("Awaiting termination of gRPC server");
                grpcServer.awaitTerminated();
            }

            if (controllerEventProcessors != null) {
                log.info("Awaiting termination of controller event processors");
                controllerEventProcessors.awaitTerminated();
            }

            if (monitor != null) {
                log.info("Awaiting termination of segment container monitor");
                monitor.awaitTerminated();
            }

            if (controllerClusterListener != null) {
                log.info("Awaiting termination of controller cluster listener");
                controllerClusterListener.awaitTerminated();
            }

            // Next stop all executors
            log.info("Stopping controller executor");
            controllerExecutor.shutdownNow();

            log.info("Awaiting termination of controller executor");
            controllerExecutor.awaitTermination(5, TimeUnit.SECONDS);

            if (cluster != null) {
                log.info("Closing controller cluster instance");
                cluster.close();
            }

            log.info("Closing connection factory");
            connectionFactory.close();

            log.info("Closing storeClient");
            storeClient.close();
        } finally {
            LoggerHelpers.traceLeave(log, this.objectId, "shutDown", traceId);
        }
    }

    @VisibleForTesting
    public boolean awaitTasksModuleInitialization(long timeout, TimeUnit timeUnit) throws InterruptedException {
        controllerReadyLatch.await();
        return this.streamTransactionMetadataTasks.awaitInitialization(timeout, timeUnit);
    }

    @VisibleForTesting
    public ControllerService getControllerService() throws InterruptedException {
        controllerReadyLatch.await();
        return this.controllerService;
    }

    @VisibleForTesting
    public LocalController getController() throws InterruptedException {
        controllerReadyLatch.await();
        return this.localController;
    }

    private void setController(LocalController controller) {
        this.localController = controller;
        controllerReadyLatch.countDown();
    }

    private String getHostName() {
        String hostName = null;
        if (serviceConfig.getGRPCServerConfig().isPresent()) {
            hostName = serviceConfig.getGRPCServerConfig().get().getPublishedRPCHost().orElse(null);
        }

        if (StringUtils.isEmpty(hostName)) {
            try {
                hostName = InetAddress.getLocalHost().getHostAddress();
            } catch (UnknownHostException e) {
                log.warn("Failed to get host address, defaulting to localhost: {}", e);
                hostName = "localhost";
            }
        }
        return hostName;
    }

    private int getPort() {
        int port = 0;
        if (serviceConfig.getGRPCServerConfig().isPresent()) {
            port = serviceConfig.getGRPCServerConfig().get().getPublishedRPCPort().orElse(
                    serviceConfig.getGRPCServerConfig().get().getPort());
        }
        return port;
    }
}<|MERGE_RESOLUTION|>--- conflicted
+++ resolved
@@ -63,16 +63,7 @@
     private final StoreClient storeClient;
     private final String objectId;
 
-<<<<<<< HEAD
-    private ScheduledExecutorService controllerServiceExecutor;
-    private ScheduledExecutorService taskExecutor;
-    private ScheduledExecutorService storeExecutor;
-    private ScheduledExecutorService requestExecutor;
-    private ScheduledExecutorService eventProcExecutor;
-    private ExecutorService clusterListenerExecutor;
-=======
     private ScheduledExecutorService controllerExecutor;
->>>>>>> b269abfe
 
     private ConnectionFactory connectionFactory;
     private StreamMetadataTasks streamMetadataTasks;
@@ -105,11 +96,6 @@
 
     @Override
     protected void startUp() {
-        final StreamMetadataStore streamStore;
-        final TaskMetadataStore taskMetadataStore;
-        final HostControllerStore hostStore;
-        final CheckpointStore checkpointStore;
-
         long traceId = LoggerHelpers.traceEnterWithContext(log, this.objectId, "startUp");
         log.info("Initiating controller service startUp");
         log.info("Event processors enabled = {}", serviceConfig.getEventProcessorConfig().isPresent());
@@ -159,11 +145,7 @@
             streamMetadataTasks = new StreamMetadataTasks(streamStore, hostStore, taskMetadataStore,
                     segmentHelper, controllerExecutor, host.getHostId(), connectionFactory);
             streamTransactionMetadataTasks = new StreamTransactionMetadataTasks(streamStore,
-<<<<<<< HEAD
-                    hostStore, segmentHelper, taskExecutor, host.getHostId(), connectionFactory);
-=======
-                    hostStore, taskMetadataStore, segmentHelper, controllerExecutor, host.getHostId(), connectionFactory);
->>>>>>> b269abfe
+                    hostStore, segmentHelper, controllerExecutor, host.getHostId(), connectionFactory);
             timeoutService = new TimerWheelTimeoutService(streamTransactionMetadataTasks,
                     serviceConfig.getTimeoutServiceConfig());
 
@@ -173,27 +155,18 @@
             // are processed and deleted, that failed HostId is removed from FH folder.
             // Moreover, on controller process startup, it detects any hostIds not in the currently active set of
             // controllers and starts sweeping tasks orphaned by those hostIds.
-<<<<<<< HEAD
-            TaskSweeper taskSweeper = new TaskSweeper(taskMetadataStore, host.getHostId(), taskExecutor,
+            TaskSweeper taskSweeper = new TaskSweeper(taskMetadataStore, host.getHostId(), controllerExecutor,
                     streamMetadataTasks);
 
             TxnSweeper txnSweeper = new TxnSweeper(streamStore, streamTransactionMetadataTasks,
-                    serviceConfig.getTimeoutServiceConfig().getMaxLeaseValue(), taskExecutor);
-=======
-            TaskSweeper taskSweeper = new TaskSweeper(taskMetadataStore, host.getHostId(), controllerExecutor,
-                    streamMetadataTasks, streamTransactionMetadataTasks);
->>>>>>> b269abfe
+                    serviceConfig.getTimeoutServiceConfig().getMaxLeaseValue(), controllerExecutor);
 
             // Setup and start controller cluster listener.
             if (serviceConfig.isControllerClusterListenerEnabled()) {
                 cluster = new ClusterZKImpl((CuratorFramework) storeClient.getClient(), ClusterType.CONTROLLER);
                 controllerClusterListener = new ControllerClusterListener(host, cluster,
                         Optional.ofNullable(controllerEventProcessors),
-<<<<<<< HEAD
-                        taskSweeper, Optional.of(txnSweeper), clusterListenerExecutor);
-=======
-                        taskSweeper, controllerExecutor);
->>>>>>> b269abfe
+                        taskSweeper, Optional.of(txnSweeper), controllerExecutor);
 
                 log.info("Starting controller cluster listener");
                 controllerClusterListener.startAsync();
